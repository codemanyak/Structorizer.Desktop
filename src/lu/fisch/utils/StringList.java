/*
    Structorizer
    A little tool which you can use to create Nassi-Schneiderman Diagrams (NSD)

    Copyright (C) 2009  Bob Fisch

    This program is free software: you can redistribute it and/or modify
    it under the terms of the GNU General Public License as published by
    the Free Software Foundation, either version 3 of the License, or any
    later version.

    This program is distributed in the hope that it will be useful,
    but WITHOUT ANY WARRANTY; without even the implied warranty of
    MERCHANTABILITY or FITNESS FOR A PARTICULAR PURPOSE.  See the
    GNU General Public License for more details.

    You should have received a copy of the GNU General Public License
    along with this program.  If not, see <http://www.gnu.org/licenses/>.
*/

package lu.fisch.utils;

/******************************************************************************************************
 *
 *      Author:         Bob Fisch
 *
 *      Description:    A dynamic list of strings.
 *						Copies the behaviour of a "TStringList" in Delphi.
 *
 ******************************************************************************************************
 *
 *      Revision List
 *
 *      Author          Date            Description
 *      ------          ----            -----------
 *      Bob Fisch       2007-12-09      First Issue
 *      Kay Gürtzig     2015-11-04      Methods indexOf added.
 *      Kay Gürtzig     2015-11-24      Method clear added.
 *      Kay Gürtzig     2015-12-01      Methods replaceAll, replaceAllCi added.
 *      Kay Gürtzig     2015-12-01      Methods concatenate(...) added; getText() etc. reduced to them.
 *      Kay Gürtzig     2016-01-08      Method replaceAllBetween() added, replaceAll etc. reduced to it.
 *      Kay Gürtzig     2016-03-26      Method subSequence() added.
 *      Kay Gürtzig     2016-04-03      Method int removeAll(StringList, int, boolean) added
 *      Bob Fisch       2016-08-01      added method "toArray()" and "remove(int)" (which is a synonym to delete(int))
 *      Kay Gürtzig     2017-01-31      Method remove(int,int) added. 
 *      Kay Gürtzig     2017-03-31      Methods addOrderedIfNew and addByLengthIfNew revised (now with return value)
 *      Kay Gürtzig     2017-06-18      Methods explodeWithDelimiter() revised (don't mistake '_by' for a regex anymore)
 *      Kay Gürtzig     2017-10-02      New functional variant with null separator for methods concatenate(...)
 *      Kay Gürtzig     2017-10-28      Method trim() added.
 *      Kay Gürtzig     2019-02-15      Method isEmpty() added
 *      Kay Gürtzig     2019-03-03      Bugfix in method explodeFirstOnly(String, String)
 *      Kay Gürtzig     2019-03-05      New method variants explodeWithDelimiter() for case-independent splitting
 *      Kay Gürtzig     2019-11-20      New methods count(String), count(String, boolean), insert(StringList, int)
 *      Kay Gürtzig     2020-03-18      Internal bugfix KGU#827 in toString, getCommaText() - caused errors with null elements
 *      Kay Gürtzig     2020-10-25      saveToFile() and loadFromFile() now with return value, both write error message to err.
 *      Kay Gürtzig     2020-10-30      Additional argument check in addByLength()
 *      Kay Gürtzig     2020-10-31      Javadoc revised and complemented, setCommaText() with additional argument
 *      A. Simonetta    2021-03-25      Issue #967: New method replaceIfContains
 *      Kay Gürtzig     2021-04-09      Renamed method replaceIfContains to replaceInElements
<<<<<<< HEAD
 *      Kay Gürtzig     2021-10-25      Results added for add(String), addOrdered(String), and addByLength()
=======
 *      Kay Gürtzig     2021-10-29      Method comments for all indexOf methods added.
>>>>>>> 7c11f30b
 *
 ******************************************************************************************************
 *
 *      Comment:		/
 *
 ******************************************************************************************************/

import java.io.BufferedReader;
import java.io.File;
import java.io.FileInputStream;
import java.io.FileOutputStream;
import java.io.IOException;
import java.io.InputStreamReader;
import java.io.OutputStreamWriter;
import java.io.Reader;
import java.io.Writer;
import java.util.Vector;

public class StringList {

	private Vector<String> strings = new Vector<String>();

	/**
	 * Constructs this as empty StringList
	 *
	 * @param _strings
	 * @see #StringList(String[])
	 * @see #StringList(StringList)
	 * @see #getNew(String)
	 * @see #explode(String, String)
	 */
	public StringList() {
	}
	
	// START KGU 2020-10-31 Introduced to provide a more efficient copy mechanism than copy()
	/**
	 * Creates a copy of the given StringList {@code other}.
	 *
	 * @see #StringList(String[])
	 * @see #copy()
	 */
	public StringList(StringList other) {
		this.strings.addAll(other.strings);
	}
	// END KGU 2020-10-31
	
	// START KGU 2017-06-18: New constructor as pendant to toArray()
	/**
	 * Constructs this from the given String array
	 *
	 * @param _strings
	 * @see #StringList()
	 * @see #StringList(StringList)
	 * @see #getNew(String)
	 * @see #explode(String, String)
	 */
	public StringList(String[] _strings) {
		for (String str: _strings) {
			strings.add(str);
		}
	}
	// END KGU 2017-06-18
	
	/**
	 * Returns a new StringList containing just the given {@code _string}.
	 *
	 * @param _string - the single element
	 * @return the created StringList
	 * @see #StringList(String[])
	 * @see #explode(String, String)
	 */
	public static StringList getNew(String _string) {
		StringList sl = new StringList();
		sl.add(_string);
		return sl;
	}
	
	/**
	 * Splits string {@code _source} around matches of the given <b>regular expression(!)</b>
	 * {@code _by}.<br/>
	 * Trailing empty strings are not included in the resulting StringList.<br/>
	 * A string {@code "boo:and:foo"}, for example, yields the following results with
	 * these expressions:<br/>
	 * <table>
	 * <tbody>
	 * <tr><td>Regex</td><td>Result</td></tr>
	 * <tr><td>{@code ":"}</td><td>{ {@code "boo", "and", "foo"} }</td></tr>
	 * <tr><td>{@code "o"}</td><td>{ {@code "b", "", ":and:f"} }</td></tr>
	 * </tbody>
	 * </table>
	 * @param _source - the string to be split
	 * @param _by - the splitting regular expression
	 * @return the StringLits containing all splitting shards
	 * @see #explodeFirstOnly(String, String)
	 * @see #explode(StringList, String)
	 * @see #explodeWithDelimiter(String, String, boolean)
	 */
	public static StringList explode(String _source, String _by) {
		String[] multi = _source.split(_by);
		StringList sl = new StringList();

		for(int i = 0; i < multi.length; i++)
		{
			sl.add(multi[i]);
		}

		return sl;
	}
	/**
	 * Splits string {@code _source} around the first match of the given <b>regular
	 * expression(!)</b> {@code _by}.
	 * A trailing empty string is not included in the resulting StringList.<br/>
	 * A string {@code "boo:and:foo"}, for example, yields the following results with
	 * these expressions:<br/>
	 * <table>
	 * <tbody>
	 * <tr><td>Regex</td><td>Result</td></tr>
	 * <tr><td>{@code ":"}</td><td>{ {@code "boo", "and:foo"} }</td></tr>
	 * <tr><td>{@code "o"}</td><td>{ {@code "b", "o:and:f"} }</td></tr>
	 * </tbody>
	 * </table>
	 *
	 * @param _source - the string to be split
	 * @param _by - the splitting regular expression
	 * @return the StringLits containing all splitting shards
	 * @see #explode(String, String)
	 * @see #explode(StringList, String)
	 * @see #explodeWithDelimiter(String, String, boolean)
	 */
	public static StringList explodeFirstOnly(String _source, String _by) {
		// START KGU 2019-03-03: Bugfix explodeFirstOnly("test=, pas =", "=") returned {"test", ", pas "} instead of {"test", ", pas ="}
		//String[] multi = _source.split(_by);
		//StringList sl = new StringList();
		//
		//String first = multi[0];
		//sl.add(first);
		//
		//if(multi.length>1)
		//{
		//	String second = multi[1];
		//	for(int i=2;i<multi.length;i++)
		//	{
		//		second+="="+multi[i];
		//	}
		//	sl.add(second);
		//}
		StringList sl = new StringList(_source.split(_by, 2));
		// END KGU 2019-03-03
		return sl;
	}

	/**
	 * Splits all strings contained in {@code _source} around matches of the given
	 * <b>regular expression(!)</b> {@code _by} and returns a single StringList containing
	 * all split results of all element strings in sequential order.
	 * Trailing empty strings are not included in the resulting StringList.
	 *
	 * @param _source - the StringList further to be split
	 * @param _by - the separator (delimiter) pattern (<b>regex!</b>)
	 * @return The split results as StringList
	 * @see #explode(String, String)
	 * @see #explodeFirstOnly(String, String)
	 * @see #explodeWithDelimiter(StringList, String, boolean)
	 */
	public static StringList explode(StringList _source, String _by) {
		StringList sl = new StringList();

		for(int s=0; s<_source.count(); s++) {
			// FIXME KGU 2017-06-18: I suggest that all but the last string be split with second argument -1
			String[] multi = _source.get(s).split(_by);
			for(int i=0; i<multi.length; i++) {
				sl.add(multi[i]);
			}
		}

		return sl;
	}

	/**
	 * Splits the string {@code _source} around occurrences of delimiter string {@code _by}
	 * and returns a new StringList consisting of the split parts and the separating
	 * delimiters in order of occurrence.<br/>
	 * Note that the resulting StringList may be empty!
	 * @param _source - the string to be split
	 * @param _by - the separating string (<b>plain string, no regular expression!</b>)
	 * @return the split result
	 * @see #explode(String, String)
	 * @see #explodeWithDelimiter(String, String, boolean)
	 * @see #explodeWithDelimiter(StringList, String)
	 */
	public static StringList explodeWithDelimiter(String _source, String _by) {
		return explodeWithDelimiter(_source, _by, true);
	}

	/**
	 * Splits the string {@code _source} around occurrences of delimiter string {@code _by}
	 * and returns a new StringList consisting of the split parts and the separating
	 * delimiters in order of occurrence.<br/>
	 * Note that the resulting StringList may be empty!
	 * @param _source - the string to be split
	 * @param _by - the separating string (<b>plain string, no regular expression!</b>)
	 * @param _matchCase - if false then splitting will be case-ignorant
	 * @return the split result
	 * @see #explode(String, String)
	 * @see #explodeWithDelimiter(String, String)
	 * @see #explodeWithDelimiter(StringList, String, boolean)
	 */
	public static StringList explodeWithDelimiter(String _source, String _by, boolean _matchCase) {
		// START KGU 2017-06-18: Bugfix - this (unused) version was defective ("ate" delimiters)
//		//String[] multi = _source.split(_by);
//		String[] multi = _source.split(Pattern.quote(_by), -1);	// We must not suppress empty parts!
//		// END KGU 2017-06-18
//		StringList sl = new StringList();
//
//		for(int i=0; i < multi.length; i++)
//		{
//			if (i != 0)
//			{
//				sl.add(_by);
//			}
//			sl.add(multi[i]);
//		}
//
//		return sl;
<<<<<<< HEAD
		// TODO: performance should be measured and compared between these two solutions!
		// The following is the (optimized) alternative solution copied from BString  
		StringList sl = new StringList();
		int lenBy = _by.length();
		String testSource = _source;
		String testBy = _by;
		if (!_matchCase) {
			testSource = _source.toLowerCase();
			testBy = testBy.toLowerCase();
		}
		while (!_source.isEmpty()) {
			int pos = testSource.indexOf(testBy);
			if (pos >= 0) {
				sl.add(_source.substring(0, pos));
				sl.add(_by);
				_source = _source.substring(pos + lenBy, _source.length());
				testSource = testSource.substring(pos + lenBy, testSource.length());
			} else {
				sl.add(_source);
				_source = "";
			}
		}
		return sl;
	}

	/**
	 * Splits the elements of StringList {@code _source} around occurrences of
	 * delimiter string {@code _by} and returns a new StringList consisting of
	 * all the split parts and the separating delimiters in order of
	 * occurrence.<br/>
	 *
	 * @param _source - the string to be split
	 * @param _by - the separating string (plain string, no regex!)
	 * @return the split result
	 *
	 * @see #explode(String, String)
	 * @see #explode(StringList, String)
	 * @see #explodeWithDelimiter(StringList, String, boolean)
	 */
	public static StringList explodeWithDelimiter(StringList _source, String _by) {
		return explodeWithDelimiter(_source, _by, true);
	}

	/**
	 * Splits the elements of StringList {@code _source} around occurrences of
	 * delimiter string {@code _by} and returns a new StringList consisting of
	 * all the split parts and the separating delimiters in order of
	 * occurrence.
	 *
	 * @param _source - the string to be split
	 * @param _by - the separating string (plain string, no regex!)
	 * @param _matchCase - if false then splitting will be case-ignorant
	 * @return the split result
	 *
	 * @see #explode(StringList, String)
	 * @see #explodeWithDelimiter(StringList, String)
	 * @see #explodeWithDelimiter(String, String, boolean)
	 */
	public static StringList explodeWithDelimiter(StringList _source, String _by, boolean _matchCase) {
		StringList sl = new StringList();

		for (int s = 0; s < _source.count(); s++) {
			// START KGU 2017-06-18: We should rely on our own method
			//StringList multi = BString.explodeWithDelimiter(_source.get(s),_by);
			StringList multi = explodeWithDelimiter(_source.get(s), _by, _matchCase);
			// END KGU 2017-06-18
			sl.add(multi);
		}

		return sl;
	}
	
	/**
	 * Creates a copy of this StringList via a representation in CSV format.
	 * @return an equivalent StringList
	 * @see #StringList(StringList)
	 */
	public StringList copy()
	// END KGU 2020-10-31
	{
		// FIXME (KGU) Why this complicated detour?
		StringList sl = new StringList();
		//sl.add("TEXT");
		sl.setCommaText(this.getCommaText()+"", true);
		return sl;
	}
	
	// START KGU 2016-03-26
	/**
	 * Returns a StringList consisting of the elements with position {@code _start}
	 * through (but not including) {@code _end} of this.<br/>
	 * If {@code _start} is less than 0 then the result starts at element 0, if
	 * {@code _end} is greater than {@link #count()} then the result simply contains
	 * copies of all remaining elements.
	 * @param _start - position (index) of the first element to be copied.
	 * @param _end - position (index) beyond the last element to be copied.
	 * @return The partial copy of this.
	 */
	public StringList subSequence(int _start, int _end) {
		StringList sl = new StringList();
		if (_start < 0) {
			_start = 0;
		}
		if (_end > this.count()) {
			 _end = this.count();
		}
		for (int i = _start; i < _end; i++) {
			sl.add(this.get(i) + "");
		}
		return sl;
	}

	/**
	 * Appends the given String {@code _string} at end.
	 * @param _string - a string
	 * 
	 * @see #add(StringList)
	 * @see #addOrdered(String)
	 * @see #addByLength(String)
	 * @see #addIfNew(String)
	 * @see #addOrderedIfNew(String)
	 * @see #addByLengthIfNew(String)
	 */
	public void add(String _string) {
		strings.add(_string);
	}

	/**
	 * Inserts the given String {@code _string} at the appropriate place assuming
	 * that this is a sorted StringList. Sorting criterion for the strings is
	 * lexicographic order according to {@code String.compareTo(String)}.<br/>
	 * Multiple String values may occur, i.e., if you add a string that has already
	 * been member then another copy of the string will be inserted.
	 *
	 * @param _string
	 * @return - the index of the insertion
	 * 
	 * @see #add(String)
	 * @see #addOrderedIfNew(String)
	 * @see #addByLength(String)
	 */
	// START KGU#884 2021-10-25: Issue #800 result type and semantics changed
	//public void addOrdered(String _string)
	//{
	//	addOrdered(_string, false);
	//}
	public int addOrdered(String _string)
	// END KGU#884 2021-10-25
	{
		return addOrdered(_string, false);
	}
	
	// START KGU#884 2021-10-25: Issue #800 result type and semantics changed
	//private boolean addOrdered(String _string, boolean _onlyIfNew)
	private int addOrdered(String _string, boolean _onlyIfNew)
	// END KGU#884 2021-10-25
	{
		for (int i = 0; i < strings.size(); i++)
		{
			int comp = (strings.get(i)).compareTo(_string);
			if (comp == 0 && _onlyIfNew) {
				// START KGU#884 2021-10-25: Issue #800
				//return false;
				return -1;
				// END KGU#884 2021-10-25
			}
			else if (comp >= 0) {
				strings.insertElementAt(_string, i);
				// START KGU#884 2021-10-25: Issue #800
				//return true;
				return i;
				// END KGU#884 2021-10-25
			}
		}

		add(_string);
		// START KGU#884 2021-10-25: Issue #800
		//return true;
		return strings.size() - 1;
		// END KGU#884 2021-10-25
	}

	/**
	 * Inserts {@code _string} such that the elements be ordered by decreasing length
	 * (longest ones first!). If {@code _string} is {@code null} or empty then it will
	 * <b>not</b> be added at all. Elements of same length occur in order of insertion.<br/>
	 * (Only works if the already contained elements represent the order described
	 * above.)<br/>
	 * Multiple String values may occur i.e. if you add a string that has already
	 * been member then another copy of the string will be inserted.
	 *
	 * @param _string - the string to be inserted
	 * @return the index of the insertion (or -1 if no insertion was done)
	 *
	 * @see #add(String)
	 * @see #addOrdered(String)
	 * @see #addByLengthIfNew(String)
	 */
	// START KGU#884 2021-10-25: Issue #800 result added
	//public void addByLength(String _string) {
	//	boolean inserted = false;
	public int addByLength(String _string){
	// END KGU#884 2021-10-25
		// START KGU 2020-10-30: More safety...
		//if (!_string.equals(""))
		if (_string != null && !_string.equals(""))
		// END KGU 2020-10-30
		{
			for (int i = 0; i < strings.size(); i++) {
				// FIXME: Shouldn't strings of the same length be ordered lexicographically?
				if ((strings.get(i)).length() < _string.length()) {
					strings.insertElementAt(_string, i);
					// START KGU#884 2021-10-25
					//inserted = true;
					//break;
					return i;
					// END KGU#884 2021-10-25
				}
			}

			// START KGU#884 2021-10-25: Issue #800
			//if (!inserted)
			//{
			//	add(_string);
			//}
			add(_string);
			return strings.size()-1;
			// END KGU#884 2021-10-25
		}
		// START KGU#884 2021-10-25: Issue #800
		return -1;
		// END KGU#884 2021-10-25
	}

	/**
	 * Inserts the string {@code _string} if it had not been contained before.
	 *
	 * @param _string - The string to be added
	 * @return {@code true} if the string was new
	 *
	 * @see #add(String)
	 * @see #addIfNew(StringList)
	 * @see #addOrderedIfNew(String)
	 * @see #addByLengthIfNew(String)
	 */
	public boolean addIfNew(String _string) {
		if (!strings.contains(_string)) {
			add(_string);
			return true;
		}
		return false;
	}

	/**
	 * Inserts the string {@code _string} (in lexicographic order) if it had not been
	 * contained in this StringList.<br/>
	 * (Only works if the already contained elements represent the order described
	 * above.)
	 *
	 * @param _string - The string to be added
	 * @return {@code true} if the string was new
	 *
	 * @see #addIfNew(String)
	 * @see #addOrdered(String)
	 * @see #addByLengthIfNew(String)
	 */
	public boolean addOrderedIfNew(String _string) {
		// START KGU#884 2021-10-25: Issue #800 Modified semantics
		//return addOrdered(_string, true);
		return addOrdered(_string, true) >= 0;
		// END KGU#884 2021-10-25
	}

	/**
	 * Inserts {@code _string} such that the elements be ordered by decreasing length
	 * (longest ones first!). If {@code _string} is empty then it will not be added at all.
	 * Elements of same length occur in order of insertion.<br/>
	 * (Only works if the already contained elements represent the order described
	 * above.)
	 *
	 * @param _string the string to be inserted
	 * @return {@code true} if the string was new
	 *
	 * @see #addIfNew(String)
	 * @see #addOrderedIfNew(String)
	 * @see #addByLength(String)
	 */
	public boolean addByLengthIfNew(String _string) {
		boolean found = strings.contains(_string);
		if (!found) {
			addByLength(_string);
		}
		return !found;
	}

	/**
	 * Appends a copy of each element of {@code _stringList} to this StringList
	 * no matter whether an equal string element might already have been contained.
	 *
	 * @param _string - The string to be added
	 *
	 * @see #add(String)
	 * @see #addIfNew(String)
	 * @see #addIfNew(StringList)
	 * @see #addOrdered(String)
	 * @see #addOrderedIfNew(String)
	 * @see #addByLength(String)
	 * @see #addByLengthIfNew(String)
	 */
	public void add(StringList _stringList) {
		for (int i=0; i<_stringList.count(); i++) {
			strings.add(_stringList.get(i));
		}
	}

	/**
	 * Appends each elements of {@code _stringList} that had not been
	 * contained in this StringList.
	 *
	 * @param _string - The string to be added
	 * @return {@code true} if some of the strings of {@code _stringList} were added
	 *
	 * @see #add(String)
	 * @see #addIfNew(String)
	 * @see #add(StringList)
	 * @see #addOrdered(String)
	 * @see #addOrderedIfNew(String)
	 * @see #addByLength(String)
	 * @see #addByLengthIfNew(String)
	 */
	public boolean addIfNew(StringList _stringList) {
		boolean someInserted = false;
		for (int i=0; i<_stringList.count(); i++)
		{
			if (!strings.contains(_stringList.get(i)))
			{
				strings.add(_stringList.get(i));
				someInserted = true;
			}
		}
		return someInserted;
	}

	// START KGU 2015-11-04: New, more performant and informative searchers
	/**
	 * Returns the last element position of a string element exactly equal to
	 * {@code _string}, or -1 if there is no such element in this.
	 *
	 * @param _string - the search string (<b>plain string, no regex!</b>)
	 * @return element index or -1
	 *
	 * @see #indexOf(String)
	 * @see #lastIndexOf(String, boolean)
	 * @see #lastIndexOf(String, int)
	 * @see #lastIndexOf(String, int, boolean)
	 */
	public int lastIndexOf(String _string) {
		return this.strings.lastIndexOf(_string);
	}

	/**
	 * Returns the last element position of a string element exactly equal to
	 * {@code _string}, or -1 if there is no such element in this.
	 *
	 * @param _string - the search string (<b>plain string, no regex!</b>)
	 * @param _backwardFrom - the index of the element from which (including!)
	 * {@code _string} is looked for in backward direction.
	 * @return element index or -1
	 *
	 * @see #indexOf(String, int)
	 * @see #lastIndexOf(String)
	 * @see #lastIndexOf(String, boolean)
	 * @see #lastIndexOf(String, int, boolean)
	 */
	public int lastIndexOf(String _string, int _backwardFrom) {
		return this.strings.lastIndexOf(_string, _backwardFrom);
	}

	/**
	 * Returns the last element position of a string element being equal to
	 * {@code _string}, or -1 if there is no such element in this.
	 * @param _string - the search string (<b>plain string, no regex!</b>)
	 * @param _matchCase - if {@code false} then case will be ignored
	 * @return element index or -1
	 * @see #indexOf(String, boolean)
	 * @see #lastIndexOf(String)
	 * @see #lastIndexOf(String, int)
	 * @see #lastIndexOf(String, int, boolean)
	 */
	public int lastIndexOf(String _string, boolean _matchCase) {
		return lastIndexOf(_string, 0, _matchCase);
	}
	
	/**
	 * Returns the last element position of a string element being equal to
	 * {@code _string}, or -1 if there is no such element in this.
	 * @param _string - the search string (<b>plain string, no regex!</b>)
	 * @param _backwardFrom - the index of the element from which (including!)
	 * {@code _string} is looked for in backward direction.
	 * @param _matchCase - if {@code false} then case will be ignored
	 * @return element index or -1
	 * @see #indexOf(String, int, boolean)
	 * @see #lastIndexOf(String)
	 * @see #lastIndexOf(String, int)
	 * @see #lastIndexOf(String, boolean)
	 * @see #indexOf(StringList, int, boolean)
	 */
	public int lastIndexOf(String _string, int _backwardFrom, boolean _matchCase) {
		if (_matchCase) {
			return this.strings.lastIndexOf(_string, _backwardFrom);
		}
		_string = _string.toLowerCase();
		for (int i=_backwardFrom; i > 0; i--) {
			if ((strings.get(i)).toLowerCase().equals(_string)) {
				return i;
			}
		}
		return -1;
	}


	/**
	 * Returns the first element position of a string element exactly equal to
	 * {@code _string}, or -1 if there is no such element in this.
	 * @param _string - the search string (<b>plain string, no regex!</b>)
	 * @return element index or -1
	 * @see #indexOf(String, boolean)
	 * @see #indexOf(String, int)
	 * @see #indexOf(String, int, boolean)
	 * @see #lastIndexOf(String)
	 * @see #indexOf(StringList, int, boolean)
	 */
	public int indexOf(String _string)
	{
		return this.strings.indexOf(_string);
	}

	/**
	 * Returns the first element position of a string element exactly equal to
	 * {@code _string}, or -1 if there is no such element in this.
	 *
	 * @param _string - the search string (<b>plain string, no regex!</b>)
	 * @param _from - the initial element index from which on (including!)
	 * {@code _string} is looked for in forward direction.
	 * @return element index or -1
	 *
	 * @see #indexOf(String)
	 * @see #indexOf(String, boolean)
	 * @see #indexOf(String, int, boolean)
	 * @see #lastIndexOf(String, int)
	 * @see #indexOf(StringList, int, boolean)
	 */
	public int indexOf(String _string, int _from) {
		return this.strings.indexOf(_string, _from);
	}

	/**
	 * Returns the first element position of a string element being equal to
	 * {@code _string}, or -1 if there is no such element in this.
	 *
	 * @param _string - the search string (<b>plain string, no regex!</b>)
	 * @param _matchCase - if {@code false} then case will be ignored
	 * @return element index or -1
	 *
	 * @see #indexOf(String)
	 * @see #indexOf(String, int)
	 * @see #indexOf(String, int, boolean)
	 * @see #lastIndexOf(String, boolean)
	 * @see #indexOf(StringList, int, boolean)
	 */
	public int indexOf(String _string, boolean _matchCase) {
		return indexOf(_string, 0, _matchCase);
	}
	
	/**
	 * Returns the first element position of a string element being equal to
	 * {@code _string}, or -1 if there is no such element in this.
	 *
	 * @param _string - the search string (<b>plain string, no regex!</b>)
	 * @param _from - the initial element index from which on (including!)
	 * {@code _string} is looked for in forward direction.
	 * @param _matchCase - if {@code false} then case will be ignored
	 * @return element index or -1
	 *
	 * @see #indexOf(String)
	 * @see #indexOf(String, int)
	 * @see #indexOf(String, boolean)
	 * @see #lastIndexOf(String, int, boolean)
	 * @see #indexOf(StringList, int, boolean)
	 */
	public int indexOf(String _string, int _from, boolean _matchCase) {
		if (_matchCase) {
			return this.strings.indexOf(_string, _from);
		}
		_string = _string.toLowerCase();
		for (int i=_from; i<strings.size(); i++) {
			if ((strings.get(i)).toLowerCase().equals(_string)) {
				return i;
			}
		}
		return -1;
	}

	/**
	 * Returns the starting position of a first subsequence being equal to
	 * StringList {@code _subList} from index {@code _from} on, or -1 if no
	 * such string sequence is contained at position {@code _from} or beyond.
	 *
	 * @param _string - the search string (<b>plain string, no regex!</b>)
	 * @param _from - the initial element index from which on (including!)
	 * {@code _subList} is looked for in forward direction.
	 * @param _matchCase - if {@code false} then case will be ignored
	 * @return element index or -1
	 *
	 * @see #indexOf(String, int, boolean)
	 */
	public int indexOf(StringList _subList, int _from, boolean _matchCase) {
		int foundAt = -1;
		int foundFirst = -1;
		while (foundAt < 0 && (foundFirst = indexOf(_subList.get(0), _from, _matchCase)) >= 0 && foundFirst + _subList.count() <= this.count()) {
			for (int i = 1; foundFirst >= 0 && i < _subList.count(); i++) {
				String str1 = _subList.get(i);
				String str2 = this.strings.get(foundFirst + i);
				if (!_matchCase) {
					str1 = str1.toLowerCase();
					str2 = str2.toLowerCase();
				}
				if (!(str1.equals(str2))) {
					_from = foundFirst + 1;
					foundFirst = -1;
				}
			}
			if (foundFirst >= 0) {
				foundAt = foundFirst;
			}
		}
		return foundAt;
	}

	/**
	 * Checks whether or not a string element exactly equal to {@code _string}
	 * is contained.
	 *
	 * @param _string - the search string (<b>plain string, no regex!</b>)
	 * @return {@code true} iff there is at least one element equal to {@code _string}
	 *
	 * @see #contains(String, boolean)
	 * @see #indexOf(String)
	 * @see #lastIndexOf(String)
	 */
	public boolean contains(String _string) {
		// START KGU 2015-11-04: Just use the more performant and informative find method 
=======
        // TODO: performance should be measured and compared between these two solutions!
        // The following is the (optimized) alternative solution copied from BString  
        StringList sl = new StringList();
        int lenBy = _by.length();
        String testSource = _source;
        String testBy = _by;
        if (!_matchCase) {
            testSource = _source.toLowerCase();
            testBy = testBy.toLowerCase();
        }
        while (!_source.isEmpty()) {
            int pos = testSource.indexOf(testBy);
            if (pos >= 0) {
                sl.add(_source.substring(0, pos));
                sl.add(_by);
                _source = _source.substring(pos + lenBy, _source.length());
                testSource = testSource.substring(pos + lenBy, testSource.length());
            } else {
                sl.add(_source);
                _source = "";
            }
        }
        return sl;
    }

    /**
     * Splits the elements of StringList {@code _source} around occurrences of
     * delimiter string {@code _by} and returns a new StringList consisting of
     * all the split parts and the separating delimiters in order of
     * occurrence.<br/>
     *
     * @param _source - the string to be split
     * @param _by - the separating string (plain string, no regex!)
     * @return the split result
     */
    public static StringList explodeWithDelimiter(StringList _source, String _by) {
        return explodeWithDelimiter(_source, _by, true);
    }

    /**
     * Splits the elements of StringList {@code _source} around occurrences of
     * delimiter string {@code _by} and returns a new StringList consisting of
     * all the split parts and the separating delimiters in order of
     * occurrence.<br/>
     *
     * @param _source - the string to be split
     * @param _by - the separating string (plain string, no regex!)
     * @param _matchCase - if false then splitting will be case-ignorant
     * @return the split result
     */
    public static StringList explodeWithDelimiter(StringList _source, String _by, boolean _matchCase) {
        StringList sl = new StringList();

        for (int s = 0; s < _source.count(); s++) {
            // START KGU 2017-06-18: We should rely on our own method
            //StringList multi = BString.explodeWithDelimiter(_source.get(s),_by);
            StringList multi = explodeWithDelimiter(_source.get(s), _by, _matchCase);
            // END KGU 2017-06-18
            sl.add(multi);
        }

        return sl;
    }

    /**
     * Creates a copy of this StringList via a representation in CSV format.
     *
     * @return an equivalent StringList
     */
    public StringList copy() {
        // FIXME (KGU) Why this complicated detour?
        StringList sl = new StringList();
        //sl.add("TEXT");
        sl.setCommaText(this.getCommaText() + "");
        return sl;
    }

    // START KGU 2016-03-26
    /**
     * Returns a StringList consisting of the elements with position
     * {@code _start} through (but not including) {@code _end} of this. If
     * {@code _start} is less than 0 then the result starts at element 0, if
     * {@code _end} is greater than {@link #count()} then the result simply
     * contains copies of all remaining elements.
     *
     * @param _start - position (index) of the first element to be copied.
     * @param _end - position (index) beyond the last element to be copied.
     * @return The partial copy of this.
     */
    public StringList subSequence(int _start, int _end) {
        StringList sl = new StringList();
        if (_start < 0) {
            _start = 0;
        }
        if (_end > this.count()) {
            _end = this.count();
        }
        for (int i = _start; i < _end; i++) {
            sl.add(this.get(i) + "");
        }
        return sl;
    }

    /**
     * Appends the given String {@code _string} at end.
     *
     * @param _string - a string
     */
    public void add(String _string) {
        strings.add(_string);
    }

    /**
     * Inserts the given String {@code _string} at the appropriate place
     * assuming that this is a sorted StringList. Sorting criterion for the
     * strings is lexicographic order according to
     * {@code String.compareTo(String)}. Multiple String values may occur i.e.
     * if you add a string that has already been member then another copy of the
     * string will be inserted.
     *
     * @param _string
     * 
     * @see #add(String)
     * @see #addOrderedIfNew(String)
     * @see #addIfNew(String)
     * @see #addByLength(String)
     */
    public void addOrdered(String _string) {
        addOrdered(_string, false);
    }

    private boolean addOrdered(String _string, boolean _onlyIfNew) {
        for (int i = 0; i < strings.size(); i++) {
            int comp = (strings.get(i)).compareTo(_string);
            if (comp == 0 && _onlyIfNew) {
                return false;
            } else if (comp >= 0) {
                strings.insertElementAt(_string, i);
                return true;
            }
        }

        add(_string);
        return true;
    }

    /**
     * Inserts _string such that the elements be ordered by decreasing length
     * (longest ones first!). If _string is empty then it won't be added at all.
     * Elements of same length occur in order of insertion.<br/>
     * (Only works if the already contained elements represent the order
     * described above.) Multiple String values may occur i.e. if you add a
     * string that has already been member then another copy of the string will
     * be inserted.
     *
     * @param _string the string to be inserted
     * 
     * @see #add(String)
     * @see #addIfNew(String)
     * @see #addOrdered(String)
     * @see #addOrderedIfNew(String)
     * @see #addByLengthIfNew(String)
     */
    public void addByLength(String _string) {
        boolean inserted = false;
        if (!_string.equals("")) {
            for (int i = 0; i < strings.size(); i++) {
                // FIXME: Shouldn't strings of the same length be ordered lexicographically?
                if ((strings.get(i)).length() < _string.length()) {
                    strings.insertElementAt(_string, i);
                    inserted = true;
                    break;
                }
            }

            if (inserted == false) {
                add(_string);
            }
        }
    }

    /**
     * Inserts the string _string if it had not been contained in this
     * StringList.
     *
     * @param _string - The string to be added
     * @return true if the string was new
     * 
     * @see #add(String)
     * @see #addOrdered(String)
     * @see #addOrderedIfNew(String)
     * @see #addByLength(String)
     * @see #addByLengthIfNew(String)
     */
    public boolean addIfNew(String _string) {
        if (!strings.contains(_string)) {
            add(_string);
            return true;
        }
        return false;
    }

    /**
     * Inserts the string _string (in lexicographic order) if it had not been
     * contained in this StringList.
     *
     * @param _string - The string to be added
     * @return true if the string was new
     * 
     * @see #add(String)
     * @see #addIfNew(String)
     * @see #addOrdered(String)
     * @see #addByLength(String)
     * @see #addByLengthIfNew(String)
     */
    public boolean addOrderedIfNew(String _string) {
        return addOrdered(_string, true);
    }

    /**
     * Inserts _string such that the elements be ordered by decreasing length
     * (longest ones first!). If _string is empty then it won't be added at all.
     * Elements of same length occur in order of insertion. (Only works if the
     * already contained elements represent the order described above.
     *
     * @param _string the string to be inserted
     * @see #add(String)
     * @see #addIfNew(String)
     * @see #addOrdered(String)
     * @see #addOrderedIfNew(String)
     * @see #addByLength(String)
     */
    public boolean addByLengthIfNew(String _string) {
        boolean found = strings.contains(_string);
        if (!found) {
            addByLength(_string);
        }
        return !found;
    }

    /**
     * Appends a copy of each element of {@code _stringList} to this StringList
     * no matter whether there might already be an equal string element in this.
     *
     * @param _string - The string to be added
     * 
     * @see #add(String)
     * @see #addIfNew(String)
     * @see #addIfNew(StringList)
     * @see #addOrdered(String)
     * @see #addOrderedIfNew(String)
     * @see #addByLength(String)
     * @see #addByLengthIfNew(String)
     */
    public void add(StringList _stringList) {
        for (int i = 0; i < _stringList.count(); i++) {
            strings.add(_stringList.get(i));
        }
    }

    /**
     * Appends each elements of _stringList that had not been contained in this
     * StringList.
     *
     * @param _string - The string to be added
     * @return true if some of the strings of _stringList was added
     * 
     * @see #add(String)
     * @see #addIfNew(String)
     * @see #add(StringList)
     * @see #addOrdered(String)
     * @see #addOrderedIfNew(String)
     * @see #addByLength(String)
     * @see #addByLengthIfNew(String)
     */
    public boolean addIfNew(StringList _stringList) {
        boolean someInserted = false;
        for (int i = 0; i < _stringList.count(); i++) {
            if (!strings.contains(_stringList.get(i))) {
                strings.add(_stringList.get(i));
                someInserted = true;
            }
        }
        return someInserted;
    }

    // START KGU 2015-11-04: New, more performant and informative searchers
    /**
     * Returns the last element position of a string element exactly equal to
     * {@code _string} or -1 if there is no such string in this.
     *
     * @param _string - the search string (plain string, no regex!)
     * @return element index or -1
     * @see #indexOf(String)
     * @see #indexOf(String, boolean)
     * @see #indexOf(String, int)
     * @see #indexOf(String, int, boolean)
     * @see #lastIndexOf(String, boolean)
     * @see #lastIndexOf(String, int)
     * @see #lastIndexOf(String, int, boolean)
     */
    public int lastIndexOf(String _string) {
        return this.strings.lastIndexOf(_string);
    }

    /**
     * Returns the last element position of a string element exactly equal to
     * {@code _string}, searching backwards from index {@code _backwardFrom},
     * returns -1 if there is no such string in this range.
     *
     * @param _string - the search string (plain string, no regex!)
     * @param _backwardFrom - the index of the element from which (including!)
     * {@code _string} is looked for backwards.
     * @return element index or -1
     * 
     * @see #indexOf(String)
     * @see #indexOf(String, boolean)
     * @see #indexOf(String, int)
     * @see #indexOf(String, int, boolean)
     * @see #lastIndexOf(String, boolean)
     * @see #lastIndexOf(String, int, boolean)
     */
    public int lastIndexOf(String _string, int _backwardFrom) {
        return this.strings.lastIndexOf(_string, _backwardFrom);
    }

    /**
     * Returns the last element position of a string element equal to
     * {@code _string} or -1 if there is no such element in this.<br/>
     * With {@code _matchCase = false}, the search will be case-ignorant.
     *
     * @param _string - the search string (plain string, no regex!)
     * @param _matchCase - whether case is to play a role in comparison
     * @return element index or -1
     * @see #indexOf(String)
     * @see #indexOf(String, boolean)
     * @see #indexOf(String, int)
     * @see #indexOf(String, int, boolean)
     * @see #lastIndexOf(String, boolean)
     * @see #lastIndexOf(String, int)
     * @see #lastIndexOf(String, int, boolean)
     */
    public int lastIndexOf(String _string, boolean _matchCase) {
        return lastIndexOf(_string, 0, _matchCase);
    }

    /**
     * Returns the last element position of a string element equal to
     * {@code _string}, searching backwards from index {@code _backwardFrom},
     * returns -1 if there is no such string in this range.<br/>
     * With {@code _matchCase = false}, the search will be case-ignorant.
     *
     * @param _string - the search string (plain string, no regex!)
     * @param _matchCase - whether case is to play a role in comparison
     * @return element index or -1
     * @see #indexOf(String)
     * @see #indexOf(String, boolean)
     * @see #indexOf(String, int)
     * @see #indexOf(String, int, boolean)
     * @see #lastIndexOf(String, boolean)
     * @see #lastIndexOf(String, int)
     * @see #lastIndexOf(String, int, boolean)
     */
    public int lastIndexOf(String _string, int _backwardFrom, boolean _matchCase) {
        if (_matchCase) {
            return this.strings.lastIndexOf(_string, _backwardFrom);
        }

        _string = _string.toLowerCase();
        for (int i = _backwardFrom; i > 0; i--) {
            if ((strings.get(i)).toLowerCase().equals(_string)) {
                return i;
            }
        }
        return -1;
    }

    /**
     * Returns the index of the first occurrence of the specified string in
     * this StringList, or returns -1 if the string is not found.
     * 
     * @param _string - String to search for
     * @return the index of the first occurrence of {@code _string} from start;
     *         {@code -1} if {@code _string} is not found.
     * @see #indexOf(String, boolean)
     * @see #indexOf(String, int)
     * @see #indexOf(String, int, boolean)
     * @see #lastIndexOf(String)
     * @see #lastIndexOf(String, boolean)
     * @see #lastIndexOf(String, int)
     * @see #lastIndexOf(String, int, boolean)
     */
    public int indexOf(String _string) {
        return this.strings.indexOf(_string);
    }

    /**
     * Returns the index of the first occurrence of the specified string in
     * this StringList, searching forwards from {@code _from} on, or returns
     * -1 if the string is not found.
     *
     * @param _string - String to search for
     * @param _from - index to start searching from
     * @return the index of the first occurrence of {@code _string} from index
     *         {@code _from} on; {@code -1} if {@code _string} is not found.
     * @throws IndexOutOfBoundsException if the specified index is negative
     * @see #indexOf(String)
     * @see #indexOf(String, boolean)
     * @see #indexOf(String, int, boolean)
     * @see #lastIndexOf(String)
     * @see #lastIndexOf(String, boolean)
     * @see #lastIndexOf(String, int)
     * @see #lastIndexOf(String, int, boolean)
     */
    public int indexOf(String _string, int _from) {
        return this.strings.indexOf(_string, _from);
    }

    /**
     * Returns the index of the first occurrence of the specified string in
     * this StringList, or returns -1 if the string is not found.<br/>
     * With {@code _matchCase = false} the search will be case-ignorant.
     *
     * @param _string - String to search for
     * @param _from - index to start searching from
     * @param _matchCase - whether case is to play a role in comparison
     * @return the index of the first occurrence of {@code _string};
     *         {@code -1} if {@code _string} is not found.
     * @see #indexOf(String)
     * @see #indexOf(String, int)
     * @see #indexOf(String, int, boolean)
     * @see #lastIndexOf(String)
     * @see #lastIndexOf(String, boolean)
     * @see #lastIndexOf(String, int)
     * @see #lastIndexOf(String, int, boolean)
     */
    public int indexOf(String _string, boolean _matchCase) {
        return indexOf(_string, 0, _matchCase);
    }

    /**
     * Returns the index of the first occurrence of the specified string in
     * this StringList, searching forwards from {@code _from} on, or returns
     * -1 if the string is not found.<br/>
     * With {@code _matchCase = false} the search will be case-ignorant.
     *
     * @param _string - String to search for
     * @param _from - index to start searching from
     * @param _matchCase - whether case is to play a role in comparison
     * @return the index of the first occurrence of {@code _string} from index
     *         {@code _from} on; {@code -1} if {@code _string} is not found.
     * @throws IndexOutOfBoundsException if the specified index is negative
     * @see #indexOf(String)
     * @see #indexOf(String, boolean)
     * @see #indexOf(String, int)
     * @see #indexOf(StringList, int, boolean)
     * @see #lastIndexOf(String)
     * @see #lastIndexOf(String, boolean)
     * @see #lastIndexOf(String, int)
     * @see #lastIndexOf(String, int, boolean)
     */
    public int indexOf(String _string, int _from, boolean _matchCase) {
        if (_matchCase) {
            return this.strings.indexOf(_string, _from);
        }

        _string = _string.toLowerCase();
        for (int i = _from; i < strings.size(); i++) {
            if ((strings.get(i)).toLowerCase().equals(_string)) {
                return i;
            }
        }
        return -1;
    }

    /**
     * Returns the index of the first occurrence of the specified StringList
     * {@code _subList} as subsequence within this StringList, searching
     * forwards from {@code _from} on, or returns -1 if {@code _subList}
     * is not found.<br/>
     * With {@code _matchCase = false} the search will be case-ignorant.
     *
     * @param _subList - Subsequence to search for
     * @param _from - index to start searching from
     * @param _matchCase - whether case is to play a role in comparison
     * @return the index of the first occurrence of {@code _subList} from index
     *         {@code _from} on; {@code -1} if {@code _subList} is not found.
     * @throws IndexOutOfBoundsException if the specified index is negative
     * @see #indexOf(String)
     * @see #indexOf(String, boolean)
     * @see #indexOf(String, int)
     * @see #indexOf(String, int, boolean)
     * @see #lastIndexOf(String)
     * @see #lastIndexOf(String, boolean)
     * @see #lastIndexOf(String, int)
     * @see #lastIndexOf(String, int, boolean)
     */
    public int indexOf(StringList _subList, int _from, boolean _matchCase) {
        int foundAt = -1;
        int foundFirst = -1;
        while (foundAt < 0 && (foundFirst = indexOf(_subList.get(0), _from, _matchCase)) >= 0 && foundFirst + _subList.count() <= this.count()) {
            for (int i = 1; foundFirst >= 0 && i < _subList.count(); i++) {
                String str1 = _subList.get(i);
                String str2 = this.strings.get(foundFirst + i);
                if (!_matchCase) {
                    str1 = str1.toLowerCase();
                    str2 = str2.toLowerCase();
                }
                if (!(str1.equals(str2))) {
                    _from = foundFirst + 1;
                    foundFirst = -1;
                }
            }
            if (foundFirst >= 0) {
                foundAt = foundFirst;
            }
        }
        return foundAt;
    }

    /**
     * Checks whether the specified String {@code _string} is an element of
     * this StringList.
     * 
     * @param _string - String to search for
     * @return {@code true} if {@code _string} is contained, {@code false} otherwise
     */
    public boolean contains(String _string) {
        // START KGU 2015-11-04: Just use the more performant and informative find method 
>>>>>>> 7c11f30b
//		boolean found = false;
//		for(int i=0;i<strings.size();i++)
//		{
//			if(((String) strings.get(i)).equals(_string))
//			{
//				found=true;
//			}
//		}
//		return found;
<<<<<<< HEAD
		return indexOf(_string) != -1;
		// END KGU 2015-11-04
	}

	/**
	 * Checks whether or not a string element exactly or case-ignorantly equal to
	 * {@code _string} is contained.
	 *
	 * @param _string - the search string (<b>plain string, no regex!</b>)
	 * @param _matchCase - if {@code false} then case will be ignored
	 * @return {@code true} iff there is at least one element equal to {@code _string}
	 *
	 * @see #contains(String)
	 * @see #indexOf(String, boolean)
	 * @see #lastIndexOf(String, boolean)
	 */
	public boolean contains(String _string, boolean _matchCase) {
		// START KGU 2015-11-04: Just use the more performant and informative find method
=======
        return indexOf(_string) != -1;
        // END KGU 2015-11-04
    }

    /**
     * Checks whether the specified String {@code _string} is an element of
     * this StringList.<br/>
     * With {@code _matchCase = false} the search will be case-ignorant.
     * 
     * @param _string - String to search for
     * @param _matchCase - whether case is to play a role in comparison
     * @return {@code true} if {@code _string} is contained, {@code false} otherwise
     */
    public boolean contains(String _string, boolean _matchCase) {
        // START KGU 2015-11-04: Just use the more performant and informative find method 
>>>>>>> 7c11f30b
//		boolean found = false;
//		for(int i=0;i<strings.size();i++)
//		{
//			if(_matchCase==false)
//			{
//				if(((String) strings.get(i)).toLowerCase().equals(_string.toLowerCase()))
//				{
//					found=true;
//				}
//			}
//			else
//			{
//				if(((String) strings.get(i)).equals(_string))
//				{
//					found=true;
//				}
//			}
//		}
//		return found;
		return indexOf(_string, _matchCase) != -1;
		// END KGU 2015-11-04
	}

	/**
	 * @return a reverse copy of this StringList, does not alter this.
	 */
	public StringList reverse() {
		StringList sl = new StringList();

		for (int i = 0; i < strings.size(); i++) {
			sl.add(get(count() - i - 1));
		}

		return sl;
	}

	/**
	 * Replaces the element at position {@code _index} with string {@code _s} if
	 * {@code 0 <= _index < this.count()}, doesn't do anything otherwise.
	 *
	 * @param _index - the index of the element to be replaced
	 * @param _s - the replacing string
	 */
	public void set(int _index, String _s) {
		if (_index < strings.size() && _index >= 0) {
			strings.remove(_index);
			strings.insertElementAt(_s, _index);
		}
	}

	/**
	 * Returns the String element at position {@code _index}<br/>
	 * NOTE: In case the given index is invalid (i.e. {@code _index < 0} or
	 * {@code _index >= this.count()} neither an exception is raised nor
	 * {@code null} is returned but an empty String!
	 *
	 * @param _index - the number of the element
	 * @return the requested string or an empty string (!), see text.
	 */
	public String get(int _index) {
		if (_index < strings.size() && _index >= 0) {
			return strings.get(_index);
		} else {
			return "";
		}
	}

	/**
	 * Removes the {@code _index}th element from the StringList.
	 *
	 * @param _index - the position of the element to be removed
	 * @throws ArrayIndexOutOfBoundsException if {@code _index} is out of range
	 * (_index < 0 || _index >= count())
	 */
	public void delete(int _index) {
		strings.removeElementAt(_index);
	}

	/**
	 * Inserts the given string {@code _string} into this StringList before
	 * position {@code _index}. Throws an exception if _index is negative or
	 * larger than the current length.
	 *
	 * @param _strList - the StringList to be inserted
	 * @param _index - the insertion index
	 * @throws ArrayIndexOutOfBoundsException if {@code _index} is out of range
	 * (_index < 0 || _index > count())
	 */
	public void insert(String _string, int _index) {
		strings.insertElementAt(_string, _index);
	}
	
	/**
	 * Inserts the series of copies of all elements of {@code _strList} into
	 * this StringList before position {@code _index}. Throws an exception if _index
	 * is negative or larger than the current length.
	 * @param _strList - the StringList to be inserted
	 * @param _index - the insertion index
	 * @throws ArrayIndexOutOfBoundsException if {@code _index} is out of range (_index < 0 || _index > count())
	 */
	public void insert(StringList _strList, int _index) {
		if (_index >= 0 && _index <= strings.size() && !_strList.isEmpty()) {
			for (int i = 0; i < _strList.count(); i++) {
				strings.insertElementAt(_strList.get(i), _index++);
			}
		}
	}

	/**
	 * Replaces the current content by the sequence of text lines {@code _text}
	 * is consisting of. If {@code _text} does not contain newline characters then
	 * a this will contain {@code _text} as single element. Note that trailing empty
	 * lines will be cut off.
	 *
	 * @param _text - the text to be adopted as line sequence
	 *
	 * @see #explode(String, String)
	 * @see #getText()
	 * @see #setCommaText(String, boolean)
	 */
	public void setText(String _text) {
		String[] lines = _text.split("\n");
		strings.clear();
		for (int i = 0; i < lines.length; i++) {
			strings.add(lines[i]);
		}
	}

	// START KGU 2015-12-21: More flexibility with reduced redundancy
	/**
	 * Concatenates all elements, putting the _separator string between them.<br/>
	 * NEW: If {@code _separator} is {@code null} then an empty separator is
	 * used unless a preceding string ending with an identifier character
	 * would meet a beginning identifier character of the current string in
	 * which case a single space would be inserted, thus preserving a lexical
	 * gap.
	 * @param _separator - a string placed between the elements of this 
	 * @return the concatenated string
	 */
	public String concatenate(String _separator) {
		return concatenate(_separator, 0, this.count());
	}
	
	/**
	 * Concatenates all elements between indices {@code _start} and {@code _end}
	 * (the letter not included), putting the {@code _separator} string between them.<br/>
	 * <b>Note:</b> If {@code _separator} is {@code null} then an empty separator is
	 * used unless a preceding string ending with an identifier character
	 * would meet a beginning identifier character of the current string, in
	 * which case a single space would be inserted, thus preserving a lexical
	 * gap.
	 *
	 * @param _separator - a string placed between the elements of this
	 * @param _start - index of the first element to be included
	 * @param _end - index <i>beyond</i> the last element to be included 
	 * @return the concatenated string
	 *
	 * @see #concatenate()
	 * @see #concatenate(String, int)
	 */
	public String concatenate(String _separator, int _start, int _end) {
		// START KGU#425 2017-09-29
		//String text = "";
		StringBuffer text = new StringBuffer();
		boolean lastEndedLikeId = false;
		// END KGU#425 2017-09-29
		boolean isFirst = true;
		for(int i = Math.min(_start, count()); i < Math.min(_end, count()); i++) {
			String thisString = strings.get(i);
			if (isFirst) {
				//text = strings.get(i);
				isFirst = false;
				// START KGU#425 2019-10-02
				lastEndedLikeId = !thisString.isEmpty() && Character.isJavaIdentifierPart(thisString.charAt(thisString.length()-1));
				// END KGU#425 2019-10-02
			}
			// START KGU#425 2019-10-02
			//else
			else if (_separator != null)
			// END KGU#425 2019-10-02
			{
				//text += _separator + thisString;
				text.append(_separator);
			}
			// START KGU#425 2019-10-02
			else if (!thisString.isEmpty()) {
				if (lastEndedLikeId && Character.isJavaIdentifierPart(thisString.charAt(0))) {
					text.append(" ");
				}
				lastEndedLikeId = Character.isJavaIdentifierPart(thisString.charAt(thisString.length()-1));
			}
			// END KGU#425 2019-10-02
			text.append(thisString);
		}
		//return text;
		return text.toString();
	}
	
	/**
	 * Concatenates all elements from index {@code _start} on, putting the
	 * {@code _separator} string between them.<br/>
	 * <b>Note:</b> If {@code _separator} is {@code null} then an empty separator is
	 * used unless a preceding string ending with an identifier character
	 * would meet a beginning identifier character of the current string, in
	 * which case a single space would be inserted, thus preserving a lexical
	 * gap.
	 *
	 * @param _separator - a string placed between the elements of this
	 * @param _start - index of the first element to be included
	 * @return the concatenated string
	 */
	public String concatenate(String _separator, int _start) {
		return concatenate(_separator, _start, this.count());
	}
	
	/**
	 * Concatenates the elements without any separating string (actually the
	 * same as {@code this.concatenate("")}).
	 *
	 * @return a continuous string composed of all elements
	 *
	 * @see #concatenate(String)
	 * @see #getLongString()
	 * @see #getText()
	 */
	public String concatenate() {
		return concatenate("");
	}

	/**
	 * Multi-line text formed from the list elements as lines (actually the
	 * same as {@code this.concatenate("\n")}).
	 * @return multi-line string, each element being copied to a line
	 */
	public String getText() {
		return concatenate("\n");
	}

	/**
	 * Concatenates elements with blanks between them  (actually the
	 * same as {@code this.concatenate(" ")}).
	 *
	 * @return the concatenation of all elements separated by single blanks
	 */
	public String getLongString() {
		return concatenate(" ");
	}
	// END KGU 2015-12-21

	/**
	 * @return the number of elements
	 */
	public int count() {
		return strings.size();
	}
	
	/**
	 * Counts the exact occurrences of the given string {@code _str} among
	 * the elements
	 *
	 * @param _str - the string to search for
	 * @return the number of occurrences
	 *
	 * @see #count(String, boolean)
	 */
	public int count(String _str) {
		return this.count(_str, true);
	}
	
	/**
	 * Counts the (exact or case-ignorant) occurrences of the given string
	 * {@code _str} among the elements
	 *
	 * @param _str - the string to search for
	 * @param _matchCase - whether upper/lower case should make a difference
	 * @return the number of occurrences
	 */
	public int count(String _str, boolean _matchCase) {
		int cnt = 0;
		for (String elem: this.strings) {
			if (_matchCase && elem.equals(_str) || !_matchCase && elem.equalsIgnoreCase(_str)) {
				cnt++;
			}
		}
		return cnt;
	}
	
	/**
	 * Tests if this StringList has no components
	 *
	 * @return {@code true} if and only if this StringList has no elements.
	 */
	public boolean isEmpty() {
		return strings.isEmpty();
	}

	/**
	 * Fill this from the given {@code _input} string, which is assumed to
	 * represent a CSV-typical syntax, meaning that only quoted (enclosed by {@code "})
	 * text parts will be adopted, each quoted character sequence forming an element,
	 * i.e. the separating character (comma, tab, or whatever) does not play a role.
	 * Note that a series of separator characters without a quote pair between them
	 * will therefore <b>not</b> induce empty elements.<br/>
	 * Duplicate quotes within quoted text will be interpreted as a single quote being
	 * part of the string.<br/>
	 * If {@code _input} does not start or end with a quote then enclosing quotes will
	 * be added before.<br/>
	 * Prior content will be overwritten.
	 *
	 * @param _input - the string
	 *
	 * @see #getCommaText()
	 * @see #setCommaText(String, boolean)
	 */
	public void setCommaText(String _input)
	// START KGU 2020-10-31
	{
		setCommaText(_input, true);
	}
	
	/**
	 * Fill this from the given {@code _input} string, which is assumed to
	 * represent a CSV-typical syntax, meaning that only quoted (enclosed by {@code "})
	 * text parts will be adopted, each quoted character sequence forming an element,
	 * i.e. the separating character (comma, tab, or whatever) does not play a role.
	 * Note that a series of separator characters without a quote pair between them
	 * will therefore <b>not</b> induce empty elements.<br/>
	 * Duplicate quotes within quoted text will be interpreted as a single quote being
	 * part of the string.<br/>
	 * @param _input - the string
	 * @param _ensureOuterQuotes - if {@code true} then at start and end of {@code _input}
	 * a quote is inserted if missing there. Note that this might invert the content
	 * raster if {@code _input} deliberately started with separators symbolising empty
	 * columns.
	 * @see #getCommaText()
	 */
	public void setCommaText(String _input, boolean _ensureOuterQuotes)
	// END KGU 2020-10-31
	{
		String input = _input+"";

		// if not CSV, make it CSV
		// START KGU 2020-10-31
		if (input.length() > 0 && _ensureOuterQuotes)
		// END KGU 2020-10-31
		{
			/* FIXME: This completion is somehow inconsistent as start and end
			 * should not be considered independently
			 */
			String first = Character.toString(input.charAt(0));
			if (!first.equals("\"")) {
				input = "\"" + input;
			}
			first = Character.toString(input.charAt(input.length()-1));
			if (!first.equals("\"")) {
				input += "\"";
			}
		}

		strings.clear();

		StringBuilder tmp = new StringBuilder();
		boolean withinQuotes = false;

		for(int i = 0; i < input.length(); i++) {
			char chr = input.charAt(i);
			if (chr == '\"') {
				// Is the quote the very last character?
				if (i+1 < input.length()) {
					// No, more characters are following
					if (!withinQuotes) {
						withinQuotes = true;
					} else {
						char next = input.charAt(i+1);
						if (next == '\"') {
							// Duplicate quotes meaning the quote sign is part of the text
							tmp.append(next);
							i++;
						} else {
							// Apparently the quoting ends here
							//if(!((strings.size()==0)&&(tmp.trim().equals(""))))
							{
								strings.add(tmp.toString());
							}
							tmp.delete(0, tmp.length());
							withinQuotes = false;
						}
					}
				} else {
					// The quote is the very last character
					
					// Avoid a single empty string as content
					String str = tmp.toString();
					if (!(strings.isEmpty() && str.trim().isEmpty())) {
						strings.add(str);
					}
					tmp.delete(0, tmp.length());
					withinQuotes = false;
				}
			} else {
				// Only accept the character if it is within quotes
				if (withinQuotes) {
					tmp.append(chr);
				}
			}
		}
		String str = tmp.toString();
		if (!(str.isEmpty())) {
			strings.add(str);
		}
	}

	/**
	 * Returns the content as a CSV-compatible string line, i.e., each element
	 * will be enclosed in quotes, internally contained quotes will be doubled,
	 * and the quoted string will be separated by commas. No further encoding
	 * will be done.
	 *
	 * @return the content as a CSV-ready line
	 *
	 * @see #setCommaText(String)
	 * @see #setCommaText(String, boolean)
	 */
	public String getCommaText() {
		StringBuilder res = new StringBuilder();

		for (int i = 0; i<strings.size(); i++) {
			String elem = get(i);
			// START KGU#827 2020-02-18: Bugfix for the case of null elements
			if (elem == null) {
				elem = "null";
			} else {
				// Enclose the string in quotes and double internal quotes
				elem = "\"" + elem.replace("\"", "\"\"") + "\"";
			}
			// END KGU#827 2020-02-18
			if (i != 0)
			{
				res.append(',');
			}
			// START KGU#827 2020-02-18: Bugfix for the case of null elements
			//res+= elem.replace("\"", "\"\"") + "\"";
			res.append(elem);
			// END KGU#827 2020-02-18
		}

		return res.toString();
	}

	/**
	 * Tries to read the text content of the file with path {@code _filename}
	 * and replaces previous contents with the list of read lines. Character
	 * encoding UTF-8 is expected.<br/>
	 * In case of an I/O error, writes a message to the standard error stream.
	 *
	 * @param _filename - relative or absolute file path
	 * @return {@code true} in case of success, {@code false} otherwise.
	 *
	 * @see #saveToFile(String)
	 */
	public boolean loadFromFile(String _filename) {
		boolean done = false;
		try {
			StringBuffer buffer = new StringBuffer();
			InputStreamReader isr = new InputStreamReader(new FileInputStream(new File(_filename)),"UTF-8");
			Reader in = new BufferedReader(isr);
			int ch;
			while ((ch = in.read()) > -1) {
				buffer.append((char)ch);
			}
			in.close();

			strings.clear();
			add(StringList.explode(buffer.toString(),"\n"));
			done = true;
		} catch(IOException ex) {
			System.err.println("StringList.loadFromFile(): " + ex.getMessage());
		}
		return done;
	}

	/**
	 * Saves the content of this as a sequence of text lines (separated by newlines)
	 * in UTF-8 encoding to the file with given path {@code _filename}.<br/>
	 * In case of an I/O error writes a message to the standard error stream.
	 *
	 * @param _filename - relative or absolute file path
	 * @return {@code true} in case of success, {@code false} otherwise.
	 * @see #loadFromFile(String)
	 */
	public boolean saveToFile(String _filename) {
		boolean done = false;
		try {
			FileOutputStream fos = new FileOutputStream(_filename);
			Writer out = new OutputStreamWriter(fos, "UTF-8");
			out.write(this.getText());
			out.close();
			done = true;
			/*
			BTextfile inp = new BTextfile(_filename);
			inp.rewrite();
			inp.write(this.getText());
			inp.close();
			 */
		} catch (IOException ex) {
			System.err.println("StringList.saveToFile(): " + ex.getMessage());
		}
		return done;
	}

	/**
	 * Returns a string representing a copied subsequence from this, starting at
	 * character position {@code beginIndex} in the element with index {@code beginLine}
	 * and ending immediately before character position {@code endIndex} in element
	 * with index {@code endLine}.
	 * @param beginLine - index of the first element ("line") to be considered
	 * @param beginIndex - starting character position within element {@code beginLine}
	 * @param endLine - index of the element ("line") where the copy is to end
	 * @param endIndex - the character position in element {@code endLine} before which
	 * copy is to end.
	 * @return a single string comprising the copied text, with newline characters
	 * between the copies from consecutive elements ("lines").
	 */
	public String copyFrom(int beginLine, int beginIndex, int endLine, int endIndex) {
		String ret = "";
		for (int i = beginLine; i <= endLine; i++) {
			String line = get(i);
			//System.err.println(i+") "+line);
			if (i == beginLine) {
				if ((line.length() > beginIndex) && (beginIndex >= 0)) {
					ret += line.substring(beginIndex);
				}
			} else if (i == endLine) {
				ret += "\n" + line.substring(0, Math.min(endIndex, line.length()));
			} else {
				ret += "\n" + line;
			}
		}/**/
		//System.err.println("Res = "+ret);
		return ret;
	}

	// START KGU 2015-11-25
	/**
	 * Returns a multi-line {@link String} composed of the sub-StringList from
	 * element {@code _start} to element {@code _end} (excluded)
	 *
	 * @param _start - index of first element to include
	 * @param _end - index after last element to include
	 * @return a string with newlines as separator
	 */
	public String getText(int _start, int _end) {
//        String ret = "";
//        for(int i = Math.min(_start, count()); i < Math.min(_end, count()); i++)
//        {
//            String line = get(i);
//            //System.err.println(i+") "+line);
//            ret += "\n" + line;
//        }
//        //System.err.println("Res = "+ret);
//        return ret;
		return concatenate("\n", _start, _end);
	}

	/**
	 * Returns a multi-line String composed of the sub-StringList from element
	 * with index {@code _start} to the end
	 *
	 * @param _start - index of first element to include
	 * @return a string with newlines as separator
	 */
	public String getText(int _start) {
		return getText(_start, count());
	}

	/**
	 * Removes all elements being equal to the given string {@code _string}.<b/>
	 * Note that <b>this is bound to modify itself</b>.
	 *
	 * @param _string - the searched string
	 * @return number of deletions
	 */
	public int removeAll(String _string)
	// START KGU#375 2017-04-04: For regularity, new method to remove case-independently
	//    {
	//    	int nRemoved = 0;
	//    	int i = 0;
	//    	while (i < count())
	//    	{
	//    		if (strings.get(i).equals(_string))
	//    		{
	//    			strings.removeElementAt(i);
	//    			nRemoved++;
	//    		}
	//    		else
	//    		{
	//        		i++;    			
	//    		}
	//    	}
	//    	return nRemoved;
	//    }
	{
		return removeAll(_string, true);
	}

	/**
	 * Removes all elements being exactly or case-insensitively equal to the given
	 * string {@code _string}.<br/>
	 * Note that <b>this is bound to modify itself</b>.
	 *
	 * @param _string - the searched string
	 * @param _matchCase - if the string is to be compared exactly (or case-ignorantly)
	 * @return number of deletions
	 */
	public int removeAll(String _string, boolean _matchCase) {
		int nRemoved = 0;
		int i = 0;
		while (i < count()) {
			if (_matchCase && strings.get(i).equals(_string) || strings.get(i).equalsIgnoreCase(_string)) {
				strings.removeElementAt(i);
				nRemoved++;
			} else {
				i++;
			}
		}
		return nRemoved;
	}
	// END KGU#375 2017-04-04
	// END KGU 2015-11-25

	// START KGU 2016-04-03: New methods to ease case-independent manipulations
	/**
	 * Removes all subsequences being equal to {@code _subList}, either
	 * case-independently or not, according to the {@code _matchCase} argument.<br/>
	 * Note that <b>this is bound to modify itself</b>.
	 *
	 * @param _subList - The subsequence to be cut out
	 * @param _matchCase - if {@code false} then case will be ignored
	 * @return the number of removed matches
	 */
	public int removeAll(StringList _subList, boolean _matchCase) {
		int nRemoved = 0;
		int pos = -1;
		while ((pos = this.indexOf(_subList, pos + 1, _matchCase)) >= 0) {
			for (int i = 0; i < _subList.count(); i++) {
				strings.removeElementAt(pos);
			}
			nRemoved++;
		}
		return nRemoved;
	}
	// END KGU 2016-04-03

	// START KGU#92 2015-12-01: New method to facilitate bugfix #41
	/**
	 * Replaces all elements being equal to the given string {@code _stringOld}
	 * by {@code _stringNew}
	 *
	 * @param _stringOld - the searched string
	 * @param _stringNew - the string to replace occurrences of {@code _stringOld}
	 * @return number of replacements
	 * 
	 * @see #replaceAllBetween(String, String, boolean, int, int)
	 * @see #replaceAllCi(String, String)
	 * @see #replaceInElements(String, String)
	 */
	public int replaceAll(String _stringOld, String _stringNew) {
		// START KGU#129 2016-01-08: Delegated to common submethod
//    	int nReplaced = 0;
//    	int i = 0;
//    	while (i < count())
//    	{
//    		if (strings.get(i).equals(_stringOld))
//    		{
//    			strings.setElementAt(_stringNew, i);
//    			nReplaced++;
//    		}
//    		else
//    		{
//    			i++;
//    		}
//    	}
//    	return nReplaced;
		return replaceAllBetween(_stringOld, _stringNew, true, 0, count());
		// END KGU#129 2016-01-08
	}

	/**
	 * Replaces all elements being case-independently equal to the given string
	 * _stringOld by _stringNew
	 *
	 * @param _stringOld - the searched string
	 * @param _stringNew - the string to replace occurrences of _stringOld
	 * @return number of replacements
	 * 
	 * @see #replaceAll(String, String)
	 * @see #replaceAllBetween(String, String, boolean, int, int)
	 * @see #replaceInElements(String, String)
	 */
	public int replaceAllCi(String _stringOld, String _stringNew) {
		// START KGU#129 2016-01-08: Delegated to common submethod
//    	int nReplaced = 0;
//    	int i = 0;
//    	while (i < count())
//    	{
//    		if (strings.get(i).equalsIgnoreCase(_stringOld))
//    		{
//    			strings.setElementAt(_stringNew, i);
//    			nReplaced++;
//    		}
//    		else
//    		{
//    			i++;    			
//    		}
//    	}
//    	return nReplaced;
		return replaceAllBetween(_stringOld, _stringNew, false, 0, count());
		// END KGU#129 2016-01-08
	}
	// END KGU#92 2015-12-01

	// START KGU#129 2016-01-08: Extended interface to facilitate bugfix #96
	/**
	 * Replaces all elements being exactly (or case-independently) equal to the
	 * given string _stringOld by _stringNew; works only within index range
	 * _start and _end (where _end is not included).
	 *
	 * @param _stringOld - the searched string
	 * @param _stringNew - the string to replace occurrences of _stringOld
	 * @param _matchCase - whether or not letter case must match exactly
	 * @param _fromIndex - index of first element to be affected
	 * @param _toIndex - index beyond the last element to be affected
	 * @return number of replacements
	 * 
	 * @see #replaceAll(String, String)
	 * @see #replaceAllCi(String, String)
	 * @see #replaceInElements(String, String)
	 */
	public int replaceAllBetween(String _stringOld, String _stringNew, boolean _matchCase, int _fromIndex, int _toIndex) {
		int nReplaced = 0;
		for (int i = Math.max(0, _fromIndex); i < Math.min(_toIndex, count()); i++) {
			if (_matchCase && strings.get(i).equals(_stringOld)
					|| !_matchCase && strings.get(i).equalsIgnoreCase(_stringOld)) {
				strings.setElementAt(_stringNew, i);
				nReplaced++;
			}
		}
		return nReplaced;
	}
	// END KGU#129 2016-01-08

	// START AS 2021-03-25: Enh. #967 (for ARMGenerator)
	/**
	 * Replaces string {@code _stringOld} by {@code _stringNew} in all elements.
	 *
	 * @param _stringOld - the searched string
	 * @param _stringNew - the string to replace occurrences of {@code _stringOld}
	 * 
	 * @see #replaceAll(String, String)
	 * @see #replaceAllCi(String, String)
	 * @see #replaceAllBetween(String, String, boolean, int, int)
	 */
	public void replaceInElements(String _stringOld, String _stringNew) {
		for (int i = 0; i < count(); i++) {
			String c = strings.get(i).replace(_stringOld, _stringNew);
			strings.setElementAt(c, i);
		}
	}
	// END AS 2021-03-25

	@Override
	public String toString() {
		// START KGU#827 2020-03-18 - result should be parenthesized
		//return getCommaText();
		return "[" + getCommaText() + "]";
		// END KGU#827 2020-03-18
	}

	// START KGU 2015-11-24
	/**
	 * Empties this StringList.
	 */
	public void clear() {
		this.strings.clear();
	}
	// END KGU 2015-11-24

	// START BOB 2016-08-01
	/**
	 * Creates a String array with same elements as this contains.
	 * (This means that elements containing newlines will be copied to
	 * the array 1:1.)
	 * @return the resulting strung array
	 */
	public String[] toArray() {
		String[] array = new String[count()];
		for (int i = 0; i < count(); i++) {
			String get = strings.get(i);
			array[i]=get;
			array[i] = get;
		}
		return array;
	}

	/**
	 * Removes the element at the given {@code index}.
	 *
	 * @param index - the index of the element to be removed
	 */
	public void remove(int index) {
		strings.remove(index);
	}
	// END BOB 2016-08-01

	// START KGU 2017-01-31
	/**
	 * Removes all elements from position {@code fromIndex} to position
	 * {@code toIndex-1}.
	 *
	 * @param fromIndex - the beginning index (inclusive)
	 * @param toIndex - the ending index (exclusve)
	 */
	public void remove(int fromIndex, int toIndex) {
		for (int count = Math.min(toIndex, this.strings.size()) - fromIndex; count > 0; count--) {
			strings.remove(fromIndex);
		}
	}
	// END KGU 2017-01-31

	// START KGU 2017-10-29
	/**
	 * Removes all elements at front and rear that contain only whitespace, such
	 * that {@code this.concatenate().trim()} and {@code this.trim().concatenate()}
	 * produce the same result.<br/>
	 * Note that the StringList <b>itself is bound to be modified</b>, not a copy of
	 * this!
	 * @return this StringList after having been trimmed.
	 * 
	 * @see #removeAll(String)
	 * @see #removeAll(String, boolean)
	 * @see #remove(int)
	 * @see #remove(int, int)
	 * @see #subSequence(int, int)
	 */
	public StringList trim() {
		// Trim at front
		while (!strings.isEmpty() && strings.get(0).trim().isEmpty()) {
			strings.remove(0);
		}
		// Trim at rear
		while (!strings.isEmpty() && strings.get(strings.size() - 1).trim().isEmpty()) {
			strings.remove(strings.size() - 1);
		}
		return this;
	}
	// END KGU 2017-10-29

	public static void main(String[] args) {
		StringList sl = new StringList();
		sl.setCommaText("\"\",\"1\",\"2\",\"3\",\"sinon\"", true);
		System.out.println(sl.getText());
		StringList sl1 = sl.copy();
		System.out.println(sl1.getText());
	}
}<|MERGE_RESOLUTION|>--- conflicted
+++ resolved
@@ -57,11 +57,7 @@
  *      Kay Gürtzig     2020-10-31      Javadoc revised and complemented, setCommaText() with additional argument
  *      A. Simonetta    2021-03-25      Issue #967: New method replaceIfContains
  *      Kay Gürtzig     2021-04-09      Renamed method replaceIfContains to replaceInElements
-<<<<<<< HEAD
  *      Kay Gürtzig     2021-10-25      Results added for add(String), addOrdered(String), and addByLength()
-=======
- *      Kay Gürtzig     2021-10-29      Method comments for all indexOf methods added.
->>>>>>> 7c11f30b
  *
  ******************************************************************************************************
  *
@@ -286,9 +282,8 @@
 //		}
 //
 //		return sl;
-<<<<<<< HEAD
 		// TODO: performance should be measured and compared between these two solutions!
-		// The following is the (optimized) alternative solution copied from BString  
+		// The following is the (optimized) alternative solution copied from BString
 		StringList sl = new StringList();
 		int lenBy = _by.length();
 		String testSource = _source;
@@ -839,537 +834,6 @@
 	 */
 	public boolean contains(String _string) {
 		// START KGU 2015-11-04: Just use the more performant and informative find method 
-=======
-        // TODO: performance should be measured and compared between these two solutions!
-        // The following is the (optimized) alternative solution copied from BString  
-        StringList sl = new StringList();
-        int lenBy = _by.length();
-        String testSource = _source;
-        String testBy = _by;
-        if (!_matchCase) {
-            testSource = _source.toLowerCase();
-            testBy = testBy.toLowerCase();
-        }
-        while (!_source.isEmpty()) {
-            int pos = testSource.indexOf(testBy);
-            if (pos >= 0) {
-                sl.add(_source.substring(0, pos));
-                sl.add(_by);
-                _source = _source.substring(pos + lenBy, _source.length());
-                testSource = testSource.substring(pos + lenBy, testSource.length());
-            } else {
-                sl.add(_source);
-                _source = "";
-            }
-        }
-        return sl;
-    }
-
-    /**
-     * Splits the elements of StringList {@code _source} around occurrences of
-     * delimiter string {@code _by} and returns a new StringList consisting of
-     * all the split parts and the separating delimiters in order of
-     * occurrence.<br/>
-     *
-     * @param _source - the string to be split
-     * @param _by - the separating string (plain string, no regex!)
-     * @return the split result
-     */
-    public static StringList explodeWithDelimiter(StringList _source, String _by) {
-        return explodeWithDelimiter(_source, _by, true);
-    }
-
-    /**
-     * Splits the elements of StringList {@code _source} around occurrences of
-     * delimiter string {@code _by} and returns a new StringList consisting of
-     * all the split parts and the separating delimiters in order of
-     * occurrence.<br/>
-     *
-     * @param _source - the string to be split
-     * @param _by - the separating string (plain string, no regex!)
-     * @param _matchCase - if false then splitting will be case-ignorant
-     * @return the split result
-     */
-    public static StringList explodeWithDelimiter(StringList _source, String _by, boolean _matchCase) {
-        StringList sl = new StringList();
-
-        for (int s = 0; s < _source.count(); s++) {
-            // START KGU 2017-06-18: We should rely on our own method
-            //StringList multi = BString.explodeWithDelimiter(_source.get(s),_by);
-            StringList multi = explodeWithDelimiter(_source.get(s), _by, _matchCase);
-            // END KGU 2017-06-18
-            sl.add(multi);
-        }
-
-        return sl;
-    }
-
-    /**
-     * Creates a copy of this StringList via a representation in CSV format.
-     *
-     * @return an equivalent StringList
-     */
-    public StringList copy() {
-        // FIXME (KGU) Why this complicated detour?
-        StringList sl = new StringList();
-        //sl.add("TEXT");
-        sl.setCommaText(this.getCommaText() + "");
-        return sl;
-    }
-
-    // START KGU 2016-03-26
-    /**
-     * Returns a StringList consisting of the elements with position
-     * {@code _start} through (but not including) {@code _end} of this. If
-     * {@code _start} is less than 0 then the result starts at element 0, if
-     * {@code _end} is greater than {@link #count()} then the result simply
-     * contains copies of all remaining elements.
-     *
-     * @param _start - position (index) of the first element to be copied.
-     * @param _end - position (index) beyond the last element to be copied.
-     * @return The partial copy of this.
-     */
-    public StringList subSequence(int _start, int _end) {
-        StringList sl = new StringList();
-        if (_start < 0) {
-            _start = 0;
-        }
-        if (_end > this.count()) {
-            _end = this.count();
-        }
-        for (int i = _start; i < _end; i++) {
-            sl.add(this.get(i) + "");
-        }
-        return sl;
-    }
-
-    /**
-     * Appends the given String {@code _string} at end.
-     *
-     * @param _string - a string
-     */
-    public void add(String _string) {
-        strings.add(_string);
-    }
-
-    /**
-     * Inserts the given String {@code _string} at the appropriate place
-     * assuming that this is a sorted StringList. Sorting criterion for the
-     * strings is lexicographic order according to
-     * {@code String.compareTo(String)}. Multiple String values may occur i.e.
-     * if you add a string that has already been member then another copy of the
-     * string will be inserted.
-     *
-     * @param _string
-     * 
-     * @see #add(String)
-     * @see #addOrderedIfNew(String)
-     * @see #addIfNew(String)
-     * @see #addByLength(String)
-     */
-    public void addOrdered(String _string) {
-        addOrdered(_string, false);
-    }
-
-    private boolean addOrdered(String _string, boolean _onlyIfNew) {
-        for (int i = 0; i < strings.size(); i++) {
-            int comp = (strings.get(i)).compareTo(_string);
-            if (comp == 0 && _onlyIfNew) {
-                return false;
-            } else if (comp >= 0) {
-                strings.insertElementAt(_string, i);
-                return true;
-            }
-        }
-
-        add(_string);
-        return true;
-    }
-
-    /**
-     * Inserts _string such that the elements be ordered by decreasing length
-     * (longest ones first!). If _string is empty then it won't be added at all.
-     * Elements of same length occur in order of insertion.<br/>
-     * (Only works if the already contained elements represent the order
-     * described above.) Multiple String values may occur i.e. if you add a
-     * string that has already been member then another copy of the string will
-     * be inserted.
-     *
-     * @param _string the string to be inserted
-     * 
-     * @see #add(String)
-     * @see #addIfNew(String)
-     * @see #addOrdered(String)
-     * @see #addOrderedIfNew(String)
-     * @see #addByLengthIfNew(String)
-     */
-    public void addByLength(String _string) {
-        boolean inserted = false;
-        if (!_string.equals("")) {
-            for (int i = 0; i < strings.size(); i++) {
-                // FIXME: Shouldn't strings of the same length be ordered lexicographically?
-                if ((strings.get(i)).length() < _string.length()) {
-                    strings.insertElementAt(_string, i);
-                    inserted = true;
-                    break;
-                }
-            }
-
-            if (inserted == false) {
-                add(_string);
-            }
-        }
-    }
-
-    /**
-     * Inserts the string _string if it had not been contained in this
-     * StringList.
-     *
-     * @param _string - The string to be added
-     * @return true if the string was new
-     * 
-     * @see #add(String)
-     * @see #addOrdered(String)
-     * @see #addOrderedIfNew(String)
-     * @see #addByLength(String)
-     * @see #addByLengthIfNew(String)
-     */
-    public boolean addIfNew(String _string) {
-        if (!strings.contains(_string)) {
-            add(_string);
-            return true;
-        }
-        return false;
-    }
-
-    /**
-     * Inserts the string _string (in lexicographic order) if it had not been
-     * contained in this StringList.
-     *
-     * @param _string - The string to be added
-     * @return true if the string was new
-     * 
-     * @see #add(String)
-     * @see #addIfNew(String)
-     * @see #addOrdered(String)
-     * @see #addByLength(String)
-     * @see #addByLengthIfNew(String)
-     */
-    public boolean addOrderedIfNew(String _string) {
-        return addOrdered(_string, true);
-    }
-
-    /**
-     * Inserts _string such that the elements be ordered by decreasing length
-     * (longest ones first!). If _string is empty then it won't be added at all.
-     * Elements of same length occur in order of insertion. (Only works if the
-     * already contained elements represent the order described above.
-     *
-     * @param _string the string to be inserted
-     * @see #add(String)
-     * @see #addIfNew(String)
-     * @see #addOrdered(String)
-     * @see #addOrderedIfNew(String)
-     * @see #addByLength(String)
-     */
-    public boolean addByLengthIfNew(String _string) {
-        boolean found = strings.contains(_string);
-        if (!found) {
-            addByLength(_string);
-        }
-        return !found;
-    }
-
-    /**
-     * Appends a copy of each element of {@code _stringList} to this StringList
-     * no matter whether there might already be an equal string element in this.
-     *
-     * @param _string - The string to be added
-     * 
-     * @see #add(String)
-     * @see #addIfNew(String)
-     * @see #addIfNew(StringList)
-     * @see #addOrdered(String)
-     * @see #addOrderedIfNew(String)
-     * @see #addByLength(String)
-     * @see #addByLengthIfNew(String)
-     */
-    public void add(StringList _stringList) {
-        for (int i = 0; i < _stringList.count(); i++) {
-            strings.add(_stringList.get(i));
-        }
-    }
-
-    /**
-     * Appends each elements of _stringList that had not been contained in this
-     * StringList.
-     *
-     * @param _string - The string to be added
-     * @return true if some of the strings of _stringList was added
-     * 
-     * @see #add(String)
-     * @see #addIfNew(String)
-     * @see #add(StringList)
-     * @see #addOrdered(String)
-     * @see #addOrderedIfNew(String)
-     * @see #addByLength(String)
-     * @see #addByLengthIfNew(String)
-     */
-    public boolean addIfNew(StringList _stringList) {
-        boolean someInserted = false;
-        for (int i = 0; i < _stringList.count(); i++) {
-            if (!strings.contains(_stringList.get(i))) {
-                strings.add(_stringList.get(i));
-                someInserted = true;
-            }
-        }
-        return someInserted;
-    }
-
-    // START KGU 2015-11-04: New, more performant and informative searchers
-    /**
-     * Returns the last element position of a string element exactly equal to
-     * {@code _string} or -1 if there is no such string in this.
-     *
-     * @param _string - the search string (plain string, no regex!)
-     * @return element index or -1
-     * @see #indexOf(String)
-     * @see #indexOf(String, boolean)
-     * @see #indexOf(String, int)
-     * @see #indexOf(String, int, boolean)
-     * @see #lastIndexOf(String, boolean)
-     * @see #lastIndexOf(String, int)
-     * @see #lastIndexOf(String, int, boolean)
-     */
-    public int lastIndexOf(String _string) {
-        return this.strings.lastIndexOf(_string);
-    }
-
-    /**
-     * Returns the last element position of a string element exactly equal to
-     * {@code _string}, searching backwards from index {@code _backwardFrom},
-     * returns -1 if there is no such string in this range.
-     *
-     * @param _string - the search string (plain string, no regex!)
-     * @param _backwardFrom - the index of the element from which (including!)
-     * {@code _string} is looked for backwards.
-     * @return element index or -1
-     * 
-     * @see #indexOf(String)
-     * @see #indexOf(String, boolean)
-     * @see #indexOf(String, int)
-     * @see #indexOf(String, int, boolean)
-     * @see #lastIndexOf(String, boolean)
-     * @see #lastIndexOf(String, int, boolean)
-     */
-    public int lastIndexOf(String _string, int _backwardFrom) {
-        return this.strings.lastIndexOf(_string, _backwardFrom);
-    }
-
-    /**
-     * Returns the last element position of a string element equal to
-     * {@code _string} or -1 if there is no such element in this.<br/>
-     * With {@code _matchCase = false}, the search will be case-ignorant.
-     *
-     * @param _string - the search string (plain string, no regex!)
-     * @param _matchCase - whether case is to play a role in comparison
-     * @return element index or -1
-     * @see #indexOf(String)
-     * @see #indexOf(String, boolean)
-     * @see #indexOf(String, int)
-     * @see #indexOf(String, int, boolean)
-     * @see #lastIndexOf(String, boolean)
-     * @see #lastIndexOf(String, int)
-     * @see #lastIndexOf(String, int, boolean)
-     */
-    public int lastIndexOf(String _string, boolean _matchCase) {
-        return lastIndexOf(_string, 0, _matchCase);
-    }
-
-    /**
-     * Returns the last element position of a string element equal to
-     * {@code _string}, searching backwards from index {@code _backwardFrom},
-     * returns -1 if there is no such string in this range.<br/>
-     * With {@code _matchCase = false}, the search will be case-ignorant.
-     *
-     * @param _string - the search string (plain string, no regex!)
-     * @param _matchCase - whether case is to play a role in comparison
-     * @return element index or -1
-     * @see #indexOf(String)
-     * @see #indexOf(String, boolean)
-     * @see #indexOf(String, int)
-     * @see #indexOf(String, int, boolean)
-     * @see #lastIndexOf(String, boolean)
-     * @see #lastIndexOf(String, int)
-     * @see #lastIndexOf(String, int, boolean)
-     */
-    public int lastIndexOf(String _string, int _backwardFrom, boolean _matchCase) {
-        if (_matchCase) {
-            return this.strings.lastIndexOf(_string, _backwardFrom);
-        }
-
-        _string = _string.toLowerCase();
-        for (int i = _backwardFrom; i > 0; i--) {
-            if ((strings.get(i)).toLowerCase().equals(_string)) {
-                return i;
-            }
-        }
-        return -1;
-    }
-
-    /**
-     * Returns the index of the first occurrence of the specified string in
-     * this StringList, or returns -1 if the string is not found.
-     * 
-     * @param _string - String to search for
-     * @return the index of the first occurrence of {@code _string} from start;
-     *         {@code -1} if {@code _string} is not found.
-     * @see #indexOf(String, boolean)
-     * @see #indexOf(String, int)
-     * @see #indexOf(String, int, boolean)
-     * @see #lastIndexOf(String)
-     * @see #lastIndexOf(String, boolean)
-     * @see #lastIndexOf(String, int)
-     * @see #lastIndexOf(String, int, boolean)
-     */
-    public int indexOf(String _string) {
-        return this.strings.indexOf(_string);
-    }
-
-    /**
-     * Returns the index of the first occurrence of the specified string in
-     * this StringList, searching forwards from {@code _from} on, or returns
-     * -1 if the string is not found.
-     *
-     * @param _string - String to search for
-     * @param _from - index to start searching from
-     * @return the index of the first occurrence of {@code _string} from index
-     *         {@code _from} on; {@code -1} if {@code _string} is not found.
-     * @throws IndexOutOfBoundsException if the specified index is negative
-     * @see #indexOf(String)
-     * @see #indexOf(String, boolean)
-     * @see #indexOf(String, int, boolean)
-     * @see #lastIndexOf(String)
-     * @see #lastIndexOf(String, boolean)
-     * @see #lastIndexOf(String, int)
-     * @see #lastIndexOf(String, int, boolean)
-     */
-    public int indexOf(String _string, int _from) {
-        return this.strings.indexOf(_string, _from);
-    }
-
-    /**
-     * Returns the index of the first occurrence of the specified string in
-     * this StringList, or returns -1 if the string is not found.<br/>
-     * With {@code _matchCase = false} the search will be case-ignorant.
-     *
-     * @param _string - String to search for
-     * @param _from - index to start searching from
-     * @param _matchCase - whether case is to play a role in comparison
-     * @return the index of the first occurrence of {@code _string};
-     *         {@code -1} if {@code _string} is not found.
-     * @see #indexOf(String)
-     * @see #indexOf(String, int)
-     * @see #indexOf(String, int, boolean)
-     * @see #lastIndexOf(String)
-     * @see #lastIndexOf(String, boolean)
-     * @see #lastIndexOf(String, int)
-     * @see #lastIndexOf(String, int, boolean)
-     */
-    public int indexOf(String _string, boolean _matchCase) {
-        return indexOf(_string, 0, _matchCase);
-    }
-
-    /**
-     * Returns the index of the first occurrence of the specified string in
-     * this StringList, searching forwards from {@code _from} on, or returns
-     * -1 if the string is not found.<br/>
-     * With {@code _matchCase = false} the search will be case-ignorant.
-     *
-     * @param _string - String to search for
-     * @param _from - index to start searching from
-     * @param _matchCase - whether case is to play a role in comparison
-     * @return the index of the first occurrence of {@code _string} from index
-     *         {@code _from} on; {@code -1} if {@code _string} is not found.
-     * @throws IndexOutOfBoundsException if the specified index is negative
-     * @see #indexOf(String)
-     * @see #indexOf(String, boolean)
-     * @see #indexOf(String, int)
-     * @see #indexOf(StringList, int, boolean)
-     * @see #lastIndexOf(String)
-     * @see #lastIndexOf(String, boolean)
-     * @see #lastIndexOf(String, int)
-     * @see #lastIndexOf(String, int, boolean)
-     */
-    public int indexOf(String _string, int _from, boolean _matchCase) {
-        if (_matchCase) {
-            return this.strings.indexOf(_string, _from);
-        }
-
-        _string = _string.toLowerCase();
-        for (int i = _from; i < strings.size(); i++) {
-            if ((strings.get(i)).toLowerCase().equals(_string)) {
-                return i;
-            }
-        }
-        return -1;
-    }
-
-    /**
-     * Returns the index of the first occurrence of the specified StringList
-     * {@code _subList} as subsequence within this StringList, searching
-     * forwards from {@code _from} on, or returns -1 if {@code _subList}
-     * is not found.<br/>
-     * With {@code _matchCase = false} the search will be case-ignorant.
-     *
-     * @param _subList - Subsequence to search for
-     * @param _from - index to start searching from
-     * @param _matchCase - whether case is to play a role in comparison
-     * @return the index of the first occurrence of {@code _subList} from index
-     *         {@code _from} on; {@code -1} if {@code _subList} is not found.
-     * @throws IndexOutOfBoundsException if the specified index is negative
-     * @see #indexOf(String)
-     * @see #indexOf(String, boolean)
-     * @see #indexOf(String, int)
-     * @see #indexOf(String, int, boolean)
-     * @see #lastIndexOf(String)
-     * @see #lastIndexOf(String, boolean)
-     * @see #lastIndexOf(String, int)
-     * @see #lastIndexOf(String, int, boolean)
-     */
-    public int indexOf(StringList _subList, int _from, boolean _matchCase) {
-        int foundAt = -1;
-        int foundFirst = -1;
-        while (foundAt < 0 && (foundFirst = indexOf(_subList.get(0), _from, _matchCase)) >= 0 && foundFirst + _subList.count() <= this.count()) {
-            for (int i = 1; foundFirst >= 0 && i < _subList.count(); i++) {
-                String str1 = _subList.get(i);
-                String str2 = this.strings.get(foundFirst + i);
-                if (!_matchCase) {
-                    str1 = str1.toLowerCase();
-                    str2 = str2.toLowerCase();
-                }
-                if (!(str1.equals(str2))) {
-                    _from = foundFirst + 1;
-                    foundFirst = -1;
-                }
-            }
-            if (foundFirst >= 0) {
-                foundAt = foundFirst;
-            }
-        }
-        return foundAt;
-    }
-
-    /**
-     * Checks whether the specified String {@code _string} is an element of
-     * this StringList.
-     * 
-     * @param _string - String to search for
-     * @return {@code true} if {@code _string} is contained, {@code false} otherwise
-     */
-    public boolean contains(String _string) {
-        // START KGU 2015-11-04: Just use the more performant and informative find method 
->>>>>>> 7c11f30b
 //		boolean found = false;
 //		for(int i=0;i<strings.size();i++)
 //		{
@@ -1379,7 +843,6 @@
 //			}
 //		}
 //		return found;
-<<<<<<< HEAD
 		return indexOf(_string) != -1;
 		// END KGU 2015-11-04
 	}
@@ -1398,23 +861,6 @@
 	 */
 	public boolean contains(String _string, boolean _matchCase) {
 		// START KGU 2015-11-04: Just use the more performant and informative find method
-=======
-        return indexOf(_string) != -1;
-        // END KGU 2015-11-04
-    }
-
-    /**
-     * Checks whether the specified String {@code _string} is an element of
-     * this StringList.<br/>
-     * With {@code _matchCase = false} the search will be case-ignorant.
-     * 
-     * @param _string - String to search for
-     * @param _matchCase - whether case is to play a role in comparison
-     * @return {@code true} if {@code _string} is contained, {@code false} otherwise
-     */
-    public boolean contains(String _string, boolean _matchCase) {
-        // START KGU 2015-11-04: Just use the more performant and informative find method 
->>>>>>> 7c11f30b
 //		boolean found = false;
 //		for(int i=0;i<strings.size();i++)
 //		{
@@ -1999,23 +1445,23 @@
 	 */
 	public int removeAll(String _string)
 	// START KGU#375 2017-04-04: For regularity, new method to remove case-independently
-	//    {
-	//    	int nRemoved = 0;
-	//    	int i = 0;
-	//    	while (i < count())
-	//    	{
-	//    		if (strings.get(i).equals(_string))
-	//    		{
-	//    			strings.removeElementAt(i);
-	//    			nRemoved++;
-	//    		}
-	//    		else
-	//    		{
-	//        		i++;    			
-	//    		}
-	//    	}
-	//    	return nRemoved;
-	//    }
+	//{
+	//	int nRemoved = 0;
+	//	int i = 0;
+	//	while (i < count())
+	//	{
+	//		if (strings.get(i).equals(_string))
+	//		{
+	//			strings.removeElementAt(i);
+	//			nRemoved++;
+	//		}
+	//		else
+	//		{
+	//			i++;
+	//		}
+	//	}
+	//	return nRemoved;
+	//}
 	{
 		return removeAll(_string, true);
 	}
@@ -2083,21 +1529,21 @@
 	 */
 	public int replaceAll(String _stringOld, String _stringNew) {
 		// START KGU#129 2016-01-08: Delegated to common submethod
-//    	int nReplaced = 0;
-//    	int i = 0;
-//    	while (i < count())
-//    	{
-//    		if (strings.get(i).equals(_stringOld))
-//    		{
-//    			strings.setElementAt(_stringNew, i);
-//    			nReplaced++;
-//    		}
-//    		else
-//    		{
-//    			i++;
-//    		}
-//    	}
-//    	return nReplaced;
+//		int nReplaced = 0;
+//		int i = 0;
+//		while (i < count())
+//		{
+//			if (strings.get(i).equals(_stringOld))
+//			{
+//				strings.setElementAt(_stringNew, i);
+//				nReplaced++;
+//			}
+//			else
+//			{
+//				i++;
+//			}
+//		}
+//		return nReplaced;
 		return replaceAllBetween(_stringOld, _stringNew, true, 0, count());
 		// END KGU#129 2016-01-08
 	}
