--- conflicted
+++ resolved
@@ -378,14 +378,7 @@
 			Alternative ele = new Alternative(StringList.getNew("???"));
 			
 			// read attributes
-<<<<<<< HEAD
 			readBaseAttributes(attributes, ele);
-=======
-			if (attributes.getIndex("text") != -1)  {ele.getText().setCommaText(attributes.getValue("text"));}
-			if (attributes.getIndex("comment") != -1)  {ele.getComment().setCommaText(attributes.getValue("comment"));}
-			if (attributes.getIndex("color") != -1 && !attributes.getValue("color").equals("")) {
-				ele.setColor(Color.decode("0x" + attributes.getValue("color")));
-			}
 			// START KGU#1182 2025-07-31: Enh. #1197 Support for brach head colours
 			if (attributes.getIndex("branch_colors") != -1 && !attributes.getValue("branch_colors").equals("")) {
 				StringList colorList = StringList.explode(attributes.getValue("branch_colors"), ",");
@@ -397,10 +390,6 @@
 				}
 			}
 			// END KGU#1182 2025-07-31
-			// START KGU#277 2016-10-13: Enh. #270
-			if (attributes.getIndex("disabled") != -1)  {ele.setDisabled("1".equals(attributes.getValue("disabled")));}
-			// END KGU#277 2016-10-13
->>>>>>> 4679a9d4
 			
 			// START KGU#258 2016-09-25: Enh. #253
 			if (this.refactorKeywords)
@@ -610,12 +599,8 @@
 			Case ele = new Case(StringList.getNew("???"));
 
 			// read attributes
-<<<<<<< HEAD
 			readBaseAttributes(attributes, ele);
-			ele.qs.clear();
-=======
 			// START KGU#1182 2025-07-31: Enh. #1197: Temporarily we must establish empty branches
-			//if (attributes.getIndex("text") != -1)  {ele.getText().setCommaText(attributes.getValue("text")); /*System.out.println(attributes.getValue("text"));*/}
 			//ele.qs.clear();	// We want to add the parsed branches
 			if (attributes.getIndex("text") != -1) {
 				StringList text = new StringList();
@@ -634,16 +619,6 @@
 			}
 			ele.qs.clear();
 			// END KGU#1182 2025-07-31
-			if (attributes.getIndex("comment") != -1)  {ele.getComment().setCommaText(attributes.getValue("comment"));}
-			if (attributes.getIndex("color") != -1 && !attributes.getValue("color").equals("")) {
-				ele.setColor(Color.decode("0x" + attributes.getValue("color")));
-			}
-			// START KGU#1182 2025-07-31: Enh. #1197 Support for brach head colours
-			// END KGU#1182 2025-07-31
-			// START KGU#277 2016-10-13: Enh. #270
-			if (attributes.getIndex("disabled") != -1)  {ele.setDisabled("1".equals(attributes.getValue("disabled")));}
-			// END KGU#277 2016-10-13
->>>>>>> 4679a9d4
 
 			// START KGU#258 2016-09-25: Enh. #253
 			if (this.refactorKeywords)
