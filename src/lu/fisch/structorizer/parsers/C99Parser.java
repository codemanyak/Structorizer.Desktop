/*
    Structorizer
    A little tool which you can use to create Nassi-Schneiderman Diagrams (NSD)

    Copyright (C) 2009  Bob Fisch
    Copyright (C) 2017  StructorizerParserTemplate.pgt: Kay Gürtzig

    This program is free software: you can redistribute it and/or modify
    it under the terms of the GNU General Public License as published by
    the Free Software Foundation, either version 3 of the License, or any
    later version.

    This program is distributed in the hope that it will be useful,
    but WITHOUT ANY WARRANTY; without even the implied warranty of
    MERCHANTABILITY or FITNESS FOR A PARTICULAR PURPOSE.  See the
    GNU General Public License for more details.

    You should have received a copy of the GNU General Public License
    along with this program.  If not, see <http://www.gnu.org/licenses/>.
 */

package lu.fisch.structorizer.parsers;

/******************************************************************************************************
 *
 *      Author:         Kay Gürtzig
 *
 *      Description:    Class to parse an ANSI-C99 file and build structograms from the reduction tree.
 *
 ******************************************************************************************************
 *
 *      Revision List (Template File!)
 *
 *      Author          Date            Description
 *      ------          ----            -----------
 *      Kay Gürtzig     2017.03.02      First Issue for Iden GOLDEngine
 *      Kay Gürtzig     2017.03.11      Parameter annotations and some comments corrected, indentation unified
 *      Kay Gürtzig     2018.03.26      Imports revised
 *
 ******************************************************************************************************
 *
 *      Revision List (this parser)
 *
 *      Author          Date            Description
 *      ------          ----            -----------
 *      Kay Gürtzig     2018-03-26      First Issue (generated with GOLDprog.exe)
 *      Kay Gürtzig     2018-04-12      RuleConstants updated to corrected grammar (version 1.1)
 *      Kay Gürtzig     2018-06-18      Bugfix #540: replaceDefinedEntries() could get caught in an eternal loop
 *                                      Enh. #541: New option "redundantNames" to eliminate disturbing symbols or macros
 *      Kay Gürtzig     2018-06-19      File decomposed and inheritance changed
 *      Kay Gürtzig     2018-06-20      Most algorithmic structures implemented, bugfixes #545, #546 integrated
 *      Kay Gürtzig     2018-06-23      Function definitions, struct definitions, and struct initializers
 *      Kay Gürtzig     2018-07-10      Precaution against incomplete FOR loops (index error on colouring parts)
 *                                      Provisional enum type import as constant definition sequence.
 *      Kay Gürtzig     2019-02-13      Bugfix #678: Array declarations hadn't been imported properly
 *      Kay Gürtzig     2019-02-28      Bugfix #690 - workaround for struct types in function headers
 *      Kay Gürtzig     2019-03-01      Bugfix #692 - failed constant recognition
 *      Kay Gürtzig     2019-03-29      KGU#702: Index range exception in method getPointers() fixed.
 *      Kay Gürtzig     2019-11-18      Enh. #739: Direct enum type import
 *      Kay Gürtzig     2020-03-09      Issue #835: Revised mechanism for the insertion of optional structure keywords
 *      Kay Gürtzig     2023-09-27      Bugfix #1089.2-4 three flaws on typedef imports
 *      Kay Gürtzig     2023-09-28      Issue #1091: Correct handling of alias, enum, and array type definitions
 *      Kay Gürtzig     2023-09-29      Bugfix #678: Unwanted side-effect on pointer types mended
 *      Kay Gürtzig     2024-03-17      Bugfix #1141: Measures against stack overflow in buildNSD_R()
 *      Kay Gürtzig     2024-04-17/18   Bugfix #1163: Import of non-trivial switch structures improved
 *      Kay Gürtzig     2024-04-18      Bugfix #1164: Adapted to new grammar version (1.6)
 *      Kay Gürtzig     2025-06-24      Workaround #690 revised (also referred by #1087)
 *
 ******************************************************************************************************
 *
 *     Comment:		
 *     Licensed Material - Property of Ralph Iden (GOLDParser) and Mathew Hawkins (parts of the template)
 *     GOLDParser - code downloaded from https://github.com/ridencww/goldengine on 2017-03-05.<br>
 *     Modifications to this code are allowed as it is a helper class to use the engine.<br>
 *     Template File:  StructorizerParserTemplate.pgt (with elements of both<br>
 *                     Java-MatthewHawkins.pgt and Java-IdenEngine.pgt)<br>
 *     Authors:        Ralph Iden, Matthew Hawkins, Bob Fisch, Kay Gürtzig<br>
 *     Description:    A Sample class, takes in a file and runs the GOLDParser engine on it.<br>
 *
 ******************************************************************************************************/

import java.awt.Color;
import java.util.HashMap;
import java.util.HashSet;
import java.util.LinkedList;
import java.util.Stack;
import java.util.logging.Level;
import java.util.regex.Matcher;
import java.util.regex.Pattern;

import com.creativewidgetworks.goldparser.engine.*;
import com.creativewidgetworks.goldparser.engine.enums.SymbolType;

import lu.fisch.structorizer.elements.Alternative;
import lu.fisch.structorizer.elements.Case;
import lu.fisch.structorizer.elements.Element;
import lu.fisch.structorizer.elements.For;
import lu.fisch.structorizer.elements.Forever;
import lu.fisch.structorizer.elements.Loop;
import lu.fisch.structorizer.elements.Instruction;
import lu.fisch.structorizer.elements.Jump;
import lu.fisch.structorizer.elements.Repeat;
import lu.fisch.structorizer.elements.Root;
import lu.fisch.structorizer.elements.Subqueue;
import lu.fisch.structorizer.elements.TypeMapEntry;
import lu.fisch.structorizer.elements.While;
<<<<<<< HEAD
import lu.fisch.structorizer.syntax.Syntax;
=======
import lu.fisch.structorizer.executor.Function;
>>>>>>> 9dce196d
import lu.fisch.utils.StringList;

/**
 * Code import parser class of Structorizer 3.27, based on GOLDParser 5.0 for the ANSI-C99 language.
 * This file contains grammar-specific constants and individual routines to build
 * structograms (Nassi-Shneiderman diagrams) from the parsing tree. 
 * @author Kay Gürtzig
 */
public class C99Parser extends CPreParser
{

	/** rule ids representing statements, used as stoppers for comment retrieval (enh. #420) */
	private static final int[] statementIds = new int[]{
			/* TODO: Fill in the RuleConstants members of those productions that are
			 * to be associated with comments found in their syntax subtrees or their
			 * immediate environment. */
			RuleConstants.PROD_FUNCTIONDEF,
			RuleConstants.PROD_POSTFIXEXP_LPAREN_RPAREN,
			RuleConstants.PROD_POSTFIXEXP_LPAREN_RPAREN2,
			RuleConstants.PROD_POSTFIXEXP_PLUSPLUS,
			RuleConstants.PROD_POSTFIXEXP_MINUSMINUS,
			RuleConstants.PROD_UNARYEXP_PLUSPLUS,
			RuleConstants.PROD_UNARYEXP_PLUSPLUS,
			RuleConstants.PROD_DECLARATION_SEMI,
			RuleConstants.PROD_DECLARATION_SEMI2,
			RuleConstants.PROD_LABELLEDSTMT_IDENTIFIER_COLON,
			RuleConstants.PROD_SELECTIONSTMT_IF_LPAREN_RPAREN,
			RuleConstants.PROD_SELECTIONSTMT_IF_LPAREN_RPAREN_ELSE,
			RuleConstants.PROD_SELECTIONSTMT_SWITCH_LPAREN_RPAREN_LBRACE_RBRACE,
			RuleConstants.PROD_CASESTMTS_CASE_COLON,
			RuleConstants.PROD_CASESTMTS_DEFAULT_COLON,
			//RuleConstants.PROD_EXPRESSIONSTMT_SEMI,
			//RuleConstants.PROD_EXPRESSIONSTMT_SEMI2,
			RuleConstants.PROD_ASSIGNEXP,
			RuleConstants.PROD_JUMPSTMT_GOTO_IDENTIFIER_SEMI,
			RuleConstants.PROD_JUMPSTMT_CONTINUE_SEMI,
			RuleConstants.PROD_JUMPSTMT_BREAK_SEMI,
			RuleConstants.PROD_JUMPSTMT_RETURN_SEMI,
			RuleConstants.PROD_ITERATIONSTMT_WHILE_LPAREN_RPAREN,
			RuleConstants.PROD_ITERATIONSTMT_DO_WHILE_LPAREN_RPAREN_SEMI,
			RuleConstants.PROD_ITERATIONSTMT_FOR_LPAREN_SEMI_SEMI_RPAREN,
			RuleConstants.PROD_ITERATIONSTMT_FOR_LPAREN_SEMI_RPAREN
	};

	//---------------------- Grammar specification ---------------------------

	@Override
	protected final String getCompiledGrammar()
	{
		return "C-ANSI99.egt";
	}
	
	@Override
	protected final String getGrammarTableName()
	{
		return "ANSI-C99";
	}

	//------------------------------ Constructor -----------------------------

	/**
	 * Constructs a parser for language ANSI-C99, loads the grammar as resource and
	 * specifies whether to generate the parse tree as string
	 */
	public C99Parser() {
	}

	//---------------------- File Filter configuration ---------------------------
	
	@Override
	public String getDialogTitle() {
		return "ANSI-C99";
	}

	@Override
	protected String getFileDescription() {
		return "ANSI-C99 Source Files";
	}

	//---------------------- Grammar table constants DON'T MODIFY! ---------------------------

	// Symbolic constants naming the table indices of the symbols of the grammar 
	//@SuppressWarnings("unused")
	private interface SymbolConstants 
	{
//		final int SYM_EOF               =   0;  // (EOF)
//		final int SYM_ERROR             =   1;  // (Error)
//		final int SYM_COMMENT           =   2;  // Comment
//		final int SYM_NEWLINE           =   3;  // NewLine
//		final int SYM_WHITESPACE        =   4;  // Whitespace
//		final int SYM_TIMESDIV          =   5;  // '*/'
//		final int SYM_DIVTIMES          =   6;  // '/*'
//		final int SYM_DIVDIV            =   7;  // '//'
		final int SYM_MINUS             =   8;  // '-'
//		final int SYM_MINUSMINUS        =   9;  // '--'
		final int SYM_EXCLAM            =  10;  // '!'
		final int SYM_EXCLAMEQ          =  11;  // '!='
		final int SYM_PERCENT           =  12;  // '%'
//		final int SYM_PERCENTEQ         =  13;  // '%='
		final int SYM_AMP               =  14;  // '&'
		final int SYM_AMPAMP            =  15;  // '&&'
//		final int SYM_AMPEQ             =  16;  // '&='
//		final int SYM_LPAREN            =  17;  // '('
//		final int SYM_RPAREN            =  18;  // ')'
		final int SYM_TIMES             =  19;  // '*'
//		final int SYM_TIMESEQ           =  20;  // '*='
//		final int SYM_COMMA             =  21;  // ','
//		final int SYM_DOT               =  22;  // '.'
//		final int SYM_DOTDOTDOT         =  23;  // '...'
		final int SYM_DIV               =  24;  // '/'
//		final int SYM_DIVEQ             =  25;  // '/='
//		final int SYM_COLON             =  26;  // ':'
//		final int SYM_SEMI              =  27;  // ';'
//		final int SYM_QUESTION          =  28;  // '?'
//		final int SYM_LBRACKET          =  29;  // '['
//		final int SYM_RBRACKET          =  30;  // ']'
		final int SYM_CARET             =  31;  // '^'
//		final int SYM_CARETEQ           =  32;  // '^='
//		final int SYM__BOOL             =  33;  // '_Bool'
//		final int SYM__COMPLEX          =  34;  // '_Complex'
		final int SYM_LBRACE            =  35;  // '{'
		final int SYM_PIPE              =  36;  // '|'
		final int SYM_PIPEPIPE          =  37;  // '||'
//		final int SYM_PIPEEQ            =  38;  // '|='
		final int SYM_RBRACE            =  39;  // '}'
		final int SYM_TILDE             =  40;  // '~'
		final int SYM_PLUS              =  41;  // '+'
//		final int SYM_PLUSPLUS          =  42;  // '++'
//		final int SYM_PLUSEQ            =  43;  // '+='
		final int SYM_LT                =  44;  // '<'
		final int SYM_LTLT              =  45;  // '<<'
//		final int SYM_LTLTEQ            =  46;  // '<<='
		final int SYM_LTEQ              =  47;  // '<='
		final int SYM_EQ                =  48;  // '='
//		final int SYM_MINUSEQ           =  49;  // '-='
		final int SYM_EQEQ              =  50;  // '=='
		final int SYM_GT                =  51;  // '>'
//		final int SYM_MINUSGT           =  52;  // '->'
		final int SYM_GTEQ              =  53;  // '>='
		final int SYM_GTGT              =  54;  // '>>'
//		final int SYM_GTGTEQ            =  55;  // '>>='
//		final int SYM_AUTO              =  56;  // auto
//		final int SYM_BREAK             =  57;  // break
//		final int SYM_CASE              =  58;  // case
//		final int SYM_CHAR              =  59;  // char
//		final int SYM_CHARLITERAL       =  60;  // CharLiteral
//		final int SYM_CONST             =  61;  // const
//		final int SYM_CONTINUE          =  62;  // continue
		final int SYM_DECLITERAL        =  63;  // DecLiteral
//		final int SYM_DEFAULT           =  64;  // default
//		final int SYM_DO                =  65;  // do
//		final int SYM_DOUBLE            =  66;  // double
//		final int SYM_ELSE              =  67;  // else
//		final int SYM_ENUM              =  68;  // enum
//		final int SYM_EXTERN            =  69;  // extern
//		final int SYM_FLOAT             =  70;  // float
		final int SYM_FLOATLITERAL      =  71;  // FloatLiteral
//		final int SYM_FOR               =  72;  // for
//		final int SYM_GOTO              =  73;  // goto
		final int SYM_HEXLITERAL        =  74;  // HexLiteral
//		final int SYM_IDENTIFIER        =  75;  // Identifier
//		final int SYM_IF                =  76;  // if
//		final int SYM_INLINE            =  77;  // inline
//		final int SYM_INT               =  78;  // int
//		final int SYM_LONG              =  79;  // long
		final int SYM_OCTLITERAL        =  80;  // OctLiteral
//		final int SYM_REGISTER          =  81;  // register
//		final int SYM_RESTRICT          =  82;  // restrict
//		final int SYM_RETURN            =  83;  // return
//		final int SYM_SHORT             =  84;  // short
//		final int SYM_SIGNED            =  85;  // signed
//		final int SYM_SIZEOF            =  86;  // sizeof
//		final int SYM_STATIC            =  87;  // static
		final int SYM_STRINGLITERAL     =  88;  // StringLiteral
//		final int SYM_STRUCT            =  89;  // struct
//		final int SYM_SWITCH            =  90;  // switch
//		final int SYM_TYPEDEF           =  91;  // typedef
//		final int SYM_UNION             =  92;  // union
//		final int SYM_UNSIGNED          =  93;  // unsigned
		final int SYM_USERTYPEID        =  94;  // UserTypeId
//		final int SYM_VOID              =  95;  // void
//		final int SYM_VOLATILE          =  96;  // volatile
//		final int SYM_WCHAR_T           =  97;  // 'wchar_t'
//		final int SYM_WHILE             =  98;  // while
//		final int SYM_ABSTRACTDECL      =  99;  // <Abstract Decl>
//		final int SYM_ADDEXP            = 100;  // <Add Exp>
//		final int SYM_ANDEXP            = 101;  // <And Exp>
//		final int SYM_ARGEXPLIST        = 102;  // <ArgExpList>
//		final int SYM_ASSIGNEXP         = 103;  // <Assign Exp>
//		final int SYM_ASSIGNOP          = 104;  // <Assign Op>
//		final int SYM_BLOCKITEM         = 105;  // <BlockItem>
//		final int SYM_BLOCKITEMLIST     = 106;  // <BlockItemList>
//		final int SYM_CASESTMTS         = 107;  // <Case Stmts>
//		final int SYM_CASTEXP           = 108;  // <Cast Exp>
//		final int SYM_COMPOUNDSTMT      = 109;  // <Compound Stmt>
//		final int SYM_CONDEXP           = 110;  // <Cond Exp>
//		final int SYM_CONSTANTEXP       = 111;  // <Constant Exp>
//		final int SYM_DECLSPECIFIERS    = 112;  // <Decl Specifiers>
//		final int SYM_DECLSPECS         = 113;  // <Decl Specs>
//		final int SYM_DECLARATION       = 114;  // <Declaration>
//		final int SYM_DECLARATIONLIST   = 115;  // <DeclarationList>
//		final int SYM_DECLARATOR        = 116;  // <Declarator>
//		final int SYM_DECLLISTOPT       = 117;  // <DeclListOpt>
//		final int SYM_DESIGNATION       = 118;  // <Designation>
//		final int SYM_DESIGNATOR        = 119;  // <Designator>
//		final int SYM_DESIGNATORLIST    = 120;  // <DesignatorList>
//		final int SYM_DIRABSTRDECLOPT   = 121;  // <DirAbstrDeclOpt>
//		final int SYM_DIRECTABSTRDECL   = 122;  // <Direct Abstr Decl>
//		final int SYM_DIRECTDECL        = 123;  // <Direct Decl>
//		final int SYM_ENUMERATOR        = 124;  // <Enumerator>
//		final int SYM_ENUMERATORSPEC    = 125;  // <Enumerator Spec>
//		final int SYM_ENUMLIST          = 126;  // <EnumList>
//		final int SYM_EQUATEXP          = 127;  // <Equat Exp>
//		final int SYM_EXCLOREXP         = 128;  // <ExclOr Exp>
//		final int SYM_EXPRESSION        = 129;  // <Expression>
//		final int SYM_EXPRESSIONSTMT    = 130;  // <Expression Stmt>
//		final int SYM_EXPROPT           = 131;  // <ExprOpt>
//		final int SYM_EXTERNALDECL      = 132;  // <External Decl>
//		final int SYM_FUNCTIONDEF       = 133;  // <Function Def>
//		final int SYM_IDENTIFIERLIST    = 134;  // <IdentifierList>
//		final int SYM_IDLISTOPT         = 135;  // <IdListOpt>
//		final int SYM_INITDECLARATOR    = 136;  // <Init Declarator>
//		final int SYM_INITDECLLIST      = 137;  // <InitDeclList>
//		final int SYM_INITIALIZER       = 138;  // <Initializer>
//		final int SYM_INITIALIZERLIST   = 139;  // <InitializerList>
//		final int SYM_ITERATIONSTMT     = 140;  // <Iteration Stmt>
//		final int SYM_JUMPSTMT          = 141;  // <Jump Stmt>
//		final int SYM_LABELLEDSTMT      = 142;  // <Labelled Stmt>
//		final int SYM_LITERAL           = 143;  // <Literal>
//		final int SYM_LOGANDEXP         = 144;  // <LogAnd Exp>
//		final int SYM_LOGOREXP          = 145;  // <LogOr Exp>
//		final int SYM_MULTEXP           = 146;  // <Mult Exp>
//		final int SYM_OREXP             = 147;  // <Or Exp>
//		final int SYM_PARAMETERDECL     = 148;  // <Parameter Decl>
//		final int SYM_PARAMETERLIST     = 149;  // <ParameterList>
//		final int SYM_PARAMTYPELIST     = 150;  // <ParamTypeList>
//		final int SYM_POINTER           = 151;  // <Pointer>
//		final int SYM_POSTFIXEXP        = 152;  // <Postfix Exp>
//		final int SYM_RELATEXP          = 153;  // <Relat Exp>
//		final int SYM_SELECTIONSTMT     = 154;  // <Selection Stmt>
//		final int SYM_SHIFTEXP          = 155;  // <Shift Exp>
//		final int SYM_SPECQUALLIST      = 156;  // <SpecQualList>
//		final int SYM_SPECQUALS         = 157;  // <SpecQuals>
//		final int SYM_STATEMENT         = 158;  // <Statement>
//		final int SYM_STMTLIST          = 159;  // <StmtList>
//		final int SYM_STORAGECLASS      = 160;  // <Storage Class>
//		final int SYM_STRUCTDECL        = 161;  // <Struct Decl>
//		final int SYM_STRUCTDECLARATION = 162;  // <Struct Declaration>
//		final int SYM_STRUCTDECLLIST    = 163;  // <StructDeclList>
//		final int SYM_STRUCTDECLNLIST   = 164;  // <StructDeclnList>
//		final int SYM_STRUCTORUNION     = 165;  // <StructOrUnion>
//		final int SYM_STRUCTORUNIONSPEC = 166;  // <StructOrUnion Spec>
//		final int SYM_TRANSLATIONUNIT   = 167;  // <Translation Unit>
//		final int SYM_TYPEQUALIFIER     = 168;  // <Type Qualifier>
//		final int SYM_TYPESPECIFIER     = 169;  // <Type Specifier>
//		final int SYM_TYPEDEFNAME       = 170;  // <Typedef Name>
//		final int SYM_TYPENAME          = 171;  // <Typename>
//		final int SYM_TYPEQUALLIST      = 172;  // <TypeQualList>
//		final int SYM_TYPEQUALSOPT      = 173;  // <TypeQualsOpt>
//		final int SYM_UNARYEXP          = 174;  // <Unary Exp>
//		final int SYM_UNARYOP           = 175;  // <Unary Op>
//		final int SYM_VALUE             = 176;  // <Value>
	};

	// Symbolic constants naming the table indices of the grammar rules
	//@SuppressWarnings("unused")
	private interface RuleConstants
	{
		final int PROD_DECLARATION_SEMI                                   =   0;  // <Declaration> ::= <Decl Specifiers> <InitDeclList> ';'
		final int PROD_DECLARATION_SEMI2                                  =   1;  // <Declaration> ::= <Decl Specifiers> ';'
		final int PROD_DECLSPECIFIERS                                     =   2;  // <Decl Specifiers> ::= <Storage Class> <Decl Specs>
		final int PROD_DECLSPECIFIERS2                                    =   3;  // <Decl Specifiers> ::= <Type Specifier> <Decl Specs>
		final int PROD_DECLSPECIFIERS3                                    =   4;  // <Decl Specifiers> ::= <Type Qualifier> <Decl Specs>
//		final int PROD_DECLSPECIFIERS_INLINE                              =   5;  // <Decl Specifiers> ::= inline <Decl Specs>
//		final int PROD_DECLSPECS                                          =   6;  // <Decl Specs> ::= <Decl Specifiers>
//		final int PROD_DECLSPECS2                                         =   7;  // <Decl Specs> ::= 
		final int PROD_INITDECLLIST_COMMA                                 =   8;  // <InitDeclList> ::= <InitDeclList> ',' <Init Declarator>
//		final int PROD_INITDECLLIST                                       =   9;  // <InitDeclList> ::= <Init Declarator>
		final int PROD_INITDECLARATOR_EQ                                  =  10;  // <Init Declarator> ::= <Declarator> '=' <Initializer>
//		final int PROD_INITDECLARATOR                                     =  11;  // <Init Declarator> ::= <Declarator>
//		final int PROD_STORAGECLASS_TYPEDEF                               =  12;  // <Storage Class> ::= typedef
//		final int PROD_STORAGECLASS_EXTERN                                =  13;  // <Storage Class> ::= extern
//		final int PROD_STORAGECLASS_STATIC                                =  14;  // <Storage Class> ::= static
//		final int PROD_STORAGECLASS_AUTO                                  =  15;  // <Storage Class> ::= auto
//		final int PROD_STORAGECLASS_REGISTER                              =  16;  // <Storage Class> ::= register
		final int PROD_TYPESPECIFIER_VOID                                 =  17;  // <Type Specifier> ::= void
//		final int PROD_TYPESPECIFIER_CHAR                                 =  18;  // <Type Specifier> ::= char
//		final int PROD_TYPESPECIFIER_WCHAR_T                              =  19;  // <Type Specifier> ::= 'wchar_t'
//		final int PROD_TYPESPECIFIER_SHORT                                =  20;  // <Type Specifier> ::= short
//		final int PROD_TYPESPECIFIER_INT                                  =  21;  // <Type Specifier> ::= int
//		final int PROD_TYPESPECIFIER_LONG                                 =  22;  // <Type Specifier> ::= long
//		final int PROD_TYPESPECIFIER_FLOAT                                =  23;  // <Type Specifier> ::= float
//		final int PROD_TYPESPECIFIER_DOUBLE                               =  24;  // <Type Specifier> ::= double
//		final int PROD_TYPESPECIFIER_SIGNED                               =  25;  // <Type Specifier> ::= signed
//		final int PROD_TYPESPECIFIER_UNSIGNED                             =  26;  // <Type Specifier> ::= unsigned
//		final int PROD_TYPESPECIFIER__BOOL                                =  27;  // <Type Specifier> ::= '_Bool'
		final int PROD_TYPESPECIFIER__COMPLEX                             =  28;  // <Type Specifier> ::= '_Complex'
		final int PROD_TYPESPECIFIER                                      =  29;  // <Type Specifier> ::= <StructOrUnion Spec>
		final int PROD_TYPESPECIFIER2                                     =  30;  // <Type Specifier> ::= <Enumerator Spec>
		final int PROD_TYPESPECIFIER3                                     =  31;  // <Type Specifier> ::= <Typedef Name>
		final int PROD_STRUCTORUNIONSPEC_IDENTIFIER_LBRACE_RBRACE         =  32;  // <StructOrUnion Spec> ::= <StructOrUnion> Identifier '{' <StructDeclnList> '}'
		final int PROD_STRUCTORUNIONSPEC_LBRACE_RBRACE                    =  33;  // <StructOrUnion Spec> ::= <StructOrUnion> '{' <StructDeclnList> '}'
		final int PROD_STRUCTORUNIONSPEC_IDENTIFIER                       =  34;  // <StructOrUnion Spec> ::= <StructOrUnion> Identifier
//		final int PROD_STRUCTORUNION_STRUCT                               =  35;  // <StructOrUnion> ::= struct
//		final int PROD_STRUCTORUNION_UNION                                =  36;  // <StructOrUnion> ::= union
//		final int PROD_STRUCTDECLNLIST                                    =  37;  // <StructDeclnList> ::= <StructDeclnList> <Struct Declaration>
//		final int PROD_STRUCTDECLNLIST2                                   =  38;  // <StructDeclnList> ::= <Struct Declaration>
//		final int PROD_STRUCTDECLARATION_SEMI                             =  39;  // <Struct Declaration> ::= <SpecQualList> <StructDeclList> ';'
//		final int PROD_SPECQUALLIST                                       =  40;  // <SpecQualList> ::= <Type Specifier> <SpecQuals>
//		final int PROD_SPECQUALLIST2                                      =  41;  // <SpecQualList> ::= <Type Qualifier> <SpecQuals>
//		final int PROD_SPECQUALS                                          =  42;  // <SpecQuals> ::= <SpecQualList>
//		final int PROD_SPECQUALS2                                         =  43;  // <SpecQuals> ::= 
		final int PROD_STRUCTDECLLIST_COMMA                               =  44;  // <StructDeclList> ::= <StructDeclList> ',' <Struct Decl>
//		final int PROD_STRUCTDECLLIST                                     =  45;  // <StructDeclList> ::= <Struct Decl>
//		final int PROD_STRUCTDECL_COLON                                   =  46;  // <Struct Decl> ::= <Declarator> ':' <Constant Exp>
//		final int PROD_STRUCTDECL                                         =  47;  // <Struct Decl> ::= <Declarator>
//		final int PROD_STRUCTDECL_COLON2                                  =  48;  // <Struct Decl> ::= ':' <Constant Exp>
		final int PROD_ENUMERATORSPEC_ENUM_IDENTIFIER_LBRACE_RBRACE       =  49;  // <Enumerator Spec> ::= enum Identifier '{' <EnumList> '}'
		final int PROD_ENUMERATORSPEC_ENUM_IDENTIFIER_LBRACE_COMMA_RBRACE =  50;  // <Enumerator Spec> ::= enum Identifier '{' <EnumList> ',' '}'
		final int PROD_ENUMERATORSPEC_ENUM_LBRACE_RBRACE                  =  51;  // <Enumerator Spec> ::= enum '{' <EnumList> '}'
		final int PROD_ENUMERATORSPEC_ENUM_LBRACE_COMMA_RBRACE            =  52;  // <Enumerator Spec> ::= enum '{' <EnumList> ',' '}'
		final int PROD_ENUMERATORSPEC_ENUM_IDENTIFIER                     =  53;  // <Enumerator Spec> ::= enum Identifier
		final int PROD_ENUMLIST_COMMA                                     =  54;  // <EnumList> ::= <EnumList> ',' <Enumerator>
//		final int PROD_ENUMLIST                                           =  55;  // <EnumList> ::= <Enumerator>
		final int PROD_ENUMERATOR_IDENTIFIER_EQ                           =  56;  // <Enumerator> ::= Identifier '=' <Constant Exp>
//		final int PROD_ENUMERATOR_IDENTIFIER                              =  57;  // <Enumerator> ::= Identifier
//		final int PROD_TYPEQUALIFIER_CONST                                =  58;  // <Type Qualifier> ::= const
//		final int PROD_TYPEQUALIFIER_RESTRICT                             =  59;  // <Type Qualifier> ::= restrict
//		final int PROD_TYPEQUALIFIER_VOLATILE                             =  60;  // <Type Qualifier> ::= volatile
		final int PROD_DECLARATOR                                         =  61;  // <Declarator> ::= <Pointer> <Direct Decl>
//		final int PROD_DECLARATOR2                                        =  62;  // <Declarator> ::= <Direct Decl>
		final int PROD_DIRECTDECL_IDENTIFIER                              =  63;  // <Direct Decl> ::= Identifier
		final int PROD_DIRECTDECL_LPAREN_RPAREN                           =  64;  // <Direct Decl> ::= '(' <Declarator> ')'
		final int PROD_DIRECTDECL_LBRACKET_RBRACKET                       =  65;  // <Direct Decl> ::= <Direct Decl> '[' <TypeQualsOpt> <Assign Exp> ']'
		final int PROD_DIRECTDECL_LBRACKET_TIMES_RBRACKET                 =  66;  // <Direct Decl> ::= <Direct Decl> '[' <TypeQualsOpt> '*' ']'
		final int PROD_DIRECTDECL_LBRACKET_STATIC_RBRACKET                =  67;  // <Direct Decl> ::= <Direct Decl> '[' <TypeQualList> static <Assign Exp> ']'
		final int PROD_DIRECTDECL_LBRACKET_RBRACKET2                      =  68;  // <Direct Decl> ::= <Direct Decl> '[' <TypeQualsOpt> ']'
		final int PROD_DIRECTDECL_LBRACKET_STATIC_RBRACKET2               =  69;  // <Direct Decl> ::= <Direct Decl> '[' static <TypeQualsOpt> <Assign Exp> ']'
		final int PROD_DIRECTDECL_LPAREN_RPAREN2                          =  70;  // <Direct Decl> ::= <Direct Decl> '(' <ParamTypeList> ')'
		final int PROD_DIRECTDECL_LPAREN_RPAREN3                          =  71;  // <Direct Decl> ::= <Direct Decl> '(' <IdListOpt> ')'
		final int PROD_POINTER_TIMES                                      =  72;  // <Pointer> ::= '*' <TypeQualList> <Pointer>
		final int PROD_POINTER_TIMES2                                     =  73;  // <Pointer> ::= '*' <TypeQualList>
		final int PROD_POINTER_TIMES3                                     =  74;  // <Pointer> ::= '*' <Pointer>
//		final int PROD_POINTER_TIMES4                                     =  75;  // <Pointer> ::= '*'
//		final int PROD_TYPEQUALLIST                                       =  76;  // <TypeQualList> ::= <Type Qualifier>
//		final int PROD_TYPEQUALLIST2                                      =  77;  // <TypeQualList> ::= <TypeQualList> <Type Qualifier>
//		final int PROD_TYPEQUALSOPT                                       =  78;  // <TypeQualsOpt> ::= <TypeQualList>
//		final int PROD_TYPEQUALSOPT2                                      =  79;  // <TypeQualsOpt> ::= 
		final int PROD_PARAMTYPELIST_COMMA_DOTDOTDOT                      =  80;  // <ParamTypeList> ::= <ParameterList> ',' '...'
//		final int PROD_PARAMTYPELIST                                      =  81;  // <ParamTypeList> ::= <ParameterList>
		final int PROD_PARAMETERLIST_COMMA                                =  82;  // <ParameterList> ::= <ParameterList> ',' <Parameter Decl>
//		final int PROD_PARAMETERLIST                                      =  83;  // <ParameterList> ::= <Parameter Decl>
//		final int PROD_PARAMETERDECL                                      =  84;  // <Parameter Decl> ::= <Decl Specifiers> <Declarator>
//		final int PROD_PARAMETERDECL2                                     =  85;  // <Parameter Decl> ::= <Decl Specifiers> <Abstract Decl>
//		final int PROD_PARAMETERDECL3                                     =  86;  // <Parameter Decl> ::= <Decl Specifiers>
		final int PROD_IDENTIFIERLIST_COMMA_IDENTIFIER                    =  87;  // <IdentifierList> ::= <IdentifierList> ',' Identifier
		final int PROD_IDENTIFIERLIST_IDENTIFIER                          =  88;  // <IdentifierList> ::= Identifier
//		final int PROD_IDLISTOPT                                          =  89;  // <IdListOpt> ::= <IdentifierList>
		final int PROD_IDLISTOPT2                                         =  90;  // <IdListOpt> ::= 
//		final int PROD_TYPENAME                                           =  91;  // <Typename> ::= <SpecQualList> <Abstract Decl>
//		final int PROD_TYPENAME2                                          =  92;  // <Typename> ::= <SpecQualList>
		final int PROD_ABSTRACTDECL                                       =  93;  // <Abstract Decl> ::= <Pointer> <Direct Abstr Decl>
//		final int PROD_ABSTRACTDECL2                                      =  94;  // <Abstract Decl> ::= <Pointer>
//		final int PROD_ABSTRACTDECL3                                      =  95;  // <Abstract Decl> ::= <Direct Abstr Decl>
		final int PROD_DIRECTABSTRDECL_LPAREN_RPAREN                      =  96;  // <Direct Abstr Decl> ::= '(' <Abstract Decl> ')'
		final int PROD_DIRECTABSTRDECL_LBRACKET_RBRACKET                  =  97;  // <Direct Abstr Decl> ::= <DirAbstrDeclOpt> '[' <TypeQualsOpt> <Assign Exp> ']'
		final int PROD_DIRECTABSTRDECL_LBRACKET_TIMES_RBRACKET            =  98;  // <Direct Abstr Decl> ::= <DirAbstrDeclOpt> '[' '*' ']'
		final int PROD_DIRECTABSTRDECL_LBRACKET_STATIC_RBRACKET           =  99;  // <Direct Abstr Decl> ::= <DirAbstrDeclOpt> '[' <TypeQualList> static <Assign Exp> ']'
		final int PROD_DIRECTABSTRDECL_LBRACKET_RBRACKET2                 = 100;  // <Direct Abstr Decl> ::= <DirAbstrDeclOpt> '[' <TypeQualsOpt> ']'
		final int PROD_DIRECTABSTRDECL_LBRACKET_STATIC_RBRACKET2          = 101;  // <Direct Abstr Decl> ::= <DirAbstrDeclOpt> '[' static <TypeQualsOpt> <Assign Exp> ']'
		final int PROD_DIRECTABSTRDECL_LPAREN_RPAREN2                     = 102;  // <Direct Abstr Decl> ::= <DirAbstrDeclOpt> '(' <ParamTypeList> ')'
		final int PROD_DIRECTABSTRDECL_LPAREN_RPAREN3                     = 103;  // <Direct Abstr Decl> ::= <DirAbstrDeclOpt> '(' ')'
//		final int PROD_DIRABSTRDECLOPT                                    = 104;  // <DirAbstrDeclOpt> ::= <Direct Abstr Decl>
//		final int PROD_DIRABSTRDECLOPT2                                   = 105;  // <DirAbstrDeclOpt> ::= 
		final int PROD_TYPEDEFNAME_USERTYPEID                             = 106;  // <Typedef Name> ::= UserTypeId
//		final int PROD_INITIALIZER                                        = 107;  // <Initializer> ::= <Assign Exp>
//		final int PROD_INITIALIZER_LBRACE_RBRACE                          = 108;  // <Initializer> ::= '{' <InitializerList> '}'
//		final int PROD_INITIALIZER_LBRACE_COMMA_RBRACE                    = 109;  // <Initializer> ::= '{' <InitializerList> ',' '}'
//		final int PROD_INITIALIZERLIST_COMMA                              = 110;  // <InitializerList> ::= <InitializerList> ',' <Designation>
//		final int PROD_INITIALIZERLIST                                    = 111;  // <InitializerList> ::= <Designation>
//		final int PROD_DESIGNATION_EQ                                     = 112;  // <Designation> ::= <DesignatorList> '=' <Initializer>
//		final int PROD_DESIGNATION                                        = 113;  // <Designation> ::= <Initializer>
//		final int PROD_DESIGNATORLIST                                     = 114;  // <DesignatorList> ::= <DesignatorList> <Designator>
//		final int PROD_DESIGNATORLIST2                                    = 115;  // <DesignatorList> ::= <Designator>
//		final int PROD_DESIGNATOR_LBRACKET_RBRACKET                       = 116;  // <Designator> ::= '[' <Constant Exp> ']'
//		final int PROD_DESIGNATOR_DOT_IDENTIFIER                          = 117;  // <Designator> ::= '.' Identifier
//		final int PROD_STATEMENT                                          = 118;  // <Statement> ::= <Labelled Stmt>
//		final int PROD_STATEMENT2                                         = 119;  // <Statement> ::= <Compound Stmt>
//		final int PROD_STATEMENT3                                         = 120;  // <Statement> ::= <Expression Stmt>
//		final int PROD_STATEMENT4                                         = 121;  // <Statement> ::= <Selection Stmt>
//		final int PROD_STATEMENT5                                         = 122;  // <Statement> ::= <Iteration Stmt>
//		final int PROD_STATEMENT6                                         = 123;  // <Statement> ::= <Jump Stmt>
		final int PROD_LABELLEDSTMT_IDENTIFIER_COLON                      = 124;  // <Labelled Stmt> ::= Identifier ':' <Statement>
		final int PROD_COMPOUNDSTMT_LBRACE_RBRACE                         = 125;  // <Compound Stmt> ::= '{' <BlockItemList> '}'
//		final int PROD_COMPOUNDSTMT_LBRACE_RBRACE2                        = 126;  // <Compound Stmt> ::= '{' '}'
		final int PROD_BLOCKITEMLIST                                      = 127;  // <BlockItemList> ::= <BlockItemList> <BlockItem>
//		final int PROD_BLOCKITEMLIST2                                     = 128;  // <BlockItemList> ::= <BlockItem>
//		final int PROD_BLOCKITEM                                          = 129;  // <BlockItem> ::= <Declaration>
//		final int PROD_BLOCKITEM2                                         = 130;  // <BlockItem> ::= <Statement>
//		final int PROD_EXPRESSIONSTMT_SEMI                                = 131;  // <Expression Stmt> ::= <Expression> ';'
//		final int PROD_EXPRESSIONSTMT_SEMI2                               = 132;  // <Expression Stmt> ::= ';'
		final int PROD_SELECTIONSTMT_IF_LPAREN_RPAREN                     = 133;  // <Selection Stmt> ::= if '(' <Expression> ')' <Statement>
		final int PROD_SELECTIONSTMT_IF_LPAREN_RPAREN_ELSE                = 134;  // <Selection Stmt> ::= if '(' <Expression> ')' <Statement> else <Statement>
		final int PROD_SELECTIONSTMT_SWITCH_LPAREN_RPAREN_LBRACE_RBRACE   = 135;  // <Selection Stmt> ::= switch '(' <Expression> ')' '{' <Case Stmts> '}'
		final int PROD_CASESTMTS_CASE_COLON                               = 136;  // <Case Stmts> ::= case <Cond Exp> ':' <StmtList> <Case Stmts>
		final int PROD_CASESTMTS_DEFAULT_COLON                            = 137;  // <Case Stmts> ::= default ':' <StmtList>
//		final int PROD_CASESTMTS                                          = 138;  // <Case Stmts> ::= 
		final int PROD_STMTLIST                                           = 139;  // <StmtList> ::= <Statement> <StmtList>
//		final int PROD_STMTLIST2                                          = 140;  // <StmtList> ::= 
		final int PROD_ITERATIONSTMT_WHILE_LPAREN_RPAREN                  = 141;  // <Iteration Stmt> ::= while '(' <Expression> ')' <Statement>
		final int PROD_ITERATIONSTMT_DO_WHILE_LPAREN_RPAREN_SEMI          = 142;  // <Iteration Stmt> ::= do <Statement> while '(' <Expression> ')' ';'
		final int PROD_ITERATIONSTMT_FOR_LPAREN_SEMI_SEMI_RPAREN          = 143;  // <Iteration Stmt> ::= for '(' <ExprOpt> ';' <ExprOpt> ';' <ExprOpt> ')' <Statement>
		final int PROD_ITERATIONSTMT_FOR_LPAREN_SEMI_RPAREN               = 144;  // <Iteration Stmt> ::= for '(' <Declaration> <ExprOpt> ';' <ExprOpt> ')' <Statement>
		final int PROD_JUMPSTMT_GOTO_IDENTIFIER_SEMI                      = 145;  // <Jump Stmt> ::= goto Identifier ';'
		final int PROD_JUMPSTMT_CONTINUE_SEMI                             = 146;  // <Jump Stmt> ::= continue ';'
		final int PROD_JUMPSTMT_BREAK_SEMI                                = 147;  // <Jump Stmt> ::= break ';'
		final int PROD_JUMPSTMT_RETURN_SEMI                               = 148;  // <Jump Stmt> ::= return <ExprOpt> ';'
//		final int PROD_TRANSLATIONUNIT                                    = 149;  // <Translation Unit> ::= <External Decl>
		final int PROD_TRANSLATIONUNIT2                                   = 150;  // <Translation Unit> ::= <Translation Unit> <External Decl>
//		final int PROD_EXTERNALDECL                                       = 151;  // <External Decl> ::= <Function Def>
//		final int PROD_EXTERNALDECL2                                      = 152;  // <External Decl> ::= <Declaration>
		final int PROD_FUNCTIONDEF                                        = 153;  // <Function Def> ::= <Decl Specifiers> <Declarator> <DeclListOpt> <Compound Stmt>
		final int PROD_DECLARATIONLIST                                    = 154;  // <DeclarationList> ::= <DeclarationList> <Declaration>
//		final int PROD_DECLARATIONLIST2                                   = 155;  // <DeclarationList> ::= <Declaration>
//		final int PROD_DECLLISTOPT                                        = 156;  // <DeclListOpt> ::= <DeclarationList>
//		final int PROD_DECLLISTOPT2                                       = 157;  // <DeclListOpt> ::= 
//		final int PROD_EXPRESSION_COMMA                                   = 158;  // <Expression> ::= <Expression> ',' <Assign Exp>
//		final int PROD_EXPRESSION                                         = 159;  // <Expression> ::= <Assign Exp>
		final int PROD_ASSIGNEXP                                          = 160;  // <Assign Exp> ::= <Unary Exp> <Assign Op> <Assign Exp>
//		final int PROD_ASSIGNEXP2                                         = 161;  // <Assign Exp> ::= <Cond Exp>
		final int PROD_ASSIGNOP_EQ                                        = 162;  // <Assign Op> ::= '='
//		final int PROD_ASSIGNOP_TIMESEQ                                   = 163;  // <Assign Op> ::= '*='
//		final int PROD_ASSIGNOP_DIVEQ                                     = 164;  // <Assign Op> ::= '/='
//		final int PROD_ASSIGNOP_PERCENTEQ                                 = 165;  // <Assign Op> ::= '%='
		final int PROD_ASSIGNOP_PLUSEQ                                    = 166;  // <Assign Op> ::= '+='
		final int PROD_ASSIGNOP_MINUSEQ                                   = 167;  // <Assign Op> ::= '-='
//		final int PROD_ASSIGNOP_LTLTEQ                                    = 168;  // <Assign Op> ::= '<<='
//		final int PROD_ASSIGNOP_GTGTEQ                                    = 169;  // <Assign Op> ::= '>>='
//		final int PROD_ASSIGNOP_AMPEQ                                     = 170;  // <Assign Op> ::= '&='
//		final int PROD_ASSIGNOP_CARETEQ                                   = 171;  // <Assign Op> ::= '^='
//		final int PROD_ASSIGNOP_PIPEEQ                                    = 172;  // <Assign Op> ::= '|='
//		final int PROD_CONDEXP_QUESTION_COLON                             = 173;  // <Cond Exp> ::= <LogOr Exp> '?' <Expression> ':' <Cond Exp>
//		final int PROD_CONDEXP                                            = 174;  // <Cond Exp> ::= <LogOr Exp>
//		final int PROD_LOGOREXP_PIPEPIPE                                  = 175;  // <LogOr Exp> ::= <LogOr Exp> '||' <LogAnd Exp>
//		final int PROD_LOGOREXP                                           = 176;  // <LogOr Exp> ::= <LogAnd Exp>
//		final int PROD_LOGANDEXP_AMPAMP                                   = 177;  // <LogAnd Exp> ::= <LogAnd Exp> '&&' <Or Exp>
//		final int PROD_LOGANDEXP                                          = 178;  // <LogAnd Exp> ::= <Or Exp>
//		final int PROD_OREXP_PIPE                                         = 179;  // <Or Exp> ::= <Or Exp> '|' <ExclOr Exp>
//		final int PROD_OREXP                                              = 180;  // <Or Exp> ::= <ExclOr Exp>
//		final int PROD_EXCLOREXP_CARET                                    = 181;  // <ExclOr Exp> ::= <ExclOr Exp> '^' <And Exp>
//		final int PROD_EXCLOREXP                                          = 182;  // <ExclOr Exp> ::= <And Exp>
//		final int PROD_ANDEXP_AMP                                         = 183;  // <And Exp> ::= <And Exp> '&' <Equat Exp>
//		final int PROD_ANDEXP                                             = 184;  // <And Exp> ::= <Equat Exp>
//		final int PROD_EQUATEXP_EQEQ                                      = 185;  // <Equat Exp> ::= <Equat Exp> '==' <Relat Exp>
//		final int PROD_EQUATEXP_EXCLAMEQ                                  = 186;  // <Equat Exp> ::= <Equat Exp> '!=' <Relat Exp>
//		final int PROD_EQUATEXP                                           = 187;  // <Equat Exp> ::= <Relat Exp>
		final int PROD_RELATEXP_GT                                        = 188;  // <Relat Exp> ::= <Relat Exp> '>' <Shift Exp>
		final int PROD_RELATEXP_LT                                        = 189;  // <Relat Exp> ::= <Relat Exp> '<' <Shift Exp>
		final int PROD_RELATEXP_LTEQ                                      = 190;  // <Relat Exp> ::= <Relat Exp> '<=' <Shift Exp>
		final int PROD_RELATEXP_GTEQ                                      = 191;  // <Relat Exp> ::= <Relat Exp> '>=' <Shift Exp>
//		final int PROD_RELATEXP                                           = 192;  // <Relat Exp> ::= <Shift Exp>
//		final int PROD_SHIFTEXP_LTLT                                      = 193;  // <Shift Exp> ::= <Shift Exp> '<<' <Add Exp>
//		final int PROD_SHIFTEXP_GTGT                                      = 194;  // <Shift Exp> ::= <Shift Exp> '>>' <Add Exp>
//		final int PROD_SHIFTEXP                                           = 195;  // <Shift Exp> ::= <Add Exp>
		final int PROD_ADDEXP_PLUS                                        = 196;  // <Add Exp> ::= <Add Exp> '+' <Mult Exp>
		final int PROD_ADDEXP_MINUS                                       = 197;  // <Add Exp> ::= <Add Exp> '-' <Mult Exp>
//		final int PROD_ADDEXP                                             = 198;  // <Add Exp> ::= <Mult Exp>
//		final int PROD_MULTEXP_TIMES                                      = 199;  // <Mult Exp> ::= <Mult Exp> '*' <Cast Exp>
//		final int PROD_MULTEXP_DIV                                        = 200;  // <Mult Exp> ::= <Mult Exp> '/' <Cast Exp>
//		final int PROD_MULTEXP_PERCENT                                    = 201;  // <Mult Exp> ::= <Mult Exp> '%' <Cast Exp>
//		final int PROD_MULTEXP                                            = 202;  // <Mult Exp> ::= <Cast Exp>
//		final int PROD_POSTFIXEXP                                         = 203;  // <Postfix Exp> ::= <Value>
//		final int PROD_POSTFIXEXP_LBRACKET_RBRACKET                       = 204;  // <Postfix Exp> ::= <Postfix Exp> '[' <Expression> ']'
		final int PROD_POSTFIXEXP_LPAREN_RPAREN                           = 205;  // <Postfix Exp> ::= <Postfix Exp> '(' <ArgExpList> ')'
		final int PROD_POSTFIXEXP_LPAREN_RPAREN2                          = 206;  // <Postfix Exp> ::= <Postfix Exp> '(' ')'
//		final int PROD_POSTFIXEXP_DOT_IDENTIFIER                          = 207;  // <Postfix Exp> ::= <Postfix Exp> '.' Identifier
//		final int PROD_POSTFIXEXP_MINUSGT_IDENTIFIER                      = 208;  // <Postfix Exp> ::= <Postfix Exp> '->' Identifier
		final int PROD_POSTFIXEXP_PLUSPLUS                                = 209;  // <Postfix Exp> ::= <Postfix Exp> '++'
		final int PROD_POSTFIXEXP_MINUSMINUS                              = 210;  // <Postfix Exp> ::= <Postfix Exp> '--'
//		final int PROD_POSTFIXEXP_LPAREN_RPAREN_LBRACE_RBRACE             = 211;  // <Postfix Exp> ::= '(' <Typename> ')' '{' <InitializerList> '}'
//		final int PROD_POSTFIXEXP_LPAREN_RPAREN_LBRACE_COMMA_RBRACE       = 212;  // <Postfix Exp> ::= '(' <Typename> ')' '{' <InitializerList> ',' '}'
//		final int PROD_ARGEXPLIST                                         = 213;  // <ArgExpList> ::= <Assign Exp>
//		final int PROD_ARGEXPLIST_COMMA                                   = 214;  // <ArgExpList> ::= <ArgExpList> ',' <Assign Exp>
//		final int PROD_UNARYEXP                                           = 215;  // <Unary Exp> ::= <Postfix Exp>
		final int PROD_UNARYEXP_PLUSPLUS                                  = 216;  // <Unary Exp> ::= '++' <Unary Exp>
		final int PROD_UNARYEXP_MINUSMINUS                                = 217;  // <Unary Exp> ::= '--' <Unary Exp>
//		final int PROD_UNARYEXP2                                          = 218;  // <Unary Exp> ::= <Unary Op> <Cast Exp>
//		final int PROD_UNARYEXP_SIZEOF                                    = 219;  // <Unary Exp> ::= sizeof <Unary Exp>
//		final int PROD_UNARYEXP_SIZEOF_LPAREN_RPAREN                      = 220;  // <Unary Exp> ::= sizeof '(' <Typename> ')'
//		final int PROD_UNARYOP_AMP                                        = 221;  // <Unary Op> ::= '&'
//		final int PROD_UNARYOP_TIMES                                      = 222;  // <Unary Op> ::= '*'
//		final int PROD_UNARYOP_PLUS                                       = 223;  // <Unary Op> ::= '+'
//		final int PROD_UNARYOP_MINUS                                      = 224;  // <Unary Op> ::= '-'
//		final int PROD_UNARYOP_TILDE                                      = 225;  // <Unary Op> ::= '~'
//		final int PROD_UNARYOP_EXCLAM                                     = 226;  // <Unary Op> ::= '!'
//		final int PROD_CASTEXP                                            = 227;  // <Cast Exp> ::= <Unary Exp>
//		final int PROD_CASTEXP_LPAREN_RPAREN                              = 228;  // <Cast Exp> ::= '(' <Typename> ')' <Cast Exp>
		final int PROD_VALUE_IDENTIFIER                                   = 229;  // <Value> ::= Identifier
//		final int PROD_VALUE                                              = 230;  // <Value> ::= <Literal>
//		final int PROD_VALUE_LPAREN_RPAREN                                = 231;  // <Value> ::= '(' <Expression> ')'
//		final int PROD_LITERAL_DECLITERAL                                 = 232;  // <Literal> ::= DecLiteral
//		final int PROD_LITERAL_OCTLITERAL                                 = 233;  // <Literal> ::= OctLiteral
//		final int PROD_LITERAL_HEXLITERAL                                 = 234;  // <Literal> ::= HexLiteral
//		final int PROD_LITERAL_FLOATLITERAL                               = 235;  // <Literal> ::= FloatLiteral
//		final int PROD_LITERAL_STRINGLITERAL                              = 236;  // <Literal> ::= StringLiteral
//		final int PROD_LITERAL_CHARLITERAL                                = 237;  // <Literal> ::= CharLiteral
//		final int PROD_CONSTANTEXP                                        = 238;  // <Constant Exp> ::= <Cond Exp>
//		final int PROD_EXPROPT                                            = 239;  // <ExprOpt> ::= <Expression>
		final int PROD_EXPROPT2                                           = 240;  // <ExprOpt> ::= 
	};

	//---------------------- Build methods for structograms ---------------------------

	// START KGU#1153 2024-04-17: Bugfix #1163
	/** Registers all generated Jumps from found breaks in switch cases */
	private final HashSet<Jump> switchBreaks = new HashSet<Jump>();
	// END KGU#1153 2024-04-07
	
	private final Matcher MATCH_PTR_DECL = Pattern.compile("(\\s*([*]\\s*)+)(.+)").matcher("");
	
	/**
	 * Global type map - e.g. for the conversion of struct initializers.
	 * This isn't clean but more reliable and efficient than trying to retrieve the
	 * type info from the several incomplete Roots.
	 */
	private final HashMap<String, TypeMapEntry> typeMap = new HashMap<String, TypeMapEntry>();
	
	/**
	 * Preselects the type of the initial diagram to be imported as function.
	 * @see CodeParser#initializeBuildNSD()
	 */
	@Override
	protected void initializeBuildNSD() throws ParserCancelled
	{
		root.setProgram(false);	// C programs are functions, primarily
		this.optionUpperCaseProgName = Root.check(6);
		// Enh. #420: Configure the lookup table for comment retrieval
		this.registerStatementRuleIds(statementIds);
	}

	/* (non-Javadoc)
	 * @see lu.fisch.structorizer.parsers.CodeParser#buildNSD_R(com.creativewidgetworks.goldparser.engine.Reduction, lu.fisch.structorizer.elements.Subqueue)
	 */
	@Override
	protected void buildNSD_R(Reduction _reduction, Subqueue _parentNode) throws ParserCancelled
	{
		//String content = new String();
	
		if (_reduction.size() > 0)
		{
			String rule = _reduction.getParent().toString();
			//String ruleHead = _reduction.getParent().getHead().toString();
			int ruleId = _reduction.getParent().getTableIndex();
			getLogger().log(Level.CONFIG, "Rule {0}, {1}", new Object[]{rule, _parentNode.parent});
			log("buildNSD_R(" + rule + ", " + _parentNode.parent + ")...\n", true);

			if (
					// Function definition?
					ruleId == RuleConstants.PROD_FUNCTIONDEF
					)
			{
				buildFunctionDecl(_reduction);				
			}
			else if (
					// Procedure call?
					(ruleId == RuleConstants.PROD_POSTFIXEXP_LPAREN_RPAREN
					||
					ruleId == RuleConstants.PROD_POSTFIXEXP_LPAREN_RPAREN2)
					&& 
					_reduction.get(0).getType() == SymbolType.NON_TERMINAL
					&& _reduction.get(0).asReduction().getParent().getTableIndex() == RuleConstants.PROD_VALUE_IDENTIFIER
					)
			{
				String content = "";
				String procName = _reduction.get(0).asReduction().get(0).asString();
				StringList arguments = null;
				if (ruleId == RuleConstants.PROD_POSTFIXEXP_LPAREN_RPAREN) {
					arguments = this.getExpressionList(_reduction.get(2).asReduction());
				}
				else {
					arguments = new StringList();
				}
				if (procName.equals("exit")) {
					content = Syntax.getKeywordOrDefault("preExit", "exit");
					if (arguments.count() > 0) {
						content += arguments.get(0);
						_parentNode.addElement(this.equipWithSourceComment(new Jump(content), _reduction));
					}
				}
				else if (procName.equals("printf") || procName.equals("printf_s") || procName.equals("puts") && arguments.count() == 1)
				{
					buildOutput(_reduction, procName, arguments, _parentNode);
				}
				else if (procName.equals("scanf") || procName.equals("scanf_s") || procName.equals("gets") && arguments.count() == 1){
					buildInput(_reduction, procName, arguments, _parentNode);
				}
				// START KGU#652 2019-02-13: Issue #679 - Support more input and output functions
				else if ((procName.equals("fprintf") || procName.equals("fprintf_s")) && arguments.count() >= 2 && arguments.get(0).equals("stdout")) {
					buildOutput(_reduction, "printf", arguments.subSequence(1, arguments.count()), _parentNode);
				}
				else if ((procName.equals("fscanf") || procName.equals("fscanf_s")) && arguments.count() >= 2 && arguments.get(0).equals("stdin")){
					buildInput(_reduction, procName.substring(1), arguments.subSequence(1, arguments.count()), _parentNode);
				}
				else if (procName.equals("fputs") && arguments.count() == 2 && arguments.get(1).equals("stdout")) {
					buildOutput(_reduction, "puts", arguments.subSequence(0, 1), _parentNode);
				}
				else if (procName.equals("fgets") && arguments.count() == 3 && arguments.get(2).equals("stdin")) {
					buildInput(_reduction, "gets", arguments.subSequence(0, 1), _parentNode);
				}
				// END KGU#652 2019-02-13
				else if (!convertBuiltInRoutines(_reduction, procName, arguments, _parentNode)) {
					_parentNode.addElement(this.equipWithSourceComment(new Instruction(getContent_R(_reduction, content)), _reduction));
				}
			}
			else if (
					// Assignment?
					ruleId == RuleConstants.PROD_ASSIGNEXP
					)
			{
				// FIXME: What if this is part of a declaration?
				// Simply convert it as text and create an instruction. In case of an
				// external function call we'll try to transmute it after all subroutines
				// will have been built.
				String var = getContent_R(_reduction.get(0).asReduction(), "").trim();
				Token opToken = _reduction.get(1).asReduction().get(0);
				String opAsStr = opToken.asString();
				String content = var + " <- ";
				if (!opAsStr.equals("=")) {
					String opr = opAsStr.substring(0, opAsStr.length()-1);
					content += var + " " + (opr.equals("%") ? " mod " : opr) ;
				}
				content = getContent_R(_reduction.get(2).asReduction(), content).trim();
				//System.out.println(ruleName + ": " + content);
				// In case of a variable declaration get rid of the trailing semicolon
				//if (content.endsWith(";")) {
				//	content = content.substring(0, content.length() - 1).trim();
				//}
				_parentNode.addElement(this.equipWithSourceComment(new Instruction(translateContent(content)), _reduction));
			}
			else if (
					// Autoincrement / autodecrement (i++, i--, ++i, --i)
					ruleId == RuleConstants.PROD_POSTFIXEXP_PLUSPLUS
					||
					ruleId == RuleConstants.PROD_POSTFIXEXP_MINUSMINUS
					||
					ruleId == RuleConstants.PROD_UNARYEXP_PLUSPLUS
					||
					ruleId == RuleConstants.PROD_UNARYEXP_MINUSMINUS
					)
			{
				// Token index of the variable (CAUTION: There could be a more complex operand!)
				int lvalIx = (ruleId >= RuleConstants.PROD_UNARYEXP_PLUSPLUS) ? 1 : 0;
				// Variable name
				String lval = getContent_R(_reduction.get(lvalIx).asReduction(), "");
				// Operator + or - ?
				String opr = (ruleId == RuleConstants.PROD_UNARYEXP_PLUSPLUS || ruleId == RuleConstants.PROD_POSTFIXEXP_PLUSPLUS) ? " + " : " - ";
				String content = lval + " <- " + lval + opr + "1";
				_parentNode.addElement(this.equipWithSourceComment(new Instruction(translateContent(content)), _reduction));
			}
			else if (
					// Variable declaration with or without initialization? Might also be a typedef though!
					ruleId == RuleConstants.PROD_DECLARATION_SEMI
					// <Declaration> ::= <Decl Specifiers> <InitDeclList> ';'
					||
					ruleId == RuleConstants.PROD_DECLARATION_SEMI2
					// <Declaration> ::= <Decl Specifiers> ';'
					)
			{
				// If declaration import is allowed then we make an instruction in
				// Pascal syntax out of it.
				Subqueue parentNode = _parentNode;
				// Just a container for the type to be returned
				StringList tmpTypes = new StringList();
				String rootName = root.getMethodName();
				boolean isGlobal = rootName.equals("???");
				if (isGlobal) {
					if (this.globalRoot == null) {
						this.globalRoot = root;
//								this.globalRoot.setText("global");
//								subRoots.add(this.globalRoot);
					}
					parentNode = this.globalRoot.children;
				}
				boolean isTypedef = processTypes(_reduction, ruleId, parentNode, isGlobal, tmpTypes, true);
				String type = tmpTypes.concatenate();
				// START KGU#407 2017-06-22: Enh.#420 grope for possible source comments
				String comment = this.retrieveComment(_reduction);
				// END KGU#407 2017-06-22
				Reduction declReduc = _reduction.get(1).asReduction();
				// Now concern on the declarations of the list (FIXME: test for last argument is too vague)
				// START KGU#545 2018-07-05: There might still be pointer symbols!
				//buildDeclsOrAssignments(declReduc, type, parentNode, comment, tmpTypes.contains("struct"));
				if (declReduc != null) {
					int declIx = declReduc.getParent().getTableIndex();
					String ptrs = "";
					while (declIx == RuleConstants.PROD_DECLARATOR) {
						ptrs += " *";
						declReduc = declReduc.get(1).asReduction();
						declIx = declReduc.getParent().getTableIndex();
					}
					// We don't want to produce variable declarations from function prototypes!
					if (declIx != RuleConstants.PROD_DIRECTDECL_LPAREN_RPAREN2 && declIx != RuleConstants.PROD_DIRECTDECL_LPAREN_RPAREN3) {
						buildDeclsOrAssignments(declReduc, type + ptrs, parentNode, comment, tmpTypes.contains("struct"), isTypedef);
					}
				}
				// END KGU#545 2018-07-05
				// CHECKME!
				if (isGlobal && root != globalRoot && !importingRoots.contains(root)) {
					importingRoots.add(root);
				}
			}
			else if (
					// Labelled instruction?
					ruleId == RuleConstants.PROD_LABELLEDSTMT_IDENTIFIER_COLON
					)
			{
				// <Labelled Stmt> ::= Identifier ':' <Statement>
				String content = _reduction.get(0).asString() + ":";
				Instruction el = new Instruction(content);
				el.setColor(Color.RED);	// will only be seen if the user enables the element
				el.setDisabled(true);
				this.equipWithSourceComment(el, _reduction);
				el.getComment().add("FIXME: Goto instructions are not supported in structured algorithms!");
				_parentNode.addElement(el);
				// Label is done, now parse the actual statement
				// FIXME: Can't we avoid recursion here?
				buildNSD_R(_reduction.get(2).asReduction(), _parentNode);
			}
			else if (
					// BREAK instruction
					ruleId == RuleConstants.PROD_JUMPSTMT_BREAK_SEMI
					)
			{
				String content = Syntax.key2token("preLeave");
				// START KGU#1153 2024-04-17: Bugfix #1163 check context
				//_parentNode.addElement(this.equipWithSourceComment(new Jump(content.trim()), _reduction));
				Jump leave = new Jump(content.trim());
				this.equipWithSourceComment(leave, _reduction);
				Element parent = _parentNode;
				while (parent != null) {
					if (parent instanceof Loop) {
						// We are inside a loop context, so this is a valid leave
						break;
					}
					else if (parent instanceof Case) {
						// This is meant to end a Case branch and should vanish
						leave.setColor(Color.RED);
						leave.comment.add("TODO: Restructure this CASE branch for clean end.");
						// Register this kind of Jump for final restructuring attempts
						switchBreaks.add(leave);
						break;
					}
					parent = parent.parent;
				}
				_parentNode.addElement(leave);
				// END KGU#1153 2024-04-17
			}
			else if (
					// RETURN instruction
					ruleId == RuleConstants.PROD_JUMPSTMT_RETURN_SEMI
					)
			{
				String content = Syntax.key2token("preReturn");
				Reduction exprRed = _reduction.get(1).asReduction();
				if (exprRed.getParent().getTableIndex() != RuleConstants.PROD_EXPROPT2) { 
					content += " " + translateContent(getContent_R(exprRed, ""));
				}
				_parentNode.addElement(this.equipWithSourceComment(new Jump(content.trim()), _reduction));
			}
			else if (
					// GOTO instruction
					ruleId == RuleConstants.PROD_JUMPSTMT_GOTO_IDENTIFIER_SEMI
					)
			{
				String content = _reduction.get(0).asString() + " " + _reduction.get(1).asString();
				Jump el = new Jump(content.trim());
				this.equipWithSourceComment(el, _reduction);
				el.getComment().add("FIXME: Goto is not supported in structured algorithms!");
				el.setColor(Color.RED);
				_parentNode.addElement(el);				
			}
			else if (
					// WHILE loop?
					ruleId == RuleConstants.PROD_ITERATIONSTMT_WHILE_LPAREN_RPAREN
					 )
			{
				String content = new String();
				content = getContent_R(_reduction.get(2).asReduction(), content);
				// STARTG KGU#822 2020-03-09: Issue #835
				//While ele = new While((getKeyword("preWhile").trim() + " " + translateContent(content) + " " + getKeyword("postWhile").trim()).trim());
				While ele = new While((getOptKeyword("preWhile", false, true)
						+ translateContent(content)
						+ getOptKeyword("postWhile", true, false)).trim());
				// END KGU#822 2020-03-09
				// START KGU#407 2017-06-20: Enh. #420 - comments already here
				this.equipWithSourceComment(ele, _reduction);
				// END KGU#407 2017-06-22
				_parentNode.addElement(ele);
				
				Reduction secReduc = _reduction.get(4).asReduction();
				buildNSD_R(secReduc, ele.getBody());
			}
			else if (
					// REPEAT loop?
					ruleId == RuleConstants.PROD_ITERATIONSTMT_DO_WHILE_LPAREN_RPAREN_SEMI
					 )
			{
				String content = new String();
				content = getContent_R(_reduction.get(4).asReduction(), content);
				// FIXME We might look for kinds of expressions with direct negation possibility,
				// e.g. PROD_OPEQUATE_EQEQ, PROD_OPEQUATE_EXCLAMEQ, PROD_OPCOMPARE_LT, PROD_OPCOMPARE_GT
				// etc. where we could try to replace the reduction by its opposite.
				// START KGU#822 2020-03-09: Issue #835
				//Repeat ele = new Repeat((getKeyword("preRepeat").trim() + " not (" + content + ") " + getKeyword("postRepeat").trim()).trim());
				Repeat ele = new Repeat((getOptKeyword("preRepeat", false, true)
						+ Element.negateCondition(content)
						+ getOptKeyword("postRepeat", true, false)).trim());
				// END KGU#822 2020-03-09
				// START KGU#407 2017-06-20: Enh. #420 - comments already here
				this.equipWithSourceComment(ele, _reduction);
				// END KGU#407 2017-06-22
				_parentNode.addElement(ele);
				
				Reduction secReduc = _reduction.get(1).asReduction();
				buildNSD_R(secReduc, ele.getBody());
			}
			else if (
					// FOR loop?
					 ruleId == RuleConstants.PROD_ITERATIONSTMT_FOR_LPAREN_SEMI_SEMI_RPAREN
					 ||
					 ruleId == RuleConstants.PROD_ITERATIONSTMT_FOR_LPAREN_SEMI_RPAREN
					 )
			{
				// <Iteration Stmt> ::= for '(' <ExprOpt> ';' <ExprOpt> ';' <ExprOpt> ')' <Statement>
				// <Iteration Stmt> ::= for '(' <Declaration> <ExprOpt> ';' <ExprOpt> ')' <Statement>
				
				// get the second header part index
				int condIx = 4;
				if (ruleId == RuleConstants.PROD_ITERATIONSTMT_FOR_LPAREN_SEMI_RPAREN) {
					condIx = 3;
				}
				Subqueue body = null;
				// First try to produce an actual FOR loop.
				Element ele = this.checkAndMakeFor(_reduction.get(2), _reduction.get(condIx), _reduction.get(condIx + 2));
				int oldSize = _parentNode.getSize();
				
				if (ele != null) {
					body = ((For)ele).getBody();
				}
				else {
					// The fallback approach now is always to build WHILE loops here

					// get first part - should be an assignment...
					// We make a separate instruction out of it
					Reduction secReduc = _reduction.get(2).asReduction();
					buildNSD_R(secReduc, _parentNode);
					// Mark all offsprings of the FOR loop with a (by default) yellowish colour
					// (maybe the initialization part was empty, though!)
					for (int i = oldSize; i < _parentNode.getSize(); i++) {
						_parentNode.getElement(i).setColor(COLOR_MISC);
					}

					// get the second part - should be an ordinary condition
					String content = getContent_R(_reduction.get(condIx).asReduction(), "");
					if (content.trim().isEmpty()) {
						Forever loop = new Forever();
						ele = loop;
						body = loop.getBody();
					}
					else {
						// START KGU#822 2020-03-09: Issue #835
						//While loop = new While((getKeyword("preWhile").trim() + " " + translateContent(content) + " " + getKeyword("postWhile").trim()).trim());
						While loop = new While((getOptKeyword("preWhile", false, true)
								+ translateContent(content)
								+ getOptKeyword("postWhile", true, false)).trim());
						// END KGU#822 2020-03-09
						ele = loop;
						body = loop.getBody();
					}
					// Mark all offsprings of the FOR loop with a (by default) yellowish colour
					ele.setColor(COLOR_MISC);
				}
				
				this.equipWithSourceComment(ele, _reduction);
				_parentNode.addElement(ele);
				
				// Get and convert the body
				Reduction bodyRed = _reduction.get(condIx + 4).asReduction();
				buildNSD_R(bodyRed, body);

				if (!(ele instanceof For)) {
					// get the last part of the header now and append it to the body
					oldSize = body.getSize();	// Maybe (though little likely) the increment part is empty
					buildNSD_R(_reduction.get(condIx + 2).asReduction(), body);
					// Mark all offsprings of the FOR loop with a (by default) yellowish colour
					for (int i = oldSize; i < body.getSize(); i++) {
						body.getElement(i).setColor(COLOR_MISC);
					}
				}
			}
			else if (
					// Alternative?
					ruleId == RuleConstants.PROD_SELECTIONSTMT_IF_LPAREN_RPAREN
					||
					ruleId == RuleConstants.PROD_SELECTIONSTMT_IF_LPAREN_RPAREN_ELSE
					)
			{
				// <Selection Stmt>  ::= if '(' <Expression> ')' <Statement>
				// <Selection Stmt>  ::= if '(' <Expression> ')' <Statement> else <Statement>
				String content = getContent_R(_reduction.get(2).asReduction(), "");
				Alternative alt = new Alternative(content);
				this.equipWithSourceComment(alt, _reduction);
				_parentNode.addElement(alt);
				buildNSD_R(_reduction.get(4).asReduction(), alt.qTrue);
				if (_reduction.size() >= 7) {
					buildNSD_R(_reduction.get(6).asReduction(), alt.qFalse);
				}
			}
			else if (
					// CASE branch?
					ruleId == RuleConstants.PROD_CASESTMTS_CASE_COLON
					||
					ruleId == RuleConstants.PROD_CASESTMTS_DEFAULT_COLON
					)
			{
				// <Case Stmts> ::= case <Cond Exp> ':' <StmtList> <Case Stmts>
				// <Case Stmts> ::= default ':' <StmtList>
				buildCaseBranch(_reduction, ruleId, (Case) _parentNode.parent);
			}
			else if (
					// Case selection?
					ruleId == RuleConstants.PROD_SELECTIONSTMT_SWITCH_LPAREN_RPAREN_LBRACE_RBRACE
					)
			{
				// <Selection Stmt>  ::= switch '(' <Expression> ')' '{' <Case Stmts> '}'
				buildCase(_reduction, _parentNode); 
			}
			// Frequent stack overflows on large sources was observed
			else if (ruleId == RuleConstants.PROD_STMTLIST)
			{
				// We can easily reduce recursion overhead since the crucial <Stm List> rule is
				// right-recursive. We don't even need auxiliary data structures.
				while (_reduction.size() > 0) {
					this.buildNSD_R(_reduction.get(0).asReduction(), _parentNode);
					_reduction = _reduction.get(1).asReduction();
				}
			}
			
			// TODO add the handling of further instruction types here...
			
			// START KGU#1130 2024-03-17: Bugfix #1141 Measures against stack overflow risk
			else if (ruleId == RuleConstants.PROD_BLOCKITEMLIST
					|| ruleId == RuleConstants.PROD_TRANSLATIONUNIT2) {
				// <BlockItemList> ::= <BlockItemList> <BlockItem>
				// <Translation Unit> ::= <Translation Unit> <External Decl>
				int loopId = ruleId;
				Stack<Reduction> redStack = new Stack<Reduction>();
				do {
					redStack.push(_reduction.get(1).asReduction());
					_reduction = _reduction.get(0).asReduction();
					ruleId = _reduction.getParent().getTableIndex();
				} while (ruleId == loopId);
				buildNSD_R(_reduction, _parentNode);
				while (!redStack.isEmpty()) {
					buildNSD_R(redStack.pop(), _parentNode);
				}
			}
			// END KGU#1130 2024-03-17
			else 
			{
				if (_reduction.size() > 0)
				{
					for(int i = 0; i < _reduction.size(); i++)
					{
						if (_reduction.get(i).getType() == SymbolType.NON_TERMINAL)
						{
							buildNSD_R(_reduction.get(i).asReduction(), _parentNode);
						}
					}
				}
			}
		}
	}

	/**
	 * Processes a function definition from the given {@code _reduction}
	 * 
	 * @param _reduction - the {@link Reduction} of the parser
	 * @throws ParserCancelled when the user aborted the import
	 */
	private void buildFunctionDecl(Reduction _reduction) throws ParserCancelled {
		// <Function Def> ::= <Decl Specifiers> <Declarator> <DeclListOpt> <Compound Stmt>
		// Find out the name of the function
		Reduction secReduc = _reduction.get(1).asReduction();
		String content = new String();
		boolean weird = false;
		//int secRuleId = secReduc.getParent().getTableIndex();
		StringList prefix = new StringList();
		StringList suffix = new StringList();
		StringList pascal = new StringList();
		String funcId = this.getDeclarator(secReduc, prefix, suffix, pascal, null, _reduction.get(2).asReduction());
		//System.out.println(prefix.concatenate(" ") + funcId + suffix.concatenate());
		//System.out.println(pascal.concatenate());
//		int nPointers = 0;
//		// Drop redundant parentheses
//		while (secRuleId == RuleConstants.PROD_DECLARATOR || secRuleId == RuleConstants.PROD_DIRECTDECL_LPAREN_RPAREN) {
//			if (secRuleId == RuleConstants.PROD_DECLARATOR) {
//				nPointers++;
//			}
//			secReduc = secReduc.get(1).asReduction();
//			secRuleId = secReduc.getParent().getTableIndex();
//		} 
//		String funcName = null;
//		Reduction paramReduc = null;
//		switch (secRuleId) {
//		case RuleConstants.PROD_DIRECTDECL_IDENTIFIER:
//			funcName = getContent_R(secReduc, "");
//			break;
//		case RuleConstants.PROD_DIRECTDECL_LPAREN_RPAREN2:
//		case RuleConstants.PROD_DIRECTDECL_LPAREN_RPAREN3:
//			funcName = getContent_R(secReduc.get(0).asReduction(), "");
//			paramReduc = secReduc.get(2).asReduction();
//			break;
//		default: 
//			// Something weird like an array of functions or the like
//			content = getContent_R(_reduction, "");
//			weird = true;
//		}
		Root prevRoot = root;	// Cache the original root
		root = new Root();	// Prepare a new root for the (sub)routine
		root.setProgram(false);
		addRoot(root);
		// If the previous root was global and had collected elements then make the new root a potential importer
		if (prevRoot.getMethodName().equals("???") && prevRoot.children.getSize() > 0 && !this.importingRoots.contains(root)) {
			// We must have inserted some global stuff, so assume a dependency...
			this.importingRoots.add(root);
		}
		if (!weird) {
			// Is there a type specification different from void?
			Token typeToken = _reduction.get(0);
			if (typeToken.getType() == SymbolType.CONTENT) {
				content += typeToken.asString() + " ";
			}
			else {
				// FIXME: We might need a more intelligent type analysis
				content = getContent_R(typeToken.asReduction(), "").trim() + " ";
				content = content.replaceAll("(^|.*\\W)static(\\s+.*)", "$1$2");
				content = content.replaceAll("(^|.*\\W)const(\\s+.*)", "$1$2");
				// START KGU#668 2019-02-28: Workaround #690 to get rid of struct keywords here
				content = content.replaceAll("(^|.*\\W)struct(\\s+.*)", "$1$2");
				// END KGU#668 2019-02-28
			}
			content += prefix.concatenate(" ").trim();
			content = content.trim();
			// Result type "void" should be suppressed
			if (content.equals("void")) {
				content = "";
			}
			//content += funcId + "(";
			//String params = this.getParamList(paramReduc, null, true, _reduction.get(2).asReduction());
//			if (paramReduc != null) {
//				StringList paramList = new StringList();
//				String ellipse = "";
//				int ruleId = paramReduc.getParent().getTableIndex(); 
//				if (ruleId == RuleConstants.PROD_PARAMTYPELIST_COMMA_DOTDOTDOT) {
//					ellipse = ", ...";
//					paramReduc = paramReduc.get(0).asReduction();
//					ruleId = paramReduc.getParent().getTableIndex();
//				}
//				switch (ruleId) {
//				case RuleConstants.PROD_IDLISTOPT2:
//					// Empty argument list
//					break;
//				case RuleConstants.PROD_IDENTIFIERLIST_IDENTIFIER:	// FIXME does is work for this rule?
//				case RuleConstants.PROD_IDENTIFIERLIST_COMMA_IDENTIFIER:
//					// Ancient function definition: type foo(a, b, c) type1 a; type2 b; type3 c; {...}
//					params = getContent_R(paramReduc, "");
//					{
//						StringList paramDecls = getDeclsFromDeclList(_reduction.get(2).asReduction());
//						StringList paramNames = StringList.explode(params, ",");
//						// Sort the parameter declarations according to the arg list (just in case...)
//						if (paramDecls.count() == paramNames.count()) {
//							StringList paramsOrdered = new StringList();
//							for (int p = 0; p < paramNames.count(); p++) {
//								Matcher pm = Pattern.compile("(^|.*?\\W)" + paramNames.get(p).trim() + ":.*").matcher("");
//								for (int q = 0; q < paramDecls.count(); q++) {
//									String pd = paramDecls.get(q);
//									if (pm.reset(pd).matches()) {
//										paramsOrdered.add(pd);
//										break;
//									}
//								}
//								if (paramsOrdered.count() < p+1) {
//									paramsOrdered.add(paramNames.get(p));
//								}
//							}
//							params = paramsOrdered.concatenate("; ");
//						}
//					}
//					break;
//				case RuleConstants.PROD_PARAMETERLIST_COMMA:
//					// More than one parameter
//					do {
//						String param = getContent_R(paramReduc.get(2).asReduction(), "");
//						paramReduc = paramReduc.get(0).asReduction();
//						ruleId = paramReduc.getParent().getTableIndex();
//						paramList.add(param);
//					} while (ruleId == RuleConstants.PROD_PARAMETERLIST_COMMA);
//					// no break here!
//				default: // Should be a <Parameter Decl>
//					paramList.add(getContent_R(paramReduc, ""));
//					params = paramList.reverse().concatenate(", ") + ellipse;
//					break;
//				}
//			}
//			if (params.trim().equals("void")) {
//				params = "";
//			}
//			content += params + ")";
			content += " " + funcId;
			String params = suffix.concatenate().trim();
			if (params.equals("(void)")) {
				params = "()";
			}
			content += params;
		}
		root.setText(content.trim());
		this.equipWithSourceComment(root, _reduction);
		if (weird) {
			root.comment.add("UNSUPPORTED SHAPE OF FUNCTION/PROCEDURE HEADER!");
		}
		Reduction bodyRed = _reduction.get(3).asReduction();
		if (bodyRed.getParent().getTableIndex() == RuleConstants.PROD_COMPOUNDSTMT_LBRACE_RBRACE)
		{
			buildNSD_R(bodyRed.get(1).asReduction(), root.children);
		}
		// Restore the original root
		root = prevRoot;
	}
	
	/**
	 * Is to extract the declarations from an old-style parameter declaration list
	 * ({@code <DeclarationList>}) and to convert them into Structorizer-compatible
	 * syntax (Pascal style).
	 * @param _declRed - the {@link Reduction} representing a {@code <Struct Decl>} rule.
	 * @return {@link StringList} of the declaration strings in Structorizer syntax
	 * @throws ParserCancelled when the user aborted the import
	 */
	private StringList getDeclsFromDeclList(Reduction _declRed) throws ParserCancelled
	{
		// FIXME!
		StringList decls = new StringList();
		while (_declRed != null && _declRed.size() > 0) {
			int ruleId = _declRed.getParent().getTableIndex();
			Reduction varDecl = _declRed;
			if (ruleId == RuleConstants.PROD_DECLARATIONLIST) {
				varDecl = _declRed.get(1).asReduction();
				_declRed = _declRed.get(0).asReduction();
				ruleId = _declRed.getParent().getTableIndex();
			}
			else {
				_declRed = null;
			}
//			int nameIx = varDecl.size() - 3;
			String type = "";
			if (varDecl.get(0).getType() == SymbolType.CONTENT) {
				type = varDecl.get(0).asString();
			}
			else {
				type = getTypeSpec(varDecl.get(0).asReduction());
			}
//			StringList compNames = new StringList();
			// FIXME May there be declaration groups? May type specifiers disrupt a group here?
			//decls.add(getContent_R(varDecl.get(1).asReduction(), type));
			decls.add(this.buildDeclOrAssignment(varDecl.get(1).asReduction(), type, null, null, true, false));
//			Reduction varRed = varDecl.get(1).asReduction();
//			String name = varRed.get(0).asString();
//			String index = getContent_R(varRed.get(1).asReduction(), "").trim();
//			if (!index.isEmpty()) {
//				if (index.equals("[]")) {
//					index = "";
//				}
//				components.add(name + ": array" + index + " of " + type);
//			}
//			else {
//				compNames.add(name);
//				while (varList.size() > 0) {
//					varRed = varList.get(1).asReduction();
//					String pointers = getContent_R(varRed.get(0).asReduction(), "").trim();
//					name = varRed.get(1).asReduction().get(0).asString();
//					index = getContent_R(varRed.get(1).asReduction().get(1).asReduction(), "").trim();
//					if (!index.isEmpty() || !pointers.isEmpty()) {
//						if (compNames.count() > 0) {
//							components.add(compNames.concatenate(", ") + ": " + type);
//							compNames.clear();
//						}
//						if (index.equals("[]")) {
//							index = "array of ";
//						}
//						else if (!index.isEmpty()) {
//							index = "array " + index + " of ";
//						}
//						components.add(name + ": " + index + type + pointers);
//					}
//					else {
//						compNames.add(name);
//					}
//					varList = varList.get(2).asReduction();
//				}
//				if (compNames.count() > 0) {
//					components.add(compNames.concatenate(", ") + ": " + type);
//				}
//			}
		}
		return decls;
	}
	
	/**
	 * 
	 * @param _declSpecRed
	 * @return
	 * @throws ParserCancelled when the user aborted the import
	 */
	private String getTypeSpec(Reduction _declSpecRed) throws ParserCancelled {
		// FIXME: Drop superfluous stuff
		StringList parts = new StringList();
		while (_declSpecRed.getParent().getHead().toString().equals("<Decl Specifiers>")) {
			Reduction partRed = _declSpecRed.get(0).asReduction();
			String part = getContent_R(partRed, "").trim();
			switch(_declSpecRed.getParent().getTableIndex()) {
			case RuleConstants.PROD_DECLSPECIFIERS:
				// <Decl Specifiers> ::= <Storage Class> <Decl Specs>
			case RuleConstants.PROD_DECLSPECIFIERS3:
				// <Decl Specifiers> ::= <Type Qualifier> <Decl Specs>
				if (part.equals("typedef") || part.equals("const")) {
					parts.add(part);
				}
				break;
			case RuleConstants.PROD_DECLSPECIFIERS2:
				// <Decl Specifiers> ::= <Type Specifier> <Decl Specs>
				parts.add(part);
				break;
			}
			_declSpecRed = _declSpecRed.get(1).asReduction();
		}
		return parts.concatenate(" ");
	}
	
	/**
	 * Converts a rule of type PROD_NORMALSTM_SWITCH_LPAREN_RPAREN_LBRACE_RBRACE
	 * into the skeleton of a Case element. The case branches will be handled
	 * separately
	 * 
	 * @param _reduction - Reduction rule of a switch instruction
	 * @param _parentNode - the Subqueue this Case element is to be appended to
	 * 
	 * @throws ParserCancelled
	 * 
	 * @see {@link #buildCaseBranch(Reduction, int, Case)}
	 */
	private void buildCase(Reduction _reduction, Subqueue _parentNode) throws ParserCancelled
	{
		// Rule: <Selection Stmt> ::= switch '(' <Expression> ')' '{' <Case Stmts> '}
		//
		// We should first make clear what could happen here. A case analysis
		// switch(discriminator) {
		// case 1:
		// case 2:		// to be merged with previous one -> selector 1,2
		//    instr21;
		//    instr22;
		// case 3:		// can be merged with 1,2 if instr1; instr2; are put to an alternative
		// case 4:		// to be merged with previous one 
		//    instr41;	// either to be copied to case 1,2 if 3 hadn't been merged with 1,2
		//    instr42;	//		or to be merged to case 1,2,3 (if that had an alternative)
		//    break;	// To be removed after all branches are complete 
		// case 5:		// new branch
		//    instr51;
		//    instr52;
		//    return;	// Must not be removed
		// case 6:		// new branch
		// default:		// cannot be merged with previous branch
		//    instr0;	// must be copied to case 6
		//    [break;]	// To be removed after all branches are complete
		// }
		// The first (easier) approach here is to copy/append instr41; instr42; (and instr0;)
		// We should wipe off end-standing breaks, however, before we copy.
		String content = new String();
		// Put the discriminator into the first line of content
		// START KGU#822 2020-03-09: Issue #835
		//content = getKeyword("preCase")+getContent_R(_reduction.get(2).asReduction(), content)+getKeyword("postCase");
		content = getOptKeyword("preCase", false, true)
				+ getContent_R(_reduction.get(2).asReduction(), content)
				+ getOptKeyword("postCase", true, false);
		// END KGU#822 2020-03-09

		// How many branches has the CASE element? We must count the non-empty statement lists!
		Reduction sr = _reduction.get(5).asReduction();	// <Case Stmts>
		int j = 0;
		//System.out.println(sr.getParentRule().getText());  // <<<<<<<
		while (sr.getParent().getTableIndex() == RuleConstants.PROD_CASESTMTS_CASE_COLON)
		{
			// sr: <Case Stmts> ::= case <Cond Exp> ':' <StmtList> <Case Stmts>
			Reduction stmList = sr.get(3).asReduction();	// <StmtList>
			if (stmList.getParent().getTableIndex() == RuleConstants.PROD_STMTLIST) {
				// non-empty statement list, so we will have to set up a branch
				j++;
				content += "\n??";
			}
			sr = sr.get(4).asReduction();	// <Case Stmts>
		}

		if (sr.getParent().getTableIndex() == RuleConstants.PROD_CASESTMTS_DEFAULT_COLON)
		{
			// <Case Stmts> ::= default ':' <StmtList>
			content += "\ndefault";
		}
		else {
			// <Case Stmts> ::=
			content += "\n%";
		}
		j++;

		// Pooh, the translation is risky...
		Case ele = new Case(translateContent(content));
		//ele.setText(updateContent(content));
		// START KGU#407 2017-06-20: Enh. #420 - comments already here
		this.equipWithSourceComment(ele, _reduction);
		// END KGU#407 2017-06-22
		_parentNode.addElement(ele);

		// Actually create the selector branches
		Reduction secReduc = _reduction.get(5).asReduction();	// <Case Stmts>
		buildNSD_R(secReduc, (Subqueue) ele.qs.get(0));

		// DEBUG: Is it possible that j differs from ele.qs.size()
		if (j != ele.qs.size()) {
			System.out.println("Counted branch n° differs from created");
		}
		// Now it's time to clean and combine the branches
		// START KGU#1153 2024-04-18: Bugfix #1163: prepare combination
		boolean[] closedBranches = new boolean[ele.qs.size()];
		// END KGU#1153 2024-04-18
		// In theory, all branches should end with a break instruction
		// unless they end with return or exit. Drop the break instructions
		// (and only these) now.
		for (int i = 0; i < ele.qs.size(); i++) {
			Subqueue sq = ele.qs.get(i);
			int size = sq.getSize();
			// START KGU#1153 2024-04-18: Bugfix #1163
			closedBranches[i] = false;
			// END KGU#1153 2024-04-18
			if (size > 0) {
				Element el = sq.getElement(size-1);
				// START KGU#1153 2024-04-18: Bugfix #1163
				//if (el instanceof Jump && ((Jump)el).isLeave()) {
				//	sq.removeElement(size-1);
				//}
				if (el instanceof Jump) {
					if (switchBreaks.contains(el)) {
						sq.removeElement(size-1);
						switchBreaks.remove(el);
					}
					closedBranches[i] = true;
				}
				else if (!el.mayPassControl() && (el instanceof Alternative || el instanceof Case)) {
					this.effaceTerminalSwitchBreaks(el);
					closedBranches[i] = true;
				}
				else if (!sq.isReachable(size-1, false, null)) {
					closedBranches[i] = true;
				}
				// END KGU#1153 2024-04-18
			}
		}

		// START KGU#1153 2024-04-18: Bugfix #1163
		// From last to first, for all open branches, copy the respective
		// successor branch to its end
		for (int i = ele.qs.size()-2; i >= 0; i--) {
			if (!closedBranches[i]) {
				Subqueue sq0 = ele.qs.get(i);
				Subqueue sq1 = ele.qs.get(i+1);
				// TODO: Here we might decide between merging and copying
				for (int k = 0; k < sq1.getSize(); k++) {
					Element el = sq1.getElement(k).copy();	// FIXME: Need a new Id!
					sq0.addElement(el);
				}
			}
		}
		
		resolveConditionalSwitchBreaks(ele);
		// END KGU#1153 2024-04-18
		
		// cut off default, if possible
		if (((Subqueue) ele.qs.get(j-1)).getSize()==0)
		{
			ele.getText().set(ele.getText().count()-1,"%");
		}

	}

	// START KGU#1153 2024-04-18: Bugfix #1163 Address some non-trivial constellations
	/**
	 * Resolves constellations where a conditioned switch break (illegal in Structorizer)
	 * is placed at the end of one branch of an Alternative that is a direct element of
	 * one of the Case branches. Accesses and possibly modifies {@link #switchBreaks}.
	 *
	 * @param _case - the owning {@link Case} element
	 */
	private void resolveConditionalSwitchBreaks(Case _case) {
		/* In the following we try to find some further breaks that can be resolved
		 * We concentrate on those that end one of the branches of an Alternative
		 * which is an immediate member of a Case branch subqueue. In this case
		 * we can append (move) all subsequent elements to the end of the other
		 * branch of the Alternative, remove the break and possibly swap the
		 * Alternative branches if the break had resided in the T branch and this
		 * became empty.
		 * If more than one of such constellations happen to occur within the same
		 * Case branch then it i important to start with the last of them, otherwise
		 * the conditions for its recognition would be spoiled.
		 * Therefore we first sort all of these constallations by their indices within
		 * their respective branches.
		 */
		// First find out the maximum length of all branches.
		int maxLen = 0, len;
		for (int i = 0; i < _case.qs.size(); i++) {
			if ((len = _case.qs.get(i).getSize()) > maxLen) {
				maxLen = len;
			}
		}
		@SuppressWarnings("unchecked")
		HashSet<Jump>[] removedBreaks = new HashSet[maxLen];
		for (int i = 0; i < maxLen; i++) {
			removedBreaks[i] = new HashSet<Jump>();
		}
		// Now register all relevant break elements with the index of the Alternative
		for (Jump leave: switchBreaks) {
			Subqueue sq0, sq1;
			Alternative alt;
			if (leave.parent instanceof Subqueue
					&& (sq0 = (Subqueue)leave.parent).parent instanceof Alternative
					&& (alt = (Alternative)sq0.parent).parent instanceof Subqueue
					&& sq0.getElement(sq0.getSize()-1) == leave
					&& (sq1 = (Subqueue)alt.parent).parent == _case) {
				int ix = sq1.getIndexOf(alt);
				removedBreaks[ix].add(leave);
			}
		}
		// Now we rearrange the Alternatives and their subsequent elements to get a clean branch
		for (int i = maxLen - 1; i >= 0; i--) {
			for (Jump leave: removedBreaks[i]) {
				Subqueue sq0 = (Subqueue)leave.parent;
				Alternative alt = (Alternative)sq0.parent;
				Subqueue sq = (Subqueue)alt.parent;
				// Remove the break
				sq0.removeElement(sq0.getSize()-1);
				switchBreaks.remove(leave);	// Registration no longer needed
				Subqueue sq1 = (alt.qTrue == sq0) ? alt.qFalse : alt.qTrue;
				if (sq0.getSize() == 0 && sq0 == alt.qTrue) {
					// Swap Alternative branches and invert condition
					alt.qTrue = sq1;
					alt.qFalse = sq0;
					alt.setText(Element.negateCondition(alt.getUnbrokenText().concatenate()));
				}
				// Append the subsequent elements to the opposite alt branch
				for (int k = i + 1; k < sq.getSize(); k++) {
					sq1.addElement(sq.getElement(k));
				}
				// Remove the subsequent elements from the case branch
				for (int k = sq.getSize() - 1; k > i; k--) {
					sq.removeElement(k);
				}
			}
		}
	}
	// END KGU#1153 2024-04-18

	/**
	 * Constructs one or more Case branches from the given {@link Reduction}
	 * {@code _reduction} into the {@link Case} element {@code _case}.
	 * 
	 * @param _reduction - a {@code <Case Stmts>} Reduction
	 * @param _ruleId - the related production table index
	 * @param _case - the "owning" {@link Case} object
	 * @throws ParserCancelled if the user happened to abort the import
	 */
	private void buildCaseBranch(Reduction _reduction, int _ruleId, Case _case) throws ParserCancelled
	{
		// Relevant grammar rules:
		// <Case Stmts> ::= case <Selector> ':' <StmtList> <Case Stmts>
		// <Case Stmts> ::= default ':' <StmtList>

		int nLines = _case.getText().count();
		int iNext = 0;	// line index of the next free selector entry
		// buildCase(...) had marked all selector lines (but the default) with "??"
		for (int i = 1; i < nLines && iNext == 0; i++) {
			if (_case.getText().get(i).equals("??"))
			{
				iNext = i;
			}
		}
		// Only default branch open? Then select the last line
		// Be aware, though, that this rule is not necessarily the default branch rule!
		// (The previous branch may be empty such that we are to merge them)
		if (iNext == 0) { iNext = nLines-1; }
		
		// Now we must find out whether this branch is to be merged with the previous one
		boolean lastCaseWasEmpty = iNext > 1 && _case.qs.get(iNext-2).getSize() == 0;
		int stmListIx = 2;	// <Stm List> index for default rule (has different structure)...
		// Now we first handle the branches with explicit selector
		if (_ruleId == RuleConstants.PROD_CASESTMTS_CASE_COLON) {
			// <Case Stmts> ::= case <Cond Expr> ':' <StmtList> <Case Stmts>
			// Get the selector constant
			String selector = getContent_R(_reduction.get(1).asReduction(), "");
			// If the last branch was empty then just add the selector to the list
			// and reduce the index
			StringList caseText = _case.getText();
			if (lastCaseWasEmpty) {
				String selectors = caseText.get(iNext-1) + ", " + selector;
				caseText.set(iNext - 1, selectors);
				iNext--;
			}
			else {
				caseText.set(iNext, selector);
			}
			_case.setText(caseText);
			stmListIx = 3;	// <StmtList> index for explicit branch
		}
		// Add the branch content
		Reduction secReduc = _reduction.get(stmListIx).asReduction();
		Subqueue sq = (Subqueue) _case.qs.get(iNext-1);
		// Fill the branch with the instructions (if there are any)
		buildNSD_R(secReduc, sq);
				
		// START KGU#1153 2024-04-18: Bugfix #1163
		/* We got into a conflict here: It does not make sense to copy
		 * un-cleaned branches. On the other hand, we should not have
		 * removed the final leave element if we want to use it for the
		 * detection of closed branches. So the only sensible way is to
		 * postpone the copying to buildCase()
		 */
		// Which is the last branch ending with jump instruction?
		//int lastClosedBranch = -1;
		//for (int i = iNext-2; i >= 0; i--) {
		//	int size = _case.qs.get(i).getSize();
		//	if (size > 0 && (!_case.qs.get(i).getElement(size-1).mayPassControl())) {
		//		lastClosedBranch = i;
		//		break;
		//	}
		//}
		//
		// Append copies of the elements of the new case to all cases still not terminated
		//for (int i = lastClosedBranch+1; i < iNext-1; i++) {
		//	Subqueue sq1 = _case.qs.get(i);
		//	for (int j = 0; j < sq.getSize(); j++) {
		//		Element el = sq.getElement(j).copy();	// FIXME: Need a new Id!
		//		sq1.addElement(el);
		//	}
		//}
		// END KGU#1153 2024-04-18
		
		// If this is an explicit case branch then the last token holds the subsequent branches
		if (_ruleId == RuleConstants.PROD_CASESTMTS_CASE_COLON) {
			// We may pass an arbitrary subqueue, the case branch rule goes up to the Case element anyway
			buildNSD_R(_reduction.get(stmListIx+1).asReduction(), _case.qs.get(0));
		}
		
	}
	
	// START KGU#1153 2024-04-17: Bugfix #1163
	/**
	 * Recursively eliminates all {@link #switchBreaks} elements that are placed
	 * at the end of some branch of the forking element {@code forkEl}.
	 * 
	 * @param forkEl - either an {@link Alternative} or a {@link Case}
	 */
	private void effaceTerminalSwitchBreaks(Element forkEl)
	{
		if (forkEl instanceof Alternative) {
			removeTerminalSwitchBreaks(((Alternative)forkEl).qTrue);
			removeTerminalSwitchBreaks(((Alternative)forkEl).qFalse);
		}
		else if (forkEl instanceof Case) {
			for (int i = 0; i < ((Case)forkEl).qs.size(); i++) {
				removeTerminalSwitchBreaks(((Case)forkEl).qs.get(i));
			}
		}
	}
	/**
	 * Recursively eliminates all {@link #switchBreaks} elements that are placed
	 * at the end of Subqueue {@code sq}.
	 * 
	 * @param sq - a subqueue the end of which is to be cleaned
	 */
	private void removeTerminalSwitchBreaks(Subqueue sq) {
		if (sq.getSize() > 0) {
			Element lastEl = sq.getElement(sq.getSize()-1);
			if (lastEl instanceof Jump && switchBreaks.contains(lastEl)) {
				sq.removeElement(sq.getSize()-1);
				switchBreaks.remove(lastEl);
			}
			else if (lastEl instanceof Alternative || lastEl instanceof Case) {
				effaceTerminalSwitchBreaks(lastEl);
			}
		}
	}
	// END KGU#1153 2024-04-17

	@Override
	protected String[] checkForIncr(Token incrToken) throws ParserCancelled
	{
		String[] parts = null;
		if (incrToken.getType() == SymbolType.NON_TERMINAL) {
			// Should be some kind of <ExprOpt>
			Reduction incrRed = incrToken.asReduction();
			if (incrRed.size() > 0) {
				Token nxtToken;
				int ruleId = incrRed.getParent().getTableIndex();
				switch (ruleId) {
				case RuleConstants.PROD_POSTFIXEXP_PLUSPLUS:
				case RuleConstants.PROD_POSTFIXEXP_MINUSMINUS:
					nxtToken = incrRed.get(0);
					if (nxtToken.getType() == SymbolType.NON_TERMINAL && nxtToken.asReduction().getParent().getTableIndex() == RuleConstants.PROD_VALUE_IDENTIFIER) {
						parts = new String[3];
						parts[0] = nxtToken.asReduction().get(0).asString();
						parts[1] = (ruleId == RuleConstants.PROD_POSTFIXEXP_PLUSPLUS) ? "+" : "-";
						parts[2] = "1";
					}
					break;
				case RuleConstants.PROD_UNARYEXP_PLUSPLUS:
				case RuleConstants.PROD_UNARYEXP_MINUSMINUS:
					nxtToken = incrRed.get(1);
					if (nxtToken.getType() == SymbolType.NON_TERMINAL && nxtToken.asReduction().getParent().getTableIndex() == RuleConstants.PROD_VALUE_IDENTIFIER) {
						parts = new String[3];
						parts[0] = nxtToken.asReduction().get(0).asString();
						parts[1] = (ruleId == RuleConstants.PROD_UNARYEXP_PLUSPLUS) ? "+" : "-";
						parts[2] = "1";
					}
					break;
				case RuleConstants.PROD_ASSIGNEXP:
					// The first part must be an id
					nxtToken = incrRed.get(0);
					if (nxtToken.getType() == SymbolType.NON_TERMINAL 
							&& nxtToken.asReduction().getParent().getTableIndex() == RuleConstants.PROD_VALUE_IDENTIFIER) {
						parts = new String[3];
						parts[0] = nxtToken.asReduction().get(0).asString();
						// Now identify the operator
						nxtToken = incrRed.get(1);
						switch (nxtToken.asReduction().getParent().getTableIndex()) {
						case RuleConstants.PROD_ASSIGNOP_EQ: 
						{
							// Now we must have an addition or subtraction on the right side
							// and its first operand must be identical to parts[0]
							Reduction rightRed = incrRed.get(2).asReduction();
							ruleId = rightRed.getParent().getTableIndex();
							if ((ruleId == RuleConstants.PROD_ADDEXP_PLUS || ruleId == RuleConstants.PROD_ADDEXP_MINUS)
									&& this.getContent_R(rightRed.get(0).asReduction(), "").trim().equals(parts[0])) {
								parts[1] = (ruleId == RuleConstants.PROD_ADDEXP_PLUS) ? "+" : "-";
								nxtToken = rightRed.get(2);
							}
							else {
								parts = null;
							}
						} // case RuleConstants.PROD_ASSIGNOP_EQ
						break;
						case RuleConstants.PROD_ASSIGNOP_PLUSEQ:
							parts[1] = "+";
							nxtToken = incrRed.get(2);
							break;
						case RuleConstants.PROD_ASSIGNOP_MINUSEQ:
							parts[1] = "-";
							nxtToken = incrRed.get(2);
							break;
						default:
							// Not allowed
							parts = null;
						}
						if (parts != null) {
							// Now check the last operand - must be an int literal
							String opdStr = this.getContent_R(nxtToken.asReduction(), "").trim();
							try {
								int opd = Integer.parseInt(opdStr);
								if (opd < 0) {
									opdStr = Integer.toString(-opd);
									parts[1] = (parts[1].equals("+")) ? "-" : "+";
								}
								parts[2] = opdStr;
							}
							catch (NumberFormatException ex) {
								parts = null;
							}
						} // if (parts != null)
						break;
					} // if (nxtToken.getType() == SymbolType.NON_TERMINAL && ...)
				} // switch (ruleId)
			} // if (incrRed.size() > 0)
		} // if (incrToken.getType() == SymbolType.NON_TERMINAL)
		return parts;
	}

	@Override
	protected String checkForCond(Token condToken, String id, boolean upward) throws ParserCancelled
	{
		String lastVal = null;
		if (condToken.getType() == SymbolType.NON_TERMINAL) {
			// Should be some kind of <ExprOpt>
			Reduction condRed = condToken.asReduction();
			int ruleId = condRed.getParent().getTableIndex();
			if ((upward && (ruleId == RuleConstants.PROD_RELATEXP_LT || ruleId == RuleConstants.PROD_RELATEXP_LTEQ)
					|| !upward && (ruleId == RuleConstants.PROD_RELATEXP_GT || ruleId == RuleConstants.PROD_RELATEXP_GTEQ))
					&& this.getContent_R(condRed.get(0).asReduction(), "").trim().equals(id)) {
				lastVal = this.getContent_R(condRed.get(2).asReduction(), "");
				if (ruleId == RuleConstants.PROD_RELATEXP_LT) {
					lastVal += " - 1";
				}
				else if (ruleId == RuleConstants.PROD_RELATEXP_GT) {
					lastVal += " + 1";
				}
			}
		}		
		return lastVal;
	}

	@Override
	protected String checkForInit(Token initToken, String id) throws ParserCancelled
	{
		String firstVal = null;
		Reduction initRed = null;
		if (initToken.getType() == SymbolType.NON_TERMINAL && (initRed = initToken.asReduction()).size() > 0) {
			// Now there are two cases: <ExprOpt> or <Declarator>, first we try <ExprOpt>
			int ruleId = initRed.getParent().getTableIndex();
			if (ruleId == RuleConstants.PROD_ASSIGNEXP
					&& initRed.get(1).asReduction().getParent().getTableIndex() == RuleConstants.PROD_ASSIGNOP_EQ) {
				if (this.getContent_R(initRed.get(0).asReduction(), "").trim().equals(id)) {
					firstVal = this.getContent_R(initRed.get(2).asReduction(), "");
				}
			}
			else if (ruleId == RuleConstants.PROD_DECLARATION_SEMI 
					&& initRed.get(1).asReduction().getParent().getTableIndex() != RuleConstants.PROD_INITDECLLIST_COMMA){
				initRed = initRed.get(1).asReduction();
				ruleId = initRed.getParent().getTableIndex();
				if (ruleId == RuleConstants.PROD_INITDECLARATOR_EQ &&
					id.equals(this.getDeclarator(initRed.get(0).asReduction(), null, null, null, null, null))) {
					firstVal = this.getContent_R(initRed.get(2).asReduction(), "");
				}
				//this.analyseDeclaration(_reduction, _pascalType, _parentNode, _forceDecl, _something)
			}			
		}
		return firstVal;
	}


	/**
	 * Converts a declaration list and creates a sequence of {@link Instruction} elements into
	 * {@code _parentNode if given}.  
	 * @param _reduction - an {@code <InitDeclList>} rule, may be left-recursive
	 * @param _type - the common data type as string
	 * @param _parentNode - the {@link Subqueue} the built Instruction is to be appended to or null
	 * @param _comment - a retrieved source code comment to be placed in the element or null
	 * @param _forceDecl - if a declaration must be produced (e.g. in case of a struct type)
	 * @param _asTypeDef - if a type definition is to be created
	 * @return - the {@link StringList} of declarations
	 * @throws ParserCancelled 
	 */
	private StringList buildDeclsOrAssignments(Reduction _reduction, String _type, Subqueue _parentNode, String _comment,
			boolean _forceDecl, boolean _asTypeDef) throws ParserCancelled {
		// FIXME!
		log("\tanalyzing <InitDeclList> ...\n", false);
		StringList declns = new StringList();
		// Resolve the left recursion
		LinkedList<Reduction> decls = new LinkedList<Reduction>();
		while (_reduction != null) {
			if (_reduction.getParent().getTableIndex() == RuleConstants.PROD_INITDECLLIST_COMMA) {
				// <InitDeclList> ::= <InitDeclList> ',' <Init Declarator>
				decls.addFirst(_reduction.get(2).asReduction());
				_reduction = _reduction.get(0).asReduction();
			}
			else {
				decls.addFirst(_reduction);
				_reduction = null;
			}
		}
		// Now derive the declarations
		for (Reduction red: decls) {
			declns.add(buildDeclOrAssignment(red, _type, _parentNode, _comment, _forceDecl, _asTypeDef));
		}
		log("\t<InitDeclList> done.\n", false);
		return declns;
	}

	private static final Matcher MTCHR_EXTERN = Pattern.compile("(^|.*\\W)extern(\\s+)(.*)").matcher("");
	private static final Matcher MTCHR_STATIC = Pattern.compile("(^|.*\\W)static(\\s+)(.*)").matcher("");
	private static final Matcher MTCHR_REGISTER = Pattern.compile("(^|.*\\W)register(\\s+)(.*)").matcher("");
	
	/**
	 * Converts a rule with head {@code <Init Declarator>} (as part of a declaration) and casts it
	 * into an Instruction element added to {@code _parentNode} if given.  
	 * @param _reduc - the Reduction object (PROD_VAR_ID or PROD_VAR_ID_EQ)
	 * @param _type - the data type as string
	 * @param _parentNode - the {@link Subqueue} the built Instruction is to be appended to or null
	 * @param _comment - a retrieved source code comment to be placed in the element or null
	 * @param _forceDecl - if a declaration must be produced (e.g. in case of a struct type)
	 * @param _asTypeDef - if a type definition is to be created
	 * @return the built declaration or assignment
	 * @throws ParserCancelled 
	 */
	private String buildDeclOrAssignment(Reduction _reduc, String _type, Subqueue _parentNode, String _comment, boolean _forceDecl, boolean _asTypeDef) throws ParserCancelled
	{
		boolean isGlobal = false;
		StringList extraComments = new StringList();
		if (MTCHR_EXTERN.reset(_type).matches()) {
			extraComments.add("extern");
			_type = MTCHR_EXTERN.replaceAll("$1$2$3");
			isGlobal = true;
		}
		if (MTCHR_STATIC.reset(_type).matches()) {
			extraComments.add("static");
			_type = MTCHR_STATIC.replaceAll("$1$2$3");
			isGlobal = true;
		}
		if (MTCHR_REGISTER.reset(_type).matches()) {
			extraComments.add("register");
			_type = MTCHR_REGISTER.replaceAll("$1$2$3");
		}
		if (_type.equals("extern") || _type.equals("static")) {
			System.out.println("C99Parser(1489): extern or static found"); 
		}
		boolean isConstant = _type != null && _type.startsWith("const ");	// Is it sure that const will be at the beginning?
		int ruleId = _reduc.getParent().getTableIndex();
		String content = getContent_R(_reduc, "");	// Default (and for easier testing)
		String id = "";
		// FIXME: There may be pointer symbols on the left. Does this make sense?
		String expr = null;
		if (isConstant) {
			_type = _type.substring("const ".length());
		}
		if (ruleId == RuleConstants.PROD_INITDECLARATOR_EQ) {
			// Initialized declaration
			log("\ttrying <Declarator> '=' <Initializer> ...\n", false);
			content = this.getContent_R(_reduc.get(0).asReduction(), "");	// Default
			// START KGU#651 2019-02-13: Bugfix #678: Check for array declarations
			//id = this.getDeclarator(_reduc.get(0).asReduction(), null, null, null, _parentNode, null);
			//expr = this.getContent_R(_reduc.get(2).asReduction(), "").trim();
			StringList pascalType = null;
			if (_type != null && content.contains("[") && content.endsWith("]")) {
				pascalType = new StringList();
			}
			id = this.getDeclarator(_reduc.get(0).asReduction(), null, null, pascalType, _parentNode, null);
			expr = this.getContent_R(_reduc.get(2).asReduction(), "").trim();
			if (pascalType != null && !pascalType.isEmpty() && pascalType.get(0).contains("array")) {
				if (_type.equals("char") && expr.startsWith("\"") && expr.endsWith("\"")) {
					if (_comment == null) {
						_comment = "(original declaration: char " + content + ")";
					}
					else {
						_comment += "\n(original declaration: char " + content + ")";
					}
					_type = "string";
				}
				else {
					_type = pascalType.getLongString() + _type;
				}
			}
			// END KGU#651 2019-02-13
			_reduc = _reduc.get(0).asReduction();
			ruleId = _reduc.getParent().getTableIndex();
		}
		else {
			// Simple declaration - if allowed then make it to a Pascal decl.
			log("\ttrying <Declarator> ...\n", false);
			// START KGU#651 2019-02-13: Bugfix #678 - array declarations hadn't been imported properly
			//id = this.getDeclarator(_reduc, null, null, null, _parentNode, null);
			StringList asPascal = new StringList();
			id = this.getDeclarator(_reduc, null, null, asPascal, _parentNode, null);
			// START KGU#651/KGU#1080 2023-09-29: Bugfix #678,#1089 Don't insert both pascal and C pointer symbols
			//if (!asPascal.isEmpty()) {
			if (!asPascal.isEmpty() && (ruleId != RuleConstants.PROD_DECLARATOR || !_forceDecl && !this.optionImportVarDecl)) {
			// END KGU#651/KGU#1080 2023-09-29
				_type = asPascal.getLongString() + " " + _type;
			}
			// END KGU#651 2019-02-13
		}
		_forceDecl = this.optionImportVarDecl || _forceDecl;
		TypeMapEntry typeEntry = typeMap.get(":" + _type.trim());
		boolean isStruct = typeEntry != null && typeEntry.isRecord();
		if (_forceDecl || isStruct) {
			if (ruleId == RuleConstants.PROD_DECLARATOR) {
				log("\ttrying <Pointer> <Direct Decl> ...\n", false);
				// This should be the <Pointers> token...
				_type = this.getContent_R(_reduc.get(0).asReduction(), _type);
				//id = this.getDeclarator(_reduc, null, null, null, _parentNode, null);
			}
			if (_asTypeDef) {
				content = "type " + id + " = " + _type;
				// START KGU#1080b 2023-09-27: Bugfix #1089.2 Avoid redundant entries
				if (id.equals(_type)) {
					content = "";
				}
				// END KGU#1080b 2023-09-27
			}
			else if (isConstant) {
				content = "const " + id + ": " + _type;
			}
			else if (_parentNode == null) {
				// This seems to be for a component list
				content = id + ": " + _type;
			}
			else {
				content = "var " + id + ": " + _type;
			}
		}
		if (_forceDecl || isStruct || expr != null) {
			if (expr != null) {
				if (isStruct && expr.startsWith("{") && expr.endsWith("}")) {
					expr = convertStructInitializer(_type, expr, typeEntry);
				}
				content += " <- " + expr;
			}
			// START KGU#1080b 2023-09-27: Bugfix #1089.2 Suppress empty elements
			//if (_parentNode != null) {
			if (_parentNode != null && !content.isEmpty()) {
			// END KGU#1080b 2023-09-27
				Element instr = new Instruction(translateContent(content));
				if (_comment != null) {
					instr.setComment(_comment);
				}
				if (!extraComments.isEmpty()) {
					instr.getComment().add(extraComments.concatenate(" + "));
				}
				if (_parentNode.parent instanceof Root && ((Root)_parentNode.parent).getMethodName().equals("???")) {
					if (!_asTypeDef) {
						instr.getComment().add("Globally declared!");
						instr.setColor(COLOR_GLOBAL);
					}
					// FIXME
					if (root != _parentNode.parent && !this.importingRoots.contains(root)) {
						this.importingRoots.add(root);
						(root).addToIncludeList((Root)_parentNode.parent);
					}
				}
				else if (isGlobal && this.globalRoot != null) {
					_parentNode = this.globalRoot.children;
					if (root != this.globalRoot && !this.importingRoots.contains(root)) {
						this.importingRoots.add(root);
						root.addToIncludeList(this.globalRoot);						
					}
				}
				else if (expr == null && !_asTypeDef) {
					instr.setColor(COLOR_DECL);	// local declarations with a smooth green
				}
				// START KGU#1080/KGU#1081 2023-09-28: Bugfix #1089/#1091 We must register aliases
				//if (_asTypeDef && expr != null) {
				//	instr.setColor(Color.RED);
				//}
				if (_asTypeDef) {
					if (expr == null) {
						instr.updateTypeMap(typeMap);
					}
					else {
						instr.setColor(Color.RED);
					}
				}
				// END KGU#1080/KGU#1081 2023-09-28
				// Constant colour has priority
				if (isConstant && !_asTypeDef) {
					instr.setColor(COLOR_CONST);
				}
				_parentNode.addElement(instr);
			}
		}
//		else {
//			// assignment
//			log("\ttrying <Declarator> '=' <Initializer> ...\n", false);
//			// Should be RuleConstants.PROD_VAR_ID_EQ. Now it can get tricky if arrays
//			// are involved - remember this is a declaration rule!
//			// The executor now copes with lines like int data[4] <- {2,5,6,3}. On the
//			// other hand, an import without the type but with index brackets would
//			// induce a totally wrong semantics. So we must drop both or none.
//			// Without declaration however, the parser won't accept initializers
//			// anymore - which is sound with ANSI C.
//			// Don't be afraid of multidimensional arrays. The grammar doesn't accept
//			// multiple indices in a declaration (only in assignments or as expression).
//			String varName = _reduc.get(0).asString();
//			//String arrayTag = this.getContent_R((Reduction)thdReduc.getToken(1).getData(), "");
//			String expr = this.getContent_R(_reduc.get(3).asReduction(), "");
//			content = translateContent(content);
//			Element instr = null;
//			if (this.optionImportVarDecl || _forceDecl) {
//				instr = new Instruction(translateContent(_type) + " " + content);
//				if (isConstant) {
//					instr.setColor(colorConst);
//				}
//			}
//			else {
//				instr = new Instruction((isConstant ? "const " : "") + varName + " <- " + translateContent(expr));
//				if (isConstant) {
//					instr.setColor(colorConst);
//				}
//			}
//			// START KGU#407 2017-06-22: Enh. #420
//			if (_comment != null) {
//				instr.setComment(_comment);
//			}
//			// END KGU#407 2017-06-22
//			if (_parentNode.parent instanceof Root && ((Root)_parentNode.parent).getMethodName().equals("???")) {
//				// START KGU#407 2017-06-22: Enh. #420
//				//instr.setComment("globally declared!");
//				instr.getComment().add("Globally declared!");
//				// END KGU#407 2017-06-22
//				instr.setColor(colorGlobal);
//			}
//			_parentNode.addElement(instr);
//		}
		log("\tFallen back with rule " + ruleId + " (" + _reduc.getParent().toString() + ")\n", false);
		return content;
	}
	
	/**
	 * Collects all type name parts (including "const") in _typeSpecs and returns whether
	 * "typedef" was among the storage class specifiers
	 * @param _reduction - a {@code <Decl Specifiers>} rule is expected
	 * @param _typeSpecs - a {@link StringList} to be filled
	 * @param _parentNode - a {@link Subqueue} possible implicit type definitions should go to, may be null
	 * @param _initDeclRed - if a declarator / initializer is following, then their reduction
	 * @return true if "typedef" was among the storage class specifiers
	 * @throws ParserCancelled 
	 */
	private boolean getDeclSpecifiers(Reduction _reduction, StringList _typeSpecs, Subqueue _parentNode, Reduction _initDeclRed) throws ParserCancelled
	{
		boolean isTypedef = false;
		//boolean isStruct = false;
		int ruleId = _reduction.getParent().getTableIndex();
		while (_reduction.getParent().getHead().toString().equals("<Decl Specifiers>")) {
			Token prefix = _reduction.get(0);	// May be <Storage Class> or <Type Specifier> or "inline"
			switch (ruleId) {
			case RuleConstants.PROD_DECLSPECIFIERS:
				// <Decl Specifiers> ::= <Storage Class> <Decl Specs>
				if (prefix.getType() == SymbolType.NON_TERMINAL) {
					String prefixStr = getContent_R(prefix.asReduction(), "");
					if (prefixStr.equals("typedef")) {
						isTypedef = true;
					}
					else if (!prefixStr.equals("auto") && !isTypedef) {
						// We should also add "extern" and "static" as they use to be important
						_typeSpecs.add(prefixStr);
					}
				}
				break;
			case RuleConstants.PROD_DECLSPECIFIERS3:
				// <Decl Specifiers> ::= <Type Qualifier> <Decl Specs>
				// START KGU#670 2019-03-01: Bugfix #692 Wrong test let const detection fail
				//if (prefix.asString().equals("const")) {
				if (prefix.asString().equals("[const]")) {
				// END KGU#670 2019-03-01
					_typeSpecs.add("const");
				}
				break;
			case RuleConstants.PROD_DECLSPECIFIERS2:
				// <Decl Specifiers> ::= <Type Specifier> <Decl Specs>
				if (prefix.getType() == SymbolType.NON_TERMINAL) {
					int prefixId = prefix.asReduction().getParent().getTableIndex();
					switch (prefixId) {
					case RuleConstants.PROD_TYPESPECIFIER:	// rather unlikely (represented by one of the following)
						// <Type Specifier> ::= <StructOrUnion Spec>
					case RuleConstants.PROD_STRUCTORUNIONSPEC_IDENTIFIER_LBRACE_RBRACE:
						// <StructOrUnion Spec> ::= <StructOrUnion> Identifier '{' <StructDeclnList> '}'
					case RuleConstants.PROD_STRUCTORUNIONSPEC_LBRACE_RBRACE:
						// <StructOrUnion Spec> ::= <StructOrUnion> '{' <StructDeclnList> '}'
					case RuleConstants.PROD_STRUCTORUNIONSPEC_IDENTIFIER:
						// <StructOrUnion Spec> ::= <StructOrUnion> Identifier
					{
						String type = null;
						Reduction structRed = prefix.asReduction();
						if (structRed.size() == 2) {
							// <StructOrUnion> Identifier
							// Skip the "struct" or "union" keyword if the type is known, otherwise put the keyword
							type = structRed.get(1).asString();
							if (!this.typeMap.containsKey(":"+type)) {
								type = getContent_R(structRed.get(0).asReduction(), "") + " " + type;
							}
						}
						else {
							String array = "";
							String ptrs = "";
							if (structRed.size() == 4) {
								// <StructOrUnion> '{' <StructDeclnList> '}'
								// It is actually totally ambiguous, in which of the reductions the identifier occurs! 
								if (isTypedef && _initDeclRed != null || !(type = getContent_R(_reduction.get(1).asReduction(), "").trim()).isEmpty()) {
									// FIXME: We must separate indices and pointers
									if (_initDeclRed != null) {
										// START KGU#1080d 2023-09-27 Bugfix #1089.4 Substitute only if unique
										//type = getContent_R(_initDeclRed, "").trim();
										type = String.format("AnonStruct%1$03d", typeCount++);
										if (_initDeclRed.getParent().getTableIndex() != RuleConstants.PROD_INITDECLLIST_COMMA) {
											type = getContent_R(_initDeclRed, "").trim();
										}
										// END KGU#1080.d 2023-09--27
									}
									if (MATCH_PTR_DECL.reset(type).matches()) {
										ptrs = MATCH_PTR_DECL.group(1).trim();
										type = MATCH_PTR_DECL.group(3).trim();
									}
									int pos = type.indexOf('[');
									if (pos > 0) {
										array = "array " + type.substring(pos) + " of ";
										type = type.substring(0, pos).trim();
									}
								}
								else {
									type = String.format("AnonStruct%1$03d", typeCount++);
								}
							}
							else {
								// <StructOrUnion> Identifier '{' <StructDeclnList> '}'
								// FIXME: Is this a NON_TERMINAL, such that we should use getContent_R()?
								type = structRed.get(1).asString();
							}
							StringList components = getCompsFromStructDef(structRed.get(structRed.size()-2).asReduction());
							// compose and define type
							components.insert("type " + type + " = " + array + ptrs + "struct{\\", 0);
							String lastComp = components.get(components.count()-1);
							components.set(components.count()-1, lastComp.replace('\\', '}'));
							Instruction typedef = new Instruction(components);
							if (_parentNode != null) {
								if (isTypedef) {
									this.equipWithSourceComment(typedef, _reduction);
								}
								_parentNode.addElement(typedef);
							}
							typedef.updateTypeMap(typeMap);
						}
						//isStruct = true;
						_typeSpecs.add(type);
					}
						break;
					case RuleConstants.PROD_TYPESPECIFIER2:	// rather unlikely (represented by one of the following)
						// <Type Specifier> ::= <Enumerator Spec>
					case RuleConstants.PROD_ENUMERATORSPEC_ENUM_IDENTIFIER_LBRACE_RBRACE:
						// <Enumerator Spec> ::= enum Identifier '{' <EnumList> '}'
					case RuleConstants.PROD_ENUMERATORSPEC_ENUM_IDENTIFIER_LBRACE_COMMA_RBRACE:
						// <Enumerator Spec> ::= enum Identifier '{' <EnumList> ',' '}'
					case RuleConstants.PROD_ENUMERATORSPEC_ENUM_LBRACE_RBRACE:
						// <Enumerator Spec> ::= enum '{' <EnumList> '}'
					case RuleConstants.PROD_ENUMERATORSPEC_ENUM_LBRACE_COMMA_RBRACE:
						// <Enumerator Spec> ::= enum '{' <EnumList> ',' '}'
					{
						// actual enum type support
						String typeName = null;
						int ixEnum = 3;
						if (prefixId == RuleConstants.PROD_ENUMERATORSPEC_ENUM_LBRACE_COMMA_RBRACE
								|| prefixId == RuleConstants.PROD_ENUMERATORSPEC_ENUM_LBRACE_RBRACE) {
							ixEnum = 2;
						}
						else {
							typeName = prefix.asReduction().get(1).asString();
						}
						Reduction redEnumL = prefix.asReduction().get(ixEnum).asReduction();
						StringList names = new StringList();
						StringList values = new StringList();
						while (redEnumL != null) {
							Reduction redEnum = redEnumL;
							if (redEnumL.getParent().getTableIndex() == RuleConstants.PROD_ENUMLIST_COMMA) {
								redEnum = redEnumL.get(2).asReduction();
								redEnumL = redEnumL.get(0).asReduction();
							}
							else {
								redEnumL = null;
							}
							if (redEnum.getParent().getTableIndex() == RuleConstants.PROD_ENUMERATOR_IDENTIFIER_EQ) {
								names.add(redEnum.get(0).asString());
								values.add(this.getContent_R(redEnum.get(2).asReduction(), ""));
							}
							else {
								names.add(this.getContent_R(redEnum, ""));
								values.add("");
							}
						}
						if (names.count() > 0 && _parentNode != null) {
							names = names.reverse();
							values = values.reverse();
							//int val = 0;
							//String baseVal = "";
							for (int i = 0; i < names.count(); i++) {
								// START KGU#542 2019-11-18: Enh. #739 - true enum type import
								//if (!values.get(i).isEmpty()) {
								//	baseVal = values.get(i);
								//	try {
								//		val = Integer.parseInt(baseVal);
								//		baseVal = "";	// If the value was an int literal, we don't need an expr. string
								//	}
								//	catch (NumberFormatException ex) {
								//		val = 0;
								//	}
								//}
								//names.set(i, "const " + names.get(i) + " <- " + baseVal + (baseVal.isEmpty() ? "" : " + ") + val);
								//val++;
								String valStr = values.get(i).trim();
								if (!valStr.isEmpty()) {
									names.set(i, names.get(i) + " = " + valStr);
								}
								// END KGU#542 2019-11-18
							}
							// START KGU#542 2019-11-18: Enh. #739
							//Instruction enumDef = new Instruction(names);
							String sepa = ", ";
							// FIXME: Tune the threshold if necessary
							if (names.count() > 10) {
								sepa = ",\\\n";
							}
							// START KGU#1080b 2023-09-27: Bugfix #1089.2 Try to fetch the typeid
							if (typeName == null) {
								// enum '{' <EnumList> [','] '}'
								// It is actually rather ambiguous, in which of the reductions the identifier occurs!
								if (isTypedef && _initDeclRed != null || !(typeName = getContent_R(_reduction.get(1).asReduction(), "").trim()).isEmpty()) {
									// We must separate indices and pointers
									if (_initDeclRed != null) {
										if (_initDeclRed.getParent().getTableIndex() != RuleConstants.PROD_INITDECLLIST_COMMA) {
											typeName = getContent_R(_initDeclRed, "").trim();
										}
										else {
											// More than one defined typeids - don't substitute.
											typeName = "[";	// Makes it invalid without causing NullPointerException
										}
									}
									if (typeName.indexOf('[') >= 0
											|| MATCH_PTR_DECL.reset(typeName).matches()) {
										typeName = null;
									}
								}
							}
							// END KGU#1080b 2023-09-27
							if (typeName == null) {
								typeName = "Enum" + Math.abs(System.nanoTime());
							}
							Instruction enumDef = new Instruction(
									StringList.explode("type " + typeName + " = enum{" + names.concatenate(sepa) + "}", "\n"));
							// END KGU#542 2019-11-18
							this.equipWithSourceComment(enumDef, prefix.asReduction());
							//if (typeName != null) {
							//	enumDef.getComment().add("Enumeration type " + typeName);
							//}
							enumDef.setColor(COLOR_CONST);
							_parentNode.addElement(enumDef);
							// START KGU#1080/KGU#1081 2023-09-28: Bugfix #1089/#1091
							enumDef.updateTypeMap(typeMap);
							// END KGU#1080/KGU#1089
						}
						// START KGU#1080c 2023-09-27: Bugfix #739,#1089.3 Defective enum type support
						//_typeSpecs.add("int");
						if (typeName == null) {
							_typeSpecs.add("int");	// Shouldn't happen anymore
						}
						else {
							_typeSpecs.add(typeName);
						}
						// END KGU#1080c 2023-09-27
					}	
						break;
					case RuleConstants.PROD_ENUMERATORSPEC_ENUM_IDENTIFIER:
						// <Enumerator Spec> ::= enum Identifier
						// START KGU#1080c 2023-09-27: Bugfix #739,#1089.3 Defective enum type support
						//_typeSpecs.add("int");
					{
						String typeid = prefix.asReduction().get(1).asString();
						_typeSpecs.add(typeid);
					}
						// END KGU#1080c
						break;
					case RuleConstants.PROD_TYPEDEFNAME_USERTYPEID:
						// <Typedef Name> ::= UserTypeId
					case RuleConstants.PROD_TYPESPECIFIER3:
						// <Type Specifier> ::= <Typedef Name>
					{
						String typeid = getContent_R(prefix.asReduction(), "").trim();
						_typeSpecs.add(typeid);// Produce typedef here? No, maybe a configured external type
					}
						break;
					default:
						if (prefixId >= RuleConstants.PROD_TYPESPECIFIER_VOID && prefixId <= RuleConstants.PROD_TYPESPECIFIER__COMPLEX) {
							_typeSpecs.add(getContent_R(prefix.asReduction(), "").trim());
						}
						else {
							// FIXME Debug print?
							System.out.println("C99Parser.getDeclSpecifiers() default - Type specifier: " + prefix.asReduction().getParent().getTableIndex());
						}
					}
				}
				break;
			default:;
			}
			_reduction = _reduction.get(1).asReduction();
			ruleId = _reduction.getParent().getTableIndex();
		}
		//System.out.println("getDeclSpecifiers(): " + _typeSpecs.concatenate(", "));
		return isTypedef;
	}
	
	/**
	 * Analyses the given {@link Reduction}, isolates and returns the declared identifier
	 * and provides the structure in original C syntax ({@code _pointer}, {@code _arrays})
	 * and in Pascal syntax {@code _asPascal}.
	 * @param _reduction - {@link Reduction} of type {@code <Declarator>} or {@code <Abstract Declarator>}
	 * @param _pointers - a {@link StringList} to be filled with the prefix (left of the identifier)
	 * @param _arrays - a {@link StringList} to be filled with the postfix (right of the identifier)
	 * @param _asPascal - a {@link StringList} to be filled with a Pascal like type specification
	 * @param _parentNode - a {@link Subqueue} to append possible type definitions to 
	 * @param _declListRed - possibly a reduction representing the outer context (i.e. {@code <DelarationList>})
	 * @return the isolated identifier or null of there is none oder if it's ambiguous.
	 * @throws ParserCancelled 
	 */
	String getDeclarator(Reduction _reduction, StringList _pointers, StringList _arrays, StringList _asPascal, Subqueue _parentNode, Reduction _declListRed) throws ParserCancelled
	{
		// FIXME: This may be a function signature! So we should support the respective structure --> _asPascal?
		// <Declarator> ::= <Pointer> <Direct Decl>   or
		// <Declarator> ::= <Direct Decl>
		String name = null;	// The declared identifier
		int ruleId = _reduction.getParent().getTableIndex();
		if (ruleId == RuleConstants.PROD_DECLARATOR || ruleId == RuleConstants.PROD_ABSTRACTDECL) {
			// Analyse <Pointer>
			if (_pointers != null || _asPascal != null) {
				getPointers(_reduction, _pointers, _asPascal);
			}
			// Now the pointers are done, concentrate on the declarator
			_reduction = _reduction.get(1).asReduction();
			ruleId = _reduction.getParent().getTableIndex();
		}
		// Now process the <Direct Decl>
		name = getDirectDecl(_reduction, _pointers, _arrays, _asPascal, _parentNode, _declListRed);
		return name;
	}

	/**
	 * Processes a {@code <Direct Decl>} or {@code <Direct Abstr Decl>} rule, extracts the declared name and
	 * fills the given {@link StringList}s with the surrounding text fragments.
	 * @param _reduction - a reduction derived from of either {@code <Direct Decl>} or {@code <Direct Abstr Decl>}
	 * @param _pointers - the {@link StringList} intended for the prefix of the name
	 * @param _arrays - the {@link StringList} intended for the postfix of the name (index ranges, arg lists)
	 * @param _asPascal - a {@link StringList} intended to accumulate a Pascal-like notation
	 * @param _parentNode - if given, the {@link Subqueue} to add required type definitions
	 * @param _declListRed - {@link Reduction} for the declarator list or null
	 * @return the declared name (if any)
	 * @throws ParserCancelled 
	 */
	private String getDirectDecl(Reduction _reduction, StringList _pointers, StringList _arrays, StringList _asPascal,
			Subqueue _parentNode, Reduction _declListRed) throws ParserCancelled {
		String name = "";
		int ruleId = _reduction.getParent().getTableIndex();
		String nestedType = null;
		int ixDim = -1;
		String indexRange = "";
		switch (ruleId) {
		case RuleConstants.PROD_DIRECTDECL_IDENTIFIER:
			name = getContent_R(_reduction, "");
			break;
		case RuleConstants.PROD_DIRECTDECL_LPAREN_RPAREN:
			// <Direct Abstr Decl> ::= '(' <Abstract Decl> ')'
		case RuleConstants.PROD_DIRECTABSTRDECL_LPAREN_RPAREN:
			// <Direct Decl> ::= '(' <Declarator> ')'
			// Now in Pascal style, this should force us to define the type as far as possible
			if (_parentNode != null && _asPascal != null) {
				nestedType = String.format("AnonType%1$03d", typeCount++);
				String content = "type " + nestedType + " = " + _asPascal.concatenate(" ");
				_parentNode.addElement(new Instruction(content));
				_asPascal.clear();
				_asPascal.add(nestedType);
			}
			if (_pointers != null && _arrays != null) {
				_pointers.add("(");
				_arrays.insert(")", 0);
			}					
			name = getDeclarator(_reduction.get(1).asReduction(), _pointers, _arrays, _asPascal, _parentNode, null);
			break;
		case RuleConstants.PROD_DIRECTDECL_LBRACKET_STATIC_RBRACKET:
		case RuleConstants.PROD_DIRECTDECL_LBRACKET_STATIC_RBRACKET2:
		case RuleConstants.PROD_DIRECTABSTRDECL_LBRACKET_STATIC_RBRACKET:
		case RuleConstants.PROD_DIRECTABSTRDECL_LBRACKET_STATIC_RBRACKET2:
			ixDim += 1;	// Total: ixDim = 4
		case RuleConstants.PROD_DIRECTDECL_LBRACKET_RBRACKET:
		case RuleConstants.PROD_DIRECTABSTRDECL_LBRACKET_RBRACKET:
			// START KGU#651 2019-02-13: Bugfix #678
			//ixDim += 3;
			ixDim += 4;	// Total: ixDim = 3 (without static) or 4 (with static)
			// END KGU#651 2019-02-13
		case RuleConstants.PROD_DIRECTDECL_LBRACKET_TIMES_RBRACKET:
		case RuleConstants.PROD_DIRECTDECL_LBRACKET_RBRACKET2:
		case RuleConstants.PROD_DIRECTABSTRDECL_LBRACKET_TIMES_RBRACKET:
		case RuleConstants.PROD_DIRECTABSTRDECL_LBRACKET_RBRACKET2:
			if (ixDim > -1) {
				Token dimToken = _reduction.get(ixDim);
				// START KGU#651 2019-02-13: Bugfix #678
				//if (dimToken.getType() != SymbolType.NON_TERMINAL) {
				if (dimToken.getType() == SymbolType.NON_TERMINAL) {
				// END KGU#651 2019-02-13
					indexRange = "[" + getContent_R(dimToken.asReduction(), "") +"]";
				}
				else if (dimToken.asReduction().size() == 0) {
					indexRange = "";
				}
				else {
					indexRange = "[" + dimToken.asString() + "]";
				}
			}
			if (_arrays != null) {
				_arrays.insert((indexRange == null ? "[]" : indexRange), 0);
			}
			if (_asPascal != null) {
				_asPascal.insert("array " + (indexRange == null ? "" : indexRange + " ") + "of ", 0);
			}
			name = getDirectDecl(_reduction.get(0).asReduction(), _pointers, _arrays, _asPascal, _parentNode, _declListRed);
			break;
		case RuleConstants.PROD_DIRECTDECL_LPAREN_RPAREN2: 
		case RuleConstants.PROD_DIRECTDECL_LPAREN_RPAREN3: 
		case RuleConstants.PROD_DIRECTABSTRDECL_LPAREN_RPAREN2: 
		case RuleConstants.PROD_DIRECTABSTRDECL_LPAREN_RPAREN3:
		{
			String params = "";
			if (ruleId != RuleConstants.PROD_DIRECTABSTRDECL_LPAREN_RPAREN3) {
				params = this.getParamList(_reduction.get(2).asReduction(), _parentNode, _asPascal != null, _declListRed).trim();
			}
			if (_arrays != null) {
				_arrays.insert("(" + params + ")", 0);
			}
			if (_asPascal != null) {
				_asPascal.insert(": ", 0);	// Marker for function id
				_asPascal.insert(")", 0);
				if (!params.isEmpty()) {
					_asPascal.insert(params, 0);
				}
				_asPascal.insert("(", 0);
			}
			name = getDirectDecl(_reduction.get(0).asReduction(), _pointers, _arrays, _asPascal, _parentNode, _declListRed);
			break;
		}			
		}
		return name;
	}

	/**
	 * Extracts and returns a parameter list from the given {@link Reduction} {@code _paramReduc}.
	 * @param _paramReduc - {@link Reduction} for head {@code <ParamTypeList>} or {@code <ParameterList>}
	 * @param _parentNode - if a {@link Subqueue} is given here then possible intermediate type definitions may be added there
	 * @param _pascalStyle - whether the parameter list is rather to look like a Pascal parameter list (may not always work) 
	 * @param _declListRed - an optional declaration list reduction with external parameter declarations to replace the mere
	 * identifier list in such a case. 
	 * @return
	 * @throws ParserCancelled 
	 */
	private String getParamList(Reduction _paramReduc, Subqueue _parentNode, boolean _pascalStyle, Reduction _declListRed) throws ParserCancelled {
		final String[] typePrefixes = {"struct", "union", "enum"};
		String params = ""; 
		StringList paramList = new StringList();
		String ellipse = "";
		int ruleId = _paramReduc.getParent().getTableIndex(); 
		if (ruleId == RuleConstants.PROD_PARAMTYPELIST_COMMA_DOTDOTDOT) {
			ellipse = ", ...";
			_paramReduc = _paramReduc.get(0).asReduction();
			ruleId = _paramReduc.getParent().getTableIndex();
		}
		switch (ruleId) {
		case RuleConstants.PROD_IDLISTOPT2:
			// Empty argument list
			break;
		case RuleConstants.PROD_IDENTIFIERLIST_IDENTIFIER:	// FIXME does is work for this rule?
		case RuleConstants.PROD_IDENTIFIERLIST_COMMA_IDENTIFIER:
			// Ancient function definition: type foo(a, b, c) type1 a; type2 b; type3 c; {...}
			params = getContent_R(_paramReduc, "");
			if (_declListRed != null) {
				StringList paramDecls = getDeclsFromDeclList(_declListRed);
				StringList paramNames = StringList.explode(params, ",");
				// Sort the parameter declarations according to the arg list (just in case...)
				if (paramDecls.count() == paramNames.count()) {
					for (int p = 0; p < paramNames.count(); p++) {
						Matcher pm = Pattern.compile("(^|.*?\\W)" + paramNames.get(p).trim() + ":.*").matcher("");
						for (int q = 0; q < paramDecls.count(); q++) {
							String pd = paramDecls.get(q);
							if (pm.reset(pd).matches()) {
								paramList.add(pd);
								break;
							}
						}
						if (paramList.count() < p+1) {
							paramList.add(paramNames.get(p));
						}
					}
					params = paramList.concatenate("; ");
				}
			}
			break;
		case RuleConstants.PROD_PARAMETERLIST_COMMA:
			// More than one parameter
			do {
				String param = getContent_R(_paramReduc.get(2).asReduction(), "");
				_paramReduc = _paramReduc.get(0).asReduction();
				ruleId = _paramReduc.getParent().getTableIndex();
				paramList.add(param);
			} while (ruleId == RuleConstants.PROD_PARAMETERLIST_COMMA);
			// no break here!
		default: // Should be a <Parameter Decl>
			paramList.add(getContent_R(_paramReduc, ""));
			// START KGU#668 2019-02-28: Workaround #690 - Suppress struct keywords in parameter lists (FIXME)
			for (int i = 0; i < paramList.count(); i++) {
				String param = paramList.get(i);
				// START KGU#668/KGU#1077 2025-06-24: Workaround #690, #1087
				// There could also be "union" or "enum", and it might be preceded by e.g. "const"
				//if (param.startsWith("struct ")) {
				//	paramList.set(i, param.substring(7));
				//}
				StringList pTokens = Element.splitLexically(param, true);
				pTokens.removeAll(" ");
				for (String prefix: typePrefixes) {
					int pos = pTokens.indexOf(prefix);
					if (pos >= 0 && pos+1 < pTokens.count()) {
						String typeName = pTokens.get(pos+1);
						if (Function.testIdentifier(typeName, false, null)) {
							pTokens.remove(pos);
							paramList.set(i, pTokens.concatenate(null));
							break;
						}
					}
				}
				// END KGU#668/KGU#1077 2025-06-24
			}
			// END KGU#668 2019-02-28
			params = paramList.reverse().concatenate(", ") + ellipse;
			break;
		}
		return params.trim();
	}

	/**
	 * Analyses and extracts the relevant information from a {@code <Pointer} reduction
	 * @param _reduction - a {@link Reduction} assumed to be a {@code <Pointer>} rule
	 * @param _pointers - a {@link StringList} to be filled with the relevant tokens in C order
	 * @param _asPascal - a {@link StringList} to be filled as good as possible with Pascal-like ref cascade
	 */
	private void getPointers(Reduction _reduction, StringList _pointers, StringList _asPascal) {
		Token ptrToken = _reduction.get(0);
		do {
			// There is at least one asterisk
			if (_pointers != null) {
				_pointers.add("*");
			}
			if (_asPascal != null) {
				_asPascal.insert("ref", 0);
			}
			if (ptrToken.getType() == SymbolType.CONTENT) {
				// <Pointer> ::= '*'
				ptrToken = null;
			}
			else {
				Token qualToken = null;
				switch (ptrToken.asReduction().getParent().getTableIndex()) {
				case RuleConstants.PROD_POINTER_TIMES:
					// <Pointer> ::= '*' <TypeQualList> <Pointer>
					qualToken = ptrToken.asReduction().get(1);
					ptrToken = ptrToken.asReduction().get(2);
					break;
				case RuleConstants.PROD_POINTER_TIMES2:
					// <Pointer> ::= '*' <TypeQualList>
					qualToken = ptrToken.asReduction().get(1);
					ptrToken = null;
					break;
				case RuleConstants.PROD_POINTER_TIMES3:
					// <Pointer> ::= '*' <Pointer>
					ptrToken = ptrToken.asReduction().get(1);;
					break;
				default:
						ptrToken = null;
				}
				// If there a <TypeQualList> then exhaust it
				while (qualToken != null) {
					if (qualToken.getType() == SymbolType.CONTENT && qualToken.asString().equals("const")) {
						if (_pointers != null) {
							_pointers.add("const");
						}
						// In Pascal this cannot sensibly be expressed. 
						qualToken = null;
					}
					// START KGU#702 2019-03-29: Against appearance, qualToken may be a <TypeQualList> but contain only 1 element!
					//else if (qualToken.asReduction().get(1).asString().equals("const")) {
					else if (qualToken.asReduction().size() > 1 && qualToken.asReduction().get(1).asString().equals("const")) {
					// END KGU#702 2019-03-29
						if (_pointers != null) {
							_pointers.add("const");
						}
						// In Pascal this cannot sensibly be expressed. 
						// There can't be several const tokens, others aren't of interest
						qualToken = null;
					}
					else {
						qualToken = qualToken.asReduction().get(0);
					}
				}
			}
		} while (ptrToken != null);
		// <Pointer> part done, now adjust the  
	}
	
	// New approach for a generic analysis of a Declaration, remained a fragment (superfluous?)
//	private String analyseDeclaration(Reduction _reduction, StringBuilder _pascalType, Subqueue _parentNode, boolean _forceDecl, boolean _something)
//	{
//		String initializer = "";
//		StringList array = new StringList();
//		StringList ptrs = new StringList();
//		StringList typeparts = new StringList();
//		String varName = null;
//		int ruleId = _reduction.getParent().getTableIndex();
//		if (ruleId == RuleConstants.PROD_DECLARATION_SEMI) {
//			// <Declaration> ::= <Decl Specifiers> <InitDeclList> ';'
//			// Evaluation of the <InitDeclList>
//			Reduction intDecl = _reduction.get(1).asReduction();
//		}
//		_reduction = _reduction.get(0).asReduction();
//		ruleId = _reduction.getParent().getTableIndex();
//		while (_reduction.getParent().getHead().toString().equals("<Decl Specifiers")) {
//			switch (ruleId) {
//			case RuleConstants.PROD_DECLSPECIFIERS:
//			case RuleConstants.PROD_DECLSPECIFIERS2:
//			case RuleConstants.PROD_DECLSPECIFIERS3:
//			}
//			
//		}
//		return varName;
//	}
	
	/**
	 * Processes type specifications for a variable / constant declaration or a
	 * type definition (argument {@code _declaringVars} indicates which of both).
	 * If an anonymous struct description is found then a type definition object
	 * will be inserted to {@code _subqueue} - either with a generic name (if 
	 * {@code _typeList} is empty) or with the first element of {@code _typeList}
	 * as name. Except in the latter case (type definition with given name created)
	 * the name of the found type will be inserted at the beginning of
	 * {@code _typeList}.<br/>
	 * If {@code _isGlobal} is true and a type definition is to be created then
	 * a dependency of the current {@link #root} to the global diagram is established
	 * in {@code this.importingRoots}.<br/>
	 * The trouble here is that we would like to return several things at once:
	 * a type entry, a type description, and some flags. For a recursive application,
	 * we would even need different resulting formats.
	 * @param _reduction - current {@link Reduction} object
	 * @param _ruleId - table id of the production rule
	 * @param _parentNode - the {@link Subqueue} to which elements are to be added
	 * @param _isGlobal - whether the type / variable is a global one
	 * @param _typeList - a container for type names, both for input and output 
	 * @param _declaringVars - whether this is used by a variable/constant declaration (type definition otherwise)
	 * @return a logical value indicating whether the processed rule was a type definition
	 * @throws ParserCancelled 
	 */
	protected boolean processTypes(Reduction _reduction, int _ruleId, Subqueue _parentNode, boolean _isGlobal,
			StringList _typeList, boolean _declaringVars) throws ParserCancelled
	{
		//boolean isStruct = false;
		boolean isTypedef = false;
		String type = "int";
		//boolean isConstant = false;
		boolean addType = true;
		//StringList storage = new StringList();
		//StringList specifiers = new StringList();
		//StringList qualifiers = new StringList();
		Reduction declRed = null;
		// Will a variable or type be declared / defined here?
		boolean hasDecl = _ruleId == RuleConstants.PROD_DECLARATION_SEMI;
		if (hasDecl) {
			declRed = _reduction.get(1).asReduction(); 
		}
		if (hasDecl || _ruleId == RuleConstants.PROD_DECLARATION_SEMI2) {
			_reduction = _reduction.get(0).asReduction();
			_ruleId = _reduction.getParent().getTableIndex();
		}
//		while (_reduction.getParent().getHead().toString().equals("<Decl Specifiers>")) {
//			Token prefix = _reduction.get(0);	// May be <Storage Class> or <Type Specifier> or "inline"
//			switch (_ruleId) {
//			case RuleConstants.PROD_DECLSPECIFIERS: // <Decl Specifiers> ::= <Storage Class> <Decl Specs>
//			{
//				String storageClass = (prefix.getType() == SymbolType.NON_TERMINAL) ? getContent_R(prefix.asReduction(), "") : prefix.asString();
//				if (storageClass.equals("typedef")) {
//					isTypedef = true;
//				}
//				else {
//					// We don't actually need them but may add them to the comment.
//					storage.add(storageClass);
//				}
//			}
//				break;
//			case RuleConstants.PROD_DECLSPECIFIERS2: // <Decl Specifiers> ::= <Type Specifier> <Decl Specs>
//				if (prefix.getType() == SymbolType.NON_TERMINAL) {
//					switch (prefix.asReduction().getParent().getTableIndex()) {
//					case RuleConstants.PROD_TYPESPECIFIER:	// rather unlikely (represented by one of the following)
//						// <Type Specifier> ::= <StructOrUnion Spec>
//					case RuleConstants.PROD_STRUCTORUNIONSPEC_IDENTIFIER_LBRACE_RBRACE:
//						// <StructOrUnion Spec> ::= <StructOrUnion> Identifier '{' <StructDeclnList> '}'
//					case RuleConstants.PROD_STRUCTORUNIONSPEC_LBRACE_RBRACE:
//						// <StructOrUnion Spec> ::= <StructOrUnion> '{' <StructDeclnList> '}'
//					case RuleConstants.PROD_STRUCTORUNIONSPEC_IDENTIFIER:
//						// <StructOrUnion Spec> ::= <StructOrUnion> Identifier
//					{
//						Reduction structRed = prefix.asReduction();
//						if (structRed.size() == 2) {
//							type = structRed.get(1).asString();
//							// TODO retrieve type
//						}
//						else {
//							String array = "";
//							String ptrs = "";
//							if (structRed.size() == 4) {
//								if (isTypedef && declRed == null) {
//									// FIXME: We must separate indices and pointers
//									type = getContent_R(_reduction.get(1).asReduction(), "").trim();
//									if (MATCH_PTR_DECL.reset(type).matches()) {
//										ptrs = MATCH_PTR_DECL.group(1).trim();
//										type = MATCH_PTR_DECL.group(3).trim();
//									}
//									int pos = type.indexOf('[');
//									if (pos > 0) {
//										array = "array " + type.substring(pos) + " of ";
//										type = type.substring(0, pos).trim();
//									}
//								}
//								else {
//									type = String.format("AnonStruct%1$03d", typeCount++);
//								}
//							}
//							else {
//								type = structRed.get(1).asString();
//							}
//							StringList components = getCompsFromStructDef(structRed.get(structRed.size()-2).asReduction());
//							// compose and define type
//							components.insert("type " + type + " = " + array + ptrs + "struct{\\", 0);
//							String lastComp = components.get(components.count()-1);
//							components.set(components.count()-1, lastComp.replace('\\', '}'));
//							Instruction typedef = new Instruction(components);
//							_parentNode.addElement(typedef);
//							typedef.updateTypeMap(typeMap);
//						}
//						isStruct = true;
//					}
//						break;
//					case RuleConstants.PROD_TYPESPECIFIER2:
//						// <Type Specifier> ::= <Enumerator Spec>
//						// FIXME Define the constants at least
//						break;
//					case RuleConstants.PROD_TYPEDEFNAME_USERTYPEID:
//						// <Typedef Name> ::= UserTypeId
//					case RuleConstants.PROD_TYPESPECIFIER3:
//						// <Type Specifier> ::= <Typedef Name>
//						type = getContent_R(prefix.asReduction(), "").trim();
//						break;
//					default:
//						System.out.println(prefix.asReduction().getParent().getTableIndex());	
//					}
//				}
//				else {
//					specifiers.add(prefix.toString());
//				}
//				break;
//			case RuleConstants.PROD_DECLSPECIFIERS3: // <Decl Specifiers> ::= <Type Specifier> <Decl Specs>
//				qualifiers.add(prefix.toString());
//				break;
//			default:
//			}
//			_reduction = _reduction.get(1).asReduction();
//			_ruleId = _reduction.getParent().getTableIndex();
//			
//		}
		StringList typeSpecs = new StringList();
		isTypedef = this.getDeclSpecifiers(_reduction, typeSpecs, _parentNode, declRed);
		if (typeSpecs.count() > 0) {
			type = typeSpecs.concatenate(" ");
		}
//		if (isConstant && _declaringVars) {
//			type = "const " + type;
//		}
		if (addType) {
			_typeList.insert(type, 0);
		}
		return isTypedef;
	}

	/**
	 * Is to extract the struct component declarations from a struct definition and
	 * to convert them into Structorizer (Pascal-like) syntax.
	 * @param _compListRed - the reduction representing a rule {@code <StructDeclnList>}
	 * @return The {@link StringList} of processed component groups
	 * @throws ParserCancelled 
	 */
	private StringList getCompsFromStructDef(Reduction _compListRed) throws ParserCancelled
	{
		// Resolve the left recursion non-recursively
		StringList components = new StringList();
		LinkedList<Reduction> compReds = new LinkedList<Reduction>();
		while (_compListRed.size() == 2) {
			// <StructDeclnList> ::= <StructDeclnList> <Struct Declaration>
			compReds.add(_compListRed.get(1).asReduction());
			_compListRed = _compListRed.get(0).asReduction();
		}
		// <StructDeclnList> ::= <Struct Declaration>
		compReds.add(_compListRed);
		
		for (Reduction compRed: compReds) {
			// <Struct Declaration> ::= <SpecQualList> <StructDeclList> ';'
			// Now analyse components
			// FIXME: parse type recursively - there might be anonymous structs!
			String compType = getContent_R(compRed.get(0).asReduction(), "");
			// Component names -there might be arrays among them!
			Reduction declListRed = compRed.get(1).asReduction();
			StringList declList = new StringList();
			while (declListRed.getParent().getTableIndex() == RuleConstants.PROD_STRUCTDECLLIST_COMMA) {
				// <StructDeclList> ::= <StructDeclList> ',' <Struct Decl>
				addProcessedCompDecl(compType, declListRed.get(2).asReduction(), declList, components);
				declListRed = declListRed.get(0).asReduction();
			}
			// <StructDeclList> ::= <Struct Decl>
			addProcessedCompDecl(compType, declListRed, declList, components);
			if (!declList.isEmpty()) {
				components.add(declList.reverse().concatenate(", ") + ": " + compType + ";\\");
			}
		}
		return components.reverse();
	}

	/**
	 * Processes the declarator represented by {@code _declRed} and either adds the result to {@code _declList} or
	 * to {@code _groupList}. 
	 * @param _baseType - basic type of the components of this list.
	 * @param _declRed - {@link Reduction} representing a declarator.
	 * @param _declList - {@link StringList} of processed simple declarators of the {@code _baseType}, to be enhanced.
	 * @param _groupList - {@link StringList} of component declarator groups, may be extended by e.g. array components.
	 * @throws ParserCancelled 
	 */
	private void addProcessedCompDecl(String _baseType, Reduction _declRed, StringList _declList, StringList _groupList) throws ParserCancelled {
		String compDecl = getContent_R(_declRed, "");
		int pos = compDecl.indexOf(':');	// bit field?
		if (pos >= 0) {
			compDecl = compDecl.substring(0, pos);
		}
		if (!compDecl.trim().isEmpty()) {
			String ptrs = "";
			if (MATCH_PTR_DECL.reset(compDecl).matches()) {
				ptrs = MATCH_PTR_DECL.group(1);
				compDecl = MATCH_PTR_DECL.group(3);
			}
			pos = compDecl.indexOf("[");
			String index = "";
			if (pos > 0) {
				index = "array " + compDecl.substring(pos) + " of ";
				compDecl = compDecl.substring(0, pos);
			}
			if (!ptrs.isEmpty() || !index.isEmpty()) {
				if (!_declList.isEmpty()) {
					_groupList.add(_declList.reverse().concatenate(", ") + ": " + _baseType + ";\\");
					_declList.clear();
				}
				_groupList.add(compDecl + ": " + index + _baseType + ptrs + ";\\");
			}
			else {
				_declList.add(compDecl);
			}
		}
	}

	/**
	 * Converts a detected C library function to the corresponding Structorizer
	 * built-in routine if possible.
	 * @param _reduction a rule of type &lt;Value&gt; ::= Id '(' [&lt;Expr&gt;] ')'
	 * @param procName - the already extracted routine identifier
	 * @param arguments - list of argument strings
	 * @param _parentNode - the {@link Subqueue} the derived instruction is to be appended to 
	 * @return true if a specific conversion could be applied and all is done.
	 * @throws ParserCancelled 
	 */
	private boolean convertBuiltInRoutines(Reduction _reduction, String procName, StringList arguments,
			Subqueue _parentNode) throws ParserCancelled {
		// Here we should convert certain known library functions to Structorizer built-in procedures
		// START KGU#652 2019-02-13: Issue #679
		String content = convertBuiltInRoutine(procName, arguments, false);
		if (content != null) {
			Instruction procCall = new Instruction(StringList.explode(content, "\n"));
			_parentNode.addElement(this.equipWithSourceComment(procCall, _reduction));
			return true;
		}
		// END KGU#652 2019-02-13
		return false;
	}

	// START KGU#652 2019-02-13: Issue #679: Started to convert some functions
	/**
	 * Tries to convert the function or procedure given by name {@code funcName} and parameters {@code arguments}
	 * into an equivalent built-in routine if available 
	 * @param funcName - name of the function
	 * @param arguments - arguments (as strings) of the function
	 * @param resultNeeded - whether the routine is called within an expression (this may restrict the conversion
	 * options due to assumed result type incompatibility)
	 * @return either a converted call string or null (if no built-in routine was found)
	 */
	private String convertBuiltInRoutine(String funcName, StringList arguments, boolean resultNeeded) {
		String builtin = null;
		int nArgs = arguments.count();
		if (funcName.equals("strlen") && nArgs == 1) {
			builtin = "length(" + arguments.get(0) + ")";
		}
		else if (funcName.equals("strcpy") && nArgs == 2 && !resultNeeded) {
			builtin = arguments.get(0) + " <- " + arguments.get(1);
		}
		else if (funcName.equals("strncpy") && nArgs == 3 && !resultNeeded) {
			builtin = arguments.get(0) + " <- copy(" + arguments.get(1) + ", 1, " + arguments.get(2) + ")";
		}
		else if (funcName.equals("strcat") && nArgs == 2 && !resultNeeded) {
			builtin = arguments.get(0) + " <- " + arguments.get(0) + " + " + arguments.get(1);
		}
		else if (funcName.equals("strncat") && nArgs == 3 && !resultNeeded) {
			builtin = arguments.get(0) + " <- " + arguments.get(0) + " + copy(" + arguments.get(1) + ", 1, " + arguments.get(2) + ")";
		}
		else if (funcName.equals("toupper") && nArgs == 1) {
			builtin = "uppercase(" + arguments.get(0) + ")";
		}
		else if (funcName.equals("tolower") && nArgs == 1) {
			builtin = "lowercase(" + arguments.get(0) + ")";
		}
		else if (funcName.equals("srand") && nArgs == 1 && !resultNeeded) {
			builtin = "randomize()";
		}
		return builtin;
	}
	// END KGU#652 2019-02-13

	/**
	 * Helper method to retrieve and compose the text of the given reduction, combine it with previously
	 * assembled string _content and adapt it to syntactical conventions of Structorizer. Finally return
	 * the text phrase.
	 * @param _content - A string already assembled, may be used as prefix, ignored or combined in another
	 * way 
	 * @return composed and translated text.
	 */
	private String translateContent(String _content)
	{
		// START KGU 2017-04-11
		_content = undoIdReplacements(_content);
		// END KGU 2017-04-11
		return _content.trim();
	}
	
	@Override
	protected String getContent_R(Reduction _reduction, String _content) throws ParserCancelled
	{
		if (_reduction == null) {
			System.err.println("STOP!");
			return "";
		}
		int rule_id = _reduction.getParent().getTableIndex();
		// Function call?
		// START KGU#652 2019-02-13: Issue #679
		if (rule_id ==	RuleConstants.PROD_POSTFIXEXP_LPAREN_RPAREN || rule_id == RuleConstants.PROD_POSTFIXEXP_LPAREN_RPAREN2) {
			String fnName = getContent_R(_reduction.get(0).asReduction(), "");
			StringList args = new StringList();
			if (rule_id ==	RuleConstants.PROD_POSTFIXEXP_LPAREN_RPAREN) {
				args = this.getExpressionList(_reduction.get(2).asReduction());
			}
			String builtin = this.convertBuiltInRoutine(fnName,  args, true);
			if (builtin != null) {
				return _content + builtin;
			}
		}
		// END KGU#652 2019-02-13
		for (int i = 0; i < _reduction.size(); i++)
		{
			Token token = _reduction.get(i);
			/* -------- Begin code example for text retrieval and translation -------- */
			switch (token.getType()) 
			{
			case NON_TERMINAL:
				_content = getContent_R(token.asReduction(), _content);
				// START KGU 2018-06-20: Avoid unnecessary gap between unary operator and operand
				// FIXME: repeated unary operators could inadvertently be glued, like "- -a"> "--a" 
				if (token.getName().equals("Unary Op") && _content.endsWith(" ") && !_content.trim().endsWith("not")) {
					_content = _content.substring(0, _content.length()-1);
				}
				// END KGU 2018-06-20
				// START KGU 2017-05-27: There may be strings split over several lines... 
				{
					// Real (unescaped) newlines shouldn't occur within expressions otherwise
					StringList parts = StringList.explode(_content, "\n");
					if (parts.count() > 1) {
						_content = "";
						for (i = 0; i < parts.count(); i++) {
							String sep = " ";	// By default we will just put a space character there
							if (_content.endsWith("\"") && parts.get(i).trim().startsWith("\"")) {
								// In this case we may concatenate the strings (which is the meaning)
								sep = " + ";
							}
							_content += sep + parts.get(i).trim();
						}
						_content = _content.trim();
					}
				}
				// END KGU 2017-05-27
				break;
			case CONTENT:
			{
				String toAdd = token.asString();
				int idx = token.getTableIndex();
				switch (idx) {
				case SymbolConstants.SYM_EXCLAM:
					_content += " not ";
					break;
				case SymbolConstants.SYM_PERCENT:
					_content += " mod ";
					break;
				case SymbolConstants.SYM_AMPAMP:
					_content += " and ";
					break;
				case SymbolConstants.SYM_PIPEPIPE:
					_content += " or ";
					break;
				case SymbolConstants.SYM_LTLT:
					_content += " shl ";
					break;
				case SymbolConstants.SYM_GTGT:
					_content += " shr ";
					break;
				case SymbolConstants.SYM_EQ:
					_content += " <- ";
					break;
				case SymbolConstants.SYM_EQEQ:
					_content += " = ";
					break;
				case SymbolConstants.SYM_EXCLAMEQ:
					_content += " <> ";
					break;
				case SymbolConstants.SYM_LBRACE:
					_content += " {";
					break;
				case SymbolConstants.SYM_RBRACE:
					_content += "} ";
					break;
				case SymbolConstants.SYM_MINUS:
				case SymbolConstants.SYM_PLUS:
				case SymbolConstants.SYM_TIMES:
				case SymbolConstants.SYM_DIV:
				case SymbolConstants.SYM_AMP:
				case SymbolConstants.SYM_LT:
				case SymbolConstants.SYM_GT:
				case SymbolConstants.SYM_LTEQ:
				case SymbolConstants.SYM_GTEQ:
				case SymbolConstants.SYM_CARET:
				case SymbolConstants.SYM_PIPE:
				case SymbolConstants.SYM_TILDE:
					_content += " " + toAdd + " ";
					break;
				case SymbolConstants.SYM_STRINGLITERAL:
					if (toAdd.trim().startsWith("L")) {
						toAdd = toAdd.trim().substring(1);
					}
					_content += toAdd;
					break;
				case SymbolConstants.SYM_DECLITERAL:
				case SymbolConstants.SYM_HEXLITERAL:
				case SymbolConstants.SYM_OCTLITERAL:
				case SymbolConstants.SYM_FLOATLITERAL:
					// Remove type-specific suffixes
					if (toAdd.matches(".*?[uUlL]+")) {
						toAdd = toAdd.replaceAll("(.*?)[uUlL]+", "$1");
					}
					else if (idx == SymbolConstants.SYM_FLOATLITERAL && toAdd.matches(".+?[fF]")) {
						toAdd = toAdd.replaceAll("(.+?)[fFlL]", "$1");
					}
					// NOTE: The missing of a break instruction is intended here!
					// START KGU 2017-05-26: We must of course restore the original type name
				case SymbolConstants.SYM_USERTYPEID:
						toAdd = this.undoIdReplacements(toAdd);
					// END KGU 2017-05-26
					// NOTE: The missing of a break instruction is intended here!
				default:
					if (toAdd.matches("^\\w.*") && _content.matches(".*\\w$") || _content.matches(".*[,;]$")) {
						_content += " ";
					}
					_content += toAdd;
				}
			}
			break;
			default:
				break;
			}
			/* -------- End code example for text retrieval and translation -------- */
		}
		
		return _content;
	}

	/**
	 * Routine will return the list of the (translated) expressions (at top level, if a tree is needed,
	 * than keep with the reduction tree.)
	 * @param _reduc - a rule with head &lt;Expr&gt; or &lt;ExprIni&gt; 
	 * @return the list of expressions as strings
	 * @throws ParserCancelled 
	 */
	private StringList getExpressionList(Reduction _reduc) throws ParserCancelled
	{
		StringList exprList = new StringList();
		String ruleHead = _reduc.getParent().getHead().toString();
		if (ruleHead.equals("<Literal>") || ruleHead.equals("<Call Id>") || ruleHead.equals("<Value>") || ruleHead.equals("<Postfix Exp>")) {
			exprList.add(getContent_R(_reduc, ""));
		}
		else while (ruleHead.equals("<ArgExpList>") || ruleHead.equals("<IdentifierList>")) {
			// Get the content from right to left to avoid recursion
			exprList.add(getContent_R(_reduc.get(_reduc.size()-1).asReduction(), ""));
			if (_reduc.size() > 1) {
				_reduc = _reduc.get(0).asReduction();
				ruleHead = _reduc.getParent().getHead().toString();
				if (!ruleHead.equals("<ArgExpList>") && !ruleHead.equals("IdenifierList")) {
					exprList.add(getContent_R(_reduc, ""));	
				}
			}
			else {
				ruleHead = "";
				//exprList.add(getContent_R(_reduc.get(0).asReduction(), ""));
			}
		}
		return exprList.reverse();
	}

	//------------------------- Postprocessor ---------------------------

	// TODO Use this subclassable hook if some postprocessing for the generated roots is necessary
//	/* (non-Javadoc)
//	 * @see lu.fisch.structorizer.parsers.CodeParser#subclassUpdateRoot(lu.fisch.structorizer.elements.Root, java.lang.String)
//	 */
//	@Override
//	protected void subclassUpdateRoot(Root aRoot, String textToParse) {
//		// THIS CODE EXAMPLE IS FROM THE CPARSER (derives a name for the main program)
//		if (aRoot.getMethodName().equals("main")) {
//			if (aRoot.getParameterNames().count() == 0) {
//				String fileName = new File(textToParse).getName();
//				if (fileName.contains(".")) {
//					fileName = fileName.substring(0, fileName.indexOf('.'));
//				}
//				if (this.optionUpperCaseProgName) {
//					fileName = fileName.toUpperCase();
//				}
//				aRoot.setText(fileName);
//			}
//			aRoot.isProgram = true;
//		}
//	}

}<|MERGE_RESOLUTION|>--- conflicted
+++ resolved
@@ -104,11 +104,8 @@
 import lu.fisch.structorizer.elements.Subqueue;
 import lu.fisch.structorizer.elements.TypeMapEntry;
 import lu.fisch.structorizer.elements.While;
-<<<<<<< HEAD
 import lu.fisch.structorizer.syntax.Syntax;
-=======
-import lu.fisch.structorizer.executor.Function;
->>>>>>> 9dce196d
+import lu.fisch.structorizer.syntax.TokenList;
 import lu.fisch.utils.StringList;
 
 /**
@@ -1155,11 +1152,20 @@
 			else {
 				// FIXME: We might need a more intelligent type analysis
 				content = getContent_R(typeToken.asReduction(), "").trim() + " ";
-				content = content.replaceAll("(^|.*\\W)static(\\s+.*)", "$1$2");
-				content = content.replaceAll("(^|.*\\W)const(\\s+.*)", "$1$2");
+				TokenList tokens = new TokenList(content);
+				int removed = 0;
+				removed += tokens.removeAll("static");
+				removed += tokens.removeAll("const");
 				// START KGU#668 2019-02-28: Workaround #690 to get rid of struct keywords here
-				content = content.replaceAll("(^|.*\\W)struct(\\s+.*)", "$1$2");
+				removed += tokens.removeAll("struct");
+				// START KGU#668 2025-06-25: Workaround #690 extended
+				removed += tokens.removeAll("enum");
+				removed += tokens.removeAll("union");
+				// END KGU#668 2025-06-25
 				// END KGU#668 2019-02-28
+				if (removed > 0) {
+					content = tokens.getString();
+				}
 			}
 			content += prefix.concatenate(" ").trim();
 			content = content.trim();
@@ -1327,9 +1333,13 @@
 	}
 	
 	/**
+	 * Extracts the type specification string from the given Reduction
+	 * {@code _declSpecRed}, which is expected to represent some
+	 * "<Decl Specifiers>" rule.
 	 * 
-	 * @param _declSpecRed
-	 * @return
+	 * @param _declSpecRed - an appropriate "<Decl Specifiers>" Reduction
+	 * @return the extracted string
+	 * 
 	 * @throws ParserCancelled when the user aborted the import
 	 */
 	private String getTypeSpec(Reduction _declSpecRed) throws ParserCancelled {
@@ -2616,15 +2626,14 @@
 				//if (param.startsWith("struct ")) {
 				//	paramList.set(i, param.substring(7));
 				//}
-				StringList pTokens = Element.splitLexically(param, true);
-				pTokens.removeAll(" ");
+				TokenList pTokens = new TokenList(param);
 				for (String prefix: typePrefixes) {
 					int pos = pTokens.indexOf(prefix);
-					if (pos >= 0 && pos+1 < pTokens.count()) {
+					if (pos >= 0 && pos+1 < pTokens.size()) {
 						String typeName = pTokens.get(pos+1);
-						if (Function.testIdentifier(typeName, false, null)) {
+						if (Syntax.isIdentifier(typeName, false, null)) {
 							pTokens.remove(pos);
-							paramList.set(i, pTokens.concatenate(null));
+							paramList.set(i, pTokens.getString());
 							break;
 						}
 					}
@@ -2945,7 +2954,7 @@
 		if (pos >= 0) {
 			compDecl = compDecl.substring(0, pos);
 		}
-		if (!compDecl.trim().isEmpty()) {
+		if (!compDecl.isBlank()) {
 			String ptrs = "";
 			if (MATCH_PTR_DECL.reset(compDecl).matches()) {
 				ptrs = MATCH_PTR_DECL.group(1);
@@ -2996,12 +3005,14 @@
 
 	// START KGU#652 2019-02-13: Issue #679: Started to convert some functions
 	/**
-	 * Tries to convert the function or procedure given by name {@code funcName} and parameters {@code arguments}
-	 * into an equivalent built-in routine if available 
+	 * Tries to convert the function or procedure given by name {@code funcName}
+	 * and parameters {@code arguments} into an equivalent built-in routine if
+	 * available 
 	 * @param funcName - name of the function
 	 * @param arguments - arguments (as strings) of the function
-	 * @param resultNeeded - whether the routine is called within an expression (this may restrict the conversion
-	 * options due to assumed result type incompatibility)
+	 * @param resultNeeded - whether the routine is called within an expression
+	 *    (this may restrict the conversion options due to assumed result type
+	 *    incompatibility
 	 * @return either a converted call string or null (if no built-in routine was found)
 	 */
 	private String convertBuiltInRoutine(String funcName, StringList arguments, boolean resultNeeded) {
@@ -3065,6 +3076,7 @@
 			String fnName = getContent_R(_reduction.get(0).asReduction(), "");
 			StringList args = new StringList();
 			if (rule_id ==	RuleConstants.PROD_POSTFIXEXP_LPAREN_RPAREN) {
+				// FIXME!
 				args = this.getExpressionList(_reduction.get(2).asReduction());
 			}
 			String builtin = this.convertBuiltInRoutine(fnName,  args, true);
@@ -3199,8 +3211,9 @@
 	}
 
 	/**
-	 * Routine will return the list of the (translated) expressions (at top level, if a tree is needed,
-	 * than keep with the reduction tree.)
+	 * Routine will return the list of the (translated) expressions (at top
+	 * level, if a tree is needed, than keep with the reduction tree.)
+	 * 
 	 * @param _reduc - a rule with head &lt;Expr&gt; or &lt;ExprIni&gt; 
 	 * @return the list of expressions as strings
 	 * @throws ParserCancelled 
