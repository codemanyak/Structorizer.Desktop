/*
    Structorizer
    A little tool which you can use to create Nassi-Shneiderman Diagrams (NSD)

    Copyright (C) 2009  Bob Fisch

    This program is free software: you can redistribute it and/or modify
    it under the terms of the GNU General Public License as published by
    the Free Software Foundation, either version 3 of the License, or any
    later version.

    This program is distributed in the hope that it will be useful,
    but WITHOUT ANY WARRANTY; without even the implied warranty of
    MERCHANTABILITY or FITNESS FOR A PARTICULAR PURPOSE.  See the
    GNU General Public License for more details.

    You should have received a copy of the GNU General Public License
    along with this program.  If not, see <http://www.gnu.org/licenses/>.
*/

package lu.fisch.structorizer.elements;

import java.util.ArrayList;

/*
 ******************************************************************************************************
 *
 *      Author:         Bob Fisch
 *
 *      Description:    This class represents an "CASE statement" in a diagram.
 *
 ******************************************************************************************************
 *
 *      Revision List
 *
 *      Author          Date            Description
 *      ------          ----            -----------
 *      Bob Fisch       2007-12-12      First Issue
 *      Kay Gürtzig     2015-10-11      Method selectElementByCoord(int,int) replaced by getElementByCoord(int,int,boolean)
 *      Kay Gürtzig     2015-10-11      Comment drawing centralized and breakpoint mechanism prepared
 *      Kay Gürtzig     2015-11-14      Bugfix #31 (= KGU#82) in method copy
 *      Kay Gürtzig     2015-11-14      Bugfix #39 (= KGU#91) in method draw()
 *      Kay Gürtzig     2016-01-02      Bugfix #78 (KGU#119): New method equals(Element)
 *      Kay Gürtzig     2016-01-03      Bugfix #87 (KGU#121): Correction in getElementByCoord(), getIcon()
 *      Kay Gürtzig     2016-02-27      Bugfix #97 (KGU#136): field rect replaced by rect0 in prepareDraw()
 *      Kay Gürtzig     2016-03-02      Bugfix #97 (KGU#136): Translation-neutral selection mechanism
 *      Kay Gürtzig     2016-03-06      Enh. #77 (KGU#117): Method for test coverage tracking added
 *      Kay Gürtzig     2016-03-12      Enh. #124 (KGU#156): Generalized runtime data visualisation
 *      Kay Gürtzig     2016-04-01      Issue #145 (KGU#162): Comment is yet to be shown in switchText mode
 *      Kay Gürtzig     2016-04-24      Issue #169: Method findSelected() introduced, copy() modified (KGU#183)
 *      Kay Gürtzig     2016-07-21      KGU#207: Slight performance improvement in getElementByCoord()
 *      Kay Gürtzig     2016-07-25      Issue #87: Icon for collapsed state corrected (KGU#217)
 *      Kay Gürtzig     2016-07-31      Enh. #128: New mode "comments plus text" supported, drawing code revised
 *                                      (text placement improved, had sometimes exceeded the bounds)
 *      Kay Gürtzig     2016-10-13      Enh. #270: Hatched overlay texture in draw() if disabled
 *      Kay Gürtzig     2016-11-22      Bugfix #294: With hidden default branch, a test coverage couldn't be achieved
 *      Kay Gürtzig     2016-11-24/25   Issue #294 refined (now distinguished among deep and shallow test coverage)
 *      Kay Gürtzig     2016-02-08      Issue #198: vertical cursor traversal fixed (failed in nested Calls)
 *                                      Inheritance changed to implement o more intuitive horizontal cursor navigation
 *      Kay Gürtzig     2017-10-22      Enh. #128: Design for mode "comments plus text" revised to save space
 *      Kay Gürtzig     2017-11-01/02   Issue #447: Line continuation (backslash at line end) is to be supported
 *      Kay Gürtzig     2018-01-21      Enh. #490: Replacement of DiagramController aliases on drawing
 *      Kay Gürtzig     2018-04-04      Issue #529: Critical section in prepareDraw() reduced.
 *      Kay Gürtzig     2018-09-11      Issue #508: Font height retrieval concentrated to one method on Element
 *      Kay Gürtzig     2018-10-26      Enh. #619: Method getMaxLineLength() implemented
 *      Kay Gürtzig     2019-03-13      Issues #518, #544, #557: Element drawing now restricted to visible rect.
 *      Kay Gürtzig     2021-01-02      Enh. #905: Mechanism to draw a warning symbol on related DetectedError
 *      Kay Gürtzig     2021-02-09      Bugfix #930: Wrong selector line width calculation in prepareDraw()
 *
 ******************************************************************************************************
 *
 *      Comment:		/
 *
 ******************************************************************************************************
 */

import java.util.HashMap;
import java.util.Vector;
import java.awt.Color;
import java.awt.Point;
import java.awt.Rectangle;

import javax.swing.ImageIcon;

import lu.fisch.graphics.*;
import lu.fisch.structorizer.gui.FindAndReplace;
import lu.fisch.structorizer.gui.IconLoader;
import lu.fisch.structorizer.syntax.Syntax;
import lu.fisch.structorizer.syntax.TokenList;
import lu.fisch.utils.*;

/**
 * This Structorizer class represents a multi-way Case selection in a diagram.
 * 
 * @author Bob Fisch
 */
public class Case extends Element implements IFork
{
	
    public Vector<Subqueue> qs = new Vector<Subqueue>();
    
    // START KGU#453 2017-11-01: Issue #447 - cope with line continuation
    private static final String SOFT_LINE_BREAK = "\u00B6";
    // END KGU#453 2017-11-01

    //private Rect r = new Rect();
    private int fullWidth = 0;
    // START KGU#136 2016-03-01: Bugfix #97 - cache the upper left corners of all branches
    private Vector<Integer> x0Branches = new Vector<Integer>();
    private int y0Branches = 0;
    // END KGU#136 2016-03-01
    // START KGU#453 2017-11-01: Performance improvement - we cache the text width in prepareDraw() for draw()
    /** Widths of the selector texts per branch */
    private int[] textWidths;
    /** maximum number of the selector lines over all branch selectors */
    private int nSelectorLines = 1;
    // END KGU#453 2017-11-01
    // START KGU#227 2016-07-31: Enh. #128
    private Rect commentRect = new Rect();
    // END KGU#227 2016-07-31

	// START KGU#258 2016-09-26: Enh. #253
	private static final String[] relevantParserKeys = {"^preCase", "^postCase"};
	// END KGU#258 2016-09-25
	
	// START KGU#91 2015-12-01: Bugfix #39 - Case may NEVER EVER interchange text and comment!
	/**
	 * Returns the content of the text field. Full stop. No swapping here!
	 * @return the text StringList
	 */
	@Override
	public StringList getText(boolean _ignored)
	{
		return getText();
	}

	/* (non-Javadoc)
	 * @see lu.fisch.structorizer.elements.Element#getComment(boolean)
	 */
	@Override
	public StringList getComment(boolean _alwaysTrueComment)
	{
		// START KGU#172 2016-04-01: Bugfix #145
		//return getComment();
		if (!_alwaysTrueComment && isSwitchTextCommentMode())
		{
			return StringList.getNew(text.get(0).getString());
		}
		else
		{
			return comment;
		}
		// END KGU#172 2016-04-01
	}
<<<<<<< HEAD
	// END KGU#91 2015-12-01
=======
    // END KGU#91 2015-12-01
>>>>>>> 936b861f


	@Override
	public void setText(String _text)
	{
// START KGU#91 2015-12-01: D.R.Y. - just employ setText(StringList)
<<<<<<< HEAD
		//text.setText(_text);	// Convert to a StringList
		StringList sl = StringList.explode(_text, "\n");
		// This call seems redundant but is essential since it is the overridden method 
		this.setText(sl);

// END KGU#91 2015-12-01

=======
		text.setText(_text);	// Convert to a StringList
		// This call seems redundant but is essential since it is the overridden StringList method
		this.setText(text);
// END KGU#91 2015-12-01
>>>>>>> 936b861f
	}

    @Override
    public void setText(StringList _textList)
    {
            Subqueue s = null;

            //text = _textList;
            super.setText(_textList);

            if (qs == null)
            {
                qs = new Vector<Subqueue>();
            }

            // START KGU#91 2015-12-01: Bugfix #39: Don't allow sizes below 2 branches!
            // And don't use method getText() here!
            // There is always a Subqueue for the default branch, even if the default branch
            // is suppressed. Many methods, particularly in the generators, rely upon this!
            // START KGU#453 2017-11-02: Issue #447
            //while (text.count() < 3)
            while (this.getUnbrokenText().count() < 3)
            // END KGU#453 2017-11-02
            {
                text.add(new TokenList("?"));
            }
            if (text.get(0).isEmpty())
            {
                text.set(0, new TokenList("???"));
            }
            // END KGU#91 2015-12-01
            // START KGU#453 2017-11-02: Issue #447
            //while (text.count()-1 > qs.size())
            StringList unbrokenText = this.getUnbrokenText(); 
            while (unbrokenText.count()-1 > qs.size())
            // END KGU#453 2017-11-02
            {
                s = new Subqueue();
                s.parent = this;
                qs.add(s);
            }
            // START KGU#453 2017-11-02: Issue #447
            //while (text.count()-1 < qs.size())
            while (unbrokenText.count()-1 < qs.size())
            // END KGU#453 2017-11-02
            {
                qs.removeElementAt(qs.size()-1);
            }
            // END KGU#91 2015-12-01

    }

    public Case()
    {
            super();
    }

    public Case(String _strings)
    {
            super(_strings);
            setText(_strings);
    }

    public Case(StringList _strings)
    {
            super(_strings);
            setText(_strings);
    }

    // START KGU#227 2016-07-31: Apparently helpful method
    protected boolean hasDefaultBranch()
    {
        int nLines = text.size();
        return nLines > 1 && !text.get(nLines-1).getString().trim().equals("%");
    }
    // END KGU#227 2016-07-31
    
    public Rect prepareDraw(Canvas _canvas)
    {
            // START KGU#136 2016-03-01: Bugfix #97
            if (this.isRect0UpToDate) return rect0;
            
            // START KGU#516 2018-04-04: Directly to work on field rect0 was not so good an idea for re-entrance
            //this.x0Branches.clear();
            //this.y0Branches = 0;
            // END KGU#516 2018-04-04
            // END KGU#136 2016-03-01
            
            // KGU#136 2016-02-27: Bugfix #97 - all rect references replaced by rect0
            if (isCollapsed(true)) 
            {
                rect0 = Instruction.prepareDraw(_canvas, getCollapsedText(), this);
                // START KGU#136 2016-03-01: Bugfix #97
                isRect0UpToDate = true;
                // END KGU#136 2016-03-01
                return rect0;
            }

            // START KGU#516 2018-04-04: Issue #529 Directly to work on field rect0 was not so good an idea for re-entrance
            //rect0.top = 0;
            //rect0.left = 0;
            Rect rect0 = new Rect();
            Rect commentRect;
            Vector<Integer> x0Branches = new Vector<Integer>();
            int y0Branches = 0;
            int[] textWidths;
            int fullWidth = 0, maxHeight = 0;
            // END KGU#516 2018-04-04

            // START KGU#494 2018-09-11: Issue #508 Retrieval concentrated for easier maintenance
            //FontMetrics fm = _canvas.getFontMetrics(Element.font);
            int fontHeight = getFontHeight(_canvas.getFontMetrics(Element.font));
            // END KGU#494 2018-09-11

            // Lest the sum of the paddings per branch should gather too many lost remainders 
            int padding = 2 * (E_PADDING/2);
            rect0.right = padding;

            // START KGU#453 2017-11-01: Issue #447 - cope with line continuation (end-standing backslashes)
            //int nBranches = getText().count() - 1;
            StringList brokenText = getBrokenText(SOFT_LINE_BREAK);
            int nBranches = brokenText.count() - 1;
            // END KGU#453 2017-11-01

            // Width of the header
            // KGU#91 2015-12-01: Bugfix #39. Though an empty Case text doesn't make sense, the code shouldn't run havoc
            // START KGU#172 2016-04-01: Bugfix #145 in switch text/comment mode we must present the entire comment here
//            if (nBranches > 0)
//            {
//            	if (getText().get(nBranches).equals("%")) nBranches--;
//            	rect0.right = Math.max(padding, getWidthOutVariables(_canvas, getText().get(0), this) + padding);
//            }
            StringList discrLines = new StringList();
            if (nBranches > 0)
            {
                if (getText().get(nBranches).equals("%")) nBranches--;
                // START KGU#453 2017-11-01: Issue #447 - cope with line continuation (end-standing backslashes)
                //discrLines.add(getText().get(0));
                discrLines = StringList.explode(brokenText.get(0), SOFT_LINE_BREAK);
                // END KGU#453 2017-11-01
            }
            if (isSwitchTextCommentMode())
            {
                discrLines = this.getComment();
            }
            // START KGU#480 2018-01-21: Enh. #490
            else if (Element.E_APPLY_ALIASES) {
                discrLines = StringList.explode(Element.replaceControllerAliases(discrLines.getText(), true, false), "\n");
            }
            // END KGU#480 2018-01-21
            // FIXME: The required extra padding must be proportional to the font size
            int extrapadding = padding + (discrLines.count()-1) * (3 * padding + fontHeight);
            // START KGU#227 2016-07-31: Enh. #128 - compute the dimensions of the comment area
            commentRect = new Rect();
            if (Element.E_COMMENTSPLUSTEXT)
            {
                // START KGU#435 2017-10-22: Enh. #128 revised
                //commentRect = this.writeOutCommentLines(_canvas, 0, 0, false, false);
                //rect0.right = Math.max(rect0.right, commentRect.right + extrapadding);
                commentRect = this.writeOutCommentLines(_canvas, 0, 0, false);
                if (commentRect.right > 0) {
                    commentRect.bottom += E_PADDING/4;
                    commentRect.right += 2 * (E_PADDING/2);
                }
                rect0.right = Math.max(rect0.right, commentRect.right);
                // END KGU#435 2017-10-22
            }
            // END KGU#227 2016-07-31
            for (int i = 0; i < discrLines.count(); i++)
            {
                rect0.right = Math.max(rect0.right, getWidthOutVariables(_canvas, discrLines.get(i), this) + extrapadding);
            }
            // END KGU#172 2016-04-01
            // Total width of the branches
            int width = 0;
            //int[] textWidths = new int[nBranches];
            textWidths = new int[nBranches];
            nSelectorLines = 1;
            for(int i = 0; i < nBranches; i++)
            {
                // Instead of computing the text width three times (!?) we just store the result the first time
                // FIXME (KGU): By the way, why don't we do it right (i.e. including substructure) in the first place?
                // START KGU#453 2017-11-01: Issue #447 - cope with line continuation (end-standing backslashes)
                //textWidths[i] = getWidthOutVariables(_canvas, getText().get(i+1), this) + padding/2;
                // START KGU#480 2018-01-21: Enh. #490
                //String[] brokenLine = unbrokenText.get(i+1).split(SOFT_LINE_BREAK);
                String selectors = brokenText.get(i+1);
                if (Element.E_APPLY_ALIASES) {
                	selectors = Element.replaceControllerAliases(selectors, true, false);
                }
                String[] brokenLine = selectors.split(SOFT_LINE_BREAK);
                // END KGU#480 2018-01-21
                if (brokenLine.length > nSelectorLines) {
                    nSelectorLines = brokenLine.length; 
                }
                textWidths[i] = 0;
                for (int j = 0; j < brokenLine.length; j++) {
                    // START KGU#930 2021-02-09: Wrong text measured
                    //int widthJ = getWidthOutVariables(_canvas, unbrokenText.get(i+1), this);
                    int widthJ = getWidthOutVariables(_canvas, brokenLine[j], this);
                    // END KGU#930 2021-02-09
                    if (widthJ > textWidths[i]) {
                        textWidths[i] = widthJ;
                    }
                }
                textWidths[i] += padding/2; 
                // END KGU#453 2017-11-01
                width += textWidths[i];
            }
            if (rect0.right < width)
            {
            	rect0.right = width;
            }

            // START KGU#172 2016-04-01: Bugfix #144: The header my contain more than one line if comments are visible
            //rect0.bottom = 2 * (padding) + 2 * fontHeight;
            // START KGU#453 2017-11-01: Issue #447 - there may also be more selector lines
            //rect0.bottom = 2 * (padding) + (discrLines.count() + 1) * fontHeight;
            rect0.bottom = 2 * (padding) + (discrLines.count() + nSelectorLines) * fontHeight;
            // END KGU#453 2017-11-01
            // END KGU#172 2016-04-01
            // START KGU#227 2016-07-31: Enh. #128 - add the height if the comment area
            rect0.bottom += commentRect.bottom;
            // END KGU#227 2016-07-31
            // START KGU#136 2016-03-01: Bugfix #97
            y0Branches = rect0.bottom;
            // END KGU#136 2016-03-01

            //Rect rtt = null;

            fullWidth = 0;
            maxHeight = 0;
            // START KGU#401 2017-05-17: Issue #405
            int rotatedWidth = 0;
            int rotatedHeight = 0;
            Vector<Integer> rotX0Branches = new Vector<Integer>();
            Vector<Boolean> rotFlags = new Vector<Boolean>();
            // END KGU#401 217-05-17

            if (qs.size() > 0)
            {
            	for (int i = 0; i < nBranches; i++)
            	{
            		Subqueue sq = qs.get(i);
            		// START KGU#136 2016-03-01: Bugfix #97
            		x0Branches.addElement(fullWidth);
            		// END KGU#136 2016-03-01
            		sq.resetDrawingInfoDown();
            		Rect rtt = sq.prepareDraw(_canvas);
            		fullWidth += Math.max(rtt.right, textWidths[i]);
            		if (maxHeight < rtt.bottom) {
            			maxHeight = rtt.bottom;
            		}
            		// START KGU#401 2017-05-17: Issue #405
            		boolean rotatable = rtt.bottom < rtt.right
            				&& sq.getSize() == 1 && (sq.getElement(0) instanceof Instruction ||
            						sq.getElement(0).isCollapsed(true));
            		rotX0Branches.addElement(rotatedWidth);
            		int rotWidth = (rotatable ? rtt.bottom : rtt.right);
            		int rotHeight = (rotatable ? rtt.right : rtt.bottom);
            		rotatedWidth += Math.max(rotWidth, textWidths[i]);
            		if (rotatedHeight < rotHeight) {
            			rotatedHeight = rotHeight;
            		}
            		rotFlags.add(rotatable);
            		// END KGU#401 217-05-17
            	}
            }

            // START KGU#401 2017-05-17: Issue #405            
            if (caseShrinkByRot != 0 && nBranches > caseShrinkByRot && rotatedWidth < fullWidth) {
            	x0Branches = rotX0Branches;
            	fullWidth = rotatedWidth;
            	maxHeight = rotatedHeight;
            	for (int i = 0; i < nBranches; i++) {
            		qs.get(i).setRotated(rotFlags.get(i));
            	}
            }
            // END KGU#401 217-05-17
            rect0.right = Math.max(rect0.right, fullWidth);
            rect0.bottom = rect0.bottom + maxHeight;

            // START KGU#516 2018-04-04: Issue #529 - reduced critical section
            this.rect0 = rect0;
            this.commentRect = commentRect;
            this.x0Branches = x0Branches;
            this.y0Branches = y0Branches;
            this.textWidths = textWidths;
            this.fullWidth = fullWidth;
            // END KGU#516 2018-04-04
            // START KGU#136 2016-03-01: Bugfix #97  --> draw()
            isRect0UpToDate = true;
            // END KGU#136 2016-03-01
            return rect0;
    }

    public void draw(Canvas _canvas, Rect _top_left, Rectangle _viewport, boolean _inContention)
    {
    	// START KGU#502/KGU#524/KGU#553 2019-03-13: New approach to reduce drawing contention
    	if (!checkVisibility(_viewport, _top_left)) { return; }
    	// END KGU#502/KGU#524/KGU#553 2019-03-13
    	if(isCollapsed(true)) 
    	{
    		Instruction.draw(_canvas, _top_left, getCollapsedText(), this, _inContention);
    		// START KGU#502/KGU#524/KGU#553 2019-03-14: Bugfix #518,#544,#557
    		wasDrawn = true;
    		// END KGU#502/KGU#524/KGU#553 2019-03-14
    		return;
    	}
    	// START KGU#172 2016-04-01: Bugfix #145
    	boolean isSwitchMode = isSwitchTextCommentMode();
    	// END KGU#172 2016-04-01
    	//boolean isHighlight = Element.getRoot(this).highlight;

    	Rect myrect = new Rect();
    	// START KGU 2015-10-13: All highlighting rules now encapsulated by this new method
    	Color drawColor = getFillColor();
    	// END KGU 2015-10-13
    	// START KGU#494 2018-09-11: Issue #508 Retrieval concentrated for easier maintenance
    	//FontMetrics fm = _canvas.getFontMetrics(Element.font);
    	int fontHeight = getFontHeight(_canvas.getFontMetrics(Element.font));
    	// END KGU#494 2018-09-11

    	Canvas canvas = _canvas;
    	canvas.setBackground(drawColor);
    	canvas.setColor(drawColor);

    	// START KGU#136 2016-03-01: Bugfix #97 - store rect in 0-bound (relocatable) way
    	//rect = _top_left.copy();
    	rect = new Rect(0, 0, 
    			_top_left.right - _top_left.left, _top_left.bottom - _top_left.top);
    	Point ref = this.getDrawPoint();
    	this.topLeft.x = _top_left.left - ref.x;
    	this.topLeft.y = _top_left.top - ref.y;
    	// END KGU#136 2016-03-01

    	// START KGU#453 2017-11-02: Issue #447
    	//int minHeight = 2 * fontHeight + 4 * (E_PADDING / 2);
    	int minHeight = (1 + nSelectorLines) * fontHeight + 4 * (E_PADDING / 2);
    	// END KGU#453 2017-11-02
    	// START KGU#172 2016-04-01: Bugfix #145 - we might have to put several comment lines in here
    	// START KGU#453 2017-11-01: Issue #447 - cope with line continuation
    	//StringList discrLines = StringList.getNew(this.getText().get(0));
    	StringList brokenText = this.getBrokenText(SOFT_LINE_BREAK);
    	StringList discrLines = StringList.explode(brokenText.get(0), SOFT_LINE_BREAK);
    	// END KGU#453 2017-11-01
    	if (isSwitchMode)
    	{
    		discrLines = this.getComment();
    	}
    	if (discrLines.count() > 1)
    	{
    		minHeight += (discrLines.count()-1) * fontHeight;
    	}
    	// END KGU#172 2016-04-01
    	// START KGU#227 2016-07-31: Enh. #128 - add the height of the embedded comment
    	minHeight += commentRect.bottom;
    	// END KGU#227 2016-07-31

    	// fill shape
    	canvas.setColor(drawColor);
    	myrect = _top_left.copy();
    	myrect.left += 1;
    	myrect.top += 1;
    	//myrect.bottom -= 1;
    	myrect.bottom = _top_left.top + minHeight;
    	//myrect.right-=1;
    	canvas.fillRect(myrect);

    	// draw shape
    	myrect = _top_left.copy();
    	myrect.bottom = _top_left.top + minHeight;

    	int y = myrect.top + E_PADDING;
    	int a = myrect.left + (myrect.right - myrect.left) / 2;
    	int b = myrect.top;
    	int c = myrect.left + fullWidth-1;
    	// START KGU#435 2017-10-22: Enh. #128 revised - triangle no longer includes comment
    	//int d = myrect.bottom-1;
    	int d = myrect.bottom-1 - commentRect.bottom;
    	// END KGU#435 2017-10-22
    	// About the horizontal position of the cleave
    	int x = ((y-b)*(c-a) + a*(d-b)) / (d-b);
    	
    	// START KGU#227 2016-07-31: Enh. #128
    	boolean hasDefaultBranch = this.hasDefaultBranch();
    	// Draw the 1st line of the comment if requested
    	if (Element.E_COMMENTSPLUSTEXT)
    	{
//    		// Perfect right-bound position if there is no default branch
//    		int xStart = myrect.right - commentRect.right - E_PADDING/2;
//    		// Otherwise use the calculated weighted centre
//    		if (hasDefaultBranch)
//    		{
//    			xStart = Math.min(xStart, x - commentRect.right/2);
//    		}
    		this.writeOutCommentLines(_canvas,
    				// START KGU#435 2017-10-22: Enh. #128 revised - triangle no longer includes comment
    				//xStart,
    				//true, false);
    				//myrect.top + E_PADDING / 3,
    				myrect.left + E_PADDING / 2,
    				myrect.top + E_PADDING / 2,
    				true);
    		// END KGU#435 2017-10-22
    	}
    	// END KGU#227 2016-07-31

    	// draw the selection expression (text 0)
    	// START KGU#91 2015-12-01: Bugfix #39 Nonsense replaced
    	//for (int i=0; i<1; i++)
    	// START KGU#453 2017-11-01: Issue #447 - cope with line continuation
    	//int nLines = this.getText().count();
    	int nLines = brokenText.count();
    	// END KGU#453 2017-11-01
    	if (nLines > 0)
    	// END KGU#91 2015-12-01
    	{
    		canvas.setColor(Color.BLACK);
    		// START KGU#172 2016-04-01: Bugfix #145
//    		String text = this.getText().get(0);	// Text can't be empty, see setText()
//    		int divisor = 2;
//    		if (nLines > 1 && this.getText().get(nLines-1).equals("%")) divisor = nLines;
//    		writeOutVariables(canvas,
//    				x - getWidthOutVariables(_canvas, text, this) / divisor,
//    				myrect.top + E_PADDING / 3 + fontHeight,
//    				text,this
//    				);
    		// START KGU#453 2017-11-01: Issue #447 - cope with line continuation
    		//StringList text = StringList.getNew(this.getText().get(0));	// Text can't be empty, see setText()
    		StringList text;
    		// END KGU#354 2017-11-01
    		if (isSwitchMode)
    		{
    			text = this.getComment();
    		}
    		// START KGU#453 2017-11-01: Issue #447 - cope with line continuation
    		else {
    			// START KGU#480 2018-01-21: Enh. #490
    			//text = StringList.explode(unbrokenText.get(0), SOFT_LINE_BREAK);	// Text can't be empty, see setText()
    			String discr = brokenText.get(0);	// Text can't be empty, see setText()
    			if (Element.E_APPLY_ALIASES) {
    				discr = Element.replaceControllerAliases(discr, true, Element.E_VARHIGHLIGHT);
    			}
    			text = StringList.explode(discr, SOFT_LINE_BREAK);
    			// END KGU#480 2018-01-21
    		}
    		// END KGU#354 2017-11-01
    		int divisor = 2;
    		if (nLines > 1 && hasDefaultBranch) divisor = nLines;
    		for (int ln = 0; ln < text.count(); ln++)
    		{
    			int textWidth = getWidthOutVariables(_canvas, text.get(ln), this);
    			// Without default branch all text can be placed right-bound
    			int xStart = myrect.right - textWidth - E_PADDING/2;
    			// With default branch we should centre it weightedly 
    			if (hasDefaultBranch)
    			{
    				xStart = Math.min(xStart, x - textWidth / divisor);
    			}
    			writeOutVariables(canvas,
    					xStart,
    					// START KGU#227 2016-07-31: Enh. #128 - consider comment
    					//myrect.top + E_PADDING / 3 + (ln + 1) * fontHeight,
    					myrect.top + E_PADDING / 3 + commentRect.bottom + (ln + 1) * fontHeight,
    					// END KGU#227 2016-07-31
    					text.get(ln), this,
    					_inContention
    					);

    		}
    		// END KGU#172 2016-04-01

    		// START KGU#156 2016-03-11: Enh. #124
    		// write the run-time info if enabled
    		// START KGU#435 2017-10-22: Enh. #128 revised
    		int rightOffset = E_PADDING / 2;
    		if (commentRect.right == 0 && hasDefaultBranch) {
    			rightOffset = Element.E_PADDING;
    		}
    		this.writeOutRuntimeInfo(canvas, myrect.right - rightOffset, myrect.top);
    		// END KGU#435 2017-10-22
    		// END KGU#156 2016-03-11

    		// START KGU#502/KGU#524/KGU#553 2019-03-14: Bugfix #518,#544,#557
    		wasDrawn = true;
    		// END KGU#502/KGU#524/KGU#553 2019-03-14
    	}


    	// draw comment
    	if(Element.E_SHOWCOMMENTS && !comment.getText().trim().equals(""))
    	{
    		this.drawCommentMark(canvas, myrect);
    	}
    	// START KGU 2015-10-11
    	// draw breakpoint bar if necessary
    	this.drawBreakpointMark(canvas, myrect);
    	// END KGU 2015-10-11

    	// START KGU#906 2021-01-02: Enh. #905
    	this.drawWarningSignOnError(canvas, myrect);
    	// END KGU#906 2021-01-02

    	// draw lines
    	canvas.setColor(Color.BLACK);
    	int lineWidth = 0;
    	// if the last line is '%', do not draw an else part
    	int count = nLines - 2;
    	Rect rtt = null;

    	// START KGU#91 2015-12-01: Performance optimisation on occasion of bugfix #39
    	// FIXME: Why don't we just cache the array in prepareDraw() and re-use it here?
    	//int[] textWidths = new int[count+1];
    	// END KGU#91 2015-12-01

    	for(int i = 0; i < count; i++)
    	{
    		// Doesn't cost time if the drawing info is still up-to-date
    		rtt = qs.get(i).prepareDraw(_canvas);
    		// START KGU#91 2015-12-01: Once to calculate it is enough
    		//lineWidth = lineWidth + Math.max(rtt.right, getWidthOutVariables(_canvas, getText().get(i+1), this) + Math.round(E_PADDING / 2));
    		// START KGU#453 2017-11-01 - We should have calculated this already
    		//textWidths[i] = getWidthOutVariables(_canvas, getText().get(i+1), this);
    		//lineWidth += Math.max(rtt.right, textWidths[i] + E_PADDING / 2);
    		lineWidth += Math.max(rtt.right, textWidths[i]);
    		// END KGU#453 2017-11-01
    		// END KGU#91 2015-12-01
    	}

    	// START KGU#91 2015-12-01: Bugfix #39: We should be aware of pathological cases...
    	//if(  ((String) getText().get(getText().count()-1)).equals("%") )
    	if( !hasDefaultBranch )
    		// END KGU#91 2015-12-01
    	{
    		lineWidth = _top_left.right;
    	}
    	// START KGU#91 2015-12-01
    	else {
    		// START KGU#453 2017-11-01: Should already have been calculated by prpareDraw()
    		//textWidths[count] = getWidthOutVariables(_canvas, getText().get(count+1), this);
    		// END KGU#453 2017-11-01
    	}
    	// END KGU#91 2015-12-01

    	int ax = myrect.left;
    	// START KGU#435 2017-10-22: Enh. #128 revised - triangle no longer includes comment
    	//int ay = myrect.top;
    	int ay = myrect.top + commentRect.bottom;
    	// END KGU#435 2017-10-22
    	int bx = myrect.left + lineWidth;
    	//int by = myrect.bottom-1 - fontHeight - E_PADDING / 2;
    	int by = myrect.bottom-1 - (nSelectorLines * fontHeight) - E_PADDING / 2;

    	// START KGU#91 2015-12-01: Bugfix #39: We should be aware of pathological cases...
    	//if(  ((String) getText().get(getText().count()-1)).equals("%") )
    	if( !hasDefaultBranch )
    		// END KGU#91 2015-12-01
    	{
    		bx = myrect.right;
    	}

    	canvas.moveTo(ax,ay);
    	canvas.lineTo(bx,by);

    	// START KGU#91 2015-12-01: Bugfix #39
    	//if( ! ((String) text.get(text.count()-1)).equals("%") )
    	if ( hasDefaultBranch )
    		// END KGU#91 2015-12-01
    	{
    		canvas.lineTo(bx, myrect.bottom-1);
    		canvas.lineTo(bx, by);
    		canvas.lineTo(myrect.right, ay);
    	}
    	// START KGU#277 2016-10-13: Enh. #270
    	if (this.disabled) {
    		canvas.hatchRect(myrect, 5, 10);
    	}
    	// END KGU#277 2016-10-13


    	// draw children
    	myrect = _top_left.copy();
    	//myrect.top = _top_left.top + minHeight -1;
    	myrect.top = _top_left.top + this.y0Branches;

    	if (qs.size()!=0)
    	{

    		// if the last line isn't '%', then draw an else part
    		//count = qs.size()-1;	// FIXME: On editing, this might be greater than nLines!
    		// START KGU#91 2015-12-01: Bugfix #39
    		//if( ((String) getText().get(getText().count()-1)).equals("%"))
    		if (hasDefaultBranch)
    			// END KGU 2015-12-01
    		{
    			count++;
    		}

    		// FIXME
    		//myrect.bottom = _top_left.bottom;
    		for (int i = 0; i < count ; i++)
    		{
    			// Should already have been cached, so it won't cost time
    			rtt = qs.get(i).prepareDraw(_canvas);

    			if (i==count-1)
    			{
    				myrect.right = _top_left.right;
    			}
    			else
    			{
    				// START KGU#91 2015-12-01
    				//myrect.right=myrect.left+Math.max(rtt.right,getWidthOutVariables(_canvas,getText().get(i+1),this)+Math.round(E_PADDING / 2))+1;
    				// START KGU#453 2017-11-01: The textwidths caculated by prepareDraw() should already contain the padding
    				//myrect.right = myrect.left + Math.max(rtt.right, textWidths[i] + E_PADDING / 2) + 1;
    				myrect.right = myrect.left + Math.max(rtt.right, textWidths[i]) + 1;
    				// END KGU#453 2017-11-01
    				// END KGU#91-12-01
    			}

    			// draw child
    			((Subqueue) qs.get(i)).draw(_canvas, myrect, _viewport, _inContention);

    			// draw criterion text (selector)
				// START KGU#453 2017-11-01: Cached textwidths contained padding
    			//writeOutVariables(canvas,
    			//		// START KGU#91 2015-12-01: Performance may be improved here
    			//		//myrect.right + (myrect.left-myrect.right) / 2 - Math.round(getWidthOutVariables(_canvas,getText().get(i+1),this) / 2),
    			//		myrect.right + (myrect.left-myrect.right) / 2 - textWidths[i] / 2,
    			//		// END KGU#91 2915-12-01
    			//		myrect.top - E_PADDING / 4, //+fontHeight,
    			//		getText().get(i+1),this);
    			// START KGU#480 2018-01-21: Enh. #490
    			//String[] brokenLine = unbrokenText.get(i+1).split(SOFT_LINE_BREAK);
    			String selectors = brokenText.get(i+1);
    			if (Element.E_APPLY_ALIASES) {
    				selectors = Element.replaceControllerAliases(selectors, true, Element.E_VARHIGHLIGHT);
    			}
    			String[] brokenLine = selectors.split(SOFT_LINE_BREAK);
    			// END KGU#480 2018-01-21
    			for (int j = 0; j < brokenLine.length; j++) {
    				writeOutVariables(canvas,
    						myrect.right + (myrect.left-myrect.right) / 2 - (textWidths[i] - E_PADDING/2)/ 2,
    						myrect.top - E_PADDING / 4  + (j+1 - nSelectorLines) * fontHeight,
    						brokenLine[j], this,
    						_inContention);
    			}
    			// END KGU#354 2017-11-01

    			// draw bottom up line
    			if ((i != qs.size()-2) && (i != count-1))
    			{
    				canvas.moveTo(myrect.right-1, myrect.top);
    				int mx = myrect.right-1;
    				//int my = myrect.top-fontHeight;
    				int sx = mx;
    				int sy = (sx*(by-ay) - ax*by + ay*bx) / (bx-ax);
    				canvas.lineTo(sx,sy+1);
    			}

    			myrect.left = myrect.right-1;

    		}
    	}

    	canvas.setColor(Color.BLACK);
    	canvas.drawRect(_top_left);
    }

	// START KGU#122 2016-01-03: Enh. #87 - Collapsed elements may be marked with an element-specific icon
    /* (non-Javadoc)
     * @see lu.fisch.structorizer.elements.Element#getIcon()
     */
    @Override
    public ImageIcon getIcon()
    {
        return IconLoader.getIcon(64);
    }
    // END KGU#122 2016-01-03
    
    // START KGU#535 2018-06-28
    /**
     * @return the (somewhat smaller) element-type-specific icon image intended to be used in
     * the {@link FindAndReplace} dialog.
     * @see #getIcon()
     */
    @Override
    public ImageIcon getMiniIcon()
    {
        return IconLoader.getIcon(47);
    }
    // END KGU#535 2018-06-28

	@Override
	public Element getElementByCoord(int _x, int _y, boolean _forSelection)
	{
		Element selMe = super.getElementByCoord(_x, _y, _forSelection);
		// START KGU#121 2016-01-03: Bugfix #87 - A collapsed element has no visible substructure!
		// START KGU#207 2016-07-21: If this element isn't hit then there is no use searching the substructure
		//if (!this.isCollapsed())
		if (!this.isCollapsed(true) && (selMe != null || _forSelection))
		// START KGU#207 2016-07-21
		{
		// END KGU#121 2016-01-03
			Element selCh = null;

			// START KGU#296 2016-11-22: Bugfix #294 - ignore default branch if hidden
			//for(int i = 0; i < qs.size(); i++)
			int nBranches = qs.size();
			if (!hasDefaultBranch()) nBranches--;
			for(int i = 0; i < nBranches; i++)
			// END KGU#296 2016-11-22
			{
				// START KGU#136 2016-03-01: Bugfix #97
				//Element pre = ((Subqueue) qs.get(i)).getElementByCoord(_x,_y, _forSelection);
				int xOff = rect0.right;
				if (i < x0Branches.size()) {
					xOff = x0Branches.get(i);
				}
				// START KGU#346 2017-02-08: Bugfix #198: Failed with higher nesting level
				//Element pre = qs.get(i).getElementByCoord(_x-xOff, _y-y0Branches, _forSelection);
				Element pre = qs.get(i).getElementByCoord(_x-xOff, _y-y0Branches+1, _forSelection);
				// END KGU#346 2017-02-08
				// END KGU#136 2016-03-01
				if (pre!=null)
				{
					selCh = pre;
				}
			}

			if(selCh!=null)
			{
				if (_forSelection) selected = false;
				selMe = selCh;
			}
		// START KGU#121 2016-01-03: Bugfix #87 (continued)
		}
		// END KGU#121 2016-01-03

		return selMe;
	}
	// END KGU 2015-10-09

	// START KGU#346 2017-02-08: Issue #198 Provide a relative rect for the head
	/**
	 * Returns a copy of the (relocatable i. e. 0-bound) extension rectangle
	 * of the head partition (discriminating expression and branch labels). 
	 * @return a rectangle starting at (0,0) and spanning to (width, head height) 
	 */
	public Rect getHeadRect()
	{
		return new Rect(rect.left, rect.top, rect.right, this.y0Branches);
	}
	// END KGU#346 2017-02-08

	// START KGU#183 2016-04-24: Issue #169 
	/* (non-Javadoc)
	 * @see lu.fisch.structorizer.elements.Element#findSelected()
	 */
	public Element findSelected()
	{
		Element sel = selected ? this : null;
		for (int i = 0; sel == null && i < this.qs.size(); i++)
		{
			sel = qs.elementAt(i).findSelected();
		}
		return sel;
	}
	// END KGU#183 2016-04-24

    public Element copy() // Problem here???
    {
            Element ele = new Case(this.getText().getText());
            copyDetails(ele, true);
            ((Case) ele).qs.clear();
            for(int i=0; i < qs.size(); i++)
            {
                    Subqueue ss = (Subqueue) ((Subqueue) this.qs.get(i)).copy();
                    ss.parent=ele;
                    ((Case) ele).qs.add(ss);
            }
            return ele;
    }

	// START KGU#119 2016-01-02: Bugfix #78
	/**
	 * Returns true iff _another is of same class, all persistent attributes are equal, and
	 * all substructure of _another recursively equals the substructure of this. 
	 * @param another - the Element to be compared
	 * @return true on recursive structural equality, false else
	 */
	@Override
	public boolean equals(Element _another)
	{
		boolean isEqual = super.equals(_another) && this.qs.size() == ((Case)_another).qs.size();
		for(int i = 0; isEqual && i < this.qs.size(); i++)
		{
			isEqual = this.qs.get(i).equals(((Case)_another).qs.get(i));
		}
		return isEqual;
	}
	// END KGU#119 2016-01-02

	// START KGU#117 2016-03-07: Enh. #77
	/* (non-Javadoc)
	 * @see lu.fisch.structorizer.elements.Element#combineCoverage(lu.fisch.structorizer.elements.Element)
	 */
	@Override
	public boolean combineRuntimeData(Element _cloneOfMine)
	{
		boolean isEqual = super.combineRuntimeData(_cloneOfMine);
		// START KGU#296 2016-11-22: Bugfix #294 - Ignore default branch if hidden.
		//for(int i = 0; isEqual && i < this.qs.size(); i++)
		int nBranches = this.qs.size();
		if (!this.hasDefaultBranch()) nBranches--;
		for(int i = 0; isEqual && i < nBranches; i++)
		// END KGU#296 2016-11-22
		{
			isEqual = this.qs.get(i).combineRuntimeData(((Case)_cloneOfMine).qs.get(i));
		}
		return isEqual;
	}
	// END KGU#117 2016-03-07

	// START KGU#156 2016-03-13: Enh. #124
	protected String getRuntimeInfoString()
	{
		String info = this.getExecCount() + " / ";
		String stepInfo = null;
		switch (E_RUNTIMEDATAPRESENTMODE)
		{
		case TOTALSTEPS_LIN:
		case TOTALSTEPS_LOG:
			stepInfo = Integer.toString(this.getExecStepCount(true));
			if (!this.isCollapsed(true)) {
				stepInfo = "(" + stepInfo + ")";
			}
			break;
		default:
			stepInfo = Integer.toString(this.getExecStepCount(this.isCollapsed(true)));
		}
		return info + stepInfo;
	}
	// END KGU#156 2016-03-11

	// START KGU#117 2016-03-06: Enh. #77
	/* (non-Javadoc)
	 * @see lu.fisch.structorizer.elements.Element#isTestCovered(boolean)
	 */
	public boolean isTestCovered(boolean _deeply)
	{
		boolean covered = true;
		if (qs!= null)
		{
			// START KGU#296 2016-11-22: Issue #294 - hidde default branch prevented full coverage
			//for (int i = 0; covered && i < qs.size(); i++)
			int nBranches = qs.size();
			// START KGU#296 2016-11-24: Issue #294: For deep coverage the hidden branch is also to be checked
			//if (!hasDefaultBranch()) {
			if (!_deeply && !hasDefaultBranch()) {
			// END KGU#296 2016-11-24
				nBranches--;
			}
			for (int i = 0; covered && i < nBranches; i++)
			// END KGU#296 2016-11-22
			{
				covered = qs.get(i).isTestCovered(_deeply);
			}
		}		
		return covered;
	}
	// END KGU#117 2016-03-06

	// START KGU 2015-10-16
	/* (non-Javadoc)
	 * @see lu.fisch.structorizer.elements.Element#addFullText(lu.fisch.utils.StringList, boolean)
	 */
	@Override
	protected void addFullText(ArrayList<TokenList> _lines, boolean _instructionsOnly)
	{
		if (!this.isDisabled(false)) {
			if (!_instructionsOnly) {
				// START KGU#453 2017-11-01
				//_lines.add(this.getText());
				_lines.addAll(this.getUnbrokenTokenText());	// Text of the discriminator and all selectors
				// END KGU#453 2017-11-01
			}
			if (qs != null)
			{
				int nBranches = qs.size();
				if (!hasDefaultBranch()) nBranches--;
				for (int i = 0; i < nBranches; i++)
				{
					qs.get(i).addFullText(_lines, _instructionsOnly);
				}
			}
		}
	}
	// END KGU 2015-10-16

	// START KGU#199 2016-07-07: Enh. #188 - ensure Call elements for known subroutines
	/* (non-Javadoc)
	 * @see lu.fisch.structorizer.elements.Element#convertToCalls(lu.fisch.utils.StringList)
	 */
	@Override
	public void convertToCalls(StringList _signatures) {
		if (qs!= null)
		{
			for (int i = 0; i < qs.size(); i++)
			{
				qs.get(i).convertToCalls(_signatures);
			}
		}
	}
	// END KGU#199 2016-07-07

	/* (non-Javadoc)
	 * @see lu.fisch.structorizer.elements.Element#traverse(lu.fisch.structorizer.elements.IElementVisitor)
	 */
	@Override
	public boolean traverse(IElementVisitor _visitor) {
		boolean proceed = _visitor.visitPreOrder(this);
		if (qs != null) {
			for (int i = 0; proceed && i < qs.size(); i++)
			{
				proceed = qs.get(i).traverse(_visitor);
			}
		}
		if (proceed)
		{
			proceed = _visitor.visitPostOrder(this);
		}
		return proceed;
	}

	// START KGU#258 2016-09-26: Enh. #253 - This may have to be moved to Element for live refactoring
	/* (non-Javadoc)
	 * @see lu.fisch.structorizer.elements.Element#getRelevantParserKeys()
	 */
	@Override
	protected String[] getRelevantParserKeys() {
		return relevantParserKeys;
	}

	/* (non-Javadoc)
	 * @see lu.fisch.structorizer.elements.Element#refactorKeywords(java.util.HashMap, boolean)
	 */
	@Override
	public void encodeKeywords(HashMap<String, TokenList> _splitOldKeywords, boolean _ignoreCase)
	{
		String[] relevantKeywords = getRelevantParserKeys();
		if (!text.isEmpty())
		{
			text.set(0, Syntax.encodeLine(text.get(0), _splitOldKeywords, relevantKeywords, _ignoreCase, false));
			// START KGU#453 2017-11-02: Issue #447
			boolean isContinuation = text.get(0).endsWith("\\");
			// END KGU#453 2017-11-02
			relevantKeywords = new String[]{"^postCase"};
			for (int i = 1; i < text.size(); i++)
			{
				TokenList line = text.get(i);
				// START KGU#453 2017-11-02: Issue #447
				//if (!line.equals("%"))
				if (!isContinuation && (line.size() != 1 || !line.get(0).equals("%")))
				// END KGU#453 2017-11-02
				{
					text.set(i, Syntax.encodeLine(line, _splitOldKeywords, relevantKeywords, _ignoreCase, isContinuation));
				}
				// START KGU#453 2017-11-02: Issue #447
				isContinuation = line.endsWith("\\");
				// END KGU#453 2017-11-02
			}
		}
	}
	// END KGU#258 2016-09-25

	// START KGU 2017-10-21
	/* (non-Javadoc)
	 * @see lu.fisch.structorizer.elements.Element#mayPassControl()
	 */
	public boolean mayPassControl()
	{
		// A Case selection may only pass control if being disabled or containing at least one
		// passable branch. We don't check whether the discriminator is satisfiable.
		boolean mayPass = disabled;
		if (!mayPass) {
			for (int i = 0; !mayPass && i < this.qs.size(); i++) {
				mayPass = this.qs.get(i).mayPassControl();
			}
		}
		return mayPass;
	}
	// END KGU 2017-10-21

	// START KGU#602 2018-10-25: Issue #419 - Mechanism to detect and handle long lines
	/**
	 * Detects the maximum text line length either on this very element 
	 * @param _includeSubstructure - whether (in case of a complex element) the substructure
	 * is to be involved
	 * @return the maximum line length
	 */
	public int getMaxLineLength(boolean _includeSubstructure)
	{
		int maxLen = super.getMaxLineLength(false);
		if (_includeSubstructure) {
			for (Subqueue sq: this.qs) {
				maxLen = Math.max(maxLen, sq.getMaxLineLength(true));
			}
		}
		return maxLen;
	}
	// END KGU#602 2018-10-25

	// START KGU#916 2021-01-24: Enh. #915 Preserved branch association on text permutations
	/**
	 * Rearranges existing branches according to number list {@code newBranchOrder}
	 * @param newBranchOrder - array of branch numbers i where numbers i > 0 refer to the
	 *     existing branch i-1 and numbers i = 0 mean new branches, may be {@code null}
	 *     (in which case no branch reordering will take place)<br/>
	 *     It is expected that there are no branch numbers > {@code qs.size()} and no
	 *     duplicate numbers except 0 in {@code newBranchOrder}!
	 */
	public void reorderBranches(int[] newBranchOrder) {
		if (newBranchOrder != null) {
			// Rearrange the existing branches according to the given array
			Subqueue[] sqs = new Subqueue[newBranchOrder.length];
			int nBranches = qs.size();
			// We must check for duplicates here - branches may have to be copied!
			long branchSet = 0;
			for (int i = 0; i < sqs.length; i++) {
				int ixBranch = newBranchOrder[i] - 1;
				if (ixBranch >= 0 && ixBranch < nBranches) {
					sqs[i] = qs.get(ixBranch);
					if ((branchSet & (1 << ixBranch)) != 0
							&& sqs[i].getSize() > 0) {
						// Already applied elsewhere, so we must copy
						sqs[i] = (Subqueue)sqs[i].copy();
						sqs[i].parent = this;
						sqs[i].setSelected(false);
					}
					branchSet |= (1 << ixBranch);
				}
				else {
					sqs[i] = new Subqueue();
					sqs[i].parent = this;
				}
			}
			qs.clear();
			for (Subqueue sq: sqs) {
				qs.add(sq);
			}
		}
	}
	// END KGU#916 2021-01-24

}<|MERGE_RESOLUTION|>--- conflicted
+++ resolved
@@ -152,31 +152,19 @@
 		}
 		// END KGU#172 2016-04-01
 	}
-<<<<<<< HEAD
 	// END KGU#91 2015-12-01
-=======
-    // END KGU#91 2015-12-01
->>>>>>> 936b861f
 
 
 	@Override
 	public void setText(String _text)
 	{
 // START KGU#91 2015-12-01: D.R.Y. - just employ setText(StringList)
-<<<<<<< HEAD
 		//text.setText(_text);	// Convert to a StringList
 		StringList sl = StringList.explode(_text, "\n");
 		// This call seems redundant but is essential since it is the overridden method 
 		this.setText(sl);
 
 // END KGU#91 2015-12-01
-
-=======
-		text.setText(_text);	// Convert to a StringList
-		// This call seems redundant but is essential since it is the overridden StringList method
-		this.setText(text);
-// END KGU#91 2015-12-01
->>>>>>> 936b861f
 	}
 
     @Override
