--- conflicted
+++ resolved
@@ -105,25 +105,6 @@
 public class Case extends Element implements IFork
 {
 	
-<<<<<<< HEAD
-    public Vector<Subqueue> qs = new Vector<Subqueue>();
-    
-    //private Rect r = new Rect();
-    private int fullWidth = 0;
-    // START KGU#136 2016-03-01: Bugfix #97 - cache the upper left corners of all branches
-    private Vector<Integer> x0Branches = new Vector<Integer>();
-    private int y0Branches = 0;
-    // END KGU#136 2016-03-01
-    // START KGU#453 2017-11-01: Performance improvement - we cache the text width in prepareDraw() for draw()
-    /** Widths of the selector texts per branch */
-    private int[] textWidths;
-    /** maximum number of the selector lines over all branch selectors */
-    private int nSelectorLines = 1;
-    // END KGU#453 2017-11-01
-    // START KGU#227 2016-07-31: Enh. #128
-    private Rect commentRect = new Rect();
-    // END KGU#227 2016-07-31
-=======
 	public Vector<Subqueue> qs = new Vector<Subqueue>();
 
 	// START KGU#453 2017-11-01: Issue #447 - cope with line continuation
@@ -146,14 +127,11 @@
 	// START KGU#227 2016-07-31: Enh. #128
 	private Rect commentRect = new Rect();
 	// END KGU#227 2016-07-31
->>>>>>> 4679a9d4
 
 	// START KGU#258 2016-09-26: Enh. #253
 	private static final String[] relevantParserKeys = {"^preCase", "^postCase"};
 	// END KGU#258 2016-09-25
 	
-<<<<<<< HEAD
-=======
 	// START KGU#1182 2025-07-31: Enh. #1197 Allow to subselect headers in IFork
 	/**
 	 * Index of the currently selected branch head (0 -> T, 1 -> F, -1 - none).
@@ -166,7 +144,6 @@
 	private Vector<Color> branchHeadColors = new Vector<Color>();
 	// END KGU#1182 2025-07-31
 
->>>>>>> 4679a9d4
 	// START KGU#91 2015-12-01: Bugfix #39 - Case may NEVER EVER interchange text and comment!
 	/**
 	 * Returns the content of the text field. Full stop. No swapping here!
@@ -360,14 +337,10 @@
             StringList discrLines = new StringList();
             if (nBranches > 0)
             {
-<<<<<<< HEAD
-                if (text.get(nBranches).equals("%")) nBranches--;
-=======
                 // START KGU#1178 2025-07-02: Issue #447 With broken lines, the element could get too wide
                 //if (getText().get(nBranches).equals("%")) nBranches--;
                 if (brokenText.get(nBranches).replace(SOFT_LINE_BREAK, "").trim().equals("%")) nBranches--;
                 // END KGU#1178 2025-07-02
->>>>>>> 4679a9d4
                 // START KGU#453 2017-11-01: Issue #447 - cope with line continuation (end-standing backslashes)
                 //discrLines.add(getText().get(0));
                 discrLines = StringList.explode(brokenText.get(0), SOFT_LINE_BREAK);
