--- conflicted
+++ resolved
@@ -180,11 +180,8 @@
  *      Kay Gürtzig     2021-12-05      Bugfix #1024: Malformed record initializer killed Analyser in check 24
  *      Kay Gürtzig     2021-12-04      Issue #800: Grammar-based Analyser syntax check added
  *      Kay Gürtzig     2021-12-13      Bugfix #1025: Lacking evaluation of binary, octal and hexadecimal literals in check 27
-<<<<<<< HEAD
+ *      Kay Gürtzig     2022-01-04      Bugfix #1026: Analyser defect on broken lines in Jump or Instruction elements
  *      Kay Gürtzig     2022-01-04      Issue #800: Analyser redesign based on parsed lines continued
-=======
- *      Kay Gürtzig     2022-01-04      Bugfix #1026: Analyser defect on broken lines in Jump or Instruction elements
->>>>>>> aed4e8ca
  *      
  ******************************************************************************************************
  *
@@ -5060,20 +5057,13 @@
 	 */
 	private void analyse_13_16_jump(Jump ele, Vector<DetectedError> _errors, StringList _myVars, boolean[] _resultFlags)
 	{
-<<<<<<< HEAD
-		StringList sl = ele.getText();
-		String preReturn = Syntax.getKeywordOrDefault("preReturn", "return");
-		String preLeave = Syntax.getKeywordOrDefault("preLeave", "leave");
-		String preExit = Syntax.getKeywordOrDefault("preExit", "exit");
-=======
 		// START KGU#1023 2022-01-04: Bugfix #1026 line continuation wasn't recognised
 		//StringList sl = ele.getText();
 		StringList sl = ele.getUnbrokenText();
 		// END KGU#1023 2022-01-04
-		String preReturn = CodeParser.getKeywordOrDefault("preReturn", "return");
-		String preLeave = CodeParser.getKeywordOrDefault("preLeave", "leave");
-		String preExit = CodeParser.getKeywordOrDefault("preExit", "exit");
->>>>>>> aed4e8ca
+		String preReturn = Syntax.getKeywordOrDefault("preReturn", "return");
+		String preLeave = Syntax.getKeywordOrDefault("preLeave", "leave");
+		String preExit = Syntax.getKeywordOrDefault("preExit", "exit");
 		// START KGU#686 2019-03-18: Enh. #56
 		//String jumpKeywords = "«" + preLeave + "», «" + preReturn +	"», «" + preExit + "»";
 		String preThrow = Syntax.getKeywordOrDefault("preThrow", "throw");
@@ -5226,26 +5216,16 @@
 	 */
 	private void analyse_13_16_instr(Instruction ele, Vector<DetectedError> _errors, boolean _isLastElement, StringList _myVars, boolean[] _resultFlags)
 	{
-<<<<<<< HEAD
-		StringList sl = ele.getText();
+		// START KGU#1023 2022-01-04: Bugfix #1026 line continuation wasn't recognised
+		//StringList sl = ele.getText();
+		StringList sl = ele.getUnbrokenText();
+		// END KGU#1023 2022-01-04
 		String preReturn =  Syntax.getKeywordOrDefault("preReturn", "return").trim();
 		String preLeave = Syntax.getKeywordOrDefault("preLeave", "leave").trim();
 		String preExit = Syntax.getKeywordOrDefault("preExit", "exit").trim();
 		String patternReturn = Matcher.quoteReplacement(Syntax.ignoreCase ? preReturn.toLowerCase() : preReturn);
 		String patternLeave = Matcher.quoteReplacement(Syntax.ignoreCase ? preLeave.toLowerCase() : preLeave);
 		String patternExit = Matcher.quoteReplacement(Syntax.ignoreCase ? preExit.toLowerCase() : preExit);
-=======
-		// START KGU#1023 2022-01-04: Bugfix #1026 line continuation wasn't recognised
-		//StringList sl = ele.getText();
-		StringList sl = ele.getUnbrokenText();
-		// END KGU#1023 2022-01-04
-		String preReturn =  CodeParser.getKeywordOrDefault("preReturn", "return").trim();
-		String preLeave = CodeParser.getKeywordOrDefault("preLeave", "leave").trim();
-		String preExit = CodeParser.getKeywordOrDefault("preExit", "exit").trim();
-		String patternReturn = Matcher.quoteReplacement(CodeParser.ignoreCase ? preReturn.toLowerCase() : preReturn);
-		String patternLeave = Matcher.quoteReplacement(CodeParser.ignoreCase ? preLeave.toLowerCase() : preLeave);
-		String patternExit = Matcher.quoteReplacement(CodeParser.ignoreCase ? preExit.toLowerCase() : preExit);
->>>>>>> aed4e8ca
 
 		for (int ls=0; ls < sl.count(); ls++)
 		{
@@ -8417,15 +8397,9 @@
 				}
 				for (int j = 0; j < nBranches; j++)
 				{
-<<<<<<< HEAD
 					StringList caseVars = new StringList(initialVars);
-					getUninitializedVars((Subqueue) caseEle.qs.get(j),caseVars,_args);
-					for(int v = 0; v<caseVars.count(); v++)
-=======
-					StringList caseVars = initialVars.copy();
 					getUninitializedVars((Subqueue) caseEle.qs.get(j), caseVars, _args);
 					for(int v = 0; v < caseVars.count(); v++)
->>>>>>> aed4e8ca
 					{
 						String varName = caseVars.get(v);
 						if(myInitVars.containsKey(varName))
