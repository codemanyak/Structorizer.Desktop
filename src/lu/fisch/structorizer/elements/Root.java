/*
    Structorizer
    A little tool which you can use to create Nassi-Shneiderman Diagrams (NSD)

    Copyright (C) 2009  Bob Fisch

    This program is free software: you can redistribute it and/or modify
    it under the terms of the GNU General Public License as published by
    the Free Software Foundation, either version 3 of the License, or any
    later version.

    This program is distributed in the hope that it will be useful,
    but WITHOUT ANY WARRANTY; without even the implied warranty of
    MERCHANTABILITY or FITNESS FOR A PARTICULAR PURPOSE.  See the
    GNU General Public License for more details.

    You should have received a copy of the GNU General Public License
    along with this program.  If not, see <http://www.gnu.org/licenses/>.
*/

package lu.fisch.structorizer.elements;

/******************************************************************************************************
 *
 *      Author:         Bob Fisch
 *
 *      Description:    This class represents the "root" of a diagram or the program/sub itself.
 *
 ******************************************************************************************************
 *
 *      Revision List
 *
 *      Author          Date            Description
 *      ------          ----            -----------
 *      Bob Fisch       2007-12-09      First Issue
 *      Bob Fisch       2008-04-18      Added analyser
 *      Kay Gürtzig     2014-10-18      Var name search unified and false detection of "as" within var names mended
 *      Kay Gürtzig     2015-10-12      new methods toggleBreakpoint() and clearBreakpoints() (KGU#43).
 *      Kay Gürtzig     2015-10-16      getFullText methods redesigned/replaced, changes in getVarNames()
 *      Kay Gürtzig     2015-10-17      improved Arranger support by method notifyReplaced (KGU#48)
 *      Kay Gürtzig     2015-11-03      New error14 field and additions to analyse for FOR loop checks (KGU#3)
 *      Kay Gürtzig     2015-11-13/14   Method copy() accomplished, modifications for subroutine calls (KGU#2 = #9)
 *      Kay Gürtzig     2015-11-22/23   Modifications to support selection of Element sequences (KGU#87),
 *                                      Code revision in Analyser (field Subqueue.children now private).
 *      Kay Gürtzig     2015-11-28      Several additions to analyser (KGU#2 = #9, KGU#47, KGU#78 = #23) and
 *                                      saveToIni()
 *      Kay Gürtzig     2015-12-01      Bugfix #39 (KGU#91) -> getText(false) on drawing
 *      Bob Fisch       2015-12-10      Bugfix #50 -> grep parameter types (Method getParams(...))
 *      Kay Gürtzig     2015-12-11      Bugfix #54 (KGU#102) in getVarNames(): keywords within identifiers
 *      Kay Gürtzig     2015-12-20      Bugfix #50 (KGU#112) getResultType() slightly revised
 *      Kay Gürtzig     2016-01-02      Bugfixes #78 (KGU#119, equals()) and #85 (KGU#120, undo() etc.) 
 *      Kay Gürtzig     2016-01-06      Bugfix #89: References to obsolete operator padding (KGU#126) and
 *                                      faulty index condition for variable detection (KGU#98) fixed 
 *      Kay Gürtzig     2016-01-08      Bugfix #50 (KGU#135) postfix result type was split into lines  
 *      Kay Gürtzig     2016-01-11      Issue #103 (KGU#137): "changed" state now dependent on undo/redo
 *                                      stack, see comments below for details
 *      Kay Gürtzig     2016-01-14      Bugfix #103/#109: Saving didn't reset the hasChanged flag anymore (KGU#137)
 *      Kay Gürtzig     2016-01-16      Bugfix #112: Processing of indexed variables mended (KGU#141)
 *      Kay Gürtzig     2016-01-21      Bugfix #114: Editing restrictions during execution, breakpoint menu item
 *      Kay Gürtzig     2016-01-22      Bugfix for issue #38: moveUp/moveDown for selected sequences (KGU#144)
 *      Kay Gürtzig     2016-02-25      Bugfix #97 (= KGU#136): field rect replaced by rect0 in prepareDraw()
 *      Kay Gürtzig     2016-03-02      Bugfix #97 (= KGU#136) accomplished -> translation-independent selection
 *      Kay Gürtzig     2016-03-12      Enh. #124 (KGU#156): Generalized runtime data visualisation
 *      Kay Gürtzig     2016-03-21      Enh. #84 (KGU#61): For-In loops in variable detection and Analyser
 *      Kay Gürtzig     2016-03-25      Bugfix #135 (KGU#163) Method analyse(.,.,.,.,.) decomposed and corrected
 *      Kay Gürtzig     2016-03-29      Methods getUsedVarNames() completely rewritten.
 *      Kay Gürtzig     2016-04-05      Bugfix #154 (KGU#176) analyse_17() peeked in a wrong collection (Parallel)
 *      Kay Gürtzig     2016-04-12      Enh. #161 (KGU#179) analyse_13_16() extended (new error16_7)
 *      Kay Gürtzig     2016-04-24      Issue #169: Method findSelected() introduced, copy() modified (KGU#183)
 *      Kay Gürtzig     2016-07-07      Enh. #185 + #188: Mechanism to convert Instructions to Calls
 *      Kay Gürtzig     2016-07-19      Enh. #192: New method proposeFileName() involving the argument count (KGU#205)
 *      Kay Gürtzig     2016-07-22      Bugfix KGU#209 (Enh. #77): The display of the coverage marker didn't work
 *      Kay Gürtzig     2016-07-25      Bugfix #205: Variable higlighting worked only in boxed Roots (KGU#216)
 *      Kay Gürtzig     2016-07-27      Issue #207: New Analyser warning in switch text/comments mode (KGU#220)
 *      Kay Gürtzig     2016-07-28      Bugfix #208: Filling of subroutine diagrams no longer exceeds border
 *                                      Bugfix KGU#222 in collectParameters()
 *      Kay Gürtzig     2016-08-12      Enh. #231: New analyser checks 18, 19; checks reorganised to arrays
 *                                      for easier maintenance
 *      Kay Gürtzig     2016-09-21      Enh. #249: New analyser check 20 (function header syntax) implemented
 *      Kay Gürtzig     2016-09-25      Enh. #255: More informative analyser warning error_01_2. Dead code dropped.
 *                                      Enh. #253: CodeParser.keywordMap refactored
 *      Kay Gürtzig     2016-10-11      Enh. #267: New analyser check for error15_2 (unavailable subroutines)
 *      Kay Gürtzig     2016-10-12      Issue #271: user-defined prompt strings in input instructions
 *      Kay Gürtzig     2016-10-13      Enh. #270: Analyser checks for disabled elements averted.
 *      Kay Gürtzig     2016-11-22      Bugfix #295: Spurious error11 in return statements with equality comparison
 *      Kay Gürtzig     2016-12-12      Enh. #306: New method isEmpty() for a Root without text, children, and undo entries
 *                                      Enh. #305: Method getSignatureString() and Comparator SIGNATUR_ORDER added.
 *      Kay Gürtzig     2016-12-16      Bugfix #305: Comparator SIGNATURE_ORDER corrected
 *      Kay Gürtzig     2016-12-28      Enh. #318: Support for re-saving to an arrz file (2017.01.03: getFile() fixed)
 *      Kay Gürtzig     2016-12-29      Enh. #315: New comparison method distinguishing different equality levels
 *      Kay Gürtzig     2017-01-07      Enh. #329: New Analyser check 21 (analyse_18_19 renamed to analyse_18_19_21)
 *      Kay Gürtzig     2017-01-13      Enh. #305: Notification of arranger index listeners ensured on saving (KGU#330)
 *      Kay Gürtzig     2017-01-17      Enh. #335: Toleration of Pascal variable declarations in getUsedVarNames()
 *      Kay Gürtzig     2017-01-30      Enh. #335: Type info mechanism established
 *      Kay Gürtzig     2017-01-31      Bugfix in getParameterTypes() and getResultType() on occasion of issue #113
 *      Kay Gürtzig     2017-02-01      Enh. #259/#335: Parameters added to typeMap
 *      Kay Gürtzig     2017-02-07      KGU#343: Result analysis mechanism revised
 *      Kay Gürtzig     2017-03-06      Issue #368: Declarations are not to cause "uninitialized" warnings any longer
 *      Kay Gürtzig     2017-03-10      KGU#363: Enh. #372 (Simon Sobisch) new attributes author etc.
 *      Kay Gürtzig     2017-03-10/14   KGU#363: Enh. #372 (Simon Sobisch) new license attributes
 *      Kay Gürtzig     2017-03-14/26   Enh. #380: Method outsourceToSubroutine() supports automatic derival of subroutines
 *      Kay Gürtzig     2017-03-30      Enh. #388: const retrieval (method collectParameters() modified)
 *      Kay Gürtzig     2017-04-04      Enh. #388: New Analyser check for constant definitions (no. 22),
 *                                      method getUsedVarNames decomposed, check no. 10 enhanced.
 *      Kay Gürtzig     2017-04-05      Issue #390: Improved initialization check for multi-line instructions
 *      Kay Gürtzig     2017-04-11      Enh. #389: Analyser additions for import calls implemented
 *      Kay Gürtzig     2017-04-13      Enh. #380: Method outsourceToSubroutine() improved
 *      Kay Gürtzig     2017-04-14      Issues #23, #380, #394: analyse_13_16_jump() radically revised
 *      Kay Gürtzig     2017-04-21      Enh. #389: import checks re-organized to a new check group 23
 *      Kay Gürtzig     2017-05-06      Bugfix #397: Wrong insertion position with SelectedSequence as target
 *      Kay Gürtzig     2017-05-09      Enh. #372: Statistics method supporting the AttributeInspector
 *      Kay Gürtzig     2017-05-16      Enh. #389: Third diagram type introduced.
 *      Kay Gürtzig     2017-05-21      Enh. #372: additional attributes included in undo/redo mechanism
 *      Kay Gürtzig     2017-05-22      Enh. #272: New attribute "origin"
 *      Kay Gürtzig     2017-06-30      Enh. #389: New attribute "includeList"
 *      Kay Gürtzig     2017-07-02      Enh. #389: Analyser and execution mechanisms adapted to new include design
 *      Kay Gürtzig     2017-09-18      Enh. #423: Type retrieval and Analyser enhancement for record types
 *      Kay Gürtzig     2017-10-09      Enh. #423: Adjustments for Analyser check 24.
 *      Kay Gürtzig     2017-10-26      Enh. #423: Wrong type map reference in analyse_22_24() corrected
 *      Kay Gürtzig     2017-11-04      Enh. #452: More tutoring in Analyser, method getMethodName(boolean) introduced
 *      Kay Gürtzig     2017-11-05      Issue #454: logic of getMethodName() modified
 *      Kay Gürtzig     2018-03-12      Bugfix #518: Distinction between uninitialized and empty typeMap
 *      Kay Gürtzig     2018-03-15      Bugfix #522: makeTypedescription (for outsourcing) now considers record types,
 *                                      Bugfix #523: Defective undo and redo of include_list changes mended
 *                                      KGU#505: Analyser now copes better with lists of record access expressions
 *      Kay Gürtzig     2018-04-03      Bugfix #528: Record component access analysis mended and applied to all elements
 *      Kay Gürtzig     2018-04-04      Issue #529: Critical section in prepareDraw() reduced.
 *      Kay Gürtzig     2018-07-17      Issue #561: getElementCounts() modified for AttributeInspector update
 *      Kay Gürtzig     2018-07-20      Enh. #563: Analyser accepts simplified record initializers
 *      Kay Gürtzig     2018-07-25      Dropped field highlightVars (Element.E_VARHIGHLIGHT works directly now)
 *      Kay Gürtzig     2018-09-12      Refinement to #372: More file meta data used as workaround for missing author attributes 
 *      Kay Gürtzig     2018-09-17      Issue #594 Last remnants of com.stevesoft.pat.Regex replaced
 *      Kay Gürtzig     2018-09-24      Bugfix #605: Defective argument list parsing mended
 *      Kay Gürtzig     2018-09-28      Issue #613: New methods removeFromIncludeList(...)
 *      Kay Gürtzig     2018-10-04      Bugfix #618: Function names shouldn't be reported as used variables
 *      Kay Gürtzig     2018-10-25      Enh. #419: New methods breakElementTextLines(...), getMaxLineLength(...)
 *      Kay Gürtzig     2018-12-18      Bugfix #649: New method getElementCount(), use of cached variable names on redrawing
 *      Kay Gürtzig     2018-12-19      Bugfix #652: Drawing preparation and actual drawing were inconsistent
 *                                      w.r.t. the "Included Diagrams" box, such that ugly discrepancies appeared.
 *      Kay Gürtzig     2018-12-26      Method collectCalls(Element) moved hitherto from class Generator
 *      Kay Gürtzig     2019-02-16      Enh. #680: getUsedVarNames() fixed for multi-item INPUT (nearby fixed a bug with indexed variables)
 *      Kay Gürtzig     2019-03-07      Enh. #385: Support for default values in argument lists
 *      Kay Gürtzig     2019-03-13      Issues #518, #544, #557: Element drawing now restricted to visible rect.
 *      Kay Gürtzig     2019-03-20      Bugfix #706: analyse_15 hardened against inconsistent Call contents
 *      Kay Gürtzig     2019-03-21      Enh. #707: Configuration for file name proposals
 *      Kay Gürtzig     2019-03-28      Enh. #657: Retrieval for subroutines now with group filter
 *      Kay Gürtzig     2019-03-30      Issues #699, #718, #720 Handling of includeList and cached info
 *      Kay Gürtzig     2019-03-31      Issue #696 - field specialRoutinePool added, type retrieval may use it
 *      Kay Gürtzig     2019-08-02      Issue #733: New method getPreferenceKeys() for partial preference export
 *      Kay Gürtzig     2019-10-13/15   Bugfix #763: Test for stale file association in getFile(), new method copyWithFilepaths()
 *      Kay Gürtzig     2019-11-08      Enh. #770: New analyser checks 27, 28 (CASE elements)
 *      Kay Gürtzig     2019-11-13      New method getMereDeclarationNames() for bugfix #776
 *      Kay Gürtzig     2019-11-17      Enh. #739: Support for enum type definitions
 *      Kay Gürtzig     2019-11-21      Enh. #739: Bug in extractEnumerationConstants() fixed
 *      Kay Gürtzig     2020-02-21      Bugfix #825: The subsections of TRY elements hadn't been analysed
 *      Kay Gürtzig     2020-03-29      Bugfix #841: Analyser check for missing or misplaced parameter list didn't work
 *      Kay Gürtzig     2020-04-22      Bugfix #854: typeMap made a LinkedHashMap to ensure topological order on code export
 *      Kay Gürtzig     2020-08-12      Enh. #800: Started to redirect syntactic analysis to class Syntax
 *      Kay Gürtzig     2020-10-16      Issue #874: Identifier check in Analyser modified with respect to non-ascii letters
 *      Kay Gürtzig     2020-10-19      Issue #875: New public method for the retrieval of potential arguments
 *      Kay Gürtzig     2020-10-30      Enh. #800: Calls of unifyOperators redirected to class Syntax
 *      Kay Gürtzig     2021-01-02/06   Enh. #905: Mechanism to draw a warning symbol on related DetectedError
 *      Kay Gürtzig     2021-01-10      Enh. #910: Adaptations for new DiagramController approach
 *      Kay Gürtzig     2021-01-30      Bugfix #921: Outsourcing repaired w.r.t. enumerators
 *      Kay Gürtzig     2021-02-01      Bugfix #923: Analyser did not consider FOR loop variable types on record check
 *      Kay Gürtzig     2021-02-03      Bugfix #924: Record component names falsely detected as uninitialized variables
 *                                      Issue #920: `Infinity' introduced as literal
 *      Kay Gürtzig     2021-02-04      Bugfix #925: Type entry production for const parameters mended
 *      Kay Gürtzig     2021-02-08      Enh. #928: New Analyser check 29 (structured CASE discriminator)
 *      Kay Gürtzig     2021-02-22      Enh. #410: New field "namespace" to reflect e.g. class context
 *      Kay Gürtzig     2021-02-26      Enh. #410: Method getMethodName and getParameterDeclarations decomposed
 *                                      to static methods also usable by e.g. Call elements representing method
 *                                      declarations
 *      Kay Gürtzig     2021-02-28      Issue #947: Enhanced cyclic inclusion detection implemented
 *      Kay Gürtzig     2021-10-02      Bugfix #990: Fields returnsValue and alwaysReturns introduced to support export
 *      Kay Gürtzig     2021-10-03      Issue #991: Inconsistent Analyser check for result mechanism (case-ignorant)
 *      Kay Gürtzig     2021-10-05      Enh. #992: New Analyser check 30 against bracket faults
 *      Kay Gürtzig     2021-10-07      Bugfix #995: False Analyser accusations about insecure initialization status
 *      Kay Gürtzig     2021-11-12/14   Enh. #967: New plugin-specific Analyser syntax checks
 *      Kay Gürtzig     2021-12-05      Bugfix #1024: Malformed record initializer killed Analyser in check 24
 *      Kay Gürtzig     2021-12-04      Issue #800: Grammar-based Analyser syntax check added
 *      Kay Gürtzig     2021-12-13      Bugfix #1025: Lacking evaluation of binary, octal and hexadecimal literals in check 27
 *      Kay Gürtzig     2022-01-04      Bugfix #1026: Analyser defect on broken lines in Jump or Instruction elements
 *      Kay Gürtzig     2022-01-04      Issue #800: Analyser redesign based on parsed lines continued
 *      Kay Gürtzig     2022-09-27      Bugfix #1071: Less vague Analyser check 11 (assignment error)
 *      Kay Gürtzig     2023-09-28      Issue #1091: Analyser no longer rejects alias and array type definitions
 *      Kay Gürtzig     2023-10-05      Bugfix #1094: splitKeywords initialisation enforced in getUsedVars()
 *      Kay Gürtzig     2023-10-13      Issue #980 New analyser check 31 for declaration syntax implemented
 *      Kay Gürtzig     2023-10-15      Bugfix #1096 More precise type and declaration handling
 *      Kay Gürtzig     2023-11-08      Issue #1112: Analyser is to avoid error3_1 and error24_8 on java.lang.
 *                                      java.util. method calls like Math.sqrt(17.2) or Character.isDigit('5')
 *      Kay Gürtzig     2023-11-09      Issue #800: Obsolete refactoring support (#253) removed/disabled
 *      Kay Gürtzig     2024-03-14      Bugfix #1139: NullPointerException in analyse_5_7_13() with empty Try
 *      Kay Gürtzig     2024-04-17      Issues #161, #1161: Improved reachability check (via mayPassControl())
 *      Kay Gürtzig     2024-10-09      Bugfix #1174: Precaution against NullpPointerException in fetchAuthorDates()
 *      Kay Gürtzig     2024-11-25      Bugfix #1180: Deep test coverage change on undo/redo propagated
 *      Kay Gürtzig     2025-02-04      Issue #800: Obsolete mechanism in analyse_10_11() revised,
 *                                      obsolete tests in analyse_13_16_xxxx() mended
 *      Kay Gürtzig     2025-02-06      Bugfix #1187: in analyse_31 (complained the closing bracket)
 *      Kay Gürtzig     2025-02-27      Bugfix #1193: Flaws in detection of arguments and results on outsourcing
 *      Kay Gürtzig     2025-07-10      Enh. #1196: New Analyser checks 32, 33
 *
 ******************************************************************************************************
 *
 *      Comment:		/
 *      
 *      2023-11-09 Issues #253 / #800 (Kay Gürtzig)
 *      - Refactoring as introduced with #253 is beeing made superfluous by internally storing fix marker
 *        symbols like §PREFOR§ in the text tokens instead of holding user-specific keywords. This way,
 *        only on display and editing a translation is required but nowhere else.
 *      2019-03-07 (KGU#371)
 *      - Parameter list analysis has become still more complex, so it seemed sensible to cache the
 *        parameter list while the text doesn't change.
 *      2016-03-25 (KGU#163)
 *      - Detection of un-initialised variables (analyser check #3) only worked for variables with
 *        initialisation after use. Variables nowhere initialised weren't found at all! This was now
 *        eventually mended.
 *      2016-01-11 (KGU#137)
 *      - When changes are undone back to the moment of last file saving, the hasChanged is to be reset
 *      - Therefore, we now track the undo stack size when saving. As soon as an undo action returns to
 *        the recorded stack size, the hasChanged flag will be reset. Undoing more steps sets the
 *        flag again but keeps the stored stack size for the case of redoing forward to this point again.
 *      - As soon as an undoable editing below the recorded stack level occurs (wiping the redo stack),
 *        the recorded stack level will be set to an unreachable -1, because the saved state gets lost
 *        internally.
 *
 ******************************************************************************************************///

import java.util.Iterator;
import java.util.LinkedHashMap;
import java.util.LinkedList;
import java.util.List;
import java.util.Map;
import java.util.Map.Entry;
import java.util.Queue;
import java.util.Set;
import java.util.Vector;
import java.util.logging.Level;
import java.util.Stack;
import java.util.Hashtable;
import java.util.Enumeration;
import java.util.HashMap;
import java.util.HashSet;
import java.util.regex.Pattern;

import javax.swing.ImageIcon;
import javax.swing.JOptionPane;

import org.xml.sax.Attributes;

import java.io.File;
import java.io.IOException;
import java.lang.reflect.Method;
import java.nio.file.Files;
import java.nio.file.Path;
import java.nio.file.attribute.BasicFileAttributes;
import java.nio.file.attribute.FileOwnerAttributeView;
import java.text.ParseException;
import java.text.SimpleDateFormat;
import java.awt.Color;
import java.awt.FontMetrics;
import java.awt.Graphics;
import java.awt.Graphics2D;
import java.awt.Font;
import java.awt.image.*;
import java.awt.Point;
import java.awt.Polygon;
import java.awt.Rectangle;
import java.util.ArrayList;
import java.util.Comparator;
import java.util.Date;
import java.util.EmptyStackException;

import lu.fisch.diagrcontrol.DiagramController;
import lu.fisch.graphics.*;
import lu.fisch.utils.*;
import lu.fisch.structorizer.syntax.LineParser;
import lu.fisch.structorizer.syntax.RecordType;
import lu.fisch.structorizer.syntax.Syntax;
import lu.fisch.structorizer.syntax.Type;
import lu.fisch.structorizer.syntax.TypeRegistry;
//import lu.fisch.structorizer.syntax.TypeRegistry.TypeRegEntry;
import lu.fisch.structorizer.helpers.GENPlugin;
import lu.fisch.structorizer.io.*;
import lu.fisch.structorizer.locales.LangTextHolder;
import lu.fisch.structorizer.locales.Locales;
import lu.fisch.structorizer.archivar.IRoutinePool;
import lu.fisch.structorizer.arranger.Arranger;
import lu.fisch.structorizer.executor.Executor;
import lu.fisch.structorizer.generators.GeneratorSyntaxChecker;
import lu.fisch.structorizer.gui.*;
import lu.fisch.structorizer.syntax.EnumType;
import lu.fisch.structorizer.syntax.Expression;
import lu.fisch.structorizer.syntax.Function;
import lu.fisch.structorizer.syntax.Line;
import lu.fisch.structorizer.syntax.TokenList;

/**
 * This class represents the "root" of a diagram or the program/sub itself.
 * It is responsible for the behaviour of the entire diagram linked to it. 
 * It also represents the Analyser (performing all syntactic and style checks
 * over the diagram elements).
 * @author Bob Fisch
 */
public class Root extends Element {
	
	// KGU 2015-10-16: Just for testing purposes
	//private static int fileCounter = 1;

	// START KGU#305 2016-12-12: Enh. #305 / 2016-12-16: Case-independent comparison
	public static final Comparator<Root> SIGNATURE_ORDER =
			new Comparator<Root>() {
		public int compare(Root root1, Root root2)
		{
			String prefix1 = Integer.toString(root1.diagrType.ordinal());
			String prefix2 = Integer.toString(root2.diagrType.ordinal());
			// START KGU#408 2021-02-22: Enh. #410 Consider the qualified names
			//int result = (prefix1 + root1.getSignatureString(false)).compareToIgnoreCase(prefix2 + root2.getSignatureString(false));
			int result = (prefix1 + root1.getSignatureString(false, true)).compareToIgnoreCase(prefix2 + root2.getSignatureString(false, true));
			// END KGU#408 2021-02-22
			if (result == 0) {
				result = ("" + root1.getPath()).compareToIgnoreCase("" + root2.getPath());
			}
			return result;
		}
	};
	// END KGU#305 2016-12-12
	
	// START KGU#575 2018-09-17: Issue #594 - we delegate the replacement to a static method on Element 
	//private final static java.util.regex.Pattern INC_PATTERN1 = java.util.regex.Pattern.compile(BString.breakup("inc")+"[(](.*?)[)](.*?)");
	//private final static java.util.regex.Pattern INC_PATTERN2 = java.util.regex.Pattern.compile(BString.breakup("inc")+"[(](.*?)[,](.*?)[)](.*?)");
	//private final static java.util.regex.Pattern DEC_PATTERN1 = java.util.regex.Pattern.compile(BString.breakup("dec")+"[(](.*?)[)](.*?)");
	//private final static java.util.regex.Pattern DEC_PATTERN2 = java.util.regex.Pattern.compile(BString.breakup("dec")+"[(](.*?)[,](.*?)[)](.*?)");
	//private final static java.util.regex.Pattern INDEX_PATTERN = java.util.regex.Pattern.compile("(.*?)[\\[](.*?)[\\]](.*?)");
	private final static Pattern INDEX_PATTERN = Pattern.compile("(.*?)[\\[](.*?)[\\]](.*?)");
	private final static Pattern INDEX_PATTERN_GREEDY = java.util.regex.Pattern.compile("(.*?)[\\[](.*)[\\]](.*?)");
	// END KGU#575 2018-09-17
	// START KGU#1090 2023-10-15: Bugfix #1096
	private final static StringList ILLEGAL_SUBTYPES = StringList.explode("record,struct,enum", ",");
	// END KGU#1090 2023-10-15
	
	// START KGU#376 2017-05-16: Enh. #389 - we introduce a third diagram type now
	public static final int R_CORNER = 15;

	// START KGU#911 2021-01-10: Enh. #910 sepecial sub type of Includable (no editing, no saving)
	//public enum DiagramType {DT_MAIN, DT_SUB, DT_INCL};
	public enum DiagramType {DT_MAIN, DT_SUB, DT_INCL, DT_INCL_DIAGRCTRL};
	// END KGU#911 2021-01-10
	private DiagramType diagrType = DiagramType.DT_MAIN;
	// END KGU#376 2017-05-16

	// some fields
	public boolean isBoxed = true;
	//private boolean isProgram = true;
	// START KGU#137 2016-01-11: Bugfix #103 - More precise tracking of changes
	//public boolean hasChanged = false;
	private boolean hasChanged = false;		// Now only for global, not undoable changes
	private int undoLevelOfLastSave = 0;	// Undo stack level recorded on saving
	// END KGU#137 2016-01-11
	//public boolean highlightVars = false;
	// START KGU#2 (#9) 2015-11-13:
	/** Executor: Is this routine currently waiting for a called subroutine? */
	public boolean isCalling = false;
	// END KG#2 (#9) 2015-11-13
	// START KGU#376 2017-07-02: Enh. #389 - we want to show execution in inlcudeList
	public boolean isIncluding = false;
	// END KGU#376 2017-07-02
	// START KGU#408 2021-02-22: Enh. #410 Introduced on occasion of Java import
	/** A qualifier usable e.g. to reflect package (in case of a class) or class membership */
	private String namespace = null;
	// END KGU#408 2021-02-22
	
	// START KGU#624 2018-12-22: Enh. #655
	/** selection flags for different drawing contexts. Index 0 is unused (instead field {@link #selected} is used) */ 
	private boolean[] contextSelections = new boolean[DrawingContext.values().length];
	// END KGU#624 2018-12-22
	
	// START KGU#676 2019-03-31: Enh. #696 - We need pool access for batch export
	/** A routine pool to be used for retrieval of includables and subroutines instead of Arranger if not null */
	public IRoutinePool specialRoutinePool = null;
	// END KGU#676 2019-03-31
	
	public Subqueue children = new Subqueue();

	public int height = 0;
	public int width = 0;
	
	// START KGU#136 2016-03-01: Bugfix #97 - sensibly, we cache the subqueue extensions
	private Point pt0Sub = new Point(0,0);
	// END KGU#136 2016-03-01

	private Stack<Subqueue> undoList = new Stack<Subqueue>();
	private Stack<Subqueue> redoList = new Stack<Subqueue>();

	public String filename = "";
	// START KGU#316 2016-12-28: Enh. #318 Consider unzipped arrz-files
	public String shadowFilepath = null;	// temp file path of an unzipped file
	// END KGU#316 2016-12-28
	// START KGU#1097 2023-11-08: Issue #800 Became obsolete
//	// START KGU#362 2017-03-28: Issue #370 - retain original keywords if not refactored - makes Root readonly!
//	public HashMap<String, TokenList> storedParserPrefs = null;
//	// END KGU#362 2017-03-28
	// END KGU#1097 2023-11-08
	// START KGU#363 2017-03-10: Enh. #372
	private String author = null;
	private String modifiedby = null;
	private Date created = null;
	private Date modified = null;
	// START KGU#363 2018-09-12: Enh. #372 - for undo/redo we need to cache some original meta info
	public String modifiedby0 = null;		// Original entry for modifiedby
	// END KGU#363 2018-09-12	
	private final SimpleDateFormat dateFormat = new SimpleDateFormat("yyyy-MM-dd");
	public String licenseName = null;
	public String licenseText = null;
	public String origin = "Structorizer " + E_VERSION;
	
	// START KGU#990 2021-10-02: Bugfix #990
	public Boolean returnsValue = null;
	// END KGU#990 2021-10-02
	
	// START KGU#371 2019-03-07: Enh. #385 for performance reasons, we cache the parameter list here
	/** Cached parameter list, each entry is composed of name, type, and default, each as Strings (defaults may be null) */
	private ArrayList<Param> parameterList = null;
	// END KGU#371 2019-03-07
	
	// START KGU#376 2017-06-30: Enh. #389: Includable diagrams now managed directly by Root
	/** List of the names of the diagrams to be included by this Root (may be null!) */
	public StringList includeList = null;
	/**
	 * Checks, whether {@code aRoot} is includable and if so, ensures that its name
	 * becomes member of this' include list.
	 * @param aRoot - a diagram to be added to the include list of this
	 * @return true if {@code aRoot} is includable and new to the include list
	 * @see #addToIncludeList(String)
	 * @see #removeFromIncludeList(Root)
	 */
	public boolean addToIncludeList(Root aRoot)
	{
		boolean added = false;
		if (aRoot.isInclude()) {
			added = addToIncludeList(aRoot.getMethodName());
		}
		return added;
	}
	/**
	 * Ensures that the given {@code rootName} (which is assumed to be the name of an
	 * includable diagram, but not verified) is member of this' include list. If the
	 * {@link #includeList} was null, then it will be created.
	 * @param rootName - assumed name of an includable Root
	 * @return true if {@code rootName} was new
	 * @see #addToIncludeList(Root)
	 * @see #removeFromIncludeList(String)
	 */
	public boolean addToIncludeList(String rootName)
	{
		if (this.includeList == null) {
			this.includeList = new StringList();
		}
		return this.includeList.addIfNew(rootName);
	}
	// END KGU#376 2017-06-30
	// START KGU#586 2018-09-28: Introduced on occasion of #613
	/**
	 * Ensures that {@link Root} {@code aRoot} is not member of the {@link #includeList}
	 * @param aRoot - an includable {@link Root}
	 * @return true if {@code aRoot} had been included before
	 * @see #removeFromIncludeList(String)
	 * @see #addToIncludeList(Root)
	 */
	public boolean removeFromIncludeList(Root aRoot)
	{
		return aRoot.isInclude() && this.removeFromIncludeList(aRoot.getMethodName());
	}
	/**
	 * Ensures that the given {@code rootName} (which is assumed to be the name of an
	 * includable diagram, but not verified) is NOT member of this' include list.
	 * @param rootName - assumed name of an includable {@link Root}
	 * @return true if the assumed includable had been member of the include list
	 * @see #removeFromIncludeList(Root)
	 * @see #addToIncludeList(String)
	 */
	public boolean removeFromIncludeList(String rootName)
	{
		boolean done = false;
		if (this.includeList != null) {
			done = this.includeList.removeAll(rootName) > 0;
		}
		return done;
	}
	// END KGU#586 2018-09-28
	
	// START KGU#408 2021-02-22: Enh. #410 getter and setter for new field namespace
	/**
	 * Sets the given name prefix {@code _qualifier} as {@link #namespace} attribute
	 * if it is an identifier sequence, separated by dots like e.g. a Java package name.
	 * An empty string or {@code null} will nullify the namespace.
	 * Does not modify this object otherwise.
	 * @param _qualifier - the proposed name prefix or {@code null}.
	 * @return {@code true} if the proposed _qualifier met the syntax requirements
	 * @see #getNamespace()
	 * @see #getQualifiedName()
	 * @see #getSignatureString(boolean, boolean)
	 */
	public boolean setNamespace(String _qualifier)
	{
		boolean done = _qualifier == null || (_qualifier =_qualifier.trim()).isEmpty() ||
				Syntax.isIdentifier(_qualifier, true, ".");
		if (done) {
			namespace = _qualifier;
			if (namespace != null && namespace.isEmpty()) {
				namespace = null;
			}
		}
		return done;
	}
	
	/**
	 * @return the specified name qualifier (e.g. a package name or class access path)
	 * or {@code null}.
	 * @see #setNamespace(String)
	 * @see #getQualifiedName()
	 * @see #getSignatureString(boolean, boolean)
	 */
	public String getNamespace()
	{
		return namespace;
	}
	// END KGU#408 2021-02-22
	
	/**
	 * @return true if and only if the diagram type is "main program"
	 * @see #isSubroutine()
	 * @see #isInclude()
	 * @see #setProgram(boolean)
	 * @see #setInclude(boolean)
	 */
	public boolean isProgram() {
		return diagrType == DiagramType.DT_MAIN;
	}
	/**
	 * Sets the diagram type to "main program" or "subroutine"
	 * @param isProgram - if the diagram type is to be "main program" (true) or "subroutine"
	 * (false)
	 * @see #isProgram()
	 * @see #isSubroutine()
	 * @see #isInclude()
	 * @see #setInclude(boolean)
	 */
	public void setProgram(boolean isProgram) {
		if (isProgram) {
			diagrType = DiagramType.DT_MAIN;
		} else {
			diagrType = DiagramType.DT_SUB;
		}
	}
	/**
	 * @return true if and only if the diagram type is subroutine
	 * @see #isProgram()
	 * @see #isInclude()
	 * @see #setProgram(boolean)
	 * @see #setInclude(boolean)
	 */
	public boolean isSubroutine() {
		return diagrType == DiagramType.DT_SUB;
	}
	/**
	 * @return true if and only if the diagram type is "includable"
	 * @see #isProgram()
	 * @see #isSubroutine()
	 * @see #setInclude(boolean)
	 * @see #setProgram(boolean)
	 */
	public boolean isInclude() {
		// START KGU#911 2021-01-10: Enh. #910 New subtype for DiagramControllers
		//return diagrType == DiagramType.DT_INCL;
		return diagrType == DiagramType.DT_INCL || diagrType == DiagramType.DT_INCL_DIAGRCTRL;
		// END KGU#911 2021-01-10
	}
	/**
	 * Sets the diagram type to "includable" (ordinary)
	 * @see #isInclude()
	 * @see #isProgram()
	 * @see #isSubroutine()
	 * @see #setProgram(boolean)
	 */
	public void setInclude()
	// START KGU#911 2021-01-10: Enh. #910
	//{
	//	diagrType = DiagramType.DT_INCL;
	//}
	{
		setInclude(true);
	}
	/**
	 * Sets the diagram type to "includable" (ordinary)
	 * @param usual - {@code true} for usual (user-defined) Includable,
	 *       {@code false} for an immutable, not storable {@link DiagramController}
	 *       representative
	 * @see #isInclude()
	 * @see #isProgram()
	 * @see #isSubroutine()
	 * @see #setProgram(boolean)
	 */
	public void setInclude(boolean usual)
	{
		diagrType = usual ? DiagramType.DT_INCL : DiagramType.DT_INCL_DIAGRCTRL;
	}
	/**
	 * @return {@code true} iff this is an Includable representing a {@link DiagramController}
	 * @see #isInclude()
	 * @see #setInclude(boolean)
	 */
	public boolean isRepresentingDiagramController()
	{
		return diagrType == DiagramType.DT_INCL_DIAGRCTRL;
	}
	// END KGU#911 2021-01-10
	public String getAuthor() {
		return this.author;
	}
	public void setAuthor(String authorName) {
		this.author = authorName;
	}
	public String getModifiedBy() {
		return this.modifiedby;
	}
	public Date getCreated() {
		return this.created;
	}
	public String getCreatedString() {
		if (this.created == null) {
			return "";
		}
		return dateFormat.format(this.created);
	}
	public Date getModified() {
		return this.modified;
	}
	public String getModifiedString() {
		if (this.modified == null) {
			return "";
		}
		return dateFormat.format(this.modified);
	}
	/**
	 * Retrieves the author attributes from the XML node {@code attributes}
	 * @param attributes - The {@link Attributes} of the originating XML node
	 * @see #fetchAuthorDates(File,File)
	 */
	public void fetchAuthorDates(Attributes attributes)
	{
		if(attributes.getIndex("author")!=-1)  {
			this.author = attributes.getValue("author");
		}
		if(attributes.getIndex("created")!=-1)  {
			try {
				this.created = this.dateFormat.parse(attributes.getValue("created"));
			} catch (ParseException e) {}
		}
		if(attributes.getIndex("changedby")!=-1)  {
			this.modifiedby = attributes.getValue("changedby") ; 
		}
		if(attributes.getIndex("changed")!=-1)  {
			try {
				this.modified = this.dateFormat.parse(attributes.getValue("changed"));
			} catch (ParseException e) {} 
		}
	}
	// END KGU#363 2017-03-10
	// START KGU#363 2017-05-21: Enh. #372
	/**
	 * Tries to extract sensible file attribute values and to use them to initialize the
	 * author attributes before {@link #fetchAuthorDates(Attributes)} is called.<br/>
	 * Be aware that the diagram meta data are meant to override the file meta data, the
	 * use of which is only a workaround for legacy nsd files that didn't store own
	 * meta data.
	 * 
	 * @param _file - the file from which this diagram was loaded
	 * @param _arrzFile - the arrz file, which {@code _file} was extracted from, or null
	 * @see #fetchAuthorDates(Attributes)
	 */
	public void fetchAuthorDates(File _file, File _arrzFile) {
		// Override the constructor settings if the Root is loaded from file
		this.created = null;
		this.author = "???";
		// START KGU#363 2018-09-11: Improvement to retrieve suited file attributes as defaults
		Path path = _file.toPath();
		Path ownerPath = path;
		if (_arrzFile != null) {
			ownerPath = _arrzFile.toPath();
		}
		try {
			BasicFileAttributes attrs = Files.readAttributes(path, BasicFileAttributes.class);
			long createTime = attrs.creationTime().toMillis();
			// If the file was unzipped then the creation time of the arrz file is more sensible
			if (_arrzFile != null) {
				createTime = Files.readAttributes(ownerPath, BasicFileAttributes.class).creationTime().toMillis();
			}
			// START KGU#1159 2024-10-09: Bugfix #1174 Network drives might not convey all attributes
			//Date created = null;
			Date created = new Date();	// Don't risk a NullPointerException later
			// END KGU#1159 2024-10-09
			// Check if the OS supports creation time attributes at all
			if (createTime > 0) {
				created = new Date(createTime);
			}
			this.modified = new Date(attrs.lastModifiedTime().toMillis());
			FileOwnerAttributeView view = Files.getFileAttributeView(ownerPath, FileOwnerAttributeView.class);
			// Ignore creation times later than the last modification (usually this means that the
			// file has been copied after its last modification - creation time has a rather physical
			// meaning, it does not refer to the content)
			if (created.before(this.modified)) {
				this.created = created;
				// The owner might be the author
				this.author = view.getOwner().getName();
			}
			else {
				// This may be disputed but the owner is more likely the last modifier
				this.modifiedby = view.getOwner().getName();
			}
		} catch (IOException e) {}
		// END KGU#363 2018-09-11
		this.licenseName = null;
		if (_file.canRead()) {
			long modTime = _file.lastModified();
			if (modTime != 0L && (this.modified == null || this.modified.getTime() < modTime) &&
					(this.created == null || this.created.getTime() < modTime)) {
				this.modified = new Date(modTime);
			}
		}
	}
	// END KGU#363 2017-05-21

	/**
	 * Names of variables defined within this diagram (may be null after changes,
	 * lazy initialization!)
	 * @see #getCachedVarNames()
	 */
	// START KGU#444/KGU#618 2018-12-18 - Issues #417, #649 We want to distinguish empty from invalid
	//public StringList variables = new StringList();
	// START KGU#701 2019-03-30: Issue #718 - This should better not be accessible directly - we need to be aware of changes
	//public StringList variables = null;
	private StringList variables = null;
	// END KGU#701 2ß19-03-30
	
	/**
	 * @return Cached names of the variables defined within this diagram (may be empty after changes).
	 * Will not retrieve variables.
	 * @see #variables
	 * @see #retrieveVarNames()
	 * @see #getVarNames()
	 */
	public StringList getCachedVarNames()
	{
		if (variables != null) {
			return variables;
		}
		return new StringList();
	}
	// END KGU#444/KGU#618 2018-12-18
	
	// START KGU#686 2019-03-16: Enh. #56 (introduction of Try blocks)
	@Override
	protected Set<String> getVariableSetFor(Element _element)
	{
		Set<String> varNames = new HashSet<String>();
		// START KGU#701 2019-03-30: Issue #718 - we must react to changes
		//StringList vars = getCachedVarNames();
		StringList vars = getVarNames();
		// END KGU#701 2019-03-30
		for (int i = 0; i < vars.count(); i++) {
			varNames.add(vars.get(i));
		}
		return varNames;
	}
	// END KGU#686 2019-03-16
	
	// START KGU#375 2017-03-31: Enh. #388
	/**
	 * Names and cached value expressions of detected constants among the {@link #variables}.
	 * For enumeration type constants, the actual value is prefixed with ":" + typename + "€".
	 * @see #getConstValueString(String) 
	 */
	public LinkedHashMap<String, String> constants = new LinkedHashMap<String, String>();
	// END KGU#375 2017-03-31
	/**
	 * Vector containing Element-related Analyser complaints
	 */
	public Vector<DetectedError> errors = new Vector<DetectedError>();
	
	private StringList rootVars = new StringList();
	// START KGU#261 2017-01-19: Enh. #259 (type map: (var name | type name) -> type info)
	// START KGU#502 2018-03-12: Bugfix #518 - distinguish between uninitialized and resulting empty map 
	//private HashMap<String, TypeMapEntry> typeMap = new HashMap<String, TypeMapEntry>();
	@Deprecated
	private HashMap<String, TypeMapEntry> typeMap = null;
	// END KGU#502 2018-03-12
	// START KGU#790 2020-11-02: Issue #800 is to replace the obsolete typeMap
	/** A lookup table for standard and user-defined data types */
	private TypeRegistry dataTypes = null;
	// END KGU#790 2020-11-02
	// END KGU#261 2017-01-19
	// START KGU#163 2016-03-25: Added to solve the complete detection of unknown/uninitialised identifiers
	/** Pre-processed parser preference keywords to match them against tokenized strings */
	private static Vector<TokenList> splitKeywords = new Vector<TokenList>();
	// START KGU#920 2021-02-02: Issue #920 Infinity allowed as literal
	/** Specific names not to be mistaken as uninitialized variables in unified texts */
	//private String[] operatorsAndLiterals = {"false", "true", "div"};
	private String[] operatorsAndLiterals = {"false", "true", "Infinity", "div"};
	// END KGU#920 2021-02-03
	// END KGU#163 2016-03-25

	// error checks for analyser (see also addError(), saveToIni(), Diagram.analyserNSD() and Mainform.loadFromIni())
	// START KGU#239 2016-08-12: Inh. #231 + Partial redesign
	// KGU#456 2017-11-05: Now used as initial defaults
	private static boolean[] analyserChecks = {
		true,	true,	true,	true,	false,	// 1 .. 5
		false,	true,	true,	true,	true,	// 6 .. 10
		true,	false,	true,	true,	true,	// 11 .. 15
		true,	true,	true,	true,	true,	// 16 .. 20
		true,	true,	true,	true,	false,	// 21 .. 25
		false,	true,	true,	true,	true,	// 26 .. 30
		true,	false,	false,	false			// 31 .. 34
		// Add another element for every new check...
		// and DON'T FORGET to append its description to
		// AnalyserPreferences.checkCaptions
	};
	public static int numberOfChecks()
	{
		return analyserChecks.length;
	}
	/**
	 * Returns whether the Analyser check #{@code checkNo} is enabled
	 * @param checkNo - an official Analyser check number 
	 * @return true if the check is enabled, false otherwise
	 */
	public static boolean check(int checkNo)
	{
		// enable all unknown checks by default
		return checkNo < 1 || checkNo > analyserChecks.length
				|| analyserChecks[checkNo-1];
	}
	public static void setCheck(int checkNo, boolean enable)
	{
		if (checkNo >= 1 && checkNo <= analyserChecks.length)
		{
			analyserChecks[checkNo-1] = enable;
		}
	}
	// END KGU#239 2016-08-12
	
	// START KGU#1012 2021-11-12: Enh. #967 New plugin-specific checks
	/**
	 * Maps plugin-specific syntax checker descriptions to their
	 * respective activation status
	 * 
	 * @see lu.fisch.structorizer.helpers.GENPlugin#syntaxCheck
	 * @see lu.fisch.structorizer.generators.GeneratorSyntaxChecker#checkSyntax(String, Element, int)
	 */
	private static final HashMap<String, Boolean> pluginChecks = new HashMap<String, Boolean>();
	/**
	 * Returns whether the plugin-specific syntax check {@code pluginCheck} is
	 * configured and enabled
	 * @param pluginCheck - the plugin check specifier (class name : check type code)
	 * @return true if the check is enabled, false otherwise
	 */
	public static boolean check(String pluginCheck)
	{
		return pluginChecks.containsKey(pluginCheck) && pluginChecks.get(pluginCheck);
	}
	public static void setCheck(String pluginCheck, boolean enable)
	{
		pluginChecks.put(pluginCheck, enable);
	}
	private static HashMap<String, GeneratorSyntaxChecker> pluginSyntaxCheckers = null;
	// END KGU#1012 2021-11-12
	
	// START KGU#456 2017-11-05: Issue #452
	/** Current state of analyser guides */
	private Queue<Integer> tutorialQueue = new LinkedList<Integer>();
	/**
	 * Step number of the current tutorial (-1 = not begun)
	 * @see #getTutorialState(int)
	 * @see #startNextTutorial(boolean)
	 * @see #advanceTutorialState(int, Root)
	 */
	private int tutorialState = -1;
	public int getCurrentTutorial()
	{
		Integer checkNo = tutorialQueue.peek();
		while (checkNo != null && !check(checkNo)) {
			tutorialQueue.remove();
			checkNo = tutorialQueue.peek();
		}
		if (checkNo == null) {
			checkNo = -1;
		}
		return checkNo;
	}
	public int getTutorialState(int checkNo) {
		int state = -1;
		if (check(checkNo) && tutorialQueue.peek() == checkNo) {
			state = tutorialState;
		}
		return state;
	}
	/**
	 * Review the {@code tutorialQueue} according to the given ordered array
	 * of available tutorial numbers.
	 * @param tutorials - numbers of available tutorials in didactic order
	 */
	public void updateTutorialQueue(int[] tutorials)
	{
		// First check whether the first guide in the queue has begun and is still valid
		Integer started = tutorialQueue.poll();
		if (started != null && (!check(started) || tutorialState < 0)) {
			// obsolete, so drop it
			started = null;
		}
		tutorialQueue.clear();
		if (started != null) {
			// Re-insert the started guide
			tutorialQueue.add(started);
		}
		else {
			started = -1;
			tutorialState = -1;
		}
		// Now add all currently activated tutorials
		for (int guideCode : tutorials) {
			if (guideCode != started && check(guideCode)) {
				tutorialQueue.add(guideCode);
			}
		}
		if (started == -1) {
			this.startNextTutorial(false);
		}
	}
	/**
	 * Starts the next tutorial in the queue that is not disabled (disabled
	 * tutorial numbers will be dropped from the queue)
	 * @param _disableCurrent - if true then the current guide will be switched off and a success message is popped up
	 * @return - the number of the started tutorial
	 */
	public int startNextTutorial(boolean _disableCurrent)
	{
		Integer checkNo = tutorialQueue.peek();
		String message = null;
		if (checkNo != null && _disableCurrent) {
			setCheck(checkNo, false);
			String[] checkDescr = AnalyserPreferences.getCheckTabAndDescription(checkNo);
			message = Menu.msgGuidedTourDone.getText().replace("%", checkDescr[1]);
		}
		while ((checkNo = tutorialQueue.peek()) != null && !check(checkNo)) {
			tutorialQueue.remove();
		}
		if (checkNo != null) {
			tutorialState = 0;
			if (_disableCurrent) {
				String[] checkDescr = AnalyserPreferences.getCheckTabAndDescription(checkNo);
				StringList menuNew = new StringList(Menu.getLocalizedMenuPath(new String[]{"menuFile", "menuFileNew"}, new String[]{"File", "New"}));
				message = Menu.msgGuidedTourNext.getText().
						replace("%1", message).
						replace("%2", checkDescr[1]).
						replace("%3", menuNew.concatenate(" \u25BA "));
			}
		}
		else {
			checkNo = -1;
			tutorialState = -1;
		}
		if (message != null) {
			JOptionPane.showMessageDialog(null, 
					message, 
					Menu.ttlGuidedTours.getText(), 
					JOptionPane.INFORMATION_MESSAGE,
					IconLoader.getIcon(24));
		}
		return checkNo;
	}
	/**
	 * Checks status for tutorial {@code CheckNo} on diagram {@code root} and
	 * advances the {@link #tutorialState} if it's due.
	 * @param checkNo - the Analyser code for the tutorial
	 * @param root - the affected diagram
	 * @return {@code true} if the next step of the tutorial was granted
	 */
	public boolean advanceTutorialState(int checkNo, Root root)
	{
		if (!check(checkNo) || tutorialQueue.isEmpty() || tutorialQueue.peek() != checkNo) {
			return false;
		}
		if	(root == null ||
				root != null && root.isTutorialReadyForStep(checkNo, tutorialState+1)) {
			tutorialState++;
			return true;
		}
		return false;
	}
	// END KGU#456 2017-11-05
	// Mapping keyword -> generator titles
	private static Hashtable<String, StringList> caseAwareKeywords = null;
	private static Hashtable<String, StringList> caseUnawareKeywords = null;
	// END KGU#239 2016-08-12
	// START KGU#239 2017-04-11: Some structorizer-internal keywords are also to be checked against
	private static Set<String> structorizerKeywords = new HashSet<String>();
	// END KGU#239 2017-04-11
	// START KGU#1181 2025-07-10: Enh. #1196 Mapping routine name -> Controller name
	private static Hashtable<String, StringList> controllerRoutineNames = null;
	private static Hashtable<String, StringList> controllerRoutineSignatures = null;
	private static StringList controllerNames = null;
	private static final StringList CHECK33_NAMES_1 = StringList.explode("fd,bk", ",");
	private static final String[] CHECK33_NAMES_2 = new String[] {"forward", "backward"};
	// END KGU#1181 2025-07-08

	private Vector<Updater> updaters = new Vector<Updater>();

	// KGU#91 2015-12-04: No longer needed
	//private boolean switchTextAndComments = false;

	public Root()
	{
		super(StringList.getNew("???"));
		setText(StringList.getNew("???"));	// This looked redundant
		children.parent=this;
		// START KGU#363 2017-03-10: Enh. #372 - Author and date fields
		author = Ini.getInstance().getProperty("authorName", System.getProperty("user.name"));
		if (author.isEmpty()) {
			author = System.getProperty("user.name");
		}
		created = new Date();
		// END KGU#363 2017-03-10
		// START KGU#363 2017-03-14: Enh. #372 - License fields
		licenseName = Ini.getInstance().getProperty("licenseName", "");
		// END KGU#363 2017-03-14
		// START KGU#624 2018-12-22: Enh. #655 - Independent selection markers for certain contexts
		for (int i = 0; i < this.contextSelections.length; i++) {
			this.contextSelections[i] = false;
		}
		// END KGU#624 2018-12-22
		//this(StringList.getNew("???"));
	}

	public Root(StringList _header)
	{
		super(_header);
		setText(_header);	// This looked redundant
		children.parent=this;
		// START KGU#363 2017-03-10: Enh. #372 - Author and date fields
		author = Ini.getInstance().getProperty("authorName", System.getProperty("user.name"));
		if (author.isEmpty()) {
			author = System.getProperty("user.name");
		}
		created = new Date();
		// END KGU#363 2017-03-10
		// START KGU#363 2017-03-14: Enh. #372 - License fields
		licenseName = Ini.getInstance().getProperty("licenseName", "");
		// END KGU#363 2017-03-14
	}
	
	// START KGU#371 2019-03-07: Enh. #385 - clear parameter list cache
	@Override
	public void setText(String _text)
	{
		//text.setText(_text);
		super.setText(_text);
		parameterList = null;
	}

	@Override
	public void setText(StringList _text)
	{
		//text = _text;
		super.setText(_text);
		parameterList = null;
	}
	// END KGU#371 2019-03-07

	public void addUpdater(Updater updater)
	{
		// START KGU#48 2015-10-17: While this.updaters is only a Vector, we must avoid multiple registration...
		//updaters.add(updater);
		if (!updaters.contains(updater))
		{
			updaters.add(updater);
		}
		// END KGU#48 2015-10-17
	}

	public void removeUpdater(Updater updater)
	{
		updaters.remove(updater);
	}

	// START KGU#2 (#9) 2015-11-14: We need a way to get the Updaters
	public Iterator<Updater> getUpdateIterator()
	{
		return updaters.iterator();
	}
	// END KGU#2 (#9) 2015-11-14

    // START KGU#48 2015-10-17: Arranger support on Root replacement (e.g. by loading a new file)
    public void notifyReplaced(Root newRoot)
    {
    	// FIXME: Something here may provoke a java.util.ConcurrentModificationException
    	//System.out.println("Trying to notify my replacement to " + updaters.size() + " Updaters..."); // FIXME (KGU) Remove after successful test!
    	Iterator<Updater> iter = updaters.iterator();
    	while (iter.hasNext())
    	{
    		//System.out.println(this.getMethodName() + " notifying an Updater about replacement.");
    		iter.next().replaced(this, newRoot);
    	}
    	updaters.clear();
    }
    // END KGU#48 2015-10-17
    
    // START KGU#137 2016-01-11: Bugfix #103 - Enhanced change tracking, synchronized with undoing/redoing/saving
    /**
     * Sets an additional sticky changed flag for saveable global settings that are not subject
     * of the undo/redo stacks
     * @param setModifiedAttrs - if true then attributes {@link #modified} and {@link #modifiedby} will be set (not undoable!) 
     */
    // START KGU#363 2018-09-12: Fixes #372 - not always it is sensible to set modified attributes
    public void setChanged(boolean setModifiedAttrs)
    {
    	this.hasChanged = true;
    	// START KGU#363 2017-03-10: Enh. #372, KGU#363 2018-09-12 made dependent on argument
    	if (setModifiedAttrs) {
    		// END KGU#363 2018-09-12
    		this.modifiedby = Ini.getInstance().getProperty("authorName", System.getProperty("user.name"));
    		if (modifiedby.trim().isEmpty()) {
    			modifiedby = System.getProperty("user.name");
    		}
    		this.modified = new Date();
    	// END KGU#363 2017-03-10
    	// START KGU#363 2017-03-10: Enh. #372, KGU#363 2018-09-12 made dependent on argument
    	}
		// END KGU#363 2018-09-12
    }

    /**
     * Detects if changes (no matter if undoable or not) have been registered since last saving
     * @return true if there have been changes not undone
     */
    public boolean hasChanged()
    {
    	return this.hasChanged || this.undoLevelOfLastSave != this.undoList.size();
    }
    // END KGU#137 2016-01-11

	// START KGU 2015-10-13: This follows a code snippet found in Root.draw(Canvas, Rect), which had been ineffective though
	@Override
	public Color getColor()
	{
		if (isBoxed)
		{
			// The surrounding box is obvious - so it can't be mistaken for an instruction
			return Color.WHITE;
		}
		else
		{
			// The grey colour helps to distinguish the header from instructions
			return Color.LIGHT_GRAY;
		}
	}
	// END KGU 2015-10-13
	
	// START KGU#306 2016-12-12: Enh. #306
	/**
	 * @return {@code true} iff this diagram has no text (or just only "???"), no comment,
	 *     no element and neither undo nor redo history.
	 * 
	 * 
	 */
	public boolean isEmpty()
	{
		//String txt = this.text.concatenate().trim();
		String txt = getText().getLongString().trim();
		boolean isEmpty = 
				(txt.isEmpty() || txt.equals("???")) &&
				this.comment.concatenate().trim().isEmpty() &&
				this.children.getSize() == 0 &&
				this.undoList.isEmpty() &&
				this.redoList.isEmpty();
		return isEmpty;
	}
	// END KGU#306 2016-12-12
	
	public Rect prepareDraw(Canvas _canvas)
	{
		// START KGU#136 2016-03-01: Bugfix #97 (prepared)
		if (this.isRect0UpToDate) return rect0.copy();
		// START KGU#516 2018-04-04: Directly to work on field rect0 was not so good an idea for re-entrance
		//pt0Sub.x = 0;
		// END KGU#516 2018-04-04
		// END KGU#136 2016-03-01
		
		//  KGU#136 2016-02-25: Bugfix #97 - all rect references replaced by rect0
		// START KGU#516 2018-04-04: Issue #529 - Directly to work on field rect0 was not so good an idea for re-entrance
		//rect0.top = 0;
		//rect0.left = 0;
		Rect rect0 = new Rect();
		Rect subrect0 = new Rect();
		Point pt0Sub = new Point();
		// END KGU#516 2018-04-04

		FontMetrics fm = _canvas.getFontMetrics(Element.font);
		Font titleFont = new Font(Element.font.getName(),Font.BOLD,Element.font.getSize());
		_canvas.setFont(titleFont);

		// Compute width (dependent on diagram style and text properties)
		int padding = 2*(E_PADDING/2);
		if (isBoxed)
		{
			padding = 2 * E_PADDING;
			pt0Sub.x = E_PADDING;
		}
		rect0.right = 2 * E_PADDING;
		for (int i=0; i<getText(false).count(); i++)
		{
			int width = getWidthOutVariables(_canvas,getText(false).get(i),this) + padding;
			if (rect0.right < width)
			{
				rect0.right = width;
			}
		}
		
		// Compute height (depends on diagram style and number of text lines)
		int vPadding = isBoxed ? 3 * E_PADDING : padding;
		rect0.bottom = vPadding + getText(false).count() * fm.getHeight();
		
		// START KGU#227 2016-07-31: Enhancement #128
		Rect commentRect = new Rect();
		if (Element.E_COMMENTSPLUSTEXT)
		{
			commentRect = this.writeOutCommentLines(_canvas, 0, 0, false);
			commentRect.right += padding;
			if (rect0.right < commentRect.right)
			{
				rect0.right = commentRect.right;
			}
			rect0.bottom += commentRect.bottom;
		}
		// END KGU#227 2016-07-31
		
		pt0Sub.y = rect0.bottom;
		if (isBoxed)	pt0Sub.y -= E_PADDING;

		_canvas.setFont(Element.font);

		subrect0 = children.prepareDraw(_canvas);
		if (isBoxed)
		{
			rect0.right = Math.max(rect0.right, subrect0.right + 2*Element.E_PADDING);
		}
		else
		{
			rect0.right = Math.max(rect0.right, subrect0.right);
		}

		rect0.bottom += subrect0.bottom;
		// START KGU#221 2016-07-28: Bugfix #208 - partial boxing for un-boxed subroutine or includable
		if (!isBoxed && !isProgram()) rect0.bottom += E_PADDING/2;
		// END KGU#221 2016-07-28

		// START KGU#376 2017-07-01: Enh. #389 - determine the required size for the import list
		// KGU#621 2018-12-19: Bugfix #652 - children size exploration has to be done before!
		if (this.includeList != null) {
			// KGU#621 2018-12-19: Bugfix #652 - Padding assumptions corrected
			Rect includesBox = this.writeOutImports(_canvas, 0, 0, rect0.right - padding, false);
			int inclHeight = includesBox.bottom - includesBox.top + E_PADDING/2;
			rect0.bottom += inclHeight;
			rect0.right = Math.max(rect0.right, includesBox.right - includesBox.left + padding);
			pt0Sub.y += inclHeight;
		}
		// END KGU#376 2017-07-01
		
		this.width = rect0.right - rect0.left;
		this.height = rect0.bottom - rect0.top;
		
		// START KGU#516 2018-04-04: Issue #529 - reduced critical section
		this.rect0 = rect0;
		this.pt0Sub = pt0Sub;
		// END KGU#516 2018-04-04
		// START KGU#136 2016-03-01: Bugfix #97
		isRect0UpToDate = true;
		// END KGU#136 2016-03-01
		return rect0.copy();
	}

	public void drawBuffered(Canvas _canvas, Rect _top_left)
	{
		// save reference to output canvas
		Canvas origCanvas = _canvas;
		// create a new image (buffer) to draw on
		BufferedImage bufferImg = new BufferedImage(_top_left.right+1, _top_left.bottom+1, BufferedImage.TYPE_INT_ARGB);
		Graphics2D bufferGraphics = (Graphics2D) bufferImg.getGraphics();
		_canvas = new Canvas(bufferGraphics);


		draw(_canvas, _top_left, null, false);

		// draw buffer to output canvas
		origCanvas.draw(bufferImg,0,0);

		// free up the buffer and clean memory
		bufferImg = null;
		System.gc();
	}

	public void draw(Canvas _canvas, Rect _top_left, Rectangle _viewport, boolean _inContention)
	{
		draw(_canvas, _top_left, _viewport, _inContention, DrawingContext.DC_STRUCTORIZER);
	}
	
	public void draw(Canvas _canvas, Rect _top_left, Rectangle _viewport, boolean _inContention, DrawingContext _context)
	{
		// START KGU#502/KGU#524/KGU#553 2019-03-13: New approach to reduce drawing contention
		if (!checkVisibility(_viewport, _top_left)) { return; }
		// END KGU#502/KGU#524/KGU#553 2019-03-13

		// START KGU 2015-10-13: Encapsulates all fundamental colouring and highlighting strategy
		//Color drawColor = getColor();
		Color drawColor = getFillColor(_context);
		// END KGU 2015-10-13

		// FIXME: Drawing shouldn't modify the element
//		if (getText().isEmpty())
//		{
//			text.add("???");
//		}
//		else if ( ((String)getText().get(0)).trim().equals("") )
//		{
//			text.delete(0);
//			text.insert("???",0);
//		}

		Rect myRect = _top_left.copy();

		// draw background

		Canvas canvas = _canvas;

		// erase background
		canvas.setBackground(drawColor);
		canvas.setColor(drawColor);
		// START KGU#221 2016-07-27: Bugfix #208, KGU#376 2017-05-16: third type
		//canvas.fillRect(_top_left);
		int bevel = isBoxed ? R_CORNER : E_PADDING/2;
		switch (diagrType) {
		case DT_SUB:
			canvas.fillRoundRect(_top_left, R_CORNER);
			break;
		case DT_INCL:
		// START KGU#911 2021-01-10: Enh. #910
		case DT_INCL_DIAGRCTRL:
		// END KGU#911 2021-01-10
			canvas.fillPoly(this.makeBevelledRect(_top_left, bevel));
			break;
		default:
			canvas.fillRect(_top_left);
		}
		// END KGU#221 2016-07-27

		// draw comment
		if (E_SHOWCOMMENTS==true && !getComment(false).getText().trim().equals(""))
		{
			// START KGU#221 2016-07-27: Bugfix #208
			//this.drawCommentMark(_canvas, _top_left);
			Rect commRect = _top_left.copy();
			if (isSubroutine())
			{
				commRect.top += E_PADDING/2;
				commRect.bottom -= E_PADDING/2;
			}
			else if (isInclude())
			{
				commRect.top += bevel;
			}
			this.drawCommentMark(_canvas, commRect);
			// END KGU#221 2016-07-27
		}

		int textPadding = isBoxed ? E_PADDING : E_PADDING/2;

		// START KGU#227 2016-07-31: Enh. #128
		int commentHeight = 0;
		if (Element.E_COMMENTSPLUSTEXT)
		{
			Rect commentRect = this.writeOutCommentLines(_canvas,
					_top_left.left + textPadding,
					_top_left.top + textPadding,
					true);
			commentHeight += commentRect.bottom - commentRect.top;
		}
		// END KGU#227 2016-07-31
		
		FontMetrics fm = _canvas.getFontMetrics(Element.font);
		Font titleFont = new Font(Element.font.getName(),Font.BOLD,Element.font.getSize());
		canvas.setFont(titleFont);

		// START KGU#376 2017-07-01: Enh. #389 - determine the required size for the import list
		if (this.includeList != null) {
			Rect includesBox = this.writeOutImports(_canvas,
					_top_left.left + textPadding,
					_top_left.top + textPadding + commentHeight,
					width - 2 * textPadding, true);
			commentHeight += includesBox.bottom - includesBox.top + E_PADDING/2;
		}
		// END KGU#376 2017-07-01

		// draw text
		// START KGU#216 2016-07-25: Bug #205 - Except the padding the differences here had been wrong
		for (int i = 0; i < getText(false).count(); i++)
		{
			canvas.setColor(Color.BLACK);
			writeOutVariables(canvas,
							  myRect.left + textPadding,
							  // START KGU#227 2016-07-31: Enh. #128
							  //rect.top + (i+1)*fm.getHeight() + textPadding,
							  myRect.top + (i+1)*fm.getHeight() + textPadding + commentHeight,
							  // END KGU#227 2016-07-31
							  (String)getText(false).get(i),
							  this,
							  _inContention);
		}
		// write the run-time info if enabled (Enh. #124)
		this.writeOutRuntimeInfo(canvas, myRect.right - textPadding, myRect.top);
		// END KGU#216 2016-07-25
		
		// START KGU#906 2021-01-02: Enh. #905
		this.drawWarningSignOnError(canvas, myRect);
		// END KGU#906 2021-01-02

		canvas.setFont(Element.font);
		
		// Draw the frame around the body
		// START #227 2016-07-31: Enh. #128 + Code revision
		Rect bodyRect = _top_left.copy();
		bodyRect.left += pt0Sub.x;
		bodyRect.top += pt0Sub.y;
		bodyRect.right -= pt0Sub.x;	// Positioning is symmetric!
		if (isBoxed)
		{
			bodyRect.bottom -= E_PADDING;
		}
		else if (!isProgram())
		{
			bodyRect.bottom -= E_PADDING/2;
		}
		
		children.draw(_canvas, bodyRect, _viewport, _inContention);
		// END KGU#227 2016-07-31

		// draw box around
		canvas.setColor(Color.BLACK);
		// START KGU#221 2016-07-27: Bugfix #208
		//canvas.drawRect(_top_left);
		if (isProgram())
		{
			canvas.drawRect(_top_left);
		}
		// END KGU##221 2016-07-27


		// draw thick line
		if (isBoxed == false)
		{
			Rect sepRect = bodyRect.copy();
			sepRect.bottom = sepRect.top--;
			//rect.left = _top_left.left;
			canvas.drawRect(sepRect);
			// START KGU#221 2016-07-28: Bugfix #208
			if (!isProgram())
			{
				sepRect.top = bodyRect.bottom;
				sepRect.bottom = sepRect.top + 1;
				canvas.drawRect(sepRect);
			}
			// END KGU#221 2016-07-28
		}


		if (!isProgram())
		{
			//rect = _top_left.copy();
			// START KGU#221 2016-07-27: Bugfix #208
			//canvas.setColor(Color.WHITE);
			//canvas.drawRect(rect);
//			if (!isNice)
//			{
//				canvas.setColor(Color.WHITE);
//				canvas.drawRect(rect);
//			}
			// END KGU#221 2016-07-27
			canvas.setColor(Color.BLACK);
			myRect = _top_left.copy();
			// START KGU#376 2017-05-16: Enh. #389
			//canvas.roundRect(rect);
			if (isSubroutine()) {
				canvas.roundRect(myRect, R_CORNER);
			}
			else {
				canvas.drawPoly(this.makeBevelledRect(myRect, bevel));
			}
			// END KGU#376 2017-05-16
		}

		// START KGU#136 2016-03-01: Bugfix #97 - store rect in 0-bound (relocatable) way
		//rect = _top_left.copy();
		rect = new Rect(0, 0, 
				_top_left.right - _top_left.left, _top_left.bottom - _top_left.top);
		this.topLeft.x = _top_left.left - this.drawPoint.x;
		this.topLeft.y = _top_left.top - this.drawPoint.y;
		// END KGU#136 2016-03-01
		// START KGU#502/KGU#524/KGU#553 2019-03-14: Bugfix #518,#544,#557
		wasDrawn = true;
		// END KGU#502/KGU#524/KGU#553 2019-03-14
	}
	
	// START KGU#376 2017-07-01: Enh. #389
	/**
	 * Draws (or calculates) a box with the names of the diagrams to be included.<br/>
	 * NOTE: Should only be called if includeList isn't empty.
	 * @param _canvas - the current drawing surface
	 * @param _x - left margin coordinate
	 * @param _y - upper margin coordinate
	 * @param maxWidth - maximum width of the box
	 * @param _actuallyDraw - draw (true) or only calculate size (false)
	 * @return The resulting shape of the box
	 */
	protected Rect writeOutImports(Canvas _canvas, int _x, int _y, int _maxWidth, boolean _actuallyDraw)
	{
		int height = 0;				// Pure total text height (without padding)
		int width = 0;				// Pure maximum text width (without padding)
		int padding = E_PADDING/2;	// Box-internal padding
		// smaller font
		int smallFontSize = Element.font.getSize() * 2 / 3;
		Font smallFont = new Font(Element.font.getName(), Font.PLAIN, smallFontSize);
		Font smallBoldFont = new Font(Element.font.getName(), Font.BOLD, smallFontSize);
		// backup the original font
		Font backupFont = _canvas.getFont();
		_canvas.setFont(smallFont);
		_canvas.setColor(Color.BLACK);
		FontMetrics fm = _canvas.getFontMetrics(smallFont);
		int fontHeight = fm.getHeight();
		String caption = Element.preImport.trim();
		int captionX = _x + padding;
		int captionY = _y;
		if (!caption.isEmpty()) {
			if (!caption.endsWith(":")) {
				caption += ":";
			}
			if (this.includeList.count() > 0) {
				height += fontHeight/4 + fontHeight;	// upper padding + string height
				width = _canvas.stringWidth(caption);
				// START KGU#621 2018-12-19: Bugfix #652 For the further comparison we may have to enlarge _maxWidth
				if (!_actuallyDraw) {
					_maxWidth = Math.max(width + 2 * padding, _maxWidth);
				}
				// END KGU#621 2018-12-19
				captionY = _y + height;
			}
		}
		fm = _canvas.getFontMetrics(smallBoldFont);
		fontHeight = fm.getHeight();
		_canvas.setFont(smallBoldFont);
		String line = "";
		StringList includeLines = new StringList();
		// START KGU#621 2018-12-19: Bugfix #652
		// In preparation phase we must ensure a width that corresponds at least to the longest name
		if (!_actuallyDraw) {
			for (int i = 0; i < this.includeList.count(); i++) {
				_maxWidth = Math.max(_maxWidth, _canvas.stringWidth(this.includeList.get(i)) + 2 * padding);
			}
		}
		// END KGU#621 2018-12-19
		for (int i = 0; i < this.includeList.count(); i++) {
			String name = this.includeList.get(i);
			// Since the leading ", " will be cut off we don't have to add ", " for the test
			// In theory 2 * padding would have to be added for comparison but this turned out too large
			if (line.isEmpty() || 2 * padding + _canvas.stringWidth(line + name) < _maxWidth)
			{
				// The space is wide enough to append name, or we have no choice
				line += ", " + name;
			}
			else {
				// Stash the current line (cannot be extended)
				height += fontHeight;
				line = line.substring(2);	// Cut off the leading ", " from the old line
				width = Math.max(width, _canvas.stringWidth(line));
				includeLines.add(line);
				// Start a new line
				line = ", " + name;			// Place the name to the new line
			}
		}
		// Is there a begun line? Then stash it
		if (!line.isEmpty())
		{
			height += fontHeight;
			line = line.substring(2);	// Cut off the leading ", " from the last line
			width = Math.max(width, _canvas.stringWidth(line));
			includeLines.add(line);
		}
		
		Rect inclBox = new Rect(_x, _y, _x + Math.max(_maxWidth, width + 2 * padding), _y + height);
		if (height > 0)
		{
			inclBox.bottom += fontHeight/2;
			if (_actuallyDraw) {
				Polygon bevelled = this.makeBevelledRect(inclBox, fontHeight/2);
				if (this.isIncluding) {
					_canvas.setColor(Element.E_RUNNINGCOLOR);
					_canvas.fillPoly(bevelled);
				}
				_canvas.setColor(Color.GRAY);
				_canvas.drawPoly(bevelled);
			}
		}
		if (_actuallyDraw) {
			_canvas.setColor(Color.BLACK);
			if (!caption.isEmpty()) {
				_canvas.setFont(smallFont);
				if (this.includeList.count() > 0) {
					_canvas.writeOut(captionX, captionY, caption);
				}
				_canvas.setFont(smallBoldFont);
				for (int i = 0; i < includeLines.count(); i++) {
					captionY += fontHeight;
					_canvas.writeOut(captionX, captionY, includeLines.get(i));
				}
			}
		}
		_canvas.setFont(backupFont);
		return inclBox;
	}


	// START KGU#376 2017-05-16: Enh. #389
    private Polygon makeBevelledRect(Rect _rect, int _bevel) {
    	// We start with the lower left corner in clockwise direction, the upper left and the
    	// lower right corners will be bevelled with _bevel argument
    	int[] xCoords = new int[] {
    			_rect.left,
    			_rect.left,				// left edge
    			_rect.left + _bevel,	// upper left bevel
    			_rect.right,			// top edge
    			_rect.right,			// right edge
    			_rect.right - _bevel,	// lower right bevel
    			//_rect.left			// closes automatically
    	};
    	int[] yCoords = new int[] {
    			_rect.bottom,
    			_rect.top + _bevel,		// left edge
    			_rect.top,				// upper left bevel
    			_rect.top,				// top edge
    			_rect.bottom - _bevel,	// right edge
    			_rect.bottom,			// lower right bevel
    			//_rect.bottom			// closes automatically
    	}; 
    	return  new Polygon(xCoords, yCoords, xCoords.length);
    }
    // END KGU#376 2017-05-16
    
    // START KGU#324 2017-06-16: Enh. #415 we need an icon for the find result tree
    /**
     * @return a type-specific image icon e.g. to be used in the {@link FindAndReplace} result
     * tree. 
     */
    @Override
    public ImageIcon getIcon()
    {
    	switch (this.diagrType) {
    	case DT_INCL:
    	// START KGU#911 2021-01-10: Enh. #910
    	case DT_INCL_DIAGRCTRL:
    	// END KGU#911 2021-01-10
    		return IconLoader.getIcon(71);
    	case DT_SUB:
    		return IconLoader.getIcon(21);
    	case DT_MAIN:
    		return IconLoader.getIcon(22);
    	}
    	return super.getIcon();
    }
    // END KGU#324 2017-06-16

    // START KGU#535 2018-06-28
    /**
     * @return the (somewhat smaller) element-type-specific icon image intended to be used in
     * {@link FindAndReplace} dialog.
     * @see #getIcon()
     */
    @Override
    public ImageIcon getMiniIcon()
    {
    	return this.getIcon();
    }
    // END KGU#535 2018-06-28

    @Override
    public Element getElementByCoord(int _x, int _y, boolean _forSelection)
    {
            // START KGU#136 2016-03-01: Bugfix #97 - now we relativate cursor position rather than rectangles
//            Point pt = getDrawPoint();
//            _x -= pt.x;
//            _y -= pt.y;
            // END KGU#136 2016-03-01

            Element selMe = super.getElementByCoord(_x, _y, _forSelection);
            // START KGU#136 2016-03-01: Bugfix #97
            //Element selCh = children.getElementByCoord(_x, _y, _forSelection);
            Element selCh = children.getElementByCoord(_x - pt0Sub.x, _y - pt0Sub.y, _forSelection);
            // END KGU#136 2016-03-01
            if(selCh!=null)
            {
                    if (_forSelection) selected = false;
                    return selCh;
            }
            else
            {
                    return selMe;
            }
    }
    // END KGU 2015-10-11

	// START KGU#183 2016-04-24: Issue #169 
	/* (non-Javadoc)
	 * @see lu.fisch.structorizer.elements.Element#findSelected()
	 */
	public Element findSelected()
	{
		Element sel = selected ? this : null;
		if (sel == null)
		{
			sel = children.findSelected();
		}
		return sel;
	}
	// END KGU#183 2016-04-24
	
	// START KGU 2019-03-14 Helps to place imported Roots more sensibly in Arranger
	/* (non-Javadoc)
	 * @see lu.fisch.structorizer.elements.Element#getRect()
	 */
	@Override
	public Rect getRect()
	{
		if (!wasDrawn && isRect0UpToDate) {
			return rect0.copy();
		}
		return super.getRect();
	}

	/* (non-Javadoc)
	 * @see lu.fisch.structorizer.elements.Element#getRect(java.awt.Point)
	 */
	@Override
	public Rect getRect(Point relativeTo)
	{
		Rect myRect = rect;
		if (!wasDrawn && isRect0UpToDate) {
			myRect = rect0;
		}
		return new Rect(myRect.left + relativeTo.x, myRect.top + relativeTo.y,
				myRect.right + relativeTo.x, myRect.bottom + relativeTo.y);		
	}
	// END KGU 2019-03-14

    public void removeElement(Element _ele)
    {
            if(_ele != null)
            {
                    _ele.selected=false;
                    // START KGU#87 2015-11-22: Allow to remove entire non-empty Subqueues
                    //if ( !_ele.getClass().getSimpleName().equals("Subqueue") &&
                    //         !_ele.getClass().getSimpleName().equals("Root"))
                    if ( _ele instanceof IElementSequence)
                    {
                    	// START KGU#137 2016-01-11: Bugfix #103 - rely on addUndo() 
                    	//hasChanged = ((IElementSequence)_ele).getSize() > 0;
                    	// END KGU#137 2016-01-11
                    	((IElementSequence)_ele).removeElements();
                    	// START KGU#136 2016-03-01: Bugfix #97
                    	_ele.resetDrawingInfoUp();
                    	// END KGU#136 2016-03-01
                    }
                    else if (!_ele.getClass().getSimpleName().equals("Root"))
                    // END KGU#87 2015-11-22
                    {
                            ((Subqueue) _ele.parent).removeElement(_ele);
                            // START KGU#137 2016-01-11: Bugfix #103 - rely on addUndo() 
                            //hasChanged=true;
                            // END KGU#137 2016-01-11
                            // START KGU#136 2016-03-01: Bugfix #97
                            _ele.parent.resetDrawingInfoUp();
                            // END KGU#136 2016-03-01
                    }
            }
    }

    private void insertElement(Element _ele, Element _new, boolean _after)
    {
            if (_ele != null && _new != null)
            {
                    if (_ele.getClass().getSimpleName().equals("Subqueue"))
                    {
                            ((Subqueue) _ele).addElement(_new);
                            _ele.selected = false;
                            _new.selected = true;
                            // START KGU#137 2016-01-11: Bugfix #103 - rely on addUndo() 
                            //hasChanged=true;
                            // END KGU#137 2016-01-11
                            // START KGU#136 2016-07-07: Bugfix #97 - now delegated to Subqueue
                            //_ele.resetDrawingInfoUp();
                            // END KGU#136 2016-07-07
                    }
                    else if (_ele.parent.getClass().getSimpleName().equals("Subqueue"))
                    {
                            // START KGU#389 2017-05-06: Bugfix #397 - wrong placement if _ele was a SelectedSequence
                            //int i = ((Subqueue) _ele.parent).getIndexOf(_ele);
                            Element target = _ele;
                            if (_ele instanceof IElementSequence) {
                            	int elIndex = 0;
                            	if (_after) {
                            		elIndex = ((IElementSequence)_ele).getSize()-1;
                            	}
                            	target = ((IElementSequence)_ele).getElement(elIndex);
                            }
                            int i = ((Subqueue) _ele.parent).getIndexOf(target);
                            // END KGU#389 2017-05-06
                            if (_after) i++;
                            ((Subqueue) _ele.parent).insertElementAt(_new, i);
                            _ele.selected = false;
                            _new.selected = true;
                            // START KGU#137 2016-01-11: Bugfix #103 - rely on addUndo() 
                            //hasChanged=true;
                            // END KGU#137 2016-01-11
                            // START KGU#136 2016-03-01: Bugfix #97 - now delegated to Subqueue
                            //_ele.parent.resetDrawingInfoUp();
                            // END KGU#136 2016-03-01
                    }
                    else
                    {
                            // this case should never happen!
                    }

            }
            // START KGU#477 2017-12-06: Enh. #487
            _ele.resetDrawingInfoUp();
            // END KGU#477 2017-12-06
    }
    
    public void addAfter(Element _ele, Element _new)
    {
    	insertElement(_ele, _new, true);
    }
    
    public void addBefore(Element _ele, Element _new)
    {
    	insertElement(_ele, _new, false);
    }
    
    
    // START KGU#43 2015-10-12: Breakpoint support
    @Override
    public void toggleBreakpoint()
    {
    	// root may never have a breakpoint!
    	breakpoint = false;
    }
    	
	// START KGU#117 2016-03-06: Enh. #77
	/* (non-Javadoc)
	 * @see lu.fisch.structorizer.elements.Element#isTestCovered(boolean)
	 */
	public boolean isTestCovered(boolean _deeply)
	{
		// START KGU#209 2016-07-22 If Root is marked as deeply covered then it is to report it
		//return this.children.isTestCovered(_deeply);
		return this.deeplyCovered || this.children.isTestCovered(_deeply);
		// END KGU#209 2016-07-22
	}
	// END KGU#117 2016-03-06

    public Rect prepareDraw(Graphics _g)
    {
        Canvas canvas = new Canvas((Graphics2D) _g);
        canvas.setFont(Element.getFont()); //?
        return this.prepareDraw(canvas);
    }
    
    /**
     * Draws this diagram at anchor position {@code _point} (upper left corner) on {@link Graphics}
     * {@code _g}, where {@link Updater} {@code _prohibitedUpdater} is NOT allowed to refresh (in order to avoid
     * stack overflow due to endless recursion).
     * @param _g - the target graphics environment
     * @param _point - the target position
     * @param _viewport - visible area of the viewport
     * @param _prohibitedUpdater - if given an updater not to be informed
     * @param _drawingContext - the context e.g. for selection highlighting 
     * @param _inContention TODO
     * @return the area occupied by this diagram as {@link Rect}
     */
    public Rect draw(Graphics _g, Point _point, Rectangle _viewport, Updater _prohibitedUpdater, DrawingContext _drawingContext, boolean _inContention)
    {
        setDrawPoint(_point);

        /*
        final Updater myUpdater = updater;
        new Thread(
            new Runnable()
            {
                public void run()
                {
                    // inform updaters
                    for(int u=0;u<updaters.size();u++)
                    {
                        if(updaters.get(u)!=myUpdater)
                        {
                            updaters.get(u).update();
                        }
                    }
                }
            }
        ).start();/**/

        // inform updaters
        for (int u = 0; u < updaters.size(); u++)
        {
            if (updaters.get(u) != _prohibitedUpdater)
            {
                updaters.get(u).update(this);
            }
        }

        Canvas canvas = new Canvas((Graphics2D) _g);
        // START KGU#906 2021-01-02: Enh. #905
        if (_drawingContext == DrawingContext.DC_STRUCTORIZER) {
            canvas.setFlag(CANVAS_FLAGNO_ERROR_CHECK);
        }
        // END KGU#906 2021-01-02
        canvas.setFont(Element.getFont()); //?
        Rect myrect = this.prepareDraw(canvas);
        myrect.left += _point.x;
        myrect.top += _point.y;
        myrect.right += _point.x;
        myrect.bottom += _point.y;
        this.draw(canvas, myrect, _viewport, _inContention, _drawingContext);

        return myrect;
    }

//    public Rect draw(Graphics _g, Point _point)
//    {
//        return draw(_g, _point, null, null, DrawingContext.DC_STRUCTORIZER);
//    }

    public Rect draw(Graphics _g, Rectangle _viewport)
    {
        return draw(_g, new Point(0,0), _viewport, null, DrawingContext.DC_STRUCTORIZER, false);

        /*
        // inform updaters
        for(int u=0;u<updaters.size();u++)
        {
            updaters.get(u).update();
        }

        Canvas canvas = new Canvas((Graphics2D) _g);
        canvas.setFont(Element.getFont()); //?
        Rect myrect = this.prepareDraw(canvas);
        //this.drawBuffered(canvas,myrect);
        this.draw(canvas,myrect);

        return myrect;/**/
    }
    
    // START KGU#906 2021-01-06: Enh. #905
    public Rect draw(Graphics _g, Rectangle _viewport, DrawingContext _context)
    {
        return draw(_g, new Point(0,0), _viewport, null, _context, false);
    }
    // END KGU#906 2021-01-06
    
    public boolean getSelected(DrawingContext _drawingContext)
    {
    	if (_drawingContext == DrawingContext.DC_STRUCTORIZER) {
    		return getSelected();
    	}
    	return this.contextSelections[_drawingContext.ordinal()];
    }

	public Element setSelected(boolean _sel, DrawingContext _drawingContext)
	{
		if (_drawingContext == DrawingContext.DC_STRUCTORIZER) {
			return setSelected(_sel);
		}
		this.contextSelections[_drawingContext.ordinal()] = _sel;
		return _sel ? this : null;
	}

	// START KGU#749 2019-10-15: Issue #763 - we must compensate the changes in Diagram.saveNSD(Root, boolean)
	/**
	 * Like {@link #copy()} but also copies the file paths (particularly important
	 * for recursive execution to avoid eternal saving requests).
	 * 
	 * @return the copied {@link Root}
	 */
	public Root copyWithFilepaths()
	{
		Root cpy = (Root)this.copy();
		cpy.filename = this.filename;
		cpy.shadowFilepath = this.shadowFilepath;
		return cpy;
	}
	// END KGU#749 2019-10-15

	@Override
	public Element copy()
	{
		Root ele = new Root(new StringList(this.getText()));
		copyDetails(ele, false);
		ele.isBoxed=this.isBoxed;
		ele.diagrType = this.diagrType;
		ele.children=(Subqueue) this.children.copy();
		// START KGU#2 (#9) 2015-11-13: By the above replacement the new children were orphans
		ele.children.parent = ele;
		//ele.updaters = this.updaters;	// FIXME: Risks of this?
		// END KGU#2 (#9) 2015-11-13
		// START KGU#704 2019-03-30: Bugfix #699 - we must not forget to clone the includeList
		if (this.includeList != null) {
			ele.includeList = new StringList(this.includeList);
		}
		// END KGU#704 2019-03-30
		// START KGU#363 2017-03-10: Enh. #372
		ele.author = this.author;
		ele.created = this.created;
		this.modifiedby = Ini.getInstance().getProperty("authorName", System.getProperty("user.name"));
		if (modifiedby.trim().isEmpty()) {
			modifiedby = System.getProperty("user.name");
		}
		ele.modified = new Date();
		// END KGU#363 2017-03-10
		// START KGU#408 2021-02-22: Enh. #410
		ele.namespace = this.namespace;
		// END KGU#408 2021-02-22
		return ele;
	}

	// START KGU#119 2016-01-02: Bugfix #78
	/**
	 * Returns true iff _another is of same class, all persistent attributes are equal, and
	 * all substructure of _another recursively equals the substructure of this. 
	 * @param another - the Element to be compared
	 * @return true on recursive structural equality, false else
	 */
	@Override
	public boolean equals(Element _another)
	{
		// START KGU#408 2021-02-24: Enh. #410 Involve namespace
		//return super.equals(_another) && this.children.equals(((Root)_another).children);
		return super.equals(_another)
				&& (this.namespace == null && ((Root)_another).namespace == null
					|| this.namespace != null && ((Root)_another).namespace != null
					&& this.namespace.equals(((Root)_another).namespace))
				&& this.children.equals(((Root)_another).children);
		// END KGU#408 2021-02-24
	}
	// END KGU#119 2016-01-02
	
	// START KGU#312 2016-12-29: Enh. #315
	/**
	 * Equivalence check returning one of the following similarity "levels":<br/>
	 * 0: no resemblance<br/>
	 * 1: Identity (i. e. the Java Root elements are identical);<br/>
	 * 2: Exact equality (i. e. objects aren't identical but all attributes
	 *    and structure are recursively equal AND the file paths are equal
	 *    AND there are no unsaved changes in both diagrams);<br/>
	 * 3: Equal file path but unsaved changes in one or both diagrams (this
	 *    can occur if several Structorizer instances in the same application
	 *    loaded the same file independently);<br/>
	 * 4: Equal contents but different file paths (may occur if a file copy
	 *    is loaded or if a Structorizer instance just copied the diagram
	 *    with "Save as");<br/>
	 * 5: Equal qualified signature (i. e. type, qualified name and argument
	 *    number) only but different content or structure;<br/>
	 * 6: Still equal signature (i. e. type, name and argument number) but
	 *    different namespace, content or structure.
	 * 
	 * @param another - the Root to compare with
	 * @return a resemblance code according to the description above
	 */
	public int compareTo(Root another)
	{
		int resemblance = 0;
		if (this == another) {
			resemblance = 1;
		}
		else if (this.equals(another)) {
			if (this.getPath().equals(another.getPath())) {
				if (this.hasChanged() || another.hasChanged()) {
					resemblance = 3;
				}
				else {
					resemblance = 2;
				}
			}
			else {
				resemblance = 4;
			}
		}
		// START KGU#1124 2024-02-13: Issue #1138 More precise differenciating
		//else if (this.getSignatureString(false, false).equals(another.getSignatureString(false, false))) {
		//	resemblance = 5;
		//}
		else if (this.getSignatureString(false, true).equals(another.getSignatureString(false, true))) {
			resemblance = 5;
		}
		else if (this.getSignatureString(false, false).equals(another.getSignatureString(false, false))) {
			resemblance = 6;
		}
		// END KGU#1124 2024-03-13
		return resemblance;
	}
	// END KGU#312 2016-12-29
	
	// START KGU#117 2016-03-07: Enh. #77
	/* (non-Javadoc)
	 * @see lu.fisch.structorizer.elements.Element#combineCoverage(lu.fisch.structorizer.elements.Element)
	 */
	@Override
	public boolean combineRuntimeData(Element _cloneOfMine)
	{
		return super.combineRuntimeData(_cloneOfMine) && this.children.combineRuntimeData(((Root)_cloneOfMine).children);
	}
	// END KGU#117 2016-03-07
	
	// START KGU#117 2016-03-12: Enh. #77
	protected String getRuntimeInfoString()
	{
		return this.getExecCount() + " / (" + this.getExecStepCount(true) + ")";
	}
	// END KGU#117 2016-03-12
	
	// START KGU#376 2017-07-02: Enh. #389
	/* (non-Javadoc)
	 * @see lu.fisch.structorizer.elements.Element#clearExecutionStatus()
	 */
	public void clearExecutionStatus()
	{
		super.clearExecutionStatus();
		this.isIncluding = false;
	}
	// END KGU#376 2017-07-02

	/**
	 * Adds a new entry to the undo stack and clears the redo stack.
	 * Supposed to be called before undoable changes to this diagram are applied. 
	 */
	public void addUndo()
	{
		addUndo(false);
	}
	
	/**
	 * Adds a new entry to the undo stack, including a snapshot of the editable Root attributes (like author name,
	 * license data etc.) if {@code _cacheAttributes} is true. Only to be called before changes to the attributes
	 * are expected. Otherwise {@link #addUndo()} should be used.<br/>
	 * Clears the redo stack.
	 * @param _cacheAttributes - specifies whether diagram attributes are also to be cached.
	 * @see #addUndo()
	 */
	public void addUndo(boolean _cacheAttributes)
	{

		Subqueue oldChildren = (Subqueue)children.copy(); 
		// START KGU#120 2016-01-02: Bugfix #85 - park my StringList attributes on the stack top
		//oldChildren.setText(new StringList(this.text));
		oldChildren.setText(new StringList(this.text));
		oldChildren.setComment(new StringList(this.comment));
		// END KGU#120 2016-01-02
		// START KGU#363 2017-05-21: Enh. #372: Care for the new attributes
		if (_cacheAttributes) oldChildren.rootAttributes = new RootAttributes(this);
		// END KGU#363 3017-05-21
		// START KGU#363 2018-09-12: Enh. #372: Some meta data must always be cached
		oldChildren.modified = this.modified;
		if (undoList.empty()) {
			this.modifiedby0 = this.modifiedby;
		}
		// END KGU#363 3018-09-12
		// START KGU#990 2021-10-02: Bugfix #990 New fields for export facilitation
		this.returnsValue = null;
		// END KGU#990 2021-10-02
		// START KGU#376 2017-07-01: Enh. #389
		if (this.includeList != null) {
			oldChildren.diagramRefs = this.includeList.concatenate(",");
		}
		// END KGU#376 2017-07-01
		undoList.add(oldChildren);
		clearRedo();
		// START KGU#137 2016-01-11: Bugfix #103
		// If stack was lower than when last saved, then related info is going lost
		if (undoList.size() <= this.undoLevelOfLastSave)
		{
			this.undoLevelOfLastSave = -1;
		}
		// END KGU#137 2016-01-11
		// START KGU#261/KGU#444/KGU#618/KGU#701 2019-03-30: Issues #259, #417, #649, #718
		this.clearVarAndTypeInfo(true);
		// END KGU#261/KGU#444/KGU#618/KGU#701 2018-12-18
		// START KGU#117 2016-03-07: Enh. #77: On a substantial change, invalidate test coverage
		this.clearRuntimeData();
		// END KGU#117 2016-03-07
		// START KGU#701/KGU#703 2019-03-30: Issue #718
		if (this.isInclude() && Arranger.hasInstance()) {
			for (Root ref: Arranger.getInstance().findIncludingRoots(this.getMethodName(), true)) {
				ref.clearVarAndTypeInfo(false);
			}
		}
		// END KGU#701/KGU#703 2019-03-30
		// START KGU#363 2017-03-10: Enh. #372
		this.modifiedby = Ini.getInstance().getProperty("authorName", System.getProperty("user.name"));
		if (modifiedby.trim().isEmpty()) {
			modifiedby = System.getProperty("user.name");
		}
		this.modified = new Date();
		// END KGU#363 2017-03-10
	}

	/**
	 * Checks whether there are stacked undoable changes
	 * @return true if there are entries on the undo stack and diagram is not being executed
	 * @see #undo()
	 * @see #addUndo()
	 * @see #clearUndo()
	 * @see #canRedo()
	 */
	public boolean canUndo()
	{
		// START KGU#143 2016-01-21: Bugfix #114 - we cannot allow a redo while an execution is pending
		//return (undoList.size()>0);
		return (undoList.size() > 0) && !this.waited;
		// END KGU#143 2016-01-21
	}

	/**
	 * Checks whether there are stacked redoable changes
	 * @return true if there are entries on the redo stack and diagram is not being executed
	 * @see #redo()
	 * @see #undo()
	 * @see #clearRedo()
	 * @see #canUndo()
	 */
	public boolean canRedo()
	{
		// START KGU#143 2016-01-21: Bugfix #114 - we cannot allow a redo while an execution is pending
		//return (redoList.size()>0);
		return (redoList.size() > 0) && !this.waited;
		// END KGU#143 2016-01-21
	}

    /**
     * Removes all entries from the redo stack
     * @see #undo()
     * @see #redo()
     * @see #canRedo()
     */
    public void clearRedo()
    {
        redoList = new Stack<Subqueue>();
    }

    /**
     * Removes all entries from the undo stack
     * @see #undo()
     * @see #canUndo()
     * @see #addUndo()
     */
    public void clearUndo()
    {
        undoList = new Stack<Subqueue>();
        // START KGU#137 2016-01-11: Bugfix #103 - Most recently saved state is lost, too
        // FIXME: It might also be an initialisation (in which case = 0 would have been correct)
        this.undoLevelOfLastSave = -1;
        // END KGU#137 2016-01-11
    }

    /**
     * Takes the top entry from the undo stack, reverts the associated changes and adds
     * a respective entry to the redo stack.
     * @see #addUndo()
     * @see #canUndo()
     * @see #undo(boolean)
     */
    public void undo()
    {
    // START KGU#365 2017-03-19: Enh. #380 we need an undo without redo
        undo(true);
    }
    
    /**
     * Takes the top entry from the undo stack and reverts the associated changes. If argument {@code redoable}
     * is true then adds a corresponding entry to the redo stack otherwise the undone action won't be redoable
     * (This should only be set false in order to clean the undo stack of entries that are part of a larger
     * transaction also involving other diagrams and cannot consistently be redone therefore, e.g. on outsourcing
     * subroutines; normally {@link #undo()} is to be used instead.)
     * @see #undo()
     * @see #canUndo()
     * @see #addUndo()
     */
    public void undo(boolean redoable)
    {
    // END KGU#365 2017-03-19
        if (!undoList.isEmpty())
        {
            // START KGU#137 2016-01-11: Bugfix #103 - rely on undoList level comparison 
            //this.hasChanged=true;
            // END KGU#137 2016-01-11
            // START KGU#365 2017-03-19: Enh. #380
            if (redoable) {
            // END KGU#365 2017-03-19
                Subqueue redoSq = (Subqueue)children.copy();
                redoList.add(redoSq);
                // START KGU#120 2016-01-02: Bugfix #85 - park my StringList attributes in the stack top
                redoSq.setText(new StringList(this.text));
                redoSq.setComment(new StringList(this.comment));
                // END KGU#120 2016-01-02
                // START KGU#507 2018-03-15: Bugfix #523
                if (this.includeList != null) {
                    redoSq.diagramRefs = this.includeList.concatenate(",");
                }
                // END KGU#507 2018-03-15
                // START KGU#363 2018-09-12 
                redoSq.modified = this.modified;
                // END KGU#363 2018-09-12
            // START KGU#365 2017-03-19: Enh. #380
            }
            // END KGU#365 2017-03-19
            // START KGU#1036 2024-11-25: Bugfix #1180 Special handling of deep coverage
            boolean wasDeeplyCovered = this.isTestCovered(true);
            // END KGU#1036 2024-11-25
            children = undoList.pop();
            children.parent = this;
            // START KGU#120 2016-01-02: Bugfix #85 - restore my StringList attributes from stack
            this.setText(new StringList(children.getText()));
            this.setComment(new StringList(children.getComment()));
            children.text.clear();
            children.comment.clear();
            // END KGU#120 2016-01-02
            // START KGU#363 2017-05-21: Enh. #372
            // If the undone action involves Root attributes then we must
            // cache the current attributes on the redo stack accordingly
            // and restore the attributes from the undo stack
            if (children.rootAttributes != null) {
                if (redoable) {
                    redoList.peek().rootAttributes = new RootAttributes(this);
                }
                this.adoptAttributes(children.rootAttributes);
                children.rootAttributes = null;
            }
            // END KGU#363 2017-05-21
            // START KGU#363 2018-09-12
            this.modified = children.modified;	// Restore the former modification date
            children.modified = null;
            // Special action if all changes have been undone.
            if (undoList.empty()) {
            	this.modifiedby = this.modifiedby0;
            }
            // END KGU#363 2018-09-12
            // START KGU#376 2017-07-01: Enh. #389
            if (children.diagramRefs != null) {
                this.includeList = StringList.explode(children.diagramRefs, ",");
                children.diagramRefs = null;
            }
            // END KGU#376 2017-07-01
            // START KGU507 2018-03-15: bugfix #523
            else {
                this.includeList = null;
            }
            // END KGU507 2018-03-15
            // START KGU#136/KGU#261/KGU#444/KGU#618/KGU#701 2019-03-30: Issues #97, #259, #417, #649, #718
            this.clearVarAndTypeInfo(true);
            // END KGU#136/KGU#261/KGU#444/KGU#618/KGU#701 2019-03-30
            // START KGU#703 2019-03-30: Issue #718
            if (this.isInclude() && Arranger.hasInstance()) {
                for (Root ref: Arranger.getInstance().findIncludingRoots(this.getMethodName(), true)) {
                    ref.clearVarAndTypeInfo(false);
                }
            }
            // END KGU#703 2019-03-30
            // START KGU#1036 2024-11-25: Bugfix #1180 Special handling of deep coverage
            this.deeplyCovered = this.children.deeplyCovered;
            if (Element.E_COLLECTRUNTIMEDATA && wasDeeplyCovered != this.isTestCovered(true)) {
                propagateTestCoverage();
            }
            // END KGU#1036 2024-11-25
        }
    }

	// START KGU#363 2017-05-21: Enh. #372
    public void adoptAttributes(RootAttributes attributes) {
    	if (attributes != null) {
    		this.author = attributes.authorName;
    		this.licenseName = attributes.licenseName;
    		this.licenseText = attributes.licenseText;
    		this.origin = attributes.origin;
    		// START KGU#408 2021-02-22: Enh. #410
    		this.namespace = attributes.namespace;
    		// END KGU#408 2021-02-22
    	}
    }
    // KGU#363 2017-05-21
    
    /**
     * Takes the top entry from the redo stack and restores the results before the associated undo action.
     * @see #undo()
     * @see #canRedo()
     * @see #clearRedo()
     */
    public void redo()
    {
        if (redoList.size() > 0)
        {
            // START KGU#137 2016-01-11: Bugfix #103 - rely on undoList level comparison 
            //this.hasChanged=true;
            // END KGU#137 2016-01-11
            // START KGU#1036 2024-11-25: Bugfix #1180 Special handling of deep coverage
            boolean wasDeeplyCovered = this.isTestCovered(true);
            // END KGU#1036 2024-11-25
            undoList.add((Subqueue)children.copy());
            // START KGU#120 2016-01-02: Bugfix #85 - park my StringList attributes on the stack top
            //undoList.peek().setText(new StringList(this.text));
            undoList.peek().setText(getText());
            undoList.peek().setComment(new StringList(this.comment));
            // END KGU#120 2016-01-02
            // START KGU#507 2018-03-15: Bugfix #523
            if (this.includeList != null) {
                undoList.peek().diagramRefs = this.includeList.concatenate(",");
            }
            // END KGU#507 2018-03-15
            // START KGU#363 2018-09-12: Enh. #372
            undoList.peek().modified = this.modified;	// Save the current modification date
            // END KGU#363 2018-09-12
            children = redoList.pop();
            children.parent = this;
            // START KGU#120 2016-01-02: Bugfix #85 - restore my StringList attributes from the stack
            this.setText(new StringList(children.getText()));
            this.setComment(new StringList(children.getComment()));
            children.text.clear();
            children.comment.clear();
            // END KGU#120 2016-01-02
            // START KGU#363 2017-05-21: Enh. #372
            if (children.rootAttributes != null) {
                undoList.peek().rootAttributes = new RootAttributes(this);
                this.adoptAttributes(children.rootAttributes);
                children.rootAttributes = null;
            }
            // END KGU#363 2017-05-21
            // START KGU#363 2018-09-12: Enh. #372
            this.modified = children.modified;
            children.modified = null;
            // END KGU#363 2018-09-12
            // START KGU#507 2018-03-15: Bugfix #523
            if (children.diagramRefs != null) {
                this.includeList = StringList.explode(children.diagramRefs, ",");
                children.diagramRefs = null;
            }
            else {
                this.includeList = null;
            }
            // END KGU#507 2018-03-15
            // START KGU#136/KGU#261/KGU#701 2019-03-30: Bugfix #97, enh. #259, #718
            this.clearVarAndTypeInfo(true);
            // END KGU#136/KGU#261 2019-03-20
            // START KGU#703 2019-03-30: Issue #720
            if (this.isInclude() && Arranger.hasInstance()) {
                for (Root ref: Arranger.getInstance().findIncludingRoots(this.getMethodName(), true)) {
                    ref.clearVarAndTypeInfo(false);
                }
            }
            // END KGU#703 2019-03-30
            // START KGU#1036 2024-11-25: Bugfix #1180 Special handling of deep coverage
            this.deeplyCovered = this.children.deeplyCovered;
            if (Element.E_COLLECTRUNTIMEDATA && wasDeeplyCovered != this.isTestCovered(true)) {
                // Restore the test coverage status of possibly referring Calls and Roots
                propagateTestCoverage();
            }
            // END KGU#1036 2024-11-25
        }
    }
    
    // START KGU#1036 2024-11-25: Bugfix #1180 auxiliary method
    /**
     * Propagates a change of deep test coverage state among potentially referring
     * Roots if this is a subroutine. Will only work if there is an {@link Executor}
     * instance already.
     */
    public void propagateTestCoverage() {
        if (this.isSubroutine()) {
            Executor exec = Executor.getInstance();
            if (exec != null) {
                exec.propagateSubCoverage(this, null);
            }
        }
    }

    // START KGU#137 2016-01-11: Bugfix #103 - Synchronize saving with undo / redo stacks
    /**
     * To be called after successful saving the diagram as NSD in order to record
     * the current undoStack size, such that we may know whether or not there are
     * unsaved changes.
     */
    public void rememberSaved()
    {
        this.undoLevelOfLastSave = this.undoList.size();
        // START KGU#137 2016-01-14: Bugfix #107
        this.hasChanged = false;
        // END KGU#137 2016-01-16
        // START KGU#330 2017-01-13: Enh. #305 Notify arranger index listeners
        // inform updaters
        for(int u = 0; u < updaters.size(); u++)
        {
            updaters.get(u).update(this);
        }
        // END KGU#330 2017-01-13
    }
    // END KGU#137 2016-01-11

    public boolean moveDown(Element _ele)
    {
        boolean res = false;
        if(_ele!=null)
        {
            // START KGU#144 2016-01-22: Bugfix #38 - multiple selection wasn't properly considered
            if (_ele instanceof SelectedSequence)
            {
                res = ((SelectedSequence)_ele).moveDown();
            }
            else
            {
            // END KGU#144 2016-01-22
                int i = ((Subqueue) _ele.parent).getIndexOf(_ele);
                if (!_ele.getClass().getSimpleName().equals("Subqueue") &&
                        !_ele.getClass().getSimpleName().equals("Root") &&
                        ((i+1)<((Subqueue) _ele.parent).getSize()))
                {
                    // START KGU#136 2016-03-02: Bugfix #97
                    //((Subqueue) _ele.parent).removeElement(i);
                    //((Subqueue) _ele.parent).insertElementAt(_ele, i+1);
                    ((Subqueue) _ele.parent).moveElement(i, i+1);
                    // END KGU#136 2016-03-02: Bugfix #97
                    // START KGU#137 2016-01-11: Bugfix #103 - rely on addUndo() 
                    //hasChanged=true;
                    // END KGU#137 2016-01-11
                    _ele.setSelected(true);
                    res=true;
                }
            // START KGU#144 2016-01-22: Bugfix #38 (continued)
            }
            // END KGU#144 2016-01-22
        }
        return res;
    }

    public boolean moveUp(Element _ele)
    {
        boolean res = false;
        if(_ele!=null)
        {
            // START KGU#144 2016-01-22: Bugfix #38 - multiple selection wasn't properly considered
            if (_ele instanceof SelectedSequence)
            {
                res = ((SelectedSequence)_ele).moveUp();
            }
            else
            {
                // END KGU#144 2016-01-22
                int i = ((Subqueue) _ele.parent).getIndexOf(_ele);
                if (!_ele.getClass().getSimpleName().equals("Subqueue") &&
                        !_ele.getClass().getSimpleName().equals("Root") &&
                        ((i-1>=0)))
                {
                    // START KGU#136 2016-03-02: Bugfix #97
                    //((Subqueue) _ele.parent).removeElement(i);
                    //((Subqueue) _ele.parent).insertElementAt(_ele, i-1);
                    ((Subqueue) _ele.parent).moveElement(i, i-1);
                    // END KGU#136 2016-03-02: Bugfix #97
                    // START KGU#137 2016-01-11: Bugfix 103 - rely on addUndo() 
                    //hasChanged=true;
                    // END KGU#137 2016-01-11
                    _ele.setSelected(true);
                    res=true;
                }
            // START KGU#144 2016-01-22: Bugfix #38 (continued)
            }
            // END KGU#144 2016-01-22
        }
        return res;
    }

    /**
     * Returns a File object representing the existing file this diagram is stored within
     * or proceeding from. In case this is an extracted file, it will represent the path
     * of the containing archive. If this is not associated to a file (e.g. never saved) or
     * the origin file cannot be located anymore then the result will be null.<br/>
     * (The result is equivalent to {@code new File(this.getPath(true))}, if this is
     * associated to a file at all.)
     * @return a File object representing the existing source or archive file or null
     * @see #getPath()
     * @see #getPath(boolean)
     */
    public File getFile()
    {
    	if (filename.equals(""))
    	{
    		return null;
    	}
    	else
    	{
    		// START KGU#316 2017-01-03: Issue #318 - we must not return a virtual path
    		//return new File(filename);
    		File myFile = new File(filename);
    		//File myFile = new File("N:\\doof\\dumm\\duemmer.nsd");
    		while (myFile != null && !myFile.exists()) {
    			myFile = myFile.getParentFile();
    		}
    		// START KGU#749 2019-10-13: Bugfix #763
    		if (myFile != null && myFile.isDirectory()) {
    			myFile = null;
    		}
    		// END KGU#749 2019-10-13
    		return myFile;
    		// END KGU#316 2017-01-03
    	}
    }

    /**
     * Returns the absolute file path as string if this diagram is associated to a file or an empty string
     * otherwise.<br/>
     * If the file resides within an arrz archive, the path will be a symbolic path into the arrz archive.
     * (This method is equivalent to {@code getPath(false)}.)
     * @return the absolute path of the nsd file (may be symbolic)
     * @see #getPath(boolean)
     * @see #getFile()
     */
    public String getPath()
    // START KGU#316 2016-12-28: Enh. #318 Consider unzipped file
    {
    	return getPath(false);
    }
    
    /**
     * Returns the absolute file path as string if this diagram is associated to a file,
     * or an empty string otherwise.<br/>
     * If the file resides within an arrz archive, the path may be a symbolic path into
     * the arrz archive unless {@code pathOfOrigin} is {@code true}, in which case it will
     * be the archive path itself instead.<br/>
     * {@code getPath(true)} is equivalent to {@code getFile().getAbsolutePath()} if this
     * is associated to a file at all.
     * 
     * @param pathOfOrigin - if true and the diagram resides within an arrz archive the
     *     path of the mere archive will be returned.
     * @return the absolute path of the nsd file (may be symbolic) or of the housing arrz file.
     * 
     * @see #getFile()
     */
    public String getPath(boolean pathOfOrigin)
    // END KGU#316 2016-12-28
    {
    	if (filename.equals(""))
    	{
    		return filename;
    	}
    	else
    	{
    		File f = new File(filename);
    		// START KGU#316 2016-12-28: Enh. #318 Consider unzipped file
    		if (pathOfOrigin && this.shadowFilepath != null) {
    			while (f != null && !f.isFile()) {
    				f = f.getParentFile();
    			}
    			// No Zip file found?
    			if (f == null) {
    				f = new File(filename);
    			}
    		}
    		// END KGU#316 2016-12-28
    		return f.getAbsolutePath();
    	}
    }
    
    /*************************************
     * Extract full text of all Elements
     *************************************/

    // START KGU 2015-10-16
    /* (non-Javadoc)
     * @see lu.fisch.structorizer.elements.Element#addFullText(ArrayList<TokenList>, boolean)
     */
    @Override
    protected void addFullText(ArrayList<TokenList> _lines, boolean _instructionsOnly)
    {
    	// Whereas a subroutine diagram is likely to hold parameter declarations in the header,
    	// (such that we ought to deliver its header for the variable detection), this doesn't
    	// hold for programs and includable diagrams.
    	// START KGU#376 2017-07-02: Enh. #389 - beware of cyclic recursion
    	//if (!this.isProgram && !_instructionsOnly)
    	//{
    	//	_lines.add(this.getText());
    	//}
    	//this.children.addFullText(_lines, _instructionsOnly);
    	HashSet<Root> implicatedRoots = new HashSet<Root>();
    	this.addFullText(_lines, _instructionsOnly, implicatedRoots);
    	// END KGU#376 2017-07-02
    }
    // END KGU 2015-10-16
    
    // START KGU#376 2017-07-02: Enh. #389
    protected void addFullText(ArrayList<TokenList> _lines, boolean _instructionsOnly, HashSet<Root> _implicatedRoots)
    {
    	if (!_implicatedRoots.contains(this)) {
    		// START KGU#676 2019-03-31: Enh. #696
    		//if (this.includeList != null && Arranger.hasInstance()) {
    		IRoutinePool pool = specialRoutinePool;
    		if (this.includeList != null && (pool != null || Arranger.hasInstance())) {
    			if (pool == null) {
    				pool = Arranger.getInstance();
    			}
    		// END KGU#676 2019-03-31
    			_implicatedRoots.add(this);
    			for (int i = 0; i < this.includeList.count(); i++) {
    				String name = this.includeList.get(i);
    				// START KGU#676 2019-03-31: Enh. #696
    				//Vector<Root> roots = Arranger.getInstance().findIncludesByName(name, this);
    				Vector<Root> roots = pool.findIncludesByName(name, this, false);
    				// END KGU#676 2019-03-31
    				if (roots.size() == 1) {
    					roots.get(0).addFullText(_lines, _instructionsOnly, _implicatedRoots);
    				}
    			}		
    		}
    		if (this.isSubroutine() && !_instructionsOnly)
    		{
    			// Add text of the header as a single line
    			_lines.add(TokenList.concatenate(this.getUnbrokenTokenText(), null));
    		}
    		this.children.addFullText(_lines, _instructionsOnly);
    	}
    }
    // END KGU#376 2017-07-02

    /**
     * Extracts the variable name out of a more complex string possibly also
     * containing index brackets, component access operator or type specifications
     * 
     * @param _s the raw lvalue string
     * @return the pure variable name
     */
    private String extractVarName(String _s)
    {
        //System.out.println("IN : "+_s);
        // START KGU#141 2016-01-16: Bugfix #112
//            if(_s.indexOf("[")>=0)
//            {
//                    _s=_s.substring(0,_s.indexOf("["));
//            }
        while (_s.startsWith("(") && _s.endsWith(")"))
        {
        	_s = _s.substring(1,  _s.length()-1).trim();
        }
        // START KGU#575 2018-09-17: Issue #594 - Get rid of an obsolete 3rd-party Regex library
        // START KGU 2016-03-29: Bugfix - nested index expressions were defectively split (a bracket remained)
        //Regex r = new Regex("(.*?)[\\[](.*?)[\\]](.*?)","$1 $3");
        //Regex r = new Regex("(.*?)[\\[](.*)[\\]](.*?)","$1 $3");
        // END KGU 2016-03-29
        //_s = r.replaceAll(_s);
        _s = INDEX_PATTERN_GREEDY.matcher(_s).replaceAll("$1 $3");
        // END KGU#575 2018-09-17
        // START KGU#141 2016-01-16: Bugfix #112 Cut off component and method names
        if (_s.indexOf(".") >= 0)
        {
        	_s = _s.substring(0, _s.indexOf("."));
        }
        // START KGU#109/KGU#141 2016-01-16: Bugfix #61/#107/#112
        // In case of Pascal-typed variables we should only use the part before the separator
        int colonPos = _s.indexOf(':');	// Check Pascal and BASIC style as well
        if (colonPos > 0 || (colonPos = _s.indexOf(" as ")) > 0)
        {
        	_s = _s.substring(0, colonPos).trim();
        }
        // In case of C-typed variables we should only use the last word (identifier)
        String[] tokens = _s.split(" ");
        if (tokens.length > 0) _s = tokens[tokens.length-1];
        // END KGU#109/KGU#141 2016-01-16
        //System.out.println("OUT : "+_s);

        return _s;

    }

    // KGU 2016-03-29: Completely rewritten
    /**
     * Gathers the names of all variables that are used by Element _ele in expressions:
     * <ul>
     * <li>HYP 1: (?) &lt;- (?) &lt;used&gt; (?)</li>
     * <li>HYP 2: (?)'['&lt;used&gt;']' &lt;- (?) &lt;used&gt; (?)</li>
     * <li>HYP 3: output (?) &lt;used&gt; (?)</li>
     * </ul>
     * Note: This works only if {@code _ele} is different from {@code this}.
     * 
     * @param _ele - the element to be searched
     * @param _includeSelf - whether or not the own text of _ele is to be considered (otherwise only substructure)
     * @param _onlyEle - if true then only the text of _ele itself is searched (no substructure)
     * @return StringList of variable names according to the above specification
     */
    public StringList getUsedVarNames(Element _ele, boolean _includeSelf, boolean _onlyEle)
    {
    	//if (_ele instanceof Repeat) System.out.println("getUsedVarNames(" + _ele + ", " + _includeSelf + ", " + _onlyEle + ")");
    	StringList varNames = new StringList();

    	if (_ele != this)
    	{
    		// get body text
    		ArrayList<TokenList> lines = new ArrayList<TokenList>();
    		if (_onlyEle)
    		{
    			// START KGU#413 2017-09-13: Enh. #416 cope with user-defined line breaks 
    			//lines.add(_ele.getText());
    			ArrayList<TokenList> unbrokenLines = _ele.getUnbrokenTokenText();
    			if (_ele instanceof Instruction) {
    				for (int i = 0; i < unbrokenLines.size(); i++) {
    					TokenList line = unbrokenLines.get(i);
    					if (!Instruction.isTypeDefinition(line, null)) {
    						lines.add(line);
    					}
    				}
    			}
    			// START KGU#686 2019-03-16: Enh. #56 the text of the catch clause is kind of declaration, not use
    			//else {
    			else if (!(_ele instanceof Try)) {
    			// END KGU#686 2019-03-16
    				lines.addAll(unbrokenLines);
    			}
    			// END KGU#413 2017-09-13
    			// START KGU#163 2016-03-25: In case of Case the default line must be removed
    			if (_ele instanceof Case && lines.size() > 1)
    			{
    				lines.remove(lines.size()-1);;
    			}
    			// END KGU#163 2016-03-25
    		}
    		else
    		{
    			// START KGU#39 2015-10-16: What exactly is expected here?
    			//lines = getFullText(_ele);
    			lines = _ele.getFullText(false);
    			// END KGU#39 2015-10-16
    			if (!_includeSelf)
    			{
    				// Remove as many lines as this very element has in its text
    				for (int i = 0; i < _ele.getUnbrokenTokenText().size(); i++)
    				{
    					lines.remove(0);
    				}
    			}
    			// START KGU#163 2016-03-25: The Case default line must be deleted
    			else if (_ele instanceof Case && _ele.text.count() > 1)
    			{
    				// Remove the last line of the CASE element
    				lines.remove(_ele.text.count() - 1);
    			}
    			// END KGU#163 2016-03-25
    		}
    		//System.out.println(lines);

    		String[] keywords = Syntax.getAllProperties();
    		StringList parts = new StringList();
    		
    		for(int i = 0; i < lines.size(); i++)
    		{
    			// START KGU#375 2017-04-04: Enh. #388 method decomposed
    			parts.addIfNew(getUsedVarNames(lines.get(i), keywords));
    			// END KGU#375 2017-04-04
    		}
    		
    		// START KGU#375 2017-04-04: Enh. #388 - now already done by getUsedVarName(String, String[])
    		varNames.addIfNew(parts);
    		// END KGU#375 2017-04-04

    	}

    	varNames = varNames.reverse();	// Why is it reversed?
    	//varNames.saveToFile("D:\\SW-Produkte\\Structorizer\\tests\\Variables_" + Root.fileCounter++ + ".txt");
    	return varNames;
    }

	// START KGU#375 2017-04-04: Enh. #388 getUsedVarNames decomposed on occasion of analyse_22_24
	/**
	 * Gathers the names of all variables that are used in text line {@code tokens} in
	 *     expressions (without being set or modified themselves):
	 * <ul>
	 * <li>HYP 1: (?) &lt;- (?) &lt;used&gt; (?)</li>
	 * <li>HYP 2: (?)'['&lt;used&gt;']' &lt;- (?) &lt;used&gt; (?)</li>
	 * <Li>HYP 3: output (?) &lt;used&gt; (?)</li>
	 * <li>HYP 4: input (?)'['&lt;used&gt;']'</li>
	 * </ul>
	 * 
	 * @param tokens - the tokenized element text line to be analysed
	 * @param _keywords the set of parser keywords (if available)
	 * @return StringList of used variable names according to the above specification
	 */
	private StringList getUsedVarNames(TokenList tokens, String[] _keywords)
	{
		// FIXME: KGU#790 This still needed? Rather not, I'd say
		if (_keywords == null) {
			_keywords = Syntax.getAllProperties();
		}
		// START KGU#1087 2023-10-05: Bugfix #1094 In certain cases, splitKeywords wasn't initialised
		if (splitKeywords.size() != _keywords.length) {
			splitKeywords.clear();
			for (int k = 0; k < _keywords.length; k++)
			{
				splitKeywords.add(new TokenList(_keywords[k], false));
			}
		}
		// END KGU#1087 2023-10-05
//		Regex r;

		// modify "inc" and "dec" function (Pascal)
//		r = new Regex(BString.breakup("inc")+"[(](.*?)[,](.*?)[)](.*?)","$1 <- $1 + $2"); _line = r.replaceAll(_line);
//		r = new Regex(BString.breakup("inc")+"[(](.*?)[)](.*?)","$1 <- $1 + 1"); _line = r.replaceAll(_line);
//		r = new Regex(BString.breakup("dec")+"[(](.*?)[,](.*?)[)](.*?)","$1 <- $1 - $2"); _line = r.replaceAll(_line);
//		r = new Regex(BString.breakup("dec")+"[(](.*?)[)](.*?)","$1 <- $1 - 1"); _line = r.replaceAll(_line);
		// START KGU#575 2018-09-17: Issue #594 - we may simply use the equivalent matchers inherited from Element
		//_line = INC_PATTERN2.matcher(_line).replaceAll("$1 <- $1 + $2");
		//_line = INC_PATTERN1.matcher(_line).replaceAll("$1 <- $1 + 1");
		//_line = DEC_PATTERN2.matcher(_line).replaceAll("$1 <- $1 - $2");
		//_line = DEC_PATTERN1.matcher(_line).replaceAll("$1 <- $1 - 1");
		tokens = transform_inc_dec(tokens);
		// END KGU#575 2018-09-17

		Syntax.unifyOperators(tokens, false);

		// START KGU#790 2024-12-03: Issue #800 No longer necessary/sensible - expect internal key tokens
//		// Replace all split keywords by the respective configured strings
//		// This replacement will be aware of the case sensitivity preference
//		for (int kw = 0; kw < _keywords.length; kw++)
//		{
//			if (_keywords[kw] != null && !_keywords[kw].isBlank())
//			{
//				TokenList keyTokens = splitKeywords.elementAt(kw);
//				int keySize = keyTokens.size();
//				int posKey = tokens.size() - keySize;
//				while (posKey >= 0 && (posKey = tokens.lastIndexOf(keyTokens, posKey, !Syntax.ignoreCase)) >= 0)
//				{
//					// FIXME might compromise gaps
//					tokens.set(posKey, _keywords[kw]);
//					tokens.remove(posKey + 1, posKey + keySize);
//					posKey -= keySize;
//				}
//			}
//		}
		// END KGU#790 2024-12-03

		String token0 = "";
		if (!tokens.isBlank()) token0 = tokens.get(0);
		// Unify FOR-IN loops and FOR loops for the purpose of variable analysis
		// START KGU#790 2024-12-03: Issue #800 Modified text representation
		//String postForIn = Syntax.getKeyword("postForIn");
		//if (!postForIn.isBlank() && token0.equals(Syntax.getKeyword("preForIn")))
		String postForIn = Syntax.key2token("postForIn");
		if (token0.equals(Syntax.key2token("preForIn")))
		{
			//tokens.replaceAll(Syntax.getKeyword("postForIn"), "<-");
			tokens.replaceAll(postForIn, "<-", true);
		}
		
		// Here all the unification, alignment, reduction is done, now the actual analysis begins

		int asgnPos = tokens.indexOf("<-");
		if (asgnPos >= 0)
		{
			// FIXME: Do this with TokenList
			// Look for indexed variable as assignment target, get the indices in this case
			String s = tokens.subSequence(0, asgnPos).getString();
			// START KGU#924 2021-02-03: Bugfix #924 component ids sometimes blamed
			//if (s.indexOf("[") >= 0)
			int posLBrack = s.indexOf("[");
			if (posLBrack >= 0 && s.indexOf("]", posLBrack+1) >= 0)
			// END KGU#924 2021-02-03
			{
				// START KGU#924 2021-02-03: Bugfix #924 We must cut off the tail
				s = s.substring(posLBrack, s.lastIndexOf("]")+1);
				// END KGU#924 2021-02-03
				//r = new Regex("(.*?)[\\[](.*?)[\\]](.*?)","$2");
				//s = r.replaceAll(s);
				s = INDEX_PATTERN.matcher(s).replaceAll("$2");
			} else { s = ""; }

			TokenList indices = new TokenList(s);
			indices.addAll(tokens.subSequenceToEnd(asgnPos+1));
			tokens = indices;
		}
		// START KGU#332/KGU#375 2017-01-17: Enh. #335 - ignore the content of uninitialized declarations
		else if (token0.equalsIgnoreCase("var") || token0.equalsIgnoreCase("dim") || token0.equalsIgnoreCase("const")) {
			// START KGU#358 2017-03-06: Issue #368 - declarations are no longer variable usages
			// (though an uninitialized const is a syntax error)
			tokens.clear();
			// END KGU#358 2017-03-06
		}
		// END KGU#332/KGU#375 2017-01-17

		// cutoff output keyword
		// START KGU#1097 2024-01-22: Issue #800 We don't need to care for user-chosen keywords anymore
		//else if (token0.equals(Syntax.getKeyword("output")))	// Must be at the line's very beginning
		else if (token0.equals(Syntax.key2token("output")))	// Must be at the line's very beginning
		// END KGU#1097 2024-01-22
		{
			tokens.remove(0);
		}

		// parse out array index
		// START KGU#1097 2024-01-22: Issue #800 We don't need to care for user-chosen keywords anymore
		//else if (token0.equals(Syntax.getKeyword("input")))
		else if (token0.equals(Syntax.key2token("input")))
		// END KGU#1097 2024-01-22
		{
			// START KGU#653 2019-02-16: Enh. #680 - with multiple variables we must decompose the list
			StringList items = Instruction.getInputItems(tokens);
			tokens.clear();
			for (int j = 1; j < items.count(); j++) {
				TokenList itemTokens = new TokenList(items.get(j));
				String s = "";
				// START KGU#924 2021-02-03: Bugfix #924 component ids sometimes blamed
				//if (itemTokens.indexOf("[", 1) >= 0)
				int posLBrack = itemTokens.indexOf("[", 1);
				if (posLBrack >= 0 && itemTokens.indexOf("]", posLBrack+1) >= 0)
				// END KGU#924 2021-02-03
				{
					//System.out.print("Reducing \"" + s);
					//r = new Regex("(.*?)[\\[](.*?)[\\]](.*?)","$2");
					//s = r.replaceAll(s);
					// START KGU#924 2021-02-03: Bugfix #924 We must cut off the tail
					//s = INDEX_PATTERN.matcher(itemTokens.subSequence(1, itemTokens.count()).concatenate()).replaceAll("$2");
					s = INDEX_PATTERN.matcher(
							itemTokens.subSequence(posLBrack, itemTokens.lastIndexOf("]")+1).getString())
							.replaceAll("$2");
					// END KGU#924 2021-02-03
					//System.out.println("\" to \"" + s + "\"");
				}
				// Only the indices are relevant here
				itemTokens = new TokenList(s);
				if (tokens.indexOf(itemTokens, true) < 0) {
					tokens.addAll(itemTokens);
				}
			}
			// END KGU#653 2019-02-16
		}

		//tokens.removePaddings();
		// Eliminate all keywords
		for (int kw = 0; kw < _keywords.length; kw++)
		{
			// START KGU#790 2023-11-05: Issue #800 be careful with empty strings
			//while (tokens.remove(_keywords[kw])){}
			String keyword = _keywords[kw];
			if (keyword != null && !keyword.isBlank()) {
				tokens.removeAll(keyword);
			}
			// END KGU#790 2023-11-05
		}
		for (int kw = 0; kw < this.operatorsAndLiterals.length; kw++)
		{
			int pos = -1;
			while ((pos = tokens.indexOf(operatorsAndLiterals[kw], false)) >= 0)
			{
				tokens.remove(pos);
			}
		}
		// START KGU#388 2017-09-17: Enh. #423 Cut off all irrelevant stuff of record initializers
		skimRecordInitializers(tokens);
		// END KGU#388 2017-09-17
		int i = 0;
		while (i < tokens.size())
		{
			String token = tokens.get(i);
			// START KGU#588 2018-10-04: Bugfix #618 Function names shouldn't be gathered here
			//if((Syntax.isIdentifier(token, null)
			//		&& (i == tokens.count() - 1 || !tokens.get(i+1).equals("("))
			//		|| this.variables.contains(token)))
			if((Syntax.isIdentifier(token, false, null) || this.getCachedVarNames().contains(token))
					&& (i == tokens.size() - 1 || !tokens.get(i+1).equals("(")))
			// END KGU#588 2018-10-04
			{
				// keep the id
				//System.out.println("Adding to used var names: " + token);
				i++;
			}
			// START KGU#388 2017-09-17: Enh. #423 Record support - don't complain component names!
			else if (token.equals(".") && i+1 < tokens.size() && Syntax.isIdentifier(tokens.get(i+1), false, null)) {
				// Drop the dot together with the following component name
				tokens.remove(i, i+2);
			}
			// END KGU#388 2017-09-17
			else {
				// no id or variable name, so drop it
				tokens.remove(i);
			}
		}
		StringList varNames = new StringList();
		for (int j = 0; j < tokens.size(); j++) {
			varNames.add(tokens.get(j));
		}
		return varNames;
	}
	// END KGU#375 2017-04-04
	// START KGU#388 2017-10-09: Enh. #423
	/**
	 * Recursively cuts off all irrelevant stuff of record initializers for
	 *    {@link #getUsedVarNames(String, String[])}
	 *    
	 * @param tokens - the token list to be skimmed
	 */
	private void skimRecordInitializers(TokenList tokens) {
		int posBrace = 0;
		while ((posBrace = tokens.indexOf("{", posBrace+1)) > 0) {
			if (Syntax.isIdentifier(tokens.get(posBrace-1), false, null)) {
				HashMap<String, String> components = Syntax.splitRecordInitializer(tokens.subSequenceToEnd(posBrace-1), null);
				if (components != null) {
					// Remove all tokens from the type name on (they are in the HashMap now)
					tokens.remove(posBrace-1, tokens.size());
					// Append all the value strings for the components but not the component names
					for (Entry<String, String> comp: components.entrySet()) {
						if (!comp.getKey().startsWith("§")) {
							TokenList subTokens = new TokenList(comp.getValue());
							skimRecordInitializers(subTokens);
							tokens.addAll(subTokens);
						}
					}
					// If there was further text beyond the initializer then tokenize and append it
					if (components.containsKey("§TAIL§")) {
						TokenList subTokens = new TokenList(components.get("§TAIL§"));
						skimRecordInitializers(subTokens);
						tokens.addAll(subTokens);
					}
				}
			}
		}
	}
	// END KGU#388 2017-10-09
	
	// START KGU#542 2019-11-17: Enh. #739 Support for enumeration type values
	/**
	 * Returns the value string (cached literal or expression) associated to constant
	 * {@code constName} (if it was defined) or null (otherwise). In case of enumeration
	 * constants, wipes off the typename prefix ({@code ":" + <typename> + "€"}).
	 * @param constName - name of the constant
	 * @return value string for the constant (cleaned in case of an enumerator) or null
	 * @see #constants
	 */
	public String getConstValueString(String constName)
	{
		String valString = this.constants.get(constName);
		if (valString != null && valString.startsWith(":") && valString.contains("€")) {
			// Skim off the enumerator type name
			valString = valString.substring(valString.indexOf('€')+1);
		}
		return valString;
	}
	// END KGU#542 2019-11-17

    // KGU 2016-03-29 Rewritten based on tokens
    /**
     * Get the names of defined variables out of a bunch of text lines.<br/>
     * Note: We <b>DON'T</b> force identifier syntax, the variables found here may contain
     * language-specific characters etc.
     * <ul>
     * <li>HYP 1: [const] [&lt;type&gt;] VARNAME &lt;- (?)</li>
     * <li>HYP 2: input VARNAME, VARNAME, VARNAME</li>
     * <li>HYP 3: for VARNAME &lt;- (?) ...</li>
     * <li>HYP 4: foreach VARNAME in (?)</li>
     * </ul>
     * In case of HYP 1 also registers the name as constant definition in {@code constantDefs}
     * if the name hadn't been occurred earlier as variable or constant.
     * 
     * @param lines - the text lines extracted from one or more elements 
     * @param constantDefs - a map of constant definitions
     * @return - the StringList of identified variable names
     * @see #constants
     */
    public StringList getVarNames(ArrayList<TokenList> lines, HashMap<String, String> constantDefs)
    {
        StringList varNames = new StringList();

// START KGU#1097 2024-01-22: Issue #800 We don't need to care for user-chosen keywords anymore
//        // START KGU#163 2016-03-25: Pre-processed match patterns for identifier search
//        splitKeywords.clear();
//        String[] keywords = Syntax.getAllProperties();
//        for (int k = 0; k < keywords.length; k++)
//        {
//            splitKeywords.add(new TokenList(keywords[k], false));
//        }
//        // END KGU#163 2016-03-25
// END KGU#1097 2024-01-22

        for(int i = 0; i < lines.size(); i++)
        {
            TokenList tokens = lines.get(i);
            // modify "inc" and "dec" function (Pascal)
            // START KGU#575 2018-09-17: Issue #594 - replace obsolete 3rd-party Regex library
            //Regex r;
            //r = new Regex(BString.breakup("inc")+"[(](.*?)[,](.*?)[)](.*?)","$1 <- $1 + $2"); allText=r.replaceAll(allText);
            //r = new Regex(BString.breakup("inc")+"[(](.*?)[)](.*?)","$1 <- $1 + 1"); allText=r.replaceAll(allText);
            //r = new Regex(BString.breakup("dec")+"[(](.*?)[,](.*?)[)](.*?)","$1 <- $1 - $2"); allText=r.replaceAll(allText);
            //r = new Regex(BString.breakup("dec")+"[(](.*?)[)](.*?)","$1 <- $1 - 1"); allText=r.replaceAll(allText);
            tokens = transform_inc_dec(tokens);
            // END KGU#575 2018-09-17

            Syntax.unifyOperators(tokens, false);

// START KGU#1097 2024-01-22: Issue #800 We don't need to care for user-chosen keywords anymore
//            // Replace all split keywords by the respective configured strings
//            // This replacement will be aware of the case sensitivity preference
//            for (int kw = 0; kw < keywords.length; kw++)
//            {
//                if (keywords[kw].trim().length() > 0)
//                {
//                    TokenList keyTokens = splitKeywords.elementAt(kw);
//                    int keyLength = keyTokens.size();
//                    int pos = -1;
//                    while ((pos = tokens.indexOf(keyTokens, pos + 1, !Syntax.ignoreCase)) >= 0)
//                    {
//                        tokens.set(pos, keywords[kw]);
//                        tokens.remove(pos + 1, pos + keyLength);
//                    }
//                }
//            }
//
//            // Unify FOR-IN loops and FOR loops for the purpose of variable analysis
//            if (!Syntax.getKeyword("postForIn").trim().isEmpty())
//            {
//                tokens.replaceAll(Syntax.getKeyword("postForIn"), "<-", true);
//            }
            tokens.replaceAll("§POSTFORIN§", "<-");
// END KGU#1097 2024-01-22

            // Here all the unification, alignment, reduction is done, now the actual analysis begins

            int asgnPos = tokens.indexOf("<-");
            if (asgnPos > 0)
            {
                // FIXME: Necessary to go back to strings?
                String s = tokens.subSequence(0, asgnPos).getString();

                // START KGU#1089 2023-10-14: Issue #980 Skip possible multi-var declarations
                if (tokens.indexOf("var", false) == 0 || tokens.indexOf("dim", false) == 0) {
                    //tokens.removeAll(" ");
                    asgnPos = tokens.indexOf("<-");
                    int posColon = tokens.indexOf(":");
                    if ((posColon > 2 && posColon < asgnPos
                            || (posColon = tokens.indexOf("as", false)) > 2 && posColon < asgnPos)) {
                        // More than one identifier or whatever between var/dim and :/as - skip
                        continue;
                    }
                    s = tokens.subSequence(1, posColon < 0 || posColon > asgnPos ? asgnPos : posColon).getString();
                }
                // END KGU#1089 2023-10-14
                // (KGU#141 2016-01-16: type elimination moved to extractVarName())
                //System.out.println("Adding to initialised var names: " + extractVarName(allText.trim()));
                String varName = extractVarName(s.trim());
                boolean wasNew = varNames.addOrderedIfNew(varName);
                // START KGU#375 2017-03-31: Enh. #388 collect constant definitions
                // Register it as constant if marked as such and not having been declared before
                if (tokens.get(0).equalsIgnoreCase("const") && wasNew && !constantDefs.containsKey(varName)) {
                    constantDefs.put(varName, tokens.subSequenceToEnd(asgnPos+1).getString().trim());
                }
            }


            // get names from read statements
            // START KGU#1097 2024-01-22: Issue #800 We don't need to care for user-chosen keywords anymore
            //int inpPos = tokens.indexOf(Syntax.getKeyword("input"));
            int inpPos = tokens.indexOf("§INPUT§");
            // END KGU#1097 2024-01-22
            if (inpPos >= 0)
            {
                // START KGU#281 2016-10-12: Issue #271 - there may be a prompt string literal to be skipped
                //String s = tokens.subSequence(inpPos + 1, tokens.count()).concatenate().trim();
                inpPos++;
                // START KGU#281 2016-12-23: Enh. #271 - allow comma between prompt and variable name
                //while (inpPos < tokens.count() && (tokens.get(inpPos).trim().isEmpty() || tokens.get(inpPos).matches("^[\"\'].*[\"\']$")))
                while (inpPos < tokens.size() && (tokens.get(inpPos).trim().isEmpty()
                        || tokens.get(inpPos).trim().equals(",")
                        || tokens.get(inpPos).matches("^[\"\'].*[\"\']$")))
                // END KGU#281 2016-12-23
                {
                    inpPos++;
                }
                //String s = tokens.subSequence(inpPos, tokens.count()).concatenate().trim();
                // END KGU#281 2016-10-12
                // A mere splitting by comma would spoil function calls as indices etc.
                ArrayList<TokenList> parts = Syntax.splitExpressionList(tokens.subSequenceToEnd(inpPos), ",");
                for (int p = 0; p < parts.size()-1; p++)
                {
                    varNames.addOrderedIfNew(extractVarName(parts.get(p).getString().trim()));
                }
            }


            //lines.set(i, allText);
        }

        return varNames;
    }

    /**
     * Extracts all variable names of the entire program and stores them in
     * {@link #variables}, ignoring previously cached results.
     * @return list of variable names
     * @see #getVarNames()
     */
    public StringList retrieveVarNames()
    {
    	//System.out.println("getVarNames() called...");
    	return getVarNames(this, false, false, true);
    }

    /**
     * Provides all variable names of the entire program if cached, otherwise retrieves and
     * stores them in {@link #variables}.
     * @return list of variable names
     * @see #retrieveVarNames()
     * @see #getMereDeclarationNames(boolean)
     */
    public StringList getVarNames() {
    	//System.out.println("getVarNames() called...");
    	if (this.variables != null) {
    		return this.variables;
    	}
    	// This is the same as retrieveVarNames()
    	return getVarNames(this, false, false, true);
    }
    
    /**
     * Extracts the names of all variables assigned or introduced within passed-in element
     * {@code _ele} and its possible substructure.
     * @param _ele - the element to be scanned for introduced variables
     * @return list of variable names
     * @see #getVarNames(Element, boolean)
     */
    public StringList getVarNames(Element _ele)
    {
    	// Only the own variables, not recursively
    	return getVarNames(_ele, true, false);
    }

    /**
     * Extracts the names of all variables assigned or introduced within passed-in element
     * {@code _ele}, possibly ignoring its substructure or not.
     * @param _ele - the element to be scanned for introduced variables
     * @param _onlyEle - whether possible substructure is to be ignored
     * @return list of variable names
     * @see #getVarNames(Element, boolean, boolean)
     */
    public StringList getVarNames(Element _ele, boolean _onlyEle)
    {
        // All variables, not only those from body (i.e. sub-structure)
        return getVarNames(_ele, _onlyEle, false);
    }

    /**
     * Extracts the names of all variables assigned or introduced within passed-in element
     * {@code _ele}, possibly either ignoring its substructure or only regarding its
     * substructure, e.g. in case of loops.<br/>
     * <b>Note that {@code _onlyEle} and {@code _onlyBody} may not both be {@code true}!</b>
     * @param _ele - the element to be scanned for introduced variables
     * @param _onlyEle - whether possible substructure of {@code _ele} is to be ignored
     * @param _onlyBody - whether only the substructure of {@code _ele} is to be scanned
     * @return list of variable names
     * @see #getVarNames(Element, boolean, boolean, boolean)
     */
    public StringList getVarNames(Element _ele, boolean _onlyEle, boolean _onlyBody)
    {
        return getVarNames(_ele, _onlyEle, _onlyBody, false);
    }

    /**
     * Extracts the names of all variables assigned or introduced within passed-in element
     * {@code _ele}, possibly either ignoring its substructure or only regarding its
     * substructure, e.g. in case of loops.<br/>
     * <b>Note that {@code _onlyEle} and {@code _onlyBody} may not both be {@code true}!</b>
     * @param _ele - the element to be scanned for introduced variables
     * @param _onlyEle - whether possible substructure of {@code _ele} is to be ignored
     * @param _onlyBody - whether only the substructure of {@code _ele} is to be scanned
     * @param _entireProg - relevant for the case {@code _ele} is {@code this} and
     *     {@code _onlyEle <> true} or {@code _onlyBody = true}
     * @return list of variable names
     */
    private StringList getVarNames(Element _ele, boolean _onlyEle, boolean _onlyBody, boolean _entireProg)
    {

            StringList varNames = new StringList();
            StringList argTypes = new StringList();

            // check root text for variable names
            // !!
            // !! This works only for Pascal-like syntax: functionname (<name>, <name>, ..., <name>:<type>; ...)
            // !! or VBA like syntax: functionname(<name>, <name> as <type>; ...)
            // !!
            // KGU 2015-11-29: Decomposed -> new method collectParameters
            if (this.isSubroutine() && _ele==this && !_onlyBody)
            {
            	collectParameters(varNames, argTypes, null);
            	for (int i = 0; i < varNames.count(); i++) {
            		String type = argTypes.get(i); 
            		if (type != null && (type.trim() + " ").toLowerCase().startsWith("const ")) {
            			this.constants.put(varNames.get(i), null);
            		}
            	}
            }

            // get relevant text
            ArrayList<TokenList> lines;
            if (_onlyEle && !_onlyBody)
            {
                // START KGU#388/KGU#413 2017-09-13: Enh. #416, #423
                //lines = _ele.getText().copy();
                lines = _ele.getUnbrokenTokenText();
                if (_ele instanceof Instruction) {
                	// Get rid of lines that may not introduce variables
                	int i = 0;
                	while (i < lines.size()) {
                		if (Instruction.isTypeDefinition(lines.get(i), null)) {
                			// START KGU#542 2019-11-17: Enh. #739 We must extract enumerators here
                			HashMap<String, String> constVals = this.extractEnumerationConstants(lines.get(i));
                			if (constVals != null) {
                				// We simply generate singular constant definition lines
                				for (Entry<String, String> enumItem: constVals.entrySet()) {
                					lines.add(i++, new TokenList("const " + enumItem.getKey() + "<-" + enumItem.getValue()));
                				}
                			}
                			// END KGU#542 2019-11-17
                			lines.remove(i);
                		}
                		else {
                			// START KGU#1090 2023-10-15: Bugfix #1096
                			lines.set(i, Instruction.removeCDeclType(lines.get(i)));
                			// END KGU#1090 2023-10-15
                			i++;
                		}
                	}
                }
                // END KGU#388/KGU#413 2017-09-13: Enh. #416, #423
            }
            else if (_entireProg)
            {
                lines = this.getFullText(_onlyBody);
            }
            else
            {
                lines = _ele.getFullText(true);
            }
            
            varNames.add(getVarNames(lines, this.constants));

            varNames = varNames.reverse();	// FIXME (KGU): What is intended by reversing?
            if (_entireProg) {
                this.variables = varNames;
            }
            //System.out.println(varNames.getCommaText());
            return varNames;
    }
    
    /**
     * Retrieves all constants from the given type definition list if it is an
     * enumeration type list and returns their name-value map.<br/>
     * The associated values will be prefixed with {@code ":" + <typename> + "€"} and may be
     * constant expressions, particularly of kind {@code <something>+<number>}.
     * 
     * @param tokens - the tokenized (unbroken) line of the enum type definition
     * @returns a map of the enumeration constants to their prefixed values strings or null
     */
    public LinkedHashMap<String,String> extractEnumerationConstants(TokenList tokens)
    {
    	LinkedHashMap<String,String> enumConstants = null;
    	if (!tokens.get(3).equalsIgnoreCase("enum")) {
    		return null;
    	}
    	String typename = tokens.get(1);
    	String typeSpec = tokens.subSequenceToEnd(3).getString().trim();
    	// Confirm that the syntax is okay
    	if (TypeMapEntry.MATCHER_ENUM.reset(typeSpec).matches()) {
    		enumConstants = new LinkedHashMap<String, String>();
    		int val = 0;
    		String valStr = "";
    		int posBrace = typeSpec.indexOf('{');
    		StringList items = StringList.explode(typeSpec.substring(posBrace+1, typeSpec.length()-1), ",");
    		for (int i = 0; i < items.count(); i++, val++) {
    			String item = items.get(i);
    			int posEq = item.indexOf('=');
    			if (posEq >= 0) {
    				// Get the value string
    				valStr = item.substring(posEq+1).trim();
    				val = 0;
    				// Reduce item to the pure constant name
    				item = item.substring(0, posEq);
    				// FIXME: We should be able to evaluate constant expressions, e.g. "MONDAY+1"!
    				if (this.constants.containsKey(valStr)) {
    					// Is an already defined constant, get the associated value string
    					valStr = this.getConstValueString(valStr);
    				}
    				else if (valStr.contains("+")) {
    					int posPlus = valStr.lastIndexOf('+');
    					try {
    						int offset = Integer.parseInt(valStr.substring(posPlus+1));
    						valStr = valStr.substring(0, posPlus).trim();
    						val = offset;
    					}
    					catch (NumberFormatException ex) {}
    				}
    				try {
    					int val0 = Integer.parseInt(valStr);
    					// Don't accept negative values
    					if (val0 >= 0) {
    						val = val0;
    						valStr = "";
    					}
    				}
    				catch (NumberFormatException ex) {
    					// Just ignore the explicit value and use the standard
    				}
    			}
    			enumConstants.put(item, ":" + typename + "€" + valStr + (!valStr.isEmpty() ? "+" : "") + val);
    		}
    	}
    	return enumConstants;
    }

    // START KGU#672 2019-11-13: Introduced for Bugfix #776
    /**
     * Returns the names of merely declared variables (without initialisation) and
     * defined types. May also include the method name if the method returns a value.
     * 
     * @param allowMethodName - with {@code true} the method name will be included if among
     *     the keys in {@link #getTypeInfo()}, with {@code false} it will be suppressed
     * @return A list of the names of uninitialized, i.e. merely declared, variables
     *    (of this diagram and all included diagrams).
     *    
     * 
     * @see #getVarNames()
     * @see #getTypeInfo()
     */
    public StringList getMereDeclarationNames(boolean allowMethodName)
    {
    	StringList declNames = new StringList();	// Result
    	StringList varNames = this.getVarNames();	// Names of initialized variables
    	String methName = this.getMethodName();
    	for (String name: this.getTypeInfo().keySet()) {
    		// Ignore type names and omit initialized variables (which should also include constants)
    		if (!name.startsWith(":") && !varNames.contains(name) && (allowMethodName || !methName.equals(name))) {
    			declNames.add(name);
    		}
    	}
    	return declNames;
    }
    // END KGU#672 2019-11-13
    
    // START KGU#261 2017-01-20: Enh. #259
    /**
     * Creates (if not already cached), caches, and returns the static overall type map
     * for this diagram and its included definition providers (if having been available
     * on the first creation).<br/>
     * Every change to this diagram clears the cache and hence leads to an info refresh.
     * 
     * @return the type table mapping prefixed type names and variable names to their
     * respective defined or declared TypeMapEntries with structural information.
     * 
     * @deprecated Use {@link #getDataTypes()} instead
     */
    public HashMap<String, TypeMapEntry> getTypeInfo()
    // START KGU#678 2019-03-30: Enh. #696: For batch export mode, we must provide an alternative pool for includes
    {
        return getTypeInfo(null);
    }
    
    /**
     * Creates (if not already cached), caches, and returns the static overall type map
     * for this diagram and its included definition providers retrieved from {@code routinePool}
     * if given, otherwise from {@link Arranger} if available.<br/>
     * Every change to this diagram clears the cache and hence leads to an info refresh.
     * 
     * @param routinePool - a diagram pool to search for includables (default: {@link Arranger} instance)
     * @return the type table mapping prefixed type names and variable names to their
     *     respective defined or declared TypeMapEntries with structural information.
     * 
     * @deprecated Use {@link #getDataTypes(IRoutinePool)} instead (with a different API)

     */
    public HashMap<String, TypeMapEntry> getTypeInfo(IRoutinePool routinePool)    
    // END KGU#678 2019-03-30
    {
    	// START KGU#502 2018-03-12: Bugfix #518 - Avoid repeated traversal in case of lacking type and var info
    	//if (this.typeMap.isEmpty()) {
    	if (this.typeMap == null) {
    		// START KGU#852 2020-04-22: Bugfix #854 - we must ensure topological order on export
    		//this.typeMap = new HashMap<String, TypeMapEntry>();
    		this.typeMap = new LinkedHashMap<String, TypeMapEntry>();
    		// END KGU#852 2020-04-22
    	// END KGU#502 2018-03-12
    		// START KGU#388 2017-09-18: Enh. #423 adopt all type info from included diagrams first
    		// FIXME: The import info can easily get obsolete unnoticedly!
    		if (this.includeList != null) {
    			for (int i = 0; i < this.includeList.count(); i++) {
    				String inclName = this.includeList.get(i);
    				// START KGU#66 2019-03-30: Enh.#696 consider alternative routine pool
    				//if (Arranger.hasInstance()) {
    				//	for (Root incl: Arranger.getInstance().findIncludesByName(inclName, this)) {
    				//		typeMap.putAll(incl.getTypeInfo());
    				//	}
    				//}
    				IRoutinePool pool = routinePool;
    				if (pool == null && (pool = specialRoutinePool) == null && Arranger.hasInstance()) {
    					pool = Arranger.getInstance();
    				}
    				if (pool != null) {
    					// START KGU#408 2021-02-24: Enh. #410 Filter by namespace if available
    					//for (Root incl: pool.findIncludesByName(inclName, this)) {
    					for (Root incl: pool.findIncludesByName(inclName, this, true)) {
    					// END KGU#408 2021-02-24
    						typeMap.putAll(incl.getTypeInfo());
    					}
    				}
    				// END KGU#676 2019-03-30
    			}
    		}
    		// END KGU#388 2017-09-18
    		IElementVisitor collector = new IElementVisitor() {

    			@Override
    			public boolean visitPreOrder(Element _ele) {
    				if (!_ele.isDisabled(true)) {	// FIXME shouldn't this be isDisabled(false)?
    					_ele.updateTypeMap(typeMap);
    				}
    				return true;
    			}

    			@Override
    			public boolean visitPostOrder(Element _ele) {
    				return true;
    			}
    			
    		};
    		this.traverse(collector);
    	}
    	return this.typeMap;
    }
    
    /**
     * Discards the type info map. Also consider {@link #clearVarAndTypeInfo(boolean)}
     * 
     * @see #getTypeInfo()
     * @see #getTypeInfo(IRoutinePool)
     * 
     * @deprecated Use {@link #clearDataTypes()} instead
     */
    private void clearTypeInfo()
    {
    	// START KGU#502 2018-03-12: Bugfix #518
    	//this.typeMap.clear();
    	this.typeMap = null;
    	// END KGU#502 2018-03-12
    }
    // END KGU#261 2017-01-20

    // START KGU#701/KGU#703 2019-03-30: Issue #718, #720
	/**
	 * Clears (invalidates) all cached variable names and type information.
	 * Also resets the drawing information recursively if {@link Element#E_VARHIGHLIGHT}
	 * is true.
	 * 
	 * @param clearDrawInfo - if true then drawing info will also be reset (otherwise only
	 * in case of {@link Element#E_VARHIGHLIGHT}).
	 * 
	 * @see #clearTypeInfo()
	 * @see #getTypeInfo()
	 * @see #getTypeInfo(IRoutinePool)
	 * 
	 * @deprecated Use {@link #clearVarsAndDataTypes(boolean)} instead
	 */
	public void clearVarAndTypeInfo(boolean clearDrawInfo)
	{
		this.variables = null;
		this.constants.clear();
		this.clearTypeInfo();
		// START KGU#990 2021-10-02: Bugfix #990 - new fields to facilitate export
		this.returnsValue = null;
		// END KGU#990 2021-10-02
		if (clearDrawInfo || E_VARHIGHLIGHT) {
			this.resetDrawingInfoDown();
		}
	}
	// END KGU#701/KGU#703 2019-03-30

	// START KGU#261/KGU#332 2017-02-01: Enh. #259/#335
	/**
	 * Adds all parameter declarations to the given map (varname -> TypeMapEntry).
	 * 
	 * @param typeMap - the (possibly temporary) type map to be used (e.g. for
	 *     analysis purposes)
	 * 
	 * @deprecated Use {@link #updateTypeRegistry(TypeRegistry)} instead
	 */
	public void updateTypeMap(HashMap<String, TypeMapEntry> typeMap)
	{
		ArrayList<Param> parameters = getParams();
		String typeSpec = null;
		for (Param par: parameters) {
			// START KGU#925 2021-02-04: Bugfix #925 - can't need prefixes like "const" here
			//if ((typeSpec = par.getType()) != null) {
			if ((typeSpec = par.getType(true)) != null) {
			// END KGU#925 2021-02-04
				this.addToTypeMap(typeMap, par.getName(), typeSpec, 0, true, true);
			}
		}
		if (this.isSubroutine()) {
			typeSpec = this.getResultTypeDescr();
			if (typeSpec != null) {
				// START KGU#593 2018-10-05: Issue #619 - missing declarations on C++ export
				// This is somewhat tricky here: The result type is an explicit return variable declaration for
				// Pascal, but it's not for C++, Java etc. So, for code export consistency we must take into
				// consideration where we check whether an explicit variable declaration will come (mostly C++,
				// C#, Java) we drive better if we don't set the "explicitly" flag here.
				//this.addToTypeMap(typeMap, this.getMethodName(), typeSpec, 0, false, true, false);
				this.addToTypeMap(typeMap, this.getMethodName(), typeSpec, 0, false, false);
				// END KGU#593 2018-10-05
			}
		}
	}
	// END KGU#261/KGU#332 2017-02-01
	
	// START KGU#1036 2024-11-25: Bugfix #1180 Propagate this to potential callers
	@Override
	public void clearRuntimeData()
	{
		super.clearRuntimeData();
		if (Element.E_COLLECTRUNTIMEDATA && this.isSubroutine()) {
			propagateTestCoverage();
		}
	}
	// END KGU#1036 2024-11-25

	// START KGU#790 2021-12-08: Issue #800
	/**
     * Creates (if not already cached), caches, and returns the overall data type
     * registry for this diagram and its included definition providers (if having been
     * available on the first creation).<br/>
     * Every change to this diagram clears the cache and hence leads to a registry
     * refresh.
     *
     * @return the type table mapping prefixed type names and variable names to their
     * respective defined or declared TypeMapEntries with structural information.
	 */
	public TypeRegistry getDataTypes() {
		return getDataTypes(null);
	}

	/**
     * Creates (if not already cached), caches, and returns the overall type registry
     * for this diagram and its included definition providers retrieved from
     * {@code routinePool} if given, otherwise from {@link Arranger} if available.<br/>
     * Every change to this diagram clears the cache and hence leads to a registry
     * refresh.
     * 
     * @param routinePool - a diagram pool to search for includables (default: {@link Arranger} instance)
     * @return the type table mapping prefixed type names and variable names to their
     * respective defined or declared TypeMapEntries with structural information.
	 */
	public TypeRegistry getDataTypes(IRoutinePool routinePool) {
    	if (this.dataTypes == null) {
    		this.dataTypes = new TypeRegistry();
    		// FIXME: The import registry may easily get obsolete without being noticed!
    		if (this.includeList != null) {
    			for (int i = 0; i < this.includeList.count(); i++) {
    				String inclName = this.includeList.get(i);
    				IRoutinePool pool = routinePool;
    				if (pool == null && (pool = specialRoutinePool) == null && Arranger.hasInstance()) {
    					pool = Arranger.getInstance();
    				}
    				if (pool != null) {
    					for (Root incl: pool.findIncludesByName(inclName, this, true)) {
    						dataTypes.addTypesFrom(incl.getDataTypes(routinePool), false);
    					}
    				}
    			}
    		}
    		IElementVisitor collector = new IElementVisitor() {
    			@Override
    			public boolean visitPreOrder(Element _ele) {
    				if (!_ele.isDisabled(false)) {
    					// FIXME: Retrieve type associations from declarations, definitions etc.
    					//_ele.updateTypeMap(typeMap);
    				}
    				return true;
    			}

    			@Override
    			public boolean visitPostOrder(Element _ele) {
    				return true;
    			}
    			
    		};
    		this.traverse(collector);
    	}
		return dataTypes;
	}

	/**
	 * Resets the TypeRegistry of this Root.
	 * 
	 * @see #getDataTypes()
	 * @see #getDataTypes(IRoutinePool)
	 * @see #clearVarsAndDataTypes(boolean)
	 */
	private void clearDataTypes()
	{
		this.dataTypes = null;
	}

	/**
	 * Clears (invalidates) all cached variable names and type information.
	 * Also resets the drawing information recursively if {@link Element#E_VARHIGHLIGHT}
	 * is true.
	 * 
	 * @param clearDrawInfo - if true then drawing info will also be reset (otherwise only
	 * in case of {@link Element#E_VARHIGHLIGHT}).
	 * 
	 * @see #clearDataTypes()
	 */
	public void clearVarsAndDataTypes(boolean clearDrawInfo)
	{
		this.variables = null;
		this.constants.clear();
		this.clearDataTypes();
		// START KGU#990 2021-10-02: Bugfix #990 - new fields to facilitate export
		this.returnsValue = null;
		// END KGU#990 2021-10-02
		if (clearDrawInfo || E_VARHIGHLIGHT) {
			this.resetDrawingInfoDown();
		}
	}

	/**
	 * Adds all parameter declarations to the given map (varname -> typeinfo).
	 * @param typeMap
	 */
	public void updateTypeRegistry(TypeRegistry _dataTypes)
	{
		ArrayList<Param> parameters = getParams();
		Type parType;
		for (Param par: parameters) {
			if ((parType = par.getDataType(_dataTypes)) != null) {
				_dataTypes.putTypeFor(par.getName(), parType, this, 0, true);
			}
		}
		if (this.isSubroutine()) {
			Type resultType = this.getResultType();
			if (resultType != null) {
				_dataTypes.putTypeFor(this.getMethodName(), resultType, this, 0, true);
			}
		}
	}
	// END KGU#790 2021-12-08

	// START BFI 2015-12-10
	/**
	 * Identifies parameter names, types, and default values of the routine and returns an array list
	 * of Param objects being name-type-default triples.
	 * This is just a different aggregation of the same results {@link #getParameterNames()},
	 * {@link #getParameterTypes()}, and {@link #getParameterDefaults()} would provide.
	 * @return the list of the declared parameters
	 */
	public ArrayList<Param> getParams()
	{
		// START KGU#371 2019-03-07: Enh. #385 Now we cache this list for beter performance
		//ArrayList<Param> resultVars = new ArrayList<Param>();

		//StringList names = new StringList();
		//StringList types = new StringList();
		//collectParameters(names, types);
		//for (int i = 0; i < names.count(); i++)
		//{
		//    resultVars.add(new Param(names.get(i), types.get(i)));
		//}

		//return resultVars;
		if (parameterList == null) {
			// Method fills parameterList
			collectParameters(null, null, null);
		}
		if (parameterList == null) {
			return new ArrayList<Param>();
		}
		return parameterList;
		// END KGU#371 2019-03-07
	}
	// END BFI 2015-12-10
	
<<<<<<< HEAD
	// START KGU 2016-03-25: JLabel replaced by new class LangTextHolder
	//private String errorMsg(JLabel _label, String _rep)
	private String errorMsg(LangTextHolder _label, String _subst)
	// END KGU 2016-03-25
	{
		String res = _label.getText();
		res = res.replace("%", _subst);
		return res;
	}
=======
    // START KGU 2016-03-25: JLabel replaced by new class LangTextHolder
    //private String errorMsg(JLabel _label, String _rep)
    private String errorMsg(LangTextHolder _label, String _subst)
    // END KGU 2016-03-25
    {
            String res = _label.getText();
            res = res.replace("%", _subst);
            return res;
    }
    
    // START KGU#239 2016-08-12: New opportunity to insert more than one information
    private String errorMsg(LangTextHolder _label, String[] _substs)
    {
        String msg = _label.getText();
        for (int i = 0; i < _substs.length; i++)
        {
        	msg = msg.replace("%"+(i+1), _substs[i]);
        }
        return msg;
    	
    }
    // END KGU#239 2016-08-12

    // START KGU#78 2015-11-25: We additionally supervise return mechanisms
    //private void analyse(Subqueue _node, Vector _errors, StringList _vars, StringList _uncertainVars)
    /**
     * Analyses the subtree, which _node is local root of
     * @param _node - subtree root
     * @param _errors - the collected errors (may be enhanced by the call)
     * @param _vars - names of variables being set within the subtree
     * @param _uncertainVars - names of variables being set in some branch of the subtree 
     * @param _constants - constants defined hitherto
     * @param _resultFlags - a boolean array: {usesReturn?, usesResult?, usesProcName?}
     * @param _types - the type definitions and declarations encountered so far
     */
    private void analyse(Subqueue _node, Vector<DetectedError> _errors, StringList _vars, StringList _uncertainVars, HashMap<String, String> _constants, boolean[] _resultFlags, HashMap<String, TypeMapEntry> _types)
    {
    	for (int i = 0; i < _node.getSize(); i++)
    	{
    		Element ele = _node.getElement(i);
    		// START KGU#277 2016-10-13: Enh. #270 - disabled elements are to be handled as if they wouldn't exist
    		if (ele.isDisabled(true)) continue;
    		// END KGU#277 2016-10-13
    		String eleClassName = ele.getClass().getSimpleName();
    		
    		// get all set variables from actual instruction (just this level, no substructure)
    		StringList myVars = getVarNames(ele);

    		// START KGU#1012 2021-11-14: Enh. #967
    		if (pluginSyntaxCheckers != null && /*!eleClassName.equals("Root") &&*/ !eleClassName.equals("Parallel")) {
    			for (Map.Entry<String, GeneratorSyntaxChecker> chkEntry: pluginSyntaxCheckers.entrySet()) {
    				if (pluginChecks.get(chkEntry.getKey()) == true) {
    					GeneratorSyntaxChecker checker = chkEntry.getValue();
    					StringList lines = ele.getUnbrokenText();
    					GENPlugin.SyntaxCheck.Source testType = 
    							GENPlugin.SyntaxCheck.Source.valueOf(chkEntry.getKey().split(":")[1]);
    					switch (testType) {
    					case STRING:
    						for (int l = 0; l < lines.count(); l++) {
    							String line = lines.get(l);
    							String error = checker.checkSyntax(line, ele, l);
    							if (error != null) {
    								// FIXME: Fetch the plugin-configured messages
    								addError(_errors, new DetectedError(error.replace("error.syntax", "ARM syntax violation")
    										.replace("error.lexical", "ARM-unsupported symbol"), ele), -2);
    							}
    						}
    						break;
    					case TREE:
    						// FIXME not implemented yet: iterate over parsed lines
    						break;
    					}
    				}
    			}
    		}
    		// END KGU#1012 2021-11-14
    		
    		// CHECK: assignment in condition (#8)
    		if (eleClassName.equals("While")
    				|| eleClassName.equals("Repeat")
    				|| eleClassName.equals("Alternative"))
    		{
    			analyse_8(ele, _errors);
    		}
    		
    		// CHECK  #5: non-uppercase var
    		// CHECK  #7: correct identifiers
    		// CHECK #13: Competitive return mechanisms
    		analyse_5_7_13(ele, _errors, myVars, _resultFlags);
    		
    		// START KGU#239/KGU#327 2016-08-12: Enh. #231 / # 329
    		// CHECK #18: Variable names only differing in case
    		// CHECK #19: Possible name collisions with reserved words
    		// CHECK #21: Mistakable variable names I, l, O
    		analyse_18_19_21(ele, _errors, _vars, _uncertainVars, myVars);
    		// END KGU#239/KGU#327 2016-08-12

    		// CHECK #10: wrong multi-line instruction
    		// CHECK #11: wrong assignment (comparison operator in assignment)
    		// CHECK #22: constant depending on non-constants or constant redefinition
    		// CHECK #24: type definitions
    		if (eleClassName.equals("Instruction"))
    		{
    			analyse_10_11(ele, _errors);
    			// START KGU#375 2017-04-04: Enh. #388
    			// START KGU#388 2017-09-16: Enh. #423 record analysis
    			//analyse_22((Instruction)ele, _errors, _vars, _uncertainVars, _constants);
    			// START KGU#1089 2023-10-13: Issue #980 declaration syntax
    			//analyse_22_24((Instruction)ele, _errors, _vars, _uncertainVars, _constants, _types);
    			analyse_22_24_31((Instruction)ele, _errors, _vars, _uncertainVars, _constants, _types);
    			// END KGU#1089 2023-1-13
    			// END KGU#388 2017-09-16
    			// END KGU#375 2017-04-04
    			// START KGU#1181 2025-07-10: Enh. #1196 New check for fd / bk calls
    			if (check(33)) {
    				analyse_33((Instruction)ele, _errors);
    			}
    			// END KGU#1181 2025-07-10
    		}
>>>>>>> b087f796

	// START KGU#239 2016-08-12: New opportunity to insert more than one information
	private String errorMsg(LangTextHolder _label, String[] _substs)
	{
		String msg = _label.getText();
		for (int i = 0; i < _substs.length; i++)
		{
			msg = msg.replace("%"+(i+1), _substs[i]);
		}
		return msg;

	}
	// END KGU#239 2016-08-12

	// START KGU#78 2015-11-25: We additionally supervise return mechanisms
	//private void analyse(Subqueue _node, Vector _errors, StringList _vars, StringList _uncertainVars)
	/**
	 * Analyses the subtree, which _node is local root of
	 * 
	 * @param _node - subtree root
	 * @param _errors - the collected errors (may be enhanced by the call)
	 * @param _vars - names of variables being set within the subtree
	 * @param _uncertainVars - names of variables being set in some branch of the subtree 
	 * @param _constants - constants defined hitherto
	 * @param _resultFlags - a boolean array: {usesReturn?, usesResult?, usesProcName?}
	 * @param _types - the type definitions and declarations encountered so far
	 * 
	 * @deprecated Use {@link #analyse(Subqueue, Vector, StringList, StringList, HashMap, boolean[], TypeRegistry)}
	 */
	private void analyse(Subqueue _node, Vector<DetectedError> _errors, StringList _vars, StringList _uncertainVars, HashMap<String, String> _constants, boolean[] _resultFlags, HashMap<String, TypeMapEntry> _types)
	{
		for (int i = 0; i < _node.getSize(); i++)
		{
			Element ele = _node.getElement(i);
			// START KGU#277 2016-10-13: Enh. #270 - disabled elements are to be handled as if they wouldn't exist
			if (ele.isDisabled(true)) continue;
			// END KGU#277 2016-10-13
			String eleClassName = ele.getClass().getSimpleName();

			// get all set variables from actual instruction (just this level, no substructre)
			StringList myVars = getVarNames(ele);
			
			// START KGU#1151 2024-04-17: Issues #161, #1161 Check reachability
			if (check(16)) {
				if (i > 0 && !_node.getElement(i-1).mayPassControl()) {
					addError(_errors, new DetectedError(errorMsg(Menu.error16_7, ""), ele), 16);
				}
			}
			// END KGU#1151 2024-04-17

			// START KGU#790 2021-12-04: Issue #800 Grammar-based check
			if (check(34) && !eleClassName.equals("Parallel")) {
				analyse_34(ele, _errors);
			}
			// END KGU#790 2021-12-04

			// START KGU#1012 2021-11-14: Enh. #967
			if (pluginSyntaxCheckers != null && !eleClassName.equals("Root") && !eleClassName.equals("Parallel")) {
				for (Map.Entry<String, GeneratorSyntaxChecker> chkEntry: pluginSyntaxCheckers.entrySet()) {
					if (pluginChecks.get(chkEntry.getKey()) == true) {
						GeneratorSyntaxChecker checker = chkEntry.getValue();
						StringList lines = ele.getUnbrokenText();
						GENPlugin.SyntaxCheck.Source testType = 
								GENPlugin.SyntaxCheck.Source.valueOf(chkEntry.getKey().split(":")[1]);
						switch (testType) {
						case STRING:
							for (int l = 0; l < lines.count(); l++) {
								String line = lines.get(l);
								String error = checker.checkSyntax(line, ele, l);
								if (error != null) {
									// FIXME: Fetch the plugin-configured message
									addError(_errors, new DetectedError(error.replace("error.syntax", "ARM syntax violation"), ele), -2);
								}
							}
							break;
						case TREE:
							// FIXME not implemented yet: iterate over parsed lines
							break;
						}
					}
				}
			}
			// END KGU#1012 2021-11-14

			// CHECK #8: assignment in condition
			if (eleClassName.equals("While")
					|| eleClassName.equals("Repeat")
					|| eleClassName.equals("Alternative"))
			{
				analyse_8(ele, _errors);
			}

			// CHECK  #5: non-uppercase var
			// CHECK  #7: correct identifiers
			// CHECK #13: Competitive return mechanisms
			analyse_5_7_13(ele, _errors, myVars, _resultFlags);

			// START KGU#239/KGU#327 2016-08-12: Enh. #231 / # 329
			// CHECK #18: Variable names only differing in case
			// CHECK #19: Possible name collisions with reserved words
			// CHECK #21: Mistakable variable names I, l, O
			analyse_18_19_21(ele, _errors, _vars, _uncertainVars, myVars);
			// END KGU#239/KGU#327 2016-08-12

			// CHECK #10: wrong multi-line instruction
			// CHECK #11: wrong assignment (comparison operator in assignment)
			// CHECK #22: constant depending on non-constants or constant redefinition
			// CHECK #24: type definitions
			if (eleClassName.equals("Instruction"))
			{
				analyse_10_11(ele, _errors);
				// START KGU#375 2017-04-04: Enh. #388
				// START KGU#388 2017-09-16: Enh. #423 record analysis
				//analyse_22((Instruction)ele, _errors, _vars, _uncertainVars, _constants);
				analyse_22_24_31((Instruction)ele, _errors, _vars, _uncertainVars, _constants, _types);
				// END KGU#388 2017-09-16
				// END KGU#375 2017-04-04
				// START KGU#1181 2025-07-10: Enh. #1196 New check for fd / bk calls
				if (check(33)) {
					analyse_33((Instruction)ele, _errors);
				}
				// END KGU#1181 2025-07-10
			}

			// START KGU#992 2021-10-05: Enh. #992
			// CHECK #30: Bracket balancing
			analyse_30(ele, _errors);
			// END KGU#992 2021-10-05

			// CHECK: non-initialised var (except REPEAT)  (#3)
			// START KGU#375 2017-04-05: Enh. #388 linewise analysis for Instruction elements
//			StringList myUsed = getUsedVarNames(ele, true, true);
//			if (!eleClassName.equals("Repeat"))
//			{
//				// FIXME: linewise test for Instruction elements needed
//				analyse_3(ele, _errors, _vars, _uncertainVars, myUsed);
//			}
			StringList myUsed = new StringList();
			if (eleClassName.equals("Instruction"))
			{
				@SuppressWarnings("unchecked")
				HashMap<String, String> constantDefs = (HashMap<String, String>)_constants.clone();
				String[] keywords = Syntax.getAllProperties();
				StringList initVars = new StringList(_vars);
				// START KGU#423 2017-09-13: Enh. #416 - cope with user-defined line breaks
				//for (int j = 0; j < ele.getText().count(); j++) {
				ArrayList<TokenList> unbrokenText = ele.getUnbrokenTokenText();
				for (int j = 0; j < unbrokenText.size(); j++) {
				// END KGU#423 2017-09-13
					TokenList line = unbrokenText.get(j);
					// START KGU#388 2017-09-13: Enh. #423
					if (!Instruction.isTypeDefinition(line, _types)) {
					// END KGU#388 2017-09-13
						myUsed = getUsedVarNames(line, keywords);
						// START KGU#985 2021-10-07: Bugfix #995 - Pass line number, respect "healing"
						//analyse_3(ele, _errors, initVars, _uncertainVars, myUsed, -1);
						//initVars.add(this.getVarNames(StringList.getNew(line), constantDefs));
						analyse_3(ele, _errors, initVars, _uncertainVars, myUsed, j);
						ArrayList<TokenList> singleLine = new ArrayList<TokenList>();
						singleLine.add(line);
						StringList asgdVars = this.getVarNames(singleLine, constantDefs);
						initVars.add(asgdVars);
						for (int k = 0; k < asgdVars.count(); k++) {
							_uncertainVars.removeAll(asgdVars.get(k));
						}
						// END KGU#985 2021-10-07
					// START KGU#388 2017-09-13: Enh. #423
					}
					// END KGU#388 2017-09-13
				}
			}
			else {
				myUsed = getUsedVarNames(ele, true, true);
				if (!eleClassName.equals("Repeat"))
				{
					analyse_3(ele, _errors, _vars, _uncertainVars, myUsed, -1);
				}
			}
			// END KGU#375 2017-04-05

			/*
			if(_node.getElement(i).getClass().getSimpleName().equals("Instruction"))
			{
				System.out.println("----------------------------");
				System.out.println(((Element) _node.getElement(i)).getText());
				System.out.println("----------------------------");
				System.out.println("Vars : "+myVars);
				System.out.println("Init : "+_vars);
				System.out.println("Used : "+myUsed);
				//System.out.println("----------------------------");
			}
			/**/

			// START KGU#2/KGU#78 2015-11-25: New checks for Call and Jump elements
			// CHECK: Correct syntax of Call elements (#15) New!
			if (ele instanceof Call)
			{
				analyse_15((Call)ele, _errors);
			}
			// CHECK: Correct usage of Jump, including return (#16) New!
			// + CHECK #13: Competitive return mechanisms
			else if (ele instanceof Jump)
			{
				analyse_13_16_jump((Jump)ele, _errors, myVars, _resultFlags);
			}
			else if (ele instanceof Instruction)	// May also be a subclass (except Call and Jump)!
			{
			// END KGU#78 2015-11-25
				analyse_13_16_instr((Instruction)ele, _errors, i == _node.getSize()-1, myVars, _resultFlags);
			// START KGU#78 2015-11-25
			}
			// END KGU#78 2015-11-25

			// add detected vars to initialised vars
//			// START KGU#376 2017-04-11: Enh. #389 - withdrawn 2017-04-20
			_vars.addIfNew(myVars);
//			if (!(ele instanceof Call && ((Call)ele).isImportCall())) {
//				_vars.addIfNew(myVars);
//			}
//			// END KGU#376 2017-04-20

			// CHECK: endless loop (#2)
			if (eleClassName.equals("While")
					|| eleClassName.equals("Repeat"))
			{
				analyse_2(ele, _errors);
			}

			// CHECK: loop var modified (#1) and loop parameter consistency (#14 new!)
			else if (eleClassName.equals("For"))
			{
				// START KGU#923 2021-02-01: Bugfix #923 FOR loops introduce variables!
				if (ele instanceof For) {
					ele.updateTypeMap(_types);
				}
				// END KGU#923 2021-02-01
				analyse_1_2_14((For)ele, _errors);
			}

			// CHECK: if with empty T-block (#4)
			else if (eleClassName.equals("Alternative"))
			{
				if(((Alternative)ele).qTrue.getSize()==0)
				{
					//error  = new DetectedError("You are not allowed to use an IF-statement with an empty TRUE-block!",(Element) _node.getElement(i));
					addError(_errors, new DetectedError(errorMsg(Menu.error04,""), ele), 4);
				}
			}

			// CHECK: Inconsistency risk due to concurrent variable access by parallel threads (#17) New!
			else if (eleClassName.equals("Parallel"))
			{
				analyse_17((Parallel) ele, _errors);
			}
			// START KGU#514 2018-04-03: Bugfix #528 (for Instructions, it has already been done above)
			else if (check(24) && !eleClassName.equals("Instruction")) {
				analyse_24(ele, _errors, _types);
			}
			// END KGU#514 2018-04-03


			// continue analysis for subelements
			if (ele instanceof Loop)
			{
				analyse(((Loop) ele).getBody(), _errors, _vars, _uncertainVars, _constants, _resultFlags, _types);

				if (ele instanceof Repeat)
				{
					analyse_3(ele, _errors, _vars, _uncertainVars, myUsed, -1);
				}
			}
			else if (eleClassName.equals("Parallel"))
			{
				StringList initialVars = new StringList(_vars);
				Iterator<Subqueue> iter = ((Parallel)ele).qs.iterator();
				while (iter.hasNext())
				{
					// For the thread, propagate only variables known before the parallel section
					StringList threadVars = new StringList(initialVars);
					analyse(iter.next(), _errors, threadVars, _uncertainVars, _constants, _resultFlags, _types);
					// Any variable introduced by one of the threads will be known after all threads have terminated
					_vars.addIfNew(threadVars);
				}
			}
			else if(eleClassName.equals("Alternative"))
			{
				StringList tVars = new StringList(_vars);
				StringList fVars = new StringList(_vars);

				analyse(((Alternative)ele).qTrue, _errors, tVars, _uncertainVars, _constants, _resultFlags, _types);
				analyse(((Alternative)ele).qFalse, _errors, fVars, _uncertainVars, _constants, _resultFlags, _types);

				for(int v = 0; v < tVars.count(); v++)
				{
					String varName = tVars.get(v);
					if (fVars.contains(varName)) { _vars.addIfNew(varName); }
					else if (!_vars.contains(varName)) { _uncertainVars.add(varName); }
				}
				for(int v = 0; v < fVars.count(); v++)
				{
					String varName = fVars.get(v);
					if (!_vars.contains(varName)) { _uncertainVars.addIfNew(varName); }
				}

				// if a variable is not being initialised on both of the lists,
				// it could be considered as not always being initialised
				//
				// => use a second list with variable that "may not have been initialised"
			}
			else if(eleClassName.equals("Case"))
			{
				Case caseEle = ((Case) ele);
				int si = caseEle.qs.size();	// Number of branches
				StringList initialVars = new StringList(_vars);
				// START KGU#758 2019-11-08: Enh. #770
				analyse_27_28(caseEle, _errors);
				// END KGU#758 2019-11-08
				// START KGU#928 2021-02-08: Enh. #928 - discriminator type check added
				analyse_29(caseEle, _errors, _types);
				// END KGU#928 2021-02-08

				// This Hashtable will contain strings composed of as many '1' characters as
				// branches initialise the respective new variable - so in the end we can see
				// which variables aren't always initialised.
				Hashtable<String, String> myInitVars = new Hashtable<String, String>();
				for (int j=0; j < si; j++)
				{
					StringList caseVars = new StringList(initialVars);
					analyse((Subqueue) caseEle.qs.get(j),_errors, caseVars, _uncertainVars, _constants, _resultFlags, _types);
					for(int v = 0; v < caseVars.count(); v++)
					{
						String varName = caseVars.get(v);
						if(myInitVars.containsKey(varName))
						{
							myInitVars.put(varName, myInitVars.get(varName) + "1");
						}
						else
						{
							myInitVars.put(varName, "1");
						}
					}
					//_vars.addIfNew(caseVars);
				}
				//System.out.println(myInitVars);
				// walk trough the hash table and check
				Enumeration<String> keys = myInitVars.keys();
				// adapt size if no "default"
				if ( caseEle.getText().get(caseEle.getText().count()-1).equals("%") )
				{
					si--;
				}
				//System.out.println("SI = "+si+" = "+c.text.get(c.text.count()-1));
				while ( keys.hasMoreElements() )
				{
					String key = keys.nextElement();
					String value = myInitVars.get(key);

					if(value.length()==si)
					{
						_vars.addIfNew(key);
					}
					else
					{
						if(!_vars.contains(key))
						{
							_uncertainVars.addIfNew(key);
						}
					}
				}
				// look at the comment for the IF-structure
			}
			// START KGU#812 2020-02-21: Bugfix #825 forgotten to descend recursively
			else if (eleClassName.equals("Try")) {
				StringList tVars = new StringList(_vars);
				StringList cVars = new StringList(_vars);
				StringList fVars = new StringList(_vars);

				cVars.addIfNew(((Try)ele).getText().trim());

				analyse(((Try)ele).qTry, _errors, tVars, _uncertainVars, _constants, _resultFlags, _types);
				analyse(((Try)ele).qCatch, _errors, cVars, _uncertainVars, _constants, _resultFlags, _types);

				for(int v = 0; v < tVars.count(); v++)
				{
					String varName = tVars.get(v);
					if (!_vars.contains(varName)) { _uncertainVars.add(varName); }
				}
				for(int v = 0; v < cVars.count(); v++)
				{
					String varName = cVars.get(v);
					if (!_vars.contains(varName)) { _uncertainVars.add(varName); }
				}

				analyse(((Try)ele).qFinally, _errors, fVars, _uncertainVars, _constants, _resultFlags, _types);

				for(int v = 0; v < fVars.count(); v++)
				{
					String varName = fVars.get(v);
					_vars.addIfNew(varName);
				}

			}
			// END KGU#812 2020-02-21
			// START KGU#376 2017-04-11: Enh. #389 - revised 2017-04-20 - disabled 2017-07-01
			//else if ((ele instanceof Call && ((Call)ele).isImportCall())) {
			//	analyse_23((Call)ele, _errors, _vars, _uncertainVars, _constants);
			//}
			// END KGU#376 2017-04-11

		} // for(int i=0; i < _node.size(); i++)...
	}
	/**
	 * Analyses the subtree, which {@code _node} is local root of.
	 * 
	 * @param _node - a {@link Subqueue} representing the subtree root (forest)
	 * @param _errors - the collected errors (may be enhanced by the call)
	 * @param _vars - names of variables being set within the subtree
	 * @param _uncertainVars - names of variables being set in some branch of the subtree 
	 * @param _constants - constants defined hitherto
	 * @param _resultFlags - a boolean array: {usesReturn?, usesResult?, usesProcName?}
	 * @param _dataTypes - the type definitions and declarations encountered so far
	 */
	private void analyse(Subqueue _node, Vector<DetectedError> _errors, StringList _vars,
			StringList _uncertainVars, HashMap<String, String> _constants,
			boolean[] _resultFlags, TypeRegistry _dataTypes)
	{
		for (int i = 0; i < _node.getSize(); i++)
		{
			Element ele = _node.getElement(i);
			// Enh. #270 - disabled elements are to be handled as if they wouldn't exist
			if (ele.isDisabled(true)) continue;
			String eleClassName = ele.getClass().getSimpleName();

			// get all set variables from actual instruction (just this level, no substructure)
			// START KGU#790 2021-12-04: Issue #800 Grammar-based check
			//StringList myVars = getVarNames(ele);
			StringList myVars = new StringList();
			StringList myUsed = new StringList();
			if (!eleClassName.equals("Parallel")) {
				if (ele.parsedLines == null) {
					ele.parseLines(_dataTypes);
				}
				for (int j = 0; j < ele.parsedLines.length; j++) {
					Line line = ele.getParsedLine(j);
					switch (line.getType()) {
					case LT_ASSIGNMENT:
					case LT_CONST_DEF:
					case LT_INPUT:
					case LT_OUTPUT:
					case LT_TYPE_DEF:
					case LT_VAR_DECL:
					case LT_VAR_INIT:
						if (eleClassName.equals("Jump")) {
							String preReturn = Syntax.getKeywordOrDefault("preReturn", "return");
							String preLeave = Syntax.getKeywordOrDefault("preLeave", "leave");
							String preExit = Syntax.getKeywordOrDefault("preExit", "exit");
							String preThrow = Syntax.getKeywordOrDefault("preThrow", "throw");
							String jumpKeywords = "«" + preLeave + "», «" + preReturn +	"», «" + preExit + "», «" + preThrow + "»";
							//error = new DetectedError("A JUMP element must contain exactly one of «exit n», «return <expr>», or «leave [n]»!",(Element) _node.getElement(i));
							addError(_errors, new DetectedError(errorMsg(Menu.error16_1, jumpKeywords), ele), 16);
						}
						break;
					case LT_CONST_FUNCT_CALL:
						break;
					case LT_CASE:
						break;
					case LT_CATCH:
						break;
					case LT_CONDITION:
						break;
					case LT_DEFAULT:
						break;
					case LT_FOREACH_LOOP:
						break;
					case LT_FOR_LOOP:
						break;
					case LT_LEAVE:
					case LT_RETURN:
					case LT_EXIT:
					case LT_THROW:
						if (j + 1 < ele.parsedLines.length) {
							//error = new DetectedError("Instruction isn't reachable after a JUMP!",((Subqueue)parent).getElement(pos+1)));
							addError(_errors, new DetectedError(Menu.error16_7.getText(), ele), 16);
						}
						else {
							int pos = -1;
							if ((pos = _node.getIndexOf(ele)) < _node.getSize()-1)
							{
								//error = new DetectedError("Instruction isn't reachable after a JUMP!",((Subqueue)parent).getElement(pos+1)));
								addError(_errors, new DetectedError(Menu.error16_7.getText(), _node.getElement(pos+1)), 16);
							}
						}
						break;
					case LT_ROUTINE_CALL:
						break;
					case LT_SELECTOR:
						break;
					default:
						break;
					
					}
					if (check(34)) {
						String error = line.getParserError();
						if (error != null) {
							addError(_errors, new DetectedError(errorMsg(Menu.error34, new String[] {Integer.toString(i+1), error.replace("error.syntax:", "")}), ele), 32);
						}
					}
					line.gatherVariables(myVars, null, myUsed, null);
				}
			}
			// END KGU#790 2021-12-04

			// START KGU#1012 2021-11-14: Enh. #967 special check for ArmGenerator
			// We check for plugin-specific syntax restrictions
			if (pluginSyntaxCheckers != null && !eleClassName.equals("Root") && !eleClassName.equals("Parallel")) {
				for (Map.Entry<String, GeneratorSyntaxChecker> chkEntry: pluginSyntaxCheckers.entrySet()) {
					if (pluginChecks.get(chkEntry.getKey()) == true) {
						GeneratorSyntaxChecker checker = chkEntry.getValue();
						StringList lines = ele.getUnbrokenText();
						GENPlugin.SyntaxCheck.Source testType = 
								GENPlugin.SyntaxCheck.Source.valueOf(chkEntry.getKey().split(":")[1]);
						switch (testType) {
						case STRING:
							for (int l = 0; l < lines.count(); l++) {
								String line = lines.get(l);
								String error = checker.checkSyntax(line, ele, l);
								if (error != null) {
									// FIXME: Fetch the plugin-configured message
									addError(_errors, new DetectedError(error.replace("error.syntax", "ARM syntax violation"), ele), -2);
								}
							}
							break;
						case TREE:
							// FIXME not implemented yet: iterate over parsed lines
							break;
						}
					}
				}
			}
			// END KGU#1012 2021-11-14

			// CHECK: assignment in condition (#8), superfluous if check 31 is on
			if (!check(31)
					&& (eleClassName.equals("While")
							|| eleClassName.equals("Repeat")
							|| eleClassName.equals("Alternative")))
			{
				analyse_8(ele, _errors);
			}

			// CHECK  #5: non-uppercase var
			// CHECK  #7: correct identifiers
			// CHECK #13: Competitive return mechanisms
			analyse_5_7_13(ele, _errors, myVars, _resultFlags);

			// START KGU#239/KGU#327 2016-08-12: Enh. #231 / # 329
			// CHECK #18: Variable names only differing in case
			// CHECK #19: Possible name collisions with reserved words
			// CHECK #21: Mistakable variable names I, l, O
			analyse_18_19_21(ele, _errors, _vars, _uncertainVars, myVars);
			// END KGU#239/KGU#327 2016-08-12

			// CHECK #10: wrong multi-line instruction
			// CHECK #11: wrong assignment (comparison operator in assignment)
			// CHECK #22: constant depending on non-constants or constant redefinition
			// CHECK #24: type definitions
			if (eleClassName.equals("Instruction"))
			{
				analyse_10_11(ele, _errors);
				// START KGU#375 2017-04-04: Enh. #388
				// START KGU#388 2017-09-16: Enh. #423 record analysis
				//analyse_22((Instruction)ele, _errors, _vars, _uncertainVars, _constants);
				analyse_22_24((Instruction)ele, _errors, _vars, _uncertainVars, _constants, _dataTypes);
				// END KGU#388 2017-09-16
				// END KGU#375 2017-04-04
			}

			// START KGU#992 2021-10-05: Enh. #992
			// CHECK #30: Bracket balancing, makes only sense if grammar-based check is off
			if (!check(31)) {
				analyse_30(ele, _errors);
			}
			// END KGU#992 2021-10-05

			// CHECK: non-initialised var (except REPEAT)  (#3)
			// START KGU#375 2017-04-05: Enh. #388 linewise analysis for Instruction elements
//			StringList myUsed = getUsedVarNames(ele, true, true);
//			if (!eleClassName.equals("Repeat"))
//			{
//				// FIXME: linewise test for Instruction elements needed
//				analyse_3(ele, _errors, _vars, _uncertainVars, myUsed);
//			}
			if (eleClassName.equals("Instruction"))
			{
				@SuppressWarnings("unchecked")
				HashMap<String, String> constantDefs = (HashMap<String, String>)_constants.clone();
				String[] keywords = Syntax.getAllProperties();
				StringList initVars = new StringList(_vars);
				// START KGU#423 2017-09-13: Enh. #416 - cope with user-defined line breaks
				//for (int j = 0; j < ele.getText().count(); j++) {
				StringList unbrokenText = ele.getUnbrokenText();
				StringList problems = new StringList();
				for (int j = 0; j < unbrokenText.count(); j++) {
				// END KGU#423 2017-09-13
					// START KGU#790 2021-12-22: Issue #800 Redesign
					//String line = unbrokenText.get(j);
					//if (!Instruction.isTypeDefinition(line, _dataTypes)) {
					//	myUsed = getUsedVarNames(line, keywords);
					//	analyse_3(ele, _errors, initVars, _uncertainVars, myUsed, j);
					//	StringList asgdVars = this.getVarNames(StringList.getNew(line), constantDefs);
					//	initVars.add(asgdVars);
					//	for (int k = 0; k < asgdVars.count(); k++) {
					//		_uncertainVars.removeAll(asgdVars.get(k));
					//	}
					//}
					Line line = ele.getParsedLine(j);
					if (line.getType() != Line.LineType.LT_TYPE_DEF) {
						StringList asgdVars = new StringList();
						line.gatherVariables(asgdVars, null, myUsed, problems);
						analyse_3(ele, _errors, initVars, _uncertainVars, myUsed, j);
						initVars.add(asgdVars);
						for (int k = 0; k < asgdVars.count(); k++) {
							_uncertainVars.removeAll(asgdVars.get(k));
						}
					}
					// END KGU#790 2021-12-22
				}
			}
			else {
				myUsed = getUsedVarNames(ele, true, true);
				if (!eleClassName.equals("Repeat"))
				{
					analyse_3(ele, _errors, _vars, _uncertainVars, myUsed, -1);
				}
			}
			// END KGU#375 2017-04-05

			/*
			if(_node.getElement(i).getClass().getSimpleName().equals("Instruction"))
			{
				System.out.println("----------------------------");
				System.out.println(((Element) _node.getElement(i)).getText());
				System.out.println("----------------------------");
				System.out.println("Vars : "+myVars);
				System.out.println("Init : "+_vars);
				System.out.println("Used : "+myUsed);
				//System.out.println("----------------------------");
			}
			/**/

			// START KGU#2/KGU#78 2015-11-25: New checks for Call and Jump elements
			// CHECK: Correct syntax of Call elements (#15) New!
			if (ele instanceof Call)
			{
				analyse_15((Call)ele, _errors);
			}
			// CHECK: Correct usage of Jump, including return (#16) New!
			// + CHECK #13: Competitive return mechanisms
			else if (ele instanceof Jump)
			{
				analyse_13_16_jump((Jump)ele, _errors, myVars, _resultFlags);
			}
			else if (ele instanceof Instruction)	// May also be a subclass (except Call and Jump)!
			{
			// END KGU#78 2015-11-25
				analyse_13_16_instr((Instruction)ele, _errors, i == _node.getSize()-1, myVars, _resultFlags);
			// START KGU#78 2015-11-25
			}
			// END KGU#78 2015-11-25

			// add detected vars to initialised vars
//			// START KGU#376 2017-04-11: Enh. #389 - withdrawn 2017-04-20
			_vars.addIfNew(myVars);
//			if (!(ele instanceof Call && ((Call)ele).isImportCall())) {
//				_vars.addIfNew(myVars);
//			}
//			// END KGU#376 2017-04-20

			// CHECK: endless loop (#2)
			if (eleClassName.equals("While")
					|| eleClassName.equals("Repeat"))
			{
				analyse_2(ele, _errors);
			}

			// CHECK: loop var modified (#1) and loop parameter consistency (#14 new!)
			if (eleClassName.equals("For"))
			{
				// START KGU#923 2021-02-01: Bugfix #923 FOR loops introduce variables!
				if (ele instanceof For) {
					ele.updateTypeRegistry(_dataTypes);
				}
				// END KGU#923 2021-02-01
				analyse_1_2_14((For)ele, _errors);
			}

			// CHECK: if with empty T-block (#4)
			if (eleClassName.equals("Alternative"))
			{
				if(((Alternative)ele).qTrue.getSize()==0)
				{
					//error  = new DetectedError("You are not allowed to use an IF-statement with an empty TRUE-block!",(Element) _node.getElement(i));
					addError(_errors, new DetectedError(errorMsg(Menu.error04,""), ele), 4);
				}
			}

			// CHECK: Inconsistency risk due to concurrent variable access by parallel threads (#17) New!
			if (eleClassName.equals("Parallel"))
			{
				analyse_17((Parallel) ele, _errors);
			}
			// START KGU#514 2018-04-03: Bugfix #528 (for Instructions, it has already been done above)
			else if (check(24) && !eleClassName.equals("Instruction")) {
				analyse_24(ele, _errors, _dataTypes);
			}
			// END KGU#514 2018-04-03


			// continue analysis for subelements
			if (ele instanceof Loop)
			{
				analyse(((Loop) ele).getBody(), _errors, _vars, _uncertainVars, _constants, _resultFlags, _dataTypes);

				if (ele instanceof Repeat)
				{
					analyse_3(ele, _errors, _vars, _uncertainVars, myUsed, -1);
				}
			}
			else if (eleClassName.equals("Parallel"))
			{
				StringList initialVars = new StringList(_vars);
				Iterator<Subqueue> iter = ((Parallel)ele).qs.iterator();
				while (iter.hasNext())
				{
					// For the thread, propagate only variables known before the parallel section
					StringList threadVars = new StringList(initialVars);
					analyse(iter.next(), _errors, threadVars, _uncertainVars, _constants, _resultFlags, _dataTypes);
					// Any variable introduced by one of the threads will be known after all threads have terminated
					_vars.addIfNew(threadVars);
				}
			}
			else if(eleClassName.equals("Alternative"))
			{
				StringList tVars = new StringList(_vars);
				StringList fVars = new StringList(_vars);

				analyse(((Alternative)ele).qTrue, _errors, tVars, _uncertainVars, _constants, _resultFlags, _dataTypes);
				analyse(((Alternative)ele).qFalse, _errors, fVars, _uncertainVars, _constants, _resultFlags, _dataTypes);

				for(int v = 0; v < tVars.count(); v++)
				{
					String varName = tVars.get(v);
					if (fVars.contains(varName)) { _vars.addIfNew(varName); }
					else if (!_vars.contains(varName)) { _uncertainVars.add(varName); }
				}
				for(int v = 0; v < fVars.count(); v++)
				{
					String varName = fVars.get(v);
					if (!_vars.contains(varName)) { _uncertainVars.addIfNew(varName); }
				}

				// if a variable is not being initialised on both of the lists,
				// it could be considered as not always being initialised
				//
				// => use a second list with variable that "may not have been initialised"
			}
			else if(eleClassName.equals("Case"))
			{
				Case caseEle = ((Case) ele);
				int si = caseEle.qs.size();	// Number of branches
				StringList initialVars = new StringList(_vars);
				// START KGU#758 2019-11-08: Enh. #770
				analyse_27_28(caseEle, _errors);
				// END KGU#758 2019-11-08
				// START KGU#928 2021-02-08: Enh. #928 - discriminator type check added
				analyse_29(caseEle, _errors, _dataTypes);
				// END KGU#928 2021-02-08

				// This Hashtable will contain strings composed of as many '1' characters as
				// branches initialise the respective new variable - so in the end we can see
				// which variables aren't always initialised.
				Hashtable<String, String> myInitVars = new Hashtable<String, String>();
				for (int j=0; j < si; j++)
				{
					StringList caseVars = new StringList(initialVars);
					analyse((Subqueue) caseEle.qs.get(j),_errors, caseVars, _uncertainVars, _constants, _resultFlags, _dataTypes);
					for(int v = 0; v < caseVars.count(); v++)
					{
						String varName = caseVars.get(v);
						if(myInitVars.containsKey(varName))
						{
							myInitVars.put(varName, myInitVars.get(varName) + "1");
						}
						else
						{
							myInitVars.put(varName, "1");
						}
					}
					//_vars.addIfNew(caseVars);
				}
				//System.out.println(myInitVars);
				// walk trough the hash table and check
				Enumeration<String> keys = myInitVars.keys();
				// adapt size if no "default"
				if ( caseEle.getText().get(caseEle.getText().count()-1).equals("%") )
				{
					si--;
				}
				//System.out.println("SI = "+si+" = "+c.text.get(c.text.count()-1));
				while ( keys.hasMoreElements() )
				{
					String key = keys.nextElement();
					String value = myInitVars.get(key);

					if(value.length()==si)
					{
						_vars.addIfNew(key);
					}
					else
					{
						if(!_vars.contains(key))
						{
							_uncertainVars.addIfNew(key);
						}
					}
				}
				// look at the comment for the IF-structure
			}
			// START KGU#812 2020-02-21: Bugfix #825 forgotten to descend recursively
			else if (eleClassName.equals("Try")) {
				StringList tVars = new StringList(_vars);
				StringList cVars = new StringList(_vars);
				StringList fVars = new StringList(_vars);

				cVars.addIfNew(((Try)ele).getText().trim());

				analyse(((Try)ele).qTry, _errors, tVars, _uncertainVars, _constants, _resultFlags, _dataTypes);
				analyse(((Try)ele).qCatch, _errors, cVars, _uncertainVars, _constants, _resultFlags, _dataTypes);

				for(int v = 0; v < tVars.count(); v++)
				{
					String varName = tVars.get(v);
					if (!_vars.contains(varName)) { _uncertainVars.add(varName); }
				}
				for(int v = 0; v < cVars.count(); v++)
				{
					String varName = cVars.get(v);
					if (!_vars.contains(varName)) { _uncertainVars.add(varName); }
				}

				analyse(((Try)ele).qFinally, _errors, fVars, _uncertainVars, _constants, _resultFlags, _dataTypes);

				for(int v = 0; v < fVars.count(); v++)
				{
					String varName = fVars.get(v);
					_vars.addIfNew(varName);
				}

			}
			// END KGU#812 2020-02-21
			// START KGU#376 2017-04-11: Enh. #389 - revised 2017-04-20 - disabled 2017-07-01
			//else if ((ele instanceof Call && ((Call)ele).isImportCall())) {
			//	analyse_23((Call)ele, _errors, _vars, _uncertainVars, _constants);
			//}
			// END KGU#376 2017-04-11

		} // for(int i=0; i < _node.size(); i++)...
	}

	// START KGU 2016-03-24: Decomposed analyser methods

	/**
	 * CHECK  #1: loop var modified<br/>
	 * CHECK  #2: zero step (no progress)<br/>
	 * CHECK #14: loop parameter consistency
	 * 
	 * @param ele - For element to be analysed
	 * @param _errors - global list of errors
	 */
	private void analyse_1_2_14(For ele, Vector<DetectedError> _errors)
	{
		// get assigned variables from inside the FOR-loop
		StringList modifiedVars = getVarNames(ele, false, true);
		// get loop variable (that should be only one!!!)
		StringList loopVars = getVarNames(ele, true);
		// START KGU#61 2016-03-21: Enh. #84 - ensure FOR-IN variables aren't forgotten
		String counterVar = ele.getCounterVar();
		if (counterVar != null && !counterVar.isEmpty())
		{
			loopVars.addIfNew(counterVar);
		}
		// END KGU#61 2016-03-21

		/*
		System.out.println("MODIFIED : "+modifiedVars);
		System.out.println("LOOP     : "+loopVars);
		/**/

		if (loopVars.isEmpty())
		{
			//error  = new DetectedError("WARNING: No loop variable detected ...",(Element) _node.getElement(i));
			addError(_errors, new DetectedError(errorMsg(Menu.error01_1,""), ele), 1);
		}
		else
		{
			if (loopVars.count() > 1)
			{
				//error  = new DetectedError("WARNING: More than one loop variable detected ...",(Element) _node.getElement(i));
				// START KGU#260 2016-09-25: It seems sensible to show the variable names (particularly to identify malfunction) 
				//addError(_errors, new DetectedError(errorMsg(Menu.error01_2,""), ele), 1);
				addError(_errors, new DetectedError(errorMsg(Menu.error01_2, loopVars.concatenate("», «")), ele), 1);
				// END KGU#260 2016-09-25
			}

			// START KGU#923 2021-02-01: Bugfix #923 This check does not make sense in FOR-IN loops
			//if (modifiedVars.contains(loopVars.get(0)))
			if (modifiedVars.contains(loopVars.get(0)) && !ele.isForInLoop())
			// END KGU#923 201-02-01
			{
				//error  = new DetectedError("You are not allowed to modify the loop variable «"+loopVars.get(0)+"» inside the loop!",(Element) _node.getElement(i));
				addError(_errors, new DetectedError(errorMsg(Menu.error01_3, loopVars.get(0)), ele), 1);
			}
		}

		// START KGU#3 2015-11-03: New check for consistency of the loop header
		if (!ele.checkConsistency()) {
			//error  = new DetectedError("FOR loop parameters are not consistent to the loop heading text!", elem);
			addError(_errors, new DetectedError(errorMsg(Menu.error14_1,""), ele), 14);
		}
		
		String stepStr = ele.splitForClause()[4];
		// The following test automatically excludes FOR-IN loops as well
		if (!stepStr.isEmpty())
		{
			// Just in case...
			//error  = new DetectedError("FOR loop step parameter «"+stepStr+"» is no legal integer constant!", elem);
			DetectedError error = new DetectedError(errorMsg(Menu.error14_2, stepStr), ele);
			try {
				int stepVal = Integer.parseInt(stepStr);
				if (stepVal == 0)
				{
					// Two kinds of error at the same time
					addError(_errors, error, 14);
					//error  = new DetectedError("No change of the variables in the condition detected. Possible endless loop ...",(Element) _node.getElement(i));
					addError(_errors, new DetectedError(errorMsg(Menu.error02,""), ele), 2);
				}
			}
			catch (NumberFormatException ex)
			{
				addError(_errors, error, 14);
			}
		}
		// END KGU#3 2015-11-03
	}

	/**
	 * CHECK #2: Endless loop
	 * @param ele - Loop element to be analysed
	 * @param _errors - global error list
	 */
	private void analyse_2(Element ele, Vector<DetectedError> _errors)
	{
		// get modified and introduced variables from inside the loop
		StringList modifiedVars = getVarNames(ele, false);
		// get loop condition variables
		StringList loopVars = getUsedVarNames(ele, true, true);

		/*
		System.out.println(eleClassName + " : " + ele.getText().getLongString());
		System.out.println("Used : "+usedVars);
		System.out.println("Loop : "+loopVars);
		/**/

		boolean check = false;
		for(int j=0; j<loopVars.count(); j++)
		{
			check = check || modifiedVars.contains(loopVars.get(j));
		}
		if (check==false)
		{
			//error  = new DetectedError("No change of the variables in the condition detected. Possible endless loop ...",(Element) _node.getElement(i));
			addError(_errors, new DetectedError(errorMsg(Menu.error02,""), ele), 2);
		}
	}

	/**
	 * CHECK #3: non-initialised variables (except REPEAT)
	 * @param _ele - Element to be analysed
	 * @param _errors - global error list
	 * @param _vars - variables with certain initialisation 
	 * @param _uncertainVars - variables with uncertain initialisation (e.g. in a branch)
	 * @param _myUsedVars - variables used but not defined by this element
	 * @param _lineNo - number of the originating code line
	 */
	private void analyse_3(Element _ele, Vector<DetectedError> _errors, StringList _vars, StringList _uncertainVars, StringList _myUsedVars, int _lineNo)
	{
			for (int j = 0; j < _myUsedVars.count(); j++)
			{
				String myUsed = _myUsedVars.get(j);
				// START KGU#343 2017-02-07: Ignore pseudo-variables (markers)
				if (myUsed.startsWith("§ANALYSER§")) {
					continue;
				}
				// END KGU#343 2017-02-07
				// START KGU##375 2017-04-05: Enh. #388
				String lineRef = "";
				if (_lineNo >= 0) {
					lineRef = Menu.errorLineReference.getText().replace("%", Integer.toString(_lineNo+1));
				}
				// END KGU#375 2017-04-05
				// START KGU#1103 202311-08: Issue #1112 Avoid warnings on Java methods
				//if (!_vars.contains(myUsed) && !_uncertainVars.contains(myUsed))
				if (!_vars.contains(myUsed) && !_uncertainVars.contains(myUsed) && !mayBeJavaMethod(_ele, myUsed, _lineNo))
				// END KGU#1103 2023-11-08
				{
					//error  = new DetectedError("The variable «"+myUsed.get(j)+"» has not yet been initialized!",(Element) _node.getElement(i));
					// START KGU##375 2017-04-05: Enh. #388
					//addError(_errors, new DetectedError(errorMsg(Menu.error03_1, myUsed), ele), 3);
					addError(_errors, new DetectedError(errorMsg(Menu.error03_1, new String[]{myUsed, lineRef}), _ele), 3);
					// END KGU#375 2017-04-05
				}
				else if (_uncertainVars.contains(myUsed))
				{
					//error  = new DetectedError("The variable «"+myUsed.get(j)+"» may not have been initialized!",(Element) _node.getElement(i));
					// START KGU##375 2017-04-05: Enh. #388
					//addError(_errors, new DetectedError(errorMsg(Menu.error03_2, myUsed), ele), 3);
					addError(_errors, new DetectedError(errorMsg(Menu.error03_2, new String[]{myUsed, lineRef}), _ele), 3);
					// END KGU#375 2017-04-05
				}
			}
	}

	// START KGU#1103 2023-11-08: Issue #1112
	/**
	 * Checks whether the reference to identifier {@code _code} in the text line
	 * {@code _lineNo} of Element {@code _ele} may indeed be the base part of
	 * a Java method call, e.g. {@code Math.sqrt(double)}.<br/>
	 * Auxiliary helper for CHECK 3 and CHECK 24
	 * 
	 * @param _ele - the Element the supposed variable occurs in
	 * @param _var - identifier of the entity
	 * @param _lineNo - line number within the Element text (might be -1 if it
	 *    doesn't matter)
	 * @return {@code true} if {@code _var} is initial part of a method access path and there
	 *     is a potentially matching static Java method
	 * 
	 * @see #analyse_3(Element, Vector, StringList, StringList, StringList, int)
	 * @see #analyse_24_tokens(Element, Vector, HashMap, StringList)
	 */
	private boolean mayBeJavaMethod(Element _ele, String _var, int _lineNo) {
		ArrayList<TokenList> tokenLines = _ele.getUnbrokenTokenText();
		if (_lineNo >= 0) {
			return mayBeJavaMethod(_var, tokenLines.get(_lineNo));
		}
		TokenList tokens = TokenList.concatenate(tokenLines, null);
		return mayBeJavaMethod(_var, tokens);
	}
	/**
	 * Checks whether the reference to identifier {@code _code} in the given
	 * condensed token list {@code _tokens} may indeed be the base part of
	 * a Java method call, e.g. {@code Math.sqrt(double)}.<br/>
	 * Auxiliary helper for CHECK 3 and CHECK 24
	 * 
	 * @param _var - identifier of the entity
	 * @param _tokens - the tokenized source text line
	 * @return {@code true} if {@code _var} is initial part of a method access path and there
	 *     is a potentially matching static Java method
	 */
	private boolean mayBeJavaMethod(String _var, TokenList _tokens) {
		int posVar = _tokens.indexOf(_var);
		if (posVar >= 0 && posVar < _tokens.size() - 4) {
			// could be a minimal method reference
			String methodName = _tokens.get(posVar +2);
			if (_tokens.get(posVar+1).equals(".") && Syntax.isIdentifier(methodName, false, null)
					&& _tokens.get(posVar+3).equals("(")) {
				ArrayList<TokenList> args = Syntax.splitExpressionList(_tokens.subSequenceToEnd(posVar+4), ",");
				if (args.get(args.size()-1).startsWith(")")) {
					// Might be enough to check?
					for (String prefix: new String[] {"java.lang.", "java.util."}) {
						try {
							Class<?> genClass = Class.forName(prefix + _var);
							Method[] methods = genClass.getMethods();
							for (Method meth: methods) {
								if (meth.getParameterCount() == args.size()-1) {
									// It's rather only a maybe
									return true;
								}
							}
						} catch (ClassNotFoundException exc) {
							// START KGU#1115 2024-03-07: Issue #1128 Nobody wants to see this except on debugging
							//System.err.println(exc);
							// END KGU#1115 2024-03-07
						}
					}
				}
			}
		}
		return false;	// Rather still a maybe...
	}
	// END KGU#1103 2023-11-08
	
	/**
	 * Three checks in one loop:<br/>
	 * CHECK  #5: non-uppercase var<br/>
	 * CHECK  #7: correct identifiers<br/>
	 * CHECK #13: Competitive return mechanisms
	 * @param ele - the element to be checked
	 * @param _errors - the global error list
	 * @param _myVars - the variables detected so far
	 * @param _resultFlags - 3 flags for (0) return, (1) result, and (2) function name
	 */
	private void analyse_5_7_13(Element ele, Vector<DetectedError> _errors, StringList _myVars, boolean[] _resultFlags)
	{
		// START KGU#812 2020-02-21: Bugfix #825 We check the error variable of a TRY block, too
		if (ele instanceof Try) {
			// START KGU#1125 2024-03-14: Bugfix #1139 This caused NullPointerException with missing catch
			//_myVars = new StringList(_myVars);
			//_myVars.addIfNew(((Try)ele).getExceptionVarName());
			String exVar = ((Try)ele).getExceptionVarName();
			if (exVar != null && !exVar.isBlank()) {
				_myVars = new StringList(_myVars);
				_myVars.addIfNew(exVar);
			}
			// END KGU#1125 2024-03-14
		}
		// END KGU#812 2020-02-21
		for (int j = 0; j < _myVars.count(); j++)
		{
			String myVar = _myVars.get(j);
			// START KGU#343 2017-02-07: Ignore pseudo-variables (markers)
			if (myVar.startsWith("§ANALYSER§")) {
				continue;
			}
			// END KGU#343 2017-02-07

			// CHECK: non-uppercase var (#5)
			if (!myVar.toUpperCase().equals(myVar) && !rootVars.contains(myVar))
			{
				if (!((myVar.toLowerCase().equals("result") && this.isSubroutine())))
				{
					//error  = new DetectedError("The variable «"+myVars.get(j)+"» must be written in uppercase!",(Element) _node.getElement(i));
					addError(_errors, new DetectedError(errorMsg(Menu.error05, myVar), ele), 5);
				}
			}

			// CHECK: correct identifiers (#7)
			// START KGU#61 2016-03-22: Method outsourced
			//if(testidentifier(myVars.get(j))==false)
			if (!Syntax.isIdentifier(myVar, false, null))
			// END KGU#61 2016-03-22
			{
				//error  = new DetectedError("«"+myVars.get(j)+"» is not a valid name for a variable!",(Element) _node.getElement(i));
				addError(_errors, new DetectedError(errorMsg(Menu.error07_3, myVar), ele), 7);
			}
			// START KGU#877 2020-10-16: Bugfix #874
			else if (!Syntax.isIdentifier(myVar, true, null))
			{
				//error  = new DetectedError(Identifier "«"+myVar+"» contains non-ascii letters, this should be avoided.",(Element) _node.getElement(i));
				addError(_errors, new DetectedError(errorMsg(Menu.error07_5, myVar), ele), 7);
			}
			// END KGU#877 2020-10-16

			// START KGU#78 2015-11-25
			// CHECK: Competitive return mechanisms (#13)
			if (this.isSubroutine() && myVar.toLowerCase().equals("result"))
			{
				_resultFlags[1] = true;
				if (_resultFlags[0] || _resultFlags[2])

				{
					//error  = new DetectedError("Your function seems to use several competitive return mechanisms!",(Element) _node.getElement(i));
					addError(_errors, new DetectedError(errorMsg(Menu.error13_3, myVar), ele), 13);
				}
			}
			else if (this.isSubroutine() && myVar.equals(getMethodName()))
			{
				_resultFlags[2] = true;
				if (_resultFlags[0] || _resultFlags[1])

				{
					//error  = new DetectedError("Your functions seems to use several competitive return mechanisms!",(Element) _node.getElement(i));
					addError(_errors, new DetectedError(errorMsg(Menu.error13_3, myVar), ele), 13);
				}
			}
			// END KGU#78 2015-11-25
		}

	}

	/**
	 * CHECK #8: assignment in condition
	 * @param ele - the element to be checked
	 */
	private void analyse_8(Element ele, Vector<DetectedError> _errors)
	{
		String condition = ele.getText().getLongString();
		if ( condition.contains("<-") || condition.contains(":=") )
		{
			//error  = new DetectedError("It is not allowed to make an assignment inside a condition.",(Element) _node.getElement(i));
			addError(_errors, new DetectedError(errorMsg(Menu.error08,""), ele), 8);
		}
	}

	/**
	 * Two checks:<br/>
	 * CHECK #10: wrong multi-line instruction<br/>
	 * CHECK #11: wrong assignment (comparison operator in assignment)
	 * @param ele - Element to be analysed
	 * @param _errors - global error list
	 */
	private void analyse_10_11(Element ele, Vector<DetectedError> _errors)
	{
		// START KGU#413 2017-09-13: Enh. #416 cope with user-defined line breaks
		//StringList test = ele.getText();
		ArrayList<TokenList> test = ele.getUnbrokenTokenText();
		// END KGU#413 2017-09-13

		// CHECK: wrong multi-line instruction (#10)
		boolean isInput = false;
		boolean isOutput = false;
		boolean isAssignment = false;
		// START KGU#375 2017-04-05: Enh. #388
		boolean isConstant = false;
		// END KGU#375 2017-04-05
		// START KGU#388 2017-09-13: Enh. #423
		boolean isTypedef = false;
		// END KGU#388 2017-09-13
		// START KGU#790 2025-02-04: Issue #800 Now we must check for symbolic internal tokens
		//TokenList inputTokens = Syntax.getSplitKeyword("input");
		//TokenList outputTokens = Syntax.getSplitKeyword("output");
		//// START KGU#297 2016-11-22: Issue #295 - Instructions starting with the return keyword must be handled separately
		//TokenList returnTokens = Syntax.getSplitKeyword("preReturn");
		//// END KGU#297 2016-11-22
		String inputToken = Syntax.key2token("input");
		String outputToken = Syntax.key2token("output");
		String returnToken = Syntax.key2token("preReturn");
		// END KGU#790 2025-02-04

		// Check every instruction line...
		for(int lnr = 0; lnr < test.size(); lnr++)
		{
			// CHECK: wrong assignment (#11 - new!)
			//String myTest = test.get(l);

			// START KGU#65/KGU#126 2016-01-06: More precise analysis, though expensive
			TokenList tokens = test.get(lnr);
			Syntax.unifyOperators(tokens, false);
			// START KGU#297 2016-11-22: Issue #295 - Instructions starting with the return keyword must be handled separately
			//if (tokens.contains("<-"))
			//boolean isReturn = tokens.indexOf(returnToken, 0, !Syntax.ignoreCase) == 0;
			boolean isReturn = tokens.indexOf(returnToken) == 0;
			// END KGU#297 2016-11-22
			// START KGU#1063 2022-09-27: Bugfix #1071 too simple check 10
			boolean isProc = false;
			// END KGU#1063 2022-09-27
			
			// CHECK: wrong multi-line instruction (#10 - new!)	
			//if (tokens.indexOf(inputTokens, 0, !Syntax.ignoreCase) == 0)
			if (tokens.indexOf(inputToken) == 0)
			{
				isInput = true;
			}
			//else if (tokens.indexOf(outputTokens, 0, !Syntax.ignoreCase) == 0)
			else if (tokens.indexOf(outputToken) == 0)
			{
				isOutput = true;
			}
			// START KGU#1063 2022-09-27: Bugfix #1071 too simple check 11
			else if (tokens.size() > 2) {
				isProc = Syntax.isIdentifier(tokens.get(0), false, null) && tokens.get(1).equals("(");
			}
			// END KGU#1063 2022-09-27
			
			if (tokens.contains("<-") && !isReturn)
			{
				// START KGU#375 2017-04-05: Enh. #388
				//isAssignment = true;
				if (tokens.get(0).equals("const")) {
					isConstant = true;
				}
				else {
					isAssignment = true;
				}
				// END KGU#375 2017-04-05
			}
			// START KGU#388 2017-09-13: Enh. #423
			else if (tokens.indexOf("type", 0, !Syntax.ignoreCase) == 0) {
				isTypedef = true;
			}
			// END KGU#388 2017-09-13
			// START KGU#297 2016-11-22: Issue #295: Instructions starting with the return keyword must be handled separately
			//else if (tokens.contains("=="))
			// START KGU#1063 2022-09-27: Bugfix #1071 too simple 
			//else if (!isReturn && tokens.contains("==") || isReturn && tokens.contains("<-"))
			else if (!isReturn && !isOutput && !isProc && tokens.contains("==")
					|| isReturn && tokens.contains("<-"))
			// END KGU#1063 2022-09-27
			// END KGU#297 2016-11-22
			{
				// FIXME KGU#1063: An equality operator within parentheses is rather not an error
				//error  = new DetectedError("You probably made an assignment error. Please check this instruction!",(Element) _node.getElement(i));
				addError(_errors, new DetectedError(errorMsg(Menu.error11,""), ele), 11);
			}
			
//			// CHECK: wrong multi-line instruction (#10 - new!)	
//			if (tokens.indexOf(inputTokens, 0, !Syntax.ignoreCase) == 0)
//			{
//				isInput = true;
//			}
//			if (tokens.indexOf(outputTokens, 0, !Syntax.ignoreCase) == 0)
//			{
//				isOutput = true;
//			}
//			// END KGU#65/KGU#126 2016-01-06

		}
		// CHECK: wrong multi-line instruction (#10 - new!)
		// START KGU#375 2017-04-05: Enh. #388
		//if (isInput && isOutput && isAssignment) {
		// START KGU#388 2017-09-13: Enh. #423
		//if (isConstant && (isInput || isOutput || isAssignment)) {
		if (isTypedef && (isConstant || isInput || isOutput || isAssignment)) {
			//error  = new DetectedError("A single element should not mix type definitions with other instructions!",(Element) _node.getElement(i));
			addError(_errors, new DetectedError(errorMsg(Menu.error10_6,""), ele), 10);
		}
		else if (isConstant && (isInput || isOutput || isAssignment)) {
		// END KGU#388 2017-09-13
			//error  = new DetectedError("A single element should not mix constant type definitions with other instructions!",(Element) _node.getElement(i));
			addError(_errors, new DetectedError(errorMsg(Menu.error10_5,""), ele), 10);
		}
		else if (isInput && isOutput && isAssignment)
		// END KGU#375 2017-04-05
		{
			//error  = new DetectedError("A single instruction element should not contain input/output instructions and assignments!",(Element) _node.getElement(i));
			addError(_errors, new DetectedError(errorMsg(Menu.error10_1,""), ele), 10);
		}
		else if (isInput && isOutput)
		{
			//error  = new DetectedError("A single instruction element should not contain input and output instructions!",(Element) _node.getElement(i));
			addError(_errors, new DetectedError(errorMsg(Menu.error10_2,""), ele), 10);
		}
		else if (isInput && isAssignment)
		{
			//error  = new DetectedError("A single instruction element should not contain input instructions and assignments!",(Element) _node.getElement(i));
			addError(_errors, new DetectedError(errorMsg(Menu.error10_3,""), ele), 10);
		}
		else if (isOutput && isAssignment)
		{
			//error  = new DetectedError("A single instruction element should not contain ouput instructions and assignments!",(Element) _node.getElement(i));
			addError(_errors, new DetectedError(errorMsg(Menu.error10_4,""), ele), 10);
		}
	}

	/**
	 * CHECK #15: Correct syntax of Call elements
	 * @param ele - CALL Element to be analysed
	 * @param _errors - global error list
	 */
	private void analyse_15(Call ele, Vector<DetectedError> _errors)
	{
		// START KGU#376 2017-04-11: Enh. #389 - new call type / undone 2017-07-01
		if (!ele.isProcedureCall(false) && !ele.isFunctionCall(false))
		//if (!ele.isProcedureCall() && !ele.isFunctionCall() && !ele.isImportCall())
		// END KGU#376 2017-04-11
		{
			//error  = new DetectedError("The CALL hasn't got form «[ <var> " + "\u2190" +" ] <routine_name>(<arg_list>)»!",(Element) _node.getElement(i));
			// START KGU#278 2016-10-11: Enh. #267
			//addError(_errors, new DetectedError(errorMsg(Menu.error15, ""), ele), 15);
			addError(_errors, new DetectedError(errorMsg(Menu.error15_1, ""), ele), 15);
			// END KGU#278 2016-10-11
		}
		// START KGU#278 2016-10-11: Enh. #267
		// START KGU#376 2017-04-11: Enh. #389 - undone 2017-07-01
//		else if (ele.isImportCall()) {
//			String name = ele.getSignatureString();
//			int count = 0;	// Number of matching routines
//			if (Arranger.hasInstance()) {
//				count = Arranger.getInstance().findIncludesByName(name).size();
//			}
//			if (count == 0) {
//				//error  = new DetectedError("The called subroutine «<routine_name>(<arg_count>)» is currently not available.",(Element) _node.getElement(i));
//				addError(_errors, new DetectedError(errorMsg(Menu.error15_2, name), ele), 15);
//			}
//			else if (count > 1) {
//				//error  = new DetectedError("There are several matching subroutines for «<routine_name>(<arg_count>)».",(Element) _node.getElement(i));
//				addError(_errors, new DetectedError(errorMsg(Menu.error15_3, name), ele), 15);					
//			}
//		}
		// END KGU#376 2017-04-11
		else {
			// START KGU 2017-04-11: We have methods of higher level here!
			//String text = ele.getText().get(0);
			//StringList tokens = Element.splitLexically(text, true);
			//Element.unifyOperators(tokens, true);
			//int asgnPos = tokens.indexOf("<-");
			//if (asgnPos > 0)
			//{
			//	// This looks somewhat misleading. But we do a mere syntax check
			//	text = tokens.concatenate("", asgnPos+1);
			//}
			//Function subroutine = new Function(text);
			Function subroutine = ele.getCalledRoutine();
			// END KGU 2017-04-11
			// START KGU#689 2019-03-20: Bugfix #706 - subroutine may be null here
			if (subroutine == null) {
				addError(_errors, new DetectedError(errorMsg(Menu.error15_1, ""), ele), 15);
				return;
			}
			// END KGU#689 2019-03-20
			String subName = subroutine.getName();
			int subArgCount = subroutine.paramCount();
			if ((!this.getMethodName().equals(subName) || subArgCount != this.getParameterNames().count()))
			{
				int count = 0;	// Number of matching routines
				if (Arranger.hasInstance()) {
					// START KGU#408 2021-02-25: Enh. #410 more precise filtering
					//count = Arranger.getInstance().findRoutinesBySignature(subName, subArgCount, this).size();
					count = Arranger.getInstance().findRoutinesBySignature(subName, subArgCount, this, true).size();
					// END KGU#408 2021-02-25
				}
				if (count == 0) {
					//error  = new DetectedError("The called subroutine «<routine_name>(<arg_count>)» is currently not available.",(Element) _node.getElement(i));
					addError(_errors, new DetectedError(errorMsg(Menu.error15_2, subName + "(" + subArgCount + ")"), ele), 15);
					// START KGU#877 2020-10-16: Issue #874 warn in case of a non-ascii name before the subroutine gets derived
					if (!Syntax.isIdentifier(subName, true, null)) {
						addError(_errors, new DetectedError(errorMsg(Menu.error07_5, subName), ele), 7);
					}
					// END KGU#877 2020-10-16
				}
				else if (count > 1) {
					//error  = new DetectedError("There are several matching subroutines for «<routine_name>(<arg_count>)».",(Element) _node.getElement(i));
					addError(_errors, new DetectedError(errorMsg(Menu.error15_3, subName + "(" + subArgCount + ")"), ele), 15);					
				}
			}
		}
		// END KGU#278 2016-10-11
	}

	/**
	 * CHECK #16: Correct usage of Jump, including return, reachability<br/>
	 * CHECK #13: Competitive return mechanisms
	 * 
	 * @param ele - JUMP element to be analysed
	 * @param _errors - global error list
	 * @param _myVars - all variables defined or modified by this element (should be empty so far, might be extended) 
	 * @param _resultFlags - 3 flags for (0) return, (1) result, and (2) function name
	 */
	private void analyse_13_16_jump(Jump ele, Vector<DetectedError> _errors, StringList _myVars, boolean[] _resultFlags)
	{
		// START KGU#1023 2022-01-04: Bugfix #1026 line continuation wasn't recognised
		//StringList sl = ele.getText();
		ArrayList<TokenList> unbroken = ele.getUnbrokenTokenText();
		// END KGU#1023 2022-01-04
		String preReturn = Syntax.getKeywordOrDefault("preReturn", "return");
		String preLeave = Syntax.getKeywordOrDefault("preLeave", "leave");
		String preExit = Syntax.getKeywordOrDefault("preExit", "exit");
		//TokenList keyExit = Syntax.getSplitKeyword("preExit");
		// START KGU#686 2019-03-18: Enh. #56
		//String jumpKeywords = "«" + preLeave + "», «" + preReturn +	"», «" + preExit + "»";
		String preThrow = Syntax.getKeywordOrDefault("preThrow", "throw");
		String jumpKeywords = "«" + preLeave + "», «" + preReturn +	"», «" + preExit + "», «" + preThrow + "»";
		// END KGU#686 2019-03-18
		TokenList line0tokens = new TokenList();
		if (!unbroken.isEmpty()) {
			// Just concentrate on the first line
			line0tokens = unbroken.get(0);
		}
		String lineComp = line0tokens.getString().trim();

		// Preparation
		if (Syntax.ignoreCase) {
			preReturn = preReturn.toLowerCase();
			preLeave = preLeave.toLowerCase();
			preExit = preExit.toLowerCase();
			//String jumpKeywords = "«" + preLeave + "», «" + preReturn +	"», «" + preExit + "»";
			preThrow = preThrow.toLowerCase();
			// END KGU#686 2019-03-18
			lineComp = lineComp.toLowerCase();
		}
		boolean isReturn = ele.isReturn();
		boolean isLeave = ele.isLeave();
		boolean isExit = ele.isExit();
		//String jumpKeywords = "«" + preLeave + "», «" + preReturn +	"», «" + preExit + "»";
		boolean isThrow = ele.isThrow();
		// END KGU#686 2019-03-18
		boolean isJump = isLeave || isExit ||
				lineComp.matches("exit([\\W].*|$)") ||	// Also check hard-coded keywords
				lineComp.matches("break([\\W].*|$)");	// Also check hard-coded keywords
		Element parent = ele.parent;
		// START KGU#1151 2024-04-17: Issues #161, #1161 Now done outside
		//// START KGU#179 2022-01-04: Issue #161 similar check in multi-line case
		//if (unbroken.size() > 1) {
		//	String nonEmptyLine = null;
		//	for (int i = 1; i < unbroken.size(); i++) {
		//		if (!unbroken.get(i).isBlank()) {
		//			nonEmptyLine = unbroken.get(i).getString();
		//		}
		//	}
		//	if (nonEmptyLine != null
		//			&& (isReturn = Jump.isReturn(line0tokens))
		//				|| (isLeave = Jump.isLeave(line0tokens))
		//				|| (isExit = Jump.isExit(line0tokens))
		//				|| (isThrow = Jump.isThrow(line0tokens))) {
		//		//error = new DetectedError("Instruction isn't reachable after a JUMP!",((Subqueue)parent).getElement(pos+1)));
		//		addError(_errors, new DetectedError(errorMsg(Menu.error16_7, nonEmptyLine), ele), 16);	
		//	}
		//}
		//// END KGU#179 2022-01-04
		//// START KGU#179 2016-04-12: Enh. #161 New check for unreachable instructions
		//int pos = -1;
		//if (parent instanceof Subqueue && (pos = ((Subqueue)parent).getIndexOf(ele)) < ((Subqueue)parent).getSize()-1)
		//{
		//	//error = new DetectedError("Instruction isn't reachable after a JUMP!",((Subqueue)parent).getElement(pos+1)));
		//	addError(_errors, new DetectedError(errorMsg(Menu.error16_7, ""), ((Subqueue)parent).getElement(pos+1)), 16);	
		//}
		//// END KGU#179 2016-04-12
		// END KGU#1151 2024-04-17

		// START KGU#78/KGU#365 2017-04-14: Enh. #23, #380 - completely rewritten
		
		// Routines and Parallel sections cannot be penetrated by leave or break
		boolean insideParallel = false;
		
		// CHECK: Incorrect Jump syntax?
		if (unbroken.size() > 1 || !(isJump || isReturn || isThrow || line0tokens.isBlank()))
		{
			//error = new DetectedError("A JUMP element must contain exactly one of «exit n», «return <expr>», or «leave [n]»!",(Element) _node.getElement(i));
			addError(_errors, new DetectedError(errorMsg(Menu.error16_1, jumpKeywords), ele), 16);
		}
		// CHECK: Correct usage of return (nearby check result mechanisms) (#13, #16)
		if (isReturn)
		{
			// FIXME define over tokens
			// START KGU#343 2017-02-07: Disabled to suppress the warnings - may there be side-effects?
			//_resultFlags[0] = true;
			//_myVars.addIfNew("result");	// FIXME: This caused warnings if e.g. "Result" is used somewhere else
			if (!line0tokens.subSequenceToEnd(1).isBlank()) {
				_resultFlags[0] = true;
				_myVars.addIfNew("§ANALYSER§RETURNS");
				// START KGU#78 2015-11-25: Different result mechanisms?
				if (_resultFlags[1] || _resultFlags[2])
				{
					//error = new DetectedError("Your function seems to use several competitive return mechanisms!",(Element) _node.getElement(i));
					addError(_errors, new DetectedError(errorMsg(Menu.error13_3, preReturn), ele), 13);
				}
				// END KGU#78 2015-11-25
			}
			// END KGU#343 2017-02-07
			// Check if we are inside a Parallel construct
			while (parent != null && !(parent instanceof Root) && !(parent instanceof Parallel))
			{
				parent = parent.parent;
			}
			insideParallel = (parent != null && parent instanceof Parallel);
		}
		// CHECK: Leave levels feasible (#16) 
		else if (isLeave)
		{
			int levelsUp = ele.getLevelsUp();
			List<Element> loopsToLeave = ele.getLeftStructures(null, false, true);
			if (levelsUp < 0 || loopsToLeave == null)
			{
				//error = new DetectedError("Wrong argument for this kind of JUMP (should be an integer constant)!",(Element) _node.getElement(i));
				addError(_errors, new DetectedError(errorMsg(Menu.error16_6, preLeave), ele), 16);
			}
			else {
				int levelsDown = loopsToLeave.size();
				if (levelsDown > 0 && loopsToLeave.get(levelsDown-1) instanceof Parallel) {
					insideParallel = true;
					levelsDown--;
				}
				// Compare the number of nested loops we are in with the requested jump levels
				if (levelsUp < 1 || levelsUp > levelsDown)
				{
					//error = new DetectedError("Cannot leave or break more loop levels than being nested in!",(Element) _node.getElement(i));
					addError(_errors, new DetectedError(errorMsg(Menu.error16_4, String.valueOf(levelsDown)), ele), 16);
				}
			}
		}
		// CHECK: Exit argument ok? 
		// FIXME define over tokens
		else if (isExit && !line0tokens.subSequenceToEnd(1).isBlank())
		{
			// START KGU 2017-04-14: Syntactical restriction loosened
			//try
			//{
			//	Integer.parseInt(line.substring(preExit.length()).trim());
			//}
			//catch (Exception ex)
			//{
			//	//error = new DetectedError("Wrong argument for this kind of JUMP (should be an integer constant)!",(Element) _node.getElement(i));
			//	addError(_errors, new DetectedError(errorMsg(Menu.error16_6, ""), ele), 16);    					    							
			//}
			String exprType = Syntax.identifyExprType(this.getTypeInfo(),
					line0tokens.subSequenceToEnd(1), true);
			if (!exprType.equalsIgnoreCase("int")) {
				// error = new DetectedError("Wrong argument for this kind of JUMP (should be an integer constant)!",(Element) _node.getElement(i));
				addError(_errors, new DetectedError(errorMsg(Menu.error16_8, preExit), ele), 16);    					    							
				
			}
			// END KGU 2017-04-14
		}
		
		if (insideParallel)
		{
			// error = new DetectedError("You must not directly return out of a parallel thread!",(Element) _node.getElement(i));
			addError(_errors, new DetectedError(errorMsg(Menu.error16_5, new String[]{preReturn, preLeave}), ele), 16);                                            							
		}
		
		// END KGU#78/KGU#365 2017-04-14
		
	}

	/**
	 * CHECK #16: Correct usage of return (suspecting hidden Jump)<br/>
	 * CHECK #13: Competitive return mechanisms
	 * @param ele - Instruction to be analysed
	 * @param _errors - global error list
	 * @param _index - position of this element within the owning Subqueue
	 * @param _myVars - all variables defined or modified by this element (should be empty so far, might be extended) 
	 * @param _resultFlags - 3 flags for (0) return, (1) result, and (2) function name
	 */
	private void analyse_13_16_instr(Instruction ele, Vector<DetectedError> _errors, boolean _isLastElement, StringList _myVars, boolean[] _resultFlags)
	{
		// START KGU#1023 2022-01-04: Bugfix #1026 line continuation wasn't recognised
		//StringList sl = ele.getText();
		ArrayList<TokenList> unbroken = ele.getUnbrokenTokenText();
		// END KGU#1023 2022-01-04
		String preReturn =  Syntax.getKeywordOrDefault("preReturn", "return").trim();
		String preLeave = Syntax.getKeywordOrDefault("preLeave", "leave").trim();
		String preExit = Syntax.getKeywordOrDefault("preExit", "exit").trim();
		//String patternReturn = Matcher.quoteReplacement(Syntax.ignoreCase ? preReturn.toLowerCase() : preReturn);
		//String patternLeave = Matcher.quoteReplacement(Syntax.ignoreCase ? preLeave.toLowerCase() : preLeave);
		//String patternExit = Matcher.quoteReplacement(Syntax.ignoreCase ? preExit.toLowerCase() : preExit);
		//TokenList keyReturn = Syntax.getSplitKeyword("preReturn");

		for (int ls = 0; ls < unbroken.size(); ls++)
		{
			TokenList line = unbroken.get(ls);
			// START KGU#78 2015-11-25: Make sure a potential result is following a return keyword
			//if(line.toLowerCase().indexOf("return")==0)
			//if (Syntax.ignoreCase) line = line.toLowerCase();
			//boolean isReturn = line.matches(Matcher.quoteReplacement(patternReturn) + "([\\W].*|$)");
			//boolean isLeave = line.matches(Matcher.quoteReplacement(patternLeave) + "([\\W].*|$)");
			//boolean isExit = line.matches(Matcher.quoteReplacement(patternExit) + "([\\W].*|$)");
			//boolean isJump = isLeave || isExit ||
			//		line.matches("exit([\\W].*|$)") ||	// Also check hard-coded keywords
			//		line.matches("break([\\W].*|$)");	// Also check hard-coded keywords
			boolean isReturn = Jump.isReturn(line);
			boolean isLeave = Jump.isLeave(line);
			boolean isExit = Jump.isExit(line);
			boolean isJump = isLeave || isExit;
			//if (isReturn && !line.substring(Syntax.getKeywordOrDefault("preReturn", "return").length()).isEmpty())
			// END KGU#78 2015-11-25
			if (isReturn && !line.subSequenceToEnd(1).isBlank())
			{
				_resultFlags[0] = true;
				// START KGU#343 2017-02-07: This could cause case-related warnings if e.g. "Result" is used somewhere 
				//_myVars.addIfNew("result");
				_myVars.addIfNew("§ANALYSER§RETURNS");
				// END KGU#343 2017-02-07
				// START KGU#78 2015-11-25: Different result mechanisms?
				if (_resultFlags[1] || _resultFlags[2])
				{
					//error = new DetectedError("Your function seems to use several competitive return mechanisms!",(Element) _node.getElement(i));
					addError(_errors, new DetectedError(errorMsg(Menu.error13_3, Syntax.getKeywordOrDefault("preReturn", "return")), ele), 13);
				}
				// END KGU#78 2015-11-25
			}
			// START KGU#78 2015-11-25: New test (#16)
			// A return from an ordinary instruction is only accepted if it is nor nested and the
			// very last instruction of the program or routine
			if (!(ele instanceof Jump) && // Well, this is more or less clear...
					(isJump || (isReturn && !(ele.parent.parent instanceof Root &&
							ls == unbroken.size()-1 && _isLastElement)))
					)
			{
				if (isReturn) {
					//error = new DetectedError("A return instruction, unless at final position, must form a JUMP element!",(Element) _node.getElement(i));
					addError(_errors, new DetectedError(errorMsg(Menu.error16_2, preReturn), ele), 16);
				}
				else {
					//error = new DetectedError("An exit, leave, or break instruction is only allowed as JUMP element!",(Element) _node.getElement(i));
					addError(_errors, new DetectedError(errorMsg(Menu.error16_3, new String[]{preLeave, preExit}), ele), 16);
				}
			}
			// END KGU#78 2015-11-25
		}
	}

	/**
	 * CHECK #17: Inconsistency risk due to concurrent variable access by parallel threads
	 * @param ele - Parallel element to be analysed
	 * @param _errors - global error list
	 */
	private void analyse_17(Parallel ele, Vector<DetectedError> _errors)
	{
		// These hash tables will contain a binary pattern per variable name indicating
		// which threads will modify or use the respective variable. If more than
		// Integer.SIZE (supposed to be 32) parallel branches exist (pretty unlikely)
		// then analysis will just give up beyond the Integer.SIZEth thread.
		Hashtable<String,Integer> myInitVars = new Hashtable<String,Integer>();
		Hashtable<String,Integer> myUsedVars = new Hashtable<String,Integer>();
		Iterator<Subqueue> iter = ele.qs.iterator();
		int threadNo = 0;
		while (iter.hasNext() && threadNo < Integer.SIZE)
		{
			Subqueue sq = iter.next();
			// Get all variables initialised or otherwise set within the thread
			StringList threadSetVars = getVarNames(sq,false,false);
			// Get all variables used within the thread
			StringList threadUsedVars = getUsedVarNames(sq,false,false);        				
			// First register all variables being an assignment target
			for (int v = 0; v < threadSetVars.count(); v++)
			{
				String varName = threadSetVars.get(v);
				// START KGU#343 2017-02-07: Ignore pseudo-variables (markers)
				if (varName.startsWith("§ANALYSER§")) {
					continue;
				}
				// END KGU#343 2017-02-07
				Integer count = myInitVars.putIfAbsent(varName, 1 << threadNo);
				if (count != null) { myInitVars.put(varName, count.intValue() | (1 << threadNo)); }
			}
			// Then register all used variables
			for (int v = 0; v < threadUsedVars.count(); v++)
			{
				// START KGU#176 2016-04-05: Bugfix #154 Wrong collection used
				//String varName = threadSetVars.get(v);
				String varName = threadUsedVars.get(v);
				// END KGU#176 2016-04-05
				Integer count = myUsedVars.putIfAbsent(varName, 1 << threadNo);
				if (count != null) { myUsedVars.put(varName, count.intValue() | (1 << threadNo)); }
			}
			threadNo++;
		}
		// walk trough the hashtables and check for conflicts
		Enumeration<String> keys = myInitVars.keys();
		while ( keys.hasMoreElements() )
		{
			String key = keys.nextElement();
			int initPattern = myInitVars.get(key);
			// Trouble may arize if several branches access the same variable (races,
			// inconsistency). So we must report these cases.
			Integer usedPattern = myUsedVars.get(key);
			// Do other threads than those setting the variable access it?
			boolean isConflict = usedPattern != null && (usedPattern.intValue() | initPattern) != initPattern;
			// Do several threads assign values to variable key?
			if (!isConflict)
			{
				int count = 0;
				for (int bit = 0; bit < Integer.SIZE && count < 2; bit++)
				{
					if ((initPattern & 1) != 0) count++;
					initPattern >>= 1;
				}
				isConflict = count > 1;
			}
			// Do several threads access the variable assigned in some of them?
			if (!isConflict && usedPattern != null)
			{
				int count = 0;
				for (int bit = 0; bit < Integer.SIZE && count < 2; bit++)
				{
					if ((usedPattern.intValue() & 1) != 0) count++;
					usedPattern >>= 1;
				}
				isConflict = count > 1;
			}
			if (isConflict)
			{
				//error  = new DetectedError("Consistency risk due to concurrent access to variable «%» by several parallel threads!", ele);
				addError(_errors, new DetectedError(errorMsg(Menu.error17, key), ele), 17);
			}
		}
	}
	
	// END KGU 2016-03-24#
	
	// START KGU#239 2016-08-12: Enh. #23?
	/**
	 * CHECK #18: Variable names only differing in case<br/>
	 * CHECK #19: Possible name collisions with reserved words<br/>
	 * CHECK #21: Discourage use of variable names 'I', 'l', and 'O'
	 * CHECK #32: Possible name collisions with controller routine names
	 * @param _ele - the element to be checked
	 * @param _errors - the global error list
	 * @param _vars - variables definitely introduced so far
	 * @param _uncertainVars - variables detected but not certainly initialized so far
	 * @param _myVars - the variables introduced by _ele
	 */
	private void analyse_18_19_21(Element _ele, Vector<DetectedError> _errors, StringList _vars, StringList _uncertainVars, StringList _myVars)
	{
		StringList[] varSets = {_vars, _uncertainVars, _myVars};
		for (int i = 0; i < _myVars.count(); i++)
		{
			StringList collidingVars = new StringList();
			String varName = _myVars.get(i);
			// START KGU#343 2017-02-07: Ignore pseudo-variables (markers)
			if (varName.startsWith("§ANALYSER§")) {
				continue;
			}
			// END KGU#343 2017-02-07
			for (int s = 0; s < varSets.length; s++)
			{
				int j = -1;
				while ((j = varSets[s].indexOf(varName, j+1, false)) >= 0)
				{
					if (!varName.equals(varSets[s].get(j)))
					{
						collidingVars.addIfNew(varSets[s].get(j));
					}
				}
			}
			if (collidingVars.count() > 0)
			{
				String[] substitutions = {varName, collidingVars.concatenate("», «")};
				// warning "Variable name «%1» may collide with variable(s) «%2» in some case-indifferent languages!"
				addError(_errors, new DetectedError(errorMsg(Menu.error18, substitutions), _ele), 18);			
			}
			// START KGU#327 2017-01-07: Enh. #329 discourage use of 'I', 'l', and 'O'
			// Check 21
			if (varName.equals("I") || varName.equals("l") || varName.equals("O")) {
				// warning "Variable names I (upper-case i), l (lower-case L), and O (upper-case o) are hard to distinguish from each other, 1, or 0."
				addError(_errors, new DetectedError(errorMsg(Menu.error21, ""), _ele), 21);
			}
			// END KGU#327 2017-01-07
		}
		
		if (check(19))	// This check will cost some time
		{
			for (int i = 0; i < _myVars.count(); i++)
			{
				StringList languages = new StringList();
				String varName = _myVars.get(i);
				// START KGU#343 2017-02-07: Ignore pseudo-variables (markers)
				if (varName.startsWith("§ANALYSER§")) {
					continue;
				}
				// END KGU#343 2017-02-07
				StringList languages1 = caseAwareKeywords.get(varName);
				StringList languages2 = caseUnawareKeywords.get(varName.toLowerCase());
				if (languages1 != null) languages.add(languages1);
				if (languages2 != null) languages.add(languages2);
				if (languages.count() > 0)
				{
					String[] substitutions = {varName, languages.concatenate(", ")};
					// warning "Variable name «%1» may collide with reserved names in languages like %2!"
					addError(_errors, new DetectedError(errorMsg(Menu.error19_1, substitutions), _ele), 19);								
				}
				// START KGU#239 2017-04-11
				if (structorizerKeywords.contains(varName)) {
					addError(_errors, new DetectedError(errorMsg(Menu.error19_2, varName), _ele), 19);
				}
				// END KGU#239 2017-04-11
			}
		}
		// START KGU#1181 2025-07-10: Enh. #1196 Also check for controller routine names
		if (check(32)) {
			for (int i = 0; i < _myVars.count(); i++)
			{
				String varName = _myVars.get(i);
				StringList ctrlNames = controllerRoutineNames.get(varName.toLowerCase());
				if (ctrlNames != null) {
					addError(_errors, new DetectedError(errorMsg(Menu.error32_1, new String[]{varName, ctrlNames.concatenate(", ")}), _ele), 32);
				}
			}
		}
		// END KGU#1181 2025-07-10
	}

	// START KGU#253 2016-09-22: Enh. #249
	/**
	 * CHECK #20: Function signature check (name, parentheses)
	 * @param _errors - the global error list
	 */
	private void analyse_20(Vector<DetectedError> _errors)
	{
		StringList paramNames = new StringList();
		// START KGU#371 2019-03-07: Enh. #385 - check default value contiguousness
		//StringList paramTypes = new StringList();
		//if (this.isSubroutine() && !this.collectParameters(paramNames, paramTypes, null))
		StringList paramDefaults = new StringList();
		if (this.isSubroutine() && !this.collectParameters(paramNames, null, paramDefaults))
		// END KGU#371 2019-03-07
		{
			// warning "A subroutine header must have a (possibly empty) parameter list within parentheses."
			addError(_errors, new DetectedError(errorMsg(Menu.error20_1, ""), this), 20);								
		}
		// START KGU#836 2020-03-29: Issue #841 In case of a non-subroutine a parameter list should also be wrong
		else if (!this.isSubroutine() && this.getText().getText().indexOf("(") >= 0) {
			String key1 = "ElementNames.localizedNames." + (this.isProgram() ? 13 : 15) + ".text";
			String key2 = "ElementNames.localizedNames.14.text";
			String elName = Locales.getValue("Elements", key1, true);
			String subName = Locales.getValue("Elements", key2, true);
			addError(_errors, new DetectedError(errorMsg(Menu.error20_3, new String[] {elName, subName}), this), 20);
		}
		// END KGU#836 2020-03-29
		boolean hasDefaults = false;
		for (int i = 0; i < paramDefaults.count(); i++) {
			String deflt = paramDefaults.get(i);
			if (!hasDefaults && deflt != null) {
				hasDefaults = true;
			}
			else if (hasDefaults && deflt == null) {
				// error "Parameters with default must be placed contiguously at the parameter list end."
				addError(_errors, new DetectedError(errorMsg(Menu.error20_2, ""), this), 20);								
			}
		}
	}
	// END KGU#253 2016-09-22

	/**
	 * CHECK #22: constants depending on non-constants and constant modifications<br/>
	 * CHECK #24: type definitions
	 * CHECK #31: variable declarations and initialisation
	 * 
	 * @param _instr - Instruction element to be analysed
	 * @param _errors - global error list
	 * @param _vars - variables with certain initialisation
	 * @param _uncertainVars - variables with uncertain initialisation (e.g. in a branch)
	 * @param _definedConsts - constant definitions registered so far
	 * @param _types - type definitions (key starting with ":") and declarations so far
	 * 
	 * @see #analyse_24(Element, Vector, HashMap)
	 * @see #analyse_24_tokens(Element, Vector, HashMap, StringList)
	 * @see #analyse_31(Instruction, Vector, String, int, StringList, StringList, HashMap, HashMap)
	 * 
	 * @deprecated Use {@link #analyse_22_24(Instruction, Vector, StringList, StringList, HashMap, TypeRegistry)}
	 */
	private void analyse_22_24_31(Instruction _instr, Vector<DetectedError> _errors,
			StringList _vars, StringList _uncertainVars, HashMap<String, String> _definedConsts,
			HashMap<String, TypeMapEntry> _types)
	{
		StringList knownVars = new StringList(_vars);
		String[] keywords = Syntax.getAllProperties();
		// START KGU#413 2017-09-17: Enh. #416 cope with user-inserted line breaks
		//for (int i = 0; i < _instr.getText().count(); i++) {
		//	String line = _instr.getText().get(i);
		//StringList unbrText = _instr.getUnbrokenText();
		ArrayList<TokenList> unbrText = _instr.getUnbrokenTokenText();
		for (int i = 0; i < unbrText.size(); i++) {
			// FIXME Iterate over the TokenLists
			TokenList line = unbrText.get(i);
		// END KGU#413 2017-09-17
			// START KGU#388 2017-09-13: Enh. #423: Type checks
			boolean isTypedef = Instruction.isTypeDefinition(line, _types);
			// END KGU#413 2017-09-13
			if (!line.isBlank() && line.get(0).equalsIgnoreCase("const")) {
				StringList myUsedVars = getUsedVarNames(line.subSequenceToEnd(1), keywords);
				StringList nonConst = new StringList();
				for (int j = 0; j < myUsedVars.count(); j++)
				{
					String myUsed = myUsedVars.get(j);
					if (!knownVars.contains(myUsed) && !_uncertainVars.contains(myUsed) || !_definedConsts.containsKey(myUsed)) {
						nonConst.add(myUsed);
					}
				}
				ArrayList<TokenList> singleLine = new ArrayList<TokenList>();
				singleLine.add(line);
				StringList myDefs = getVarNames(singleLine, _definedConsts);
				if (myDefs.count() > 0 && nonConst.count() > 0) {
					//error  = new DetectedError("The constant «"+myDefs.get(0)+"» depends on non-constant values: "+"!", _instr);
					addError(_errors, new DetectedError(errorMsg(Menu.error22_1, new String[]{myDefs.get(0), nonConst.concatenate("», «")}), _instr), 22);
					// It's an insecure constant, so drop it from the analysis map
					_definedConsts.remove(myDefs.get(0));
				}
				knownVars.add(myDefs);
			}
			// START KGU#388 2017-09-13: Enh. #423 - check type definitions
			else if (!line.isBlank() && line.get(0).equalsIgnoreCase("type") || isTypedef) {
				if (!isTypedef) {
					//error  = new DetectedError("Type definition in line"+i+"is malformed!", _instr);
					addError(_errors, new DetectedError(errorMsg(Menu.error24_1, String.valueOf(i)), _instr), 24);
				}
				else {
					// Unfortunately we cannot be sure that isTypedef excludes all syntax errors
					//StringList tokens = Syntax.splitLexically(line, true);
					TokenList tokens = new TokenList(line);	// Just a copy...
					// START KGU#1090 2023-10-14: Bugfix #1096 There must be exactly one token before
					//tokens.removeAll(" ");
					// END KGU1090 2023-10-14
					int posDef = tokens.indexOf("=");
					// START KGU#1090 2023-10-14: Issue #1096 There must be exactly one token before
//					String typename = tokens.concatenate("", 1, posDef).trim();
//					String typeSpec = tokens.concatenate("", posDef + 1, tokens.count()).trim();
//					int posBrace = typeSpec.indexOf("{");
//					// START KGU#543 2018-07-05 We have to face indirections now.
//					if (posBrace >= 0) {
//					// END KGU#543 2018-07-05
//						StringList compNames = new StringList();
//						StringList compTypes = new StringList();
//						// We test here against type-associated variable names and an existing type name
//						if (!Function.testIdentifier(typename, false, null) || _types.containsKey(typename) || _types.containsKey(":" + typename)) {
//							//error  = new DetectedError("Type name «" + typename + "» is illegal or colliding with another identifier.", _instr);
//							addError(_errors, new DetectedError(errorMsg(Menu.error24_2, typename), _instr), 24);					
//						}
//						// START KGU#542 2019-11-17: Enh. #739 support enum types now
//						String tag = typeSpec.substring(0, posBrace).toLowerCase();
//						if (tag.equals("enum")) {
					String typename = "";
					if (posDef != 2 || tokens.size() < 2
							|| !Syntax.isIdentifier(typename = tokens.get(1), false, null)
							|| _types.containsKey(typename)
							|| _types.containsKey(":" + typename)) {
						//error  = new DetectedError("Type name «" + typename + "» is illegal or colliding with another identifier.", _instr);
						addError(_errors, new DetectedError(errorMsg(Menu.error24_2, typename), _instr), 24);
					}
					else if (posDef >= 0) {
						// Reduce tokens to type specification
						tokens.remove(0, posDef+1);
						// Now there are three legal continuations:
						// 1. (record|struct) { <comp_spec_list> }
						// 2. enum { <enum_item_list> }
						// 3. array ... of {array ... of} <typeid> [<dim_sizes>]
						// 4. <typeid> [<dim_sizes>]
						String tag = null;
						if (tokens.isEmpty() || !Syntax.isIdentifier(tag = tokens.get(0), false, null)) {
							//error  = new DetectedError("Type definition in line"+i+"is malformed!", _instr);
							addError(_errors, new DetectedError(errorMsg(Menu.error24_1, String.valueOf(i)), _instr), 24);					
						}
						else if (tag.equals("enum")) {
							HashMap<String,String> enumDefs = this.extractEnumerationConstants(line);
							if (enumDefs == null) {
								//error  = new DetectedError("Type definition in line"+i+"is malformed!", _instr);
								addError(_errors, new DetectedError(errorMsg(Menu.error24_1, String.valueOf(i)), _instr), 24);					
							}
							else {
								for (Entry<String, String> enumItem: enumDefs.entrySet()) {
									String constName = enumItem.getKey();
									String enumValue = enumItem.getValue();
									String oldVal = _definedConsts.put(constName, enumValue);
									if (oldVal != null && !oldVal.equals(enumValue)) {
										//error  = new DetectedError("Attempt to modify the value of constant «"+varName+"»!", _instr);
										addError(_errors, new DetectedError(errorMsg(Menu.error22_2, constName), _instr), 22);						
									}
								}
							}
						}
						else if (tag.equals("record") || tag.equals("struct")) {	// tag assumed to be "record" or "struct"
							int posBrace = tokens.indexOf("{");
							if (posBrace != 1 || !tokens.get(tokens.size()-1).equals("}")) {
								//error  = new DetectedError("Type definition in line"+i+"is malformed!", _instr);
								addError(_errors, new DetectedError(errorMsg(Menu.error24_1, String.valueOf(i)), _instr), 24);					
							} else {
								StringList compNames = new StringList();
								StringList compTypes = new StringList();
								extractDeclarationsFromList(tokens.subSequence(posBrace+1, tokens.size()-1),
										compNames, compTypes, null);
								for (int j = 0; j < compNames.count(); j++) {
									String compName = compNames.get(j);
									if (!Syntax.isIdentifier(compName, false, null) || compNames.subSequence(0, j-1).contains(compName)) {
										//error  = new DetectedError("Component name «" + compName + "» is illegal or duplicate.", _instr);
										addError(_errors, new DetectedError(errorMsg(Menu.error24_3, compName), _instr), 24);
									}
									String type = compTypes.get(j);
									// Clear off array specifiers, but the check is still too restrictive...
									if (type != null) {
										// Issue #980 more sophisticated check
										checkArrayType_24_31(_instr, _errors, new TokenList(type, true),
												_definedConsts, _types, typename);
										// END KGU#1089 2023-10-14
									}
								}
							// START KGU#1090 2023-10-15: Bugfix #1096
							}
							// END KGU#1090 2023-10-15
						// START KGU#542 2019-11-17: Enh. #739 support enum types now
						}
						// END KGU#542 2019-11-17
						// START KGU#1081 2023-09-28: Enh. #1091 Allow array types
						else {
							checkArrayType_24_31(_instr, _errors, tokens, _definedConsts, _types, typename);
						}
						// END KGU#1081 2023-09-28
					// START KGU#543 2018-07-05 - check if it is a valid type reference
					}
					// START KGU#1090 2023-10-15: Bugfix #1096 Now test done in above block
//					// START KGU#1081 2023-09-28: Issue #1091 allow aliases of base types
//					//else if (Function.testIdentifier(typeSpec, false, null) && !_types.containsKey(":" + typeSpec)) {
//					else if (Function.testIdentifier(typeSpec, false, null) && !_types.containsKey(":" + typeSpec) && !TypeMapEntry.isStandardType(typeSpec)) {
//					// END KGU#1081 2023-09-28
//						//error  = new DetectedError("Component type name «" + type + "» is undefined or unknown.", _instr);
//						addError(_errors, new DetectedError(errorMsg(Menu.error24_4, typeSpec), _instr), 24);
//					}
//					// END KGU#543 2018-07-05
//					// START KGU#1081 2023-09-28: Enh. #1091 Allow array types
//					else if (typeSpec.equalsIgnoreCase("array")
//							|| TypeMapEntry.MATCHER_ARRAY.reset(typeSpec).matches()) {
//						// START KGU#1089 2023-10-14: Issue #980 more sophisticated check
//						//checkArrayType(_instr, _errors, _types, typename, typeSpec);
//						StringList typeTokens = Element.splitLexically(typeSpec, true);
//						typeTokens.removeAll(" ");
//						checkArrayType_24_31(_instr, _errors, typeTokens, _definedConsts, _types, typename);
//						// END KGU#1089 2023-10-14
//					}
//					// END KGU#1081 2023-09-28
					// END KGU#1090 2023-10-15
				}
			}
			// END KGU#388 2017-09-13
			else {
				// START KGU#375 2017-04-20: Enh. #388 - Warning on attempts to redefine constants
				//knownVars.add(getVarNames(StringList.getNew(line), _definedConsts));
				Set<String> formerConstants = new HashSet<String>();
				formerConstants.addAll(_definedConsts.keySet());
				ArrayList<TokenList> singleLine = new ArrayList<TokenList>();
				singleLine.add(line);
				StringList myDefs = getVarNames(singleLine, _definedConsts);
				for (int j = 0; j < myDefs.count(); j++) {
					String varName = myDefs.get(j);
					if (formerConstants.contains(varName)) {
						//error  = new DetectedError("Attempt to modify the value of constant «"+varName+"»!", _instr);
						addError(_errors, new DetectedError(errorMsg(Menu.error22_2, varName), _instr), 22);						
					}
				}
				// END KGU#375 2017-04-20
				// START KGU#1089 2023-10-13: Issue #980 variable declaration syntax check
				if (check(31)) {
					analyse_31(_instr, _errors, line, i, _vars, _uncertainVars, _definedConsts, _types);
				}
				// END KGU#1089 2023-10-13
				// START KGU#388 2017-09-17: Enh. #423 Check the definition of type names and components
				if (check(24)) {
					// FIXME Might be obtained directly from the Tokentext
					//int nTokens = tokens.count();
					int posBrace = 0;
					String typeName = "";
					while ((posBrace = line.indexOf("{", posBrace + 1)) > 1 && Syntax.isIdentifier((typeName = line.get(posBrace-1)), false, null)) {
						TypeMapEntry recType = _types.get(":"+typeName);
						if (recType == null || !recType.isRecord()) {
							//error  = new DetectedError("There is no defined record type «"+typeName+"»!", _instr);
							addError(_errors, new DetectedError(errorMsg(Menu.error24_5, typeName), _instr), 24);
						}
						else {
							// START KGU#559 2018-07-20: Enh. #563  more intelligent initializer evaluation
							//HashMap<String, String> components = Element.splitRecordInitializer(tokens.concatenate("", posBrace));
							HashMap<String, String> components = Syntax.splitRecordInitializer(line.subSequenceToEnd(posBrace-1), recType);
							// END KGU#559 2018-07-20
							// START KGU#1021 2021-12-05: Bugfix #1024 components may be null!
							if (components == null) {
								addError(_errors, new DetectedError(errorMsg(Menu.error24_1, Integer.toString(i+1)), _instr), 24);
							}
							else {
							// END KGU#1021 2021-12-05
								Set<String> compNames = recType.getComponentInfo(true).keySet();
								for (String compName: compNames) {
									if (!compName.startsWith("§") && !components.containsKey(compName)) {
										//error  = new DetectedError("Record component «"+compName+"» will not be modified/initialized!", _instr);
										addError(_errors, new DetectedError(errorMsg(Menu.error24_6, compName), _instr), 24);
									}
								}
								for (String compName: components.keySet()) {
									if (!compName.startsWith("§") && !compNames.contains(compName)) {
										//error  = new DetectedError("Record type «"+typeName+"» hasn't got a component «"+compName+"»!", _instr);
										addError(_errors, new DetectedError(errorMsg(Menu.error24_7, new String[]{typeName, compName}), _instr), 24);
									}
								}
							// START KGU#1021 2021-12-05: Bugfix #1024
							}
							// END KGU#1021 2021-12-05
						}
					}
					// START KGU#388 2017-09-29: Enh. #423 (KGU#514 2018-04-03: extracted for bugfix #528)
					analyse_24_tokens(_instr, _errors, _types, line);
					// END KGU#388 2017-09-29

				}
				// END KGU#388 2017-09-17
			}
		}
		// START KGU#388 2017-09-17: Enh. #423 record analysis support
		_instr.updateTypeMap(_types);
		// END KGU#388 2017-09-17
	}
	// START KGU#1089 2023-10-14: Issue #980 Obsolete method replaced
//	/**
//	 * Checks valid array type specification (as submethod for analyse_22_24) within a
//	 * type definition.
//	 * 
//	 * @param _instr - originating {@link Instruction} element
//	 * @param _errors - gloabl error list
//	 * @param _types - type definitions (key starting with ":") and declarations so far
//	 * @param typename - name of the defined type
//	 * @param type - specification of a (component) type to be checked for correct array
//	 *     structure
//	 */
//	private void checkArrayType(Instruction _instr, Vector<DetectedError> _errors, HashMap<String, TypeMapEntry> _types,
//			String typename, String type) {
//		String typeLower;
//		if (type.endsWith("]") && type.contains("[")) {
//			type = type.substring(0, type.indexOf("[")).trim();
//		}
//		else if ((typeLower = type.toLowerCase()).startsWith("array") && typeLower.contains("of ")) {
//			type = type.substring(typeLower.lastIndexOf("of ")+3).trim();
//		}
//		if (!TypeMapEntry.isStandardType(type) && !_types.containsKey(":" + type) && !type.equals(typename)) {
//			//error  = new DetectedError("Component type name «" + type + "» is undefined or unknown.", _instr);
//			addError(_errors, new DetectedError(errorMsg(Menu.error24_4, type), _instr), 24);
//		}
//	}
	/**
	 * CHECK #22: constants depending on non-constants and constant modifications<br/>
	 * CHECK #24: type definitions
	 * @param _instr - {@link Instruction} element to be analysed
	 * @param _errors - global error list
	 * @param _vars - variables with certain initialisation
	 * @param _uncertainVars - variables with uncertain initialisation (e.g. in a branch)
	 * @param _definedConsts - constant definitions registered so far
	 * @param _types - type definitions (key starting with ":") and declarations so far
	 * @see #analyse_24(Element, Vector, HashMap)
	 * @see #analyse_24_tokens(Element, Vector, HashMap, StringList)
	 */
	private void analyse_22_24(Instruction _instr, Vector<DetectedError> _errors,
			StringList _vars, StringList _uncertainVars, HashMap<String, String> _definedConsts,
			TypeRegistry _types)
	{
		// FIXME CHECK 31 is to be reformulated and integrated
		StringList knownVars = new StringList(_vars);
		ArrayList<TokenList> unbrText = _instr.getUnbrokenTokenText();
		StringList problems = new StringList();
		Set<String> formerConstants = new HashSet<String>();
		formerConstants.addAll(_definedConsts.keySet());
		for (int i = 0; i < unbrText.size(); i++) {
			Line line = getParsedLine(i);
		// END KGU#413 2017-09-17
			// START KGU#388 2017-09-13: Enh. #423: Type checks
			Line.LineType lineType = line.getType();
			// END KGU#413 2017-09-13
			switch (lineType) {
			case LT_CONST_DEF:
			case LT_CONST_FUNCT_CALL:
			{
				StringList myDefs = new StringList();
				StringList myUsedVars = new StringList();
				line.gatherVariables(myDefs, null, myUsedVars, problems);
				StringList nonConst = new StringList();
				for (int j = 0; j < myUsedVars.count(); j++)
				{
					String myUsed = myUsedVars.get(j);
					if (!knownVars.contains(myUsed) && !_uncertainVars.contains(myUsed) || !_definedConsts.containsKey(myUsed)) {
						nonConst.add(myUsed);
					}
				}
				if (myDefs.count() > 0 && nonConst.count() > 0) {
					//error  = new DetectedError("The constant «"+myDefs.get(0)+"» depends on non-constant values: "+"!", _instr);
					addError(_errors, new DetectedError(errorMsg(Menu.error22_1, new String[]{myDefs.get(0), nonConst.concatenate("», «")}), _instr), 22);
					// It's an insecure constant, so drop it from the analysis map
					_definedConsts.remove(myDefs.get(0));
				}
				knownVars.add(myDefs);
				for (int j = 0; j < myDefs.count(); j++) {
					String varName = myDefs.get(j);
					if (formerConstants.contains(varName)) {
						//error  = new DetectedError("Attempt to modify the value of constant «"+varName+"»!", _instr);
						addError(_errors, new DetectedError(errorMsg(Menu.error22_2, varName), _instr), 22);						
					}
				}
				break;
			}
			case LT_TYPE_DEF:
			{
				Type defType = line.getDataType(true);
				// TODO Will we have to check for null here?
				String typename = defType.getName();
				if (!Syntax.isIdentifier(typename, false, null)
						|| _types.getTypeFor(typename) != null
						|| _types.getType(typename) != null) {
					//error  = new DetectedError("Type name «" + typename + "» is illegal or colliding with another identifier.", _instr);
					addError(_errors, new DetectedError(errorMsg(Menu.error24_2, typename), _instr), 24);
				}
				if (defType instanceof EnumType) {
					((EnumType)defType).evaluateItems(_definedConsts, false);
					HashMap<String,String> enumDefs = ((EnumType)defType).getEnumItems();
					for (Entry<String, String> enumItem: enumDefs.entrySet()) {
						String constName = enumItem.getKey();
						String enumValue = enumItem.getValue();
						String oldVal = _definedConsts.put(constName, enumValue);
						if (oldVal != null && !oldVal.equals(enumValue)) {
							//error  = new DetectedError("Attempt to modify the value of constant «"+varName+"»!", _instr);
							addError(_errors, new DetectedError(errorMsg(Menu.error22_2, constName), _instr), 22);
						}
					}
				}
				else if (defType instanceof RecordType) {
					StringList compNames = ((RecordType)defType).getComponentNames();
					for (int j = 0; j < compNames.count(); j++) {
						String compName = compNames.get(j);
						if (!Syntax.isIdentifier(compName, false, null) || compNames.subSequence(0, j-1).contains(compName)) {
							//error  = new DetectedError("Component name «" + compName + "» is illegal or duplicate.", _instr);
							addError(_errors, new DetectedError(errorMsg(Menu.error24_3, compName), _instr), 24);
						}
						Type compType = ((RecordType)defType).getComponentType(compName);
						if (compType == null) {
							//error  = new DetectedError("Underlying Type «" + type + "» is illegal or unknown.", _instr);
							addError(_errors, new DetectedError(errorMsg(Menu.error24_4, compName), _instr), 24);
						}
					}
				}
				break;
			}
			case LT_RAW:
			{
				TokenList tokens = unbrText.get(i);
				if (tokens.get(0).equals("type")) {
					//error  = new DetectedError("Type definition in line"+i+"is malformed!", _instr);
					addError(_errors, new DetectedError(errorMsg(Menu.error24_1, String.valueOf(i)), _instr), 24);
				}
				else if (Instruction.isDeclaration(tokens)) {
					this.analyse_31(_instr, _errors, tokens, i, _vars, _uncertainVars, _definedConsts, typeMap);
				}
				break;
			}
			case LT_ASSIGNMENT:
			case LT_VAR_INIT:
				if (check(24) && line.getExprCount() >= 1) {
					Expression expr = line.getExpression(0);
					if (expr.isAssignment()) {
						analyse_24_expr(_instr, _errors, expr.children.get(1), _types);
					}
				}
				// No break here!
			case LT_INPUT:
			case LT_VAR_DECL:
			{
				StringList myDecls = new StringList();
				StringList myDefs = new StringList();
				line.gatherVariables(myDefs, myDecls, null, problems);
				for (int j = 0; j < myDefs.count(); j++) {
					String varName = myDefs.get(j);
					if (formerConstants.contains(varName)) {
						//error  = new DetectedError("Attempt to modify the value of constant «"+varName+"»!", _instr);
						addError(_errors, new DetectedError(errorMsg(Menu.error22_2, varName), _instr), 22);						
					}
				}
				for (int j = 0; j < myDecls.count(); j++) {
					String varName = myDecls.get(j);
					if (formerConstants.contains(varName)) {
						// FIXME: Might become an aditional Analyser category
						//error  = new DetectedError("Attempt to redeclare variable or constant «"+varName+"»!", _instr);
						addError(_errors, new DetectedError(errorMsg(Menu.error22_3, varName), _instr), 22);						
					}
				}
			}
			case LT_EXIT:
			case LT_LEAVE:
			case LT_OUTPUT:
			case LT_RETURN:
			case LT_ROUTINE_CALL:
			case LT_THROW:
				if (check(24)) {
					for (int j = 0; j < line.getExprCount(); j++) {
						analyse_24_expr(_instr, _errors, line.getExpression(j), _types);
					}
				}
				break;
			default:
				break;
			}
		}
		// START KGU#388 2017-09-17: Enh. #423 record analysis support
		//_instr.updateTypeMap(_types);
		// END KGU#388 2017-09-17
		
	}
	/**
	 * CHECK #24: Recursively checks record initializers in the given expression tree
	 * {@code _expr} for unknown types, missing, duplicate, or undefined component names
	 * 
	 * @param _ele - the originating Element
	 * @param _errors - global error list
	 * @param _expr - the parsed expression to analyse
	 * @param _dataTypes - a TypeRegistry
	 */
	private void analyse_24_expr(Element _ele, Vector<DetectedError> _errors, Expression _expr, TypeRegistry _dataTypes)
	{
		if (_expr.type == Expression.NodeType.RECORD_INITIALIZER) {
			Type recType = _expr.inferType(_dataTypes, true);
			if (recType == null || !(recType instanceof RecordType)) {
				//error  = new DetectedError("There is no defined record type «"+typeName+"»!", _instr);
				addError(_errors, new DetectedError(errorMsg(Menu.error24_5, _expr.text), _ele), 24);
			}
			else {
				Set<String> initNames = new HashSet<String>();
				StringList compNames = ((RecordType)recType).getComponentNames();
				int compIx = 0;
				boolean implicit = true;
				for (Expression comp: _expr.children) {
					Expression valExpr = comp;
					if (comp.type == Expression.NodeType.COMPONENT) {
						if (!compNames.contains(comp.text)) {
							//error = new DetectedError("Record type «"+typeName+"» hasn't got a component «"+compName+"»!", _ele);
							addError(_errors, new DetectedError(errorMsg(Menu.error24_7, new String[]{recType.getName(), comp.text}), _ele), 24);
						}
						else if (!initNames.add(comp.text)) {
							//error = new DetectedError("Component name «" + comp.text + "» is illegal or duplicate.", _ele)
							addError(_errors, new DetectedError(errorMsg(Menu.error24_3, comp.text), _ele), 24);
						}
						implicit = false;	// No further unnamed expressions allowed
						// Check recursively
						valExpr = comp.children.get(0);
					}
					else if (implicit) {
						if (!initNames.add(compNames.get(compIx++))) {
							//error = new DetectedError("Component name «" + comp.text + "» is illegal or duplicate.", _ele)
							addError(_errors, new DetectedError(errorMsg(Menu.error24_3, comp.text), _ele), 24);
						}
					}
					analyse_24_expr(_ele, _errors, valExpr, _dataTypes);
				}
				for (int i = 0; i < compNames.count(); i++) {
					String compName = compNames.get(i);
					if (!initNames.contains(compName)) {
						//error  = new DetectedError("Record component «"+compName+"» will not be modified/initialized!", _ele);
						addError(_errors, new DetectedError(errorMsg(Menu.error24_6, compName), _ele), 24);
					}
				}
			}
		}
		else {
			for (Expression expr: _expr.children) {
				analyse_24_expr(_ele, _errors, expr, _dataTypes);
			}
		}
	}

	/**
	 * Checks valid array type specification (as submethod for analyse_22_24).
	 * @param _instr - originating {@link Instruction} element
	 * @param _errors - gloabl error list
	 * @param _types - type definitions (key starting with ":") and declarations so far
	 * @param typename - 
	 * @param type
	 * Checks valid array type specification (as submethod for analyse_22_24 within a
	 * type definition or for analyse_31 within a variable declaration).
	 * 
	 * @param _instr - {@link Instruction} to be analysed
	 * @param _errors - global error list
	 * @param _tokens - the tokenized type specification to be checked
	 * @param _constants - incremental constant definition map
	 * @param _types - type definitions and declarations
	 * @param _definedRecTypeId - possibly the id of a record type just being
	 *     defined (for recursive structures), or {@code null}
	 */
	private void checkArrayType_24_31(Instruction _instr, Vector<DetectedError> _errors,
			TokenList _tokens, HashMap<String, String> _constants, HashMap<String, TypeMapEntry> _types, String _definedRecTypeId) {
		TokenList tokens = new TokenList(_tokens);	// better make a copy
		String typeSpec;
		StringList defective = new StringList();
		StringList badSizes = new StringList();
		while (tokens.indexOf("array", false) == 0) {
			// "array" should always go pairwise with "of" unless it is standing alone
			int posOf = tokens.indexOf("of", 1, false);
			if (posOf >= 0) {
				boolean complain = false;
				if (posOf > 1) {
					if (!tokens.get(1).equals("[")) {
						complain = true;
					}
					else {
						ArrayList<TokenList> indexRanges = Syntax.splitExpressionList(tokens.subSequence(2, posOf), ",");
						if (!indexRanges.get(indexRanges.size()-1).getString().trim().equals("]")) {
							complain = true;
						}
						for (int i = 0; i < indexRanges.size()-1; i++) {
							String[] minmax = indexRanges.get(i).getString().split("\\.\\.\\.?", -1);
							if (minmax.length > 2) {
								complain = true;
							}
							else {
								int ix0 = 0;
								for (String index: minmax) {
									if (_constants.containsKey(index)) {
										index = _constants.get(index);
										if (index.startsWith(":") && index.contains("€")) {
											// Skim off the enumerator type name
											index = index.substring(index.indexOf('€')+1);
										}
									}
									try {
										int ix = Integer.parseUnsignedInt(index);
										if (ix < ix0) {
											complain = true;
										}
										ix0 = ix;
									}
									catch (NumberFormatException ex) {
										complain = true;
									}
								}
							}
						}
					}
				}
				if (complain) {
					defective.add(tokens.subSequence(1, posOf).getString());
				}
			}
			else if (tokens.size() == 1) {
				// A stand-alone "array" will be accepted
				tokens.set(0, "int");	// This just averts further complaints
			}
			else {
				// Missing "of" - obviously defective.
				defective.add(tokens.getString());
				posOf = tokens.size()-1;
			}
			// Go ahead to array element type specification (might again be an array)
			tokens.remove(0, posOf + 1);
		}
		// Now an identifier must follow, and it should name a known type.
		typeSpec = "";
		if (tokens.isEmpty()
				|| !_types.containsKey(":"+(typeSpec = tokens.get(0)))
				&& !TypeMapEntry.isStandardType(typeSpec)
				&& !typeSpec.equals(_definedRecTypeId)) {
			LangTextHolder errorText = Menu.error24_4;
			if (ILLEGAL_SUBTYPES.contains(typeSpec, false)) {
				errorText = Menu.error31_6;
				typeSpec += "{...}";
			}
			//error  = new DetectedError("Type specification: %! is illegal here or an unknown type", _instr);
			addError(_errors, new DetectedError(errorMsg(errorText, typeSpec), _instr), 31);
		}
		if (tokens.size() > 1) {
			// Now C-like dimension sizes might follow
			tokens.remove(0);
			while (!tokens.isEmpty() && tokens.get(0).equals("[")) {
				ArrayList<TokenList> dimSizes = Syntax.splitExpressionList(tokens.subSequenceToEnd(1), ",");
				if (!dimSizes.get(dimSizes.size()-1).startsWith("]")) {
					defective.add(tokens.getString());
					tokens.clear();
				}
				else {
					for (int j = 0; j < dimSizes.size()-1; j++) {
						String dim = dimSizes.get(j).getString();
						if (_constants.containsKey(dim)) {
							dim = _constants.get(dim);
						}
						try {
							Integer.parseUnsignedInt(dim);
						}
						catch (NumberFormatException ex) {
							badSizes.add(dim);
						}
					}
				}
				tokens = dimSizes.get(dimSizes.size()-1);
				if (!tokens.isBlank()) {
					tokens = tokens.subSequenceToEnd(1);
				}
			}
		}
		if (!defective.isEmpty()) {
			//error  = new DetectedError("Illegal or defective dimension specifications: %!", _instr);
			addError(_errors, new DetectedError(errorMsg(Menu.error24_9, defective.concatenate("», «")), _instr), 24);
		}
		if (!badSizes.isEmpty()) {
			//error  = new DetectedError("At least one invalid array dimension size (must be integer constant): %!", _instr);
			addError(_errors, new DetectedError(errorMsg(Menu.error24_10, badSizes.concatenate("», «")), _instr), 24);
		}
	}
	// END KGU#1089 2023-10-14

	/**
	 * CHECK 24: does the detailed record component access analysis for the given token sequence
	 * 
	 * @param _ele - the originating element
	 * @param _errors - global error list
	 * @param _types - type definitions (key starting with ":") and declarations so far
	 * @param _tokens - tokens of the current line, ideally without any instruction keywords
	 * 
	 * @see #analyse_22_24_31(Instruction, Vector, StringList, StringList, HashMap, HashMap)
	 * @see #analyse_24(Element, Vector, HashMap)
	 */
	private void analyse_24_tokens(Element _ele, Vector<DetectedError> _errors,
			HashMap<String, TypeMapEntry> _types, TokenList _tokens) {
		//_tokens.removeAll(" ");
		int nTokens = _tokens.size();
		int posDot = -1;
		int[] indexInform = new int[] {0};
		//TypeMapEntry varType = null;
		while ((posDot = _tokens.indexOf(".", posDot + 1)) > 0 && posDot < nTokens - 1) {
			// START KGU#1059 2022-08-20: Better solution from enh. #1066 adopted
//			String before = _tokens.get(posDot - 1);
//			// Jump in front of an index access
//			// FIXME: This is just a rough heuristics producing nonsense in case of nested expressions with indices
//			int posBrack = -1;
//			if (before.equals("]") && (posBrack = _tokens.lastIndexOf("[", posDot)) > 0) {
//				before = _tokens.get(posBrack - 1);
//			}
//			String after = _tokens.get(posDot+1);
//			if (!Function.testIdentifier(after, false, null) || !Function.testIdentifier(before, false, null)) {
//				path = "";
//				varType = null;
//				continue;
//			}
//			// START KGU#507 2018-03-15 - nonsense from expressions like OUTPUT otherDay.day, ".", otherDay.month, ".", otherDay.year 
//			else if (!path.endsWith("]") && !path.endsWith(before)) {
//				path = "";
//				varType = null;
//			}
//			// END KGU#507 2018-03-15
//			if ((path.isEmpty() || varType == null) && Function.testIdentifier(before, false, null)) {
//				if (path.isEmpty()) {
//					path = before;
//				}
//				varType = _types.get(path);
//			}
//			if (varType != null && posBrack > 0 && varType.isArray()) {
//				String arrTypeStr = varType.getCanonicalType(true, false);
//				if (arrTypeStr != null && arrTypeStr.startsWith("@")) {
//					// Try to get the element type
//					// START KGU#502 2018-02-12: Bugfix #518 - seemed inconsistent to check the field typeMap here
//					//varType = typeMap.get(":" + arrTypeStr.substring(1));
//					varType = _types.get(":" + arrTypeStr.substring(1));
//					// END KGU#502 2018-02-12
//				}
//			}
//			if (varType == null || !varType.isRecord() || !varType.getComponentInfo(false).containsKey(after)) {
//				if (posBrack > 0) {
//					path += _tokens.concatenate("", posBrack, posDot);
//				}
//				//error  = new DetectedError("Variable «"+varName+"» hasn't got a component «"+compName+"»!", _instr);
//				addError(_errors, new DetectedError(errorMsg(Menu.error24_8, new String[]{path, after}), _ele), 24);
//				varType = null;
//				path += "." + after;
//			}
//			// START KGU#514 2018-04-03: Bugfix #528 - went wrong for e.g. rec.arr[idx].comp
//			//else if (posDot + 2 < nTokens && tokens.get(posDot+2).equals(".")) {
//			else if (posDot + 2 < nTokens && (_tokens.get(posDot+2).equals(".") || _tokens.get(posDot+2).equals("["))) {
//			// END KGU#514 2018-04-03
//				path += "." + after;
//				varType = varType.getComponentInfo(false).get(after);
//			}
//			else {
//				varType = null;
//				path = "";
//			}
			String after = _tokens.get(posDot+1);
			ArrayList<String> compNames = Syntax.retrieveComponentNames(
					_tokens.subSequence(0, posDot), _types, indexInform);
			// START KGU#1103 2023-11-08: Issue #1112 Avoid warnings on Java method calls
			//if (compNames == null || !compNames.contains(after)) {
			if ((compNames == null || !compNames.contains(after))
					&& !mayBeJavaMethod(_tokens.get(indexInform[0]), _tokens)) {
			// END KGU#1103 2023-11-08
				String path = _tokens.subSequence(indexInform[0], posDot).getString().trim();
				addError(_errors, new DetectedError(errorMsg(Menu.error24_8, new String[]{path, after}), _ele), 24);
			}
			// END KGU#1059 2022-08-20
		}
	}
	
	/**
	 * CHECK #23: Diagram includes
	 * 
	 * @param _errors - global error list
	 * @param _vars - variables with certain initialisation
	 * @param _uncertainVars - variables with uncertain initialisation (e.g. in a branch)
	 * @param _constants - incremental constant definition map
	 * @param _importStack - names of imported includables
	 * @param _analysedImports - 
	 * @param _callerSet - in case of indirect cycles via routine call, the set of calling roots,
	 *        otherwise {@code null}
	 * @param _types - type definitions and declarations
	 * 
	 * @see #analyse_23_inCalledRoutines(Vector, Root, StringList, HashMap, HashMap, HashSet)
	 * 
	 * @deprecated Use {@link #analyse_23(Vector, StringList, StringList, HashMap, StringList, HashMap, HashSet, TypeRegistry)}
	 */
	private void analyse_23(Vector<DetectedError> _errors,
			StringList _vars, StringList _uncertainVars, HashMap<String, String> _constants,
			StringList _importStack, HashMap<String, StringList> _analysedImports,
			// START KGU#946 2021-02-28: Bugfix #947
			HashSet<Root> _callerSet,
			// END KGU#946 2021-02-28
			HashMap<String, TypeMapEntry> _types)
	{
		// START KGU#376 2017-07-01: Enh. #389 - obsolete
//		Subqueue node = (Subqueue)_call.parent;
//		// Check correct placement (must be at the beginning of the diagram
//		boolean misplaced = !(node.parent instanceof Root);
//		if (!misplaced) {
//			for (int j = 0; !misplaced && j < node.getIndexOf(_call); j++) {
//				Element el0 = node.getElement(j);
//				if (!el0.isDisabled() && (!(el0 instanceof Call) || !((Call)el0).isImportCall())) {
//					misplaced = true;
//				}
//			}
//		}
//		if (misplaced) {
//			//error  = new DetectedError("Import calls () must be placed at the very beginning of the diagram!", ele);
//			String[] data = new String[]{_call.getText().getLongString(), getRoot(_call).getMethodName()};
//			addError(_errors, new DetectedError(errorMsg(Menu.error23_5, data), _call), 23);
//		}
//		String name = (_call).getSignatureString();
		if (this.includeList == null) {
			// START KGU#946 2021-02-28: Bugfix #947 drill down if we follow a call chain...
			if (check(23) &&
					(_callerSet != null && !_callerSet.contains(this) /* in this case Arranger must have an instance */
					|| (this.isInclude() || this.isSubroutine()) && Arranger.hasInstance() && !this.collectCalls().isEmpty())) {
				if (this.isInclude()) {
					String name = this.getMethodName();
					if(_importStack.contains(name)) {
						//error  = new DetectedError("Import of diagram «%1» is recursive! (Recursion path: %1 <- %2)");
						addError(_errors, new DetectedError(errorMsg(Menu.error23_2, name), this), 23);
						return;
					}
					_importStack.add(name);
				}
				if (_callerSet == null) {
					_callerSet = new HashSet<Root>();
				}
				this.analyse_23_inCalledRoutines(_errors, this, _importStack, _analysedImports, _types, _callerSet);
			}
			// END KGU#946 2021-02-28
			return;
		}
		for (int i = 0; i < includeList.count(); i++) {
			String name = includeList.get(i);
			int count = 0;	// Number of matching routines
			if (Arranger.hasInstance()) {
				count = Arranger.getInstance().findIncludesByName(name, this, false).size();
			}
			if (count == 0) {
				//error  = new DetectedError("An includable diagram «<diagram_name>» is currently not available.", this);
				addError(_errors, new DetectedError(errorMsg(Menu.error23_5, name), this), 23);
			}
			else if (count > 1) {
				//error  = new DetectedError("There are several diagrams matching signature «<diagram_name>».", this);
				addError(_errors, new DetectedError(errorMsg(Menu.error23_6, name), this), 23);					
			}
		// END KGU#376 2017-07-01
			// Is this Root cyclically included?
			if (this.isInclude() && name.equals(this.getMethodName())
					|| _importStack.contains(name)) {
				//error  = new DetectedError("Import of diagram «%1» is recursive! (Recursion path: %1 <- %2)");
				addError(_errors, new DetectedError(errorMsg(Menu.error23_2, name), this), 23);    				

			}
			else if (_analysedImports.containsKey(name)) {
				//error  = new DetectedError("Import of diagram «%1» will be ignored here because it had already been imported: %2");
				StringList path = _analysedImports.get(name);
				addError(_errors, new DetectedError(errorMsg(Menu.error23_3, new String[]{name, path.concatenate("<-")}), this), 23);    									
			}
			else if (Arranger.hasInstance()) {
				Vector<Root> roots = Arranger.getInstance().findIncludesByName(name, this, false);
				if (roots.size() == 1) {
					Root importedRoot = roots.get(0);
					Vector<DetectedError> impErrors = new Vector<DetectedError>();
					boolean[] subResultFlags = new boolean[]{false, false, false};
					// We are not interested in internal errors but in the imported variables and constants
					// START KGU#376 2017-04-20: Enh. #389 - new semantic approach: no access to this context
					//analyse(roots.get(0).children, new Vector<DetectedError>(), _vars, _uncertainVars, _constants, subResultFlags);
					StringList importedVars = new StringList();
					StringList importedUncVars = new StringList();
					// START KGU#388 2017-09-17: Enh. #423
					HashMap<String, TypeMapEntry> importedTypes = new HashMap<String, TypeMapEntry>(); 
					// END KGU#388 2017-09-17
					if (this.isInclude()) {
						_importStack.add(this.getMethodName());
					}
					importedRoot.analyse_23(impErrors, importedVars, importedUncVars, _constants,
							_importStack, _analysedImports, _callerSet, importedTypes);
					// START KGU#946 2021-02-28: Bugfix #947: Check cyclic inclusions via Calls
					//analyse(importedRoot.children, impErrors, importedVars, importedUncVars, _constants, subResultFlags, importedTypes);
					/* The identification of an inclusion loop via Calls is to be done with care,
					 * lest we should pay the benefit bitterly with performance degrading and even
					 * getting caught in an eternal recursion here!
					 */
					HashSet<Root> callers = _callerSet;
					if (callers == null) {
						/* Don't analyse this Includable fully in case of an indirect call (then
						 * only cyclic inclusion is to be tested)!
						 */
						analyse(importedRoot.children, impErrors, importedVars, importedUncVars, _constants,
								subResultFlags, importedTypes);
						callers = new HashSet<Root>();
					}
					if (check(23)) {
						analyse_23_inCalledRoutines(_errors, importedRoot, _importStack, _analysedImports, _types, callers);
					}
					// END KGU#946 2021-02-028
					_analysedImports.put(name, new StringList(_importStack));
					if (this.isInclude()) {
						_importStack.remove(_importStack.count()-1);
					}
					// END KGU#376 2017-04-20
					if (subResultFlags[0]) {
						//error  = new DetectedError("Diagram «%» is rather unsuited to be included as it makes use of return.",(Element) _node.getElement(i));
						addError(_errors, new DetectedError(errorMsg(Menu.error23_1, name), this), 23);
					}
					// Now associate all sub-analysis results with the Call element
					for (DetectedError err: impErrors) {
						// Unfortunately the error object doesn't know its category, so we relaunch it under category 23
						addError(_errors, new DetectedError(name + ": " + err.getMessage(), this), 23);
					}
					// Add analysis for name conflicts and uncertain variables - might still occur among includes!
					// START KGU#388 2017-09-17: Enh. #423
					for (String key: importedTypes.keySet()) {
						if (key.startsWith(":") && _types.containsKey(key)) {
							//error  = new DetectedError("There is a name conflict between local and imported type definition «%»!",(Element) _node.getElement(i));
							addError(_errors, new DetectedError(errorMsg(Menu.error23_7, key.substring(1)), this), 23);
						}
						else {
							_types.put(key, importedTypes.get(key));
						}
					}
					// END KGU#388 2017-09-17
					for (int j = 0; j < importedVars.count(); j++) {
						String varName = importedVars.get(j);
						if (!_vars.addIfNew(varName) || _uncertainVars.contains(varName)) {
							//error  = new DetectedError("There is a name conflict between local and imported variable «%»!",(Element) _node.getElement(i));
							addError(_errors, new DetectedError(errorMsg(Menu.error23_4, varName), this), 23);
						}
					}
					for (int j = 0; j < importedUncVars.count(); j++) {
						String varName = importedUncVars.get(j);
						//error  = new DetectedError("The variable «%1» may not have been initialized%2!",(Element) _node.getElement(i));
						addError(_errors, new DetectedError(errorMsg(Menu.error03_2, new String[]{varName, ""}), this), 3);    						    					
						if (_vars.contains(varName) || !_uncertainVars.addIfNew(varName)) {
							//error  = new DetectedError("There is a name conflict between local and imported variable «%»!",(Element) _node.getElement(i));
							addError(_errors, new DetectedError(errorMsg(Menu.error23_4, varName), this), 23);
						}
					}
					for (Entry<String, String> constEntry: importedRoot.constants.entrySet()) {
						if (!_constants.containsKey(constEntry.getKey())) {
							_constants.put(constEntry.getKey(), constEntry.getValue());
							if (!this.constants.containsKey(constEntry.getKey())) {
								this.constants.put(constEntry.getKey(), constEntry.getValue());
							}
						}
					}
				}
			}
		// START KGU#376 2017-07-01
		}
		// END KGU#376 2017-07-01

	}
	/**
	 * CHECK #23: Helper method to check indirect cyclic includes (via subroutine calls)
	 * for {@link #analyse_23(Vector, StringList, StringList, HashMap, StringList, HashMap, HashSet, HashMap)}
	 * 
	 * @param _errors - global error list
	 * @param _root - the calling {@link Root}
	 * @param _importStack - names of already imported includables
	 * @param _analysedImports - map from Includables to the corresponding _importStack
	 * @param _callerSet - the set of calling roots to avoid eternal recursion
	 * @param _types - type definitions and declarations
	 * @param _callers - set of direct or indirect callers of routine {@code _root}
	 * 
	 * @see #analyse_23(Vector, StringList, StringList, HashMap, StringList, HashMap, HashSet, HashMap)
	 * 
	 * @deprecated Use {@link #analyse_23_inCalledRoutines(Vector, Root, StringList, HashMap, TypeRegistry, HashSet)}
	 */
	private void analyse_23_inCalledRoutines(Vector<DetectedError> _errors, Root _root, StringList _importStack,
			HashMap<String, StringList> _analysedImports, HashMap<String, TypeMapEntry> _types,
			HashSet<Root> _callers) {
		// If _root is an includable then it would be detected via the _importStack in case of a cycle
		if (!_root.isInclude()) {
			_callers.add(_root);
		}
		for (Call call: _root.collectCalls()) {
			Function called = call.getCalledRoutine();
			if (called != null && called.isFunction()) {
				Vector<Root> callCands = Arranger.getInstance().findRoutinesBySignature(
						called.getName(), called.paramCount(), _root, true);
				// Should we check all candidates?
				if (callCands.size() == 1 && !_callers.contains(callCands.get(0))) {
					// Don't let the variables etc. have an impact here
					callCands.get(0).analyse_23(_errors, new StringList(), new StringList(), new HashMap<String, String>(),
							_importStack, _analysedImports, _callers, _types);
				}
			}
		}
	}
	/**
	 * CHECK #23: Diagram includes
	 * @param _errors - global error list
	 * @param _vars - variables with certain initialisation
	 * @param _uncertainVars - variables with uncertain initialisation (e.g. in a branch)
	 * @param _constants - incremental constant definition map
	 * @param _importStack - names of imported includables
	 * @param _analysedImports - 
	 * @param _callerSet - in case of indirect cycles via routine call, the set of calling roots,
	 *     otherwise {@code null}
	 * @param _dataTypes - type definitions and declarations
	 * @see #analyse_23_inCalledRoutines(Vector, Root, StringList, HashMap, HashMap, HashSet)
	 */
	private void analyse_23(Vector<DetectedError> _errors,
			StringList _vars, StringList _uncertainVars, HashMap<String, String> _constants,
			StringList _importStack, HashMap<String, StringList> _analysedImports,
			HashSet<Root> _callerSet,
			TypeRegistry _dataTypes)
	{
		if (this.includeList == null) {
			if (check(23) &&
					(_callerSet != null && !_callerSet.contains(this) /* in this case Arranger must have an instance */
					|| (this.isInclude() || this.isSubroutine()) && Arranger.hasInstance() && !this.collectCalls().isEmpty())) {
				if (this.isInclude()) {
					String name = this.getMethodName();
					if(_importStack.contains(name)) {
						//error  = new DetectedError("Import of diagram «%1» is recursive! (Recursion path: %1 <- %2)");
						addError(_errors, new DetectedError(errorMsg(Menu.error23_2, name), this), 23);
						return;
					}
					_importStack.add(name);
				}
				if (_callerSet == null) {
					_callerSet = new HashSet<Root>();
				}
				this.analyse_23_inCalledRoutines(_errors, this, _importStack, _analysedImports, _dataTypes, _callerSet);
			}
			return;
		}
		for (int i = 0; i < includeList.count(); i++) {
			String name = includeList.get(i);
			int count = 0;	// Number of matching routines
			if (Arranger.hasInstance()) {
				count = Arranger.getInstance().findIncludesByName(name, this, false).size();
			}
			if (count == 0) {
				//error  = new DetectedError("An includable diagram «<diagram_name>» is currently not available.", this);
				addError(_errors, new DetectedError(errorMsg(Menu.error23_5, name), this), 23);
			}
			else if (count > 1) {
				//error  = new DetectedError("There are several diagrams matching signature «<diagram_name>».", this);
				addError(_errors, new DetectedError(errorMsg(Menu.error23_6, name), this), 23);					
			}
			// Is this Root cyclically included?
			if (this.isInclude() && name.equals(this.getMethodName())
					|| _importStack.contains(name)) {
				//error  = new DetectedError("Import of diagram «%1» is recursive! (Recursion path: %1 <- %2)");
				addError(_errors, new DetectedError(errorMsg(Menu.error23_2, name), this), 23);    				

			}
			else if (_analysedImports.containsKey(name)) {
				//error  = new DetectedError("Import of diagram «%1» will be ignored here because it had already been imported: %2");
				StringList path = _analysedImports.get(name);
				addError(_errors, new DetectedError(errorMsg(Menu.error23_3, new String[]{name, path.concatenate("<-")}), this), 23);    									
			}
			else if (Arranger.hasInstance()) {
				Vector<Root> roots = Arranger.getInstance().findIncludesByName(name, this, false);
				if (roots.size() == 1) {
					Root importedRoot = roots.get(0);
					Vector<DetectedError> impErrors = new Vector<DetectedError>();
					boolean[] subResultFlags = new boolean[]{false, false, false};
					// We are not interested in internal errors but in the imported variables and constants
					StringList importedVars = new StringList();		// Imported initialized variables
					StringList importedUncVars = new StringList();	// Imported uncertain variables
					TypeRegistry importedTypes = new TypeRegistry(); 
					if (this.isInclude()) {
						_importStack.add(this.getMethodName());
					}
					importedRoot.analyse_23(impErrors, importedVars, importedUncVars, _constants,
							_importStack, _analysedImports, _callerSet, importedTypes);
					/* The identification of an inclusion loop via Calls is to be done with care,
					 * lest we should pay the benefit bitterly with performance degrading and even
					 * getting caught in an eternal recursion here!
					 */
					HashSet<Root> callers = _callerSet;
					if (callers == null) {
						/* Don't analyse this Includable fully in case of an indirect call (then
						 * only cyclic inclusion is to be tested)!
						 */
						analyse(importedRoot.children, impErrors, importedVars, importedUncVars, _constants,
								subResultFlags, importedTypes);
						callers = new HashSet<Root>();
					}
					if (check(23)) {
						analyse_23_inCalledRoutines(_errors, importedRoot, _importStack, _analysedImports, _dataTypes, callers);
					}
					_analysedImports.put(name, new StringList(_importStack));
					if (this.isInclude()) {
						_importStack.remove(_importStack.count()-1);
					}
					if (subResultFlags[0]) {
						//error  = new DetectedError("Diagram «%» is rather unsuited to be included as it makes use of return.",(Element) _node.getElement(i));
						addError(_errors, new DetectedError(errorMsg(Menu.error23_1, name), this), 23);
					}
					// Now associate all sub-analysis results with the Call element
					for (DetectedError err: impErrors) {
						// Unfortunately the error object doesn't know its category, so we relaunch it under category 23
						addError(_errors, new DetectedError(name + ": " + err.getMessage(), this), 23);
					}
					// Add analysis for name conflicts and uncertain variables - might still occur among includes!
					for (String key: importedTypes.getTypeIds()) {
						if (_dataTypes.getType(key) != null) {
							//error  = new DetectedError("There is a name conflict between local and imported type definition «%»!",(Element) _node.getElement(i));
							addError(_errors, new DetectedError(errorMsg(Menu.error23_7, key), this), 23);
						}
						else {
							_dataTypes.putType(importedTypes.getType(key), false);
						}
					}
					for (int j = 0; j < importedVars.count(); j++) {
						String varName = importedVars.get(j);
						if (!_vars.addIfNew(varName) || _uncertainVars.contains(varName)) {
							//error  = new DetectedError("There is a name conflict between local and imported variable «%»!",(Element) _node.getElement(i));
							addError(_errors, new DetectedError(errorMsg(Menu.error23_4, varName), this), 23);
						}
						// FIXME: What about the type mapping? Shall we adopt the TypeRegistry entry?
						//else {
						//	TypeRegEntry tEntry = importedTypes.getTypeEntryFor(varName);
						//	if (tEntry != null) {
						//		_types.putTypeFor(varName, tEntry.type, tEntry.defined, tEntry.lineNo, false);
						//	}
						//}
					}
					for (int j = 0; j < importedUncVars.count(); j++) {
						String varName = importedUncVars.get(j);
						//error  = new DetectedError("The variable «%1» may not have been initialized%2!",(Element) _node.getElement(i));
						addError(_errors, new DetectedError(errorMsg(Menu.error03_2, new String[]{varName, ""}), this), 3);    						    					
						if (_vars.contains(varName) || !_uncertainVars.addIfNew(varName)) {
							//error  = new DetectedError("There is a name conflict between local and imported variable «%»!",(Element) _node.getElement(i));
							addError(_errors, new DetectedError(errorMsg(Menu.error23_4, varName), this), 23);
						}
						// FIXME: What about the type mapping? Shall we adopt the TypeRegistry entry?
						//else {
						//	TypeRegEntry tEntry = importedTypes.getTypeEntryFor(varName);
						//	if (tEntry != null) {
						//		_types.putTypeFor(varName, tEntry.type, tEntry.defined, tEntry.lineNo, false);
						//	}
						//}
					}
					for (Entry<String, String> constEntry: importedRoot.constants.entrySet()) {
						if (!_constants.containsKey(constEntry.getKey())) {
							_constants.put(constEntry.getKey(), constEntry.getValue());
							if (!this.constants.containsKey(constEntry.getKey())) {
								this.constants.put(constEntry.getKey(), constEntry.getValue());
							}
						}
					}
				}
			}
		}

	}
	/**
	 * CHECK #23: Helper method to check indirect cyclic includes (via subroutine calls)
	 * for {@link #analyse_23(Vector, StringList, StringList, HashMap, StringList, HashMap, HashSet, HashMap)}
	 * 
	 * @param _errors - global error list
	 * @param _root - the calling {@link Root}
	 * @param _importStack - names of already imported includables
	 * @param _analysedImports - map from Includables to the corresponding _importStack
	 * @param _callerSet - the set of calling roots to avoid eternal recursion
	 * @param _dataTypes - a (temporary) {@link Typeregistry} with type definitions and declarations
	 * @param _callers - set of direct or indirect callers of routine {@code _root}
	 * 
	 * @see #analyse_23(Vector, StringList, StringList, HashMap, StringList, HashMap, HashSet, HashMap)
	 */
	private void analyse_23_inCalledRoutines(Vector<DetectedError> _errors, Root _root, StringList _importStack,
			HashMap<String, StringList> _analysedImports, TypeRegistry _dataTypes,
			HashSet<Root> _callers) {
		// If _root is an includable then it would be detected via the _importStack in case of a cycle
		if (!_root.isInclude()) {
			_callers.add(_root);
		}
		for (Call call: _root.collectCalls()) {
			Function called = call.getCalledRoutine();
			if (called != null && called.isFunction()) {
				Vector<Root> callCands = Arranger.getInstance().findRoutinesBySignature(
						called.getName(), called.paramCount(), _root, true);
				// Should we check all candidates?
				if (callCands.size() == 1 && !_callers.contains(callCands.get(0))) {
					// Don't let the variables etc. have an impact here
					callCands.get(0).analyse_23(_errors, new StringList(), new StringList(), new HashMap<String, String>(),
							_importStack, _analysedImports, _callers, _dataTypes);
				}
			}
		}
	}
	
	// START KGU#514 2018-04-03: Bugfix #528
	/**
	 * CHECK #24: correct record access
	 * 
	 * @param _ele - element to be analysed
	 * @param _errors - global error list
	 * @param _types - type definitions (key starting with ":") and declarations so far
	 * 
	 * @deprecated Use {@link #analyse_24_expr(Element, Vector, Expression, TypeRegistry)} instead
	 */
	private void analyse_24(Element _ele, Vector<DetectedError> _errors, HashMap<String, TypeMapEntry> _types)
	{
		StringList unbrText = _ele.getUnbrokenText();
		for (int i = 0; i < unbrText.count(); i++) {
			TokenList tokens = new TokenList(unbrText.get(i), true);
			// START KGU#790 2021-10-25: Issue #800
			//Element.cutOutRedundantMarkers(tokens);
			Syntax.removeDecorators(tokens);
			// END KGU#790 2021-10-25
			analyse_24_tokens(_ele, _errors, _types, tokens);
		}
	}
	// END KGU#514 2018-04-03
	/**
	 * CHECK #24: correct record access
	 * 
	 * @param _ele - element to be analysed
	 * @param _errors - global error list
	 * @param _types - a (temporary) {@link TypeRegistry}
	 */
	private void analyse_24(Element _ele, Vector<DetectedError> _errors, TypeRegistry _dataTypes)
	{
		StringList unbrText = _ele.getUnbrokenText();
		for (int i = 0; i < unbrText.count(); i++) {
			Line line = _ele.getParsedLine(i);
			if (line != null && line.getType() != Line.LineType.LT_RAW) {
				for (int j = 0; j < line.getExprCount(); j++) {
					analyse_24_expr(_ele, _errors, line.getExpression(j), _dataTypes);
				}
			}
		}
	}
	
	// START KGU#758 2019-11-08: Enh. #770 - check CASE elements
	/**
	 * CHECK 27: CASE selectors be integer constants<br/>
	 * CHECK 28: duplicate CASE selectors
	 * @param _case -  Case element to be analysed
	 * @param _errors - global error list
	 */
	private void analyse_27_28(Case _case, Vector<DetectedError> _errors)
	{
		HashSet<String> selectors = new HashSet<String>();
		HashSet<Integer> values = new HashSet<Integer>();
		StringList text = _case.getUnbrokenText();
		StringList duplicates = new StringList();
		String aNonNumber = null;
		// cf. checkValues
		for (int i = 1; i < text.count(); i++) {
			StringList items = Syntax.splitExpressionList(text.get(i), ",");
			for (int j = 0; j < items.count()-1; j++) {
				int val = 0;
				String item = items.get(j).trim();
				// Check for duplicates (including the default label)
				if (!selectors.add(item)) {
					duplicates.addIfNew(item);
				}
				// Check for non-integers and non-characters (without the default branch label)
				if (i < text.count()-1) {
					String constVal = this.getConstValueString(item);
					if (constVal == null) {
						constVal = item;
					}
					// Check if it is not a character literal
					if (!constVal.endsWith("'") || !(constVal.startsWith("'\\") && constVal.length() > 3 || constVal.startsWith("'") && constVal.length() == 3)) {
						try {
							// START KGU#1022 2021-12-13: Bugfix #1025
							//val = Integer.parseInt(constVal);
							if (constVal.startsWith("0b")) {
								val = Integer.parseInt(constVal.substring(2), 2);
							}
							else if (constVal.startsWith("0x")) {
								val = Integer.parseInt(constVal.substring(2), 16);
							}
							else if (constVal.startsWith("0")) {
								val = Integer.parseInt(constVal, 8);
							}
							else {
								val = Integer.parseInt(constVal);
							}
							// END KGU#1022 2021-12-13
							if (!values.add(val)) {
								duplicates.addIfNew(constVal);
							}
						}
						catch (NumberFormatException ex) {
							aNonNumber = item;
						}
					}
				}
			}
		}
		if (aNonNumber != null) {
			//error  = new DetectedError("Some selector item seems not to be an integer constant.", _case);
			addError(_errors, new DetectedError(errorMsg(Menu.error27, aNonNumber), _case), 27);
		}
		if (!duplicates.isEmpty()) {
			//error  = new DetectedError("There are multiple (conflicting) selector items (%) in the CASE element!", _case);
			addError(_errors, new DetectedError(errorMsg(Menu.error28, duplicates.concatenate(", ")), _case), 28);
		}
	}
	// END KGU#758 2019-11-08
	// START KGU#790 2021-12-10: Issue #800
	/**
	 * CHECK 27: CASE selectors be integer constants<br/>
	 * CHECK 28: duplicate CASE selectors
	 * CHECK 29: CASE discriminators of structured types
	 * 
	 * @param _case -  Case element to be analysed
	 * @param _errors - global error list
	 * @param _types - a temporary {@link TypeRegistry}
	 */
	private void analyse_27_28_29(Case _case, Vector<DetectedError> _errors, TypeRegistry _types)
	{
		HashSet<String> selectors = new HashSet<String>();
		HashSet<Object> values = new HashSet<Object>();
		StringList caseText = _case.getUnbrokenText();
		StringList duplicates = new StringList();
		String aNonNumber = null;
		// cf. checkValues
		Line discr = _case.getParsedLine(0);
		if (discr.getType() == Line.LineType.LT_CASE) {
			Type discrType = discr.getOrInferDataType(_types);
			if (discrType != null && discrType.isStructured()) {
				//error  = new DetectedError("The discriminator (%) is structured - which is unsuited for CASE!", _case);
				addError(_errors, new DetectedError(errorMsg(Menu.error29, caseText.get(0)), _case), 29);
			}
		}
		for (int i = 1; i < caseText.count() - 1; i++) {
			StringList items = Syntax.splitExpressionList(caseText.get(i), ",");
			Line sels = _case.getParsedLine(i);
			if (sels.getType() == Line.LineType.LT_SELECTOR && sels.getExprCount() > 0) {
				for (int j = 0; j < sels.getExprCount(); j++) {
					Expression expr = sels.getExpression(j);
					Object val = expr.evaluateConstantExpr(constants, null);
					if (val == null) {
						Type dType = expr.getDataType();
						if (dType == null) {
							dType = expr.inferType(_types, true);
						}
						if (dType == null || !dType.isNumeric()) {
							aNonNumber = items.get(j);
						}
					}
					else {
						if (!(val instanceof Number) && !(val instanceof Character)) {
							aNonNumber = items.get(j);
						}
						if (!values.add(val)) {
							duplicates.addIfNew(val.toString());
						}
					}
				}
			}
			else {
				for (int j = 0; j < items.count(); j++) {
					int val = 0;
					String item = items.get(j);
					// Check for duplicates (including the default label)
					if (!selectors.add(item)) {
						duplicates.addIfNew(item);
					}
					// Check for non-integers and non-characters (without the default branch label)
					if (i < caseText.count()-1) {
						String constVal = this.getConstValueString(item);
						if (constVal == null) {
							constVal = item;
						}
						// Check if it is not a character literal
						if (constVal.startsWith("'") && constVal.endsWith("'")) {
							String content = constVal.substring(1, constVal.length()-1);
							if (content.indexOf("\\") >= 0) {
								content = content
										.replace("\\b", "\b")
										.replace("\\f", "\f")
										.replace("\\r", "\r")
										.replace("\\t", "\t")
										.replace("\\n", "\n")
										.replace("\\\\", "\\");
							}
							if (content.isEmpty() || content.length() > 1) {
								aNonNumber = item;
							}
							else if (!values.add(content.charAt(i))) {
								duplicates.addIfNew(constVal);
							}
						}
						else {
							try {
								if (constVal.startsWith("0b")) {
									val = Integer.parseInt(constVal.substring(2), 2);
								}
								else if (constVal.startsWith("0x")) {
									val = Integer.parseInt(constVal.substring(2), 16);
								}
								else if (constVal.startsWith("0")) {
									val = Integer.parseInt(constVal, 8);
								}
								else {
									val = Integer.parseInt(constVal);
								}
								if (!values.add(val)) {
									duplicates.addIfNew(constVal);
								}
							}
							catch (NumberFormatException ex) {
								aNonNumber = item;
							}
						}
					}
				}
			}
		}
		if (aNonNumber != null) {
			//error  = new DetectedError("Some selector item seems not to be an integer constant.", _case);
			addError(_errors, new DetectedError(errorMsg(Menu.error27, aNonNumber), _case), 27);
		}
		if (!values.add(caseText.get(caseText.count()-1))) {
			duplicates.add(aNonNumber);
		}
		if (!duplicates.isEmpty()) {
			//error  = new DetectedError("There are multiple (conflicting) selector items (%) in the CASE element!", _case);
			addError(_errors, new DetectedError(errorMsg(Menu.error28, duplicates.concatenate(", ")), _case), 28);
		}
	}
	// END KGU#790 2021-12-10
	
	// START KGU#928 2021-02-08: Enh. #928 - check for structured types
	/**
	 * CHECK 29: CASE discriminators of structured types
	 * @param _case - Case element to be analysed
	 * @param _errors - global error list
	 * @param _types - type definitions
	 * 
	 * @deprecated Use {@link #analyse_29(Case, Vector, TypeRegistry)} instead
	 */
	private void analyse_29(Case _case, Vector<DetectedError> _errors, HashMap<String, TypeMapEntry> _types)
	{
		ArrayList<TokenList> unbroken = _case.getUnbrokenTokenText();
		String typeStr = Syntax.identifyExprType(_types, unbroken.get(0), true);
		boolean isStructured = typeStr.startsWith("@") || typeStr.startsWith("$");
		if (!isStructured && Syntax.isIdentifier(typeStr, false, null)) {
			// Do another test
			TypeMapEntry type = _types.get(":" + typeStr);
			isStructured = type != null && (type.isArray() || type.isRecord());
		}
		if (isStructured) {
			//error  = new DetectedError("The discriminator (%) is structured - which is unsuited for CASE!", _case);
			addError(_errors, new DetectedError(errorMsg(Menu.error29, unbroken.get(0).getString()), _case), 29);
		}
	}
	// END KGU#928 2021-02-08
	/**
	 * CHECK 29: CASE discriminators of structured types
	 * 
	 * @param _case - Case element to be analysed
	 * @param _errors - global error list
	 * @param _dataTypes - a (temporary) {@link TypeRegistry}
	 */
	private void analyse_29(Case _case, Vector<DetectedError> _errors, TypeRegistry _dataTypes)
	{
		Line line = _case.getParsedLine(0);
		Type discrType = line.getOrInferDataType(_dataTypes);
		if (discrType != null && discrType.isStructured()) {
			//error  = new DetectedError("The discriminator (%) is structured - which is unsuited for CASE!", _case);
			addError(_errors, new DetectedError(errorMsg(Menu.error29, _case.getUnbrokenText().get(0)), _case), 29);
		}
	}
	
	// START KGU#992 2021-10-05: Enh. #992
	/**
	 * CHECK 30: Unbalanced or badly nested parentheses, brackets etc.
	 * @param _ele - element to be analysed
	 * @param _errors - global error list
	 */
	private void analyse_30(Element _ele, Vector<DetectedError> _errors) {
		if (!check(30)) {
			return;
		}
		ArrayList<TokenList> unbrokenLines = _ele.getUnbrokenTokenText();
		for (int i = 0; i < unbrokenLines.size(); i++) {
			TokenList tokens = unbrokenLines.get(i);
			Stack<Character> brackets = new Stack<Character>();
			for (int j = 0; j < tokens.size(); j++) {
				String token = tokens.get(j);
				if (token.equals("(")) {
					brackets.push(')');
				}
				else if (token.equals("[")) {
					brackets.push(']');
				}
				else if (token.equals("{")) {
					brackets.push('}');
				}
				else if (token.equals(")") || token.equals("]") || token.equals("}")) {
					try {
						char top = brackets.pop();
						if (top != token.charAt(0)) {
							//error  = new DetectedError("There is a closing '%1' where '%3' is expected in line %2!", _case);
							addError(_errors, new DetectedError(errorMsg(Menu.error30_3, new String[] {token, Integer.toString(i+1), Character.toString(top)}), _ele), 30);
						}
					}
					catch (EmptyStackException ex) {
						//error  = new DetectedError("There is at least one more closing '%1' than opening brackets in line %2!", _case);
						addError(_errors, new DetectedError(errorMsg(Menu.error30_2, new String[] {token, Integer.toString(i+1)}), _ele), 30);
					}
				}
			}
			if (!brackets.isEmpty()) {
				//error  = new DetectedError("There are %1 more opening than closing brackets in line %2, '%3' was expected next!", _ele);
				addError(_errors, new DetectedError(errorMsg(Menu.error30_1, new String[] {Integer.toString(brackets.size()), Integer.toString(i+1), Character.toString(brackets.pop())}), _ele), 30);
			}
		}
	}
	// END KGU#992 2021-10-05

	/**
	 * CHECK 34: General grammar-based line syntax check
	 * @param ele - element to be checked
	 * @param _errors - global error list
	 */
	private void analyse_34(Element _ele, Vector<DetectedError> _errors) {
		if (_ele.parsedLines != null) {
			// The parsing has already taken place - just check for stored error messages
			for (int i = 0; i < _ele.parsedLines.length; i++) {
				String error = _ele.getParsedLine(i).getParserError();
				if (error != null) {
					addError(_errors, new DetectedError(errorMsg(Menu.error34, new String[] {Integer.toString(i+1), error.replace("error.syntax:", "")}), _ele), 32);
				}
			}
		}
		else {
			// Just do a temporary parser check (quicker) for the unbroken text lines
			ArrayList<TokenList> lines = _ele.getUnbrokenTokenText();
			LineParser parser = LineParser.getInstance();
			int nLines = lines.size();
			if (_ele instanceof Case) {
				nLines--;
			}
			for (int i = 0; i < nLines; i++) {
				String line = parser.preprocessLine(lines.get(i), _ele, i, true).getString();
				String error = parser.check(line);
				if (error != null) {
					addError(_errors, new DetectedError(errorMsg(Menu.error34, new String[] {Integer.toString(i+1), error.replace("error.syntax:", "")}), _ele), 32);
				}
			}
		}
	}

	
	/**
	 * CHECK #31: Variable declaration and initialisation syntax
	 * (that it is a declaration has to be checked before)
	 * 
	 * @param _instr - {@link Instruction} to be analysed
	 * @param _errors - global error list
	 * @param _tokens - tokenized current instruction line
	 * @param _lineNo - number of the obtained line {@code _line} within {@code _instr} text
	 * @param _vars - variables with certain initialisation
	 * @param _uncertainVars - variables with uncertain initialisation (e.g. in a branch)
	 * @param _constants - incremental constant definition map
	 * @param _types - type definitions and declarations
	 */
	private void analyse_31(Instruction _instr, Vector<DetectedError> _errors,
			TokenList _tokens, int _lineNo,
			StringList _vars, StringList _uncertainVars, HashMap<String, String> _constants,
			HashMap<String, TypeMapEntry> _types)
	{
		StringList declItems = null;
		if (_tokens.indexOf("var", false) == 0 || _tokens.indexOf("dim", false) == 0) {
			int posCol = _tokens.indexOf(":");
			if (posCol < 0 && (posCol = _tokens.indexOf("as", false)) < 0) {
				String token0 = _tokens.get(0);
				String prefCol = token0.equalsIgnoreCase("var") ? ":" : "as";
				if (token0.equals(token0.toUpperCase())) {
					prefCol = prefCol.toUpperCase();
				}
				//error  = new DetectedError("A declaration starting with %1 must contain a symbol %2, followed be a type specification!", _instr);
				addError(_errors, new DetectedError(errorMsg(Menu.error31_1, new String[] {token0, prefCol}), _instr), 31);
				return;
			}
			boolean isInit = Instruction.isAssignment(_tokens);

			// Check the declaration items (should be new variable identifiers)
			ArrayList<TokenList> declItemTokens = Syntax.splitExpressionList(_tokens.subSequence(1, posCol), ",");
			declItems = new StringList();
			for (int i = 0; i < declItemTokens.size(); i++) {
				declItems.add(declItemTokens.get(i).getString());
			}
			if (!declItems.get(declItems.count()-1).isBlank()) {
				//error  = new DetectedError("Unexpected character sequence % in the list of declared variables", _instr);
				addError(_errors, new DetectedError(errorMsg(Menu.error31_2, declItems.get(declItems.count()-1)), _instr), 31);
			}
			// Remove the (possibly empty) tail
			declItems.remove(declItems.count()-1);
			
			analyse_31_declared_ids(_instr, _errors, declItems, _vars, _uncertainVars, _types);
			
			if (isInit && declItems.count() != 1) {
				//error  = new DetectedError("For an initialization, the declaration list must contain exactly ONE variable, not %!", _instr);
				addError(_errors, new DetectedError(errorMsg(Menu.error31_5, Integer.toString(declItems.count())), _instr), 31);
			}

			// Check the type structure
			_tokens.remove(0, posCol + 1);
			String typeSpec = "";
			if (_tokens.isEmpty() || ILLEGAL_SUBTYPES.contains(_tokens.get(0), false)) {
				if (!_tokens.isEmpty()) {
					typeSpec = _tokens.get(0) + "{...}";
				}
				//error  = new DetectedError("Illegal or defective type specification: %!", _instr);
				addError(_errors, new DetectedError(errorMsg(Menu.error31_6, typeSpec), _instr), 31);
			}
			else {
				checkArrayType_24_31(_instr, _errors, _tokens, _constants, _types, null);
			}
		}
		else if (Instruction.isAssignment(_tokens)
				&& (declItems = Instruction.getDeclaredVariables(_tokens)).count() > 0) {
			// C/Java-style declaration
			if (_tokens.indexOf(declItems.get(0)) > 0) {
				analyse_31_declared_ids(_instr, _errors, declItems, _vars, _uncertainVars, _types);
			}
			if (declItems.count() != 1) {
				//error  = new DetectedError("For an initialization, the declaration list must contain exactly ONE variable, not %!", _instr);
				addError(_errors, new DetectedError(errorMsg(Menu.error31_5, Integer.toString(declItems.count())), _instr), 31);
			}
			else {
				// Let's check the index lists now
				StringList defective = new StringList();
				StringList badSizes = new StringList();
				Syntax.unifyOperators(_tokens, true);
				_tokens.remove(_tokens.indexOf("<-"), _tokens.size());
				_tokens = Syntax.coagulateSubexpressions(_tokens);
				for (int j = 0; j < _tokens.size(); j++) {
					String token = _tokens.get(j);
					if (token.startsWith("[")) {
						StringList sizes = Syntax.splitExpressionList(token.substring(1), ",");
						if (!"]".equals(sizes.get(sizes.count()-1))) {
							defective.add(token);
						}
						// START KGU#1172 2025-02-06: Bugfix #1187 Analyser complained the "]" tail
						//for (int k = 0; k < sizes.count(); k++) {
						for (int k = 0; k < sizes.count() - 1; k++) {
						// END KGU#1172 2025-02-06
							String dim = sizes.get(k);
							if (_constants.containsKey(dim)) {
								dim = this.getConstValueString(dim);
							}
							try {
								Integer.parseUnsignedInt(dim);
							}
							catch (NumberFormatException ex) {
								badSizes.add(dim);
							}
						}
					}
				}
				if (!defective.isEmpty()) {
					//error  = new DetectedError("Illegal or defective dimension specifications: %!", _instr);
					addError(_errors, new DetectedError(errorMsg(Menu.error24_9, defective.concatenate("», «")), _instr), 31);
				}
				if (!badSizes.isEmpty()) {
					//error  = new DetectedError("At least one invalid array dimension size (must be integer constant): %!", _instr);
					addError(_errors, new DetectedError(errorMsg(Menu.error24_10, badSizes.concatenate("», «")), _instr), 31);
				}
			}
		}
	}
	
	/**
	 * CHECK #31: Variable declaration and initialisation syntax
	 * (that it is a declaration has to be checked before)
	 * 
	 * @param _instr - {@link Instruction} to be analysed
	 * @param _errors - global error list
	 * @param _tokens - tokenized current instruction line
	 * @param _lineNo - number of the obtained line {@code _line} within {@code _instr} text
	 * @param _vars - variables with certain initialisation
	 * @param _uncertainVars - variables with uncertain initialisation (e.g. in a branch)
	 * @param _constants - incremental constant definition map
	 * @param _types - the current temporary type registry
	 */
	private void analyse_31(Instruction _instr, Vector<DetectedError> _errors,
			TokenList _tokens, int _lineNo,
			StringList _vars, StringList _uncertainVars, HashMap<String, String> _constants,
			TypeRegistry _types)
	{
		// TODO
//		StringList declItems = null;
//		if (_tokens.indexOf("var", false) == 0 || _tokens.indexOf("dim", false) == 0) {
//			int posCol = _tokens.indexOf(":");
//			if (posCol < 0 && (posCol = _tokens.indexOf("as", false)) < 0) {
//				String token0 = _tokens.get(0);
//				String prefCol = token0.equalsIgnoreCase("var") ? ":" : "as";
//				if (token0.equals(token0.toUpperCase())) {
//					prefCol = prefCol.toUpperCase();
//				}
//				//error  = new DetectedError("A declaration starting with %1 must contain a symbol %2, followed be a type specification!", _instr);
//				addError(_errors, new DetectedError(errorMsg(Menu.error31_1, new String[] {token0, prefCol}), _instr), 31);
//				return;
//			}
//			boolean isInit = Instruction.isAssignment(_tokens);
//
//			// Check the declaration items (should be new variable identifiers)
//			ArrayList<TokenList> declItemTokens = Syntax.splitExpressionList(_tokens.subSequence(1, posCol), ",");
//			declItems = new StringList();
//			for (int i = 0; i < declItemTokens.size(); i++) {
//				declItems.add(declItemTokens.get(i).getString());
//			}
//			if (!declItems.get(declItems.count()-1).isBlank()) {
//				//error  = new DetectedError("Unexpected character sequence % in the list of declared variables", _instr);
//				addError(_errors, new DetectedError(errorMsg(Menu.error31_2, declItems.get(declItems.count()-1)), _instr), 31);
//			}
//			// Remove the (possibly empty) tail
//			declItems.remove(declItems.count()-1);
//			
//			analyse_31_declared_ids(_instr, _errors, declItems, _vars, _uncertainVars, _types);
//			
//			if (isInit && declItems.count() != 1) {
//				//error  = new DetectedError("For an initialization, the declaration list must contain exactly ONE variable, not %!", _instr);
//				addError(_errors, new DetectedError(errorMsg(Menu.error31_5, Integer.toString(declItems.count())), _instr), 31);
//			}
//
//			// Check the type structure
//			_tokens.remove(0, posCol + 1);
//			String typeSpec = "";
//			if (_tokens.isEmpty() || ILLEGAL_SUBTYPES.contains(_tokens.get(0), false)) {
//				if (!_tokens.isEmpty()) {
//					typeSpec = _tokens.get(0) + "{...}";
//				}
//				//error  = new DetectedError("Illegal or defective type specification: %!", _instr);
//				addError(_errors, new DetectedError(errorMsg(Menu.error31_6, typeSpec), _instr), 31);
//			}
//			else {
//				checkArrayType_24_31(_instr, _errors, _tokens, _constants, _types, null);
//			}
//		}
//		else if (Instruction.isAssignment(_tokens)
//				&& (declItems = Instruction.getDeclaredVariables(_tokens)).count() > 0) {
//			// C/Java-style declaration
//			if (_tokens.indexOf(declItems.get(0)) > 0) {
//				analyse_31_declared_ids(_instr, _errors, declItems, _vars, _uncertainVars, _types);
//			}
//			if (declItems.count() != 1) {
//				//error  = new DetectedError("For an initialization, the declaration list must contain exactly ONE variable, not %!", _instr);
//				addError(_errors, new DetectedError(errorMsg(Menu.error31_5, Integer.toString(declItems.count())), _instr), 31);
//			}
//			else {
//				// Let's check the index lists now
//				StringList defective = new StringList();
//				StringList badSizes = new StringList();
//				Syntax.unifyOperators(_tokens, true);
//				_tokens.remove(_tokens.indexOf("<-"), _tokens.size());
//				_tokens = Syntax.coagulateSubexpressions(_tokens);
//				for (int j = 0; j < _tokens.size(); j++) {
//					String token = _tokens.get(j);
//					if (token.startsWith("[")) {
//						StringList sizes = Syntax.splitExpressionList(token.substring(1), ",");
//						if (!"]".equals(sizes.get(sizes.count()-1))) {
//							defective.add(token);
//						}
//						for (int k = 0; k < sizes.count(); k++) {
//							String dim = sizes.get(k);
//							if (_constants.containsKey(dim)) {
//								dim = this.getConstValueString(dim);
//							}
//							try {
//								Integer.parseUnsignedInt(dim);
//							}
//							catch (NumberFormatException ex) {
//								badSizes.add(dim);
//							}
//						}
//					}
//				}
//				if (!defective.isEmpty()) {
//					//error  = new DetectedError("Illegal or defective dimension specifications: %!", _instr);
//					addError(_errors, new DetectedError(errorMsg(Menu.error24_9, defective.concatenate("», «")), _instr), 31);
//				}
//				if (!badSizes.isEmpty()) {
//					//error  = new DetectedError("At least one invalid array dimension size (must be integer constant): %!", _instr);
//					addError(_errors, new DetectedError(errorMsg(Menu.error24_10, badSizes.concatenate("», «")), _instr), 31);
//				}
//			}
//		}
	}
	
	// START KGU#1090 2023-10-17: Issue #1096
	/**
	 * CHECK #31: Variable id syntax and re-declaration test
	 * 
	 * @param _instr - {@link Instruction} to be analysed
	 * @param _errors - global error list
	 * @param _declItems - the text parts forming the variables to be declared, should be
	 *     a list of new identfiers
	 * @param _vars - variables with certain initialisation
	 * @param _uncertainVars - variables with uncertain initialisation (e.g. in a branch)
	 * @param _types - type definitions and declarations
	 */
	public void analyse_31_declared_ids(Instruction _instr, Vector<DetectedError> _errors, StringList _declItems,
			StringList _vars, StringList _uncertainVars, HashMap<String, TypeMapEntry> _types) {
		StringList noId = new StringList();
		//StringList defective = new StringList();
		StringList redeclared = new StringList();
		//StringList badSizes = new StringList();
		for (int i = 0; i < _declItems.count(); i++) {
			// This is (discarded) code for temporarily allowed array specifiers
			//String[] declSplits = declItems.get(i).trim().split("\\[");
			//StringList dims = new StringList();
			//String varName = "<empty>";
			//if (declSplits.length < 1 || !Function.testIdentifier((varName = declSplits[0]), false, null)) {
			String varName = _declItems.get(i);
			if (!Syntax.isIdentifier(varName, false, null)) {
				noId.add(varName);
			}
			else {
				if (_vars.contains(varName)
						|| _uncertainVars.contains(varName)
						|| _types.containsKey(varName)) {
					redeclared.add(varName);
				}
				// Obsolete code for the temporary idea to allow array specifiers here
				//for (int j = 1; j < declSplits.length; j++) {
				//	StringList ranges = Element.splitExpressionList(declSplits[j], ",", true);
				//	if (!"]".equals(ranges.get(ranges.count()-1))) {
				//		defective.add(declItems.get(i));
				//		break;
				//	}
				//	dims.add(ranges.subSequence(0, ranges.count() - 1));
				//}
				//for (int j = 0; j < dims.count(); j++) {
				//	String dim = dims.get(j);
				//	if (_constants.containsKey(dim)) {
				//		dim = _constants.get(dim);
				//	}
				//	try {
				//		Integer.parseUnsignedInt(dim);
				//	}
				//	catch (NumberFormatException ex) {
				//		badSizes.add(dim);
				//	}
				//}
			}
		}
		if (!noId.isEmpty()) {
			//error  = new DetectedError("These declaration items are bad or no identifiers: %!", _instr);
			addError(_errors, new DetectedError(errorMsg(Menu.error31_3, noId.concatenate("», «")), _instr), 31);
		}
		if (!redeclared.isEmpty()) {
			//error  = new DetectedError("Attempt to re-declare existing variables %!", _instr);
			addError(_errors, new DetectedError(errorMsg(Menu.error31_4, redeclared.concatenate("», «")), _instr), 31);
		}
		//if (!defective.isEmpty()) {
		//	//error  = new DetectedError("Illegal or defective dimension specifications: %!", _instr);
		//	addError(_errors, new DetectedError(errorMsg(Menu.error31_5, defective.concatenate("», «")), _instr), 31);
		//}
		//if (!badSizes.isEmpty()) {
		//	//error  = new DetectedError("At least one invalid array dimension size (must be integer constant): %!", _instr);
		//	addError(_errors, new DetectedError(errorMsg(Menu.error31_6, badSizes.concatenate("», «")), _instr), 31);
		//}
	}
	// END KGU#1090 2023-10-17

	// START KGU#1181 2025-07-10: Enh. #1196.2
	/**
	 * CHECK #33: Use of Turtleizer procedures fd or bk
	 * 
	 * @param _instr - {@link Instruction} to be analysed
	 * @param _errors - global error list
	 */
	public void analyse_33(Instruction _instr, Vector<DetectedError> _errors)
	{
		ArrayList<TokenList> unbrokenText = _instr.getUnbrokenTokenText();
		for (int i = 0; i < unbrokenText.size(); i++) {
			TokenList tokens = unbrokenText.get(i);
			if (Instruction.isProcedureCall(tokens, false)) {
				int ix = CHECK33_NAMES_1.indexOf(tokens.get(0));
				if (ix >= 0) {
					addError(_errors, new DetectedError(errorMsg(Menu.error33, new String[] {CHECK33_NAMES_1.get(ix), CHECK33_NAMES_2[ix]}), _instr), 33);
				}
			}
		}
	}
	// END KGU#1181 2025-07-10
	
	// START KGU#456 2017-11-06: Enh. #452
	/**
	 * Reports the active guide and performs the specified checks and steps
	 * @param _errors - global error list to be appended to
	 * @param _isNameValid - flag indicating an acceptable name, potential trigger for next step
	 */
	private void analyseGuides(Vector<DetectedError> _errors, boolean _isNameValid)
	{
		final String[] menuPath = Menu.getLocalizedMenuPath(
				new String[]{"menuPreferences", "menuPreferencesAnalyser"},
				new String[]{"Preferences", "Analyser ..."});
		int code = getCurrentTutorial();
		if (code >= 0) {
			String[] analyserCaptions = AnalyserPreferences.getCheckTabAndDescription(code);
			StringList strings = new StringList(menuPath);
			strings.add(new StringList(analyserCaptions));
			addError(_errors, new DetectedError(errorMsg(Menu.warning_2, strings.toArray()), null), 0);
			// Define the actual guide actions here 
			// START KGU#456 2017-11-04: Enh. #452 - charm initiative
			if (_isNameValid && this.children.getSize() == 0) {
				String text = null;
				switch (code) {
				case 26: // hello world tour 
					text = errorMsg(Menu.hint26[0], Syntax.getKeywordOrDefault("output", "OUTPUT"));
					// START KGU#906 2021-01-06: Enh. #905 distinguish hints from warnings
					//addError(_errors, new DetectedError(text, this.children), 26);
					addError(_errors, new DetectedError(text, this.children, false), 26);
					// END KGU#906 2021-01-06
					break;
				case 25: // first IPO guide 
					switch (this.diagrType) {
					case DT_INCL:
						text = errorMsg(Menu.hint25_5, "");
						break;
					case DT_MAIN:
						text = errorMsg(Menu.hint25_1, new String[]{Syntax.getKeyword("input"), (check(5) ? "X" : "x")});
						//startNextTutorial(true);
						break;
					case DT_SUB:
						text = errorMsg(Menu.hint25_4, "");
						break;
					default:
						break;
					}
					if (text != null) {
						// START KGU#906 2021-01-06: Enh. #905 distinguish hints from warnings
						//addError(_errors, new DetectedError(text, this.children), 25);
						addError(_errors, new DetectedError(text, this.children, false), 25);
						// END KGU#906 2021-01-06
					}
					break;
				}
			}
			switch (code) {
			case 25:
				guide_25(_errors);
				break;
			case 26:
				guide_26(_errors);
				break;
			}
		}
	}
	// END KGU#456 2017-11-06
	
	// START KGU#456 2017-11-04: Enh. #452 - charm initiative
	/**
	 * CHECK #25: General diagram construction hints according to the IPO paradigm
	 * @param _errors - global error list to be appended to
	 */
	private void guide_25(Vector<DetectedError> _errors)
	{
		class detectorIO implements IElementVisitor
		{
			private boolean[] m_flags;
			
			/**
			 * Fills the {@code elementFlags} (must contain at least three elements!) by traversing
			 * the diagram tree as follows.<br/>
			 * [0] true if there is at least one input instruction
			 * [1] true if there is at least one output instruction
			 * [2] true if there is any element other than input and output
			 * @param elementFlags - at least three boolean flags for input instruction, output instruction, other elements
			 */
			public detectorIO(boolean[] elementFlags)
			{
				m_flags = elementFlags;
			}

			@Override
			public boolean visitPreOrder(Element _ele) {
				if (_ele instanceof Instruction) {
					Instruction instr = (Instruction)_ele;
					if (instr.isInput()) {
						m_flags[0] = true;
					}
					else if (instr.isOutput()) {
						m_flags[1] = true;
					}
					else if (instr.isAssignment()) {
						m_flags[2] = true;
					}
				}
				// Go on unless elements of all kinds are found
				return !m_flags[0] || !m_flags[1] || !m_flags[2];
			}

			@Override
			public boolean visitPostOrder(Element _ele) {
				// Go on unless elements of all kinds are found
				return !m_flags[0] || !m_flags[1] || !m_flags[2];
			}
			
		}
		// empty body had already been handled in analyseGuides()
		if (this.isProgram() && children.getSize() > 0) {
			final boolean[] hasIO = {false, false, false};
			String varName1 = "x";
			String varName2 = "y";
			if (check(5)) {
				varName1 = varName1.toUpperCase();
				varName2 = varName2.toUpperCase();
				}
			String asgnmt = varName2 + " <- 15.5 * " + varName1 + " + 7.9";
			this.traverse(new detectorIO(hasIO));
			if (!hasIO[0]) {
				StringList menuPath = new StringList(Menu.getLocalizedMenuPath(
						new String[]{"menuDiagram","menuDiagramAdd", "menuDiagramAddBefore", "menuDiagramAddBeforeInst"},
						new String[]{"Diagram", "Add", "Before", "Instruction"}));
				addError(_errors, 
						new DetectedError(
								errorMsg(Menu.hint25_2, new String[]{Syntax.getKeywordOrDefault("input", "INPUT"), varName1, menuPath.concatenate(" \u25BA ")}),
								// START KGU#906 2021-01-06: Enh. #905 Distinguish hints from warnings
								//this.children.getElement(0)
								this.children.getElement(0),
								false
								// END KGU#906 2021-01-06
								),
						25);
			}
			else if (!hasIO[1]) {
				StringList menuPath = new StringList(Menu.getLocalizedMenuPath(
						new String[]{"menuDiagram","menuDiagramAdd", "menuDiagramAddAfter", "menuDiagramAddAfterInst"},
						new String[]{"Diagram", "Add", "After", "Instruction"}));
				addError(_errors,
						new DetectedError(
								errorMsg(Menu.hint25_3, new String[]{Syntax.getKeywordOrDefault("output", "OUTPUT"), varName2, menuPath.concatenate(" \u25BA ")}),
								// START KGU#906 2021-01-06: Enh. #905 Distinguish hints from warnings
								//this.children.getElement(this.children.getSize()-1)
								this.children.getElement(this.children.getSize()-1),
								false
								// END KGU#906 2021-01-06
								),
						25);
			}
			else if (!hasIO[2]) {
				StringList menuPath = new StringList(Menu.getLocalizedMenuPath(
						new String[]{"menuDiagram","menuDiagramAdd", "menuDiagramAddAfter", "menuDiagramAddAfterInst"},
						new String[]{"Diagram", "Add", "After", "Instruction"}));
				addError(_errors,
						new DetectedError(
								errorMsg(Menu.hint25_6, new String[]{asgnmt, menuPath.concatenate(" \u25BA ")}),
								// START KGU#906 2021-01-06: Enh. #905 Distinguish hints from warnings
								//this.children.getElement(0)
								this.children.getElement(0),
								false
								// END KGU#906 2021-01-06
								),
						25);
			}
			else {
				startNextTutorial(true);
			}
		}
		else if (!this.isProgram() && children.getSize() > 0) {
			startNextTutorial(true);
		}
	}
	
	/**
	 * GUIDED TOUR #26: Hello world
	 * @param _errors - global error list to be appended to
	 */
	private void guide_26(Vector<DetectedError> _errors)
	{
		final String[][] menuSpecs = {
				{"menuDebug", "menuDebugExecute"},
				{"menuFile", "menuFileSave"},
				{"menuFile", "menuFileExport", "menuFileExportCode"},
				{"menuFile", "menuFileExport", "menuFileExportPicture"}
		};
		final String[][] menuDefaults = {
				{"Debug", "Executor ..."},
				{"File", "Save"},
				{"File", "Export", "Code ..."},
				{"File", "Export", "Picture ..."}
		};
		int state = getTutorialState(26);
		if (state == 0 && advanceTutorialState(26, this)) {
			state++;
		}
		if (state > 0) {
			if (state <= menuSpecs.length) {
				String[] menuNames = Menu.getLocalizedMenuPath(menuSpecs[state-1], menuDefaults[state-1]);
				// START KGU#906 2021-01-06: Enh. #905 Distinguish hints from warnings
				//addError(_errors, new DetectedError(errorMsg(Menu.hint26[state], menuNames), this), 26);
				addError(_errors, new DetectedError(errorMsg(Menu.hint26[state], menuNames), this, false), 26);
				// END KGU#906 2021-01-06
			}
			else {
				startNextTutorial(true);
			}
		}
		
	}
	
	/**
	 * Checks whether the prerequisites for stage {@code _step} of guide {@code checkNo} are
	 * fulfilled. Will return false if not or if the check isn't active or hasn't been started.
	 * @param _checkNo - code of the tutorial guide (among the Analyser checks)
	 * @param _step - the interesting step next to be gone to
	 * @return true if step {@code state} can be gone to.
	 */
	public boolean isTutorialReadyForStep(int _checkNo, int _step)
	{
		boolean isOk = false;
		int prevState = getTutorialState(_checkNo); 
		if (prevState < 0) {
			// Not even started
			return false;
		}
		switch (_checkNo) {
		case 26:	// hello world tour 
		{
			Element elem = null;
			isOk = _step == 0 || children.getSize() == 1 && (elem = children.getElement(0)) instanceof Instruction && ((Instruction)elem).isOutput();
		}
			break;
			// default is always false
		}
		return isOk;
	}
	// END KGU#456 2017-11-04

    /**
     * Checks whether Analyser errors of category {@code errorNo} are enabled and if so adds
     * the passed-in problem entry {@code error} to the Analyser report list {@code errors}
     * @param errors - the list of element-specific or general Analyser reports
     * @param error - a report list entry with description and {@link Element} reference
     * @param errorNo - coded category of errors, warnings, or hints
     */
    private void addError(Vector<DetectedError> errors, DetectedError error, int errorNo)
    {
        // START KGU#239 2016-08-12: Enh. #231 + Code revision
        if (Root.check(errorNo))
        {
            errors.addElement(error);
        }
        // END KGU#239 2016-08-12
    }

    /**
     * Retrieves the names of the declared parameters in case this is a routine diagram,
     * otherwise an empty {@link StringList}
     * 
     * @return the list of parameter names in order of declaration (may be empty)
     * 
     * @see #getParameterTypes()
     * @see #getParameterDefaults()
     * @see #collectParameters(StringList, StringList, StringList)
     * @see #getMethodName()
     * @see #getResultTypeDescr()
     */
    public StringList getParameterNames()
    {
    	// this.getVarNames();
    	// START KGU#2 2015-11-29
    	//StringList vars = getVarNames(this,true,false);
    	StringList vars = new StringList();
    	collectParameters(vars, null, null);
    	return vars;
    	// END KGU#2 2015-11-29 
    }

    // START KGU 2015-11-29
    /**
     * Retrieves the names of the types associated to the declared parameters in
     * case this is a routine diagram, otherwise an empty {@link StringList}.
     * 
     * @return the list of parameter type names in order of parameter declaration
     * (may be empty)
     * 
     * @see #getParameterNames()
     * @see #getParameterDefaults()
     * @see #collectParameters(StringList, StringList, StringList)
     * @see #getMethodName()
     * @see #getResultTypeDescr()
     */
    public StringList getParameterTypes()
    {
    	StringList types = new StringList();
    	collectParameters(null, types, null);
    	return types;
    }
    // END KGU 2015-11-29
    
    // START KGU#371 2019-03-07: Enh. #385 - Allow parameter defaults
    /**
     * Retrieves the default value literals for the declared parameters (in case
     * this is a routine diagram with parameter defaults), otherwise an empty
     * {@link StringList}
     * 
     * @return the list of parameter default literals in order of definition.
     * <b>Note:</b> the list contains a {@code null} element where the respective
     * parameter hasn't got a default value!
     * 
     * @see #getParameterNames()
     * @see #getParameterTypes()
     * @see #collectParameters(StringList, StringList, StringList)
     * @see #getMethodName()
     * @see #getResultTypeDescr()
     */
    public StringList getParameterDefaults()
    {
    	StringList defaults = new StringList();
    	collectParameters(null, null, defaults);
    	return defaults;
    }
    
    /**
     * Counts the number of mandatory parameters (i.e. parameters without default
     * value) where optional parameters are only detected as far they are either
     * the last parameter or only followed by optional parameters.
     * 
     * @return the minimum number of arguments this subroutine must obtain to be called.
     * 
     * @see #getParameterDefaults()
     * @see #acceptsArgCount(int)
     */
    public int getMinParameterCount()
    {
    	StringList params = new StringList();
    	StringList defaults = new StringList();
    	collectParameters(params, null, defaults);
    	int minParams = params.count();
    	while (minParams > 0) {
    		if (defaults.get(minParams-1) != null) {
    			minParams--;
    		}
    		else {
    			break;
    		}
    	}
    	return minParams;
    }
    
    /**
     * Checks whether a call with {@code nArgs} arguments may use this routine diagram. If so,
     * returns the number of default values needed to fill all parameters (0 in case of an exact
     * match), otherwise returns a negative number.
     * 
     * @param nArgs - the number of given argument values
     * @return number of available defaults to be used in order to satisfy all parameters, or a
     *    negative number
     * 
     * @see #getMinParameterCount()
     * @see #getParameterNames()
     */
    public int acceptsArgCount(int nArgs)
    {
    	StringList params = new StringList();
    	StringList defaults = new StringList();
    	collectParameters(params, null, defaults);
    	int nDefaults = params.count() - nArgs;
    	for (int i = nArgs; nDefaults > 0 && i < defaults.count(); i++) {
    		if (defaults.get(i) != null) {
    			nDefaults--;
    		}
    		else {
    			nDefaults = -1; // leaves the loop
    		}
    	}
    	return nDefaults;
    }
    // END KGU 2019-03-07
    
    /**
     * Extracts the diagram name from the Root text. Contained blanks are replaced with underscores.
     * 
     * @return the program/subroutine name
     * 
     * @see #getMethodName(boolean)
     * @see #getQualifiedName()
     * @see #getSignatureString(boolean, boolean)
     * @see #getParameterNames()
     * @see #getParameterTypes()
     * @see #getParameterDefaults()
     * @see #getResultTypeDescr()
     * @see #isProgram()
     * @see #isSubroutine()
     * @see #isInclude()
     */
    public String getMethodName()
    // START KGU#456 2017-11-04
    {
    	return getMethodName(true);
    }
    
    /**
     * Extracts the diagram name from the Root text.
     * 
     * @param _replaceBlanks - specifies whether contained blanks are to be replaced with underscores.
     * @return the program/subroutine name
     * 
     * @see #getMethodName()
     * @see #getMethodName(String, DiagramType, boolean)
     * @see #getQualifiedName(boolean)
     * @see #getSignatureString(boolean, boolean)
     * @see #getParameterNames()
     * @see #getParameterTypes()
     * @see #getParameterDefaults()
     * @see #getResultTypeDescr()
     * @see #isProgram()
     * @see #isSubroutine()
     * @see #isInclude()
     */
    public String getMethodName(boolean _replaceBlanks)
    // END KGU#456 2017-11-04
    {
    	return getMethodName(this.getText().getLongString(), this.diagrType, _replaceBlanks);
    }
    
    /**
     * Extracts the diagram name from the given Root text {@code rootText}, regarding
     * the assumed {@link DiagramType} {@code rootType}.
     * 
     * @param rootText - the header of a diagram as long (unbroken) text
     * @param rootType - the assumed diagram type (main, subroutine, includable etc.)
     * @param _replaceBlanks - specifies whether contained blanks are to be replaced with underscores.
     * @return the program/subroutine name
     * 
     * @see #extractMethodParamDecls(String, StringList, StringList, StringList)
     */
    public static String getMethodName(String rootText, DiagramType rootType, boolean _replaceBlanks)
    // END KGU#456 2017-11-04
    {
    	int pos;
    	boolean isSubroutine = rootType == DiagramType.DT_SUB;

    	// START KGU#457 2017-11-05: Issue #454 We should check for Pascal-style result type in advance
    	boolean returnTypeFollows = false;
    	if ((pos = rootText.lastIndexOf(')')) > 0 && rootText.indexOf(':', pos+1) > 0) {
    		returnTypeFollows = true;
    	}
    	// END KGU#457 2017-11-05
    	if ((pos = rootText.indexOf('(')) > -1) rootText = rootText.substring(0, pos);
    	// START KGU#457 2017-11-05: Issue #454
    	if (isSubroutine && !returnTypeFollows && (pos = rootText.indexOf(']')) > 0) {
    		// This seems to be part of a return type specification
    		rootText = rootText.substring(pos+1);
    	}
    	// END KGU#457 2017-11-05
    	// Whatever this may mean here now...
    	if ((pos = rootText.indexOf('[')) > -1) rootText=rootText.substring(0,pos);
    	// Omitted argument list?
    	if ((pos = rootText.indexOf(':')) > -1) {
    		// START KGU#457 2017-11-05: Issue #454
    		if (pos < rootText.length() - 1) {
    			returnTypeFollows = true;
    		}
    		// END KGU#457 2017-11-05
    		rootText=rootText.substring(0, pos);
    	}

    	String programName = rootText.trim();

    	// START KGU#2 2015-11-25: Type-specific handling:
    	// In case of a function, the last identifier will be the name, preceding ones may be type specifiers
    	// unless the return type specification follows the argument list
    	// With a program or include, we just concatenate the strings by underscores
    	// START KGU#457 2017-11-05: Issue #454
    	//if (isSubroutine())
    	if (isSubroutine && !returnTypeFollows)
    	// END KGU#457 2017-11-05
    	{
    		String[] tokens = rootText.split(" ");
    		// It won't be that many strings, so we just go forward and keep the last acceptable one
    		for (int i = 0; i < tokens.length; i++)
    		{
    			// START KGU#61 2016-03-22: Method outsourced
    			//if (testidentifier(tokens[i]))
    			// START KGU#911 2021-01-10: Enh. #910 - DiagramController names start with "$"
    			//if (Function.testIdentifier(tokens[i], false, null))
    			if (Syntax.isIdentifier(tokens[i], false, null)
    					|| rootType == DiagramType.DT_INCL_DIAGRCTRL
    					&& tokens[i].startsWith("$")
    					&& Syntax.isIdentifier(tokens[i].substring(1), false, null))
    			// END KGU#911 2021-01-10
    			// END KGU#61 2016-03-22
    			{
    				programName = tokens[i];
    			}
    		}
    	}
    	// END KGU#2 2015-11-25
    	// START KGU 2015-10-16: Just in case...
    	// START KGU#457 2017-11-04: Issue #454
		//programName = programName.replace(' ', '_');
    	if (_replaceBlanks) {
    		programName = programName.replace(' ', '_');
    	}
    	// END KGU#457 2017-11-04
    	// END KGU 2015-10-16

    	return programName;
    }
    
    // START KGU#408 2021-02-22: Enh. #410 New convenience methods to support class import
    /**
     * Extracts the diagram name from the Root text and applies the {@link #namespace} as
     * prefix if specified. Contained blanks are replaced with underscores.
     * 
     * @return the (possibly qualified) program/subroutine name
     * 
     * @see #getMethodName()
     * @see #getQualifiedName(boolean)
     * @see #getSignatureString(boolean, boolean)
     * @see #getParameterNames()
     * @see #getParameterTypes()
     * @see #getParameterDefaults()
     * @see #getResultTypeDescr()
     * @see #isProgram()
     * @see #isSubroutine()
     * @see #isInclude()
     */
    public String getQualifiedName()
    {
    	return getQualifiedName(true);
    }
    
    /**
     * Extracts the diagram name from the Root text and applies the {@link #namespace} as
     * prefix if specified.
     * @param _replaceBlanks - specifies whether contained blanks are to be replaced with underscores.
     * @return the (possibly qualified) program/subroutine name
     * @see #getMethodName(boolean)
     * @see #getQualifiedName()
     * @see #getSignatureString(boolean, boolean)
     * @see #getParameterNames()
     * @see #getParameterTypes()
     * @see #getParameterDefaults()
     * @see #getResultTypeDescr()
     * @see #isProgram()
     * @see #isSubroutine()
     * @see #isInclude()
     */
    public String getQualifiedName(boolean _replaceBlanks)
    {
    	String name = getMethodName(_replaceBlanks);
    	if (namespace != null && !namespace.trim().isEmpty()) {
    		name = namespace.trim() + "." + name;
    	}
    	return name;
    }
    // END KGU#408 2021-02-22
    
    // START KGU#78 2015-11-25: Extracted from analyse() and rewritten
    /**
     * Returns a string representing a detected result type if this is a subroutine diagram.
     * 
     * @return null or a string possibly representing some data type
     * 
     * @see #getParameterNames()
     * @see #getParameterTypes()
     * @see #getParameterDefaults()
     * @see #getResultType()
     * @see #getMethodName()
     * @see #isSubroutine()
     */
    public String getResultTypeDescr()
    {
        // FIXME: This is not consistent to getMethodName()!
    	String resultType = null;
    	if (this.isSubroutine())	// KGU 2015-12-20: Types more rigorously discarded if this is a program
    	{
    		//String rootText = getText().getLongString();
    		//StringList tokens = Syntax.splitLexically(rootText, true);
    		ArrayList<TokenList> unbrText = getUnbrokenTokenText();
    		TokenList tokens = unbrText.get(0);
    		for (int i = 1; i < unbrText.size(); i++) {
    			tokens.addAll(unbrText.get(i));
    		}
    		//tokens.removeAll(" ");
    		int posOpenParenth = tokens.indexOf("(");
    		int posCloseParenth = tokens.indexOf(")");
    		int posColon = tokens.indexOf(":");
    		if (posOpenParenth >= 0 && posOpenParenth < posCloseParenth)
    		{
    			// First attempt: Something after parameter list and "as" or ":"
    			if (tokens.size() > posCloseParenth + 1) {
    				TokenList right = tokens.subSequenceToEnd(posCloseParenth + 1);
    				if (right.size() > 0 && (right.get(0).equalsIgnoreCase("as") || right.get(0).equals(":"))) {
    					// START KGU#135 2016-01-08: It was not meant to be split to several lines.
    					//resultType = tokens.getText(posCloseParenth + 2);
    					resultType = tokens.subSequenceToEnd(tokens.indexOf(right.get(0), posCloseParenth + 1)+1).getString().trim();
    					// END KGU#135 2016-01-06
    				}
    			}
    			// Second attempt: A keyword sequence preceding the routine name
    			// START KGU#61 2016-03-22: Method outsourced
    			//else if (posOpenParenth > 1 && testidentifier(tokens.get(posOpenParenth-1)))
    			if ((resultType == null || resultType.isEmpty()) && posOpenParenth > 1) {
    				TokenList left = tokens.subSequence(0, posOpenParenth);
    				if (left.size() > 1 && Syntax.isIdentifier(left.get(left.size()-1), false, null))
    			// END KGU#61 2016-03-22
    				{
    					// We assume that the last token is the procedure name, the previous strings
    					// may be the type
    					resultType = left.subSequence(0, left.size()-1).getString();
    				}	
    			}
    		}
    		else if (posColon != -1)
    		{
    			// Third attempt: In case of an omitted parenthesis, the part behind the colon may be the type 
    			resultType = tokens.subSequenceToEnd(posColon+1).getString().trim();
    		}
    	}
    	
    	return resultType;
    }

	// START KGU#790 2021-12-08: Issue #800
	/**
	 * Returns the result Type object if this is a subroutine diagram and a
	 * result type is declared or inferrable.
	 * 
	 * @return {@code null} or a {@link Type} object representing the data type of
	 *     the function result
	 * 
	 * @see #getParameterNames()
	 * @see #getParameterTypes()
	 * @see #getParameterDefaults()
	 * @see #getResultTypeDescr()
	 * @see #getMethodName()
	 * @see #isSubroutine()
	 */
	public Type getResultType()
	{
		Type resType = null;
		if (this.diagrType == DiagramType.DT_SUB) {
			resType = this.getDataTypes().getTypeFor(this.getMethodName());
			if (resType == null) {
				String typeDescr = getResultTypeDescr();
				if (typeDescr != null) {
					if (Syntax.isIdentifier(typeDescr, false, null)) {
						resType = this.getDataTypes().getType(typeDescr);
					}
					if (resType == null) {
						Line decl = LineParser.getInstance().parse(
								"var " + getMethodName() + ": " + typeDescr, null,
								0, dataTypes);
						if (decl.getType() == Line.LineType.LT_VAR_DECL) {
							resType = decl.getDataType(true);
						}
					}
				}
			}
		}
		return resType;
	}
	// END KGU#790 2021-12-08

    /**
     * Extracts parameter names and types from the parenthesis content of the Root text
     * and adds them synchronously to {@code paramNames} and {@code paramTypes} (if not null).
     * 
     * @param paramNames - {@link StringList} to be expanded by the found parameter names
     * @param paramTypes - {@link StringList} to be expanded by the found parameter types, or null
     * @param paramDefaults - {@link StringList} to be expanded by possible default literals, or null
     * @return {@code true} iff the text contains a parameter list at all
     * 
     * @see #getParameterNames()
     * @see #getParameterTypes()
     * @see #getParameterDefaults()
     * @see #getResultTypeDescr()
     * @see #getMethodName()
     * @see #getSignatureString(boolean, boolean)
     * @see #isSubroutine()
     */
    // START KGU#253 2016-09-22: Enh. #249 - Find out whether there is a parameter list
    //public void collectParameters(StringList paramNames, StringList paramTypes)
    // START KGU#371 2019-03-07: Enh. #381 - Allow default parameters
    //public boolean collectParameters(StringList paramNames, StringList paramTypes)
    public boolean collectParameters(StringList paramNames, StringList paramTypes, StringList paramDefaults)
    // END KGU#371 2019-03-07
    // END KGU#253 2016-09-22
    {
        // START KGU#253 2016-09-22: Enh. #249 - is there a parameter list?
        boolean hasParamList = false;
        // END KGU#253 2016-09-22
        if (this.isSubroutine())
        {
        	TokenList rootTokens = TokenList.concatenate(this.getUnbrokenTokenText(), null);
        	// START KGU#371 2019-03-07: Enh. #385 Use cached values if available, otherwise fill cache
        	if (parameterList != null) {
        		synchronized(this) {
        			for (Param param: parameterList) {
        				if (paramNames != null) {
        					paramNames.add(param.name);
        				}
        				if (paramTypes != null) {
        					paramTypes.add(param.type);
        				}
        				if (paramDefaults != null) {
        					paramDefaults.add(param.defaultValue);
        				}
        			}
        		}
        		// Nothing more to do here
        		// START KGU#836 2020-03-29: Bugfix #841
        		//return true;
        		int posPar0 = rootTokens.indexOf("(");
        		return posPar0 >= 0 && rootTokens.indexOf(")", posPar0+1) >= 0;
        		// END KGU#836 2020-03-29
        	}
        	// Compute the parameter list from scratch, make sure all three lists exist
        	if (paramNames == null) {
        		paramNames = new StringList();
        	}
        	if (paramTypes == null) {
        		paramTypes = new StringList();
        	}
        	if (paramDefaults == null) {
        		paramDefaults = new StringList();
        	}
        	// END KGU#371 2019-03-07
        	try
        	{
        		hasParamList = extractMethodParamDecls(rootTokens, paramNames, paramTypes, paramDefaults);
        		// START KGU#371 2019-03-07: Enh. #395 Use cached values if available, otherwise fill cache
        		parameterList = new ArrayList<Param>(paramNames.count());
        		synchronized(this) {
        			for (int i = 0; i < paramNames.count(); i++) {
        				parameterList.add(new Param(paramNames.get(i), paramTypes.get(i), paramDefaults.get(i)));
        			}
        		}
        		// END KGU#371 2019-03-07
        	}
        	catch (Exception ex)
        	{
        		logger.logp(Level.WARNING, getClass().getName(), "collectParameters", ex.getMessage());
        	}
        }
        // START KGU#253 2016-09-22: Enh. #249 - is there a parameter list?
        return hasParamList;
        // START KGU#253 2016-09-22
    }
    // END KGU#78 2015-11-25

	// START KGU#408 2021-02-26: Enh. #410 Facilitate the task for Calls representing method declarations
	/**
	 * Extracts the parameter declarations from the given routine declaration text
	 * {@code rootText} and puts them to the passed {@link StringList}s as fa as not
	 * being {@code null}.
	 * 
	 * @param rootText - the unbroken text of the method declaration
	 * @param paramNames - list to add the names of the parameters (in order of occurrence),
	 *        or {@code null}
	 * @param paramTypes - list to add the types of the parameters (in order of occurrence),
	 *        or {@code null}
	 * @param paramDefaults - list to add the literals of the parameter defaults (in oder of
	 *        occurrence where some elements may be {@code null}), or {@code null}
	 * @return {@code true} iff the text contains a parameter list at all
	 * 
	 * @see #getMethodName(String, DiagramType, boolean)
	 */
	protected static boolean extractMethodParamDecls(TokenList rootText, StringList paramNames, StringList paramTypes,
			StringList paramDefaults) {
		boolean hasParamList = false;
		// START KGU#580 2018-09-24: Bugfix #605 we must not mutilate identifiers ending with "var".
		//rootText = rootText.replace("var ", "");
		//Matcher varMatcher = VAR_PATTERN.matcher(rootText);
		//if (varMatcher.matches()) {
		//	rootText = varMatcher.replaceAll("$1$2");
		//}
		// END KGU#580 2018-09-24
		int posPar0 = rootText.indexOf("(");
		int posPar1 = rootText.lastIndexOf(")");
		// START KGU#222 2016-07-28: If there is no parenthesis then we shouldn't add anything...
		if (posPar0 >= 0 && posPar1 > posPar0)
		{
			// FIXME: This is getting too simple now!
			//rootText = rootText.substring(posPar0+1);
			//rootText = rootText.substring(0,rootText.lastIndexOf(")")).trim();
			rootText = rootText.subSequence(posPar0 + 1, posPar1);
			// START KGU#580 2023-11-05: Bugfix #605 we must still get rid of "var".
			rootText.removeAll("var");	// FIXME should work case-ignorantly
			// START KGU#253 2023-11-05: Enh. #249 - seems to be a parameter list
			hasParamList = true;
			// END KGU#253 2016-09-22
			extractDeclarationsFromList(rootText, paramNames, paramTypes, paramDefaults);
		}
		// END KGU#222 2016-07-28

		return hasParamList;
	}
	// END KGU#408 2021-02-26
    
    // START KGU#305 2016-12-12: Enh. #305 - representaton fo a Root list
    /**
     * Returns a string of the form &lt;method_name&gt;[(&lt;n_args&gt;)][: &lt;file_path&gt;].
     * The parenthesized argument number (&lt;n_args&gt;) is only included if this is not a program,
     * the file path appendix is only added if _addPath is true
     * 
     * @param _addPath - whether or not the file path is to be aded t the signature string
     * @param _qualified - if {@code true} and the {@link #namespace} attribute is set then
     * the qualified name ({@code <namespace>.<name>}) is used in the result.
     * @return the composed string
     * 
     * @see #getMethodName()
     * @see #getParameterNames()
     * @see #getParameterTypes()
     * @see #getParameterDefaults()
     * @see #getResultTypeDescr()
     * @see #getMinParameterCount()
     */
    public String getSignatureString(boolean _addPath, boolean _qualified) {
    	String presentation = this.getMethodName();
    	// START KGU#408 2021-02-22: Enh. #410 consider possible qualification
    	if (_qualified && namespace != null && !namespace.isEmpty()) {
    		presentation = namespace + "." + presentation;
    	}
    	// END KGU#408 2021-02-22
    	if (this.isSubroutine()) {
    		// START KGU#371 2019-03-07: Enh. #385: Default parameter values supported
    		//presentation += "(" + this.getParameterNames().count() + ")";
    		int maxArgs = this.getParameterNames().count();
    		int minArgs = this.getMinParameterCount();
    		presentation += "(" + ((minArgs < maxArgs) ? minArgs + "-" : "" ) + maxArgs + ")";
    		// END KGU#371 2019-03-07
    	}
    	if (_addPath) {
    		// START KGU 2016-12-29: Show changed status
    		if (this.hasChanged()) {
    			presentation = "*" + presentation;
    		}
    		// END KGU 2016-12-29
    		presentation += ": " + this.getPath();
    	}
    	return presentation;
    }
    // END KGU#305 2016-12-12
	
    // START KGU#205 2016-07-19: Enh. #192 The proposed file name of subroutines should contain the argument number
    /**
     * Returns a String composed of the diagram name (actually the routine name)
     * and (if the diagram is a function diagram) the number of arguments, separated
     * by a hyphen, e.g. if the diagram header is DEMO and the type is program then
     * the result will also be "DEMO". If the diagram is a function diagram, however,
     * and the text contains "func(x, name)" or "int func(double x, String name)" or
     * "func(x: REAL; name: STRING): INTEGER" then the result would be "func-2".
     * 
     * @return a file base name (i.e. without path and extension)
     * 
     * @see #getSignatureString(boolean, boolean)
     * @see #getMethodName()
     */
    public String proposeFileName()
    {
    	String fname = this.getMethodName();
    	// START KGU#690 2019-03-21: Issue #707 - signature suffix ought to be configurable
    	//if (this.isSubroutine())
    	if (E_FILENAME_WITH_ARGNUMBERS && this.isSubroutine())
    	// END KGU#690 2019-03-21
    	{
    		// START KGU#371 2019-03-07: Enh. #385 argument count range
    		//fname += "-" + this.getParameterNames().count();
    		int minArgs = this.getMinParameterCount();
    		int maxArgs = this.getParameterNames().count();
    		// START KGU#690 2019-03-21: Issue #707 - signature suffix ought to be configurable
    		//fname += "-" + minArgs;
    		fname += Character.toString(E_FILENAME_SIG_SEPARATOR) + minArgs;
    		// END KGU#690 2019-03-21
    		if (maxArgs > minArgs) {
    			// START KGU#690 2019-03-21: Issue #707 - signature suffix ought to be configurable
    			//fname += "-" + maxArgs;
    			fname += Character.toString(E_FILENAME_SIG_SEPARATOR) + maxArgs;
    			// END KGU#690 2019-03-21
    		}
    		// END KGU#371 2019-03-07
    	}
    	return fname;
    }
    // END KGU#205 2016-07-19
    
    /**
     * Main Analyser method - controls and performs all static analysis for this diagram.
     * 
     * @return a vector of detected errors
     * 
     * @see #check(int)
     * @see #check(String)
     */
    public Vector<DetectedError> analyse()
    {
        structorizerKeywords.clear();
        structorizerKeywords.add("global");
        // START KGU#920 2021-02-04: Enh. #920 Infinity is now a literal
        structorizerKeywords.add("Infinity");
        structorizerKeywords.add("true");
        structorizerKeywords.add("false");
        // END KGU#920 2021-02-04
        for (String keyword: Syntax.getAllProperties()) {
            structorizerKeywords.add(keyword);
        }
        // START KGU#1012 2021-11-14: Enh. #967 plugin-specific syntax checks
        if (pluginSyntaxCheckers == null && !pluginChecks.isEmpty()) {
            pluginSyntaxCheckers = new HashMap<String, GeneratorSyntaxChecker>();
            for (String checkSpec: pluginChecks.keySet()) {
                String[] parts = checkSpec.split(":");
                if (parts.length >= 1) {
                    try {
                        Class<?> chkClass = Class.forName(parts[0]);
                        GeneratorSyntaxChecker checker = 
                                (GeneratorSyntaxChecker) chkClass.getDeclaredConstructor().newInstance();
                        pluginSyntaxCheckers.put(checkSpec, checker);
                    }
                    catch (Exception ex) {
                        ex.printStackTrace();
                    };
                }
            }
        }
        // END KGU#1012 2021-11-14

        this.retrieveVarNames();	// also fills this.constants if not already done
        //System.out.println(this.variables);

        Vector<DetectedError> errors = new Vector<DetectedError>();
        // Retrieve the parameter names (in the effect)
//        StringList vars = getVarNames(this,true,false);
//        rootVars = vars.copy();
        rootVars = getVarNames(this, true, false);
        StringList vars = new StringList();
        StringList uncertainVars = new StringList();
//        HashMap<String, String> definedConsts = new LinkedHashMap<String, String>();
//        for (int v = 0; v < vars.count(); v++) {
//        	String para = vars.get(v);
//        	if (this.constants.containsKey(para)) {
//        		definedConsts.put(para, this.constants.get(para));
//        	}
//        }
        // START KGU#388 2017-09-17: Enh. #423 Use a local type registry
        HashMap<String, TypeMapEntry> typeDefinitions = new HashMap<String, TypeMapEntry>(); 
        // END KGU#388 2017-09-17

        // START KGU#456 2017-11-04: For anaysis purposes we shouldn't mend spaces
        String programName = getMethodName(false);
        // END KGU#456 2017-11-04

        DetectedError error;

        // START KGU#220 2016-07-27: Enh. #207
        // Warn in case of switched text/comments as first report
        if (isSwitchTextCommentMode())
        {
            String[] menuPath = {"menuView", "menuViewSwitchComments"};
            String[] defaultNames = {"View", "Switch text/comments?"};
            // This is a general warning without associated element - put at top
            error = new DetectedError(errorMsg(Menu.warning_1, Menu.getLocalizedMenuPath(menuPath, defaultNames)), null);
            // Category 0 is not restricted to configuration (cannot be switched off)
            addError(errors, error, 0);
        }
        // END KGU#220 2016-07-27
        
        // START KGU#376 2017-04-20: Enh. #389 - alternative implementation approach
//		for (String rootName: this.importedRoots) {
//			// Get all lines of the imported root
//			if (Arranger.hasInstance()) {
//				Vector<Root> roots = Arranger.getInstance().findProgramsByName(rootName);
//				if (roots.size() == 1) {
//					boolean[] subResultFlags = new boolean[]{false, false, false};
//					// We are not interested in internal errors but in the imported variables and constants
//	    			analyse(roots.get(0).children, new Vector<DetectedError>(), vars, uncertainVars, constants, subResultFlags);
//				}
//				else {
//					// The diagram «%» to be imported is currently not available.
//					addError(errors, new DetectedError(errorMsg(Menu.error15_4, rootName), this), 15);					
//				}
//			}		
//		}
        // END KGU#376 2017-04-11


        // START KGU#376 2017-07-01: Enh. #389 - Now includes are a Root property (again)
        LinkedHashMap<String, String> importedConstants = new LinkedHashMap<String, String>();
        this.analyse_23(errors, vars, uncertainVars, importedConstants, new StringList(), new HashMap<String,StringList>(), null, typeDefinitions);
        // END KGU#376 2017-07-01

        vars.add(rootVars);
        HashMap<String, String> definedConsts = new LinkedHashMap<String, String>();
        for (int v = 0; v < vars.count(); v++) {
            String para = vars.get(v);
            if (this.constants.containsKey(para)) {
                definedConsts.put(para, this.constants.get(para));
            }
        }

        // START KGU#239 2016-08-12: Enh. #231 - prepare variable name collision check
        // CHECK 19: identifier collision with reserved words
        if (check(19) && (caseAwareKeywords == null || caseUnawareKeywords == null))
        {
            initialiseKeyTables();
        }
        // END KGU#239 2016-08-12
        // START KGU#1181 2025-07-10: Enh. #1196.1
        // CHECK 32: identifier collision with controller module routines
        if (check(32)) {
            ensureControllerKeyTables();
        }
        // END KGU#1181 2025-07-10

        // CHECK: upper-case for program name (#6)
        if (!programName.toUpperCase().equals(programName))
        {
            //error  = new DetectedError("The programname «"+programName+"» must be written in uppercase!",this);
            error  = new DetectedError(errorMsg(Menu.error06, programName), this);
            addError(errors, error, 6);
        }

        // CHECK: correct identifier for program name (#7)
        // START KGU#61 2016-03-22: Method outsourced
        //if(testidentifier(programName)==false)
        boolean hasValidName = true;
        // START KGU#911 2021-01-10: Enh. 910 Tolerate a name starting with '$' for a DiagramController
        //if (!Function.testIdentifier(programName, false, null))
        if (!Syntax.isIdentifier(programName, false, null)
            && !(this.isRepresentingDiagramController()
                    && programName.startsWith("$")
                    && Syntax.isIdentifier(getMethodName(true), false, null)))
        // END KGU#61 2016-03-22
        {
            //error  = new DetectedError("«"+programName+"» is not a valid name for a program or function!",this);
            // START KGU#456/KGU#457 2017-11-04: Enh. #452, #454 - charm initiative
            //error  = new DetectedError(errorMsg(Menu.error07_1,programName),this);
            if (programName.equals("???") && this.children.getSize() == 0) {
                // "What is your algorithm to do? Replace «???» with a good name for it!"
                error  = new DetectedError(errorMsg(Menu.hint07_1, programName), this);
            }
            else if (programName.contains(" ") && Syntax.isIdentifier(programName.replace(' ', '_'), false, null)) {
                // "Program names should not contain spaces, better place underscores between the words:"
                error  = new DetectedError(errorMsg(Menu.error07_4, programName.replace(' ', '_')), this);
            }
            else {
                // "«"+programName+"» is not a valid name for a program or function!"
                error  = new DetectedError(errorMsg(Menu.error07_1, programName), this);
            }
            hasValidName = false;
            // END KGU#456/KGU#457 2017-11-04
            addError(errors, error, 7);
        }
        // START KGU#877 2020-10-16: Issue #874 tolerate non-ascii letters, but warn
        else if (!Syntax.isIdentifier(programName, true, null)) {
            // Identifier "«"+programName+"» contains non-ascii letters; this should be avoided."
            addError(errors, new DetectedError(errorMsg(Menu.error07_5, programName), this), 7);
        }
        // END KGU#877 2020-10-16
        // START KGU#1181 2025-07-10: Enh. #1196.1 Check for controller routine collision
        // CHECK 32: identifier collision with controller module routines
        if (check(32) && this.isSubroutine()) {
            int minArgs = this.getMinParameterCount();
            int maxArgs = this.getParameterNames().count();
            for (int i = minArgs; i <= maxArgs; i++) {
                String sign = programName + "#" + i;
                StringList ctrlNames = controllerRoutineSignatures.get(sign.toLowerCase());
                if (ctrlNames != null) {
                    addError(errors, new DetectedError(errorMsg(Menu.error32_2,
                            new String[] {programName, Integer.toString(i), ctrlNames.concatenate(", ")}), this), 32);
                }
            }
        }
        // END KGU#1181 2025-07-10
        
        // START KGU#456 2017-11-04: Enh. #452 - charm initiative
        analyseGuides(errors, hasValidName);
        // END KGU#456 2017-11-04

        // START KGU#253 2016-09-22: Enh. #249: subroutine header syntax
        // CHECK: subroutine header syntax (#20 - new!)
        analyse_20(errors);
        // END KGU#253 2016-09-22
        
        // START KGU#388 2017-09-1: Enh. #423
        this.updateTypeMap(typeDefinitions);
        // END KGU#388 2017-09-17

        // START KGU#239 2016-08-12: Enh. #231: Test for name collisions
        // If check 23 is enabled then the below check will already have produced check 19 results for
        // imported variables, otherwise these will have been suppressed, so we check all imported variables, too
        analyse_18_19_21(this, errors, vars, new StringList(), (check(23) ? rootVars : vars));
        // END KGU#239 2016-08-12

        // CHECK: two checks in one loop: (#12 - new!) & (#7)
        for (int j = 0; j < rootVars.count(); j++)
        {
            String para = rootVars.get(j);
            // CHECK: non-conform parameter name (#12 - new!)
            if( !(para.charAt(0)=='p' && para.substring(1).toUpperCase().equals(para.substring(1))) )
            {
                //error  = new DetectedError("The parameter «"+vars.get(j)+"» must start with the letter \"p\" followed by only uppercase letters!",this);
                error  = new DetectedError(errorMsg(Menu.error12,para),this);
                addError(errors,error,12);
            }

            // CHECK: correct identifiers (#7)
            // START KGU#61 2016-03-22: Method outsourced
            //if(testidentifier(vars.get(j))==false)
            if (!Syntax.isIdentifier(para, false, null))
            // END KGU#61 2016-03-22
            {
                //error  = new DetectedError("«"+vars.get(j)+"» is not a valid name for a parameter!",this);
                error = new DetectedError(errorMsg(Menu.error07_2, para), this);
                addError(errors, error, 7);
            }
            // START KGU#877 2020-10-16: Issue #874 tolerate non-ascii lettes but warn
            if (!Syntax.isIdentifier(para, true, null))
            {
                //error  = new DetectedError("Identifier «"+para+"» contains non-asscii letters; this should be avoided.", this);
                addError(errors, new DetectedError(errorMsg(Menu.error07_5, para), this), 7);
            }
        }


        // CHECK: the content of the diagram
        boolean[] resultFlags = {false, false, false};
        analyse(this.children, errors, vars, uncertainVars, definedConsts, resultFlags, typeDefinitions);

        // Test if we have a function (return value) or not
        // START KGU#78 2015-11-25: Delegated to a more general function
        //String first = this.getText().get(0).trim();
        //boolean isFunction = first.toLowerCase().contains(") as ") || first.contains(") :") || first.contains("):");
        boolean isFunction = getResultTypeDescr() != null;
        // END KGU#78 2015-11-25

        // CHECK: var = programname (#9)
        if (!isFunction && getCachedVarNames().contains(programName))
        {
            //error  = new DetectedError("Your program («"+programName+"») may not have the same name as a variable!",this);
            error  = new DetectedError(errorMsg(Menu.error09, programName),this);
            addError(errors, error, 9);
        }

        // CHECK: sub does not return any result (#13 - new!)
        // pre-requirement: we have a sub that returns something ...  FUNCTIONNAME () <return type>
        // check to see if
        // _ EITHER _
        // the name of the sub (proposed filename) is contained in the names of the assigned variables
        // _ OR _
        // the list of initialized variables contains one of "RESULT", "Result", or "Result"
        // _ OR _
        // every path through the algorithm ends with a return instruction (with expression!)
        if (isFunction)
        {
            // START KGU#78 2015-11-25: Let's first gather all necessary information
            boolean setsResultCi = vars.contains("result", false);
//            boolean setsResultLc = false, setsResultUc = false, setsResultWc = false;
//            if (setsResultCi)
//            {
//                setsResultLc = vars.contains("result", true);
//                setsResultUc = vars.contains("RESULT", true);
//                setsResultWc = vars.contains("Result", true);
//            }
            // START KGU#991 2021-10-03: Issue #991 case-aware check needed.
            //boolean setsProcNameCi = vars.contains(programName,false);	// Why case-independent?
            boolean setsProcName = vars.contains(programName);
            // END KGU#991 2021-10-03
            boolean maySetResultCi = uncertainVars.contains("result", false);
//            boolean maySetResultLc = false, maySetResultUc = false, maySetResultWc = false;
//            if (maySetResultCi)
//            {
//            	maySetResultLc = uncertainVars.contains("result", true);
//            	maySetResultUc = uncertainVars.contains("RESULT", true);
//            	maySetResultWc = uncertainVars.contains("Result", true);
//            }
            // START KGU#991 2021-10-03: Issue #991 case-aware check needed.
            //boolean maySetProcNameCi = uncertainVars.contains(programName,false);	// Why case-independent?
            boolean maySetProcName = uncertainVars.contains(programName);	// Why case-independent?
            // END KGU#991 2021-10-03
            // END KGU#78 2015-11-25
            // START KGU#343 2017-02-07: Ignore pseudo-variables (markers)
            boolean doesReturn = vars.contains("§ANALYSER§RETURNS");
            boolean mayReturn = resultFlags[0];
            // END KGU#343 2017-02-07
            // START KGU#990 2021-10-02: Bugfix #990 new flag fields to facilitate export
            returnsValue = mayReturn;
            // END KGU#990 2021-10-02
            
            // START KGU#991 2021-10-03: Issue #991 case-aware check needed.
            //if (!setsResultCi && !setsProcNameCi && !doesReturn &&
            //		!maySetResultCi && !maySetProcNameCi && !mayReturn)
            if (!setsResultCi && !setsProcName && !doesReturn &&
            		!maySetResultCi && !maySetProcName && !mayReturn)
            // END KGU#991 2021-10-03
            {
            	//error  = new DetectedError("Your function does not return any result!",this);
            	// START KGU#1071 2023-08-01: Enh. #1082
            	//error = new DetectedError(errorMsg(Menu.error13_1,""),this);
            	error = new DetectedError(errorMsg(Menu.error13_1, programName),this);
            	// END KGU#1071 2023-08-01
            	addError(errors,error,13);
            }
            // START KGU#991 2021-10-03: Issue #991 case-aware check needed.
            //else if (!setsResultCi && !setsProcNameCi && !doesReturn &&
            //		(maySetResultCi || maySetProcNameCi || mayReturn))
            else if (!setsResultCi && !setsProcName && !doesReturn &&
            		(maySetResultCi || maySetProcName || mayReturn))
            // END KGU#991 2021-10-03
            {
            	//error  = new DetectedError("Your function may not return a result!",this);
            	// START KGU#1071 2023-08-01: Enh. #1082
            	//error = new DetectedError(errorMsg(Menu.error13_2,""),this);
            	error = new DetectedError(errorMsg(Menu.error13_2, programName),this);
            	// END KGU#1071 2023-08-01
            	addError(errors,error,13);
            }
            // START KGU#78 2015-11-25: Check competitive approaches
            //else if (maySetResultCi && maySetProcNameCi)
            else if (maySetResultCi && maySetProcName)
            {
            	//error  = new DetectedError("Your functions seems to use several competitive return mechanisms!",this);
            	error = new DetectedError(errorMsg(Menu.error13_3,"RESULT <-> " + programName),this);
            	addError(errors,error,13);            		
            }
            // END KGU#78 2015-11-25
        }

        /*
        for(int i=0;i<errors.size();i++)
        {
            System.out.println((DetectedError) errors.get(i));
        }
        /**/

        this.errors = errors;
        return errors;
    }

	// START KGU#239 2016-08-12: Enh. #231
	/**
	 * Initializes the lookup tables for the identifier check 19 of analyser
	 */
	private static final void initialiseKeyTables()
	{
		// Establish the primary lookup tables
		caseAwareKeywords = new Hashtable<String, StringList>();
		caseUnawareKeywords = new Hashtable<String, StringList>();
		// Now add the table entries for every generator
		for (GENPlugin plugin: Menu.generatorPlugins)
		{
			// The reserved words the generator will provide
			// START KGU#239 2017-04-23: Enh. #231 Alternatively configurable in the plugin
			//String[] reserved = null;
			//boolean distinguishCase = true;
			String[] reserved = plugin.reservedWords/**/;
			// Case relevance the generator will provide
			boolean distinguishCase = plugin.caseMatters;
			if (reserved != null)
			{
				Hashtable<String, StringList> table =
						distinguishCase ? caseAwareKeywords : caseUnawareKeywords;
				for (int i = 0; i < reserved.length; i++)
				{
					String key = reserved[i];
					if (!distinguishCase)
					{
						key = key.toLowerCase();	// normalise key for the primary lookup
					}
					// Ensure an entry in the respective primary lookup
					StringList users = table.get(key);
					if (users == null)
					{
						// First occurrence of thís key word
						users = StringList.getNew(plugin.title);
						table.put(key, users);
					}
					else
					{
						// Other generators have already exposed this keyword
						users.add(plugin.title);
					}
				}
			}
		}
		// Now buy the GUI some time to accomplish its initialisation
//		try {
//			Thread.sleep(500);
//		} catch(InterruptedException ex) {
//			System.out.println("Root.initialiseKeyTables(): sleep failed.");
//			Thread.currentThread().interrupt();
//		}
	}
	// END KGU#239 2016-06-12
	
	// START KGU#1181 2025-07-10: Enh. #1196 Retrieval for controller-based keywords
	/**
	 * Ensured an up-to-date lookup table of controller-routine names for
	 * Anlyser check 32
	 */
	private static final void ensureControllerKeyTables()
	{
		// Check the set of registered controllers
		LinkedHashMap<DiagramController, Root> controllers = Diagram.getDiagramControllers();
		StringList ctrlNameList = new StringList();
		for (DiagramController ctrl: controllers.keySet()) {
			ctrlNameList.addOrdered(ctrl.getName());
		}
		if (controllerNames == null || controllerNames.count() != ctrlNameList.count()
				|| !controllerNames.concatenate(",").equals(ctrlNameList.concatenate(","))) {
			controllerNames = ctrlNameList;
			// Establish the up-to-date lookup table
			controllerRoutineNames = new Hashtable<String, StringList>();
			controllerRoutineSignatures = new Hashtable<String, StringList>();
			// Now add the table entries for every DiagramController
			for (DiagramController ctrl: controllers.keySet()) {
				Set<String> routineNames = new HashSet<String>();
				routineNames.addAll(ctrl.getFunctionMap().keySet());
				routineNames.addAll(ctrl.getProcedureMap().keySet());
				//String[] enums = ctrl.getEnumerators();
				String ctrlName = ctrl.getName();
				for (String sign: routineNames) {
					int posHatch = sign.indexOf('#');
					if (posHatch > 0) {
						StringList ctrlSignatures = controllerRoutineNames.get(sign);
						if (ctrlSignatures == null) {
							controllerRoutineSignatures.put(sign, ctrlSignatures = new StringList());
						}
						ctrlSignatures.addIfNew(ctrlName);
						String rName = sign.substring(0, posHatch).toLowerCase();
						StringList ctrlNames = controllerRoutineNames.get(rName);
						if (ctrlNames == null) {
							controllerRoutineNames.put(rName, ctrlNames = new StringList());
						}
						ctrlNames.addIfNew(ctrlName);
					}
				}
			}
		}
	}
	// END KGU#1181 2025-07-10
	
	// START KGU#466 2019-08-02: Issue #733
	/**
	 * @return an array of Analyser-related property keys (for selective preference export)
	 * 
	 * @see #saveToINI()
	 */
	public static String[] getPreferenceKeys()
	{
		// START KGU#906 2021-01-02: Enh. #905
		//String[] prefKeys = new String[analyserChecks.length];
		// START KGU#1012 2021-11-14: Enh. #967 inclde plugin-specific keys
		//String[] prefKeys = new String[analyserChecks.length + 1];
		String[] prefKeys = new String[analyserChecks.length + 1 + pluginChecks.size()];
		int ix = analyserChecks.length + 1;
		for (String prefKey: pluginChecks.keySet()) {
			prefKeys[ix++] = prefKey;
		}
		// END KGU#1012 2021-11-14
		// END KGU#906 2021-01-02
		for (int i = 0; i < analyserChecks.length; i++) {
			prefKeys[i] = "check" + (i+1);
		}
		// START KGU#906 2021-01-02: Enh. #905
		prefKeys[analyserChecks.length] = "drawAnalyserMarks";
		// END KGU#906 2021-01-02
		return prefKeys;
	}
	// END KGU#466 2019-08-02

    /**
     * Saves Analyser and plugin settings to the Ini file.
     * 
     * @see #getPreferenceKeys()
     */
    public static void saveToINI()
    {
        try
        {
            Ini ini = Ini.getInstance();
            ini.load();
            // analyser (see also Mainform.loadFromIni(), Diagram.analyserNSD()) 
            // START KGU#239 2016-08-12: Enh. #231 + Code revision
            for (int i = 0; i < analyserChecks.length; i++)
            {
                ini.setProperty("check" + (i+1), (check(i+1) ? "1" : "0"));
            }
            // END KGU#239 2016-08-12
            // START KGU#1012 2021-11-12: Enh. #967 additional check category
            for (Entry<String, Boolean> entry: pluginChecks.entrySet()) {
                ini.setProperty(entry.getKey(), (entry.getValue() ? "1" : "0"));
            }
            // END KGU#1012 2021-11-12
            // START KGU#906 2021-01-02: Enh. #905
            ini.setProperty("drawAnalyserMarks", E_ANALYSER_MARKER ? "1" : "0");
            // END KGU#906 2021-01-02
            
            ini.save();
        }
        catch (Exception e)
        {
        	logger.logp(Level.SEVERE, Root.class.getName(), "saveToINI()", "", e);
        }
    }

// START KGU#91 2015-12-04: No longer needed
//  public void setSwitchTextAndComments(boolean switchTextAndComments) {
//      this.switchTextAndComments = switchTextAndComments;
//  }

	/**
	 * Returns the content of the text field unless _alwaysTrueText is false and
	 * mode isSwitchedTextAndComment is active, in which case the comment field
	 * is returned instead, if it is not empty.
	 * @param _alwaysTrueText - if true then mode isSwitchTextAndComment is ignored
	 * @return either the text or the comment
	 */
	@Override
	public StringList getText(boolean _alwaysTrueText)
	{
		StringList textToShow = super.getText(_alwaysTrueText);
		if (textToShow.getText().trim().isEmpty())
		{
			textToShow = super.getText();
		}
		return textToShow;
	}
// END KGU#91 2015-12-04

	// START KGU#199 2016-07-07: Enh. #188 - ensure Call elements for known subroutines
	/* (non-Javadoc)
	 * @see lu.fisch.structorizer.elements.Element#convertToCalls(lu.fisch.utils.StringList)
	 */
	@Override
	public void convertToCalls(StringList _signatures) {
		this.children.convertToCalls(_signatures);
	}
	// END KGU#199 2016-07-07

	/* (non-Javadoc)
	 * @see lu.fisch.structorizer.elements.Element#traverse(lu.fisch.structorizer.elements.IElementVisitor)
	 */
	@Override
	public boolean traverse(IElementVisitor _visitor) {
		boolean proceed = _visitor.visitPreOrder(this);
		if (proceed)
		{
			proceed = children.traverse(_visitor);
		}
		if (proceed)
		{
			proceed = _visitor.visitPostOrder(this);
		}
		return proceed;
	}
	@Override
	protected String[] getRelevantParserKeys() {
		// There no relevant parser keys here
		return null;
	}
	
	// START KGU#365 2017-03-14: Enh. #380: Mechanism to derive subroutines from diagram-snippets
	/**
	 * Replaces the given {@code elements} from this diagram by a subroutine call and
	 * returns the new subroutine formed out of these elements.
	 * Tries to derive the necessary arguments and places them in the parameter lists
	 * of both the subroutine and the call.<br/>
	 * The heuristic retrieval of necessary results may still be unprecise (though it
	 * also tries to detect mere updates of variables that had existed before). In case
	 * several result values are detected, then an array of them will be returned. This
	 * may cause trouble for export languages like C (where arrays can't be returned
	 * that easily) or strongly typed languages (where a record/struct might have been
	 * necessary instead).
	 * 
	 * @param elements - an element sequence from this Root
	 * @param name - the name for the new subroutine
	 * @param result - name of the result variable (if any) or null 
	 * @return a new Root formed from the given elements or null if {@code elements} was
	 *    empty or didn't belong to this Root. 
	 */
	public Root outsourceToSubroutine(IElementSequence elements, String name, String result)
	{ 
		// FIXME: The result value mechanism is the most complex and vague part here:
		// We cannot assume that a single (and possibly scalar) return value is
		// sufficient. At least the following cases have to be considered:
		// 1. Variables set within elements (and still used afterwards outside);
		// 2. Non-scalar variables passed to some subroutine call within elements;
		// 3. Array variables with element assignments to them within elements.
		// It would be fine if the caller (Diagram) could do this analysis in advance
		// and pass the committed result variable names in.
		// In any case, if the number of committed result items is larger than 1,
		// then we will have to gather them into a data structure (i.e. an array)
		// in order to return all off them. After the call, the content of the
		// returned data structure (array) will have to be scattered again.
		
		Root subroutine = null;
		int nElements = elements.getSize();
		if (nElements > 0) {
			HashMap<String, TypeMapEntry> types = this.getTypeInfo();
			// Identify uninitialized variables before the outsourcing (for comparison)
			StringList uninitializedVars0 = new StringList();
			this.getUninitializedVars(this.children, new StringList(), uninitializedVars0);
			if (Element.getRoot(elements.getSubqueue()) != this) {
				return null;
			}
			// Create the new subroutine and move the elements to it
			subroutine = new Root();
			subroutine.setProgram(false);
			for (int i = 0; i < nElements; i++) {
				subroutine.children.addElement(elements.getElement(0));
				elements.removeElement(0);
			}
			// Uninitialized variables within the subroutine are potential arguments...
			StringList args = new StringList();
			subroutine.getUninitializedVars(subroutine.children, new StringList(), args);
			// Identify uninitialized variables in root after the outsourcing
			StringList uninitializedVars1 = new StringList();
			this.getUninitializedVars(this.children, new StringList(), uninitializedVars1);
			// New uninitialized variables in root are certain results (which is not sufficient!)
			StringList results = new StringList();
			for (int i = 0; i < uninitializedVars1.count(); i++) {
				String varName = uninitializedVars1.get(i);
				if (!uninitializedVars0.contains(varName)) {
					results.add(varName);
				}
			}
			// START KGU#987 2025-02-27: Bugfix #1193
			// If a supposed argument vanished then it is no argument but local
			StringList vars = this.retrieveVarNames();
			StringList subVars = subroutine.getVarNames();
			for (int i = args.count() - 1; i >= 0; i--) {
				String argName = args.get(i);
				if (!vars.contains(argName)) {
					args.remove(i);
				}
			}
			for (int i = 0; i < subVars.count(); i++) {
				String varName = subVars.get(i);
				if (vars.contains(varName) || uninitializedVars1.contains(varName)) {
					results.addIfNew(varName);
				}
			}
			// END KGU#987 2025-02-27
			if (results.isEmpty() && result != null) {
				results.add(result);
			}
			else if (results.count() > 1 && result == null) {
				// START KGU#921 2021-01-30: Bugfix #921 Minus signs broke id syntax
				// The hexstring conversion avoids a syntax error because of negative hash code
				//result = "arr" + subroutine.hashCode();
				result = "arr" + Integer.toHexString(subroutine.hashCode());
				// END KGU#921 2021-01-30
			}
			// FIXME: There should be a hook for interactive argument reordering
			// Compose the subroutine signature
			StringList argSpecs = new StringList();
			// START KGU#921 2021-01-30: Bugfix #921 we must skip enum constants
			StringList realArgs = new StringList();
			// END KGU#921 2021-01-30
			boolean argTypesFound = false;
			for (int i = 0; i < args.count(); i++) {
				String argSpec = args.get(i);
				// START KGU#921 2021-01-30: Bugfix #921 we must skip enum constants
				// FIXME actually any primitive constants should be skipped, but their def is to be included
				String constVal = this.constants.get(argSpec);
				if (constVal != null && constVal.startsWith(":") && constVal.contains("€")) {
					continue;
				}
				realArgs.add(argSpec);
				// END KGU#921 2021-01-30
				String typeDecl = makeTypeDeclaration(argSpec, types);
				if (!typeDecl.isEmpty()) {
					argSpec += typeDecl;
					argTypesFound = true;
				}
				argSpecs.add(argSpec);
			}
			// START KGU#921 2021-01-30: Bugfix #921 we must skip enum constants
			args = realArgs;
			// END KGU#921 2021-01-30
			String signature = name + "("
					+ argSpecs.concatenate(argTypesFound ? "; " : ", ")
					+ ")";
			
			// Result composition (both within the subroutine and for the call)
			String resAsgnmt = null;
			if (results.count() == 1 && (result == null || result.equals(results.get(0)))) {
				result = results.get(0);
				signature += makeTypeDeclaration(result, types);
				if (!result.equals(name) && !result.equalsIgnoreCase("result")) {
					resAsgnmt = name + " <- " + result;
				}
			}
			else if (results.count() > 0) {
				signature += ": array";
				resAsgnmt = name + " <- {" + results.concatenate(", ") + "}";
			}
			subroutine.setText(signature);
			//subroutine.setChanged();		// This was not helpful for code import
			if (resAsgnmt != null) {
				subroutine.children.addElement(new Instruction(resAsgnmt));
			}
			Call call = new Call((result != null ? result + " <- " : "" ) + name + "(" + args.concatenate(", ") + ")");
			elements.addElement(call);
			if (results.count() > 1 || results.count() == 1 && !result.equals(results.get(0))) {
				StringList asgnmts = new StringList();
				for (int i = 0; i < results.count(); i++) {
					asgnmts.add(results.get(i) + " <- " + result + "[" + i + "]");
				}
				elements.addElement(new Instruction(asgnmts));
			}
		}
		return subroutine;
	}
	
	// Tries to derive a type association in Pascal syntax for varName
	private String makeTypeDeclaration(String varName, HashMap<String, TypeMapEntry> types) {
		String typeDecl = "";
		TypeMapEntry entry = types.get(varName);
		if (entry != null && entry.isConflictFree()) {
			String prefix = "";
			String type = entry.getTypes().get(0);
			if (!type.equals("???")) {
				// START KGU#506 2018-03-14: Issue #522
				// START KGU#921 2021-01-30: Bugfix #921
				//if (entry.isRecord()) {
				if (entry.isRecord() || entry.isEnum()) {
				// END KGU#921 2021-01-30
					type = entry.typeName;
				}
				// END KGU#506 2018-03-14
				while (type.startsWith("@")) {
					prefix += "array of ";
					type = type.substring(1);
				}
				typeDecl += ": " + prefix + type;
			}
			// FIXME: Handle record types more sensibly (how?)
			// We would rather have to replace the sequence by the type name instead
			typeDecl.replaceAll("(.*?)[$]\\w+(\\{.*?)", "$1record\\{");
		}
		return typeDecl;
	}
	/**
	 * This is practically a very lean version of the {@link #analyse(StringList)} method. We simply don't create
	 * Analyser warnings but collect variable names which are somewhere used without (unconditioned)
	 * initialization. These are candidates for parameters.
	 * @param _node - The Subqueue recursively to be scrutinized for variables
	 * @param _vars - Names of variables, which had been introduced before (will be enhanced here)
	 * @param _args - collects the names of not always initialized variables (potential arguments) 
	 */
	private void getUninitializedVars(Subqueue _node, StringList _vars, StringList _args) {
		
		for (int i=0; i<_node.getSize(); i++)
		{
			Element ele = _node.getElement(i);
			if (ele.isDisabled(true)) continue;
			
			String eleClassName = ele.getClass().getSimpleName();

			// get all set variables from actual instruction (just this level, no substructure)
			StringList myVars = getVarNames(ele);
			// Find uninitialized variables (except REPEAT)
			StringList myUsedVars = getUsedVarNames(_node.getElement(i),true,true);

			if (!eleClassName.equals("Repeat"))
			{
				for (int j=0; j<myUsedVars.count(); j++)
				{
					String myUsed = myUsedVars.get(j);
					// START KGU#343 2017-02-07: Ignore pseudo-variables (markers)
					if (myUsed.startsWith("§ANALYSER§")) {
						continue;
					}
					// END KGU#343 2017-02-07
					if (!_vars.contains(myUsed))
					{
						_args.addIfNew(myUsed);
					}
				}
			}

			// add detected vars to initialised vars
			_vars.addIfNew(myVars);

			// continue analysis for subelements
			if (ele instanceof Loop)
			{
				getUninitializedVars(((Loop) ele).getBody(), _vars, _args);
			}
			else if (eleClassName.equals("Parallel"))
			{
				StringList initialVars = new StringList(_vars);
				Iterator<Subqueue> iter = ((Parallel)ele).qs.iterator();
				while (iter.hasNext())
				{
					// For the thread, propagate only variables known before the parallel section
					StringList threadVars = new StringList(initialVars);
					getUninitializedVars(iter.next(), threadVars, _args);
					// Any variable introduced by one of the threads will be known after all threads have terminated
					_vars.addIfNew(threadVars);
				}
			}
			else if(eleClassName.equals("Alternative"))
			{
				StringList tVars = new StringList(_vars);
				StringList fVars = new StringList(_vars);

				getUninitializedVars(((Alternative)ele).qTrue, tVars, _args);
				getUninitializedVars(((Alternative)ele).qFalse, fVars, _args);

				for(int v = 0; v < tVars.count(); v++)
				{
					String varName = tVars.get(v);
					if (fVars.contains(varName)) { _vars.addIfNew(varName); }
				}
			}
			else if(eleClassName.equals("Case"))
			{
				Case caseEle = ((Case) ele);
				int nBranches = caseEle.qs.size();	// Number of branches
				StringList initialVars = new StringList(_vars);
				// An entry of this Hashtable will contain the number of the branches
				// having initialized the variable represeneted by the key - so in the
				// end we can see which variables aren't always initialized.
				Hashtable<String, Integer> myInitVars = new Hashtable<String, Integer>();
				// adapt size if there is no "default" branch
				// START KGU#1023 2022-01-04: Bugfix #1026 line continuation vulnerability
				//if ( caseEle.getText().get(caseEle.getText().count()-1).equals("%") )
				StringList lines = caseEle.getUnbrokenText();
				if ( lines.get(lines.count()-1).equals("%") )
				// END KGU#1023 2022-01-04
				{
					nBranches--;
				}
				for (int j = 0; j < nBranches; j++)
				{
					StringList caseVars = new StringList(initialVars);
					getUninitializedVars((Subqueue) caseEle.qs.get(j), caseVars, _args);
					for(int v = 0; v < caseVars.count(); v++)
					{
						String varName = caseVars.get(v);
						if(myInitVars.containsKey(varName))
						{
							myInitVars.put(varName, myInitVars.get(varName) + 1);
						}
						else
						{
							myInitVars.put(varName, 1);
						}
					}
					//_vars.addIfNew(caseVars);
				}
				//System.out.println(myInitVars);
				// walk trough the hash table and check
				Enumeration<String> keys = myInitVars.keys();
				//System.out.println("SI = "+si+" = "+c.text.get(c.text.count()-1));
				while ( keys.hasMoreElements() )
				{
					String key = keys.nextElement();
					int value = myInitVars.get(key);

					if(value >= nBranches)
					{
						_vars.addIfNew(key);
					}
					else
					{
						_args.addIfNew(key);
					}
				}
			}


		} // for(int i=0; i < _node.size(); i++)...
	}
	// END KGU#365 2017-03-14
	
	// START KGU#874 2020-10-19: Issue #875 a public wrapper for the method before
	/**
	 * Tries to identify all used variables that are neither imported nor initialized
	 * @param _pool - a potential routine pool for the retrieval of included Includables
	 * @return a {@link StringList} of potentially uninitialised variables
	 */
	public StringList getUninitializedVars(IRoutinePool _pool)
	{
		StringList obtainedVars = new StringList();
		StringList uninitialized = new StringList();
		if (this.includeList != null && _pool != null) {
			for (int i = 0; i < this.includeList.count(); i++) {
				Vector<Root> includes = _pool.findIncludesByName(this.includeList.get(i), this, false);
				for (Root include: includes) {
					obtainedVars.addIfNew(include.getVarNames());
				}
			}
		}
		this.getUninitializedVars(this.children, obtainedVars, uninitialized);
		return uninitialized;
	}
	// END KGU#874 2020-10-19

	// START KGU#363 2017-05-08: Enh. #372 - some statistics
	// KGU#556 2018-07-17: Issue #561 (loops differentiated, array enlarged)
	/**
	 * Retrieves the counts of contained elements per category:<br/>
	 * 0. Instructions<br/>
	 * 1. Alternatives<br/>
	 * 2. Selections<br/>
	 * 3. FOR loops<br/>
	 * 4. WHILE loops<br/>
	 * 5. REPEAT loops<br/>
	 * 6. FOREVER loops<br/>
	 * 7. Calls<br/>
	 * 8. Jumps<br/>
	 * 9. Parallel sections<br/>
	 * 10. Try blocks<br/>
	 * @return an integer array with element counts according to the index map above 
	 * @see #getElementCount()
	 */
	public Integer[] getElementCounts()
	{
		// START KGU#686 2019-03-24: Enh. #56
		//final Integer[] counts = new Integer[]{0,0,0, 0,0,0, 0,0,0, 0};
		final Integer[] counts = new Integer[]{0,0,0, 0,0,0, 0,0,0, 0,0};
		// END KGU#686 2019-03-24
		
		IElementVisitor counter = new IElementVisitor() {

			@Override
			public boolean visitPreOrder(Element _ele) {
				// Since Call and Jump extend Instruction, they must be tested first
				if (_ele instanceof Call) {
					counts[7]++;
				}
				else if (_ele instanceof Jump) {
					counts[8]++;
				}
				else if (_ele instanceof Instruction) {
					counts[0]++;
				}
				if (_ele instanceof Alternative) {
					counts[1]++;
				}
				else if (_ele instanceof Case) {
					counts[2]++;
				}
				else if (_ele instanceof For) {
					counts[3]++;
				}
				else if (_ele instanceof While) {
					counts[4]++;
				}
				else if (_ele instanceof Repeat) {
					counts[5]++;
				}
				else if (_ele instanceof Forever) {
					counts[6]++;
				}
				else if (_ele instanceof Parallel) {
					counts[9]++;
				}
				// START KGU#686 2019-03-24: Enh. #56
				else if (_ele instanceof Try) {
					counts[10]++;
				}
				// END KGU#686 2019-03-24
				return true;
			}

			@Override
			public boolean visitPostOrder(Element _ele) {
				return true;
			}
			
		};
		this.traverse(counter);
		
		return counts;
	}
	// END KGU#363 2017-05-08
	
	// START KGU#444/KGU#618 2018-12-18: Issue #417, #649 Auxiliary method to get the total element count
	/**
	 * @return the total number of elements comprised by this Root including itself
	 * (and except Subqueues). Uses {@link #getElementCounts()}.
	 * @see #getElementCounts()
	 */
	public int getElementCount()
	{
		Integer[] counts = getElementCounts();
		int nElements = 0;
		for (Integer count: counts) {
			nElements += count;
		}
		return nElements + 1;
	}
	// END KGU#444/KGU#618 2018-12-18
	
	// START KGU#324 2017-05-30: Enh. #373, #415
	/**
	 * Provides a tree iterator for forward (pre-order top-down) or backward (post-order bottom-up)
	 * traversal.
	 * @return An Iterator instance responding to hasNext(), next(), hasPrevious(), previous() method
	 */
	public IElementSequence.Iterator iterator()
	{
		return this.children.iterator(true);
	}
	// END KGU#363 2017-05-30

	// START KGU#602 2018-10-25: Issue #419 - Tools to break very long lines is requested
	/**
	 * Breaks down all text lines longer than {@code maxLineLength} of all elements
	 * along the tokens into continuated lines (i.e. broken lines end with backslash).
	 * Already placed line breaks are preserved unless {@code rebreak} is true, in which
	 * case broken lines are first concatenated in order to be broken according to
	 * {@code maxLineLength}.<br/>
	 * If a token is longer than {@code maxLineLength} (might be a string literal) then
	 * it will not be broken or decomposed in any way such that the line length limit
	 * may not always hold.<br/>
	 * If this method led to a different text layout then the drawing info is invalidated
	 * up-tree.
	 * @param maxLineLength - the number of characters a line should not exceed
	 * @param rebreak - if true then existing line breaks (end-standing backslashes) or not preserved
	 * @return true if any text was effectively modified, false otherwise
	 * @see Element#breakTextLines(int, boolean)
	 */
	public boolean breakElementTextLines(int maxLineLength, boolean rebreak)
	{
		boolean changed = false;
		IElementSequence.Iterator iter = this.iterator();
		while (iter.hasNext()) {
			if (iter.next().breakTextLines(maxLineLength, rebreak)) {
				changed = true;
			}
		}
		return changed;
	};
	
	/**
	 * Detects the maximum text line length either on this very element 
	 * @param _includeSubstructure - whether (in case of a complex element) the substructure
	 * is to be involved
	 * @return the maximum line length
	 */
	public int getMaxLineLength(boolean _includeSubstructure)
	{
		int maxLen = super.getMaxLineLength(false);
		if (_includeSubstructure) {
			maxLen = Math.max(maxLen, this.children.getMaxLineLength(true));
		}
		return maxLen;
	}
	// END KGU#602 2018-10-25
	
	// START KGU#178/KGU#624 2018-12-26: Issues #160, #655; moved hitherto from class Generator
	/**
	 * Gathers all {@code Call} elements contained in this Root and not being disabled
	 * @return the vector of all contained {@code Call} elements
	 */
	public Vector<Call> collectCalls()
	{
		return collectCalls(this);
	}
	
	/**
	 * Recursively gathers all {@code Call} elements in {@code _ele} and it's substructure
	 * unless they are disabled.
	 * @param _ele - an {@link Element}
	 * @return a vector of found {@code Call} elements
	 */
	private Vector<Call> collectCalls(Element _ele)
	{
		final class CallCollector implements IElementVisitor
		{
			public Vector<Call> calls = new Vector<Call>();
			
			@Override
			public boolean visitPreOrder(Element _ele) {
				// START KGU#632 2019-01-08: Nobody needs a disabled Call ...
				//if (_ele instanceof Call) {
				if (_ele instanceof Call && !_ele.isDisabled(false)) {
				// END KGU#632 2019-01-08
					calls.add((Call)_ele);
				}
				return true;
			}
			@Override
			public boolean visitPostOrder(Element _ele) {
				return true;
			}
		};
		CallCollector visitor = new CallCollector();
		_ele.traverse(visitor);
		return visitor.calls;
	}
	// END KGU#178/KGU#624 2018-12-26
	
}<|MERGE_RESOLUTION|>--- conflicted
+++ resolved
@@ -3906,7 +3906,6 @@
 	}
 	// END BFI 2015-12-10
 	
-<<<<<<< HEAD
 	// START KGU 2016-03-25: JLabel replaced by new class LangTextHolder
 	//private String errorMsg(JLabel _label, String _rep)
 	private String errorMsg(LangTextHolder _label, String _subst)
@@ -3916,127 +3915,6 @@
 		res = res.replace("%", _subst);
 		return res;
 	}
-=======
-    // START KGU 2016-03-25: JLabel replaced by new class LangTextHolder
-    //private String errorMsg(JLabel _label, String _rep)
-    private String errorMsg(LangTextHolder _label, String _subst)
-    // END KGU 2016-03-25
-    {
-            String res = _label.getText();
-            res = res.replace("%", _subst);
-            return res;
-    }
-    
-    // START KGU#239 2016-08-12: New opportunity to insert more than one information
-    private String errorMsg(LangTextHolder _label, String[] _substs)
-    {
-        String msg = _label.getText();
-        for (int i = 0; i < _substs.length; i++)
-        {
-        	msg = msg.replace("%"+(i+1), _substs[i]);
-        }
-        return msg;
-    	
-    }
-    // END KGU#239 2016-08-12
-
-    // START KGU#78 2015-11-25: We additionally supervise return mechanisms
-    //private void analyse(Subqueue _node, Vector _errors, StringList _vars, StringList _uncertainVars)
-    /**
-     * Analyses the subtree, which _node is local root of
-     * @param _node - subtree root
-     * @param _errors - the collected errors (may be enhanced by the call)
-     * @param _vars - names of variables being set within the subtree
-     * @param _uncertainVars - names of variables being set in some branch of the subtree 
-     * @param _constants - constants defined hitherto
-     * @param _resultFlags - a boolean array: {usesReturn?, usesResult?, usesProcName?}
-     * @param _types - the type definitions and declarations encountered so far
-     */
-    private void analyse(Subqueue _node, Vector<DetectedError> _errors, StringList _vars, StringList _uncertainVars, HashMap<String, String> _constants, boolean[] _resultFlags, HashMap<String, TypeMapEntry> _types)
-    {
-    	for (int i = 0; i < _node.getSize(); i++)
-    	{
-    		Element ele = _node.getElement(i);
-    		// START KGU#277 2016-10-13: Enh. #270 - disabled elements are to be handled as if they wouldn't exist
-    		if (ele.isDisabled(true)) continue;
-    		// END KGU#277 2016-10-13
-    		String eleClassName = ele.getClass().getSimpleName();
-    		
-    		// get all set variables from actual instruction (just this level, no substructure)
-    		StringList myVars = getVarNames(ele);
-
-    		// START KGU#1012 2021-11-14: Enh. #967
-    		if (pluginSyntaxCheckers != null && /*!eleClassName.equals("Root") &&*/ !eleClassName.equals("Parallel")) {
-    			for (Map.Entry<String, GeneratorSyntaxChecker> chkEntry: pluginSyntaxCheckers.entrySet()) {
-    				if (pluginChecks.get(chkEntry.getKey()) == true) {
-    					GeneratorSyntaxChecker checker = chkEntry.getValue();
-    					StringList lines = ele.getUnbrokenText();
-    					GENPlugin.SyntaxCheck.Source testType = 
-    							GENPlugin.SyntaxCheck.Source.valueOf(chkEntry.getKey().split(":")[1]);
-    					switch (testType) {
-    					case STRING:
-    						for (int l = 0; l < lines.count(); l++) {
-    							String line = lines.get(l);
-    							String error = checker.checkSyntax(line, ele, l);
-    							if (error != null) {
-    								// FIXME: Fetch the plugin-configured messages
-    								addError(_errors, new DetectedError(error.replace("error.syntax", "ARM syntax violation")
-    										.replace("error.lexical", "ARM-unsupported symbol"), ele), -2);
-    							}
-    						}
-    						break;
-    					case TREE:
-    						// FIXME not implemented yet: iterate over parsed lines
-    						break;
-    					}
-    				}
-    			}
-    		}
-    		// END KGU#1012 2021-11-14
-    		
-    		// CHECK: assignment in condition (#8)
-    		if (eleClassName.equals("While")
-    				|| eleClassName.equals("Repeat")
-    				|| eleClassName.equals("Alternative"))
-    		{
-    			analyse_8(ele, _errors);
-    		}
-    		
-    		// CHECK  #5: non-uppercase var
-    		// CHECK  #7: correct identifiers
-    		// CHECK #13: Competitive return mechanisms
-    		analyse_5_7_13(ele, _errors, myVars, _resultFlags);
-    		
-    		// START KGU#239/KGU#327 2016-08-12: Enh. #231 / # 329
-    		// CHECK #18: Variable names only differing in case
-    		// CHECK #19: Possible name collisions with reserved words
-    		// CHECK #21: Mistakable variable names I, l, O
-    		analyse_18_19_21(ele, _errors, _vars, _uncertainVars, myVars);
-    		// END KGU#239/KGU#327 2016-08-12
-
-    		// CHECK #10: wrong multi-line instruction
-    		// CHECK #11: wrong assignment (comparison operator in assignment)
-    		// CHECK #22: constant depending on non-constants or constant redefinition
-    		// CHECK #24: type definitions
-    		if (eleClassName.equals("Instruction"))
-    		{
-    			analyse_10_11(ele, _errors);
-    			// START KGU#375 2017-04-04: Enh. #388
-    			// START KGU#388 2017-09-16: Enh. #423 record analysis
-    			//analyse_22((Instruction)ele, _errors, _vars, _uncertainVars, _constants);
-    			// START KGU#1089 2023-10-13: Issue #980 declaration syntax
-    			//analyse_22_24((Instruction)ele, _errors, _vars, _uncertainVars, _constants, _types);
-    			analyse_22_24_31((Instruction)ele, _errors, _vars, _uncertainVars, _constants, _types);
-    			// END KGU#1089 2023-1-13
-    			// END KGU#388 2017-09-16
-    			// END KGU#375 2017-04-04
-    			// START KGU#1181 2025-07-10: Enh. #1196 New check for fd / bk calls
-    			if (check(33)) {
-    				analyse_33((Instruction)ele, _errors);
-    			}
-    			// END KGU#1181 2025-07-10
-    		}
->>>>>>> b087f796
 
 	// START KGU#239 2016-08-12: New opportunity to insert more than one information
 	private String errorMsg(LangTextHolder _label, String[] _substs)
@@ -4047,7 +3925,6 @@
 			msg = msg.replace("%"+(i+1), _substs[i]);
 		}
 		return msg;
-
 	}
 	// END KGU#239 2016-08-12
 
