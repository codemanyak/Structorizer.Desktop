/*
    Structorizer
    A little tool which you can use to create Nassi-Shneiderman Diagrams (NSD)

    Copyright (C) 2009  Bob Fisch

    This program is free software: you can redistribute it and/or modify
    it under the terms of the GNU General Public License as published by
    the Free Software Foundation, either version 3 of the License, or any
    later version.

    This program is distributed in the hope that it will be useful,
    but WITHOUT ANY WARRANTY; without even the implied warranty of
    MERCHANTABILITY or FITNESS FOR A PARTICULAR PURPOSE.  See the
    GNU General Public License for more details.

    You should have received a copy of the GNU General Public License
    along with this program.  If not, see <http://www.gnu.org/licenses/>.
*/

package lu.fisch.structorizer.elements;

/******************************************************************************************************
 *
 *      Author:         Bob Fisch
 *
 *      Description:    This class represents the "root" of a diagram or the program/sub itself.
 *
 ******************************************************************************************************
 *
 *      Revision List
 *
 *      Author          Date            Description
 *      ------          ----            -----------
 *      Bob Fisch       2007-12-09      First Issue
 *      Bob Fisch       2008-04-18      Added analyser
 *      Kay Gürtzig     2014-10-18      Var name search unified and false detection of "as" within var names mended
 *      Kay Gürtzig     2015-10-12      new methods toggleBreakpoint() and clearBreakpoints() (KGU#43).
 *      Kay Gürtzig     2015-10-16      getFullText methods redesigned/replaced, changes in getVarNames()
 *      Kay Gürtzig     2015-10-17      improved Arranger support by method notifyReplaced (KGU#48)
 *      Kay Gürtzig     2015-11-03      New error14 field and additions to analyse for FOR loop checks (KGU#3)
 *      Kay Gürtzig     2015-11-13/14   Method copy() accomplished, modifications for subroutine calls (KGU#2 = #9)
 *      Kay Gürtzig     2015-11-22/23   Modifications to support selection of Element sequences (KGU#87),
 *                                      Code revision in Analyser (field Subqueue.children now private).
 *      Kay Gürtzig     2015-11-28      Several additions to analyser (KGU#2 = #9, KGU#47, KGU#78 = #23) and
 *                                      saveToIni()
 *      Kay Gürtzig     2015-12-01      Bugfix #39 (KGU#91) -> getText(false) on drawing
 *      Bob Fisch       2015-12-10      Bugfix #50 -> grep parameter types (Method getParams(...))
 *      Kay Gürtzig     2015-12-11      Bugfix #54 (KGU#102) in getVarNames(): keywords within identifiers
 *      Kay Gürtzig     2015-12-20      Bugfix #50 (KGU#112) getResultType() slightly revised
 *      Kay Gürtzig     2016-01-02      Bugfixes #78 (KGU#119, equals()) and #85 (KGU#120, undo() etc.) 
 *      Kay Gürtzig     2016-01-06      Bugfix #89: References to obsolete operator padding (KGU#126) and
 *                                      faulty index condition for variable detection (KGU#98) fixed 
 *      Kay Gürtzig     2016-01-08      Bugfix #50 (KGU#135) postfix result type was split into lines  
 *      Kay Gürtzig     2016-01-11      Issue #103 (KGU#137): "changed" state now dependent on undo/redo
 *                                      stack, see comments below for details
 *      Kay Gürtzig     2016-01-14      Bugfix #103/#109: Saving didn't reset the hasChanged flag anymore (KGU#137)
 *      Kay Gürtzig     2016-01-16      Bugfix #112: Processing of indexed variables mended (KGU#141)
 *      Kay Gürtzig     2016-01-21      Bugfix #114: Editing restrictions during execution, breakpoint menu item
 *      Kay Gürtzig     2016-01-22      Bugfix for issue #38: moveUp/moveDown for selected sequences (KGU#144)
 *      Kay Gürtzig     2016-02-25      Bugfix #97 (= KGU#136): field rect replaced by rect0 in prepareDraw()
 *      Kay Gürtzig     2016-03-02      Bugfix #97 (= KGU#136) accomplished -> translation-independent selection
 *      Kay Gürtzig     2016-03-12      Enh. #124 (KGU#156): Generalized runtime data visualisation
 *      Kay Gürtzig     2016-03-21      Enh. #84 (KGU#61): For-In loops in variable detection and Analyser
 *      Kay Gürtzig     2016-03-25      Bugfix #135 (KGU#163) Method analyse(.,.,.,.,.) decomposed and corrected
 *      Kay Gürtzig     2016-03-29      Methods getUsedVarNames() completely rewritten.
 *      Kay Gürtzig     2016-04-05      Bugfix #154 (KGU#176) analyse_17() peeked in a wrong collection (Parallel)
 *      Kay Gürtzig     2016-04-12      Enh. #161 (KGU#179) analyse_13_16() extended (new error16_7)
 *      Kay Gürtzig     2016-04-24      Issue #169: Method findSelected() introduced, copy() modified (KGU#183)
 *      Kay Gürtzig     2016-07-07      Enh. #185 + #188: Mechanism to convert Instructions to Calls
 *      Kay Gürtzig     2016-07-19      Enh. #192: New method proposeFileName() involving the argument count (KGU#205)
 *      Kay Gürtzig     2016-07-22      Bugfix KGU#209 (Enh. #77): The display of the coverage marker didn't work
 *      Kay Gürtzig     2016-07-25      Bugfix #205: Variable higlighting worked only in boxed Roots (KGU#216)
 *      Kay Gürtzig     2016-07-27      Issue #207: New Analyser warning in switch text/comments mode (KGU#220)
 *      Kay Gürtzig     2016-07-28      Bugfix #208: Filling of subroutine diagrams no longer exceeds border
 *                                      Bugfix KGU#222 in collectParameters()
 *      Kay Gürtzig     2016-08-12      Enh. #231: New analyser checks 18, 19; checks reorganised to arrays
 *                                      for easier maintenance
 *      Kay Gürtzig     2016-09-21      Enh. #249: New analyser check 20 (function header syntax) implemented
 *      Kay Gürtzig     2016-09-25      Enh. #255: More informative analyser warning error_01_2. Dead code dropped.
 *                                      Enh. #253: CodeParser.keywordMap refactored
 *      Kay Gürtzig     2016-10-11      Enh. #267: New analyser check for error15_2 (unavailable subroutines)
 *      Kay Gürtzig     2016-10-12      Issue #271: user-defined prompt strings in input instructions
 *      Kay Gürtzig     2016-10-13      Enh. #270: Analyser checks for disabled elements averted.
 *      Kay Gürtzig     2016-11-22      Bugfix #295: Spurious error11 in return statements with equality comparison
 *      Kay Gürtzig     2016-12-12      Enh. #306: New method isEmpty() for a Root without text, children, and undo entries
 *                                      Enh. #305: Method getSignatureString() and Comparator SIGNATUR_ORDER added.
 *      Kay Gürtzig     2016-12-16      Bugfix #305: Comparator SIGNATURE_ORDER corrected
 *      Kay Gürtzig     2016-12-28      Enh. #318: Support for re-saving to an arrz file (2017.01.03: getFile() fixed)
 *      Kay Gürtzig     2016-12-29      Enh. #315: New comparison method distinguishing different equality levels
 *      Kay Gürtzig     2017-01-07      Enh. #329: New Analyser check 21 (analyse_18_19 renamed to analyse_18_19_21)
 *      Kay Gürtzig     2017-01-13      Enh. #305: Notification of arranger index listeners ensured on saving (KGU#330)
 *      Kay Gürtzig     2017-01-17      Enh. #335: Toleration of Pascal variable declarations in getUsedVarNames()
 *      Kay Gürtzig     2017-01-30      Enh. #335: Type info mechanism established
 *      Kay Gürtzig     2017-01-31      Bugfix in getParameterTypes() and getResultType() on occasion of issue #113
 *      Kay Gürtzig     2017-02-01      Enh. #259/#335: Parameters added to typeMap
 *      Kay Gürtzig     2017-02-07      KGU#343: Result analysis mechanism revised
 *      Kay Gürtzig     2017-03-06      Issue #368: Declarations are not to cause "uninitialized" warnings any longer
 *      Kay Gürtzig     2017-03-10      KGU#363: Enh. #372 (Simon Sobisch) new attributes author etc.
 *      Kay Gürtzig     2017-03-10/14   KGU#363: Enh. #372 (Simon Sobisch) new license attributes
 *      Kay Gürtzig     2017-03-14/26   Enh. #380: Method outsourceToSubroutine() supports automatic derival of subroutines
 *      Kay Gürtzig     2017-03-30      Enh. #388: const retrieval (method collectParameters() modified)
 *      Kay Gürtzig     2017-04-04      Enh. #388: New Analyser check for constant definitions (no. 22),
 *                                      method getUsedVarNames decomposed, check no. 10 enhanced.
 *      Kay Gürtzig     2017-04-05      Issue #390: Improved initialization check for multi-line instructions
 *      Kay Gürtzig     2017-04-11      Enh. #389: Analyser additions for import calls implemented
 *      Kay Gürtzig     2017-04-13      Enh. #380: Method outsourceToSubroutine() improved
 *      Kay Gürtzig     2017-04-14      Issues #23, #380, #394: analyse_13_16_jump() radically revised
 *      Kay Gürtzig     2017-04-21      Enh. #389: import checks re-organized to a new check group 23
 *      Kay Gürtzig     2017-05-06      Bugfix #397: Wrong insertion position with SelectedSequence as target
 *      Kay Gürtzig     2017-05-09      Enh. #372: Statistics method supporting the AttributeInspector
 *      Kay Gürtzig     2017-05-16      Enh. #389: Third diagram type introduced.
 *      Kay Gürtzig     2017-05-21      Enh. #372: additional attributes included in undo/redo mechanism
 *      Kay Gürtzig     2017-05-22      Enh. #272: New attribute "origin"
 *      Kay Gürtzig     2017-06-30      Enh. #389: New attribute "includeList"
 *      Kay Gürtzig     2017-07-02      Enh. #389: Analyser and execution mechanisms adapted to new include design
 *      Kay Gürtzig     2017-09-18      Enh. #423: Type retrieval and Analyser enhancement for record types
 *      Kay Gürtzig     2017-10-09      Enh. #423: Adjustments for Analyser check 24.
 *      Kay Gürtzig     2017-10-26      Enh. #423: Wrong type map reference in analyse_22_24() corrected
 *      Kay Gürtzig     2017-11-04      Enh. #452: More tutoring in Analyser, method getMethodName(boolean) introduced
 *      Kay Gürtzig     2017-11-05      Issue #454: logic of getMethodName() modified
 *      Kay Gürtzig     2018-03-12      Bugfix #518: Distinction between uninitialized and empty typeMap
 *      Kay Gürtzig     2018-03-15      Bugfix #522: makeTypedescription (for outsourcing) now considers record types,
 *                                      Bugfix #523: Defective undo and redo of include_list changes mended
 *                                      KGU#505: Analyser now copes better with lists of record access expressions
 *      Kay Gürtzig     2018-04-03      Bugfix #528: Record component access analysis mended and applied to all elements
 *      Kay Gürtzig     2018-04-04      Issue #529: Critical section in prepareDraw() reduced.
 *      Kay Gürtzig     2018-07-17      Issue #561: getElementCounts() modified for AttributeInspector update
 *      Kay Gürtzig     2018-07-20      Enh. #563: Analyser accepts simplified record initializers
 *      Kay Gürtzig     2018-07-25      Dropped field highlightVars (Element.E_VARHIGHLIGHT works directly now)
 *      Kay Gürtzig     2018-09-12      Refinement to #372: More file meta data used as workaround for missing author attributes 
 *      Kay Gürtzig     2018-09-17      Issue #594 Last remnants of com.stevesoft.pat.Regex replaced
 *      Kay Gürtzig     2018-09-24      Bugfix #605: Defective argument list parsing mended
 *      Kay Gürtzig     2018-09-28      Issue #613: New methods removeFromIncludeList(...)
 *      Kay Gürtzig     2018-10-04      Bugfix #618: Function names shouldn't be reported as used variables
 *      Kay Gürtzig     2018-10-25      Enh. #419: New methods breakElementTextLines(...), getMaxLineLength(...)
 *      Kay Gürtzig     2018-12-18      Bugfix #649: New method getElementCount(), use of cached variable names on redrawing
 *      Kay Gürtzig     2018-12-19      Bugfix #652: Drawing preparation and actual drawing were inconsistent
 *                                      w.r.t. the "Included Diagrams" box, such that ugly discrepancies appeared.
 *      Kay Gürtzig     2018-12-26      Method collectCalls(Element) moved hitherto from class Generator
 *      Kay Gürtzig     2019-02-16      Enh. #680: getUsedVarNames() fixed for multi-item INPUT (nearby fixed a bug with indexed variables)
 *      Kay Gürtzig     2019-03-07      Enh. #385: Support for default values in argument lists
 *      Kay Gürtzig     2019-03-13      Issues #518, #544, #557: Element drawing now restricted to visible rect.
 *      Kay Gürtzig     2019-03-20      Bugfix #706: analyse_15 hardened against inconsistent Call contents
 *      Kay Gürtzig     2019-03-21      Enh. #707: Configuration for file name proposals
 *      Kay Gürtzig     2019-03-28      Enh. #657: Retrieval for subroutines now with group filter
 *      Kay Gürtzig     2019-03-30      Issues #699, #718, #720 Handling of includeList and cached info
 *      Kay Gürtzig     2019-03-31      Issue #696 - field specialRoutinePool added, type retrieval may use it
 *      Kay Gürtzig     2019-08-02      Issue #733: New method getPreferenceKeys() for partial preference export
 *      Kay Gürtzig     2019-10-13/15   Bugfix #763: Test for stale file association in getFile(), new method copyWithFilepaths()
 *      Kay Gürtzig     2019-11-08      Enh. #770: New analyser checks 27, 28 (CASE elements)
 *      Kay Gürtzig     2019-11-13      New method getMereDeclarationNames() for bugfix #776
 *      Kay Gürtzig     2019-11-17      Enh. #739: Support for enum type definitions
 *      Kay Gürtzig     2019-11-21      Enh. #739: Bug in extractEnumerationConstants() fixed
 *      Kay Gürtzig     2020-02-21      Bugfix #825: The subsections of TRY elements hadn't been analysed
 *      Kay Gürtzig     2020-03-29      Bugfix #841: Analyser check for missing or misplaced parameter list didn't work
 *      Kay Gürtzig     2020-04-22      Bugfix #854: typeMap made a LinkedHashMap to ensure topological order on code export
 *      Kay Gürtzig     2020-08-12      Enh. #800: Started to redirect syntactic analysis to class Syntax
 *      Kay Gürtzig     2020-10-16      Issue #874: Identifier check in Analyser modified with respect to non-ascii letters
 *      Kay Gürtzig     2020-10-19      Issue #875: New public method for the retrieval of potential arguments
 *      Kay Gürtzig     2020-10-30      Enh. #800: Calls of unifyOperators redirected to class Syntax
 *      Kay Gürtzig     2021-01-02/06   Enh. #905: Mechanism to draw a warning symbol on related DetectedError
 *      Kay Gürtzig     2021-01-10      Enh. #910: Adaptations for new DiagramController approach
 *      Kay Gürtzig     2021-01-30      Bugfix #921: Outsourcing repaired w.r.t. enumerators
 *      Kay Gürtzig     2021-02-01      Bugfix #923: Analyser did not consider FOR loop variable types on record check
 *      Kay Gürtzig     2021-02-03      Bugfix #924: Record component names falsely detected as uninitialized variables
 *                                      Issue #920: `Infinity' introduced as literal
 *      Kay Gürtzig     2021-02-04      Bugfix #925: Type entry production for const parameters mended
 *      Kay Gürtzig     2021-02-08      Enh. #928: New Analyser check 29 (structured CASE discriminator)
 *      Kay Gürtzig     2021-02-22      Enh. #410: New field "namespace" to reflect e.g. class context
 *      Kay Gürtzig     2021-02-26      Enh. #410: Method getMethodName and getParameterDeclarations decomposed
 *                                      to static methods also usable by e.g. Call elements representing method
 *                                      declarations
 *      Kay Gürtzig     2021-02-28      Issue #947: Enhanced cyclic inclusion detection implemented
 *      Kay Gürtzig     2021-10-02      Bugfix #990: Fields returnsValue and alwaysReturns introduced to support export
 *      Kay Gürtzig     2021-10-03      Issue #991: Inconsistent Analyser check for result mechanism (case-ignorant)
 *      Kay Gürtzig     2021-10-05      Enh. #992: New Analyser check 30 against bracket faults
 *      Kay Gürtzig     2021-10-07      Bugfix #995: False Analyser accusations about insecure initialization status
<<<<<<< HEAD
 *      Kay Gürtzig     2021-11-12/14   Enh. #967 New plugin-specific Analyser syntax checks
 *      Kay Gürtzig     2021-12-04      Issue #800: Grammar-based Analyser syntax check added
=======
 *      Kay Gürtzig     2021-11-12/14   Enh. #967: New plugin-specific Analyser syntax checks
 *      Kay Gürtzig     2021-12-05      Bugfix #1024: Malformed record initializer killed Analyser in check 24
>>>>>>> 93c8f21e
 *      
 ******************************************************************************************************
 *
 *      Comment:		/
 *      
 *      2019-03-07 (KGU#371)
 *      - Parameter list analysis has become still more complex, so it seemed sensible to cache the
 *        parameter list while the text doesn't change.
 *      2016-03-25 (KGU#163)
 *      - Detection of un-initialised variables (analyser check #3) only worked for variables with
 *        initialisation after use. Variables nowhere initialised weren't found at all! This was now
 *        eventually mended.
 *      2016-01-11 (KGU#137)
 *      - When changes are undone back to the moment of last file saving, the hasChanged is to be reset
 *      - Therefore, we now track the undo stack size when saving. As soon as an undo action returns to
 *        the recorded stack size, the hasChanged flag will be reset. Undoing more steps sets the
 *        flag again but keeps the stored stack size for the case of redoing forward to this point again.
 *      - As soon as an undoable editing below the recorded stack level occurs (wiping the redo stack),
 *        the recorded stack level will be set to an unreachable -1, because the saved state gets lost
 *        internally.
 *
 ******************************************************************************************************///

import java.util.Iterator;
import java.util.LinkedHashMap;
import java.util.LinkedList;
import java.util.List;
import java.util.Map;
import java.util.Map.Entry;
import java.util.Queue;
import java.util.Set;
import java.util.Vector;
import java.util.logging.Level;
import java.util.Stack;
import java.util.Hashtable;
import java.util.Enumeration;
import java.util.HashMap;
import java.util.HashSet;
import java.util.regex.Matcher;
import java.util.regex.Pattern;

import javax.swing.ImageIcon;
import javax.swing.JOptionPane;

import org.xml.sax.Attributes;

import java.io.File;
import java.io.IOException;
import java.nio.file.Files;
import java.nio.file.Path;
import java.nio.file.attribute.BasicFileAttributes;
import java.nio.file.attribute.FileOwnerAttributeView;
import java.text.ParseException;
import java.text.SimpleDateFormat;
import java.awt.Color;
import java.awt.FontMetrics;
import java.awt.Graphics;
import java.awt.Graphics2D;
import java.awt.Font;
import java.awt.image.*;
import java.awt.Point;
import java.awt.Polygon;
import java.awt.Rectangle;
import java.util.ArrayList;
import java.util.Comparator;
import java.util.Date;
import java.util.EmptyStackException;

import lu.fisch.graphics.*;
import lu.fisch.utils.*;
import lu.fisch.structorizer.syntax.Line;
import lu.fisch.structorizer.syntax.LineParser;
import lu.fisch.structorizer.syntax.Syntax;
import lu.fisch.structorizer.syntax.TypeRegistry;
import lu.fisch.structorizer.helpers.GENPlugin;
import lu.fisch.structorizer.io.*;
import lu.fisch.structorizer.locales.LangTextHolder;
import lu.fisch.structorizer.locales.Locales;
import lu.fisch.structorizer.archivar.IRoutinePool;
import lu.fisch.structorizer.arranger.Arranger;
import lu.fisch.structorizer.generators.GeneratorSyntaxChecker;
import lu.fisch.structorizer.gui.*;
import lu.fisch.structorizer.syntax.Function;

/**
 * This class represents the "root" of a diagram or the program/sub itself.
 * It is responsible for the behaviour of the entire diagram linked to it. 
 * It also represents the Analyser (performing all syntactic and style checks
 * over the diagram elements).
 * @author Bob Fisch
 */
public class Root extends Element {
	
	// KGU 2015-10-16: Just for testing purposes
	//private static int fileCounter = 1;

	// START KGU#305 2016-12-12: Enh. #305 / 2016-12-16: Case-independent comparison
	public static final Comparator<Root> SIGNATURE_ORDER =
			new Comparator<Root>() {
		public int compare(Root root1, Root root2)
		{
			String prefix1 = Integer.toString(root1.diagrType.ordinal());
			String prefix2 = Integer.toString(root2.diagrType.ordinal());
			// START KGU#408 2021-02-22: Enh. #410 Consider the qualified names
			//int result = (prefix1 + root1.getSignatureString(false)).compareToIgnoreCase(prefix2 + root2.getSignatureString(false));
			int result = (prefix1 + root1.getSignatureString(false, true)).compareToIgnoreCase(prefix2 + root2.getSignatureString(false, true));
			// END KGU#408 2021-02-22
			if (result == 0) {
				result = ("" + root1.getPath()).compareToIgnoreCase("" + root2.getPath());
			}
			return result;
		}
	};
	// END KGU#305 2016-12-12
	
	// START KGU#575 2018-09-17: Issue #594 - we delegate the replacement to a static method on Element 
	//private final static java.util.regex.Pattern INC_PATTERN1 = java.util.regex.Pattern.compile(BString.breakup("inc")+"[(](.*?)[)](.*?)");
	//private final static java.util.regex.Pattern INC_PATTERN2 = java.util.regex.Pattern.compile(BString.breakup("inc")+"[(](.*?)[,](.*?)[)](.*?)");
	//private final static java.util.regex.Pattern DEC_PATTERN1 = java.util.regex.Pattern.compile(BString.breakup("dec")+"[(](.*?)[)](.*?)");
	//private final static java.util.regex.Pattern DEC_PATTERN2 = java.util.regex.Pattern.compile(BString.breakup("dec")+"[(](.*?)[,](.*?)[)](.*?)");
	//private final static java.util.regex.Pattern INDEX_PATTERN = java.util.regex.Pattern.compile("(.*?)[\\[](.*?)[\\]](.*?)");
	private final static Pattern INDEX_PATTERN = Pattern.compile("(.*?)[\\[](.*?)[\\]](.*?)");
	private final static Pattern INDEX_PATTERN_GREEDY = java.util.regex.Pattern.compile("(.*?)[\\[](.*)[\\]](.*?)");
	// END KGU#575 2018-09-17
	// START KGU#580 2018-09-24: Bugfix #605
	private final static Pattern VAR_PATTERN = Pattern.compile("(^|.*?\\W)var\\s(.*?)");
	// END KGU#580 2018-09-24
	
	// START KGU#376 2017-05-16: Enh. #389 - we introduce a third diagram type now
	public static final int R_CORNER = 15;

	// START KGU#911 2021-01-10: Enh. #910 sepecial sub type of Includable (no editing, no saving)
	//public enum DiagramType {DT_MAIN, DT_SUB, DT_INCL};
	public enum DiagramType {DT_MAIN, DT_SUB, DT_INCL, DT_INCL_DIAGRCTRL};
	// END KGU#911 2021-01-10
	private DiagramType diagrType = DiagramType.DT_MAIN;
	// END KGU#376 2017-05-16

	// some fields
	public boolean isBoxed = true;
	//private boolean isProgram = true;
	// START KGU#137 2016-01-11: Bugfix #103 - More precise tracking of changes
	//public boolean hasChanged = false;
	private boolean hasChanged = false;		// Now only for global, not undoable changes
	private int undoLevelOfLastSave = 0;	// Undo stack level recorded on saving
	// END KGU#137 2016-01-11
	//public boolean highlightVars = false;
	// START KGU#2 (#9) 2015-11-13:
	/** Executor: Is this routine currently waiting for a called subroutine? */
	public boolean isCalling = false;
	// END KG#2 (#9) 2015-11-13
	// START KGU#376 2017-07-02: Enh. #389 - we want to show execution in inlcudeList
	public boolean isIncluding = false;
	// END KGU#376 2017-07-02
	// START KGU#408 2021-02-22: Enh. #410 Introduced on occasion of Java import
	/** A qualifier usable e.g. to reflect package (in case of a class) or class membership */
	private String namespace = null;
	// END KGU#408 2021-02-22
	
	// START KGU#624 2018-12-22: Enh. #655
	/** selection flags for different drawing contexts. Index 0 is unused (instead field {@link #selected} is used) */ 
	private boolean[] contextSelections = new boolean[DrawingContext.values().length];
	// END KGU#624 2018-12-22
	
	// START KGU#676 2019-03-31: Enh. #696 - We need pool access for batch export
	/** A routine pool to be used for retrieval of includables and subroutines instead of Arranger if not null */
	public IRoutinePool specialRoutinePool = null;
	// END KGU#676 2019-03-31
	
	public Subqueue children = new Subqueue();

	public int height = 0;
	public int width = 0;
	
	// START KGU#136 2016-03-01: Bugfix #97 - sensibly, we cache the subqueue extensions
	private Point pt0Sub = new Point(0,0);
	// END KGU#136 2016-03-01

	private Stack<Subqueue> undoList = new Stack<Subqueue>();
	private Stack<Subqueue> redoList = new Stack<Subqueue>();

	public String filename = "";
	// START KGU#316 2016-12-28: Enh. #318 Consider unzipped arrz-files
	public String shadowFilepath = null;	// temp file path of an unzipped file
	// END KGU#316 2016-12-28
	// START KGU#362 2017-03-28: Issue #370 - retain original keywords if not refactored - makes Root readonly!
	public HashMap<String, StringList> storedParserPrefs = null;
	// END KGU#362 2017-03-28
	// START KGU#363 2017-03-10: Enh. #372
	private String author = null;
	private String modifiedby = null;
	private Date created = null;
	private Date modified = null;
	// START KGU#363 2018-09-12: Enh. #372 - for undo/redo we need to cache some original meta info
	public String modifiedby0 = null;		// Original entry for modifiedby
	// END KGU#363 2018-09-12	
	private final SimpleDateFormat dateFormat = new SimpleDateFormat("yyyy-MM-dd");
	public String licenseName = null;
	public String licenseText = null;
	public String origin = "Structorizer " + E_VERSION;
	
	// START KGU#990 2021-10-02: Bugfix #990
	public Boolean returnsValue = null;
	// END KGU#990 2021-10-02
	
	// START KGU#371 2019-03-07: Enh. #385 for performance reasons, we cache the parameter list here
	/** Cached parameter list, each entry is composed of name, type, and default, each as Strings (defaults may be null) */
	private ArrayList<Param> parameterList = null;
	// END KGU#371 2019-03-07
	
	// START KGU#376 2017-06-30: Enh. #389: Includable diagrams now managed directly by Root
	/** List of the names of the diagrams to be included by this Root (may be null!) */
	public StringList includeList = null;
	/**
	 * Checks, whether {@code aRoot} is includable and if so, ensures that its name
	 * becomes member of this' include list.
	 * @param aRoot - a diagram to be added to the include list of this
	 * @return true if {@code aRoot} is includable and new to the include list
	 * @see #addToIncludeList(String)
	 * @see #removeFromIncludeList(Root)
	 */
	public boolean addToIncludeList(Root aRoot)
	{
		boolean added = false;
		if (aRoot.isInclude()) {
			added = addToIncludeList(aRoot.getMethodName());
		}
		return added;
	}
	/**
	 * Ensures that the given {@code rootName} (which is assumed to be the name of an
	 * includable diagram, but not verified) is member of this' include list. If the
	 * {@link #includeList} was null, then it will be created.
	 * @param rootName - assumed name of an includable Root
	 * @return true if {@code rootName} was new
	 * @see #addToIncludeList(Root)
	 * @see #removeFromIncludeList(String)
	 */
	public boolean addToIncludeList(String rootName)
	{
		if (this.includeList == null) {
			this.includeList = new StringList();
		}
		return this.includeList.addIfNew(rootName);
	}
	// END KGU#376 2017-06-30
	// START KGU#586 2018-09-28: Introduced on occasion of #613
	/**
	 * Ensures that {@link Root} {@code aRoot} is not member of the {@link #includeList}
	 * @param aRoot - an includable {@link Root}
	 * @return true if {@code aRoot} had been included before
	 * @see #removeFromIncludeList(String)
	 * @see #addToIncludeList(Root)
	 */
	public boolean removeFromIncludeList(Root aRoot)
	{
		return aRoot.isInclude() && this.removeFromIncludeList(aRoot.getMethodName());
	}
	/**
	 * Ensures that the given {@code rootName} (which is assumed to be the name of an
	 * includable diagram, but not verified) is NOT member of this' include list.
	 * @param rootName - assumed name of an includable {@link Root}
	 * @return true if the assumed includable had been member of the include list
	 * @see #removeFromIncludeList(Root)
	 * @see #addToIncludeList(String)
	 */
	public boolean removeFromIncludeList(String rootName)
	{
		boolean done = false;
		if (this.includeList != null) {
			done = this.includeList.removeAll(rootName) > 0;
		}
		return done;
	}
	// END KGU#586 2018-09-28
	
	// START KGU#408 2021-02-22: Enh. #410 getter and setter for new field namespace
	/**
	 * Sets the given name prefix {@code _qualifier} as {@link #namespace} attribute
	 * if it is an identifier sequence, separated by dots like e.g. a Java package name.
	 * An empty string or {@code null} will nullify the namespace.
	 * Does not modify this object otherwise.
	 * @param _qualifier - the proposed name prefix or {@code null}.
	 * @return {@code true} if the proposed _qualifier met the syntax requirements
	 * @see #getNamespace()
	 * @see #getQualifiedName()
	 * @see #getSignatureString(boolean, boolean)
	 */
	public boolean setNamespace(String _qualifier)
	{
		boolean done = _qualifier == null || (_qualifier =_qualifier.trim()).isEmpty() ||
				Syntax.isIdentifier(_qualifier, true, ".");
		if (done) {
			namespace = _qualifier;
			if (namespace != null && namespace.isEmpty()) {
				namespace = null;
			}
		}
		return done;
	}
	
	/**
	 * @return the specified name qualifier (e.g. a package name or class access path)
	 * or {@code null}.
	 * @see #setNamespace(String)
	 * @see #getQualifiedName()
	 * @see #getSignatureString(boolean, boolean)
	 */
	public String getNamespace()
	{
		return namespace;
	}
	// END KGU#408 2021-02-22
	
	/**
	 * @return true if and only if the diagram type is "main program"
	 * @see #isSubroutine()
	 * @see #isInclude()
	 * @see #setProgram(boolean)
	 * @see #setInclude(boolean)
	 */
	public boolean isProgram() {
		return diagrType == DiagramType.DT_MAIN;
	}
	/**
	 * Sets the diagram type to "main program" or "subroutine"
	 * @param isProgram - if the diagram type is to be "main program" (true) or "subroutine"
	 * (false)
	 * @see #isProgram()
	 * @see #isSubroutine()
	 * @see #isInclude()
	 * @see #setInclude(boolean)
	 */
	public void setProgram(boolean isProgram) {
		if (isProgram) {
			diagrType = DiagramType.DT_MAIN;
		} else {
			diagrType = DiagramType.DT_SUB;
		}
	}
	/**
	 * @return true if and only if the diagram type is subroutine
	 * @see #isProgram()
	 * @see #isInclude()
	 * @see #setProgram(boolean)
	 * @see #setInclude(boolean)
	 */
	public boolean isSubroutine() {
		return diagrType == DiagramType.DT_SUB;
	}
	/**
	 * @return true if and only if the diagram type is "includable"
	 * @see #isProgram()
	 * @see #isSubroutine()
	 * @see #setInclude(boolean)
	 * @see #setProgram(boolean)
	 */
	public boolean isInclude() {
		// START KGU#911 2021-01-10: Enh. #910 New subtype for DiagramControllers
		//return diagrType == DiagramType.DT_INCL;
		return diagrType == DiagramType.DT_INCL || diagrType == DiagramType.DT_INCL_DIAGRCTRL;
		// END KGU#911 2021-01-10
	}
	/**
	 * Sets the diagram type to "includable" (ordinary)
	 * @see #isInclude()
	 * @see #isProgram()
	 * @see #isSubroutine()
	 * @see #setProgram(boolean)
	 */
	public void setInclude()
	// START KGU#911 2021-01-10: Enh. #910
	//{
	//	diagrType = DiagramType.DT_INCL;
	//}
	{
		setInclude(true);
	}
	/**
	 * Sets the diagram type to "includable" (ordinary)
	 * @param usual - {@code true} for usual (user-defined) Includable,
	 *       {@code false} for an immutable, not storable {@link DiagramController}
	 *       representative
	 * @see #isInclude()
	 * @see #isProgram()
	 * @see #isSubroutine()
	 * @see #setProgram(boolean)
	 */
	public void setInclude(boolean usual)
	{
		diagrType = usual ? DiagramType.DT_INCL : DiagramType.DT_INCL_DIAGRCTRL;
	}
	/**
	 * @return {@code true} iff this is an Includable representing a {@link DiagramController}
	 * @see #isInclude()
	 * @see #setInclude(boolean)
	 */
	public boolean isRepresentingDiagramController()
	{
		return diagrType == DiagramType.DT_INCL_DIAGRCTRL;
	}
	// END KGU#911 2021-01-10
	public String getAuthor() {
		return this.author;
	}
	public void setAuthor(String authorName) {
		this.author = authorName;
	}
	public String getModifiedBy() {
		return this.modifiedby;
	}
	public Date getCreated() {
		return this.created;
	}
	public String getCreatedString() {
		if (this.created == null) {
			return "";
		}
		return dateFormat.format(this.created);
	}
	public Date getModified() {
		return this.modified;
	}
	public String getModifiedString() {
		if (this.modified == null) {
			return "";
		}
		return dateFormat.format(this.modified);
	}
	/**
	 * Retrieves the author attributes from the XML node {@code attributes}
	 * @param attributes - The {@link Attributes} of the originating XML node
	 * @see #fetchAuthorDates(File,File)
	 */
	public void fetchAuthorDates(Attributes attributes)
	{
		if(attributes.getIndex("author")!=-1)  {
			this.author = attributes.getValue("author");
		}
		if(attributes.getIndex("created")!=-1)  {
			try {
				this.created = this.dateFormat.parse(attributes.getValue("created"));
			} catch (ParseException e) {}
		}
		if(attributes.getIndex("changedby")!=-1)  {
			this.modifiedby = attributes.getValue("changedby") ; 
		}
		if(attributes.getIndex("changed")!=-1)  {
			try {
				this.modified = this.dateFormat.parse(attributes.getValue("changed"));
			} catch (ParseException e) {} 
		}
	}
	// END KGU#363 2017-03-10
	// START KGU#363 2017-05-21: Enh. #372
	/**
	 * Tries to extract sensible file attribute values and to use them to initialize the
	 * author attributes before {@link #fetchAuthorDates(Attributes)} is called.<br/>
	 * Be aware that the diagram meta data are meant to override the file meta data, the
	 * use of which is only a workaround for legacy nsd files that didn't store own
	 * meta data.  
	 * @param _file - the file from which this diagram was loaded
	 * @param _arrzFile - the arrz file, which {@code _file} was extracted from, or null
	 * @see #fetchAuthorDates(Attributes)
	 */
	public void fetchAuthorDates(File _file, File _arrzFile) {
		// Override the constructor settings if the Root is loaded from file
		this.created = null;
		this.author = "???";
		// START KGU#363 2018-09-11: Improvement to retrieve suited file attributes as defaults
		Path path = _file.toPath();
		Path ownerPath = path;
		if (_arrzFile != null) {
			ownerPath = _arrzFile.toPath();
		}
		try {
			BasicFileAttributes attrs = Files.readAttributes(path, BasicFileAttributes.class);
			long createTime = attrs.creationTime().toMillis();
			// If the file was unzipped then the creation time of the arrz file is more sensible
			if (_arrzFile != null) {
				createTime = Files.readAttributes(ownerPath, BasicFileAttributes.class).creationTime().toMillis();
			}
			Date created = null;
			// Check if the OS supports creation time attributes at all
			if (createTime > 0) {
				created = new Date(createTime);
			}
			this.modified = new Date(attrs.lastModifiedTime().toMillis());
			FileOwnerAttributeView view = Files.getFileAttributeView(ownerPath, FileOwnerAttributeView.class);
			// Ignore creation times later than the last modification (usually this means that the
			// file has been copied after its last modification - creation time has a rather physical
			// meaning, it does not refer to the content)
			if (created.before(this.modified)) {
				this.created = created;
				// The owner might be the author
				this.author = view.getOwner().getName();
			}
			else {
				// This may be disputed but the owner is more likely the last modifier
				this.modifiedby = view.getOwner().getName();
			}
		} catch (IOException e) {}
		// END KGU#363 2018-09-11
		this.licenseName = null;
		if (_file.canRead()) {
			long modTime = _file.lastModified();
			if (modTime != 0L && (this.modified == null || this.modified.getTime() < modTime) &&
					(this.created == null || this.created.getTime() < modTime)) {
				this.modified = new Date(modTime);
			}
		}
	}
	// END KGU#363 2017-05-21

	/**
	 * Names of variables defined within this diagram (may be null after changes,
	 * lazy initialization!)
	 * @see #getCachedVarNames()
	 */
	// START KGU#444/KGU#618 2018-12-18 - Issues #417, #649 We want to distinguish empty from invalid
	//public StringList variables = new StringList();
	// START KGU#701 2019-03-30: Issue #718 - This should better not be accessible directly - we need to be aware of changes
	//public StringList variables = null;
	private StringList variables = null;
	// END KGU#701 2ß19-03-30
	
	/**
	 * @return Cached names of the variables defined within this diagram (may be empty after changes).
	 * Will not retrieve variables.
	 * @see #variables
	 * @see #retrieveVarNames()
	 * @see #getVarNames()
	 */
	public StringList getCachedVarNames()
	{
		if (variables != null) {
			return variables;
		}
		return new StringList();
	}
	// END KGU#444/KGU#618 2018-12-18
	
	// START KGU#686 2019-03-16: Enh. #56 (introduction of Try blocks)
	@Override
	protected Set<String> getVariableSetFor(Element _element)
	{
		Set<String> varNames = new HashSet<String>();
		// START KGU#701 2019-03-30: Issue #718 - we must react to changes
		//StringList vars = getCachedVarNames();
		StringList vars = getVarNames();
		// END KGU#701 2019-03-30
		for (int i = 0; i < vars.count(); i++) {
			varNames.add(vars.get(i));
		}
		return varNames;
	}
	// END KGU#686 2019-03-16
	
	// START KGU#375 2017-03-31: Enh. #388
	/**
	 * Names and cached value expressions of detected constants among the {@link #variables}.
	 * For enumeration type constants, the actual value is prefixed with ":" + typename + "€".
	 * @see #getConstValueString(String) 
	 */
	public LinkedHashMap<String, String> constants = new LinkedHashMap<String, String>();
	// END KGU#375 2017-03-31
	/**
	 * Vector containing Element-related Analyser complaints
	 */
	public Vector<DetectedError> errors = new Vector<DetectedError>();
	
	private StringList rootVars = new StringList();
	// START KGU#261 2017-01-19: Enh. #259 (type map: (var name | type name) -> type info)
	// START KGU#502 2018-03-12: Bugfix #518 - distinguish between uninitialized and resulting empty map 
	//private HashMap<String, TypeMapEntry> typeMap = new HashMap<String, TypeMapEntry>();
	@Deprecated
	private HashMap<String, TypeMapEntry> typeMap = null;
	// END KGU#502 2018-03-12
	// START KGU#790 2020-11-02: Issue #800 is to replace the obsolete typeMap
	/** A lookup table for standard and user-defined data types */
	private TypeRegistry dataTypes = null;
	// END KGU#790 2020-11-02
	// END KGU#261 2017-01-19
	// START KGU#163 2016-03-25: Added to solve the complete detection of unknown/uninitialised identifiers
	/** Pre-processed parser preference keywords to match them against tokenized strings */
	private static Vector<StringList> splitKeywords = new Vector<StringList>();
	// START KGU#920 2021-02-02: Issue #920 Infinity allowed as literal
	/** Specific names not to be mistaken as uninitialized variables in unified texts */
	//private String[] operatorsAndLiterals = {"false", "true", "div"};
	private String[] operatorsAndLiterals = {"false", "true", "Infinity", "div"};
	// END KGU#920 2021-02-03
	// END KGU#163 2016-03-25

	// error checks for analyser (see also addError(), saveToIni(), Diagram.analyserNSD() and Mainform.loadFromIni())
	// START KGU#239 2016-08-12: Inh. #231 + Partial redesign
	// KGU#456 2017-11-05: Now used as initial defaults
	private static boolean[] analyserChecks = {
		true,	true,	true,	true,	false,	// 1 .. 5
		false,	true,	true,	true,	true,	// 6 .. 10
		true,	false,	true,	true,	true,	// 11 .. 15
		true,	true,	true,	true,	true,	// 16 .. 20
		true,	true,	true,	true,	false,	// 21 .. 25
		false,	true,	true,	true,	true,	// 26 .. 30
		false									// 31
		// Add another element for every new check...
		// and DON'T FORGET to append its description to
		// AnalyserPreferences.checkCaptions
	};
	public static int numberOfChecks()
	{
		return analyserChecks.length;
	}
	/**
	 * Returns whether the Analyser check #{@code checkNo} is enabled
	 * @param checkNo - an official Analyser check number 
	 * @return true if the check is enabled, false otherwise
	 */
	public static boolean check(int checkNo)
	{
		// enable all unknown checks by default
		return checkNo < 1 || checkNo > analyserChecks.length
				|| analyserChecks[checkNo-1];
	}
	public static void setCheck(int checkNo, boolean enable)
	{
		if (checkNo >= 1 && checkNo <= analyserChecks.length)
		{
			analyserChecks[checkNo-1] = enable;
		}
	}
	// END KGU#239 2016-08-12
	
	// START KGU#1012 2021-11-12: Enh. #967 New plugin-specific checks
	/**
	 * Maps plugin-specific syntax checker descriptions to their
	 * respective activation status
	 * 
	 * @see lu.fisch.structorizer.helpers.GENPlugin#syntaxCheck
	 * @see lu.fisch.structorizer.generators.GeneratorSyntaxChecker#checkSyntax(String, Element, int)
	 */
	private static final HashMap<String, Boolean> pluginChecks = new HashMap<String, Boolean>();
	/**
	 * Returns whether the plugin-specific syntax check {@code pluginCheck} is
	 * configured and enabled
	 * @param pluginCheck - the plugin check specifier (class name : check type code)
	 * @return true if the check is enabled, false otherwise
	 */
	public static boolean check(String pluginCheck)
	{
		return pluginChecks.containsKey(pluginCheck) && pluginChecks.get(pluginCheck);
	}
	public static void setCheck(String pluginCheck, boolean enable)
	{
		pluginChecks.put(pluginCheck, enable);
	}
	private static HashMap<String, GeneratorSyntaxChecker> pluginSyntaxCheckers = null;
	// END KGU#1012 2021-11-12
	
	// START KGU#456 2017-11-05: Issue #452
	/** Current state of analyser guides */
	private Queue<Integer> tutorialQueue = new LinkedList<Integer>();
	/**
	 * Step number of the current tutorial (-1 = not begun)
	 * @see #getTutorialState(int)
	 * @see #startNextTutorial(boolean)
	 * @see #advanceTutorialState(int, Root)
	 */
	private int tutorialState = -1;
	public int getCurrentTutorial()
	{
		Integer checkNo = tutorialQueue.peek();
		while (checkNo != null && !check(checkNo)) {
			tutorialQueue.remove();
			checkNo = tutorialQueue.peek();
		}
		if (checkNo == null) {
			checkNo = -1;
		}
		return checkNo;
	}
	public int getTutorialState(int checkNo) {
		int state = -1;
		if (check(checkNo) && tutorialQueue.peek() == checkNo) {
			state = tutorialState;
		}
		return state;
	}
	/**
	 * Review the {@code tutorialQueue} according to the given ordered array
	 * of available tutorial numbers.
	 * @param tutorials - numbers of available tutorials in didactic order
	 */
	public void updateTutorialQueue(int[] tutorials)
	{
		// First check whether the first guide in the queue has begun and is still valid
		Integer started = tutorialQueue.poll();
		if (started != null && (!check(started) || tutorialState < 0)) {
			// obsolete, so drop it
			started = null;
		}
		tutorialQueue.clear();
		if (started != null) {
			// Re-insert the started guide
			tutorialQueue.add(started);
		}
		else {
			started = -1;
			tutorialState = -1;
		}
		// Now add all currently activated tutorials
		for (int guideCode : tutorials) {
			if (guideCode != started && check(guideCode)) {
				tutorialQueue.add(guideCode);
			}
		}
		if (started == -1) {
			this.startNextTutorial(false);
		}
	}
	/**
	 * Starts the next tutorial in the queue that is not disabled (disabled
	 * tutorial numbers will be dropped from the queue)
	 * @param _disableCurrent - if true then the current guide will be switched off and a success message is popped up
	 * @return - the number of the started tutorial
	 */
	public int startNextTutorial(boolean _disableCurrent)
	{
		Integer checkNo = tutorialQueue.peek();
		String message = null;
		if (checkNo != null && _disableCurrent) {
			setCheck(checkNo, false);
			String[] checkDescr = AnalyserPreferences.getCheckTabAndDescription(checkNo);
			message = Menu.msgGuidedTourDone.getText().replace("%", checkDescr[1]);
		}
		while ((checkNo = tutorialQueue.peek()) != null && !check(checkNo)) {
			tutorialQueue.remove();
		}
		if (checkNo != null) {
			tutorialState = 0;
			if (_disableCurrent) {
				String[] checkDescr = AnalyserPreferences.getCheckTabAndDescription(checkNo);
				StringList menuNew = new StringList(Menu.getLocalizedMenuPath(new String[]{"menuFile", "menuFileNew"}, new String[]{"File", "New"}));
				message = Menu.msgGuidedTourNext.getText().
						replace("%1", message).
						replace("%2", checkDescr[1]).
						replace("%3", menuNew.concatenate(" \u25BA "));
			}
		}
		else {
			checkNo = -1;
			tutorialState = -1;
		}
		if (message != null) {
			JOptionPane.showMessageDialog(null, 
					message, 
					Menu.ttlGuidedTours.getText(), 
					JOptionPane.INFORMATION_MESSAGE,
					IconLoader.getIcon(24));
		}
		return checkNo;
	}
	/**
	 * Checks status for tutorial {@code CheckNo} on diagram {@code root} and
	 * advances the {@link #tutorialState} if it's due.
	 * @param checkNo - the Analyser code for the tutorial
	 * @param root - the affected diagram
	 * @return {@code true} if the next step of the tutorial was granted
	 */
	public boolean advanceTutorialState(int checkNo, Root root)
	{
		if (!check(checkNo) || tutorialQueue.isEmpty() || tutorialQueue.peek() != checkNo) {
			return false;
		}
		if	(root == null ||
				root != null && root.isTutorialReadyForStep(checkNo, tutorialState+1)) {
			tutorialState++;
			return true;
		}
		return false;
	}
	// END KGU#456 2017-11-05
	// Mapping keyword -> generator titles
	private static Hashtable<String, StringList> caseAwareKeywords = null;
	private static Hashtable<String, StringList> caseUnawareKeywords = null;
	// END KGU#239 2016-08-12
	// START KGU#239 2017-04-11: Some structorizer-internal keywords are also to be checked against
	private static Set<String> structorizerKeywords = new HashSet<String>();
	// END KGU#239 2017-04-11

	private Vector<Updater> updaters = new Vector<Updater>();

	// KGU#91 2015-12-04: No longer needed
	//private boolean switchTextAndComments = false;

	public Root()
	{
		super(StringList.getNew("???"));
		setText(StringList.getNew("???"));	// This looked redundant
		children.parent=this;
		// START KGU#363 2017-03-10: Enh. #372 - Author and date fields
		author = Ini.getInstance().getProperty("authorName", System.getProperty("user.name"));
		if (author.isEmpty()) {
			author = System.getProperty("user.name");
		}
		created = new Date();
		// END KGU#363 2017-03-10
		// START KGU#363 2017-03-14: Enh. #372 - License fields
		licenseName = Ini.getInstance().getProperty("licenseName", "");
		// END KGU#363 2017-03-14
		// START KGU#624 2018-12-22: Enh. #655 - Independent selection markers for certain contexts
		for (int i = 0; i < this.contextSelections.length; i++) {
			this.contextSelections[i] = false;
		}
		// END KGU#624 2018-12-22
		//this(StringList.getNew("???"));
	}

	public Root(StringList _header)
	{
		super(_header);
		setText(_header);	// This looked redundant
		children.parent=this;
		// START KGU#363 2017-03-10: Enh. #372 - Author and date fields
		author = Ini.getInstance().getProperty("authorName", System.getProperty("user.name"));
		if (author.isEmpty()) {
			author = System.getProperty("user.name");
		}
		created = new Date();
		// END KGU#363 2017-03-10
		// START KGU#363 2017-03-14: Enh. #372 - License fields
		licenseName = Ini.getInstance().getProperty("licenseName", "");
		// END KGU#363 2017-03-14
	}
	
	// START KGU#371 2019-03-07: Enh. #385 - clear parameter list cache
	@Override
	public void setText(String _text)
	{
		text.setText(_text);
		parameterList = null;
	}

	@Override
	public void setText(StringList _text)
	{
		text = _text;
		parameterList = null;
	}
	// END KGU#371 2019-03-07

    public void addUpdater(Updater updater)
    {
    	// START KGU#48 2015-10-17: While this.updaters is only a Vector, we must avoid multiple registration...
    	//updaters.add(updater);
    	if (!updaters.contains(updater))
    	{
    		updaters.add(updater);
    	}
    	// END KGU#48 2015-10-17
    }

    public void removeUpdater(Updater updater)
    {
        updaters.remove(updater);
    }
    
    // START KGU#2 (#9) 2015-11-14: We need a way to get the Updaters
    public Iterator<Updater> getUpdateIterator()
    {
    	return updaters.iterator();
    }
    // END KGU#2 (#9) 2015-11-14

    // START KGU#48 2015-10-17: Arranger support on Root replacement (e.g. by loading a new file)
    public void notifyReplaced(Root newRoot)
    {
    	// FIXME: Something here may provoke a java.util.ConcurrentModificationException
    	//System.out.println("Trying to notify my replacement to " + updaters.size() + " Updaters..."); // FIXME (KGU) Remove after successful test!
    	Iterator<Updater> iter = updaters.iterator();
    	while (iter.hasNext())
    	{
    		//System.out.println(this.getMethodName() + " notifying an Updater about replacement.");
    		iter.next().replaced(this, newRoot);
    	}
    	updaters.clear();
    }
    // END KGU#48 2015-10-17
    
    // START KGU#137 2016-01-11: Bugfix #103 - Enhanced change tracking, synchronized with undoing/redoing/saving
    /**
     * Sets an additional sticky changed flag for saveable global settings that are not subject
     * of the undo/redo stacks
     * @param setModifiedAttrs - if true then attributes {@link #modified} and {@link #modifiedby} will be set (not undoable!) 
     */
    // START KGU#363 2018-09-12: Fixes #372 - not always it is sensible to set modified attributes
    public void setChanged(boolean setModifiedAttrs)
    {
    	this.hasChanged = true;
    	// START KGU#363 2017-03-10: Enh. #372, KGU#363 2018-09-12 made dependent on argument
    	if (setModifiedAttrs) {
    		// END KGU#363 2018-09-12
    		this.modifiedby = Ini.getInstance().getProperty("authorName", System.getProperty("user.name"));
    		if (modifiedby.trim().isEmpty()) {
    			modifiedby = System.getProperty("user.name");
    		}
    		this.modified = new Date();
    	// END KGU#363 2017-03-10
    	// START KGU#363 2017-03-10: Enh. #372, KGU#363 2018-09-12 made dependent on argument
    	}
		// END KGU#363 2018-09-12
    }

    /**
     * Detects if changes (no matter if undoable or not) have been registered since last saving
     * @return true if there have been changes not undone
     */
    public boolean hasChanged()
    {
    	return this.hasChanged || this.undoLevelOfLastSave != this.undoList.size();
    }
    // END KGU#137 2016-01-11

	// START KGU 2015-10-13: This follows a code snippet found in Root.draw(Canvas, Rect), which had been ineffective though
	@Override
	public Color getColor()
	{
		if (isBoxed)
		{
			// The surrounding box is obvious - so it can't be mistaken for an instruction
			return Color.WHITE;
		}
		else
		{
			// The grey colour helps to distinguish the header from instructions
			return Color.LIGHT_GRAY;
		}
	}
	// END KGU 2015-10-13
	
	// START KGU#306 2016-12-12: Enh. #306
	public boolean isEmpty()
	{
		String txt = this.text.concatenate().trim();
		boolean isEmpty = 
				(txt.isEmpty() || txt.equals("???")) &&
				this.comment.concatenate().trim().isEmpty() &&
				this.children.getSize() == 0 &&
				this.undoList.isEmpty() &&
				this.redoList.isEmpty();
		return isEmpty;
	}
	// END KGU#306 2016-12-12
	
	public Rect prepareDraw(Canvas _canvas)
	{
		// START KGU#136 2016-03-01: Bugfix #97 (prepared)
		if (this.isRect0UpToDate) return rect0.copy();
		// START KGU#516 2018-04-04: Directly to work on field rect0 was not so good an idea for re-entrance
		//pt0Sub.x = 0;
		// END KGU#516 2018-04-04
		// END KGU#136 2016-03-01
		
		//  KGU#136 2016-02-25: Bugfix #97 - all rect references replaced by rect0
		// START KGU#516 2018-04-04: Issue #529 - Directly to work on field rect0 was not so good an idea for re-entrance
		//rect0.top = 0;
		//rect0.left = 0;
		Rect rect0 = new Rect();
		Rect subrect0 = new Rect();
		Point pt0Sub = new Point();
		// END KGU#516 2018-04-04

		FontMetrics fm = _canvas.getFontMetrics(Element.font);
		Font titleFont = new Font(Element.font.getName(),Font.BOLD,Element.font.getSize());
		_canvas.setFont(titleFont);

		// Compute width (dependent on diagram style and text properties)
		int padding = 2*(E_PADDING/2);
		if (isBoxed)
		{
			padding = 2 * E_PADDING;
			pt0Sub.x = E_PADDING;
		}
		rect0.right = 2 * E_PADDING;
		for (int i=0; i<getText(false).count(); i++)
		{
			int width = getWidthOutVariables(_canvas,getText(false).get(i),this) + padding;
			if (rect0.right < width)
			{
				rect0.right = width;
			}
		}
		
		// Compute height (depends on diagram style and number of text lines)
		int vPadding = isBoxed ? 3 * E_PADDING : padding;
		rect0.bottom = vPadding + getText(false).count() * fm.getHeight();
		
		// START KGU#227 2016-07-31: Enhancement #128
		Rect commentRect = new Rect();
		if (Element.E_COMMENTSPLUSTEXT)
		{
			commentRect = this.writeOutCommentLines(_canvas, 0, 0, false);
			commentRect.right += padding;
			if (rect0.right < commentRect.right)
			{
				rect0.right = commentRect.right;
			}
			rect0.bottom += commentRect.bottom;
		}
		// END KGU#227 2016-07-31
		
		pt0Sub.y = rect0.bottom;
		if (isBoxed)	pt0Sub.y -= E_PADDING;

		_canvas.setFont(Element.font);

		subrect0 = children.prepareDraw(_canvas);
		if (isBoxed)
		{
			rect0.right = Math.max(rect0.right, subrect0.right + 2*Element.E_PADDING);
		}
		else
		{
			rect0.right = Math.max(rect0.right, subrect0.right);
		}

		rect0.bottom += subrect0.bottom;
		// START KGU#221 2016-07-28: Bugfix #208 - partial boxing for un-boxed subroutine or includable
		if (!isBoxed && !isProgram()) rect0.bottom += E_PADDING/2;
		// END KGU#221 2016-07-28

		// START KGU#376 2017-07-01: Enh. #389 - determine the required size for the import list
		// KGU#621 2018-12-19: Bugfix #652 - children size exploration has to be done before!
		if (this.includeList != null) {
			// KGU#621 2018-12-19: Bugfix #652 - Padding assumptions corrected
			Rect includesBox = this.writeOutImports(_canvas, 0, 0, rect0.right - padding, false);
			int inclHeight = includesBox.bottom - includesBox.top + E_PADDING/2;
			rect0.bottom += inclHeight;
			rect0.right = Math.max(rect0.right, includesBox.right - includesBox.left + padding);
			pt0Sub.y += inclHeight;
		}
		// END KGU#376 2017-07-01
		
		this.width = rect0.right - rect0.left;
		this.height = rect0.bottom - rect0.top;
		
		// START KGU#516 2018-04-04: Issue #529 - reduced critical section
		this.rect0 = rect0;
		this.pt0Sub = pt0Sub;
		// END KGU#516 2018-04-04
		// START KGU#136 2016-03-01: Bugfix #97
		isRect0UpToDate = true;
		// END KGU#136 2016-03-01
		return rect0.copy();
	}

	public void drawBuffered(Canvas _canvas, Rect _top_left)
	{
		// save reference to output canvas
		Canvas origCanvas = _canvas;
		// create a new image (buffer) to draw on
		BufferedImage bufferImg = new BufferedImage(_top_left.right+1, _top_left.bottom+1, BufferedImage.TYPE_INT_ARGB);
		Graphics2D bufferGraphics = (Graphics2D) bufferImg.getGraphics();
		_canvas = new Canvas(bufferGraphics);


		draw(_canvas, _top_left, null, false);

		// draw buffer to output canvas
		origCanvas.draw(bufferImg,0,0);

		// free up the buffer and clean memory
		bufferImg = null;
		System.gc();
	}

	public void draw(Canvas _canvas, Rect _top_left, Rectangle _viewport, boolean _inContention)
	{
		draw(_canvas, _top_left, _viewport, _inContention, DrawingContext.DC_STRUCTORIZER);
	}
	
	public void draw(Canvas _canvas, Rect _top_left, Rectangle _viewport, boolean _inContention, DrawingContext _context)
	{
		// START KGU#502/KGU#524/KGU#553 2019-03-13: New approach to reduce drawing contention
		if (!checkVisibility(_viewport, _top_left)) { return; }
		// END KGU#502/KGU#524/KGU#553 2019-03-13

		// START KGU 2015-10-13: Encapsulates all fundamental colouring and highlighting strategy
		//Color drawColor = getColor();
		Color drawColor = getFillColor(_context);
		// END KGU 2015-10-13

		// FIXME: Drawing shouldn't modify the element
		if (getText().isEmpty())
		{
			text.add("???");
		}
		else if ( ((String)getText().get(0)).trim().equals("") )
		{
			text.delete(0);
			text.insert("???",0);
		}

		Rect myRect = _top_left.copy();

		// draw background

		Canvas canvas = _canvas;

		// erase background
		canvas.setBackground(drawColor);
		canvas.setColor(drawColor);
		// START KGU#221 2016-07-27: Bugfix #208, KGU#376 2017-05-16: third type
		//canvas.fillRect(_top_left);
		int bevel = isBoxed ? R_CORNER : E_PADDING/2;
		switch (diagrType) {
		case DT_SUB:
			canvas.fillRoundRect(_top_left, R_CORNER);
			break;
		case DT_INCL:
		// START KGU#911 2021-01-10: Enh. #910
		case DT_INCL_DIAGRCTRL:
		// END KGU#911 2021-01-10
			canvas.fillPoly(this.makeBevelledRect(_top_left, bevel));
			break;
		default:
			canvas.fillRect(_top_left);
		}
		// END KGU#221 2016-07-27

		// draw comment
		if (E_SHOWCOMMENTS==true && !getComment(false).getText().trim().equals(""))
		{
			// START KGU#221 2016-07-27: Bugfix #208
			//this.drawCommentMark(_canvas, _top_left);
			Rect commRect = _top_left.copy();
			if (isSubroutine())
			{
				commRect.top += E_PADDING/2;
				commRect.bottom -= E_PADDING/2;
			}
			else if (isInclude())
			{
				commRect.top += bevel;
			}
			this.drawCommentMark(_canvas, commRect);
			// END KGU#221 2016-07-27
		}

		int textPadding = isBoxed ? E_PADDING : E_PADDING/2;

		// START KGU#227 2016-07-31: Enh. #128
		int commentHeight = 0;
		if (Element.E_COMMENTSPLUSTEXT)
		{
			Rect commentRect = this.writeOutCommentLines(_canvas,
					_top_left.left + textPadding,
					_top_left.top + textPadding,
					true);
			commentHeight += commentRect.bottom - commentRect.top;
		}
		// END KGU#227 2016-07-31
		
		FontMetrics fm = _canvas.getFontMetrics(Element.font);
		Font titleFont = new Font(Element.font.getName(),Font.BOLD,Element.font.getSize());
		canvas.setFont(titleFont);

		// START KGU#376 2017-07-01: Enh. #389 - determine the required size for the import list
		if (this.includeList != null) {
			Rect includesBox = this.writeOutImports(_canvas,
					_top_left.left + textPadding,
					_top_left.top + textPadding + commentHeight,
					width - 2 * textPadding, true);
			commentHeight += includesBox.bottom - includesBox.top + E_PADDING/2;
		}
		// END KGU#376 2017-07-01

		// draw text
		// START KGU#216 2016-07-25: Bug #205 - Except the padding the differences here had been wrong
		for (int i = 0; i < getText(false).count(); i++)
		{
			canvas.setColor(Color.BLACK);
			writeOutVariables(canvas,
							  myRect.left + textPadding,
							  // START KGU#227 2016-07-31: Enh. #128
							  //rect.top + (i+1)*fm.getHeight() + textPadding,
							  myRect.top + (i+1)*fm.getHeight() + textPadding + commentHeight,
							  // END KGU#227 2016-07-31
							  (String)getText(false).get(i),
							  this,
							  _inContention);
		}
		// write the run-time info if enabled (Enh. #124)
		this.writeOutRuntimeInfo(canvas, myRect.right - textPadding, myRect.top);
		// END KGU#216 2016-07-25
		
		// START KGU#906 2021-01-02: Enh. #905
		this.drawWarningSignOnError(canvas, myRect);
		// END KGU#906 2021-01-02

		canvas.setFont(Element.font);
		
		// Draw the frame around the body
		// START #227 2016-07-31: Enh. #128 + Code revision
		Rect bodyRect = _top_left.copy();
		bodyRect.left += pt0Sub.x;
		bodyRect.top += pt0Sub.y;
		bodyRect.right -= pt0Sub.x;	// Positioning is symmetric!
		if (isBoxed)
		{
			bodyRect.bottom -= E_PADDING;
		}
		else if (!isProgram())
		{
			bodyRect.bottom -= E_PADDING/2;
		}
		
		children.draw(_canvas, bodyRect, _viewport, _inContention);
		// END KGU#227 2016-07-31

		// draw box around
		canvas.setColor(Color.BLACK);
		// START KGU#221 2016-07-27: Bugfix #208
		//canvas.drawRect(_top_left);
		if (isProgram())
		{
			canvas.drawRect(_top_left);
		}
		// END KGU##221 2016-07-27


		// draw thick line
		if (isBoxed == false)
		{
			Rect sepRect = bodyRect.copy();
			sepRect.bottom = sepRect.top--;
			//rect.left = _top_left.left;
			canvas.drawRect(sepRect);
			// START KGU#221 2016-07-28: Bugfix #208
			if (!isProgram())
			{
				sepRect.top = bodyRect.bottom;
				sepRect.bottom = sepRect.top + 1;
				canvas.drawRect(sepRect);
			}
			// END KGU#221 2016-07-28
		}


		if (!isProgram())
		{
			//rect = _top_left.copy();
			// START KGU#221 2016-07-27: Bugfix #208
			//canvas.setColor(Color.WHITE);
			//canvas.drawRect(rect);
//			if (!isNice)
//			{
//				canvas.setColor(Color.WHITE);
//				canvas.drawRect(rect);
//			}
			// END KGU#221 2016-07-27
			canvas.setColor(Color.BLACK);
			myRect = _top_left.copy();
			// START KGU#376 2017-05-16: Enh. #389
			//canvas.roundRect(rect);
			if (isSubroutine()) {
				canvas.roundRect(myRect, R_CORNER);
			}
			else {
				canvas.drawPoly(this.makeBevelledRect(myRect, bevel));
			}
			// END KGU#376 2017-05-16
		}

		// START KGU#136 2016-03-01: Bugfix #97 - store rect in 0-bound (relocatable) way
		//rect = _top_left.copy();
		rect = new Rect(0, 0, 
				_top_left.right - _top_left.left, _top_left.bottom - _top_left.top);
		this.topLeft.x = _top_left.left - this.drawPoint.x;
		this.topLeft.y = _top_left.top - this.drawPoint.y;
		// END KGU#136 2016-03-01
		// START KGU#502/KGU#524/KGU#553 2019-03-14: Bugfix #518,#544,#557
		wasDrawn = true;
		// END KGU#502/KGU#524/KGU#553 2019-03-14
	}
	
	// START KGU#376 2017-07-01: Enh. #389
	/**
	 * Draws (or calculates) a box with the names of the diagrams to be included.<br/>
	 * NOTE: Should only be called if includeList isn't empty.
	 * @param _canvas - the current drawing surface
	 * @param _x - left margin coordinate
	 * @param _y - upper margin coordinate
	 * @param maxWidth - maximum width of the box
	 * @param _actuallyDraw - draw (true) or only calculate size (false)
	 * @return The resulting shape of the box
	 */
	protected Rect writeOutImports(Canvas _canvas, int _x, int _y, int _maxWidth, boolean _actuallyDraw)
	{
		int height = 0;				// Pure total text height (without padding)
		int width = 0;				// Pure maximum text width (without padding)
		int padding = E_PADDING/2;	// Box-internal padding
		// smaller font
		int smallFontSize = Element.font.getSize() * 2 / 3;
		Font smallFont = new Font(Element.font.getName(), Font.PLAIN, smallFontSize);
		Font smallBoldFont = new Font(Element.font.getName(), Font.BOLD, smallFontSize);
		// backup the original font
		Font backupFont = _canvas.getFont();
		_canvas.setFont(smallFont);
		_canvas.setColor(Color.BLACK);
		FontMetrics fm = _canvas.getFontMetrics(smallFont);
		int fontHeight = fm.getHeight();
		String caption = Element.preImport.trim();
		int captionX = _x + padding;
		int captionY = _y;
		if (!caption.isEmpty()) {
			if (!caption.endsWith(":")) {
				caption += ":";
			}
			if (this.includeList.count() > 0) {
				height += fontHeight/4 + fontHeight;	// upper padding + string height
				width = _canvas.stringWidth(caption);
				// START KGU#621 2018-12-19: Bugfix #652 For the further comparison we may have to enlarge _maxWidth
				if (!_actuallyDraw) {
					_maxWidth = Math.max(width + 2 * padding, _maxWidth);
				}
				// END KGU#621 2018-12-19
				captionY = _y + height;
			}
		}
		fm = _canvas.getFontMetrics(smallBoldFont);
		fontHeight = fm.getHeight();
		_canvas.setFont(smallBoldFont);
		String line = "";
		StringList includeLines = new StringList();
		// START KGU#621 2018-12-19: Bugfix #652
		// In preparation phase we must ensure a width that corresponds at least to the longest name
		if (!_actuallyDraw) {
			for (int i = 0; i < this.includeList.count(); i++) {
				_maxWidth = Math.max(_maxWidth, _canvas.stringWidth(this.includeList.get(i)) + 2 * padding);
			}
		}
		// END KGU#621 2018-12-19
		for (int i = 0; i < this.includeList.count(); i++) {
			String name = this.includeList.get(i);
			// Since the leading ", " will be cut off we don't have to add ", " for the test
			// In theory 2 * padding would have to be added for comparison but this turned out too large
			if (line.isEmpty() || 2 * padding + _canvas.stringWidth(line + name) < _maxWidth)
			{
				// The space is wide enough to append name, or we have no choice
				line += ", " + name;
			}
			else {
				// Stash the current line (cannot be extended)
				height += fontHeight;
				line = line.substring(2);	// Cut off the leading ", " from the old line
				width = Math.max(width, _canvas.stringWidth(line));
				includeLines.add(line);
				// Start a new line
				line = ", " + name;			// Place the name to the new line
			}
		}
		// Is there a begun line? Then stash it
		if (!line.isEmpty())
		{
			height += fontHeight;
			line = line.substring(2);	// Cut off the leading ", " from the last line
			width = Math.max(width, _canvas.stringWidth(line));
			includeLines.add(line);
		}
		
		Rect inclBox = new Rect(_x, _y, _x + Math.max(_maxWidth, width + 2 * padding), _y + height);
		if (height > 0)
		{
			inclBox.bottom += fontHeight/2;
			if (_actuallyDraw) {
				Polygon bevelled = this.makeBevelledRect(inclBox, fontHeight/2);
				if (this.isIncluding) {
					_canvas.setColor(Element.E_RUNNINGCOLOR);
					_canvas.fillPoly(bevelled);
				}
				_canvas.setColor(Color.GRAY);
				_canvas.drawPoly(bevelled);
			}
		}
		if (_actuallyDraw) {
			_canvas.setColor(Color.BLACK);
			if (!caption.isEmpty()) {
				_canvas.setFont(smallFont);
				if (this.includeList.count() > 0) {
					_canvas.writeOut(captionX, captionY, caption);
				}
				_canvas.setFont(smallBoldFont);
				for (int i = 0; i < includeLines.count(); i++) {
					captionY += fontHeight;
					_canvas.writeOut(captionX, captionY, includeLines.get(i));
				}
			}
		}
		_canvas.setFont(backupFont);
		return inclBox;
	}


	// START KGU#376 2017-05-16: Enh. #389
    private Polygon makeBevelledRect(Rect _rect, int _bevel) {
    	// We start with the lower left corner in clockwise direction, the upper left and the
    	// lower right corners will be bevelled with _bevel argument
    	int[] xCoords = new int[] {
    			_rect.left,
    			_rect.left,				// left edge
    			_rect.left + _bevel,	// upper left bevel
    			_rect.right,			// top edge
    			_rect.right,			// right edge
    			_rect.right - _bevel,	// lower right bevel
    			//_rect.left			// closes automatically
    	};
    	int[] yCoords = new int[] {
    			_rect.bottom,
    			_rect.top + _bevel,		// left edge
    			_rect.top,				// upper left bevel
    			_rect.top,				// top edge
    			_rect.bottom - _bevel,	// right edge
    			_rect.bottom,			// lower right bevel
    			//_rect.bottom			// closes automatically
    	}; 
    	return  new Polygon(xCoords, yCoords, xCoords.length);
    }
    // END KGU#376 2017-05-16
    
    // START KGU#324 2017-06-16: Enh. #415 we need an icon for the find result tree
    /**
     * @return a type-specific image icon e.g. to be used in the {@link FindAndReplace} result
     * tree. 
     */
    @Override
    public ImageIcon getIcon()
    {
    	switch (this.diagrType) {
    	case DT_INCL:
    	// START KGU#911 2021-01-10: Enh. #910
    	case DT_INCL_DIAGRCTRL:
    	// END KGU#911 2021-01-10
    		return IconLoader.getIcon(71);
    	case DT_SUB:
    		return IconLoader.getIcon(21);
    	case DT_MAIN:
    		return IconLoader.getIcon(22);
    	}
    	return super.getIcon();
    }
    // END KGU#324 2017-06-16

    // START KGU#535 2018-06-28
    /**
     * @return the (somewhat smaller) element-type-specific icon image intended to be used in
     * {@link FindAndReplace} dialog.
     * @see #getIcon()
     */
    @Override
    public ImageIcon getMiniIcon()
    {
    	return this.getIcon();
    }
    // END KGU#535 2018-06-28

    @Override
    public Element getElementByCoord(int _x, int _y, boolean _forSelection)
    {
            // START KGU#136 2016-03-01: Bugfix #97 - now we relativate cursor position rather than rectangles
//            Point pt = getDrawPoint();
//            _x -= pt.x;
//            _y -= pt.y;
            // END KGU#136 2016-03-01

            Element selMe = super.getElementByCoord(_x, _y, _forSelection);
            // START KGU#136 2016-03-01: Bugfix #97
            //Element selCh = children.getElementByCoord(_x, _y, _forSelection);
            Element selCh = children.getElementByCoord(_x - pt0Sub.x, _y - pt0Sub.y, _forSelection);
            // END KGU#136 2016-03-01
            if(selCh!=null)
            {
                    if (_forSelection) selected = false;
                    return selCh;
            }
            else
            {
                    return selMe;
            }
    }
    // END KGU 2015-10-11

	// START KGU#183 2016-04-24: Issue #169 
	/* (non-Javadoc)
	 * @see lu.fisch.structorizer.elements.Element#findSelected()
	 */
	public Element findSelected()
	{
		Element sel = selected ? this : null;
		if (sel == null)
		{
			sel = children.findSelected();
		}
		return sel;
	}
	// END KGU#183 2016-04-24
	
	// START KGU 2019-03-14 Helps to place imported Roots more sensibly in Arranger
	/* (non-Javadoc)
	 * @see lu.fisch.structorizer.elements.Element#getRect()
	 */
	@Override
	public Rect getRect()
	{
		if (!wasDrawn && isRect0UpToDate) {
			return rect0.copy();
		}
		return super.getRect();
	}

	/* (non-Javadoc)
	 * @see lu.fisch.structorizer.elements.Element#getRect(java.awt.Point)
	 */
	@Override
	public Rect getRect(Point relativeTo)
	{
		Rect myRect = rect;
		if (!wasDrawn && isRect0UpToDate) {
			myRect = rect0;
		}
		return new Rect(myRect.left + relativeTo.x, myRect.top + relativeTo.y,
				myRect.right + relativeTo.x, myRect.bottom + relativeTo.y);		
	}
	// END KGU 2019-03-14

    public void removeElement(Element _ele)
    {
            if(_ele != null)
            {
                    _ele.selected=false;
                    // START KGU#87 2015-11-22: Allow to remove entire non-empty Subqueues
                    //if ( !_ele.getClass().getSimpleName().equals("Subqueue") &&
                    //         !_ele.getClass().getSimpleName().equals("Root"))
                    if ( _ele instanceof IElementSequence)
                    {
                    	// START KGU#137 2016-01-11: Bugfix #103 - rely on addUndo() 
                    	//hasChanged = ((IElementSequence)_ele).getSize() > 0;
                    	// END KGU#137 2016-01-11
                    	((IElementSequence)_ele).removeElements();
                    	// START KGU#136 2016-03-01: Bugfix #97
                    	_ele.resetDrawingInfoUp();
                    	// END KGU#136 2016-03-01
                    }
                    else if (!_ele.getClass().getSimpleName().equals("Root"))
                    // END KGU#87 2015-11-22
                    {
                            ((Subqueue) _ele.parent).removeElement(_ele);
                            // START KGU#137 2016-01-11: Bugfix #103 - rely on addUndo() 
                            //hasChanged=true;
                            // END KGU#137 2016-01-11
                            // START KGU#136 2016-03-01: Bugfix #97
                            _ele.parent.resetDrawingInfoUp();
                            // END KGU#136 2016-03-01
                    }
            }
    }

    private void insertElement(Element _ele, Element _new, boolean _after)
    {
            if (_ele != null && _new != null)
            {
                    if (_ele.getClass().getSimpleName().equals("Subqueue"))
                    {
                            ((Subqueue) _ele).addElement(_new);
                            _ele.selected = false;
                            _new.selected = true;
                            // START KGU#137 2016-01-11: Bugfix #103 - rely on addUndo() 
                            //hasChanged=true;
                            // END KGU#137 2016-01-11
                            // START KGU#136 2016-07-07: Bugfix #97 - now delegated to Subqueue
                            //_ele.resetDrawingInfoUp();
                            // END KGU#136 2016-07-07
                    }
                    else if (_ele.parent.getClass().getSimpleName().equals("Subqueue"))
                    {
                            // START KGU#389 2017-05-06: Bugfix #397 - wrong placement if _ele was a SelectedSequence
                            //int i = ((Subqueue) _ele.parent).getIndexOf(_ele);
                            Element target = _ele;
                            if (_ele instanceof IElementSequence) {
                            	int elIndex = 0;
                            	if (_after) {
                            		elIndex = ((IElementSequence)_ele).getSize()-1;
                            	}
                            	target = ((IElementSequence)_ele).getElement(elIndex);
                            }
                            int i = ((Subqueue) _ele.parent).getIndexOf(target);
                            // END KGU#389 2017-05-06
                            if (_after) i++;
                            ((Subqueue) _ele.parent).insertElementAt(_new, i);
                            _ele.selected = false;
                            _new.selected = true;
                            // START KGU#137 2016-01-11: Bugfix #103 - rely on addUndo() 
                            //hasChanged=true;
                            // END KGU#137 2016-01-11
                            // START KGU#136 2016-03-01: Bugfix #97 - now delegated to Subqueue
                            //_ele.parent.resetDrawingInfoUp();
                            // END KGU#136 2016-03-01
                    }
                    else
                    {
                            // this case should never happen!
                    }

            }
            // START KGU#477 2017-12-06: Enh. #487
            _ele.resetDrawingInfoUp();
            // END KGU#477 2017-12-06
    }
    
    public void addAfter(Element _ele, Element _new)
    {
    	insertElement(_ele, _new, true);
    }
    
    public void addBefore(Element _ele, Element _new)
    {
    	insertElement(_ele, _new, false);
    }
    
    
    // START KGU#43 2015-10-12: Breakpoint support
    @Override
    public void toggleBreakpoint()
    {
    	// root may never have a breakpoint!
    	breakpoint = false;
    }
    	
	// START KGU#117 2016-03-06: Enh. #77
	/* (non-Javadoc)
	 * @see lu.fisch.structorizer.elements.Element#isTestCovered(boolean)
	 */
	public boolean isTestCovered(boolean _deeply)
	{
		// START KGU#209 2016-07-22 If Root is marked as deeply covered then it is to report it
		//return this.children.isTestCovered(_deeply);
		return this.deeplyCovered || this.children.isTestCovered(_deeply);
		// END KGU#209 2016-07-22
	}
	// END KGU#117 2016-03-06

    public Rect prepareDraw(Graphics _g)
    {
        Canvas canvas = new Canvas((Graphics2D) _g);
        canvas.setFont(Element.getFont()); //?
        return this.prepareDraw(canvas);
    }
    
    /**
     * Draws this diagram at anchor position {@code _point} (upper left corner) on {@link Graphics}
     * {@code _g}, where {@link Updater} {@code _prohibitedUpdater} is NOT allowed to refresh (in order to avoid
     * stack overflow due to endless recursion).
     * @param _g - the target graphics environment
     * @param _point - the target position
     * @param _viewport - visible area of the viewport
     * @param _prohibitedUpdater - if given an updater not to be informed
     * @param _drawingContext - the context e.g. for selection highlighting 
     * @param _inContention TODO
     * @return the area occupied by this diagram as {@link Rect}
     */
    public Rect draw(Graphics _g, Point _point, Rectangle _viewport, Updater _prohibitedUpdater, DrawingContext _drawingContext, boolean _inContention)
    {
        setDrawPoint(_point);

        /*
        final Updater myUpdater = updater;
        new Thread(
            new Runnable()
            {
                public void run()
                {
                    // inform updaters
                    for(int u=0;u<updaters.size();u++)
                    {
                        if(updaters.get(u)!=myUpdater)
                        {
                            updaters.get(u).update();
                        }
                    }
                }
            }
        ).start();/**/

        // inform updaters
        for (int u = 0; u < updaters.size(); u++)
        {
            if (updaters.get(u) != _prohibitedUpdater)
            {
                updaters.get(u).update(this);
            }
        }

        Canvas canvas = new Canvas((Graphics2D) _g);
        // START KGU#906 2021-01-02: Enh. #905
        if (_drawingContext == DrawingContext.DC_STRUCTORIZER) {
            canvas.setFlag(CANVAS_FLAGNO_ERROR_CHECK);
        }
        // END KGU#906 2021-01-02
        canvas.setFont(Element.getFont()); //?
        Rect myrect = this.prepareDraw(canvas);
        myrect.left += _point.x;
        myrect.top += _point.y;
        myrect.right += _point.x;
        myrect.bottom += _point.y;
        this.draw(canvas, myrect, _viewport, _inContention, _drawingContext);

        return myrect;
    }

//    public Rect draw(Graphics _g, Point _point)
//    {
//        return draw(_g, _point, null, null, DrawingContext.DC_STRUCTORIZER);
//    }

    public Rect draw(Graphics _g, Rectangle _viewport)
    {
        return draw(_g, new Point(0,0), _viewport, null, DrawingContext.DC_STRUCTORIZER, false);

        /*
        // inform updaters
        for(int u=0;u<updaters.size();u++)
        {
            updaters.get(u).update();
        }

        Canvas canvas = new Canvas((Graphics2D) _g);
        canvas.setFont(Element.getFont()); //?
        Rect myrect = this.prepareDraw(canvas);
        //this.drawBuffered(canvas,myrect);
        this.draw(canvas,myrect);

        return myrect;/**/
    }
    
    // START KGU#906 2021-01-06: Enh. #905
    public Rect draw(Graphics _g, Rectangle _viewport, DrawingContext _context)
    {
        return draw(_g, new Point(0,0), _viewport, null, _context, false);
    }
    // END KGU#906 2021-01-06
    
    public boolean getSelected(DrawingContext _drawingContext)
    {
    	if (_drawingContext == DrawingContext.DC_STRUCTORIZER) {
    		return getSelected();
    	}
    	return this.contextSelections[_drawingContext.ordinal()];
    }

	public Element setSelected(boolean _sel, DrawingContext _drawingContext)
	{
		if (_drawingContext == DrawingContext.DC_STRUCTORIZER) {
			return setSelected(_sel);
		}
		this.contextSelections[_drawingContext.ordinal()] = _sel;
		return _sel ? this : null;
	}

	// START KGU#749 2019-10-15: Issue #763 - we must compensate the changes in Diagram.saveNSD(Root, boolean)
	/**
	 * Like {@link #copy()} but also copies the file paths (particularly important
	 * for recursive execution to avoid eternal saving requests).
	 * @return the copied {@link Root}
	 */
	public Root copyWithFilepaths()
	{
		Root cpy = (Root)this.copy();
		cpy.filename = this.filename;
		cpy.shadowFilepath = this.shadowFilepath;
		return cpy;
	}
	// END KGU#749 2019-10-15

    @Override
    public Element copy()
    {
            Root ele = new Root(new StringList(this.getText()));
            copyDetails(ele, false);
            ele.isBoxed=this.isBoxed;
            ele.diagrType = this.diagrType;
            ele.children=(Subqueue) this.children.copy();
            // START KGU#2 (#9) 2015-11-13: By the above replacement the new children were orphans
            ele.children.parent = ele;
            //ele.updaters = this.updaters;	// FIXME: Risks of this?
            // END KGU#2 (#9) 2015-11-13
            // START KGU#704 2019-03-30: Bugfix #699 - we must not forget to clone the includeList
            if (this.includeList != null) {
                ele.includeList = new StringList(this.includeList);
            }
            // END KGU#704 2019-03-30
            // START KGU#363 2017-03-10: Enh. #372
            ele.author = this.author;
            ele.created = this.created;
            this.modifiedby = Ini.getInstance().getProperty("authorName", System.getProperty("user.name"));
            if (modifiedby.trim().isEmpty()) {
            	modifiedby = System.getProperty("user.name");
            }
            ele.modified = new Date();
            // END KGU#363 2017-03-10
            // START KGU#408 2021-02-22: Enh. #410
            ele.namespace = this.namespace;
            // END KGU#408 2021-02-22
            return ele;
    }
    
	// START KGU#119 2016-01-02: Bugfix #78
	/**
	 * Returns true iff _another is of same class, all persistent attributes are equal, and
	 * all substructure of _another recursively equals the substructure of this. 
	 * @param another - the Element to be compared
	 * @return true on recursive structural equality, false else
	 */
	@Override
	public boolean equals(Element _another)
	{
		// START KGU#408 2021-02-24: Enh. #410 Involve namespace
		//return super.equals(_another) && this.children.equals(((Root)_another).children);
		return super.equals(_another)
				&& (this.namespace == null && ((Root)_another).namespace == null
					|| this.namespace != null && ((Root)_another).namespace != null
					&& this.namespace.equals(((Root)_another).namespace))
				&& this.children.equals(((Root)_another).children);
		// END KGU#408 2021-02-24
	}
	// END KGU#119 2016-01-02
	
	// START KGU#312 2016-12-29: Enh. #315
	/**
	 * Equivalence check returning one of the following similarity "levels":<br/>
	 * 0: no resemblance<br/>
	 * 1: Identity (i. e. the Java Root elements are identical);<br/>
	 * 2: Exact equality (i. e. objects aren't identical but all attributes
	 *    and structure are recursively equal AND the file paths are equal
	 *    AND there are no unsaved changes in both diagrams);<br/>
	 * 3: Equal file path but unsaved changes in one or both diagrams (this
	 *    can occur if several Structorizer instances in the same application
	 *    loaded the same file independently);<br/>
	 * 4: Equal contents but different file paths (may occur if a file copy
	 *    is loaded or if a Structorizer instance just copied the diagram
	 *    with "Save as");<br/>
	 * 5: Equal signature (i. e. type, name and argument number) but different
	 *    content or structure.
	 * @param another - the Root to compare with
	 * @return a resemblance code according to the description above
	 */
	public int compareTo(Root another)
	{
		int resemblance = 0;
		if (this == another) {
			resemblance = 1;
		}
		else if (this.equals(another)) {
			if (this.getPath().equals(another.getPath())) {
				if (this.hasChanged() || another.hasChanged()) {
					resemblance = 3;
				}
				else {
					resemblance = 2;
				}
			}
			else {
				resemblance = 4;
			}
		}
		else if (this.getSignatureString(false, false).equals(another.getSignatureString(false, false))) {
			resemblance = 5;
		}
		return resemblance;
	}
	// END KGU#312 2016-12-29
	
	// START KGU#117 2016-03-07: Enh. #77
	/* (non-Javadoc)
	 * @see lu.fisch.structorizer.elements.Element#combineCoverage(lu.fisch.structorizer.elements.Element)
	 */
	@Override
	public boolean combineRuntimeData(Element _cloneOfMine)
	{
		return super.combineRuntimeData(_cloneOfMine) && this.children.combineRuntimeData(((Root)_cloneOfMine).children);
	}
	// END KGU#117 2016-03-07
	
	// START KGU#117 2016-03-12: Enh. #77
	protected String getRuntimeInfoString()
	{
		return this.getExecCount() + " / (" + this.getExecStepCount(true) + ")";
	}
	// END KGU#117 2016-03-12
	
	// START KGU#376 2017-07-02: Enh. #389
	/* (non-Javadoc)
	 * @see lu.fisch.structorizer.elements.Element#clearExecutionStatus()
	 */
	public void clearExecutionStatus()
	{
		super.clearExecutionStatus();
		this.isIncluding = false;
	}
	// END KGU#376 2017-07-02

	/**
	 * Adds a new entry to the undo stack and clears the redo stack.
	 * Supposed to be called before undoable changes to this diagram are applied. 
	 */
	public void addUndo()
	{
		addUndo(false);
	}
	
	/**
	 * Adds a new entry to the undo stack, including a snapshot of the editable Root attributes (like author name,
	 * license data etc.) if {@code _cacheAttributes} is true. Only to be called before changes to the attributes
	 * are expected. Otherwise {@link #addUndo()} should be used.<br/>
	 * Clears the redo stack.
	 * @param _cacheAttributes - specifies whether diagram attributes are also to be cached.
	 * @see #addUndo()
	 */
	public void addUndo(boolean _cacheAttributes)
	{

		Subqueue oldChildren = (Subqueue)children.copy(); 
		// START KGU#120 2016-01-02: Bugfix #85 - park my StringList attributes on the stack top
		oldChildren.setText(new StringList(this.text));
		oldChildren.setComment(new StringList(this.comment));
		// END KGU#120 2016-01-02
		// START KGU#363 2017-05-21: Enh. #372: Care for the new attributes
		if (_cacheAttributes) oldChildren.rootAttributes = new RootAttributes(this);
		// END KGU#363 3017-05-21
		// START KGU#363 2018-09-12: Enh. #372: Some meta data must always be cached
		oldChildren.modified = this.modified;
		if (undoList.empty()) {
			this.modifiedby0 = this.modifiedby;
		}
		// END KGU#363 3018-09-12
		// START KGU#990 2021-10-02: Bugfix #990 New fields for export facilitation
		this.returnsValue = null;
		// END KGU#990 2021-10-02
		// START KGU#376 2017-07-01: Enh. #389
		if (this.includeList != null) {
			oldChildren.diagramRefs = this.includeList.concatenate(",");
		}
		// END KGU#376 2017-07-01
		undoList.add(oldChildren);
		clearRedo();
		// START KGU#137 2016-01-11: Bugfix #103
		// If stack was lower than when last saved, then related info is going lost
		if (undoList.size() <= this.undoLevelOfLastSave)
		{
			this.undoLevelOfLastSave = -1;
		}
		// END KGU#137 2016-01-11
		// START KGU#261/KGU#444/KGU#618/KGU#701 2019-03-30: Issues #259, #417, #649, #718
		this.clearVarAndTypeInfo(true);
		// END KGU#261/KGU#444/KGU#618/KGU#701 2018-12-18
		// START KGU#117 2016-03-07: Enh. #77: On a substantial change, invalidate test coverage
		this.clearRuntimeData();
		// END KGU#117 2016-03-07
		// START KGU#701/KGU#703 2019-03-30: Issue #718
		if (this.isInclude() && Arranger.hasInstance()) {
			for (Root ref: Arranger.getInstance().findIncludingRoots(this.getMethodName(), true)) {
				ref.clearVarAndTypeInfo(false);
			}
		}
		// END KGU#701/KGU#703 2019-03-30
		// START KGU#363 2017-03-10: Enh. #372
		this.modifiedby = Ini.getInstance().getProperty("authorName", System.getProperty("user.name"));
		if (modifiedby.trim().isEmpty()) {
			modifiedby = System.getProperty("user.name");
		}
		this.modified = new Date();
		// END KGU#363 2017-03-10
	}

	/**
	 * Checks whether there are stacked undoable changes
	 * @return true if there are entries on the undo stack and diagram is not being executed
	 * @see #undo()
	 * @see #addUndo()
	 * @see #clearUndo()
	 * @see #canRedo()
	 */
	public boolean canUndo()
	{
		// START KGU#143 2016-01-21: Bugfix #114 - we cannot allow a redo while an execution is pending
		//return (undoList.size()>0);
		return (undoList.size() > 0) && !this.waited;
		// END KGU#143 2016-01-21
	}

	/**
	 * Checks whether there are stacked redoable changes
	 * @return true if there are entries on the redo stack and diagram is not being executed
	 * @see #redo()
	 * @see #undo()
	 * @see #clearRedo()
	 * @see #canUndo()
	 */
	public boolean canRedo()
	{
		// START KGU#143 2016-01-21: Bugfix #114 - we cannot allow a redo while an execution is pending
		//return (redoList.size()>0);
		return (redoList.size() > 0) && !this.waited;
		// END KGU#143 2016-01-21
	}

    /**
     * Removes all entries from the redo stack
     * @see #undo()
     * @see #redo()
     * @see #canRedo()
     */
    public void clearRedo()
    {
        redoList = new Stack<Subqueue>();
    }

    /**
     * Removes all entries from the undo stack
     * @see #undo()
     * @see #canUndo()
     * @see #addUndo()
     */
    public void clearUndo()
    {
        undoList = new Stack<Subqueue>();
        // START KGU#137 2016-01-11: Bugfix #103 - Most recently saved state is lost, too
        // FIXME: It might also be an initialisation (in which case = 0 would have been correct)
        this.undoLevelOfLastSave = -1;
        // END KGU#137 2016-01-11
    }

    /**
     * Takes the top entry from the undo stack, reverts the associated changes and adds
     * a respective entry to the redo stack.
     * @see #addUndo()
     * @see #canUndo()
     * @see #undo(boolean)
     */
    public void undo()
    {
    // START KGU#365 2017-03-19: Enh. #380 we need an undo without redo
        undo(true);
    }
    
    /**
     * Takes the top entry from the undo stack and reverts the associated changes. If argument {@code redoable}
     * is true then adds a corresponding entry to the redo stack otherwise the undone action won't be redoable
     * (This should only be set false in order to clean the undo stack of entries that are part of a larger
     * transaction also involving other diagrams and cannot consistently be redone therefore, e.g. on outsourcing
     * subroutines; normally {@link #undo()} is to be used instead.)
     * @see #undo()
     * @see #canUndo()
     * @see #addUndo()
     */
    public void undo(boolean redoable)
    {
    // END KGU#365 2017-03-19
        if (undoList.size()>0)
        {
            // START KGU#137 2016-01-11: Bugfix #103 - rely on undoList level comparison 
            //this.hasChanged=true;
            // END KGU#137 2016-01-11
            // START KGU#365 2017-03-19: Enh. #380
            if (redoable) {
            // END KGU#365 2017-03-19
                redoList.add((Subqueue)children.copy());
                // START KGU#120 2016-01-02: Bugfix #85 - park my StringList attributes in the stack top
                redoList.peek().setText(new StringList(this.text));
                redoList.peek().setComment(new StringList(this.comment));
                // END KGU#120 2016-01-02
                // START KGU#507 2018-03-15: Bugfix #523
                if (this.includeList != null) {
                    redoList.peek().diagramRefs = this.includeList.concatenate(",");
                }
                // END KGU#507 2018-03-15
                // START KGU#363 2018-09-12 
                redoList.peek().modified = this.modified;
                // END KGU#363 2018-09-12
            // START KGU#365 2017-03-19: Enh. #380
            }
            // END KGU#365 2017-03-19
            children = undoList.pop();
            children.parent = this;
            // START KGU#120 2016-01-02: Bugfix #85 - restore my StringList attributes from stack
            this.setText(new StringList(children.getText()));
            this.setComment(new StringList(children.getComment()));
            children.text.clear();
            children.comment.clear();
            // END KGU#120 2016-01-02
            // START KGU#363 2017-05-21: Enh. #372
            // If the undone action involves Root attributes then we must
            // cache the current attributes on the redo stack accordingly
            // and restore the attributes from the undo stack
            if (children.rootAttributes != null) {
                if (redoable) {
                    redoList.peek().rootAttributes = new RootAttributes(this);
                }
                this.adoptAttributes(children.rootAttributes);
                children.rootAttributes = null;
            }
            // END KGU#363 2017-05-21
            // START KGU#363 2018-09-12
            this.modified = children.modified;	// Restore the former modification date
            children.modified = null;
            // Special action if all changes have been undone.
            if (undoList.empty()) {
            	this.modifiedby = this.modifiedby0;
            }
            // END KGU#363 2018-09-12
            // START KGU#376 2017-07-01: Enh. #389
            if (children.diagramRefs != null) {
                this.includeList = StringList.explode(children.diagramRefs, ",");
                children.diagramRefs = null;
            }
            // END KGU#376 2017-07-01
            // START KGU507 2018-03-15: bugfix #523
            else {
                this.includeList = null;
            }
            // END KGU507 2018-03-15
            // START KGU#136/KGU#261/KGU#444/KGU#618/KGU#701 2019-03-30: Issues #97, #259, #417, #649, #718
            this.clearVarAndTypeInfo(true);
            // END KGU#136/KGU#261/KGU#444/KGU#618/KGU#701 2019-03-30
            // START KGU#703 2019-03-30: Issue #718
            if (this.isInclude() && Arranger.hasInstance()) {
                for (Root ref: Arranger.getInstance().findIncludingRoots(this.getMethodName(), true)) {
                    ref.clearVarAndTypeInfo(false);
                }
            }
            // END KGU#703 2019-03-30
        }
    }

	// START KGU#363 2017-05-21: Enh. #372
    public void adoptAttributes(RootAttributes attributes) {
    	if (attributes != null) {
    		this.author = attributes.authorName;
    		this.licenseName = attributes.licenseName;
    		this.licenseText = attributes.licenseText;
    		this.origin = attributes.origin;
    		// START KGU#408 2021-02-22: Enh. #410
    		this.namespace = attributes.namespace;
    		// END KGU#408 2021-02-22
    	}
    }
    // KGU#363 2017-05-21
    
    /**
     * Takes the top entry from the redo stack and restores the results before the associated undo action.
     * @see #undo()
     * @see #canRedo()
     * @see #clearRedo()
     */
    public void redo()
    {
        if (redoList.size()>0)
        {
            // START KGU#137 2016-01-11: Bugfix #103 - rely on undoList level comparison 
            //this.hasChanged=true;
            // END KGU#137 2016-01-11
            undoList.add((Subqueue)children.copy());
            // START KGU#120 2016-01-02: Bugfix #85 - park my StringList attributes on the stack top
            undoList.peek().setText(new StringList(this.text));
            undoList.peek().setComment(new StringList(this.comment));
            // END KGU#120 2016-01-02
            // START KGU#507 2018-03-15: Bugfix #523
            if (this.includeList != null) {
                undoList.peek().diagramRefs = this.includeList.concatenate(",");
            }
            // END KGU#507 2018-03-15
            // START KGU#363 2018-09-12: Enh. #372
            undoList.peek().modified = this.modified;	// Save the current modification date
            // END KGU#363 2018-09-12
            children = redoList.pop();
            children.parent = this;
            // START KGU#120 2016-01-02: Bugfix #85 - restore my StringList attributes from the stack
            this.setText(new StringList(children.getText()));
            this.setComment(new StringList(children.getComment()));
            children.text.clear();
            children.comment.clear();
            // END KGU#120 2016-01-02
            // START KGU#363 2017-05-21: Enh. #372
            if (children.rootAttributes != null) {
                undoList.peek().rootAttributes = new RootAttributes(this);
                this.adoptAttributes(children.rootAttributes);
                children.rootAttributes = null;
            }
            // END KGU#363 2017-05-21
            // START KGU#363 2018-09-12: Enh. #372
            this.modified = children.modified;
            children.modified = null;
            // END KGU#363 2018-09-12
            // START KGU#507 2018-03-15: Bugfix #523
            if (children.diagramRefs != null) {
                this.includeList = StringList.explode(children.diagramRefs, ",");
                children.diagramRefs = null;
            }
            else {
                this.includeList = null;
            }
            // END KGU#507 2018-03-15
            // START KGU#136/KGU#261/KGU#701 2019-03-30: Bugfix #97, enh. #259, #718
            this.clearVarAndTypeInfo(true);
            // END KGU#136/KGU#261 2019-03-20
            // START KGU#703 2019-03-30: Issue #720
            if (this.isInclude() && Arranger.hasInstance()) {
                for (Root ref: Arranger.getInstance().findIncludingRoots(this.getMethodName(), true)) {
                    ref.clearVarAndTypeInfo(false);
                }
            }
            // END KGU#703 2019-03-30
        }
    }

    // START KGU#137 2016-01-11: Bugfix #103 - Synchronize saving with undo / redo stacks
    /**
     * To be called after successful saving the diagram as NSD in order to record
     * the current undoStack size, such that we may know whether or not there are
     * unsaved changes.
     */
    public void rememberSaved()
    {
        this.undoLevelOfLastSave = this.undoList.size();
        // START KGU#137 2016-01-14: Bugfix #107
        this.hasChanged = false;
        // END KGU#137 2016-01-16
        // START KGU#330 2017-01-13: Enh. #305 Notify arranger index listeners
        // inform updaters
        for(int u = 0; u < updaters.size(); u++)
        {
            updaters.get(u).update(this);
        }
        // END KGU#330 2017-01-13
    }
    // END KGU#137 2016-01-11

    public boolean moveDown(Element _ele)
    {
        boolean res = false;
        if(_ele!=null)
        {
            // START KGU#144 2016-01-22: Bugfix #38 - multiple selection wasn't properly considered
            if (_ele instanceof SelectedSequence)
            {
                res = ((SelectedSequence)_ele).moveDown();
            }
            else
            {
            // END KGU#144 2016-01-22
                int i = ((Subqueue) _ele.parent).getIndexOf(_ele);
                if (!_ele.getClass().getSimpleName().equals("Subqueue") &&
                        !_ele.getClass().getSimpleName().equals("Root") &&
                        ((i+1)<((Subqueue) _ele.parent).getSize()))
                {
                    // START KGU#136 2016-03-02: Bugfix #97
                    //((Subqueue) _ele.parent).removeElement(i);
                    //((Subqueue) _ele.parent).insertElementAt(_ele, i+1);
                    ((Subqueue) _ele.parent).moveElement(i, i+1);
                    // END KGU#136 2016-03-02: Bugfix #97
                    // START KGU#137 2016-01-11: Bugfix #103 - rely on addUndo() 
                    //hasChanged=true;
                    // END KGU#137 2016-01-11
                    _ele.setSelected(true);
                    res=true;
                }
            // START KGU#144 2016-01-22: Bugfix #38 (continued)
            }
            // END KGU#144 2016-01-22
        }
        return res;
    }

    public boolean moveUp(Element _ele)
    {
        boolean res = false;
        if(_ele!=null)
        {
            // START KGU#144 2016-01-22: Bugfix #38 - multiple selection wasn't properly considered
            if (_ele instanceof SelectedSequence)
            {
                res = ((SelectedSequence)_ele).moveUp();
            }
            else
            {
                // END KGU#144 2016-01-22
                int i = ((Subqueue) _ele.parent).getIndexOf(_ele);
                if (!_ele.getClass().getSimpleName().equals("Subqueue") &&
                        !_ele.getClass().getSimpleName().equals("Root") &&
                        ((i-1>=0)))
                {
                    // START KGU#136 2016-03-02: Bugfix #97
                    //((Subqueue) _ele.parent).removeElement(i);
                    //((Subqueue) _ele.parent).insertElementAt(_ele, i-1);
                    ((Subqueue) _ele.parent).moveElement(i, i-1);
                    // END KGU#136 2016-03-02: Bugfix #97
                    // START KGU#137 2016-01-11: Bugfix 103 - rely on addUndo() 
                    //hasChanged=true;
                    // END KGU#137 2016-01-11
                    _ele.setSelected(true);
                    res=true;
                }
            // START KGU#144 2016-01-22: Bugfix #38 (continued)
            }
            // END KGU#144 2016-01-22
        }
        return res;
    }

    /**
     * Returns a File object representing the existing file this diagram is stored within
     * or proceeding from. In case this is an extracted file, it will represent the path
     * of the containing archive. If this is not associated to a file (e.g. never saved) or
     * the origin file cannot be located anymore then the result will be null.<br/>
     * (The result is equivalent to {@code new File(this.getPath(true))}, if this is
     * associated to a file at all.)
     * @return a File object representing the existing source or archive file or null
     * @see #getPath()
     * @see #getPath(boolean)
     */
    public File getFile()
    {
    	if (filename.equals(""))
    	{
    		return null;
    	}
    	else
    	{
    		// START KGU#316 2017-01-03: Issue #318 - we must not return a virtual path
    		//return new File(filename);
    		File myFile = new File(filename);
    		//File myFile = new File("N:\\doof\\dumm\\duemmer.nsd");
    		while (myFile != null && !myFile.exists()) {
    			myFile = myFile.getParentFile();
    		}
    		// START KGU#749 2019-10-13: Bugfix #763
    		if (myFile != null && myFile.isDirectory()) {
    			myFile = null;
    		}
    		// END KGU#749 2019-10-13
    		return myFile;
    		// END KGU#316 2017-01-03
    	}
    }

    /**
     * Returns the absolute file path as string if this diagram is associated to a file or an empty string
     * otherwise.<br/>
     * If the file resides within an arrz archive, the path will be a symbolic path into the arrz archive.
     * (This method is equivalent to {@code getPath(false)}.)
     * @return the absolute path of the nsd file (may be symbolic)
     * @see #getPath(boolean)
     * @see #getFile()
     */
    public String getPath()
    // START KGU#316 2016-12-28: Enh. #318 Consider unzipped file
    {
    	return getPath(false);
    }
    
    /**
     * Returns the absolute file path as string if this diagram is associated to a file,
     * or an empty string otherwise.<br/>
     * If the file resides within an arrz archive, the path may be a symbolic path into
     * the arrz archive unless {@code pathOfOrigin} is true, in which case it will be the
     * archive path itself instead.<br/>
     * {@code getPath(true)} is equivalent to {@code getFile().getAbsolutePath()} if this
     * is associated to a file at all.
     * @param pathOfOrigin - if true and the diagram resides within an arrz archive the
     * path of the mere archive will be returned.
     * @return the absolute path of the nsd file (may be symbolic) or of the housing arrz file.
     * @see #getFile()
     */
    public String getPath(boolean pathOfOrigin)
    // END KGU#316 2016-12-28
    {
    	if (filename.equals(""))
    	{
    		return filename;
    	}
    	else
    	{
    		File f = new File(filename);
    		// START KGU#316 2016-12-28: Enh. #318 Consider unzipped file
    		if (pathOfOrigin && this.shadowFilepath != null) {
    			while (f != null && !f.isFile()) {
    				f = f.getParentFile();
    			}
    			// No Zip file found?
    			if (f == null) {
    				f = new File(filename);
    			}
    		}
    		// END KGU#316 2016-12-28
    		return f.getAbsolutePath();
    	}
    }
    
    /*************************************
     * Extract full text of all Elements
     *************************************/

    // START KGU 2015-10-16
    /* (non-Javadoc)
     * @see lu.fisch.structorizer.elements.Element#addFullText(lu.fisch.utils.StringList, boolean)
     */
    @Override
    protected void addFullText(StringList _lines, boolean _instructionsOnly)
    {
    	// Whereas a subroutine diagram is likely to hold parameter declarations in the header,
    	// (such that we ought to deliver its header for the variable detection), this doesn't
    	// hold for programs and includable diagrams.
    	// START KGU#376 2017-07-02: Enh. #389 - beware of cyclic recursion
    	//if (!this.isProgram && !_instructionsOnly)
    	//{
    	//	_lines.add(this.getText());
    	//}
    	//this.children.addFullText(_lines, _instructionsOnly);
    	HashSet<Root> implicatedRoots = new HashSet<Root>();
    	this.addFullText(_lines, _instructionsOnly, implicatedRoots);
    	// END KGU#376 2017-07-02
    }
    // END KGU 2015-10-16
    
    // START KGU#376 2017-07-02: Enh. #389
    protected void addFullText(StringList _lines, boolean _instructionsOnly, HashSet<Root> _implicatedRoots)
    {
    	if (!_implicatedRoots.contains(this)) {
    		// START KGU#676 2019-03-31: Enh. #696
    		//if (this.includeList != null && Arranger.hasInstance()) {
    		IRoutinePool pool = specialRoutinePool;
    		if (this.includeList != null && (pool != null || Arranger.hasInstance())) {
    			if (pool == null) {
    				pool = Arranger.getInstance();
    			}
    		// END KGU#676 2019-03-31
    			_implicatedRoots.add(this);
    			for (int i = 0; i < this.includeList.count(); i++) {
    				String name = this.includeList.get(i);
    				// START KGU#676 2019-03-31: Enh. #696
    				//Vector<Root> roots = Arranger.getInstance().findIncludesByName(name, this);
    				Vector<Root> roots = pool.findIncludesByName(name, this, false);
    				// END KGU#676 2019-03-31
    				if (roots.size() == 1) {
    					roots.get(0).addFullText(_lines, _instructionsOnly, _implicatedRoots);
    				}
    			}		
    		}
    		if (this.isSubroutine() && !_instructionsOnly)
    		{
    			_lines.add(this.getText());
    		}
    		this.children.addFullText(_lines, _instructionsOnly);
    	}
    }
    // END KGU#376 2017-07-02

    /**
     * Extracts the variable name out of a more complex string possibly also
     * containing index brackets, component access operator or type specifications
     * @param _s the raw lvalue string
     * @return the pure variable name
     */
    private String extractVarName(String _s)
    {
        //System.out.println("IN : "+_s);
        // START KGU#141 2016-01-16: Bugfix #112
//            if(_s.indexOf("[")>=0)
//            {
//                    _s=_s.substring(0,_s.indexOf("["));
//            }
        while (_s.startsWith("(") && _s.endsWith(")"))
        {
        	_s = _s.substring(1,  _s.length()-1).trim();
        }
        // START KGU#575 2018-09-17: Issue #594 - Get rid of an obsolete 3rd-party Regex library
        // START KGU 2016-03-29: Bugfix - nested index expressions were defectively split (a bracket remained)
        //Regex r = new Regex("(.*?)[\\[](.*?)[\\]](.*?)","$1 $3");
        //Regex r = new Regex("(.*?)[\\[](.*)[\\]](.*?)","$1 $3");
        // END KGU 2016-03-29
        //_s = r.replaceAll(_s);
        _s = INDEX_PATTERN_GREEDY.matcher(_s).replaceAll("$1 $3");
        // END KGU#575 2018-09-17
        // START KGU#141 2016-01-16: Bugfix #112 Cut off component and method names
        if (_s.indexOf(".") >= 0)
        {
        	_s = _s.substring(0, _s.indexOf("."));
        }
        // START KGU#109/KGU#141 2016-01-16: Bugfix #61/#107/#112
        // In case of Pascal-typed variables we should only use the part before the separator
        int colonPos = _s.indexOf(':');	// Check Pascal and BASIC style as well
        if (colonPos > 0 || (colonPos = _s.indexOf(" as ")) > 0)
        {
        	_s = _s.substring(0, colonPos).trim();
        }
        // In case of C-typed variables we should only use the last word (identifier)
        String[] tokens = _s.split(" ");
        if (tokens.length > 0) _s = tokens[tokens.length-1];
        // END KGU#109/KGU#141 2016-01-16
        //System.out.println("OUT : "+_s);

        return _s;

    }

    // KGU 2016-03-29: Completely rewritten
    /**
     * Gathers the names of all variables that are used by Element _ele in expressions:<br/>
     * HYP 1: (?) &lt;- (?) &lt;used&gt; (?)<br/>
     * HYP 2: (?)'['&lt;used&gt;']' &lt;- (?) &lt;used&gt; (?)<br/>
     * HYP 3: output (?) &lt;used&gt; (?)<br/>
     * Note: This works only if _ele is different from this.<br/>
     * @param _ele - the element to be searched
     * @param _includeSelf - whether or not the own text of _ele is to be considered (otherwise only substructure)
     * @param _onlyEle - if true then only the text of _ele itself is searched (no substructure)
     * @return StringList of variable names according to the above specification
     */
    public StringList getUsedVarNames(Element _ele, boolean _includeSelf, boolean _onlyEle)
    {
    	//if (_ele instanceof Repeat) System.out.println("getUsedVarNames(" + _ele + ", " + _includeSelf + ", " + _onlyEle + ")");
    	StringList varNames = new StringList();

    	if (_ele != this)
    	{
    		// get body text
    		StringList lines = new StringList();
    		if (_onlyEle)
    		{
    			// START KGU#413 2017-09-13: Enh. #416 cope with user-defined line breaks 
    			//lines.add(_ele.getText());
    			StringList unbrokenLines = _ele.getUnbrokenText();
    			if (_ele instanceof Instruction) {
    				for (int i = 0; i < unbrokenLines.count(); i++) {
    					String line = unbrokenLines.get(i);
    					if (!Instruction.isTypeDefinition(line, null)) {
    						lines.add(line);
    					}
    				}
    			}
    			// START KGU#686 2019-03-16: Enh. #56 the text of the catch clause is kind of declaration, not use
    			//else {
    			else if (!(_ele instanceof Try)) {
    			// END KGU#686 2019-03-16
    				lines.add(unbrokenLines);
    			}
    			// END KGU#413 2017-09-13
    			// START KGU#163 2016-03-25: In case of Case the default line must be removed
    			if (_ele instanceof Case && lines.count() > 1)
    			{
    				lines.delete(lines.count()-1);;
    			}
    			// END KGU#163 2016-03-25
    		}
    		else
    		{
    			// START KGU#39 2015-10-16: What exactly is expected here?
    			//lines = getFullText(_ele);
    			lines = _ele.getFullText(false);
    			// END KGU#39 2015-10-16
    			if (!_includeSelf)
    			{
    				for(int i=0; i<_ele.getUnbrokenText().count(); i++)
    				{
    					lines.delete(0);
    				}
    			}
    			// START KGU#163 2016-03-25: The Case default line must be deleted
    			else if (_ele instanceof Case && _ele.getText().count() > 1)
    			{
    				// Remove the last line of the CASE element
    				lines.delete(_ele.getText().count() - 1);
    			}
    			// END KGU#163 2016-03-25
    		}
    		//System.out.println(lines);

    		String[] keywords = Syntax.getAllProperties();
    		StringList parts = new StringList();
    		
    		for(int i=0; i<lines.count(); i++)
    		{
    			// START KGU#375 2017-04-04: Enh. #388 method decomposed
    			parts.addIfNew(getUsedVarNames(lines.get(i).trim(), keywords));
    			// END KGU#375 2017-04-04
    		}
    		
    		// START KGU#375 2017-04-04: Enh. #388 - now already done by getUsedVarName(String, String[])
    		varNames.addIfNew(parts);
    		// END KGU#375 2017-04-04

    	}

    	varNames = varNames.reverse();	// Why is it reversed?
    	//varNames.saveToFile("D:\\SW-Produkte\\Structorizer\\tests\\Variables_" + Root.fileCounter++ + ".txt");
    	return varNames;
    }

	// START KGU#375 2017-04-04: Enh. #388 getUsedVarNames decomposed on occasion of analyse_22_24
	/**
	 * Gathers the names of all variables that are used in text line _line in expressions:<br/>
	 * HYP 1: (?) &lt;- (?) &lt;used&gt; (?)<br/>
	 * HYP 2: (?)'['&lt;used&gt;']' &lt;- (?) &lt;used&gt; (?)<br/>
	 * HYP 3: output (?) &lt;used&gt; (?)<br/>
	 * HYP 4: input (?)'['&lt;used&gt;']'
	 * @param _line - the element text line to be analysed
	 * @param _keywords the set of parser keywords (if available)
	 * @return StringList of used variable names according to the above specification
	 */
	private StringList getUsedVarNames(String _line, String[] _keywords)
	{
		if (_keywords == null) {
			_keywords = Syntax.getAllProperties();
		}
//		Regex r;

		// modify "inc" and "dec" function (Pascal)
//		r = new Regex(BString.breakup("inc")+"[(](.*?)[,](.*?)[)](.*?)","$1 <- $1 + $2"); _line = r.replaceAll(_line);
//		r = new Regex(BString.breakup("inc")+"[(](.*?)[)](.*?)","$1 <- $1 + 1"); _line = r.replaceAll(_line);
//		r = new Regex(BString.breakup("dec")+"[(](.*?)[,](.*?)[)](.*?)","$1 <- $1 - $2"); _line = r.replaceAll(_line);
//		r = new Regex(BString.breakup("dec")+"[(](.*?)[)](.*?)","$1 <- $1 - 1"); _line = r.replaceAll(_line);
		// START KGU#575 2018-09-17: Issue #594 - we may simply use the equivalent matchers inherited from Element
		//_line = INC_PATTERN2.matcher(_line).replaceAll("$1 <- $1 + $2");
		//_line = INC_PATTERN1.matcher(_line).replaceAll("$1 <- $1 + 1");
		//_line = DEC_PATTERN2.matcher(_line).replaceAll("$1 <- $1 - $2");
		//_line = DEC_PATTERN1.matcher(_line).replaceAll("$1 <- $1 - 1");
		_line = transform_inc_dec(_line);
		// END KGU#575 2018-09-17

		StringList tokens = Syntax.splitLexically(_line.trim(), true);

		Syntax.unifyOperators(tokens, false);

		// Replace all split keywords by the respective configured strings
		// This replacement will be aware of the case sensitivity preference
		for (int kw = 0; kw < _keywords.length; kw++)
		{
			if (_keywords[kw].trim().length() > 0)
			{
				StringList keyTokens = splitKeywords.elementAt(kw);
				int keyLength = keyTokens.count();
				int pos = -1;
				while ((pos = tokens.indexOf(keyTokens, pos + 1, !Syntax.ignoreCase)) >= 0)
				{
					tokens.set(pos, _keywords[kw]);
					for (int j=1; j < keyLength; j++)
					{
						tokens.delete(pos+1);
					}
				}
			}
		}

		// Unify FOR-IN loops and FOR loops for the purpose of variable analysis
		if (!Syntax.getKeyword("postForIn").trim().isEmpty())
		{
			tokens.replaceAll(Syntax.getKeyword("postForIn"), "<-");
		}
		
		// Here all the unification, alignment, reduction is done, now the actual analysis begins

		String token0 = "";
		if (tokens.count() > 0) token0 = tokens.get(0);
		int asgnPos = tokens.indexOf("<-");
		if (asgnPos >= 0)
		{
			// Look for indexed variable as assignment target, get the indices in this case
			String s = tokens.subSequence(0, asgnPos).concatenate();
			// START KGU#924 2021-02-03: Bugfix #924 component ids sometimes blamed
			//if (s.indexOf("[") >= 0)
			int posLBrack = s.indexOf("[");
			if (posLBrack >= 0 && s.indexOf("]", posLBrack+1) >= 0)
			// END KGU#924 2021-02-03
			{
				// START KGU#924 2021-02-03: Bugfix #924 We must cut off the tail
				s = s.substring(posLBrack, s.lastIndexOf("]")+1);
				// END KGU#924 2021-02-03
				//r = new Regex("(.*?)[\\[](.*?)[\\]](.*?)","$2");
				//s = r.replaceAll(s);
				s = INDEX_PATTERN.matcher(s).replaceAll("$2");
			} else { s = ""; }

			StringList indices = Syntax.splitLexically(s, true);
			indices.add(tokens.subSequence(asgnPos+1, tokens.count()));
			tokens = indices;
		}
		// START KGU#332/KGU#375 2017-01-17: Enh. #335 - ignore the content of uninitialized declarations
		else if (token0.equalsIgnoreCase("var") || token0.equalsIgnoreCase("dim") || token0.equalsIgnoreCase("const")) {
			// START KGU#358 2017-03-06: Issue #368 - declarations are no longer variable usages
			// (though an uninitialized const is a syntax error)
			tokens.clear();
			// END KGU#358 2017-03-06
		}
		// END KGU#332/KGU#375 2017-01-17

		// cutoff output keyword
		else if (token0.equals(Syntax.getKeyword("output")))	// Must be at the line's very beginning
		{
			tokens.delete(0);
		}

		// parse out array index
		else if (token0.equals(Syntax.getKeyword("input")))
		{
			// START KGU#653 2019-02-16: Enh. #680 - with multiple variables we must decompose the list
			StringList items = Instruction.getInputItems(_line);
			tokens.clear();
			for (int j = 1; j < items.count(); j++) {
				StringList itemTokens = Syntax.splitLexically(items.get(j), true);
				String s = "";
				// START KGU#924 2021-02-03: Bugfix #924 component ids sometimes blamed
				//if (itemTokens.indexOf("[", 1) >= 0)
				int posLBrack = itemTokens.indexOf("[", 1);
				if (posLBrack >= 0 && itemTokens.indexOf("]", posLBrack+1) >= 0)
				// END KGU#924 2021-02-03
				{
					//System.out.print("Reducing \"" + s);
					//r = new Regex("(.*?)[\\[](.*?)[\\]](.*?)","$2");
					//s = r.replaceAll(s);
					// START KGU#924 2021-02-03: Bugfix #924 We must cut off the tail
					//s = INDEX_PATTERN.matcher(itemTokens.subSequence(1, itemTokens.count()).concatenate()).replaceAll("$2");
					s = INDEX_PATTERN.matcher(
							itemTokens.concatenate(null, posLBrack, itemTokens.lastIndexOf("]")+1))
							.replaceAll("$2");
					// END KGU#924 2021-02-03
					//System.out.println("\" to \"" + s + "\"");
				}
				// Only the indices are relevant here
				itemTokens = Syntax.splitLexically(s, true);
				tokens.addIfNew(itemTokens);
			}
			// END KGU#653 2019-02-16
		}

		tokens.removeBlanks();
		// Eliminate all keywords
		for (int kw = 0; kw < _keywords.length; kw++)
		{
			tokens.removeAll(_keywords[kw]);
		}
		for (int kw = 0; kw < this.operatorsAndLiterals.length; kw++)
		{
			int pos = -1;
			while ((pos = tokens.indexOf(operatorsAndLiterals[kw], false)) >= 0)
			{
				tokens.delete(pos);
			}
		}
		// START KGU#388 2017-09-17: Enh. #423 Cut off all irrelevant stuff of record initializers
		skimRecordInitializers(tokens);
		// END KGU#388 2017-09-17
		int i = 0;
		while(i < tokens.count())
		{
			String token = tokens.get(i);
			// START KGU#588 2018-10-04: Bugfix #618 Function names shouldn't be gathered here
			//if((Syntax.isIdentifier(token, null)
			//		&& (i == tokens.count() - 1 || !tokens.get(i+1).equals("("))
			//		|| this.variables.contains(token)))
			if((Syntax.isIdentifier(token, false, null) || this.getCachedVarNames().contains(token))
					&& (i == tokens.count() - 1 || !tokens.get(i+1).equals("(")))
			// END KGU#588 2018-10-04
			{
				// keep the id
				//System.out.println("Adding to used var names: " + token);
				i++;
			}
			// START KGU#388 2017-09-17: Enh. #423 Record support - don't complain component names!
			else if (token.equals(".") && i+1 < tokens.count() && Syntax.isIdentifier(tokens.get(i+1), false, null)) {
				// Drop the dot together with the following component name
				tokens.remove(i, i+2);
			}
			// END KGU#388 2017-09-17
			else {
				// no id or variable name, so drop it
				tokens.remove(i);
			}
		}
		return tokens;
	}
	// END KGU#375 2017-04-04
	// START KGU#388 2017-10-09: Enh. #423
	/**
	 * Recursively cuts off all irrelevant stuff of record initializers for {@link #getUsedVarNames(String, String[])}
	 * @param tokens - the skimmed tokens
	 */
	private void skimRecordInitializers(StringList tokens) {
		int posBrace = 0;
		while ((posBrace = tokens.indexOf("{", posBrace+1)) > 0) {
			if (Syntax.isIdentifier(tokens.get(posBrace-1), false, null)) {
				HashMap<String, String> components = Element.splitRecordInitializer(tokens.concatenate("", posBrace-1), null, false);
				if (components != null) {
					// Remove all tokens from the type name on (they are in the HashMap now)
					tokens.remove(posBrace-1, tokens.count());
					// Append all the value strings for the components but not the component names
					for (Entry<String, String> comp: components.entrySet()) {
						if (!comp.getKey().startsWith("§")) {
							StringList subTokens = Syntax.splitLexically(comp.getValue(), true);
							skimRecordInitializers(subTokens);
							tokens.add(subTokens);
						}
					}
					// If there was further text beyond the initializer then tokenize and append it
					if (components.containsKey("§TAIL§")) {
						StringList subTokens = Syntax.splitLexically(components.get("§TAIL§"), true);
						skimRecordInitializers(subTokens);
						tokens.add(subTokens);
					}
				}
			}
		}
	}
	// END KGU#388 2017-10-09
	
	// START KGU#542 2019-11-17: Enh. #739 Support for enumeration type values
	/**
	 * Returns the value string (cached literal or expression) associated to constant
	 * {@code constName} (if it was defined) or null (otherwise). In case of enumeration
	 * constants, wipes off the typename prefix ({@code ":" + <typename> + "€"}).
	 * @param constName - name of the constant
	 * @return value string for the constant (cleaned in case of an enumerator) or null
	 * @see #constants
	 */
	public String getConstValueString(String constName)
	{
		String valString = this.constants.get(constName);
		if (valString != null && valString.startsWith(":") && valString.contains("€")) {
			// Skim off the enumerator type name
			valString = valString.substring(valString.indexOf('€')+1);
		}
		return valString;
	}
	// END KGU#542 2019-11-17

    // KGU 2016-03-29 Rewritten based on tokens
    /**
     * Get the names of defined variables out of a bunch of text lines.<br/>
     * Note: We DON'T force identifier syntax, the variables found here may contain
     * language-specific characters etc.<br/>
     * HYP 1: [const] [&lt;type&gt;] VARNAME &lt;- (?)<br/>
     * HYP 2: [input] VARNAME, VARNAME, VARNAME<br/>
     * HYP 3: for VARNAME &lt;- (?) ...<br/>
     * HYP 4: foreach VARNAME in (?)<br/>
     * In case of HYP 1 also registers the name as constant definition in constantDefs
     * if the name hadn't been occurred earlier as variable or constant.
     * 
     * @param lines - the text lines extracted from one or more elements 
     * @param constantDefs - a map of constant definitions
     * @return - the StringList of identified variable names
     * @see #constants
     */
    public StringList getVarNames(StringList lines, HashMap<String, String> constantDefs)
    {
    	StringList varNames = new StringList();

    	// START KGU#163 2016-03-25: Pre-processed match patterns for identifier search
    	splitKeywords.clear();
    	String[] keywords = Syntax.getAllProperties();
    	for (int k = 0; k < keywords.length; k++)
    	{
    		splitKeywords.add(Syntax.splitLexically(keywords[k], false));
    	}
    	// END KGU#163 2016-03-25

    	for(int i=0; i<lines.count(); i++)
    	{
    		String allText = lines.get(i);
    		// modify "inc" and "dec" function (Pascal)
    		// START KGU#575 2018-09-17: Issue #594 - replace obsolete 3rd-party Regex library
    		//Regex r;
    		//r = new Regex(BString.breakup("inc")+"[(](.*?)[,](.*?)[)](.*?)","$1 <- $1 + $2"); allText=r.replaceAll(allText);
    		//r = new Regex(BString.breakup("inc")+"[(](.*?)[)](.*?)","$1 <- $1 + 1"); allText=r.replaceAll(allText);
    		//r = new Regex(BString.breakup("dec")+"[(](.*?)[,](.*?)[)](.*?)","$1 <- $1 - $2"); allText=r.replaceAll(allText);
    		//r = new Regex(BString.breakup("dec")+"[(](.*?)[)](.*?)","$1 <- $1 - 1"); allText=r.replaceAll(allText);
    		allText = transform_inc_dec(allText);
    		// END KGU#575 2018-09-17

    		StringList tokens = Syntax.splitLexically(allText, true);

    		Syntax.unifyOperators(tokens, false);

    		// Replace all split keywords by the respective configured strings
    		// This replacement will be aware of the case sensitivity preference
    		for (int kw = 0; kw < keywords.length; kw++)
    		{
    			if (keywords[kw].trim().length() > 0)
    			{
    				StringList keyTokens = splitKeywords.elementAt(kw);
    				int keyLength = keyTokens.count();
    				int pos = -1;
    				while ((pos = tokens.indexOf(keyTokens, pos + 1, !Syntax.ignoreCase)) >= 0)
    				{
    					tokens.set(pos, keywords[kw]);
    					tokens.remove(pos + 1, pos + keyLength);
    				}
    			}
    		}

    		// Unify FOR-IN loops and FOR loops for the purpose of variable analysis
    		if (!Syntax.getKeyword("postForIn").trim().isEmpty())
    		{
    			tokens.replaceAll(Syntax.getKeyword("postForIn"), "<-");
    		}

    		// Here all the unification, alignment, reduction is done, now the actual analysis begins

    		int asgnPos = tokens.indexOf("<-");
    		if (asgnPos > 0)
    		{
    			String s = tokens.subSequence(0, asgnPos).concatenate();
    			// (KGU#141 2016-01-16: type elimination moved to extractVarName())
    			//System.out.println("Adding to initialised var names: " + extractVarName(allText.trim()));
    			String varName = extractVarName(s.trim());
    			boolean wasNew = varNames.addOrderedIfNew(varName);
    			// START KGU#375 2017-03-31: Enh. #388 collect constant definitions
    			// Register it as constant if marked as such and not having been declared before
    			if (tokens.get(0).equals("const") && wasNew && !constantDefs.containsKey(varName)) {
    				constantDefs.put(varName, tokens.subSequence(asgnPos+1, tokens.count()).concatenate().trim());
    			}
    		}


    		// get names from read statements
    		int inpPos = tokens.indexOf(Syntax.getKeyword("input"));
    		if (inpPos >= 0)
    		{
    			// START KGU#281 2016-10-12: Issue #271 - there may be a prompt string literal to be skipped
    			//String s = tokens.subSequence(inpPos + 1, tokens.count()).concatenate().trim();
    			inpPos++;
    			// START KGU#281 2016-12-23: Enh. #271 - allow comma between prompt and variable name
    			//while (inpPos < tokens.count() && (tokens.get(inpPos).trim().isEmpty() || tokens.get(inpPos).matches("^[\"\'].*[\"\']$")))
    			while (inpPos < tokens.count() && (tokens.get(inpPos).trim().isEmpty() || tokens.get(inpPos).trim().equals(",") || tokens.get(inpPos).matches("^[\"\'].*[\"\']$")))
    			// END KGU#281 2016-12-23
    			{
    				inpPos++;
    			}
    			//String s = tokens.subSequence(inpPos, tokens.count()).concatenate().trim();
    			// END KGU#281 2016-10-12
    			// A mere splitting by comma would spoil function calls as indices etc.
    			StringList parts = Element.splitExpressionList(tokens.subSequence(inpPos, tokens.count()), ",", false);
    			for (int p = 0; p < parts.count(); p++)
    			{
    				varNames.addOrderedIfNew(extractVarName(parts.get(p).trim()));
    			}
    		}


    		//lines.set(i, allText);
    	}

    	return varNames;
    }

    /**
     * Extracts all variable names of the entire program and stores them in
     * {@link #variables}, ignoring previously cached results.
     * @return list of variable names
     * @see #getVarNames()
     */
    public StringList retrieveVarNames()
    {
    	//System.out.println("getVarNames() called...");
    	return getVarNames(this, false, false, true);
    }

    /**
     * Provides all variable names of the entire program if cached, otherwise retrieves and
     * stores them in {@link #variables}.
     * @return list of variable names
     * @see #retrieveVarNames()
     * @see #getMereDeclarationNames(boolean)
     */
    public StringList getVarNames() {
    	//System.out.println("getVarNames() called...");
    	if (this.variables != null) {
    		return this.variables;
    	}
    	// This is the same as retrieveVarNames()
    	return getVarNames(this, false, false, true);
    }
    
    /**
     * Extracts the names of all variables assigned or introduced within passed-in element
     * {@code _ele} and its possible substructure.
     * @param _ele - the element to be scanned for introduced variables
     * @return list of variable names
     * @see #getVarNames(Element, boolean)
     */
    public StringList getVarNames(Element _ele)
    {
    	// Only the own variables, not recursively
    	return getVarNames(_ele, true, false);
    }

    /**
     * Extracts the names of all variables assigned or introduced within passed-in element
     * {@code _ele}, possibly ignoring its substructure or not.
     * @param _ele - the element to be scanned for introduced variables
     * @param _onlyEle - whether possible substructure is to be ignored
     * @return list of variable names
     * @see #getVarNames(Element, boolean, boolean)
     */
    public StringList getVarNames(Element _ele, boolean _onlyEle)
    {
        // All variables, not only those from body (i.e. sub-structure)
        return getVarNames(_ele, _onlyEle, false);
    }

    /**
     * Extracts the names of all variables assigned or introduced within passed-in element
     * {@code _ele}, possibly either ignoring its substructure or only regarding its
     * substructure, e.g. in case of loops.<br/>
     * <b>Note that {@code _onlyEle} and {@code _onlyBody} may not both be {@code true}!</b>
     * @param _ele - the element to be scanned for introduced variables
     * @param _onlyEle - whether possible substructure of {@code _ele} is to be ignored
     * @param _onlyBody - whether only the substructure of {@code _ele} is to be scanned
     * @return list of variable names
     * @see #getVarNames(Element, boolean, boolean, boolean)
     */
    public StringList getVarNames(Element _ele, boolean _onlyEle, boolean _onlyBody)
    {
        return getVarNames(_ele, _onlyEle, _onlyBody, false);
    }

    /**
     * Extracts the names of all variables assigned or introduced within passed-in element
     * {@code _ele}, possibly either ignoring its substructure or only regarding its
     * substructure, e.g. in case of loops.<br/>
     * <b>Note that {@code _onlyEle} and {@code _onlyBody} may not both be {@code true}!</b>
     * @param _ele - the element to be scanned for introduced variables
     * @param _onlyEle - whether possible substructure of {@code _ele} is to be ignored
     * @param _onlyBody - whether only the substructure of {@code _ele} is to be scanned
     * @param _entireProg - relevant for the case {@code _ele} is {@code this} and
     *     {@code _onlyEle <> true} or {@code _onlyBody = true}
     * @return list of variable names
     */
    private StringList getVarNames(Element _ele, boolean _onlyEle, boolean _onlyBody, boolean _entireProg)
    {

            StringList varNames = new StringList();
            StringList argTypes = new StringList();

            // check root text for variable names
            // !!
            // !! This works only for Pascal-like syntax: functionname (<name>, <name>, ..., <name>:<type>; ...)
            // !! or VBA like syntax: functionname(<name>, <name> as <type>; ...)
            // !!
            // KGU 2015-11-29: Decomposed -> new method collectParameters
            if (this.isSubroutine() && _ele==this && !_onlyBody)
            {
            	collectParameters(varNames, argTypes, null);
            	for (int i = 0; i < varNames.count(); i++) {
            		String type = argTypes.get(i); 
            		if (type != null && (type.trim() + " ").startsWith("const ")) {
            			this.constants.put(varNames.get(i), null);
            		}
            	}
            }

            // get relevant text
            StringList lines;
            if (_onlyEle && !_onlyBody)
            {
                // START KGU#388/KGU#413 2017-09-13: Enh. #416, #423
                //lines = _ele.getText().copy();
                lines = _ele.getUnbrokenText();
                if (_ele instanceof Instruction) {
                	// Get rid of lines that may not introduce variables
                	int i = 0;
                	while (i < lines.count()) {
                		if (Instruction.isTypeDefinition(lines.get(i), null)) {
                			// START KGU#542 2019-11-17: Enh. #739 We must extract enumerators here
                			HashMap<String, String> constVals = this.extractEnumerationConstants(lines.get(i));
                			if (constVals != null) {
                				// We simply generate singular constant definition lines
                				for (Entry<String, String> enumItem: constVals.entrySet()) {
                					lines.insert("const " + enumItem.getKey() + " <- " + enumItem.getValue(), i++);
                				}
                			}
                			// END KGU#542 2019-11-17
                			lines.remove(i);
                		}
                		else {
                			i++;
                		}
                	}
                }
                // END KGU#388/KGU#413 2017-09-13: Enh. #416, #423
            }
            else if (_entireProg)
            {
                // START KGU#39 2015-10-16: Use object methods now
                //lines = getFullText();
                lines = this.getFullText(_onlyBody);
                // END KGU#39 2015-10-16
            }
            else
            {
                // START KGU#39 2015-10-16: Use object methods now
                //lines = getFullText(_ele);
                lines = _ele.getFullText(true);
                // START KGU#39 2015-10-16
            }
            
            varNames.add(getVarNames(lines, this.constants));

            varNames = varNames.reverse();	// FIXME (KGU): What is intended by reversing?
            if (_entireProg) {
                    this.variables = varNames;
            }
            //System.out.println(varNames.getCommaText());
            return varNames;
    }
    
    /**
     * Retrieves all constants from the given type definition list if it is an
     * enumeration type list and returns their name-value map.<br/>
     * The associated values will be prefixed with {@code ":" + <typename> + "€"} and may be
     * constant expressions, particularly of kind {@code <something>+<number>}.
     * @param _typeDefLine - the (unbroken) line of the enum type definition
     * @returns a map of the enumeration constants to their prefixed values strings or null
     */
    public LinkedHashMap<String,String> extractEnumerationConstants(String _typeDefLine)
    {
    	LinkedHashMap<String,String> enumConstants = null;
    	StringList tokens = Syntax.splitLexically(_typeDefLine, true, true);
    	if (!tokens.get(3).equalsIgnoreCase("enum")) {
    		return null;
    	}
    	String typename = tokens.get(1);
    	String typeSpec = tokens.concatenate(null, 3, tokens.count()).trim();
    	// Confirm that the syntax is okay
    	if (TypeMapEntry.MATCHER_ENUM.reset(typeSpec).matches()) {
    		enumConstants = new LinkedHashMap<String, String>();
    		int val = 0;
    		String valStr = "";
    		int posBrace = typeSpec.indexOf('{');
    		StringList items = StringList.explode(typeSpec.substring(posBrace+1, typeSpec.length()-1), ",");
    		for (int i = 0; i < items.count(); i++, val++) {
    			String item = items.get(i);
    			int posEq = item.indexOf('=');
    			if (posEq >= 0) {
    				// Get the value string
    				valStr = item.substring(posEq+1).trim();
    				val = 0;
    				// Reduce item to the pure constant name
    				item = item.substring(0, posEq);
    				// FIXME: We should be able to evaluate constant expressions, e.g. "MONDAY+1"!
    				if (this.constants.containsKey(valStr)) {
    					// Is an already defined constant, get the associated value string
    					valStr = this.getConstValueString(valStr);
    				}
    				else if (valStr.contains("+")) {
    					int posPlus = valStr.lastIndexOf('+');
    					try {
    						int offset = Integer.parseInt(valStr.substring(posPlus+1));
    						valStr = valStr.substring(0, posPlus).trim();
    						val = offset;
    					}
    					catch (NumberFormatException ex) {}
    				}
    				try {
    					int val0 = Integer.parseInt(valStr);
    					// Don't accept negative values
    					if (val0 >= 0) {
    						val = val0;
    						valStr = "";
    					}
    				}
    				catch (NumberFormatException ex) {
    					// Just ignore the explicit value and use the standard
    				}
    			}
    			enumConstants.put(item, ":" + typename + "€" + valStr + (!valStr.isEmpty() ? "+" : "") + val);
    		}
    	}
    	return enumConstants;
    }

    // START KGU#672 2019-11-13: Introduced for Bugfix #776
    /**
     * @param allowMethodName if true then the method name will be included if among the keys in {@link #getTypeInfo()}, with false it will be suppressed
     * @return A list of the names of uninitialized, i.e. merely declared, variables
     * (of this diagram and all included diagrams).
     * @see #getVarNames()
     * @see #getTypeInfo()
     */
    public StringList getMereDeclarationNames(boolean allowMethodName)
    {
    	StringList declNames = new StringList();	// Result
    	StringList varNames = this.getVarNames();	// Names of initialized variables
    	String methName = this.getMethodName();
    	for (String name: this.getTypeInfo().keySet()) {
    		// Ignore type names and omit initialized variables (which should also include constants)
    		if (!name.startsWith(":") && !varNames.contains(name) && (allowMethodName || !methName.equals(name))) {
    			declNames.add(name);
    		}
    	}
    	return declNames;
    }
    // END KGU#672 2019-11-13
    
    // START KGU#261 2017-01-20: Enh. #259
    /**
     * Creates (if not already cached), caches, and returns the static overall type map
     * for this diagram and its included definition providers (if having been available
     * on the first creation).<br/>
     * Every change to this diagram clears the cache and hence leads to an info refresh.  
     * @return the type table mapping prefixed type names and variable names to their
     * respective defined or declared TypeMapEntries with structural information.
     */
    public HashMap<String, TypeMapEntry> getTypeInfo()
    // START KGU#678 2019-03-30: Enh. #696: For batch export mode, we must provide an alternative pool for includes
    {
        return getTypeInfo(null);
    }
    
    /**
     * Creates (if not already cached), caches, and returns the static overall type map
     * for this diagram and its included definition providers retrieved from {@code routinePool}
     * if given, otherwise from {@link Arranger} if available.<br/>
     * Every change to this diagram clears the cache and hence leads to an info refresh.
     * @param routinePool - a diagram pool to search for includables (default: {@link Arranger} instance)
     * @return the type table mapping prefixed type names and variable names to their
     * respective defined or declared TypeMapEntries with structural information.
     */
    public HashMap<String, TypeMapEntry> getTypeInfo(IRoutinePool routinePool)    
    // END KGU#678 2019-03-30
    {
    	// START KGU#502 2018-03-12: Bugfix #518 - Avoid repeated traversal in case of lacking type and var info
    	//if (this.typeMap.isEmpty()) {
    	if (this.typeMap == null) {
    		// START KGU#852 2020-04-22: Bugfix #854 - we must ensure topological order on export
    		//this.typeMap = new HashMap<String, TypeMapEntry>();
    		this.typeMap = new LinkedHashMap<String, TypeMapEntry>();
    		// END KGU#852 2020-04-22
    	// END KGU#502 2018-03-12
    		// START KGU#388 2017-09-18: Enh. #423 adopt all type info from included diagrams first
    		// FIXME: The import info can easily get obsolete unnoticedly!
    		if (this.includeList != null) {
    			for (int i = 0; i < this.includeList.count(); i++) {
    				String inclName = this.includeList.get(i);
    				// START KGU#66 2019-03-30: Enh.#696 consider alternative routine pool
    				//if (Arranger.hasInstance()) {
    				//	for (Root incl: Arranger.getInstance().findIncludesByName(inclName, this)) {
    				//		typeMap.putAll(incl.getTypeInfo());
    				//	}
    				//}
    				IRoutinePool pool = routinePool;
    				if (pool == null && (pool = specialRoutinePool) == null && Arranger.hasInstance()) {
    					pool = Arranger.getInstance();
    				}
    				if (pool != null) {
    					// START KGU#408 2021-02-24: Enh. #410 Filter by namespace if available
    					//for (Root incl: pool.findIncludesByName(inclName, this)) {
    					for (Root incl: pool.findIncludesByName(inclName, this, true)) {
    					// END KGU#408 2021-02-24
    						typeMap.putAll(incl.getTypeInfo());
    					}
    				}
    				// END KGU#676 2019-03-30
    			}
    		}
    		// END KGU#388 2017-09-18
    		IElementVisitor collector = new IElementVisitor() {

    			@Override
    			public boolean visitPreOrder(Element _ele) {
    				if (!_ele.isDisabled(true)) {	// FIXME shouldn't this be isDisabled(false)?
    					_ele.updateTypeMap(typeMap);
    				}
    				return true;
    			}

    			@Override
    			public boolean visitPostOrder(Element _ele) {
    				return true;
    			}
    			
    		};
    		this.traverse(collector);
    	}
    	return this.typeMap;
    }
    
    /** Also consider clearVarAndTypeInfo() */
    private void clearTypeInfo()
    {
    	// START KGU#502 2018-03-12: Bugfix #518
    	//this.typeMap.clear();
    	this.typeMap = null;
    	// END KGU#502 2018-03-12
    }
    // END KGU#261 2017-01-20

	// START KGU#701/KGU#703 2019-03-30: Issue #718, #720
	/**
	 * Clears (invalidates) all cached variable names and type information.
	 * Also resets the drawing information recursively if {@link Element#E_VARHIGHLIGHT}
	 * is true.
	 * @param clearDrawInfo - if true then drawing info will also be reset (otherwise only
	 * in case of {@link Element#E_VARHIGHLIGHT}).
	 */
	public void clearVarAndTypeInfo(boolean clearDrawInfo)
	{
		this.variables = null;
		this.constants.clear();
		this.clearTypeInfo();
		// START KGU#990 2021-10-02: Bugfix #990 - new fields to facilitate export
		this.returnsValue = null;
		// END KGU#990 2021-10-02
		if (clearDrawInfo || E_VARHIGHLIGHT) {
			this.resetDrawingInfoDown();
		}
	}
	// END KGU#701/KGU#703 2019-03-30

	// START KGU#261/KGU#332 2017-02-01: Enh. #259/#335
	/**
	 * Adds all parameter declarations to the given map (varname -> typeinfo).
	 * @param typeMap
	 */
	public void updateTypeMap(HashMap<String, TypeMapEntry> typeMap)
	{
		ArrayList<Param> parameters = getParams();
		String typeSpec = null;
		for (Param par: parameters) {
			// START KGU#925 2021-02-04: Bugfix #925 - can't need prefixes like "const" here
			//if ((typeSpec = par.getType()) != null) {
			if ((typeSpec = par.getType(true)) != null) {
			// END KGU#925 2021-02-04
				this.addToTypeMap(typeMap, par.getName(), typeSpec, 0, true, true);
			}
		}
		if (this.isSubroutine()) {
			typeSpec = this.getResultType();
			if (typeSpec != null) {
				// START KGU#593 2018-10-05: Issue #619 - missing declarations on C++ export
				// This is somewhat tricky here: The result type is an explicit return variable declaration for
				// Pascal, but it's not for C++, Java etc. So, for code export consistency we must take into
				// consideration where we check whether an explicit variable declaration will come (mostly C++,
				// C#, Java) we drive better if we don't set the "explicitly" flag here.
				//this.addToTypeMap(typeMap, this.getMethodName(), typeSpec, 0, false, true, false);
				this.addToTypeMap(typeMap, this.getMethodName(), typeSpec, 0, false, false);
				// END KGU#593 2018-10-05
			}
		}
	}
	// END KGU#261/KGU#332 2017-02-01

	// START BFI 2015-12-10
	/**
	 * Identifies parameter names, types, and default values of the routine and returns an array list
	 * of Param objects being name-type-default triples.
	 * This is just a different aggregation of the same results {@link #getParameterNames()},
	 * {@link #getParameterTypes()}, and {@link #getParameterDefaults()} would provide.
	 * @return the list of the declared parameters
	 */
	public ArrayList<Param> getParams()
	{
		// START KGU#371 2019-03-07: Enh. #385 Now we cache this list for beter performance
		//ArrayList<Param> resultVars = new ArrayList<Param>();

		//StringList names = new StringList();
		//StringList types = new StringList();
		//collectParameters(names, types);
		//for (int i = 0; i < names.count(); i++)
		//{
		//    resultVars.add(new Param(names.get(i), types.get(i)));
		//}

		//return resultVars;
		if (parameterList == null) {
			// Method fills parameterList
			collectParameters(null, null, null);
		}
		if (parameterList == null) {
			return new ArrayList<Param>();
		}
		return parameterList;
		// END KGU#371 2019-03-07
	}
	// END BFI 2015-12-10
	
	// START KGU 2016-03-25: JLabel replaced by new class LangTextHolder
	//private String errorMsg(JLabel _label, String _rep)
	private String errorMsg(LangTextHolder _label, String _subst)
	// END KGU 2016-03-25
	{
		String res = _label.getText();
		res = res.replace("%", _subst);
		return res;
	}

	// START KGU#239 2016-08-12: New opportunity to insert more than one information
	private String errorMsg(LangTextHolder _label, String[] _substs)
	{
		String msg = _label.getText();
		for (int i = 0; i < _substs.length; i++)
		{
			msg = msg.replace("%"+(i+1), _substs[i]);
		}
		return msg;

	}
	// END KGU#239 2016-08-12

	// START KGU#78 2015-11-25: We additionally supervise return mechanisms
	//private void analyse(Subqueue _node, Vector _errors, StringList _vars, StringList _uncertainVars)
	/**
	 * Analyses the subtree, which _node is local root of
	 * @param _node - subtree root
	 * @param _errors - the collected errors (may be enhanced by the call)
	 * @param _vars - names of variables being set within the subtree
	 * @param _uncertainVars - names of variables being set in some branch of the subtree 
	 * @param _constants - constants defined hitherto
	 * @param _resultFlags - a boolean array: {usesReturn?, usesResult?, usesProcName?}
	 * @param _types - the type definitions and declarations encountered so far
	 */
	private void analyse(Subqueue _node, Vector<DetectedError> _errors, StringList _vars, StringList _uncertainVars, HashMap<String, String> _constants, boolean[] _resultFlags, HashMap<String, TypeMapEntry> _types)
	{
		for (int i = 0; i < _node.getSize(); i++)
		{
			Element ele = _node.getElement(i);
			// START KGU#277 2016-10-13: Enh. #270 - disabled elements are to be handled as if they wouldn't exist
			if (ele.isDisabled(true)) continue;
			// END KGU#277 2016-10-13
			String eleClassName = ele.getClass().getSimpleName();

			// get all set variables from actual instruction (just this level, no substructre)
			StringList myVars = getVarNames(ele);

			// START KGU#790 2021-12-04: Issue #800 Grammar-based check
			if (check(31) && !eleClassName.equals("Parallel")) {
				analyse_31(ele, _errors);
			}
			// END KGU#790 2021-12-04

			// START KGU#1012 2021-11-14: Enh. #967
			if (pluginSyntaxCheckers != null && !eleClassName.equals("Root") && !eleClassName.equals("Parallel")) {
				for (Map.Entry<String, GeneratorSyntaxChecker> chkEntry: pluginSyntaxCheckers.entrySet()) {
					if (pluginChecks.get(chkEntry.getKey()) == true) {
						GeneratorSyntaxChecker checker = chkEntry.getValue();
						StringList lines = ele.getUnbrokenText();
						GENPlugin.SyntaxCheck.Source testType = 
								GENPlugin.SyntaxCheck.Source.valueOf(chkEntry.getKey().split(":")[1]);
						switch (testType) {
						case STRING:
							for (int l = 0; l < lines.count(); l++) {
								String line = lines.get(l);
								String error = checker.checkSyntax(line, ele, l);
								if (error != null) {
									// FIXME: Fetch the plugin-configured message
									addError(_errors, new DetectedError(error.replace("error.syntax", "ARM syntax violation"), ele), -2);
								}
							}
							break;
						case TREE:
							// FIXME not implemented yet: iterate over parsed lines
							break;
						}
					}
				}
			}
			// END KGU#1012 2021-11-14

			// CHECK: assignment in condition (#8)
			if (eleClassName.equals("While")
					|| eleClassName.equals("Repeat")
					|| eleClassName.equals("Alternative"))
			{
				analyse_8(ele, _errors);
			}

			// CHECK  #5: non-uppercase var
			// CHECK  #7: correct identifiers
			// CHECK #13: Competitive return mechanisms
			analyse_5_7_13(ele, _errors, myVars, _resultFlags);

			// START KGU#239/KGU#327 2016-08-12: Enh. #231 / # 329
			// CHECK #18: Variable names only differing in case
			// CHECK #19: Possible name collisions with reserved words
			// CHECK #21: Mistakable variable names I, l, O
			analyse_18_19_21(ele, _errors, _vars, _uncertainVars, myVars);
			// END KGU#239/KGU#327 2016-08-12

			// CHECK #10: wrong multi-line instruction
			// CHECK #11: wrong assignment (comparison operator in assignment)
			// CHECK #22: constant depending on non-constants or constant redefinition
			// CHECK #24: type definitions
			if (eleClassName.equals("Instruction"))
			{
				analyse_10_11(ele, _errors);
				// START KGU#375 2017-04-04: Enh. #388
				// START KGU#388 2017-09-16: Enh. #423 record analysis
				//analyse_22((Instruction)ele, _errors, _vars, _uncertainVars, _constants);
				analyse_22_24((Instruction)ele, _errors, _vars, _uncertainVars, _constants, _types);
				// END KGU#388 2017-09-16
				// END KGU#375 2017-04-04
			}

			// START KGU#992 2021-10-05: Enh. #992
			// CHECK #30: Bracket balancing
			analyse_30(ele, _errors);
			// END KGU#992 2021-10-05

			// CHECK: non-initialised var (except REPEAT)  (#3)
			// START KGU#375 2017-04-05: Enh. #388 linewise analysis for Instruction elements
//			StringList myUsed = getUsedVarNames(ele, true, true);
//			if (!eleClassName.equals("Repeat"))
//			{
//				// FIXME: linewise test for Instruction elements needed
//				analyse_3(ele, _errors, _vars, _uncertainVars, myUsed);
//			}
			StringList myUsed = new StringList();
			if (eleClassName.equals("Instruction"))
			{
				@SuppressWarnings("unchecked")
				HashMap<String, String> constantDefs = (HashMap<String, String>)_constants.clone();
				String[] keywords = Syntax.getAllProperties();
				StringList initVars = new StringList(_vars);
				// START KGU#423 2017-09-13: Enh. #416 - cope with user-defined line breaks
				//for (int j = 0; j < ele.getText().count(); j++) {
				StringList unbrokenText = ele.getUnbrokenText();
				for (int j = 0; j < unbrokenText.count(); j++) {
				// END KGU#423 2017-09-13
					String line = unbrokenText.get(j);
					// START KGU#388 2017-09-13: Enh. #423
					if (!Instruction.isTypeDefinition(line, _types)) {
					// END KGU#388 2017-09-13
						myUsed = getUsedVarNames(line, keywords);
						// START KGU#985 2021-10-07: Bugfix #995 - Pass line number, respect "healing"
						//analyse_3(ele, _errors, initVars, _uncertainVars, myUsed, -1);
						//initVars.add(this.getVarNames(StringList.getNew(line), constantDefs));
						analyse_3(ele, _errors, initVars, _uncertainVars, myUsed, j);
						StringList asgdVars = this.getVarNames(StringList.getNew(line), constantDefs);
						initVars.add(asgdVars);
						for (int k = 0; k < asgdVars.count(); k++) {
							_uncertainVars.removeAll(asgdVars.get(k));
						}
						// END KGU#985 2021-10-07
					// START KGU#388 2017-09-13: Enh. #423
					}
					// END KGU#388 2017-09-13
				}
			}
			else {
				myUsed = getUsedVarNames(ele, true, true);
				if (!eleClassName.equals("Repeat"))
				{
					analyse_3(ele, _errors, _vars, _uncertainVars, myUsed, -1);
				}
			}
			// END KGU#375 2017-04-05

			/*
			if(_node.getElement(i).getClass().getSimpleName().equals("Instruction"))
			{
				System.out.println("----------------------------");
				System.out.println(((Element) _node.getElement(i)).getText());
				System.out.println("----------------------------");
				System.out.println("Vars : "+myVars);
				System.out.println("Init : "+_vars);
				System.out.println("Used : "+myUsed);
				//System.out.println("----------------------------");
			}
			/**/

			// START KGU#2/KGU#78 2015-11-25: New checks for Call and Jump elements
			// CHECK: Correct syntax of Call elements (#15) New!
			if (ele instanceof Call)
			{
				analyse_15((Call)ele, _errors);
			}
			// CHECK: Correct usage of Jump, including return (#16) New!
			// + CHECK #13: Competitive return mechanisms
			else if (ele instanceof Jump)
			{
				analyse_13_16_jump((Jump)ele, _errors, myVars, _resultFlags);
			}
			else if (ele instanceof Instruction)	// May also be a subclass (except Call and Jump)!
			{
			// END KGU#78 2015-11-25
				analyse_13_16_instr((Instruction)ele, _errors, i == _node.getSize()-1, myVars, _resultFlags);
			// START KGU#78 2015-11-25
			}
			// END KGU#78 2015-11-25

			// add detected vars to initialised vars
//			// START KGU#376 2017-04-11: Enh. #389 - withdrawn 2017-04-20
			_vars.addIfNew(myVars);
//			if (!(ele instanceof Call && ((Call)ele).isImportCall())) {
//				_vars.addIfNew(myVars);
//			}
//			// END KGU#376 2017-04-20

			// CHECK: endless loop (#2)
			if (eleClassName.equals("While")
					|| eleClassName.equals("Repeat"))
			{
				analyse_2(ele, _errors);
			}

			// CHECK: loop var modified (#1) and loop parameter consistency (#14 new!)
			if (eleClassName.equals("For"))
			{
				// START KGU#923 2021-02-01: Bugfix #923 FOR loops introduce variables!
				if (ele instanceof For) {
					ele.updateTypeMap(_types);
				}
				// END KGU#923 2021-02-01
				analyse_1_2_14((For)ele, _errors);
			}

			// CHECK: if with empty T-block (#4)
			if (eleClassName.equals("Alternative"))
			{
				if(((Alternative)ele).qTrue.getSize()==0)
				{
					//error  = new DetectedError("You are not allowed to use an IF-statement with an empty TRUE-block!",(Element) _node.getElement(i));
					addError(_errors, new DetectedError(errorMsg(Menu.error04,""), ele), 4);
				}
			}

			// CHECK: Inconsistency risk due to concurrent variable access by parallel threads (#17) New!
			if (eleClassName.equals("Parallel"))
			{
				analyse_17((Parallel) ele, _errors);
			}
			// START KGU#514 2018-04-03: Bugfix #528 (for Instructions, it has already been done above)
			else if (check(24) && !eleClassName.equals("Instruction")) {
				analyse_24(ele, _errors, _types);
			}
			// END KGU#514 2018-04-03


			// continue analysis for subelements
			if (ele instanceof ILoop)
			{
				analyse(((ILoop) ele).getBody(), _errors, _vars, _uncertainVars, _constants, _resultFlags, _types);

				if (ele instanceof Repeat)
				{
					analyse_3(ele, _errors, _vars, _uncertainVars, myUsed, -1);
				}
			}
			else if (eleClassName.equals("Parallel"))
			{
				StringList initialVars = new StringList(_vars);
				Iterator<Subqueue> iter = ((Parallel)ele).qs.iterator();
				while (iter.hasNext())
				{
					// For the thread, propagate only variables known before the parallel section
					StringList threadVars = new StringList(initialVars);
					analyse(iter.next(), _errors, threadVars, _uncertainVars, _constants, _resultFlags, _types);
					// Any variable introduced by one of the threads will be known after all threads have terminated
					_vars.addIfNew(threadVars);
				}
			}
			else if(eleClassName.equals("Alternative"))
			{
				StringList tVars = new StringList(_vars);
				StringList fVars = new StringList(_vars);

				analyse(((Alternative)ele).qTrue, _errors, tVars, _uncertainVars, _constants, _resultFlags, _types);
				analyse(((Alternative)ele).qFalse, _errors, fVars, _uncertainVars, _constants, _resultFlags, _types);

				for(int v = 0; v < tVars.count(); v++)
				{
					String varName = tVars.get(v);
					if (fVars.contains(varName)) { _vars.addIfNew(varName); }
					else if (!_vars.contains(varName)) { _uncertainVars.add(varName); }
				}
				for(int v = 0; v < fVars.count(); v++)
				{
					String varName = fVars.get(v);
					if (!_vars.contains(varName)) { _uncertainVars.addIfNew(varName); }
				}

				// if a variable is not being initialised on both of the lists,
				// it could be considered as not always being initialised
				//
				// => use a second list with variable that "may not have been initialised"
			}
			else if(eleClassName.equals("Case"))
			{
				Case caseEle = ((Case) ele);
				int si = caseEle.qs.size();	// Number of branches
				StringList initialVars = new StringList(_vars);
				// START KGU#758 2019-11-08: Enh. #770
				analyse_27_28(caseEle, _errors);
				// END KGU#758 2019-11-08
				// START KGU#928 2021-02-08: Enh. #928 - discriminator type check added
				analyse_29(caseEle, _errors, _types);
				// END KGU#928 2021-02-08

				// This Hashtable will contain strings composed of as many '1' characters as
				// branches initialise the respective new variable - so in the end we can see
				// which variables aren't always initialised.
				Hashtable<String, String> myInitVars = new Hashtable<String, String>();
				for (int j=0; j < si; j++)
				{
					StringList caseVars = new StringList(initialVars);
					analyse((Subqueue) caseEle.qs.get(j),_errors, caseVars, _uncertainVars, _constants, _resultFlags, _types);
					for(int v = 0; v < caseVars.count(); v++)
					{
						String varName = caseVars.get(v);
						if(myInitVars.containsKey(varName))
						{
							myInitVars.put(varName, myInitVars.get(varName) + "1");
						}
						else
						{
							myInitVars.put(varName, "1");
						}
					}
					//_vars.addIfNew(caseVars);
				}
				//System.out.println(myInitVars);
				// walk trough the hash table and check
				Enumeration<String> keys = myInitVars.keys();
				// adapt size if no "default"
				if ( caseEle.getText().get(caseEle.getText().count()-1).equals("%") )
				{
					si--;
				}
				//System.out.println("SI = "+si+" = "+c.text.get(c.text.count()-1));
				while ( keys.hasMoreElements() )
				{
					String key = keys.nextElement();
					String value = myInitVars.get(key);

					if(value.length()==si)
					{
						_vars.addIfNew(key);
					}
					else
					{
						if(!_vars.contains(key))
						{
							_uncertainVars.addIfNew(key);
						}
					}
				}
				// look at the comment for the IF-structure
			}
			// START KGU#812 2020-02-21: Bugfix #825 forgotten to descend recursively
			else if (eleClassName.equals("Try")) {
				StringList tVars = new StringList(_vars);
				StringList cVars = new StringList(_vars);
				StringList fVars = new StringList(_vars);

				cVars.addIfNew(((Try)ele).getText().trim());

				analyse(((Try)ele).qTry, _errors, tVars, _uncertainVars, _constants, _resultFlags, _types);
				analyse(((Try)ele).qCatch, _errors, cVars, _uncertainVars, _constants, _resultFlags, _types);

				for(int v = 0; v < tVars.count(); v++)
				{
					String varName = tVars.get(v);
					if (!_vars.contains(varName)) { _uncertainVars.add(varName); }
				}
				for(int v = 0; v < cVars.count(); v++)
				{
					String varName = cVars.get(v);
					if (!_vars.contains(varName)) { _uncertainVars.add(varName); }
				}

				analyse(((Try)ele).qFinally, _errors, fVars, _uncertainVars, _constants, _resultFlags, _types);

				for(int v = 0; v < fVars.count(); v++)
				{
					String varName = fVars.get(v);
					_vars.addIfNew(varName);
				}

			}
			// END KGU#812 2020-02-21
			// START KGU#376 2017-04-11: Enh. #389 - revised 2017-04-20 - disabled 2017-07-01
			//else if ((ele instanceof Call && ((Call)ele).isImportCall())) {
			//	analyse_23((Call)ele, _errors, _vars, _uncertainVars, _constants);
			//}
			// END KGU#376 2017-04-11

		} // for(int i=0; i < _node.size(); i++)...
	}

	// START KGU 2016-03-24: Decomposed analyser methods

	/**
	 * CHECK  #1: loop var modified<br/>
	 * CHECK #14: loop parameter consistency
	 * @param ele - For element to be analysed
	 * @param _errors - global list of errors
	 */
	private void analyse_1_2_14(For ele, Vector<DetectedError> _errors)
	{
		// get assigned variables from inside the FOR-loop
		StringList modifiedVars = getVarNames(ele, false, true);
		// get loop variable (that should be only one!!!)
		StringList loopVars = getVarNames(ele, true);
		// START KGU#61 2016-03-21: Enh. #84 - ensure FOR-IN variables aren't forgotten
		String counterVar = ele.getCounterVar();
		if (counterVar != null && !counterVar.isEmpty())
		{
			loopVars.addIfNew(counterVar);
		}
		// END KGU#61 2016-03-21

		/*
		System.out.println("MODIFIED : "+modifiedVars);
		System.out.println("LOOP     : "+loopVars);
		/**/

		if (loopVars.isEmpty())
		{
			//error  = new DetectedError("WARNING: No loop variable detected ...",(Element) _node.getElement(i));
			addError(_errors, new DetectedError(errorMsg(Menu.error01_1,""), ele), 1);
		}
		else
		{
			if (loopVars.count() > 1)
			{
				//error  = new DetectedError("WARNING: More than one loop variable detected ...",(Element) _node.getElement(i));
				// START KGU#260 2016-09-25: It seems sensible to show the variable names (particularly to identify malfunction) 
				//addError(_errors, new DetectedError(errorMsg(Menu.error01_2,""), ele), 1);
				addError(_errors, new DetectedError(errorMsg(Menu.error01_2, loopVars.concatenate("», «")), ele), 1);
				// END KGU#260 2016-09-25
			}

			// START KGU#923 2021-02-01: Bugfix #923 This check does not make sense in FOR-IN loops
			//if (modifiedVars.contains(loopVars.get(0)))
			if (modifiedVars.contains(loopVars.get(0)) && !ele.isForInLoop())
			// END KGU#923 201-02-01
			{
				//error  = new DetectedError("You are not allowed to modify the loop variable «"+loopVars.get(0)+"» inside the loop!",(Element) _node.getElement(i));
				addError(_errors, new DetectedError(errorMsg(Menu.error01_3, loopVars.get(0)), ele), 1);
			}
		}

		// START KGU#3 2015-11-03: New check for consistency of the loop header
		if (!ele.checkConsistency()) {
			//error  = new DetectedError("FOR loop parameters are not consistent to the loop heading text!", elem);
			addError(_errors, new DetectedError(errorMsg(Menu.error14_1,""), ele), 14);
		}
		
		String stepStr = ele.splitForClause()[4];
		// The following test automatically excludes FOR-IN loops as well
		if (!stepStr.isEmpty())
		{
			// Just in case...
			//error  = new DetectedError("FOR loop step parameter «"+stepStr+"» is no legal integer constant!", elem);
			DetectedError error = new DetectedError(errorMsg(Menu.error14_2, stepStr), ele);
			try {
				int stepVal = Integer.parseInt(stepStr);
				if (stepVal == 0)
				{
					// Two kinds of error at the same time
					addError(_errors, error, 14);
					//error  = new DetectedError("No change of the variables in the condition detected. Possible endless loop ...",(Element) _node.getElement(i));
					addError(_errors, new DetectedError(errorMsg(Menu.error02,""), ele), 2);
				}
			}
			catch (NumberFormatException ex)
			{
				addError(_errors, error, 14);                                    		
			}
		}
		// END KGU#3 2015-11-03
	}

	/**
	 * CHECK #2: Endless loop
	 * @param ele - Loop element to be analysed
	 * @param _errors - global error list
	 */
	private void analyse_2(Element ele, Vector<DetectedError> _errors)
	{
		// get modified and introduced variables from inside the loop
		StringList modifiedVars = getVarNames(ele, false);
		// get loop condition variables
		StringList loopVars = getUsedVarNames(ele, true, true);

		/*
		System.out.println(eleClassName + " : " + ele.getText().getLongString());
		System.out.println("Used : "+usedVars);
		System.out.println("Loop : "+loopVars);
		/**/

		boolean check = false;
		for(int j=0; j<loopVars.count(); j++)
		{
			check = check || modifiedVars.contains(loopVars.get(j));
		}
		if (check==false)
		{
			//error  = new DetectedError("No change of the variables in the condition detected. Possible endless loop ...",(Element) _node.getElement(i));
			addError(_errors, new DetectedError(errorMsg(Menu.error02,""), ele), 2);
		}
	}

	/**
	 * CHECK #3: non-initialised variables (except REPEAT)
	 * @param _ele - Element to be analysed
	 * @param _errors - global error list
	 * @param _vars - variables with certain initialisation 
	 * @param _uncertainVars - variables with uncertain initialisation (e.g. in a branch)
	 * @param _myUsedVars - variables used but not defined by this element
	 * @param _lineNo - number of the originating code line
	 */
	private void analyse_3(Element _ele, Vector<DetectedError> _errors, StringList _vars, StringList _uncertainVars, StringList _myUsedVars, int _lineNo)
	{
			for (int j=0; j<_myUsedVars.count(); j++)
			{
				String myUsed = _myUsedVars.get(j);
				// START KGU#343 2017-02-07: Ignore pseudo-variables (markers)
				if (myUsed.startsWith("§ANALYSER§")) {
					continue;
				}
				// END KGU#343 2017-02-07
				// START KGU##375 2017-04-05: Enh. #388
				String lineRef = "";
				if (_lineNo >= 0) {
					lineRef = Menu.errorLineReference.getText().replace("%", Integer.toString(_lineNo+1));
				}
				// END KGU#375 2017-04-05
				if (!_vars.contains(myUsed) && !_uncertainVars.contains(myUsed))
				{
					//error  = new DetectedError("The variable «"+myUsed.get(j)+"» has not yet been initialized!",(Element) _node.getElement(i));
					// START KGU##375 2017-04-05: Enh. #388
					//addError(_errors, new DetectedError(errorMsg(Menu.error03_1, myUsed), ele), 3);
					addError(_errors, new DetectedError(errorMsg(Menu.error03_1, new String[]{myUsed, lineRef}), _ele), 3);
					// END KGU#375 2017-04-05
				}
				else if (_uncertainVars.contains(myUsed))
				{
					//error  = new DetectedError("The variable «"+myUsed.get(j)+"» may not have been initialized!",(Element) _node.getElement(i));
					// START KGU##375 2017-04-05: Enh. #388
					//addError(_errors, new DetectedError(errorMsg(Menu.error03_2, myUsed), ele), 3);
					addError(_errors, new DetectedError(errorMsg(Menu.error03_2, new String[]{myUsed, lineRef}), _ele), 3);
					// END KGU#375 2017-04-05
				}
			}
	}


	/**
	 * Three checks in one loop:<br/>
	 * CHECK  #5: non-uppercase var<br/>
	 * CHECK  #7: correct identifiers<br/>
	 * CHECK #13: Competitive return mechanisms
	 * @param ele - the element to be checked
	 * @param _errors - the global error list
	 * @param _myVars - the variables detected so far
	 * @param _resultFlags - 3 flags for (0) return, (1) result, and (2) function name
	 */
	private void analyse_5_7_13(Element ele, Vector<DetectedError> _errors, StringList _myVars, boolean[] _resultFlags)
	{
		// START KGU#812 2020-02-21: Bugfix #825 We check the error variable of a TRY block too
		if (ele instanceof Try) {
			_myVars = new StringList(_myVars);
			_myVars.addIfNew(((Try)ele).getExceptionVarName());			
		}
		// END KGU#812 2020-02-21
		for (int j=0; j<_myVars.count(); j++)
		{
			String myVar = _myVars.get(j);
			// START KGU#343 2017-02-07: Ignore pseudo-variables (markers)
			if (myVar.startsWith("§ANALYSER§")) {
				continue;
			}
			// END KGU#343 2017-02-07

			// CHECK: non-uppercase var (#5)
			if(!myVar.toUpperCase().equals(myVar) && !rootVars.contains(myVar))
			{
				if(!((myVar.toLowerCase().equals("result") && this.isSubroutine())))
				{
					//error  = new DetectedError("The variable «"+myVars.get(j)+"» must be written in uppercase!",(Element) _node.getElement(i));
					addError(_errors, new DetectedError(errorMsg(Menu.error05, myVar), ele), 5);
				}
			}

			// CHECK: correct identifiers (#7)
			// START KGU#61 2016-03-22: Method outsourced
			//if(testidentifier(myVars.get(j))==false)
			if (!Syntax.isIdentifier(myVar, false, null))
			// END KGU#61 2016-03-22
			{
				//error  = new DetectedError("«"+myVars.get(j)+"» is not a valid name for a variable!",(Element) _node.getElement(i));
				addError(_errors, new DetectedError(errorMsg(Menu.error07_3, myVar), ele), 7);
			}
			// START KGU#877 2020-10-16: Bugfix #874
			else if (!Syntax.isIdentifier(myVar, true, null))
			{
				//error  = new DetectedError(Identifier "«"+myVar+"» contains non-ascii letters, this should be avoided.",(Element) _node.getElement(i));
				addError(_errors, new DetectedError(errorMsg(Menu.error07_5, myVar), ele), 7);
			}
			// END KGU#877 2020-10-16

			// START KGU#78 2015-11-25
			// CHECK: Competitive return mechanisms (#13)
			if (this.isSubroutine() && myVar.toLowerCase().equals("result"))
			{
				_resultFlags[1] = true;
				if (_resultFlags[0] || _resultFlags[2])

				{
					//error  = new DetectedError("Your function seems to use several competitive return mechanisms!",(Element) _node.getElement(i));
					addError(_errors, new DetectedError(errorMsg(Menu.error13_3, myVar), ele), 13);
				}
			}
			else if (this.isSubroutine() && myVar.equals(getMethodName()))
			{
				_resultFlags[2] = true;
				if (_resultFlags[0] || _resultFlags[1])

				{
					//error  = new DetectedError("Your functions seems to use several competitive return mechanisms!",(Element) _node.getElement(i));
					addError(_errors, new DetectedError(errorMsg(Menu.error13_3, myVar), ele), 13);
				}
			}
			// END KGU#78 2015-11-25
		}

	}

	/**
	 * CHECK #8: assignment in condition
	 * @param ele - the element to be checked
	 */
	private void analyse_8(Element ele, Vector<DetectedError> _errors)
	{
		String condition = ele.getText().getLongString();
		if ( condition.contains("<-") || condition.contains(":=") )
		{
			//error  = new DetectedError("It is not allowed to make an assignment inside a condition.",(Element) _node.getElement(i));
			addError(_errors, new DetectedError(errorMsg(Menu.error08,""), ele), 8);
		}
	}

	/**
	 * Two checks:<br/>
	 * CHECK #10: wrong multi-line instruction<br/>
	 * CHECK #11: wrong assignment (comparison operator in assignment)
	 * @param ele - Element to be analysed
	 * @param _errors - global error list
	 */
	private void analyse_10_11(Element ele, Vector<DetectedError> _errors)
	{
		// START KGU#413 2017-09-13: Enh. #416 cope with user-defined line breaks
		//StringList test = ele.getText();
		StringList test = ele.getUnbrokenText();
		// END KGU#413 2017-09-13

		// CHECK: wrong multi-line instruction (#10)
		boolean isInput = false;
		boolean isOutput = false;
		boolean isAssignment = false;
		// START KGU#375 2017-04-05: Enh. #388
		boolean isConstant = false;
		// END KGU#375 2017-04-05
		// START KGU#388 2017-09-13: Enh. #423
		boolean isTypedef = false;
		// END KGU#388 2017-09-13
		StringList inputTokens = Syntax.splitLexically(Syntax.getKeyword("input"), false);
		StringList outputTokens = Syntax.splitLexically(Syntax.getKeyword("output"), false);
		// START KGU#297 2016-11-22: Issue #295 - Instructions starting with the return keyword must be handled separately
		StringList returnTokens = Syntax.splitLexically(Syntax.getKeyword("preReturn"), false);
		// END KGU#297 2016-11-22

		// Check every instruction line...
		for(int lnr = 0; lnr < test.count(); lnr++)
		{
			// CHECK: wrong assignment (#11 - new!)
			//String myTest = test.get(l);

			// START KGU#65/KGU#126 2016-01-06: More precise analysis, though expensive
			StringList tokens = Syntax.splitLexically(test.get(lnr).trim(), true);
			Syntax.unifyOperators(tokens, false);
			// START KGU#297 2016-11-22: Issue #295 - Instructions starting with the return keyword must be handled separately
			//if (tokens.contains("<-"))
			boolean isReturn = tokens.indexOf(returnTokens, 0, !Syntax.ignoreCase) == 0;
			// END KGU#297 2016-11-22
			if (tokens.contains("<-") && !isReturn)
			{
				// START KGU#375 2017-04-05: Enh. #388
				//isAssignment = true;
				if (tokens.get(0).equals("const")) {
					isConstant = true;
				}
				else {
					isAssignment = true;
				}
				// END KGU#375 2017-04-05
			}
			// START KGU#388 2017-09-13: Enh. #423
			else if (tokens.indexOf("type", 0, !Syntax.ignoreCase) == 0) {
				isTypedef = true;
			}
			// END KGU#388 2017-09-13
			// START KGU#297 2016-11-22: Issue #295: Instructions starting with the return keyword must be handled separately
			//else if (tokens.contains("=="))
			else if (!isReturn && tokens.contains("==") || isReturn && tokens.contains("<-"))
			// END KGU#297 2016-11-22
			{
			        //error  = new DetectedError("You probably made an assignment error. Please check this instruction!",(Element) _node.getElement(i));
			        addError(_errors, new DetectedError(errorMsg(Menu.error11,""), ele), 11);
			}
			
			// CHECK: wrong multi-line instruction (#10 - new!)	
			if (tokens.indexOf(inputTokens, 0, !Syntax.ignoreCase) == 0)
			{
				isInput = true;
			}
			if (tokens.indexOf(outputTokens, 0, !Syntax.ignoreCase) == 0)
			{
				isOutput = true;
			}
			// END KGU#65/KGU#126 2016-01-06

		}
		// CHECK: wrong multi-line instruction (#10 - new!)
		// START KGU#375 2017-04-05: Enh. #388
		//if (isInput && isOutput && isAssignment) {
		// START KGU#388 2017-09-13: Enh. #423
		//if (isConstant && (isInput || isOutput || isAssignment)) {
		if (isTypedef && (isConstant || isInput || isOutput || isAssignment)) {
			//error  = new DetectedError("A single element should not mix type definitions with other instructions!",(Element) _node.getElement(i));
			addError(_errors, new DetectedError(errorMsg(Menu.error10_6,""), ele), 10);
		}
		else if (isConstant && (isInput || isOutput || isAssignment)) {
		// END KGU#388 2017-09-13
			//error  = new DetectedError("A single element should not mix constant type definitions with other instructions!",(Element) _node.getElement(i));
			addError(_errors, new DetectedError(errorMsg(Menu.error10_5,""), ele), 10);
		}
		else if (isInput && isOutput && isAssignment)
		// END KGU#375 2017-04-05
		{
			//error  = new DetectedError("A single instruction element should not contain input/output instructions and assignments!",(Element) _node.getElement(i));
			addError(_errors, new DetectedError(errorMsg(Menu.error10_1,""), ele), 10);
		}
		else if (isInput && isOutput)
		{
			//error  = new DetectedError("A single instruction element should not contain input and output instructions!",(Element) _node.getElement(i));
			addError(_errors, new DetectedError(errorMsg(Menu.error10_2,""), ele), 10);
		}
		else if (isInput && isAssignment)
		{
			//error  = new DetectedError("A single instruction element should not contain input instructions and assignments!",(Element) _node.getElement(i));
			addError(_errors, new DetectedError(errorMsg(Menu.error10_3,""), ele), 10);
		}
		else if (isOutput && isAssignment)
		{
			//error  = new DetectedError("A single instruction element should not contain ouput instructions and assignments!",(Element) _node.getElement(i));
			addError(_errors, new DetectedError(errorMsg(Menu.error10_4,""), ele), 10);
		}
	}

	/**
	 * CHECK #15: Correct syntax of Call elements
	 * @param ele - CALL Element to be analysed
	 * @param _errors - global error list
	 */
	private void analyse_15(Call ele, Vector<DetectedError> _errors)
	{
		// START KGU#376 2017-04-11: Enh. #389 - new call type / undone 2017-07-01
		if (!ele.isProcedureCall(false) && !ele.isFunctionCall(false))
		//if (!ele.isProcedureCall() && !ele.isFunctionCall() && !ele.isImportCall())
		// END KGU#376 2017-04-11
		{
			//error  = new DetectedError("The CALL hasn't got form «[ <var> " + "\u2190" +" ] <routine_name>(<arg_list>)»!",(Element) _node.getElement(i));
			// START KGU#278 2016-10-11: Enh. #267
			//addError(_errors, new DetectedError(errorMsg(Menu.error15, ""), ele), 15);
			addError(_errors, new DetectedError(errorMsg(Menu.error15_1, ""), ele), 15);
			// END KGU#278 2016-10-11
		}
		// START KGU#278 2016-10-11: Enh. #267
		// START KGU#376 2017-04-11: Enh. #389 - undone 2017-07-01
//		else if (ele.isImportCall()) {
//			String name = ele.getSignatureString();
//			int count = 0;	// Number of matching routines
//			if (Arranger.hasInstance()) {
//				count = Arranger.getInstance().findIncludesByName(name).size();
//			}
//			if (count == 0) {
//				//error  = new DetectedError("The called subroutine «<routine_name>(<arg_count>)» is currently not available.",(Element) _node.getElement(i));
//				addError(_errors, new DetectedError(errorMsg(Menu.error15_2, name), ele), 15);
//			}
//			else if (count > 1) {
//				//error  = new DetectedError("There are several matching subroutines for «<routine_name>(<arg_count>)».",(Element) _node.getElement(i));
//				addError(_errors, new DetectedError(errorMsg(Menu.error15_3, name), ele), 15);					
//			}
//		}
		// END KGU#376 2017-04-11
		else {
			// START KGU 2017-04-11: We have methods of higher level here!
			//String text = ele.getText().get(0);
			//StringList tokens = Element.splitLexically(text, true);
			//Element.unifyOperators(tokens, true);
			//int asgnPos = tokens.indexOf("<-");
			//if (asgnPos > 0)
			//{
			//	// This looks somewhat misleading. But we do a mere syntax check
			//	text = tokens.concatenate("", asgnPos+1);
			//}
			//Function subroutine = new Function(text);
			Function subroutine = ele.getCalledRoutine();
			// END KGU 2017-04-11
			// START KGU#689 2019-03-20: Bugfix #706 - subroutine may be null here
			if (subroutine == null) {
				addError(_errors, new DetectedError(errorMsg(Menu.error15_1, ""), ele), 15);
				return;
			}
			// END KGU#689 2019-03-20
			String subName = subroutine.getName();
			int subArgCount = subroutine.paramCount();
			if ((!this.getMethodName().equals(subName) || subArgCount != this.getParameterNames().count()))
			{
				int count = 0;	// Number of matching routines
				if (Arranger.hasInstance()) {
					// START KGU#408 2021-02-25: Enh. #410 more precise filtering
					//count = Arranger.getInstance().findRoutinesBySignature(subName, subArgCount, this).size();
					count = Arranger.getInstance().findRoutinesBySignature(subName, subArgCount, this, true).size();
					// END KGU#408 2021-02-25
				}
				if (count == 0) {
					//error  = new DetectedError("The called subroutine «<routine_name>(<arg_count>)» is currently not available.",(Element) _node.getElement(i));
					addError(_errors, new DetectedError(errorMsg(Menu.error15_2, subName + "(" + subArgCount + ")"), ele), 15);
					// START KGU#877 2020-10-16: Issue #874 warn in case of a non-ascii name before the subroutine gets derived
					if (!Syntax.isIdentifier(subName, true, null)) {
						addError(_errors, new DetectedError(errorMsg(Menu.error07_5, subName), ele), 7);
					}
					// END KGU#877 2020-10-16
				}
				else if (count > 1) {
					//error  = new DetectedError("There are several matching subroutines for «<routine_name>(<arg_count>)».",(Element) _node.getElement(i));
					addError(_errors, new DetectedError(errorMsg(Menu.error15_3, subName + "(" + subArgCount + ")"), ele), 15);					
				}
			}
		}
		// END KGU#278 2016-10-11
	}

	/**
	 * CHECK #16: Correct usage of Jump, including return<br/>
	 * CHECK #13: Competitive return mechanisms
	 * @param ele - JUMP element to be analysed
	 * @param _errors - global error list
	 * @param _myVars - all variables defined or modified by this element (should be empty so far, might be extended) 
	 * @param _resultFlags - 3 flags for (0) return, (1) result, and (2) function name
	 */
	private void analyse_13_16_jump(Jump ele, Vector<DetectedError> _errors, StringList _myVars, boolean[] _resultFlags)
	{
		StringList sl = ele.getText();
		String preReturn = Syntax.getKeywordOrDefault("preReturn", "return");
		String preLeave = Syntax.getKeywordOrDefault("preLeave", "leave");
		String preExit = Syntax.getKeywordOrDefault("preExit", "exit");
		// START KGU#686 2019-03-18: Enh. #56
		//String jumpKeywords = "«" + preLeave + "», «" + preReturn +	"», «" + preExit + "»";
		String preThrow = Syntax.getKeywordOrDefault("preThrow", "throw");
		String jumpKeywords = "«" + preLeave + "», «" + preReturn +	"», «" + preExit + "», «" + preThrow + "»";
		// END KGU#686 2019-03-18
		String line = sl.get(0).trim();
		String lineComp = line;

		// Preparation
		if (Syntax.ignoreCase) {
			preReturn = preReturn.toLowerCase();
			preLeave = preLeave.toLowerCase();
			preExit = preExit.toLowerCase();
			//String jumpKeywords = "«" + preLeave + "», «" + preReturn +	"», «" + preExit + "»";
			preThrow = preThrow.toLowerCase();
			// END KGU#686 2019-03-18
			lineComp = line.toLowerCase();
		}
		boolean isReturn = ele.isReturn();
		boolean isLeave = ele.isLeave();
		boolean isExit = ele.isExit();
		//String jumpKeywords = "«" + preLeave + "», «" + preReturn +	"», «" + preExit + "»";
		boolean isThrow = ele.isThrow();
		// END KGU#686 2019-03-18
		boolean isJump = isLeave || isExit ||
				lineComp.matches("exit([\\W].*|$)") ||	// Also check hard-coded keywords
				lineComp.matches("break([\\W].*|$)");	// Also check hard-coded keywords
		Element parent = ele.parent;
		// START KGU#179 2016-04-12: Enh. #161 New check for unreachable instructions
		int pos = -1;
		if (parent instanceof Subqueue && (pos = ((Subqueue)parent).getIndexOf(ele)) < ((Subqueue)parent).getSize()-1)
		{
			//error = new DetectedError("Instruction isn't reachable after a JUMP!",((Subqueue)parent).getElement(pos+1)));
			addError(_errors, new DetectedError(errorMsg(Menu.error16_7, ""), ((Subqueue)parent).getElement(pos+1)), 16);	
		}
		// END KGU#179 2016-04-12

		// START KGU#78/KGU#365 2017-04-14: Enh. #23, #380 - completely rewritten
		
		// Routines and Parallel sections cannot be penetrated by leave or break
		boolean insideParallel = false;
		
		// CHECK: Incorrect Jump syntax?
		if (sl.count() > 1 || !(isJump || isReturn || isThrow || line.isEmpty()))
		{
			//error = new DetectedError("A JUMP element must contain exactly one of «exit n», «return <expr>», or «leave [n]»!",(Element) _node.getElement(i));
			addError(_errors, new DetectedError(errorMsg(Menu.error16_1, jumpKeywords), ele), 16);
		}
		// CHECK: Correct usage of return (nearby check result mechanisms) (#13, #16)
		else if (isReturn)
		{
			// START KGU#343 2017-02-07: Disabled to suppress the warnings - may there be side-effects?
			//_resultFlags[0] = true;
			//_myVars.addIfNew("result");	// FIXME: This caused warnings if e.g. "Result" is used somewhere else
			if (!line.substring(preReturn.length()).trim().isEmpty()) {
				_resultFlags[0] = true;
				_myVars.addIfNew("§ANALYSER§RETURNS");
				// START KGU#78 2015-11-25: Different result mechanisms?
				if (_resultFlags[1] || _resultFlags[2])
				{
					//error = new DetectedError("Your function seems to use several competitive return mechanisms!",(Element) _node.getElement(i));
					addError(_errors, new DetectedError(errorMsg(Menu.error13_3, preReturn), ele), 13);
				}
				// END KGU#78 2015-11-25
			}
			// END KGU#343 2017-02-07
			// Check if we are inside a Parallel construct
			while (parent != null && !(parent instanceof Root) && !(parent instanceof Parallel))
			{
				parent = parent.parent;
			}
			insideParallel = (parent != null && parent instanceof Parallel);
		}
		// CHECK: Leave levels feasible (#16) 
		else if (isLeave)
		{
			int levelsUp = ele.getLevelsUp();
			List<Element> loopsToLeave = ele.getLeftStructures(null, false, true);
			if (levelsUp < 0 || loopsToLeave == null)
			{
				//error = new DetectedError("Wrong argument for this kind of JUMP (should be an integer constant)!",(Element) _node.getElement(i));
				addError(_errors, new DetectedError(errorMsg(Menu.error16_6, preLeave), ele), 16);    					    							
			}
			else {
				int levelsDown = loopsToLeave.size();
				if (levelsDown > 0 && loopsToLeave.get(levelsDown-1) instanceof Parallel) {
					insideParallel = true;
					levelsDown--;
				}
				// Compare the number of nested loops we are in with the requested jump levels
				if (levelsUp < 1 || levelsUp > levelsDown)
				{
					//error = new DetectedError("Cannot leave or break more loop levels than being nested in!",(Element) _node.getElement(i));
					addError(_errors, new DetectedError(errorMsg(Menu.error16_4, String.valueOf(levelsDown)), ele), 16);    								
				}
			}
		}
		// CHECK: Exit argument ok?
		else if (isExit && line.length() > preExit.length())
		{
			// START KGU 2017-04-14: Syntactical restriction loosened
			//try
			//{
			//	Integer.parseInt(line.substring(preExit.length()).trim());
			//}
			//catch (Exception ex)
			//{
			//	//error = new DetectedError("Wrong argument for this kind of JUMP (should be an integer constant)!",(Element) _node.getElement(i));
			//	addError(_errors, new DetectedError(errorMsg(Menu.error16_6, ""), ele), 16);    					    							
			//}
			String expr = line.substring(preExit.length()).trim();
			String exprType = Element.identifyExprType(this.getTypeInfo(), expr, true);
			if (!exprType.equalsIgnoreCase("int")) {
				// error = new DetectedError("Wrong argument for this kind of JUMP (should be an integer constant)!",(Element) _node.getElement(i));
				addError(_errors, new DetectedError(errorMsg(Menu.error16_8, preExit), ele), 16);    					    							
				
			}
			// END KGU 2017-04-14
		}
		
		if (insideParallel)
		{
			// error = new DetectedError("You must not directly return out of a parallel thread!",(Element) _node.getElement(i));
			addError(_errors, new DetectedError(errorMsg(Menu.error16_5, new String[]{preReturn, preLeave}), ele), 16);                                            							
		}
		
		// END KGU#78/KGU#365 2017-04-14
		
	}

	/**
	 * CHECK #16: Correct usage of return (suspecting hidden Jump)<br/>
	 * CHECK #13: Competitive return mechanisms
	 * @param ele - Instruction to be analysed
	 * @param _errors - global error list
	 * @param _index - position of this element within the owning Subqueue
	 * @param _myVars - all variables defined or modified by this element (should be empty so far, might be extended) 
	 * @param _resultFlags - 3 flags for (0) return, (1) result, and (2) function name
	 */
	private void analyse_13_16_instr(Instruction ele, Vector<DetectedError> _errors, boolean _isLastElement, StringList _myVars, boolean[] _resultFlags)
	{
		StringList sl = ele.getText();
		String preReturn =  Syntax.getKeywordOrDefault("preReturn", "return").trim();
		String preLeave = Syntax.getKeywordOrDefault("preLeave", "leave").trim();
		String preExit = Syntax.getKeywordOrDefault("preExit", "exit").trim();
		String patternReturn = Matcher.quoteReplacement(Syntax.ignoreCase ? preReturn.toLowerCase() : preReturn);
		String patternLeave = Matcher.quoteReplacement(Syntax.ignoreCase ? preLeave.toLowerCase() : preLeave);
		String patternExit = Matcher.quoteReplacement(Syntax.ignoreCase ? preExit.toLowerCase() : preExit);

		for (int ls=0; ls < sl.count(); ls++)
		{
			String line = sl.get(ls).trim().toLowerCase();
			// START KGU#78 2015-11-25: Make sure a potential result is following a return keyword
			//if(line.toLowerCase().indexOf("return")==0)
			if (Syntax.ignoreCase) line = line.toLowerCase();
			boolean isReturn = line.matches(Matcher.quoteReplacement(patternReturn) + "([\\W].*|$)");
			boolean isLeave = line.matches(Matcher.quoteReplacement(patternLeave) + "([\\W].*|$)");
			boolean isExit = line.matches(Matcher.quoteReplacement(patternExit) + "([\\W].*|$)");
			boolean isJump = isLeave || isExit ||
					line.matches("exit([\\W].*|$)") ||	// Also check hard-coded keywords
					line.matches("break([\\W].*|$)");	// Also check hard-coded keywords
			if (isReturn && !line.substring(Syntax.getKeywordOrDefault("preReturn", "return").length()).isEmpty())
				// END KGU#78 2015-11-25
			{
				_resultFlags[0] = true;
				// START KGU#343 2017-02-07: This could cause case-related warnings if e.g. "Result" is used somewhere 
				//_myVars.addIfNew("result");
				_myVars.addIfNew("§ANALYSER§RETURNS");
				// END KGU#343 2017-02-07
				// START KGU#78 2015-11-25: Different result mechanisms?
				if (_resultFlags[1] || _resultFlags[2])
				{
					//error = new DetectedError("Your function seems to use several competitive return mechanisms!",(Element) _node.getElement(i));
					addError(_errors, new DetectedError(errorMsg(Menu.error13_3, Syntax.getKeywordOrDefault("preReturn", "return")), ele), 13);
				}
				// END KGU#78 2015-11-25
			}
			// START KGU#78 2015-11-25: New test (#16)
			// A return from an ordinary instruction is only accepted if it is nor nested and the
			// very last instruction of the program or routine
			if (!(ele instanceof Jump) && // Well, this is more or less clear...
					(isJump || (isReturn && !(ele.parent.parent instanceof Root &&
							ls == sl.count()-1 && _isLastElement)))
					)
			{
				if (isReturn) {
					//error = new DetectedError("A return instruction, unless at final position, must form a JUMP element!",(Element) _node.getElement(i));
					addError(_errors, new DetectedError(errorMsg(Menu.error16_2, preReturn), ele), 16);
				}
				else {
					//error = new DetectedError("An exit, leave, or break instruction is only allowed as JUMP element!",(Element) _node.getElement(i));
					addError(_errors, new DetectedError(errorMsg(Menu.error16_3, new String[]{preLeave, preExit}), ele), 16);
				}
			}
			// END KGU#78 2015-11-25
		}
	}

	/**
	 * CHECK #17: Inconsistency risk due to concurrent variable access by parallel threads
	 * @param ele - Parallel element to be analysed
	 * @param _errors - global error list
	 */
	private void analyse_17(Parallel ele, Vector<DetectedError> _errors)
	{
		// These hash tables will contain a binary pattern per variable name indicating
		// which threads will modify or use the respective variable. If more than
		// Integer.SIZE (supposed to be 32) parallel branches exist (pretty unlikely)
		// then analysis will just give up beyond the Integer.SIZEth thread.
		Hashtable<String,Integer> myInitVars = new Hashtable<String,Integer>();
		Hashtable<String,Integer> myUsedVars = new Hashtable<String,Integer>();
		Iterator<Subqueue> iter = ele.qs.iterator();
		int threadNo = 0;
		while (iter.hasNext() && threadNo < Integer.SIZE)
		{
			Subqueue sq = iter.next();
			// Get all variables initialised or otherwise set within the thread
			StringList threadSetVars = getVarNames(sq,false,false);
			// Get all variables used within the thread
			StringList threadUsedVars = getUsedVarNames(sq,false,false);        				
			// First register all variables being an assignment target
			for (int v = 0; v < threadSetVars.count(); v++)
			{
				String varName = threadSetVars.get(v);
				// START KGU#343 2017-02-07: Ignore pseudo-variables (markers)
				if (varName.startsWith("§ANALYSER§")) {
					continue;
				}
				// END KGU#343 2017-02-07
				Integer count = myInitVars.putIfAbsent(varName, 1 << threadNo);
				if (count != null) { myInitVars.put(varName, count.intValue() | (1 << threadNo)); }
			}
			// Then register all used variables
			for (int v = 0; v < threadUsedVars.count(); v++)
			{
				// START KGU#176 2016-04-05: Bugfix #154 Wrong collection used
				//String varName = threadSetVars.get(v);
				String varName = threadUsedVars.get(v);
				// END KGU#176 2016-04-05
				Integer count = myUsedVars.putIfAbsent(varName, 1 << threadNo);
				if (count != null) { myUsedVars.put(varName, count.intValue() | (1 << threadNo)); }
			}
			threadNo++;
		}
		// walk trough the hashtables and check for conflicts
		Enumeration<String> keys = myInitVars.keys();
		while ( keys.hasMoreElements() )
		{
			String key = keys.nextElement();
			int initPattern = myInitVars.get(key);
			// Trouble may arize if several branches access the same variable (races,
			// inconsistency). So we must report these cases.
			Integer usedPattern = myUsedVars.get(key);
			// Do other threads than those setting the variable access it?
			boolean isConflict = usedPattern != null && (usedPattern.intValue() | initPattern) != initPattern;
			// Do several threads assign values to variable key?
			if (!isConflict)
			{
				int count = 0;
				for (int bit = 0; bit < Integer.SIZE && count < 2; bit++)
				{
					if ((initPattern & 1) != 0) count++;
					initPattern >>= 1;
				}
				isConflict = count > 1;
			}
			// Do several threads access the variable assigned in some of them?
			if (!isConflict && usedPattern != null)
			{
				int count = 0;
				for (int bit = 0; bit < Integer.SIZE && count < 2; bit++)
				{
					if ((usedPattern.intValue() & 1) != 0) count++;
					usedPattern >>= 1;
				}
				isConflict = count > 1;
			}
			if (isConflict)
			{
				//error  = new DetectedError("Consistency risk due to concurrent access to variable «%» by several parallel threads!", ele);
				addError(_errors, new DetectedError(errorMsg(Menu.error17, key), ele), 17);
			}
		}
	}
	
	// END KGU 2016-03-24#
	
	// START KGU#239 2016-08-12: Enh. #23?
	/**
	 * CHECK #18: Variable names only differing in case<br/>
	 * CHECK #19: Possible name collisions with reserved words<br/>
	 * CHECK #21: Discourage use of variable names 'I', 'l', and 'O'
	 * @param _ele - the element to be checked
	 * @param _errors - the global error list
	 * @param _vars - variables definitely introduced so far
	 * @param _uncertainVars - variables detected but not certainly initialized so far
	 * @param _myVars - the variables introduced by _ele
	 */
	private void analyse_18_19_21(Element _ele, Vector<DetectedError> _errors, StringList _vars, StringList _uncertainVars, StringList _myVars)
	{
		StringList[] varSets = {_vars, _uncertainVars, _myVars};
		for (int i = 0; i < _myVars.count(); i++)
		{
			StringList collidingVars = new StringList();
			String varName = _myVars.get(i);
			// START KGU#343 2017-02-07: Ignore pseudo-variables (markers)
			if (varName.startsWith("§ANALYSER§")) {
				continue;
			}
			// END KGU#343 2017-02-07
			for (int s = 0; s < varSets.length; s++)
			{
				int j = -1;
				while ((j = varSets[s].indexOf(varName, j+1, false)) >= 0)
				{
					if (!varName.equals(varSets[s].get(j)))
					{
						collidingVars.addIfNew(varSets[s].get(j));
					}
				}
			}
			if (collidingVars.count() > 0)
			{
				String[] substitutions = {varName, collidingVars.concatenate("», «")};
				// warning "Variable name «%1» may collide with variable(s) «%2» in some case-indifferent languages!"
				addError(_errors, new DetectedError(errorMsg(Menu.error18, substitutions), _ele), 18);			
			}
			// START KGU#327 2017-01-07: Enh. #329 discourage use of 'I', 'l', and 'O'
			if (varName.equals("I") || varName.equals("l") || varName.equals("O")) {
				// warning "Variable names I (upper-case i), l (lower-case L), and O (upper-case o) are hard to distinguish from each other, 1, or 0."
				addError(_errors, new DetectedError(errorMsg(Menu.error21, ""), _ele), 21);
			}
			// END KGU#327 2017-01-07
		}
		
		if (check(19))	// This check will cost some time
		{
			for (int i = 0; i < _myVars.count(); i++)
			{
				StringList languages = new StringList();
				String varName = _myVars.get(i);
				// START KGU#343 2017-02-07: Ignore pseudo-variables (markers)
				if (varName.startsWith("§ANALYSER§")) {
					continue;
				}
				// END KGU#343 2017-02-07
				StringList languages1 = caseAwareKeywords.get(varName);
				StringList languages2 = caseUnawareKeywords.get(varName.toLowerCase());
				if (languages1 != null) languages.add(languages1);
				if (languages2 != null) languages.add(languages2);
				if (languages.count() > 0)
				{
					String[] substitutions = {varName, languages.concatenate(", ")};
					// warning "Variable name «%1» may collide with reserved names in languages like %2!"
					addError(_errors, new DetectedError(errorMsg(Menu.error19_1, substitutions), _ele), 19);								
				}
				// START KGU#239 2017-04-11
				if (structorizerKeywords.contains(varName)) {
					addError(_errors, new DetectedError(errorMsg(Menu.error19_2, varName), _ele), 19);
				}
				// END KGU#239 2017-04-11
			}
		}
	}

	// START KGU#253 2016-09-22: Enh. #249
	/**
	 * CHECK #20: Function signature check (name, parentheses)
	 * @param _errors - the global error list
	 */
	private void analyse_20(Vector<DetectedError> _errors)
	{
		StringList paramNames = new StringList();
		// START KGU#371 2019-03-07: Enh. #385 - check default value contiguousness
		//StringList paramTypes = new StringList();
		//if (this.isSubroutine() && !this.collectParameters(paramNames, paramTypes, null))
		StringList paramDefaults = new StringList();
		if (this.isSubroutine() && !this.collectParameters(paramNames, null, paramDefaults))
		// END KGU#371 2019-03-07
		{
			// warning "A subroutine header must have a (possibly empty) parameter list within parentheses."
			addError(_errors, new DetectedError(errorMsg(Menu.error20_1, ""), this), 20);								
		}
		// START KGU#836 2020-03-29: Issue #841 In case of a non-subroutine a parameter list should also be wrong
		else if (!this.isSubroutine() && this.getText().getText().indexOf("(") >= 0) {
			String key1 = "ElementNames.localizedNames." + (this.isProgram() ? 13 : 15) + ".text";
			String key2 = "ElementNames.localizedNames.14.text";
			String elName = Locales.getValue("Elements", key1, true);
			String subName = Locales.getValue("Elements", key2, true);
			addError(_errors, new DetectedError(errorMsg(Menu.error20_3, new String[] {elName, subName}), this), 20);
		}
		// END KGU#836 2020-03-29
		boolean hasDefaults = false;
		for (int i = 0; i < paramDefaults.count(); i++) {
			String deflt = paramDefaults.get(i);
			if (!hasDefaults && deflt != null) {
				hasDefaults = true;
			}
			else if (hasDefaults && deflt == null) {
				// error "Parameters with default must be placed contiguously at the parameter list end."
				addError(_errors, new DetectedError(errorMsg(Menu.error20_2, ""), this), 20);								
			}
		}
	}
	// END KGU#253 2016-09-22
    
	/**
	 * CHECK #22: constants depending on non-constants and constant modifications<br/>
	 * CHECK #24: type definitions
	 * @param _instr - Instruction element to be analysed
	 * @param _errors - global error list
	 * @param _vars - variables with certain initialisation
	 * @param _uncertainVars - variables with uncertain initialisation (e.g. in a branch)
	 * @param _definedConsts - constant definitions registered so far
	 * @param _types - type definitions (key starting with ":") and declarations so far
	 * @see #analyse_24(Element, Vector, HashMap)
	 * @see #analyse_24_tokens(Element, Vector, HashMap, StringList)
	 */
	private void analyse_22_24(Instruction _instr, Vector<DetectedError> _errors, StringList _vars, StringList _uncertainVars, HashMap<String, String> _definedConsts, HashMap<String, TypeMapEntry> _types)
	{
		StringList knownVars = new StringList(_vars);
		String[] keywords = Syntax.getAllProperties();
		// START KGU#413 2017-09-17: Enh. #416 cope with user-inserted line breaks
		//for (int i = 0; i < _instr.getText().count(); i++) {
		//	String line = _instr.getText().get(i);
		StringList unbrText = _instr.getUnbrokenText();
		for (int i = 0; i < unbrText.count(); i++) {
			String line = unbrText.get(i);
		// END KGU#413 2017-09-17
			// START KGU#388 2017-09-13: Enh. #423: Type checks
			boolean isTypedef = Instruction.isTypeDefinition(line, _types);
			// END KGU#413 2017-09-13
			if (line.startsWith("const ")) {
				StringList myUsedVars = getUsedVarNames(line.substring("const ".length()), keywords);
				StringList nonConst = new StringList();
				for (int j = 0; j < myUsedVars.count(); j++)
				{
					String myUsed = myUsedVars.get(j);
					if (!knownVars.contains(myUsed) && !_uncertainVars.contains(myUsed) || !_definedConsts.containsKey(myUsed)) {
						nonConst.add(myUsed);
					}
				}
				StringList myDefs = getVarNames(StringList.getNew(line), _definedConsts);
				if (myDefs.count() > 0 && nonConst.count() > 0) {
					//error  = new DetectedError("The constant «"+myDefs.get(0)+"» depends on non-constant values: "+"!", _instr);
					addError(_errors, new DetectedError(errorMsg(Menu.error22_1, new String[]{myDefs.get(0), nonConst.concatenate("», «")}), _instr), 22);
					// It's an insecure constant, so drop it from the analysis map
					_definedConsts.remove(myDefs.get(0));
				}
				knownVars.add(myDefs);
			}
			// START KGU#388 2017-09-13: Enh. #423 - check type definitions
			else if (line.startsWith("type ") || isTypedef) {
				if (!isTypedef) {
					//error  = new DetectedError("Type definition in line"+i+"is malformed!", _instr);
					addError(_errors, new DetectedError(errorMsg(Menu.error24_1, String.valueOf(i)), _instr), 24);
				}
				else {
					StringList tokens = Syntax.splitLexically(line, true);
					int posAsgnmt = tokens.indexOf("=");
					String typename = tokens.concatenate("", 1, posAsgnmt).trim();
					String typeSpec = tokens.concatenate("", posAsgnmt + 1, tokens.count()).trim();
					int posBrace = typeSpec.indexOf("{");
					// START KGU#543 2018-07-05 We have to face indirections now.
					if (posBrace >= 0) {
					// END KGU#543 2018-07-05
						StringList compNames = new StringList();
						StringList compTypes = new StringList();
						// We test here against type-associated variable names and an existing type name
						if (!Syntax.isIdentifier(typename, false, null) || _types.containsKey(typename) || _types.containsKey(":" + typename)) {
							//error  = new DetectedError("Type name «" + typename + "» is illegal or colliding with another identifier.", _instr);
							addError(_errors, new DetectedError(errorMsg(Menu.error24_2, typename), _instr), 24);					
						}
						// START KGU#542 2019-11-17: Enh. #739 support enum types now
						String tag = typeSpec.substring(0, posBrace).toLowerCase();
						if (tag.equals("enum")) {
							HashMap<String,String> enumDefs = this.extractEnumerationConstants(line);
							if (enumDefs == null) {
								//error  = new DetectedError("Type definition in line"+i+"is malformed!", _instr);
								addError(_errors, new DetectedError(errorMsg(Menu.error24_1, String.valueOf(i)), _instr), 24);					
							}
							else {
								for (Entry<String, String> enumItem: enumDefs.entrySet()) {
									String constName = enumItem.getKey();
									String enumValue = enumItem.getValue();
									String oldVal = _definedConsts.put(constName, enumValue);
									if (oldVal != null && !oldVal.equals(enumValue)) {
										//error  = new DetectedError("Attempt to modify the value of constant «"+varName+"»!", _instr);
										addError(_errors, new DetectedError(errorMsg(Menu.error22_2, constName), _instr), 22);						
									}
								}
							}
						}
						else {	// tag assumed to be "record" or "struct"
						// END KGU#542 2019-11-17
							extractDeclarationsFromList(typeSpec.substring(posBrace+1, typeSpec.length()-1), compNames, compTypes, null);
							for (int j = 0; j < compNames.count(); j++) {
								String compName = compNames.get(j);
								if (!Syntax.isIdentifier(compName, false, null) || compNames.subSequence(0, j-1).contains(compName)) {
									//error  = new DetectedError("Component name «" + compName + "» is illegal or duplicate.", _instr);
									addError(_errors, new DetectedError(errorMsg(Menu.error24_3, compName), _instr), 24);					
								}
								String type = compTypes.get(j);
								// Clear off array specifiers, but the check is still too restrictive...
								if (type != null) {
									type = type.trim();
									String typeLower;
									if (type.endsWith("]") && type.contains("[")) {
										type = type.substring(0, type.indexOf("[")).trim();
									}
									else if ((typeLower = type.toLowerCase()).startsWith("array") && typeLower.contains("of ")) {
										type = type.substring(typeLower.lastIndexOf("of ")+3).trim();
									}
									if (!TypeMapEntry.isStandardType(type) && !_types.containsKey(":" + type) && !type.equals(typename)) {
										//error  = new DetectedError("Type name «" + type + "» is illegal or unknown.", _instr);
										addError(_errors, new DetectedError(errorMsg(Menu.error24_4, type), _instr), 24);								
									}
								}
							}
						// START KGU#542 2019-11-17: Enh. #739 support enum types now
						}
						// END KGU#542 2019-11-17
					// START KGU#543 2018-07-05 - check if it is a valid type reference
					}
					else if (Syntax.isIdentifier(typeSpec, false, null) && !_types.containsKey(":" + typeSpec)) {
						//error  = new DetectedError("Type name «" + type + "» is illegal or unknown.", _instr);
						addError(_errors, new DetectedError(errorMsg(Menu.error24_4, typeSpec), _instr), 24);														
					}
					// END KGU#543 2018-07-05
				}
			}
			// END KGU#388 2017-09-13
			else {
				// START KGU#375 2017-04-20: Enh. #388 - Warning on attempts to redefine constants
				//knownVars.add(getVarNames(StringList.getNew(line), _definedConsts));
				Set<String> formerConstants = new HashSet<String>();
				formerConstants.addAll(_definedConsts.keySet());
				StringList myDefs = getVarNames(StringList.getNew(line), _definedConsts);
				for (int j = 0; j < myDefs.count(); j++) {
					String varName = myDefs.get(j);
					if (formerConstants.contains(varName)) {
						//error  = new DetectedError("Attempt to modify the value of constant «"+varName+"»!", _instr);
						addError(_errors, new DetectedError(errorMsg(Menu.error22_2, varName), _instr), 22);						
					}
				}
				// END KGU#375 2017-04-20
				// START KGU#388 2017-09-17: Enh. #423 Check the definition of type names and components
				if (check(24)) {
					StringList tokens = Syntax.splitLexically(line, true);
					//int nTokens = tokens.count();
					int posBrace = 0;
					String typeName = "";
					while ((posBrace = tokens.indexOf("{", posBrace + 1)) > 1 && Syntax.isIdentifier((typeName = tokens.get(posBrace-1)), false, null)) {
						TypeMapEntry recType = _types.get(":"+typeName);
						if (recType == null || !recType.isRecord()) {
							//error  = new DetectedError("There is no defined record type «"+typeName+"»!", _instr);
							addError(_errors, new DetectedError(errorMsg(Menu.error24_5, typeName), _instr), 24);
						}
						else {
							// START KGU#559 2018-07-20: Enh. #563  more intelligent initializer evaluation
							//HashMap<String, String> components = Element.splitRecordInitializer(tokens.concatenate("", posBrace));
							HashMap<String, String> components = Element.splitRecordInitializer(tokens.concatenate("", posBrace), recType, false);
							// END KGU#559 2018-07-20
<<<<<<< HEAD
							Set<String> compNames = recType.getComponentInfo(true).keySet();
							for (String compName: compNames) {
								if (!compName.startsWith("§") && !components.containsKey(compName)) {
									//error  = new DetectedError("Record component «"+compName+"» will not be modified/initialized!", _instr);
									addError(_errors, new DetectedError(errorMsg(Menu.error24_6, compName), _instr), 24);
								}
							}
							for (String compName: components.keySet()) {
								if (!compName.startsWith("§") && !compNames.contains(compName)) {
									//error  = new DetectedError("Record type «"+typeName+"» hasn't got a component «"+compName+"»!", _instr);
									addError(_errors, new DetectedError(errorMsg(Menu.error24_7, new String[]{typeName, compName}), _instr), 24);
=======
							// START KGU#1021 2021-12-05: Bugfix #1024 components may be null!
							if (components == null) {
								addError(_errors, new DetectedError(errorMsg(Menu.error24_1, Integer.toString(i+1)), _instr), 24);
							}
							else {
							// END KGU#1021 2021-12-05
								Set<String> compNames = recType.getComponentInfo(true).keySet();
								for (String compName: compNames) {
									if (!compName.startsWith("§") && !components.containsKey(compName)) {
										//error  = new DetectedError("Record component «"+compName+"» will not be modified/initialized!", _instr);
										addError(_errors, new DetectedError(errorMsg(Menu.error24_6, compName), _instr), 24);																					
									}
								}
								for (String compName: components.keySet()) {
									if (!compName.startsWith("§") && !compNames.contains(compName)) {
										//error  = new DetectedError("Record type «"+typeName+"» hasn't got a component «"+compName+"»!", _instr);
										addError(_errors, new DetectedError(errorMsg(Menu.error24_7, new String[]{typeName, compName}), _instr), 24);																					
									}
>>>>>>> 93c8f21e
								}
							// START KGU#1021 2021-12-05: Bugfix #1024
							}
							// END KGU#1021 2021-12-05
						}
					}
					// START KGU#388 2017-09-29: Enh. #423 (KGU#514 2018-04-03: extracted for bugfix #528)
					analyse_24_tokens(_instr, _errors, _types, tokens);
					// END KGU#388 2017-09-29

				}
				// END KGU#388 2017-09-17
			}
		}
		// START KGU#388 2017-09-17: Enh. #423 record analysis support
		_instr.updateTypeMap(_types);
		// END KGU#388 2017-09-17
	}

	/**
	 * CHECK 24: does the detailed record component access analysis for the given token sequence
	 * @param _ele - the originating element
	 * @param _errors - global error list
	 * @param _types - type definitions (key starting with ":") and declarations so far
	 * @param _tokens - tokens of the current line, ideally without any instruction keywords
	 * @see #analyse_22_24(Instruction, Vector, StringList, StringList, HashMap, HashMap)
	 * @see #analyse_24(Element, Vector, HashMap)
	 */
	private void analyse_24_tokens(Element _ele, Vector<DetectedError> _errors,
			HashMap<String, TypeMapEntry> _types, StringList _tokens) {
		int nTokens = _tokens.count();
		int posDot = -1;
		String path = "";
		TypeMapEntry varType = null;
		while ((posDot = _tokens.indexOf(".", posDot + 1)) > 0 && posDot < nTokens - 1) {
			String before = _tokens.get(posDot - 1);
			// Jump in front of an index access
			// FIXME: This is just a rough heuristics producing nonsense in case of nested expressions with indices
			int posBrack = -1;
			if (before.equals("]") && (posBrack = _tokens.lastIndexOf("[", posDot)) > 0) {
				before = _tokens.get(posBrack - 1);
			}
			String after = _tokens.get(posDot+1);
			if (!Syntax.isIdentifier(after, false, null) || !Syntax.isIdentifier(before, false, null)) {
				path = "";
				varType = null;
				continue;
			}
			// START KGU#507 2018-03-15 - nonsense from expressions like OUTPUT otherDay.day, ".", otherDay.month, ".", otherDay.year 
			else if (!path.endsWith("]") && !path.endsWith(before)) {
				path = "";
				varType = null;
			}
			// END KGU#507 2018-03-15
			if ((path.isEmpty() || varType == null) && Syntax.isIdentifier(before, false, null)) {
				if (path.isEmpty()) {
					path = before;
				}
				varType = _types.get(path);
			}
			if (varType != null && posBrack > 0 && varType.isArray()) {
				String arrTypeStr = varType.getCanonicalType(true, false);
				if (arrTypeStr != null && arrTypeStr.startsWith("@")) {
					// Try to get the element type
					// START KGU#502 2018-02-12: Bugfix #518 - seemed inconsistent to check the field typeMap here
					//varType = typeMap.get(":" + arrTypeStr.substring(1));
					varType = _types.get(":" + arrTypeStr.substring(1));
					// END KGU#502 2018-02-12
				}
			}
			if (varType == null || !varType.isRecord() || !varType.getComponentInfo(false).containsKey(after)) {
				if (posBrack > 0) {
					path += _tokens.concatenate("", posBrack, posDot);
				}
				//error  = new DetectedError("Variable «"+varName+"» hasn't got a component «"+compName+"»!", _instr);
				addError(_errors, new DetectedError(errorMsg(Menu.error24_8, new String[]{path, after}), _ele), 24);
				varType = null;
				path += "." + after;
			}
			// START KGU#514 2018-04-03: Bugfix #528 - went wrong for e.g. rec.arr[idx].comp
			//else if (posDot + 2 < nTokens && tokens.get(posDot+2).equals(".")) {
			else if (posDot + 2 < nTokens && (_tokens.get(posDot+2).equals(".") || _tokens.get(posDot+2).equals("["))) {
			// END KGU#514 2018-04-03
				path += "." + after;
				varType = varType.getComponentInfo(false).get(after);
			}
			else {
				varType = null;
				path = "";
			}
		}
	}
	
	/**
	 * CHECK #23: Diagram includes
	 * @param _errors - global error list
	 * @param _vars - variables with certain initialisation
	 * @param _uncertainVars - variables with uncertain initialisation (e.g. in a branch)
	 * @param _constants - incremental constant definition map
	 * @param _importStack - names of imported includables
	 * @param _analysedImports - 
	 * @param _callerSet - in case of indirect cycles via routine call, the set of calling roots,
	 *        otherwise {@code null}
	 * @param _types - type definitions and declarations
	 * @see #analyse_23_inCalledRoutines(Vector, Root, StringList, HashMap, HashMap, HashSet)
	 */
	private void analyse_23(Vector<DetectedError> _errors,
			StringList _vars, StringList _uncertainVars, HashMap<String, String> _constants,
			StringList _importStack, HashMap<String, StringList> _analysedImports,
			// START KGU#946 2021-02-28: Bugfix #947
			HashSet<Root> _callerSet,
			// END KGU#946 2021-02-28
			HashMap<String, TypeMapEntry> _types)
	{
		// START KGU#376 2017-07-01: Enh. #389 - obsolete
//		Subqueue node = (Subqueue)_call.parent;
//		// Check correct placement (must be at the beginning of the diagram
//		boolean misplaced = !(node.parent instanceof Root);
//		if (!misplaced) {
//			for (int j = 0; !misplaced && j < node.getIndexOf(_call); j++) {
//				Element el0 = node.getElement(j);
//				if (!el0.isDisabled() && (!(el0 instanceof Call) || !((Call)el0).isImportCall())) {
//					misplaced = true;
//				}
//			}
//		}
//		if (misplaced) {
//			//error  = new DetectedError("Import calls () must be placed at the very beginning of the diagram!", ele);
//			String[] data = new String[]{_call.getText().getLongString(), getRoot(_call).getMethodName()};
//			addError(_errors, new DetectedError(errorMsg(Menu.error23_5, data), _call), 23);
//		}
//		String name = (_call).getSignatureString();
		if (this.includeList == null) {
			// START KGU#946 2021-02-28: Bugfix #947 drill down if we follow a call chain...
			if (check(23) &&
					(_callerSet != null && !_callerSet.contains(this) /* in this case Arranger must have an instance */
					|| (this.isInclude() || this.isSubroutine()) && Arranger.hasInstance() && !this.collectCalls().isEmpty())) {
				if (this.isInclude()) {
					String name = this.getMethodName();
					if(_importStack.contains(name)) {
						//error  = new DetectedError("Import of diagram «%1» is recursive! (Recursion path: %1 <- %2)");
						addError(_errors, new DetectedError(errorMsg(Menu.error23_2, name), this), 23);
						return;
					}
					_importStack.add(name);
				}
				if (_callerSet == null) {
					_callerSet = new HashSet<Root>();
				}
				this.analyse_23_inCalledRoutines(_errors, this, _importStack, _analysedImports, _types, _callerSet);
			}
			// END KGU#946 2021-02-28
			return;
		}
		for (int i = 0; i < includeList.count(); i++) {
			String name = includeList.get(i);
			int count = 0;	// Number of matching routines
			if (Arranger.hasInstance()) {
				count = Arranger.getInstance().findIncludesByName(name, this, false).size();
			}
			if (count == 0) {
				//error  = new DetectedError("An includable diagram «<diagram_name>» is currently not available.", this);
				addError(_errors, new DetectedError(errorMsg(Menu.error23_5, name), this), 23);
			}
			else if (count > 1) {
				//error  = new DetectedError("There are several diagrams matching signature «<diagram_name>».", this);
				addError(_errors, new DetectedError(errorMsg(Menu.error23_6, name), this), 23);					
			}
		// END KGU#376 2017-07-01
			// Is this Root cyclically included?
			if (this.isInclude() && name.equals(this.getMethodName())
					|| _importStack.contains(name)) {
				//error  = new DetectedError("Import of diagram «%1» is recursive! (Recursion path: %1 <- %2)");
				addError(_errors, new DetectedError(errorMsg(Menu.error23_2, name), this), 23);    				

			}
			else if (_analysedImports.containsKey(name)) {
				//error  = new DetectedError("Import of diagram «%1» will be ignored here because it had already been imported: %2");
				StringList path = _analysedImports.get(name);
				addError(_errors, new DetectedError(errorMsg(Menu.error23_3, new String[]{name, path.concatenate("<-")}), this), 23);    									
			}
			else if (Arranger.hasInstance()) {
				Vector<Root> roots = Arranger.getInstance().findIncludesByName(name, this, false);
				if (roots.size() == 1) {
					Root importedRoot = roots.get(0);
					Vector<DetectedError> impErrors = new Vector<DetectedError>();
					boolean[] subResultFlags = new boolean[]{false, false, false};
					// We are not interested in internal errors but in the imported variables and constants
					// START KGU#376 2017-04-20: Enh. #389 - new semantic approach: no access to this context
					//analyse(roots.get(0).children, new Vector<DetectedError>(), _vars, _uncertainVars, _constants, subResultFlags);
					StringList importedVars = new StringList();
					StringList importedUncVars = new StringList();
					// START KGU#388 2017-09-17: Enh. #423
					HashMap<String, TypeMapEntry> importedTypes = new HashMap<String, TypeMapEntry>(); 
					// END KGU#388 2017-09-17
					if (this.isInclude()) {
						_importStack.add(this.getMethodName());
					}
					importedRoot.analyse_23(impErrors, importedVars, importedUncVars, _constants,
							_importStack, _analysedImports, _callerSet, importedTypes);
					// START KGU#946 2021-02-28: Bugfix #947: Check cyclic inclusions via Calls
					//analyse(importedRoot.children, impErrors, importedVars, importedUncVars, _constants, subResultFlags, importedTypes);
					/* The identification of an inclusion loop via Calls is to be done with care,
					 * lest we should pay the benefit bitterly with performance degrading and even
					 * getting caught in an eternal recursion here!
					 */
					HashSet<Root> callers = _callerSet;
					if (callers == null) {
						/* Don't analyse this Includable fully in case of an indirect call (then
						 * only cyclic inclusion is to be tested)!
						 */
						analyse(importedRoot.children, impErrors, importedVars, importedUncVars, _constants,
								subResultFlags, importedTypes);
						callers = new HashSet<Root>();
					}
					if (check(23)) {
						analyse_23_inCalledRoutines(_errors, importedRoot, _importStack, _analysedImports, _types, callers);
					}
					// END KGU#946 2021-02-028
					_analysedImports.put(name, new StringList(_importStack));
					if (this.isInclude()) {
						_importStack.remove(_importStack.count()-1);
					}
					// END KGU#376 2017-04-20
					if (subResultFlags[0]) {
						//error  = new DetectedError("Diagram «%» is rather unsuited to be included as it makes use of return.",(Element) _node.getElement(i));
						addError(_errors, new DetectedError(errorMsg(Menu.error23_1, name), this), 23);
					}
					// Now associate all sub-analysis results with the Call element
					for (DetectedError err: impErrors) {
						// Unfortunately the error object doesn't know its category, so we relaunch it under category 23
						addError(_errors, new DetectedError(name + ": " + err.getMessage(), this), 23);
					}
					// Add analysis for name conflicts and uncertain variables - might still occur among includes!
					// START KGU#388 2017-09-17: Enh. #423
					for (String key: importedTypes.keySet()) {
						if (key.startsWith(":") && _types.containsKey(key)) {
							//error  = new DetectedError("There is a name conflict between local and imported type definition «%»!",(Element) _node.getElement(i));
							addError(_errors, new DetectedError(errorMsg(Menu.error23_7, key.substring(1)), this), 23);
						}
						else {
							_types.put(key, importedTypes.get(key));
						}
					}
					// END KGU#388 2017-09-17
					for (int j = 0; j < importedVars.count(); j++) {
						String varName = importedVars.get(j);
						if (!_vars.addIfNew(varName) || _uncertainVars.contains(varName)) {
							//error  = new DetectedError("There is a name conflict between local and imported variable «%»!",(Element) _node.getElement(i));
							addError(_errors, new DetectedError(errorMsg(Menu.error23_4, varName), this), 23);
						}
					}
					for (int j = 0; j < importedUncVars.count(); j++) {
						String varName = importedUncVars.get(j);
						//error  = new DetectedError("The variable «%1» may not have been initialized%2!",(Element) _node.getElement(i));
						addError(_errors, new DetectedError(errorMsg(Menu.error03_2, new String[]{varName, ""}), this), 3);    						    					
						if (_vars.contains(varName) || !_uncertainVars.addIfNew(varName)) {
							//error  = new DetectedError("There is a name conflict between local and imported variable «%»!",(Element) _node.getElement(i));
							addError(_errors, new DetectedError(errorMsg(Menu.error23_4, varName), this), 23);
						}
					}
					for (Entry<String, String> constEntry: importedRoot.constants.entrySet()) {
						if (!_constants.containsKey(constEntry.getKey())) {
							_constants.put(constEntry.getKey(), constEntry.getValue());
							if (!this.constants.containsKey(constEntry.getKey())) {
								this.constants.put(constEntry.getKey(), constEntry.getValue());
							}
						}
					}
				}
			}
		// START KGU#376 2017-07-01
		}
		// END KGU#376 2017-07-01

	}
	/**
	 * CHECK #23: Helper method to check indirect cyclic includes (via subroutine calls)
	 * for {@link #analyse_23(Vector, StringList, StringList, HashMap, StringList, HashMap, HashSet, HashMap)}
	 * @param _errors - global error list
	 * @param _root - the calling {@link Root}
	 * @param _importStack - names of already imported includables
	 * @param _analysedImports - map from Includables to the corresponding _importStack
	 * @param _callerSet - the set of calling roots to avoid eternal recursion
	 * @param _types - type definitions and declarations
	 * @param _callers - set of direct or indirect callers of routine {@code _root}
	 * @see #analyse_23(Vector, StringList, StringList, HashMap, StringList, HashMap, HashSet, HashMap)
	 */
	private void analyse_23_inCalledRoutines(Vector<DetectedError> _errors, Root _root, StringList _importStack,
			HashMap<String, StringList> _analysedImports, HashMap<String, TypeMapEntry> _types,
			HashSet<Root> _callers) {
		// If _root is an includable then it would be detected via the _importStack in case of a cycle
		if (!_root.isInclude()) {
			_callers.add(_root);
		}
		for (Call call: _root.collectCalls()) {
			Function called = call.getCalledRoutine();
			if (called != null && called.isFunction()) {
				Vector<Root> callCands = Arranger.getInstance().findRoutinesBySignature(
						called.getName(), called.paramCount(), _root, true);
				// Should we check all candidates?
				if (callCands.size() == 1 && !_callers.contains(callCands.get(0))) {
					// Don't let the variables etc. have an impact here
					callCands.get(0).analyse_23(_errors, new StringList(), new StringList(), new HashMap<String, String>(),
							_importStack, _analysedImports, _callers, _types);
				}
			}
		}
	}
	
	// START KGU#514 2018-04-03: Bugfix #528
	/**
	 * CHECK #24: correct record access
	 * @param _ele - element to be analysed
	 * @param _errors - global error list
	 * @param _types - type definitions (key starting with ":") and declarations so far
	 */
	private void analyse_24(Element _ele, Vector<DetectedError> _errors, HashMap<String, TypeMapEntry> _types)
	{
		StringList unbrText = _ele.getUnbrokenText();
		for (int i = 0; i < unbrText.count(); i++) {
			StringList tokens = Syntax.splitLexically(unbrText.get(i), true);
			// START KGU#790 2021-10-25: Issue #800
			//Element.cutOutRedundantMarkers(tokens);
			Syntax.removeDecorators(tokens);
			// END KGU#790 2021-10-25
			analyse_24_tokens(_ele, _errors, _types, tokens);
		}
	}
	// END KGU#514 2018-04-03
	
	// START KGU#758 2019-11-08: Enh. #770 - check CASE elements
	/**
	 * CHECK 27: CASE selectors be integer constants<br/>
	 * CHECK 28: duplicate CASE selectors
	 * @param _case -  Case element to be analysed
	 * @param _errors - global error list
	 */
	private void analyse_27_28(Case _case, Vector<DetectedError> _errors)
	{
		HashSet<String> selectors = new HashSet<String>();
		HashSet<Integer> values = new HashSet<Integer>();
		StringList text = _case.getUnbrokenText();
		StringList duplicates = new StringList();
		String aNonNumber = null;
		// cf. checkValues
		for (int i = 1; i < text.count(); i++) {
			StringList items = Element.splitExpressionList(text.get(i), ",");
			for (int j = 0; j < items.count(); j++) {
				int val = 0;
				String item = items.get(j);
				// Check for duplicates (including the default label)
				if (!selectors.add(item)) {
					duplicates.addIfNew(item);
				}
				// Check for non-integers and non-characters (without the default branch label)
				if (i < text.count()-1) {
					String constVal = this.getConstValueString(item);
					if (constVal == null) {
						constVal = item;
					}
					// Check if it is not a character literal
					if (!constVal.endsWith("'") || !(constVal.startsWith("'\\") && constVal.length() > 3 || constVal.startsWith("'") && constVal.length() == 3)) {
						try {
							val = Integer.parseInt(constVal);
							if (!values.add(val)) {
								duplicates.addIfNew(constVal);
							}
						}
						catch (NumberFormatException ex) {
							aNonNumber = item;
						}
					}
				}
			}
		}
		if (aNonNumber != null) {
			//error  = new DetectedError("Some selector item seems not to be an integer constant.", _case);
			addError(_errors, new DetectedError(errorMsg(Menu.error27, aNonNumber), _case), 27);
		}
		if (!duplicates.isEmpty()) {
			//error  = new DetectedError("There are multiple (conflicting) selector items (%) in the CASE element!", _case);
			addError(_errors, new DetectedError(errorMsg(Menu.error28, duplicates.concatenate(", ")), _case), 28);
		}
	}
	// END KGU#758 2019-11-08
	
	// START KGU#928 2021-02-08: Enh. #928 - check for structured types
	/**
	 * CHECK 29: CASE discriminators of structured types
	 * @param _case - Case element to be analysed
	 * @param _errors - global error list
	 * @param _types - type definitions
	 */
	private void analyse_29(Case _case, Vector<DetectedError> _errors, HashMap<String, TypeMapEntry> _types)
	{
		StringList text = _case.getUnbrokenText();
		String typeStr = Root.identifyExprType(_types, text.get(0), true);
		boolean isStructured = typeStr.startsWith("@") || typeStr.startsWith("$");
		if (!isStructured && Syntax.isIdentifier(typeStr, false, null)) {
			// Do another test
			TypeMapEntry type = _types.get(":" + typeStr);
			isStructured = type != null && (type.isArray() || type.isRecord());
		}
		if (isStructured) {
			//error  = new DetectedError("The discriminator (%) is structured - which is unsuited for CASE!", _case);
			addError(_errors, new DetectedError(errorMsg(Menu.error29, text.get(0)), _case), 29);
		}
	}
	// END KGU#928 2021-02-08
	
	// START KGU#992 2021-10-05: Enh. #992
	/**
	 * CHECK 30: Unbalanced or badly nested parentheses, brackets etc.
	 * @param _ele - element to be analysed
	 * @param _errors - global error list
	 */
	private void analyse_30(Element _ele, Vector<DetectedError> _errors) {
		if (!check(30)) {
			return;
		}
		StringList unbrokenLines = _ele.getUnbrokenText();
		for (int i = 0; i < unbrokenLines.count(); i++) {
			StringList tokens = Syntax.splitLexically(unbrokenLines.get(i), true);
			Stack<Character> brackets = new Stack<Character>();
			for (int j = 0; j < tokens.count(); j++) {
				String token = tokens.get(j);
				if (token.equals("(")) {
					brackets.push(')');
				}
				else if (token.equals("[")) {
					brackets.push(']');
				}
				else if (token.equals("{")) {
					brackets.push('}');
				}
				else if (token.equals(")") || token.equals("]") || token.equals("}")) {
					try {
						char top = brackets.pop();
						if (top != token.charAt(0)) {
							//error  = new DetectedError("There is a closing '%1' where '%3' is expected in line %2!", _case);
							addError(_errors, new DetectedError(errorMsg(Menu.error30_3, new String[] {token, Integer.toString(i+1), Character.toString(top)}), _ele), 30);
						}
					}
					catch (EmptyStackException ex) {
						//error  = new DetectedError("There is at least one more closing '%1' than opening brackets in line %2!", _case);
						addError(_errors, new DetectedError(errorMsg(Menu.error30_2, new String[] {token, Integer.toString(i+1)}), _ele), 30);
					}
				}
			}
			if (!brackets.isEmpty()) {
				//error  = new DetectedError("There are %1 more opening than closing brackets in line %2, '%3' was expected next!", _ele);
				addError(_errors, new DetectedError(errorMsg(Menu.error30_1, new String[] {Integer.toString(brackets.size()), Integer.toString(i+1), Character.toString(brackets.pop())}), _ele), 30);
			}
		}
	}
	// END KGU#992 2021-10-05

	/**
	 * CHECK 31: General grammar-based line syntax check
	 * @param ele - element to be checked
	 * @param _errors - global error list
	 */
	private void analyse_31(Element _ele, Vector<DetectedError> _errors) {
		StringList lines = _ele.getUnbrokenText();
		LineParser parser = LineParser.getInstance();
		for (int i = 0; i < lines.count(); i++) {
			// FIXME: suppress replacements of '=' in type definitions
			String line = parser.preprocessLine(lines.get(i), _ele, i, true);
			String error = parser.check(line);
			if (error != null) {
				addError(_errors, new DetectedError(errorMsg(Menu.error31, new String[] {Integer.toString(i+1), error.replace("error.syntax", "")}), _ele), 31);
			}
		}
	}

	// START KGU#456 2017-11-06: Enh. #452
	/**
	 * Reports the active guide and performs the specified checks and steps
	 * @param _errors - global error list to be appended to
	 * @param _isNameValid - flag indicating an acceptable name, potential trigger for next step
	 */
	private void analyseGuides(Vector<DetectedError> _errors, boolean _isNameValid)
	{
		final String[] menuPath = Menu.getLocalizedMenuPath(
				new String[]{"menuPreferences", "menuPreferencesAnalyser"},
				new String[]{"Preferences", "Analyser ..."});
		int code = getCurrentTutorial();
		if (code >= 0) {
			String[] analyserCaptions = AnalyserPreferences.getCheckTabAndDescription(code);
			StringList strings = new StringList(menuPath);
			strings.add(new StringList(analyserCaptions));
			addError(_errors, new DetectedError(errorMsg(Menu.warning_2, strings.toArray()), null), 0);
			// Define the actual guide actions here 
			// START KGU#456 2017-11-04: Enh. #452 - charm initiative
			if (_isNameValid && this.children.getSize() == 0) {
				String text = null;
				switch (code) {
				case 26: // hello world tour 
					text = errorMsg(Menu.hint26[0], Syntax.getKeywordOrDefault("output", "OUTPUT"));
					// START KGU#906 2021-01-06: Enh. #905 distinguish hints from warnings
					//addError(_errors, new DetectedError(text, this.children), 26);
					addError(_errors, new DetectedError(text, this.children, false), 26);
					// END KGU#906 2021-01-06
					break;
				case 25: // first IPO guide 
					switch (this.diagrType) {
					case DT_INCL:
						text = errorMsg(Menu.hint25_5, "");
						break;
					case DT_MAIN:
						text = errorMsg(Menu.hint25_1, new String[]{Syntax.getKeyword("input"), (check(5) ? "X" : "x")});
						//startNextTutorial(true);
						break;
					case DT_SUB:
						text = errorMsg(Menu.hint25_4, "");
						break;
					default:
						break;
					}
					if (text != null) {
						// START KGU#906 2021-01-06: Enh. #905 distinguish hints from warnings
						//addError(_errors, new DetectedError(text, this.children), 25);
						addError(_errors, new DetectedError(text, this.children, false), 25);
						// END KGU#906 2021-01-06
					}
					break;
				}
			}
			switch (code) {
			case 25:
				guide_25(_errors);
				break;
			case 26:
				guide_26(_errors);
				break;
			}
		}
	}
	// END KGU#456 2017-11-06
	
	// START KGU#456 2017-11-04: Enh. #452 - charm initiative
	/**
	 * CHECK #25: General diagram construction hints according to the IPO paradigm
	 * @param _errors - global error list to be appended to
	 */
	private void guide_25(Vector<DetectedError> _errors)
	{
		class detectorIO implements IElementVisitor
		{
			private boolean[] m_flags;
			
			/**
			 * Fills the {@code elementFlags} (must contain at least three elements!) by traversing
			 * the diagram tree as follows.<br/>
			 * [0] true if there is at least one input instruction
			 * [1] true if there is at least one output instruction
			 * [2] true if there is any element other than input and output
			 * @param elementFlags - at least three boolean flags for input instruction, output instruction, other elements
			 */
			public detectorIO(boolean[] elementFlags)
			{
				m_flags = elementFlags;
			}

			@Override
			public boolean visitPreOrder(Element _ele) {
				if (_ele instanceof Instruction) {
					Instruction instr = (Instruction)_ele;
					if (instr.isInput()) {
						m_flags[0] = true;
					}
					else if (instr.isOutput()) {
						m_flags[1] = true;
					}
					else if (instr.isAssignment()) {
						m_flags[2] = true;
					}
				}
				// Go on unless elements of all kinds are found
				return !m_flags[0] || !m_flags[1] || !m_flags[2];
			}

			@Override
			public boolean visitPostOrder(Element _ele) {
				// Go on unless elements of all kinds are found
				return !m_flags[0] || !m_flags[1] || !m_flags[2];
			}
			
		}
		// empty body had already been handled in analyseGuides()
		if (this.isProgram() && children.getSize() > 0) {
			final boolean[] hasIO = {false, false, false};
			String varName1 = "x";
			String varName2 = "y";
			if (check(5)) {
				varName1 = varName1.toUpperCase();
				varName2 = varName2.toUpperCase();
				}
			String asgnmt = varName2 + " <- 15.5 * " + varName1 + " + 7.9";
			this.traverse(new detectorIO(hasIO));
			if (!hasIO[0]) {
				StringList menuPath = new StringList(Menu.getLocalizedMenuPath(
						new String[]{"menuDiagram","menuDiagramAdd", "menuDiagramAddBefore", "menuDiagramAddBeforeInst"},
						new String[]{"Diagram", "Add", "Before", "Instruction"}));
				addError(_errors, 
						new DetectedError(
								errorMsg(Menu.hint25_2, new String[]{Syntax.getKeywordOrDefault("input", "INPUT"), varName1, menuPath.concatenate(" \u25BA ")}),
								// START KGU#906 2021-01-06: Enh. #905 Distinguish hints from warnings
								//this.children.getElement(0)
								this.children.getElement(0),
								false
								// END KGU#906 2021-01-06
								),
						25);
			}
			else if (!hasIO[1]) {
				StringList menuPath = new StringList(Menu.getLocalizedMenuPath(
						new String[]{"menuDiagram","menuDiagramAdd", "menuDiagramAddAfter", "menuDiagramAddAfterInst"},
						new String[]{"Diagram", "Add", "After", "Instruction"}));
				addError(_errors,
						new DetectedError(
								errorMsg(Menu.hint25_3, new String[]{Syntax.getKeywordOrDefault("output", "OUTPUT"), varName2, menuPath.concatenate(" \u25BA ")}),
								// START KGU#906 2021-01-06: Enh. #905 Distinguish hints from warnings
								//this.children.getElement(this.children.getSize()-1)
								this.children.getElement(this.children.getSize()-1),
								false
								// END KGU#906 2021-01-06
								),
						25);
			}
			else if (!hasIO[2]) {
				StringList menuPath = new StringList(Menu.getLocalizedMenuPath(
						new String[]{"menuDiagram","menuDiagramAdd", "menuDiagramAddAfter", "menuDiagramAddAfterInst"},
						new String[]{"Diagram", "Add", "After", "Instruction"}));
				addError(_errors,
						new DetectedError(
								errorMsg(Menu.hint25_6, new String[]{asgnmt, menuPath.concatenate(" \u25BA ")}),
								// START KGU#906 2021-01-06: Enh. #905 Distinguish hints from warnings
								//this.children.getElement(0)
								this.children.getElement(0),
								false
								// END KGU#906 2021-01-06
								),
						25);
			}
			else {
				startNextTutorial(true);
			}
		}
		else if (!this.isProgram() && children.getSize() > 0) {
			startNextTutorial(true);
		}
	}
	
	/**
	 * GUIDED TOUR #26: Hello world
	 * @param _errors - global error list to be appended to
	 */
	private void guide_26(Vector<DetectedError> _errors)
	{
		final String[][] menuSpecs = {
				{"menuDebug", "menuDebugExecute"},
				{"menuFile", "menuFileSave"},
				{"menuFile", "menuFileExport", "menuFileExportCode"},
				{"menuFile", "menuFileExport", "menuFileExportPicture"}
		};
		final String[][] menuDefaults = {
				{"Debug", "Executor ..."},
				{"File", "Save"},
				{"File", "Export", "Code ..."},
				{"File", "Export", "Picture ..."}
		};
		int state = getTutorialState(26);
		if (state == 0 && advanceTutorialState(26, this)) {
			state++;
		}
		if (state > 0) {
			if (state <= menuSpecs.length) {
				String[] menuNames = Menu.getLocalizedMenuPath(menuSpecs[state-1], menuDefaults[state-1]);
				// START KGU#906 2021-01-06: Enh. #905 Distinguish hints from warnings
				//addError(_errors, new DetectedError(errorMsg(Menu.hint26[state], menuNames), this), 26);
				addError(_errors, new DetectedError(errorMsg(Menu.hint26[state], menuNames), this, false), 26);
				// END KGU#906 2021-01-06
			}
			else {
				startNextTutorial(true);
			}
		}
		
	}
	
	/**
	 * Checks whether the prerequisites for stage {@code _step} of guide {@code checkNo} are
	 * fulfilled. Will return false if not or if the check isn't active or hasn't been started.
	 * @param _checkNo - code of the tutorial guide (among the Analyser checks)
	 * @param _step - the interesting step next to be gone to
	 * @return true if step {@code state} can be gone to.
	 */
	public boolean isTutorialReadyForStep(int _checkNo, int _step)
	{
		boolean isOk = false;
		int prevState = getTutorialState(_checkNo); 
		if (prevState < 0) {
			// Not even started
			return false;
		}
		switch (_checkNo) {
		case 26:	// hello world tour 
		{
			Element elem = null;
			isOk = _step == 0 || children.getSize() == 1 && (elem = children.getElement(0)) instanceof Instruction && ((Instruction)elem).isOutput();
		}
			break;
			// default is always false
		}
		return isOk;
	}
	// END KGU#456 2017-11-04

    /**
     * Checks whether Analyser errors of category {@code errorNo} are enabled and if so adds
     * the passed-in problem entry {@code error} to the Analyser report list {@code errors}
     * @param errors - the list of element-specific or general Analyser reports
     * @param error - a report list entry with description and {@link Element} reference
     * @param errorNo - coded category of errors, warnings, or hints
     */
    private void addError(Vector<DetectedError> errors, DetectedError error, int errorNo)
    {
        // START KGU#239 2016-08-12: Enh. #231 + Code revision
        if (Root.check(errorNo))
        {
            errors.addElement(error);
        }
        // END KGU#239 2016-08-12
    }

    /**
     * Retrieves the names of the declared parameters in case this is a routine diagram,
     * otherwise an empty {@link StringList}
     * 
     * @return the list of parameter names in order of declaration (may be empty)
     * 
     * @see #getParameterTypes()
     * @see #getParameterDefaults()
     * @see #collectParameters(StringList, StringList, StringList)
     * @see #getMethodName()
     * @see #getResultType()
     */
    public StringList getParameterNames()
    {
    	// this.getVarNames();
    	// START KGU#2 2015-11-29
    	//StringList vars = getVarNames(this,true,false);
    	StringList vars = new StringList();
    	collectParameters(vars, null, null);
    	return vars;
    	// END KGU#2 2015-11-29 
    }

    // START KGU 2015-11-29
    /**
     * Retrieves the names of the types associated to the declared parameters in 
     * ase this is a routine diagram, otherwise an empty {@link StringList}.
     * 
     * @return the list of parameter type names in order of parameter declaration
     * (may be empty)
     * 
     * @see #getParameterNames()
     * @see #getParameterDefaults()
     * @see #collectParameters(StringList, StringList, StringList)
     * @see #getMethodName()
     * @see #getResultType()
     */
    public StringList getParameterTypes()
    {
    	StringList types = new StringList();
    	collectParameters(null, types, null);
    	return types;
    }
    // END KGU 2015-11-29
    
    // START KGU#371 2019-03-07: Enh. #385 - Allow parameter defaults
    /**
     * Retrieves the default value literals for the declared parameters (in case
     * this is a routine diagram with parameter defaults), otherwise an empty
     * {@link StringList}
     * 
     * @return the list of parameter default literals in order of definition.
     * <b>Note:</b> the list contains a {@code null} element where the respective
     * parameter hasn't got a default value!
     * 
     * @see #getParameterNames()
     * @see #getParameterTypes()
     * @see #collectParameters(StringList, StringList, StringList)
     * @see #getMethodName()
     * @see #getResultType()
     */
    public StringList getParameterDefaults()
    {
    	StringList defaults = new StringList();
    	collectParameters(null, null, defaults);
    	return defaults;
    }
    
    /**
     * Counts the number of mandatory parameters (i.e. parameters without default
     * value) where optional parameters are only detected as far they are either
     * the last parameter or only followed by optional parameters.
     * 
     * @return the minimum number of arguments this subroutine must obtain to be called.
     * 
     * @see #getParameterDefaults()
     * @see #acceptsArgCount(int)
     */
    public int getMinParameterCount()
    {
    	StringList params = new StringList();
    	StringList defaults = new StringList();
    	collectParameters(params, null, defaults);
    	int minParams = params.count();
    	while (minParams > 0) {
    		if (defaults.get(minParams-1) != null) {
    			minParams--;
    		}
    		else {
    			break;
    		}
    	}
    	return minParams;
    }
    
    /**
     * Checks whether a call with {@code nArgs} arguments may use this routine diagram. If so,
     * returns the number of default values needed to fill all parameters (0 in case o an exact
     * match), otherwise returns a negative number.
     * 
     * @param nArgs - the number of given argument values
     * @return number of available defaults to be used in order to satisfy all parameters, or a
     * negative number
     * 
     * @see #getMinParameterCount()
     * @see #getParameterNames()
     */
    public int acceptsArgCount(int nArgs)
    {
    	StringList params = new StringList();
    	StringList defaults = new StringList();
    	collectParameters(params, null, defaults);
    	int nDefaults = params.count() - nArgs;
    	for (int i = nArgs; nDefaults > 0 && i < defaults.count(); i++) {
    		if (defaults.get(i) != null) {
    			nDefaults--;
    		}
    		else {
    			nDefaults = -1; // leaves the loop
    		}
    	}
    	return nDefaults;
    }
    // END KGU 2019-03-07
    
    /**
     * Extracts the diagram name from the Root text. Contained blanks are replaced with underscores.
     * 
     * @return the program/subroutine name
     * 
     * @see #getMethodName(boolean)
     * @see #getQualifiedName()
     * @see #getSignatureString(boolean, boolean)
     * @see #getParameterNames()
     * @see #getParameterTypes()
     * @see #getParameterDefaults()
     * @see #getResultType()
     * @see #isProgram()
     * @see #isSubroutine()
     * @see #isInclude()
     */
    public String getMethodName()
    // START KGU#456 2017-11-04
    {
    	return getMethodName(true);
    }
    
    /**
     * Extracts the diagram name from the Root text.
     * 
     * @param _replaceBlanks - specifies whether contained blanks are to be replaced with underscores.
     * @return the program/subroutine name
     * 
     * @see #getMethodName()
     * @see #getMethodName(String, DiagramType, boolean)
     * @see #getQualifiedName(boolean)
     * @see #getSignatureString(boolean, boolean)
     * @see #getParameterNames()
     * @see #getParameterTypes()
     * @see #getParameterDefaults()
     * @see #getResultType()
     * @see #isProgram()
     * @see #isSubroutine()
     * @see #isInclude()
     */
    public String getMethodName(boolean _replaceBlanks)
    // END KGU#456 2017-11-04
    {
    	return getMethodName(this.getText().getLongString(), this.diagrType, _replaceBlanks);
    }
    
    /**
     * Extracts the diagram name from the given Root text {@code rootText}, regarding
     * the assumed {@link DiagramType} {@code rootType}.
     * 
     * @param rootText - the header of a diagram as long (unbroken) text
     * @param rootType - the assumed diagram type (main, subroutine, includable etc.)
     * @param _replaceBlanks - specifies whether contained blanks are to be replaced with underscores.
     * @return the program/subroutine name
     * 
     * @see #extractMethodParamDecls(String, StringList, StringList, StringList)
     */
    public static String getMethodName(String rootText, DiagramType rootType, boolean _replaceBlanks)
    // END KGU#456 2017-11-04
    {
    	int pos;
    	boolean isSubroutine = rootType == DiagramType.DT_SUB;

    	// START KGU#457 2017-11-05: Issue #454 We should check for Pascal-style result type in advance
    	boolean returnTypeFollows = false;
    	if ((pos = rootText.lastIndexOf(')')) > 0 && rootText.indexOf(':', pos+1) > 0) {
    		returnTypeFollows = true;
    	}
    	// END KGU#457 2017-11-05
    	if ((pos = rootText.indexOf('(')) > -1) rootText = rootText.substring(0, pos);
    	// START KGU#457 2017-11-05: Issue #454
    	if (isSubroutine && !returnTypeFollows && (pos = rootText.indexOf(']')) > 0) {
    		// This seems to be part of a return type specification
    		rootText = rootText.substring(pos+1);
    	}
    	// END KGU#457 2017-11-05
    	// Whatever this may mean here now...
    	if ((pos = rootText.indexOf('[')) > -1) rootText=rootText.substring(0,pos);
    	// Omitted argument list?
    	if ((pos = rootText.indexOf(':')) > -1) {
    		// START KGU#457 2017-11-05: Issue #454
    		if (pos < rootText.length() - 1) {
    			returnTypeFollows = true;
    		}
    		// END KGU#457 2017-11-05
    		rootText=rootText.substring(0, pos);
    	}

    	String programName = rootText.trim();

    	// START KGU#2 2015-11-25: Type-specific handling:
    	// In case of a function, the last identifier will be the name, preceding ones may be type specifiers
    	// unless the return type specification follows the argument list
    	// With a program or include, we just concatenate the strings by underscores
    	// START KGU#457 2017-11-05: Issue #454
    	//if (isSubroutine())
    	if (isSubroutine && !returnTypeFollows)
    	// END KGU#457 2017-11-05
    	{
    		String[] tokens = rootText.split(" ");
    		// It won't be that many strings, so we just go forward and keep the last acceptable one
    		for (int i = 0; i < tokens.length; i++)
    		{
    			// START KGU#61 2016-03-22: Method outsourced
    			//if (testidentifier(tokens[i]))
    			// START KGU#911 2021-01-10: Enh. #910 - DiagramController names start with "$"
    			//if (Function.testIdentifier(tokens[i], false, null))
    			if (Syntax.isIdentifier(tokens[i], false, null)
    					|| rootType == DiagramType.DT_INCL_DIAGRCTRL
    					&& tokens[i].startsWith("$")
    					&& Syntax.isIdentifier(tokens[i].substring(1), false, null))
    			// END KGU#911 2021-01-10
    			// END KGU#61 2016-03-22
    			{
    				programName = tokens[i];
    			}
    		}
    	}
    	// END KGU#2 2015-11-25
    	// START KGU 2015-10-16: Just in case...
    	// START KGU#457 2017-11-04: Issue #454
		//programName = programName.replace(' ', '_');
    	if (_replaceBlanks) {
    		programName = programName.replace(' ', '_');
    	}
    	// END KGU#457 2017-11-04
    	// END KGU 2015-10-16

    	return programName;
    }
    
    // START KGU#408 2021-02-22: Enh. #410 New convenience methods to support class import
    /**
     * Extracts the diagram name from the Root text and applies the {@link #namespace} as
     * prefix if specified. Contained blanks are replaced with underscores.
     * 
     * @return the (possibly qualified) program/subroutine name
     * 
     * @see #getMethodName()
     * @see #getQualifiedName(boolean)
     * @see #getSignatureString(boolean, boolean)
     * @see #getParameterNames()
     * @see #getParameterTypes()
     * @see #getParameterDefaults()
     * @see #getResultType()
     * @see #isProgram()
     * @see #isSubroutine()
     * @see #isInclude()
     */
    public String getQualifiedName()
    {
    	return getQualifiedName(true);
    }
    
    /**
     * Extracts the diagram name from the Root text and applies the {@link #namespace} as
     * prefix if specified.
     * @param _replaceBlanks - specifies whether contained blanks are to be replaced with underscores.
     * @return the (possibly qualified) program/subroutine name
     * @see #getMethodName(boolean)
     * @see #getQualifiedName()
     * @see #getSignatureString(boolean, boolean)
     * @see #getParameterNames()
     * @see #getParameterTypes()
     * @see #getParameterDefaults()
     * @see #getResultType()
     * @see #isProgram()
     * @see #isSubroutine()
     * @see #isInclude()
     */
    public String getQualifiedName(boolean _replaceBlanks)
    {
    	String name = getMethodName(_replaceBlanks);
    	if (namespace != null && !namespace.trim().isEmpty()) {
    		name = namespace.trim() + "." + name;
    	}
    	return name;
    }
    // END KGU#408 2021-02-22
    
    // START KGU#78 2015-11-25: Extracted from analyse() and rewritten
    /**
     * Returns a string representing a detected result type if this is a subroutine diagram.
     * 
     * @return null or a string possibly representing some data type
     * 
     * @see #getParameterNames()
     * @see #getParameterTypes()
     * @see #getParameterDefaults()
     * @see #getMethodName()
     * @see #isSubroutine()
     */
    public String getResultType()
    {
        // FIXME: This is not consistent to getMethodName()!
    	String resultType = null;
    	if (this.isSubroutine())	// KGU 2015-12-20: Types more rigorously discarded if this is a program
    	{
    		String rootText = getText().getLongString();
    		StringList tokens = Syntax.splitLexically(rootText, true);
    		//tokens.removeAll(" ");
    		int posOpenParenth = tokens.indexOf("(");
    		int posCloseParenth = tokens.indexOf(")");
    		int posColon = tokens.indexOf(":");
    		if (posOpenParenth >= 0 && posOpenParenth < posCloseParenth)
    		{
    			// First attempt: Something after parameter list and "as" or ":"
    			if (tokens.count() > posCloseParenth + 1) {
    				StringList right = tokens.subSequence(posCloseParenth + 1, tokens.count());
    				right.removeBlanks();
    				if (right.count() > 0 && (right.get(0).toLowerCase().equals("as") || right.get(0).equals(":"))) {
    					// START KGU#135 2016-01-08: It was not meant to be split to several lines.
    					//resultType = tokens.getText(posCloseParenth + 2);
    					resultType = tokens.concatenate("", tokens.indexOf(right.get(0), posCloseParenth + 1)+1).trim();
    					// END KGU#135 2016-01-06
    				}
    			}
    			// Second attempt: A keyword sequence preceding the routine name
    			// START KGU#61 2016-03-22: Method outsourced
    			//else if (posOpenParenth > 1 && testidentifier(tokens.get(posOpenParenth-1)))
    			if ((resultType == null || resultType.isEmpty()) && posOpenParenth > 1) {
    				StringList left = tokens.subSequence(0, posOpenParenth);
    				left.removeBlanks();
    				if (left.count() > 1 && Syntax.isIdentifier(left.get(left.count()-1), false, null))
    			// END KGU#61 2016-03-22
    				{
    					// We assume that the last token is the procedure name, the previous strings
    					// may be the type
    					resultType = left.concatenate(" ", 0, left.count()-1);
    				}	
    			}
    		}
    		else if (posColon != -1)
    		{
    			// Third attempt: In case of an omitted parenthesis, the part behind the colon may be the type 
    			resultType = tokens.concatenate(null, posColon+1).trim();
    		}
    	}
    	
    	return resultType;
    }

    /**
     * Extracts parameter names and types from the parenthesis content of the Root text
     * and adds them synchronously to {@code paramNames} and {@code paramTypes} (if not null).
     * 
     * @param paramNames - {@link StringList} to be expanded by the found parameter names
     * @param paramTypes - {@link StringList} to be expanded by the found parameter types, or null
     * @param paramDefaults - {@link StringList} to be expanded by possible default literals, or null
     * @return {@code true} iff the text contains a parameter list at all
     * 
     * @see #getParameterNames()
     * @see #getParameterTypes()
     * @see #getParameterDefaults()
     * @see #getResultType()
     * @see #getMethodName()
     * @see #getSignatureString(boolean, boolean)
     * @see #isSubroutine()
     */
    // START KGU#253 2016-09-22: Enh. #249 - Find out whether there is a parameter list
    //public void collectParameters(StringList paramNames, StringList paramTypes)
    // START KGU#371 2019-03-07: Enh. #381 - Allow default parameters
    //public boolean collectParameters(StringList paramNames, StringList paramTypes)
    public boolean collectParameters(StringList paramNames, StringList paramTypes, StringList paramDefaults)
    // END KGU#371 2019-03-07
    // END KGU#253 2016-09-22
    {
        // START KGU#253 2016-09-22: Enh. #249 - is there a parameter list?
        boolean hasParamList = false;
        // END KGU#253 2016-09-22
        if (this.isSubroutine())
        {
        	// START KGU#371 2019-03-07: Enh. #385 Use cached values if available, otherwise fill cache
        	if (parameterList != null) {
        		synchronized(this) {
        			for (Param param: parameterList) {
        				if (paramNames != null) {
        					paramNames.add(param.name);
        				}
        				if (paramTypes != null) {
        					paramTypes.add(param.type);
        				}
        				if (paramDefaults != null) {
        					paramDefaults.add(param.defaultValue);
        				}
        			}
        		}
        		// Nothing more to do here
        		// START KGU#836 2020-03-29: Bugfix #841
        		//return true;
        		String rootText = this.getText().getLongString();
        		int posPar1 = rootText.indexOf("(");
        		return posPar1 >= 0 && rootText.indexOf(")", posPar1+1) >= 0;
        		// END KGU#836 2020-03-29
        	}
        	// Compute the parameter list from scratch, make sure all three lists exist
        	if (paramNames == null) {
        		paramNames = new StringList();
        	}
        	if (paramTypes == null) {
        		paramTypes = new StringList();
        	}
        	if (paramDefaults == null) {
        		paramDefaults = new StringList();
        	}
        	// END KGU#371 2019-03-07
        	try
        	{
        		String rootText = this.getText().getText();
        		hasParamList = extractMethodParamDecls(rootText, paramNames, paramTypes, paramDefaults);
        		// START KGU#371 2019-03-07: Enh. #395 Use cached values if available, otherwise fill cache
        		parameterList = new ArrayList<Param>(paramNames.count());
        		synchronized(this) {
        			for (int i = 0; i < paramNames.count(); i++) {
        				parameterList.add(new Param(paramNames.get(i), paramTypes.get(i), paramDefaults.get(i)));
        			}
        		}
        		// END KGU#371 2019-03-07
        	}
        	catch (Exception ex)
        	{
        		logger.logp(Level.WARNING, getClass().getName(), "collectParameters", ex.getMessage());
        	}
        }
        // START KGU#253 2016-09-22: Enh. #249 - is there a parameter list?
        return hasParamList;
        // START KGU#253 2016-09-22
    }
    // END KGU#78 2015-11-25

	// START KGU#408 2021-02-26: Enh. #410 Facilitate the task for Calls representing method declarations
	/**
	 * Extracts the parameter declarations from the given routine declaration text
	 * {@code rootText} and puts them to the passed {@link StringList}s as fa as not
	 * being {@code null}.
	 * 
	 * @param rootText - the unbroken text of the method declaration
	 * @param paramNames - list to add the names of the parameters (in order of occurrence),
	 *        or {@code null}
	 * @param paramTypes - list to add the types of the parameters (in order of occurrence),
	 *        or {@code null}
	 * @param paramDefaults - list to add the literals of the parameter defaults (in oder of
	 *        occurrence where some elements may be {@code null}), or {@code null}
	 * @return {@code true} iff the text contains a parameter list at all
	 * 
	 * @see #getMethodName(String, DiagramType, boolean)
	 */
	protected static boolean extractMethodParamDecls(String rootText, StringList paramNames, StringList paramTypes,
			StringList paramDefaults) {
		boolean hasParamList = false;
		// START KGU#580 2018-09-24: Bugfix #605 we must not mutilate identifiers ending with "var".
		//rootText = rootText.replace("var ", "");
		Matcher varMatcher = VAR_PATTERN.matcher(rootText);
		if (varMatcher.matches()) {
			rootText = varMatcher.replaceAll("$1$2");
		}
		// END KGU#580
		if (rootText.indexOf("(") >= 0)
		{
			// FIXME: This is getting too simple now!
			rootText = rootText.substring(rootText.indexOf("(")+1).trim();
			rootText = rootText.substring(0,rootText.lastIndexOf(")")).trim();
			// START KGU#253 2016-09-22: Enh. #249 - seems to be a parameter list
			hasParamList = true;
			// END KGU#253 2016-09-22
		}
		// START KGU#222 2016-07-28: If there is no parenthesis then we shouldn't add anything...
		else
		{
			rootText = "";
		}
		// END KGU#222 2016-07-28

		extractDeclarationsFromList(rootText, paramNames, paramTypes, paramDefaults);
		return hasParamList;
	}
	// END KGU#408 2021-02-26
    
    // START KGU#305 2016-12-12: Enh. #305 - representaton fo a Root list
    /**
     * Returns a string of the form &lt;method_name&gt;[(&lt;n_args&gt;)][: &lt;file_path&gt;].
     * The parenthesized argument number (&lt;n_args&gt;) is only included if this is not a program,
     * the file path appendix is only added if _addPath is true
     * 
     * @param _addPath - whether or not the file path is to be aded t the signature string
     * @param _qualified - if {@code true} and the {@link #namespace} attribute is set then
     * the qualified name ({@code <namespace>.<name>}) is used in the result.
     * @return the composed string
     * 
     * @see #getMethodName()
     * @see #getParameterNames()
     * @see #getParameterTypes()
     * @see #getParameterDefaults()
     * @see #getResultType()
     * @see #getMinParameterCount()
     */
    public String getSignatureString(boolean _addPath, boolean _qualified) {
    	String presentation = this.getMethodName();
    	// START KGU#408 2021-02-22: Enh. #410 consider possible qualification
    	if (_qualified && namespace != null && !namespace.isEmpty()) {
    		presentation = namespace + "." + presentation;
    	}
    	// END KGU#408 2021-02-22
    	if (this.isSubroutine()) {
    		// START KGU#371 2019-03-07: Enh. #385: Default parameter values supported
    		//presentation += "(" + this.getParameterNames().count() + ")";
    		int maxArgs = this.getParameterNames().count();
    		int minArgs = this.getMinParameterCount();
    		presentation += "(" + ((minArgs < maxArgs) ? minArgs + "-" : "" ) + maxArgs + ")";
    		// END KGU#371 2019-03-07
    	}
    	if (_addPath) {
    		// START KGU 2016-12-29: Show changed status
    		if (this.hasChanged()) {
    			presentation = "*" + presentation;
    		}
    		// END KGU 2016-12-29
    		presentation += ": " + this.getPath();
    	}
    	return presentation;
    }
    // END KGU#305 2016-12-12
	
    // START KGU#205 2016-07-19: Enh. #192 The proposed file name of subroutines should contain the argument number
    /**
     * Returns a String composed of the diagram name (actually the routine name)
     * and (if the diagram is a function diagram) the number of arguments, separated
     * by a hyphen, e.g. if the diagram header is DEMO and the type is program then
     * the result will also be "DEMO". If the diagram is a function diagram, however,
     * and the text contains "func(x, name)" or "int func(double x, String name)" or
     * "func(x: REAL; name: STRING): INTEGER" then the result would be "func-2".
     * 
     * @return a file base name (i.e. without path and extension)
     * 
     * @see #getSignatureString(boolean, boolean)
     * @see #getMethodName()
     */
    public String proposeFileName()
    {
    	String fname = this.getMethodName();
    	// START KGU#690 2019-03-21: Issue #707 - signature suffix ought to be configurable
    	//if (this.isSubroutine())
    	if (E_FILENAME_WITH_ARGNUMBERS && this.isSubroutine())
    	// END KGU#690 2019-03-21
    	{
    		// START KGU#371 2019-03-07: Enh. #385 argument count range
    		//fname += "-" + this.getParameterNames().count();
    		int minArgs = this.getMinParameterCount();
    		int maxArgs = this.getParameterNames().count();
    		// START KGU#690 2019-03-21: Issue #707 - signature suffix ought to be configurable
    		//fname += "-" + minArgs;
    		fname += Character.toString(E_FILENAME_SIG_SEPARATOR) + minArgs;
    		// END KGU#690 2019-03-21
    		if (maxArgs > minArgs) {
    			// START KGU#690 2019-03-21: Issue #707 - signature suffix ought to be configurable
    			//fname += "-" + maxArgs;
    			fname += Character.toString(E_FILENAME_SIG_SEPARATOR) + maxArgs;
    			// END KGU#690 2019-03-21
    		}
    		// END KGU#371 2019-03-07
    	}
    	return fname;
    }
    // END KGU#205 2016-07-19
    
    /**
     * Main Analyser method - controls and performs all static analysis for this diagram.
     * 
     * @return a vector of detected errors
     * 
     * @see #check(int)
     * @see #check(String)
     */
    public Vector<DetectedError> analyse()
    {
        structorizerKeywords.clear();
        structorizerKeywords.add("global");
        // START KGU#920 2021-02-04: Enh. #920 Infinity is now a literal
        structorizerKeywords.add("Infinity");
        structorizerKeywords.add("true");
        structorizerKeywords.add("false");
        // END KGU#920 2021-02-04
        for (String keyword: Syntax.getAllProperties()) {
            structorizerKeywords.add(keyword);
        }
        // START KGU#1012 2021-11-14: Enh. #967 plugin-specific syntax checks
        if (pluginSyntaxCheckers == null && !pluginChecks.isEmpty()) {
            pluginSyntaxCheckers = new HashMap<String, GeneratorSyntaxChecker>();
            for (String checkSpec: pluginChecks.keySet()) {
                String[] parts = checkSpec.split(":");
                if (parts.length >= 1) {
                    try {
                        Class<?> chkClass = Class.forName(parts[0]);
                        GeneratorSyntaxChecker checker = 
                                (GeneratorSyntaxChecker) chkClass.getDeclaredConstructor().newInstance();
                        pluginSyntaxCheckers.put(checkSpec, checker);
                    }
                    catch (Exception ex) {
                        ex.printStackTrace();
                    };
                }
            }
        }
        // END KGU#1012 2021-11-14

        this.retrieveVarNames();	// also fills this.constants if not already done
        //System.out.println(this.variables);

        Vector<DetectedError> errors = new Vector<DetectedError>();
        // Retrieve the parameter names (in the effect)
//        StringList vars = getVarNames(this,true,false);
//        rootVars = vars.copy();
        rootVars = getVarNames(this, true, false);
        StringList vars = new StringList();
        StringList uncertainVars = new StringList();
//        HashMap<String, String> definedConsts = new LinkedHashMap<String, String>();
//        for (int v = 0; v < vars.count(); v++) {
//        	String para = vars.get(v);
//        	if (this.constants.containsKey(para)) {
//        		definedConsts.put(para, this.constants.get(para));
//        	}
//        }
        // START KGU#388 2017-09-17: Enh. #423 Use a local type registry
        HashMap<String, TypeMapEntry> typeDefinitions = new HashMap<String, TypeMapEntry>(); 
        // END KGU#388 2017-09-17

        // START KGU#456 2017-11-04: For anaysis purposes we shouldn't mend spaces
        String programName = getMethodName(false);
        // END KGU#456 2017-11-04

        DetectedError error;

        // START KGU#220 2016-07-27: Enh. #207
        // Warn in case of switched text/comments as first report
        if (isSwitchTextCommentMode())
        {
            String[] menuPath = {"menuDiagram", "menuDiagramSwitchComments"};
            String[] defaultNames = {"Diagram", "Switch text/comments?"};
            // This is a general warning without associated element - put at top
            error = new DetectedError(errorMsg(Menu.warning_1, Menu.getLocalizedMenuPath(menuPath, defaultNames)), null);
            // Category 0 is not restricted to configuration (cannot be switched off)
            addError(errors, error, 0);
        }
        // END KGU#220 2016-07-27
        
        // START KGU#376 2017-04-20: Enh. #389 - alternative implementation approach
//		for (String rootName: this.importedRoots) {
//			// Get all lines of the imported root
//			if (Arranger.hasInstance()) {
//				Vector<Root> roots = Arranger.getInstance().findProgramsByName(rootName);
//				if (roots.size() == 1) {
//					boolean[] subResultFlags = new boolean[]{false, false, false};
//					// We are not interested in internal errors but in the imported variables and constants
//	    			analyse(roots.get(0).children, new Vector<DetectedError>(), vars, uncertainVars, constants, subResultFlags);
//				}
//				else {
//					// The diagram «%» to be imported is currently not available.
//					addError(errors, new DetectedError(errorMsg(Menu.error15_4, rootName), this), 15);					
//				}
//			}		
//		}
        // END KGU#376 2017-04-11


        // START KGU#376 2017-07-01: Enh. #389 - Now includes are a Root property (again)
        LinkedHashMap<String, String> importedConstants = new LinkedHashMap<String, String>();
        this.analyse_23(errors, vars, uncertainVars, importedConstants, new StringList(), new HashMap<String,StringList>(), null, typeDefinitions);
        // END KGU#376 2017-07-01

        vars.add(rootVars);
        HashMap<String, String> definedConsts = new LinkedHashMap<String, String>();
        for (int v = 0; v < vars.count(); v++) {
            String para = vars.get(v);
            if (this.constants.containsKey(para)) {
                definedConsts.put(para, this.constants.get(para));
            }
        }

        // START KGU#239 2016-08-12: Enh. #231 - prepare variable name collision check
        // CHECK 19: identifier collision with reserved words
        if (check(19) && (caseAwareKeywords == null || caseUnawareKeywords == null))
        {
            initialiseKeyTables();
        }
        // END KGU#239 2016-08-12

        // CHECK: upper-case for program name (#6)
        if (!programName.toUpperCase().equals(programName))
        {
            //error  = new DetectedError("The programname «"+programName+"» must be written in uppercase!",this);
            error  = new DetectedError(errorMsg(Menu.error06,programName),this);
            addError(errors,error,6);
        }

        // CHECK: correct identifier for program name (#7)
        // START KGU#61 2016-03-22: Method outsourced
        //if(testidentifier(programName)==false)
        boolean hasValidName = true;
        // START KGU#911 2021-01-10: Enh. 910 Tolerate a name starting with '$' for a DiagramController
        //if (!Function.testIdentifier(programName, false, null))
        if (!Syntax.isIdentifier(programName, false, null)
            && !(this.isRepresentingDiagramController()
                    && programName.startsWith("$")
                    && Syntax.isIdentifier(getMethodName(true), false, null)))
        // END KGU#61 2016-03-22
        {
            //error  = new DetectedError("«"+programName+"» is not a valid name for a program or function!",this);
            // START KGU#456/KGU#457 2017-11-04: Enh. #452, #454 - charm initiative
            //error  = new DetectedError(errorMsg(Menu.error07_1,programName),this);
            if (programName.equals("???") && this.children.getSize() == 0) {
                // "What is your algorithm to do? Replace «???» with a good name for it!"
                error  = new DetectedError(errorMsg(Menu.hint07_1, programName), this);
            }
            else if (programName.contains(" ") && Syntax.isIdentifier(programName.replace(' ', '_'), false, null)) {
                // "Program names should not contain spaces, better place underscores between the words:"
                error  = new DetectedError(errorMsg(Menu.error07_4, programName.replace(' ', '_')), this);
            }
            else {
                // "«"+programName+"» is not a valid name for a program or function!"
                error  = new DetectedError(errorMsg(Menu.error07_1, programName), this);
            }
            hasValidName = false;
            // END KGU#456/KGU#457 2017-11-04
            addError(errors, error, 7);
        }
        // START KGU#877 2020-10-16: Issue #874 tolerate non-ascii letters, but warn
        else if (!Syntax.isIdentifier(programName, true, null)) {
            // Identifier "«"+programName+"» contains non-ascii letters; this should be avoided."
            addError(errors, new DetectedError(errorMsg(Menu.error07_5, programName), this), 7);
        }
        // END KGU#877 2020-10-16
        
        // START KGU#456 2017-11-04: Enh. #452 - charm initiative
        analyseGuides(errors, hasValidName);
        // END KGU#456 2017-11-04

        // START KGU#253 2016-09-22: Enh. #249: subroutine header syntax
        // CHECK: subroutine header syntax (#20 - new!)
        analyse_20(errors);
        // END KGU#253 2016-09-22
        
        // START KGU#388 2017-09-1: Enh. #423
        this.updateTypeMap(typeDefinitions);
        // END KGU#388 2017-09-17

        // START KGU#239 2016-08-12: Enh. #231: Test for name collisions
        // If check 23 is enabled then the below check will already have produced check 19 results for
        // imported variables, otherwise these will have been suppressed, so we check all imported variables, too
       	analyse_18_19_21(this, errors, vars, new StringList(), (check(23) ? rootVars : vars));
        // END KGU#239 2016-08-12

        // CHECK: two checks in one loop: (#12 - new!) & (#7)
        for (int j=0; j < rootVars.count(); j++)
        {
            String para = rootVars.get(j);
            // CHECK: non-conform parameter name (#12 - new!)
            if( !(para.charAt(0)=='p' && para.substring(1).toUpperCase().equals(para.substring(1))) )
            {
                //error  = new DetectedError("The parameter «"+vars.get(j)+"» must start with the letter \"p\" followed by only uppercase letters!",this);
                error  = new DetectedError(errorMsg(Menu.error12,para),this);
                addError(errors,error,12);
            }

            // CHECK: correct identifiers (#7)
            // START KGU#61 2016-03-22: Method outsourced
            //if(testidentifier(vars.get(j))==false)
            if (!Syntax.isIdentifier(para, false, null))
            // END KGU#61 2016-03-22
            {
                //error  = new DetectedError("«"+vars.get(j)+"» is not a valid name for a parameter!",this);
                error = new DetectedError(errorMsg(Menu.error07_2, para), this);
                addError(errors, error, 7);
            }
            // START KGU#877 2020-10-16: Issue #874 tolerate non-ascii lettes but warn
            if (!Syntax.isIdentifier(para, true, null))
            {
                //error  = new DetectedError("Identifier «"+para+"» contains non-asscii letters; this should be avoided.", this);
                addError(errors, new DetectedError(errorMsg(Menu.error07_5, para), this), 7);
            }
        }


        // CHECK: the content of the diagram
        boolean[] resultFlags = {false, false, false};
        analyse(this.children, errors, vars, uncertainVars, definedConsts, resultFlags, typeDefinitions);

        // Test if we have a function (return value) or not
        // START KGU#78 2015-11-25: Delegated to a more general function
        //String first = this.getText().get(0).trim();
        //boolean isFunction = first.toLowerCase().contains(") as ") || first.contains(") :") || first.contains("):");
        boolean isFunction = getResultType() != null;
        // END KGU#78 2015-11-25

        // CHECK: var = programname (#9)
        if (!isFunction && getCachedVarNames().contains(programName))
        {
            //error  = new DetectedError("Your program («"+programName+"») may not have the same name as a variable!",this);
            error  = new DetectedError(errorMsg(Menu.error09,programName),this);
            addError(errors,error,9);
        }

        // CHECK: sub does not return any result (#13 - new!)
        // pre-requirement: we have a sub that returns something ...  FUNCTIONNAME () <return type>
        // check to see if
        // _ EITHER _
        // the name of the sub (proposed filename) is contained in the names of the assigned variables
        // _ OR _
        // the list of initialized variables contains one of "RESULT", "Result", or "Result"
        // _ OR _
        // every path through the algorithm ends with a return instruction (with expression!)
        if (isFunction)
        {
            // START KGU#78 2015-11-25: Let's first gather all necessary information
            boolean setsResultCi = vars.contains("result", false);
//            boolean setsResultLc = false, setsResultUc = false, setsResultWc = false;
//            if (setsResultCi)
//            {
//                setsResultLc = vars.contains("result", true);
//                setsResultUc = vars.contains("RESULT", true);
//                setsResultWc = vars.contains("Result", true);
//            }
            // START KGU#991 2021-10-03: Issue #991 case-aware check needed.
            //boolean setsProcNameCi = vars.contains(programName,false);	// Why case-independent?
            boolean setsProcName = vars.contains(programName);
            // END KGU#991 2021-10-03
            boolean maySetResultCi = uncertainVars.contains("result", false);
//            boolean maySetResultLc = false, maySetResultUc = false, maySetResultWc = false;
//            if (maySetResultCi)
//            {
//            	maySetResultLc = uncertainVars.contains("result", true);
//            	maySetResultUc = uncertainVars.contains("RESULT", true);
//            	maySetResultWc = uncertainVars.contains("Result", true);
//            }
            // START KGU#991 2021-10-03: Issue #991 case-aware check needed.
            //boolean maySetProcNameCi = uncertainVars.contains(programName,false);	// Why case-independent?
            boolean maySetProcName = uncertainVars.contains(programName);	// Why case-independent?
            // END KGU#991 2021-10-03
            // END KGU#78 2015-11-25
            // START KGU#343 2017-02-07: Ignore pseudo-variables (markers)
            boolean doesReturn = vars.contains("§ANALYSER§RETURNS");
            boolean mayReturn = resultFlags[0];
            // END KGU#343 2017-02-07
            // START KGU#990 2021-10-02: Bugfix #990 new flag fields to facilitate export
            returnsValue = mayReturn;
            // END KGU#990 2021-10-02
            
            // START KGU#991 2021-10-03: Issue #991 case-aware check needed.
            //if (!setsResultCi && !setsProcNameCi && !doesReturn &&
            //		!maySetResultCi && !maySetProcNameCi && !mayReturn)
            if (!setsResultCi && !setsProcName && !doesReturn &&
            		!maySetResultCi && !maySetProcName && !mayReturn)
            // END KGU#991 2021-10-03
            {
            	//error  = new DetectedError("Your function does not return any result!",this);
            	error = new DetectedError(errorMsg(Menu.error13_1,""),this);
            	addError(errors,error,13);
            }
            // START KGU#991 2021-10-03: Issue #991 case-aware check needed.
            //else if (!setsResultCi && !setsProcNameCi && !doesReturn &&
            //		(maySetResultCi || maySetProcNameCi || mayReturn))
            else if (!setsResultCi && !setsProcName && !doesReturn &&
            		(maySetResultCi || maySetProcName || mayReturn))
            // END KGU#991 2021-10-03
            {
            	//error  = new DetectedError("Your function may not return a result!",this);
            	error = new DetectedError(errorMsg(Menu.error13_2,""),this);
            	addError(errors,error,13);
            }
            // START KGU#78 2015-11-25: Check competitive approaches
            //else if (maySetResultCi && maySetProcNameCi)
            else if (maySetResultCi && maySetProcName)
            {
            	//error  = new DetectedError("Your functions seems to use several competitive return mechanisms!",this);
            	error = new DetectedError(errorMsg(Menu.error13_3,"RESULT <-> " + programName),this);
            	addError(errors,error,13);            		
            }
            // END KGU#78 2015-11-25
        }

        /*
        for(int i=0;i<errors.size();i++)
        {
            System.out.println((DetectedError) errors.get(i));
        }
        /**/

        this.errors = errors;
        return errors;
    }

	// START KGU#239 2016-08-12: Enh. #231
	/**
	 * Initializes the lookup tables for the identifier check 19 of analyser 
	 */
	private static final void initialiseKeyTables()
	{
		// Establish the primary lookup tables
		caseAwareKeywords = new Hashtable<String, StringList>();
		caseUnawareKeywords = new Hashtable<String, StringList>();
		// Now add the table entries for every generator
		for (GENPlugin plugin: Menu.generatorPlugins)
		{
			// The reserved words the generator will provide
			// START KGU#239 2017-04-23: Enh. #231 Alternatively configurable in the plugin
			//String[] reserved = null;
			//boolean distinguishCase = true;
			String[] reserved = plugin.reservedWords/**/;
			// Case relevance the generator will provide
			boolean distinguishCase = plugin.caseMatters;
			if (reserved != null)
			{
				Hashtable<String, StringList> table =
						distinguishCase ? caseAwareKeywords : caseUnawareKeywords;
				for (int i = 0; i < reserved.length; i++)
				{
					String key = reserved[i];
					if (!distinguishCase)
					{
						key = key.toLowerCase();	// normalise key for the primary lookup
					}
					// Ensure an entry in the respective primary lookup
					StringList users = table.get(key);
					if (users == null)
					{
						// First occurrence of thís key word
						users = StringList.getNew(plugin.title);
						table.put(key, users);
					}
					else
					{
						// Other generators have already exposed this keyword
						users.add(plugin.title);
					}
				}
			}
		}
		// Now buy the GUI some time to accomplish its initialisation
//		try {
//			Thread.sleep(500);
//		} catch(InterruptedException ex) {
//			System.out.println("Root.initialiseKeyTables(): sleep failed.");
//			Thread.currentThread().interrupt();
//		}
	}
	// END KGU#239 2016-06-12
	
	// START KGU#466 2019-08-02: Issue #733
	public static String[] getPreferenceKeys()
	{
		// START KGU#906 2021-01-02: Enh. #905
		//String[] prefKeys = new String[analyserChecks.length];
		// START KGU#1012 2021-11-14: Enh. #967 inclde plugin-specific keys
		//String[] prefKeys = new String[analyserChecks.length + 1];
		String[] prefKeys = new String[analyserChecks.length + 1 + pluginChecks.size()];
		int ix = analyserChecks.length + 1;
		for (String prefKey: pluginChecks.keySet()) {
			prefKeys[ix++] = prefKey;
		}
		// END KGU#1012 2021-11-14
		// END KGU#906 2021-01-02
		for (int i = 0; i < analyserChecks.length; i++) {
			prefKeys[i] = "check" + (i+1);
		}
		// START KGU#906 2021-01-02: Enh. #905
		prefKeys[analyserChecks.length] = "drawAnalyserMarks";
		// END KGU#906 2021-01-02
		return prefKeys;
	}
	// END KGU#466 2019-08-02

    public static void saveToINI()
    {
        try
        {
            Ini ini = Ini.getInstance();
            ini.load();
            // analyser (see also Mainform.loadFromIni(), Diagram.analyserNSD()) 
            // START KGU#239 2016-08-12: Enh. #231 + Code revision
            for (int i = 0; i < analyserChecks.length; i++)
            {
                ini.setProperty("check" + (i+1), (check(i+1) ? "1" : "0"));
            }
            // END KGU#239 2016-08-12
            // START KGU#1012 2021-11-12: Enh. #967 additional check category
            for (Entry<String, Boolean> entry: pluginChecks.entrySet()) {
                ini.setProperty(entry.getKey(), (entry.getValue() ? "1" : "0"));
            }
            // END KGU#1012 2021-11-12
            // START KGU#906 2021-01-02: Enh. #905
            ini.setProperty("drawAnalyserMarks", E_ANALYSER_MARKER ? "1" : "0");
            // END KGU#906 2021-01-02
            
            ini.save();
        }
        catch (Exception e)
        {
        	logger.logp(Level.SEVERE, Root.class.getName(), "saveToINI()", "", e);
        }
    }

// START KGU#91 2015-12-04: No longer needed
//  public void setSwitchTextAndComments(boolean switchTextAndComments) {
//      this.switchTextAndComments = switchTextAndComments;
//  }

	/**
	 * Returns the content of the text field unless _alwaysTrueText is false and
	 * mode isSwitchedTextAndComment is active, in which case the comment field
	 * is returned instead, if it is not empty.
	 * @param _alwaysTrueText - if true then mode isSwitchTextAndComment is ignored
	 * @return either the text or the comment
	 */
	@Override
	public StringList getText(boolean _alwaysTrueText)
	{
		StringList textToShow = super.getText(_alwaysTrueText);
		if (textToShow.getText().trim().isEmpty())
		{
			textToShow = text;
		}
		return textToShow;
	}
// END KGU#91 2015-12-04

	// START KGU#199 2016-07-07: Enh. #188 - ensure Call elements for known subroutines
	/* (non-Javadoc)
	 * @see lu.fisch.structorizer.elements.Element#convertToCalls(lu.fisch.utils.StringList)
	 */
	@Override
	public void convertToCalls(StringList _signatures) {
		this.children.convertToCalls(_signatures);
	}
	// END KGU#199 2016-07-07

	/* (non-Javadoc)
	 * @see lu.fisch.structorizer.elements.Element#traverse(lu.fisch.structorizer.elements.IElementVisitor)
	 */
	@Override
	public boolean traverse(IElementVisitor _visitor) {
		boolean proceed = _visitor.visitPreOrder(this);
		if (proceed)
		{
			proceed = children.traverse(_visitor);
		}
		if (proceed)
		{
			proceed = _visitor.visitPostOrder(this);
		}
		return proceed;
	}
	@Override
	protected String[] getRelevantParserKeys() {
		// There no relevant parser keys here
		return null;
	}
	
	// START KGU#365 2017-03-14: Enh. #380: Mechanism to derive subroutines from diagram-snippets
	/**
	 * Replaces the given {@code elements} from this diagram by a subroutine call and
	 * returns the new subroutine formed out of these elements.
	 * Tries to derive the necessary arguments and places them in the parameter lists
	 * of both the subroutine and the call.
	 * The heuristic retrieval of necessary results is incomplete (it still cannot detect
	 * mere updates of variables that had existed before). In case several result values
	 * are detected, then an array of them will be returned. This may cause trouble for export
	 * languages like C (where array can't be returned that easily) or strongly typed languages
	 * (where a record/struct might have been necessary instead).
	 * @param elements - an element sequence from this Root
	 * @param name - the name for the new subroutine
	 * @param result - name of the result variable (if any) or null 
	 * @return a new Root formed from the given elements or null if {@code elements} was
	 * empty or didn't belong to this Root. 
	 */
	public Root outsourceToSubroutine(IElementSequence elements, String name, String result)
	{ 
		// FIXME: The result value mechanism is the most complex and vague part here:
		// We cannot assume that a single (and possibly scalar) return value is
		// sufficient. At least the following cases have to be considered:
		// 1. Variables set within elements (and still used afterwards outside);
		// 2. Non-scalar variables passed to some subroutine call within elements;
		// 3. Array variables with element assignments to them within elements.
		// It would be fine if the caller (Diagram) could do this analysis in advance
		// and pass the committed result variable names in.
		// In any case, if the number of committed result items is larger than 1,
		// then we will have to gather them into a data structure (i.e. an array)
		// in order to return all off them. After the call, the content of the
		// returned data structure (array) will have to be scattered again.
		
		Root subroutine = null;
		int nElements = elements.getSize();
		if (nElements > 0) {
			HashMap<String, TypeMapEntry> types = this.getTypeInfo();
			// Identify uninitialized variables before the outsourcing (for comparison)
			StringList uninitializedVars0 = new StringList();
			this.getUninitializedVars(this.children, new StringList(), uninitializedVars0);
			if (Element.getRoot(elements.getSubqueue()) != this) {
				return null;
			}
			// Create the new subroutine and move the elements to it
			subroutine = new Root();
			subroutine.setProgram(false);
			for (int i = 0; i < nElements; i++) {
				subroutine.children.addElement(elements.getElement(0));
				elements.removeElement(0);
			}
			// Uninitialized variables within the subroutine are potential arguments...
			StringList args = new StringList();
			subroutine.getUninitializedVars(subroutine.children, new StringList(), args);
			// Identify uninitialized variables in root after the outsourcing
			StringList uninitializedVars1 = new StringList();
			this.getUninitializedVars(this.children, new StringList(), uninitializedVars1);
			// New uninitialized variables in root are certain results (which is not sufficient!)
			StringList results = new StringList();
			for (int i = 0; i < uninitializedVars1.count(); i++) {
				String varName = uninitializedVars1.get(i);
				if (!uninitializedVars0.contains(varName)) {
					results.add(varName);
				}
			}
			if (results.isEmpty() && result != null) {
				results.add(result);
			}
			else if (results.count() > 1 && result == null) {
				// START KGU#921 2021-01-30: Bugfix #921 Minus signs broke id syntax
				// The hexstring conversion avoids a syntax error because of negative hash code
				//result = "arr" + subroutine.hashCode();
				result = "arr" + Integer.toHexString(subroutine.hashCode());
				// END KGU#921 2021-01-30
			}
			// FIXME: There should be a hook for interactive argument reordering
			// Compose the subroutine signature
			StringList argSpecs = new StringList();
			// START KGU#921 2021-01-30: Bugfix #921 we must skip enum constants
			StringList realArgs = new StringList();
			// END KGU#921 2021-01-30
			boolean argTypesFound = false;
			for (int i = 0; i < args.count(); i++) {
				String argSpec = args.get(i);
				// START KGU#921 2021-01-30: Bugfix #921 we must skip enum constants
				// FIXME actually any primitive constants should be skipped, but their def is to be included
				String constVal = this.constants.get(argSpec);
				if (constVal != null && constVal.startsWith(":") && constVal.contains("€")) {
					continue;
				}
				realArgs.add(argSpec);
				// END KGU#921 2021-01-30
				String typeDecl = makeTypeDeclaration(argSpec, types);
				if (!typeDecl.isEmpty()) {
					argSpec += typeDecl;
					argTypesFound = true;
				}
				argSpecs.add(argSpec);
			}
			// START KGU#921 2021-01-30: Bugfix #921 we must skip enum constants
			args = realArgs;
			// END KGU#921 2021-01-30
			String signature = name + "("
					+ argSpecs.concatenate(argTypesFound ? "; " : ", ")
					+ ")";
			
			// Result composition (both within the subroutine and for the call)
			String resAsgnmt = null;
			if (results.count() == 1 && (result == null || result.equals(results.get(0)))) {
				result = results.get(0);
				signature += makeTypeDeclaration(result, types);
				if (!result.equals(name) && !result.equalsIgnoreCase("result")) {
					resAsgnmt = name + " <- " + result;
				}
			}
			else if (results.count() > 0) {
				signature += ": array";
				resAsgnmt = name + " <- {" + results.concatenate(", ") + "}";
			}
			subroutine.setText(signature);
			//subroutine.setChanged();		// This was not helpful for code import
			if (resAsgnmt != null) {
				subroutine.children.addElement(new Instruction(resAsgnmt));
			}
			Call call = new Call((result != null ? result + " <- " : "" ) + name + "(" + args.concatenate(", ") + ")");
			elements.addElement(call);
			if (results.count() > 1 || results.count() == 1 && !result.equals(results.get(0))) {
				StringList asgnmts = new StringList();
				for (int i = 0; i < results.count(); i++) {
					asgnmts.add(results.get(i) + " <- " + result + "[" + i + "]");
				}
				elements.addElement(new Instruction(asgnmts));
			}
		}
		return subroutine;
	}
	
	// Tries to derive a type association in Pascal syntax for varName
	private String makeTypeDeclaration(String varName, HashMap<String, TypeMapEntry> types) {
		String typeDecl = "";
		TypeMapEntry entry = types.get(varName);
		if (entry != null && entry.isConflictFree()) {
			String prefix = "";
			String type = entry.getTypes().get(0);
			if (!type.equals("???")) {
				// START KGU#506 2018-03-14: Issue #522
				// START KGU#921 2021-01-30: Bugfix #921
				//if (entry.isRecord()) {
				if (entry.isRecord() || entry.isEnum()) {
				// END KGU#921 2021-01-30
					type = entry.typeName;
				}
				// END KGU#506 2018-03-14
				while (type.startsWith("@")) {
					prefix += "array of ";
					type = type.substring(1);
				}
				typeDecl += ": " + prefix + type;
			}
			// FIXME: Handle record types more sensibly (how?)
			// We would rather have to replace the sequence by the type name instead
			typeDecl.replaceAll("(.*?)[$]\\w+(\\{.*?)", "$1record\\{");
		}
		return typeDecl;
	}
	/**
	 * This is practically a very lean version of the {@link #analyse(StringList)} method. We simply don't create
	 * Analyser warnings but collect variable names which are somewhere used without (unconditioned)
	 * initialization. These are candidates for parameters.
	 * @param _node - The Subqueue recursively to be scrutinized for variables
	 * @param _vars - Names of variables, which had been introduced before (will be enhanced here)
	 * @param _args - collects the names of not always initialized variables (potential arguments) 
	 */
	private void getUninitializedVars(Subqueue _node, StringList _vars, StringList _args) {
		
		for (int i=0; i<_node.getSize(); i++)
		{
			Element ele = _node.getElement(i);
			if (ele.isDisabled(true)) continue;
			
			String eleClassName = ele.getClass().getSimpleName();

			// get all set variables from actual instruction (just this level, no substructure)
			StringList myVars = getVarNames(ele);
			// Find uninitialized variables (except REPEAT)
			StringList myUsedVars = getUsedVarNames(_node.getElement(i),true,true);

			if (!eleClassName.equals("Repeat"))
			{
				for (int j=0; j<myUsedVars.count(); j++)
				{
					String myUsed = myUsedVars.get(j);
					// START KGU#343 2017-02-07: Ignore pseudo-variables (markers)
					if (myUsed.startsWith("§ANALYSER§")) {
						continue;
					}
					// END KGU#343 2017-02-07
					if (!_vars.contains(myUsed))
					{
						_args.addIfNew(myUsed);
					}
				}
			}

			// add detected vars to initialised vars
			_vars.addIfNew(myVars);

			// continue analysis for subelements
			if (ele instanceof ILoop)
			{
				getUninitializedVars(((ILoop) ele).getBody(), _vars, _args);
			}
			else if (eleClassName.equals("Parallel"))
			{
				StringList initialVars = new StringList(_vars);
				Iterator<Subqueue> iter = ((Parallel)ele).qs.iterator();
				while (iter.hasNext())
				{
					// For the thread, propagate only variables known before the parallel section
					StringList threadVars = new StringList(initialVars);
					getUninitializedVars(iter.next(), threadVars, _args);
					// Any variable introduced by one of the threads will be known after all threads have terminated
					_vars.addIfNew(threadVars);
				}
			}
			else if(eleClassName.equals("Alternative"))
			{
				StringList tVars = new StringList(_vars);
				StringList fVars = new StringList(_vars);

				getUninitializedVars(((Alternative)ele).qTrue, tVars, _args);
				getUninitializedVars(((Alternative)ele).qFalse, fVars, _args);

				for(int v = 0; v < tVars.count(); v++)
				{
					String varName = tVars.get(v);
					if (fVars.contains(varName)) { _vars.addIfNew(varName); }
				}
			}
			else if(eleClassName.equals("Case"))
			{
				Case caseEle = ((Case) ele);
				int nBranches = caseEle.qs.size();	// Number of branches
				StringList initialVars = new StringList(_vars);
				// An entry of this Hashtable will contain the number of the branches
				// having initialized the variable represeneted by the key - so in the
				// end we can see which variables aren't always initialized.
				Hashtable<String, Integer> myInitVars = new Hashtable<String, Integer>();
				// adapt size if there is no "default" branch
				if ( caseEle.getText().get(caseEle.getText().count()-1).equals("%") )
				{
					nBranches--;
				}
				for (int j=0; j < nBranches; j++)
				{
					StringList caseVars = new StringList(initialVars);
					getUninitializedVars((Subqueue) caseEle.qs.get(j),caseVars,_args);
					for(int v = 0; v<caseVars.count(); v++)
					{
						String varName = caseVars.get(v);
						if(myInitVars.containsKey(varName))
						{
							myInitVars.put(varName, myInitVars.get(varName) + 1);
						}
						else
						{
							myInitVars.put(varName, 1);
						}
					}
					//_vars.addIfNew(caseVars);
				}
				//System.out.println(myInitVars);
				// walk trough the hash table and check
				Enumeration<String> keys = myInitVars.keys();
				//System.out.println("SI = "+si+" = "+c.text.get(c.text.count()-1));
				while ( keys.hasMoreElements() )
				{
					String key = keys.nextElement();
					int value = myInitVars.get(key);

					if(value >= nBranches)
					{
						_vars.addIfNew(key);
					}
					else
					{
						_args.addIfNew(key);
					}
				}
			}


		} // for(int i=0; i < _node.size(); i++)...
	}
	// END KGU#365 2017-03-14
	
	// START KGU#874 2020-10-19: Issue #875 a public wrapper for the method before
	/**
	 * Tries to identify all used variables that are neither imported nor initialized
	 * @param _pool - a potential routine pool for the retrieval of included Includables
	 * @return a {@link StringList} of potentially uninitialised variables
	 */
	public StringList getUninitializedVars(IRoutinePool _pool)
	{
		StringList obtainedVars = new StringList();
		StringList uninitialized = new StringList();
		if (this.includeList != null && _pool != null) {
			for (int i = 0; i < this.includeList.count(); i++) {
				Vector<Root> includes = _pool.findIncludesByName(this.includeList.get(i), this, false);
				for (Root include: includes) {
					obtainedVars.addIfNew(include.getVarNames());
				}
			}
		}
		this.getUninitializedVars(this.children, obtainedVars, uninitialized);
		return uninitialized;
	}
	// END KGU#874 2020-10-19

	// START KGU#363 2017-05-08: Enh. #372 - some statistics
	// KGU#556 2018-07-17: Issue #561 (loops differentiated, array enlarged)
	/**
	 * Retrieves the counts of contained elements per category:<br/>
	 * 0. Instructions<br/>
	 * 1. Alternatives<br/>
	 * 2. Selections<br/>
	 * 3. FOR loops<br/>
	 * 4. WHILE loops<br/>
	 * 5. REPEAT loops<br/>
	 * 6. FOREVER loops<br/>
	 * 7. Calls<br/>
	 * 8. Jumps<br/>
	 * 9. Parallel sections<br/>
	 * 10. Try blocks<br/>
	 * @return an integer array with element counts according to the index map above 
	 * @see #getElementCount()
	 */
	public Integer[] getElementCounts()
	{
		// START KGU#686 2019-03-24: Enh. #56
		//final Integer[] counts = new Integer[]{0,0,0, 0,0,0, 0,0,0, 0};
		final Integer[] counts = new Integer[]{0,0,0, 0,0,0, 0,0,0, 0,0};
		// END KGU#686 2019-03-24
		
		IElementVisitor counter = new IElementVisitor() {

			@Override
			public boolean visitPreOrder(Element _ele) {
				// Since Call and Jump extend Instruction, they must be tested first
				if (_ele instanceof Call) {
					counts[7]++;
				}
				else if (_ele instanceof Jump) {
					counts[8]++;
				}
				else if (_ele instanceof Instruction) {
					counts[0]++;
				}
				if (_ele instanceof Alternative) {
					counts[1]++;
				}
				else if (_ele instanceof Case) {
					counts[2]++;
				}
				else if (_ele instanceof For) {
					counts[3]++;
				}
				else if (_ele instanceof While) {
					counts[4]++;
				}
				else if (_ele instanceof Repeat) {
					counts[5]++;
				}
				else if (_ele instanceof Forever) {
					counts[6]++;
				}
				else if (_ele instanceof Parallel) {
					counts[9]++;
				}
				// START KGU#686 2019-03-24: Enh. #56
				else if (_ele instanceof Try) {
					counts[10]++;
				}
				// END KGU#686 2019-03-24
				return true;
			}

			@Override
			public boolean visitPostOrder(Element _ele) {
				return true;
			}
			
		};
		this.traverse(counter);
		
		return counts;
	}
	// END KGU#363 2017-05-08
	
	// START KGU#444/KGU#618 2018-12-18: Issue #417, #649 Auxiliary method to get the total element count
	/**
	 * @return the total number of elements comprised by this Root including itself
	 * (and except Subqueues). Uses {@link #getElementCounts()}.
	 * @see #getElementCounts()
	 */
	public int getElementCount()
	{
		Integer[] counts = getElementCounts();
		int nElements = 0;
		for (Integer count: counts) {
			nElements += count;
		}
		return nElements + 1;
	}
	// END KGU#444/KGU#618 2018-12-18
	
	// START KGU#324 2017-05-30: Enh. #373, #415
	/**
	 * Provides a tree iterator for forward (pre-order top-down) or backward (post-order bottom-up)
	 * traversal.
	 * @return An Iterator instance responding to hasNext(), next(), hasPrevious(), previous() method
	 */
	public IElementSequence.Iterator iterator()
	{
		return this.children.iterator(true);
	}
	// END KGU#363 2017-05-30

	// START KGU#602 2018-10-25: Issue #419 - Tools to break very long lines is requested
	/**
	 * Breaks down all text lines longer than {@code maxLineLength} of all elements
	 * along the tokens into continuated lines (i.e. broken lines end with backslash).
	 * Already placed line breaks are preserved unless {@code rebreak} is true, in which
	 * case broken lines are first concatenated in order to be broken according to
	 * {@code maxLineLength}.<br/>
	 * If a token is longer than {@code maxLineLength} (might be a string literal) then
	 * it will not be broken or decomposed in any way such that the line length limit
	 * may not always hold.<br/>
	 * If this method led to a different text layout then the drawing info is invalidated
	 * up-tree.
	 * @param maxLineLength - the number of characters a line should not exceed
	 * @param rebreak - if true then existing line breaks (end-standing backslashes) or not preserved
	 * @return true if any text was effectively modified, false otherwise
	 * @see Element#breakTextLines(int, boolean)
	 */
	public boolean breakElementTextLines(int maxLineLength, boolean rebreak)
	{
		boolean changed = false;
		IElementSequence.Iterator iter = this.iterator();
		while (iter.hasNext()) {
			if (iter.next().breakTextLines(maxLineLength, rebreak)) {
				changed = true;
			}
		}
		return changed;
	};
	
	/**
	 * Detects the maximum text line length either on this very element 
	 * @param _includeSubstructure - whether (in case of a complex element) the substructure
	 * is to be involved
	 * @return the maximum line length
	 */
	public int getMaxLineLength(boolean _includeSubstructure)
	{
		int maxLen = super.getMaxLineLength(false);
		if (_includeSubstructure) {
			maxLen = Math.max(maxLen, this.children.getMaxLineLength(true));
		}
		return maxLen;
	}
	// END KGU#602 2018-10-25
	
	// START KGU#178/KGU#624 2018-12-26: Issues #160, #655; moved hitherto from class Generator
	/**
	 * Gathers all {@code Call} elements contained in this Root and not being disabled
	 * @return the vector of all contained {@code Call} elements
	 */
	public Vector<Call> collectCalls()
	{
		return collectCalls(this);
	}
	
	/**
	 * Recursively gathers all {@code Call} elements in {@code _ele} and it's substructure
	 * unless they are disabled.
	 * @param _ele - an {@link Element}
	 * @return a vector of found {@code Call} elements
	 */
	private Vector<Call> collectCalls(Element _ele)
	{
		final class CallCollector implements IElementVisitor
		{
			public Vector<Call> calls = new Vector<Call>();
			
			@Override
			public boolean visitPreOrder(Element _ele) {
				// START KGU#632 2019-01-08: Nobody needs a disabled Call ...
				//if (_ele instanceof Call) {
				if (_ele instanceof Call && !_ele.isDisabled(false)) {
				// END KGU#632 2019-01-08
					calls.add((Call)_ele);
				}
				return true;
			}
			@Override
			public boolean visitPostOrder(Element _ele) {
				return true;
			}
		};
		CallCollector visitor = new CallCollector();
		_ele.traverse(visitor);
		return visitor.calls;
	}
	// END KGU#178/KGU#624 2018-12-26
	
	// START KGU#790 2021-01-17: Enh. #800
	@Override
	protected int getLineTypeSet(int lineNo) {
		if (this.isSubroutine()) {
			return Line.LT_ROUTINE_MASK;
		}
		return 0;
	}
	// END KGU#790 2021-01-17
}<|MERGE_RESOLUTION|>--- conflicted
+++ resolved
@@ -176,13 +176,9 @@
  *      Kay Gürtzig     2021-10-03      Issue #991: Inconsistent Analyser check for result mechanism (case-ignorant)
  *      Kay Gürtzig     2021-10-05      Enh. #992: New Analyser check 30 against bracket faults
  *      Kay Gürtzig     2021-10-07      Bugfix #995: False Analyser accusations about insecure initialization status
-<<<<<<< HEAD
- *      Kay Gürtzig     2021-11-12/14   Enh. #967 New plugin-specific Analyser syntax checks
- *      Kay Gürtzig     2021-12-04      Issue #800: Grammar-based Analyser syntax check added
-=======
  *      Kay Gürtzig     2021-11-12/14   Enh. #967: New plugin-specific Analyser syntax checks
  *      Kay Gürtzig     2021-12-05      Bugfix #1024: Malformed record initializer killed Analyser in check 24
->>>>>>> 93c8f21e
+ *      Kay Gürtzig     2021-12-04      Issue #800: Grammar-based Analyser syntax check added
  *      
  ******************************************************************************************************
  *
@@ -5011,19 +5007,6 @@
 							//HashMap<String, String> components = Element.splitRecordInitializer(tokens.concatenate("", posBrace));
 							HashMap<String, String> components = Element.splitRecordInitializer(tokens.concatenate("", posBrace), recType, false);
 							// END KGU#559 2018-07-20
-<<<<<<< HEAD
-							Set<String> compNames = recType.getComponentInfo(true).keySet();
-							for (String compName: compNames) {
-								if (!compName.startsWith("§") && !components.containsKey(compName)) {
-									//error  = new DetectedError("Record component «"+compName+"» will not be modified/initialized!", _instr);
-									addError(_errors, new DetectedError(errorMsg(Menu.error24_6, compName), _instr), 24);
-								}
-							}
-							for (String compName: components.keySet()) {
-								if (!compName.startsWith("§") && !compNames.contains(compName)) {
-									//error  = new DetectedError("Record type «"+typeName+"» hasn't got a component «"+compName+"»!", _instr);
-									addError(_errors, new DetectedError(errorMsg(Menu.error24_7, new String[]{typeName, compName}), _instr), 24);
-=======
 							// START KGU#1021 2021-12-05: Bugfix #1024 components may be null!
 							if (components == null) {
 								addError(_errors, new DetectedError(errorMsg(Menu.error24_1, Integer.toString(i+1)), _instr), 24);
@@ -5042,7 +5025,6 @@
 										//error  = new DetectedError("Record type «"+typeName+"» hasn't got a component «"+compName+"»!", _instr);
 										addError(_errors, new DetectedError(errorMsg(Menu.error24_7, new String[]{typeName, compName}), _instr), 24);																					
 									}
->>>>>>> 93c8f21e
 								}
 							// START KGU#1021 2021-12-05: Bugfix #1024
 							}
@@ -5514,7 +5496,7 @@
 			String line = parser.preprocessLine(lines.get(i), _ele, i, true);
 			String error = parser.check(line);
 			if (error != null) {
-				addError(_errors, new DetectedError(errorMsg(Menu.error31, new String[] {Integer.toString(i+1), error.replace("error.syntax", "")}), _ele), 31);
+				addError(_errors, new DetectedError(errorMsg(Menu.error31, new String[] {Integer.toString(i+1), error.replace("error.syntax:", "")}), _ele), 31);
 			}
 		}
 	}
