/*
    Structorizer
    A little tool which you can use to create Nassi-Shneiderman Diagrams (NSD)

    Copyright (C) 2009  Bob Fisch

    This program is free software: you can redistribute it and/or modify
    it under the terms of the GNU General Public License as published by
    the Free Software Foundation, either version 3 of the License, or any
    later version.

    This program is distributed in the hope that it will be useful,
    but WITHOUT ANY WARRANTY; without even the implied warranty of
    MERCHANTABILITY or FITNESS FOR A PARTICULAR PURPOSE.  See the
    GNU General Public License for more details.

    You should have received a copy of the GNU General Public License
    along with this program.  If not, see <http://www.gnu.org/licenses/>.
*/

package lu.fisch.structorizer.elements;

/******************************************************************************************************
 *
 *      Author:         Bob Fisch
 *
 *      Description:    This class represents the "root" of a diagram or the program/sub itself.
 *
 ******************************************************************************************************
 *
 *      Revision List
 *
 *      Author          Date            Description
 *      ------          ----            -----------
 *      Bob Fisch       2007-12-09      First Issue
 *      Bob Fisch       2008-04-18      Added analyser
 *      Kay Gürtzig     2014-10-18      Var name search unified and false detection of "as" within var names mended
 *      Kay Gürtzig     2015-10-12      new methods toggleBreakpoint() and clearBreakpoints() (KGU#43).
 *      Kay Gürtzig     2015-10-16      getFullText methods redesigned/replaced, changes in getVarNames()
 *      Kay Gürtzig     2015-10-17      improved Arranger support by method notifyReplaced (KGU#48)
 *      Kay Gürtzig     2015-11-03      New error14 field and additions to analyse for FOR loop checks (KGU#3)
 *      Kay Gürtzig     2015-11-13/14   Method copy() accomplished, modifications for subroutine calls (KGU#2 = #9)
 *      Kay Gürtzig     2015-11-22/23   Modifications to support selection of Element sequences (KGU#87),
 *                                      Code revision in Analyser (field Subqueue.children now private).
 *      Kay Gürtzig     2015-11-28      Several additions to analyser (KGU#2 = #9, KGU#47, KGU#78 = #23) and
 *                                      saveToIni()
 *      Kay Gürtzig     2015-12-01      Bugfix #39 (KGU#91) -> getText(false) on drawing
 *      Bob Fisch       2015-12-10      Bugfix #50 -> grep parameter types (Method getParams(...))
 *      Kay Gürtzig     2015-12-11      Bugfix #54 (KGU#102) in getVarNames(): keywords within identifiers
 *      Kay Gürtzig     2015-12-20      Bugfix #50 (KGU#112) getResultType() slightly revised
 *      Kay Gürtzig     2016-01-02      Bugfixes #78 (KGU#119, equals()) and #85 (KGU#120, undo() etc.) 
 *      Kay Gürtzig     2016-01-06      Bugfix #89: References to obsolete operator padding (KGU#126) and
 *                                      faulty index condition for variable detection (KGU#98) fixed 
 *      Kay Gürtzig     2016-01-08      Bugfix #50 (KGU#135) postfix result type was split into lines  
 *      Kay Gürtzig     2016-01-11      Issue #103 (KGU#137): "changed" state now dependent on undo/redo
 *                                      stack, see comments below for details
 *      Kay Gürtzig     2016-01-14      Bugfix #103/#109: Saving didn't reset the hasChanged flag anymore (KGU#137)
 *      Kay Gürtzig     2016-01-16      Bugfix #112: Processing of indexed variables mended (KGU#141)
 *      Kay Gürtzig     2016-01-21      Bugfix #114: Editing restrictions during execution, breakpoint menu item
 *      Kay Gürtzig     2016-01-22      Bugfix for issue #38: moveUp/moveDown for selected sequences (KGU#144)
 *      Kay Gürtzig     2016-02-25      Bugfix #97 (= KGU#136): field rect replaced by rect0 in prepareDraw()
 *      Kay Gürtzig     2016-03-02      Bugfix #97 (= KGU#136) accomplished -> translation-independent selection
 *      Kay Gürtzig     2016-03-12      Enh. #124 (KGU#156): Generalized runtime data visualisation
 *      Kay Gürtzig     2016-03-21      Enh. #84 (KGU#61): For-In loops in variable detection and Analyser
 *      Kay Gürtzig     2016-03-25      Bugfix #135 (KGU#163) Method analyse(.,.,.,.,.) decomposed and corrected
 *      Kay Gürtzig     2016-03-29      Methods getUsedVarNames() completely rewritten.
 *      Kay Gürtzig     2016-04-05      Bugfix #154 (KGU#176) analyse_17() peeked in a wrong collection (Parallel)
 *      Kay Gürtzig     2016-04-12      Enh. #161 (KGU#179) analyse_13_16() extended (new error16_7)
 *      Kay Gürtzig     2016-04-24      Issue #169: Method findSelected() introduced, copy() modified (KGU#183)
 *      Kay Gürtzig     2016-07-07      Enh. #185 + #188: Mechanism to convert Instructions to Calls
 *      Kay Gürtzig     2016-07-19      Enh. #192: New method proposeFileName() involving the argument count (KGU#205)
 *      Kay Gürtzig     2016-07-22      Bugfix KGU#209 (Enh. #77): The display of the coverage marker didn't work
 *      Kay Gürtzig     2016-07-25      Bugfix #205: Variable higlighting worked only in boxed Roots (KGU#216)
 *      Kay Gürtzig     2016-07-27      Issue #207: New Analyser warning in switch text/comments mode (KGU#220)
 *      Kay Gürtzig     2016-07-28      Bugfix #208: Filling of subroutine diagrams no longer exceeds border
 *                                      Bugfix KGU#222 in collectParameters()
 *      Kay Gürtzig     2016-08-12      Enh. #231: New analyser checks 18, 19; checks reorganised to arrays
 *                                      for easier maintenance
 *      Kay Gürtzig     2016-09-21      Enh. #249: New analyser check 20 (function header syntax) implemented
 *      Kay Gürtzig     2016-09-25      Enh. #255: More informative analyser warning error_01_2. Dead code dropped.
 *                                      Enh. #253: CodeParser.keywordMap refactored
 *      Kay Gürtzig     2016-10-11      Enh. #267: New analyser check for error15_2 (unavailable subroutines)
 *      Kay Gürtzig     2016-10-12      Issue #271: user-defined prompt strings in input instructions
 *      Kay Gürtzig     2016-10-13      Enh. #270: Analyser checks for disabled elements averted.
 *      Kay Gürtzig     2016-11-22      Bugfix #295: Spurious error11 in return statements with equality comparison
 *      Kay Gürtzig     2016-12-12      Enh. #306: New method isEmpty() for a Root without text, children, and undo entries
 *                                      Enh. #305: Method getSignatureString() and Comparator SIGNATUR_ORDER added.
 *      Kay Gürtzig     2016-12-16      Bugfix #305: Comparator SIGNATURE_ORDER corrected
 *      Kay Gürtzig     2016-12-28      Enh. #318: Support for re-saving to an arrz file (2017.01.03: getFile() fixed)
 *      Kay Gürtzig     2016-12-29      Enh. #315: New comparison method distinguishing different equality levels
 *      Kay Gürtzig     2017-01-07      Enh. #329: New Analyser check 21 (analyse_18_19 renamed to analyse_18_19_21)
 *      Kay Gürtzig     2017-01-13      Enh. #305: Notification of arranger index listeners ensured on saving (KGU#330)
 *      Kay Gürtzig     2017-01-17      Enh. #335: Toleration of Pascal variable declarations in getUsedVarNames()
 *      Kay Gürtzig     2017-01-30      Enh. #335: Type info mechanism established
 *      Kay Gürtzig     2017-01-31      Bugfix in getParameterTypes() and getResultType() on occasion of issue #113
 *      Kay Gürtzig     2017-02-01      Enh. #259/#335: Parameters added to typeMap
 *      Kay Gürtzig     2017-02-07      KGU#343: Result analysis mechanism revised
 *      Kay Gürtzig     2017-03-06      Issue #368: Declarations are not to cause "uninitialized" warnings any longer
 *      Kay Gürtzig     2017-03-10      KGU#363: Enh. #372 (Simon Sobisch) new attributes author etc.
 *      Kay Gürtzig     2017-03-10/14   KGU#363: Enh. #372 (Simon Sobisch) new license attributes
 *      Kay Gürtzig     2017-03-14/26   Enh. #380: Method outsourceToSubroutine() supports automatic derival of subroutines
 *      Kay Gürtzig     2017-03-30      Enh. #388: const retrieval (method collectParameters() modified)
 *      Kay Gürtzig     2017-04-04      Enh. #388: New Analyser check for constant definitions (no. 22),
 *                                      method getUsedVarNames decomposed, check no. 10 enhanced.
 *      Kay Gürtzig     2017-04-05      Issue #390: Improved initialization check for multi-line instructions
 *      Kay Gürtzig     2017-04-11      Enh. #389: Analyser additions for import calls implemented
 *      Kay Gürtzig     2017-04-13      Enh. #380: Method outsourceToSubroutine() improved
 *      Kay Gürtzig     2017-04-14      Issues #23, #380, #394: analyse_13_16_jump() radically revised
 *      Kay Gürtzig     2017-04-21      Enh. #389: import checks re-organized to a new check group 23
 *      Kay Gürtzig     2017-05-06      Bugfix #397: Wrong insertion position with SelectedSequence as target
 *      Kay Gürtzig     2017-05-09      Enh. #372: Statistics method supporting the AttributeInspector
 *      Kay Gürtzig     2017-05-16      Enh. #389: Third diagram type introduced.
 *      Kay Gürtzig     2017-05-21      Enh. #372: additional attributes included in undo/redo mechanism
 *      Kay Gürtzig     2017-05-22      Enh. #272: New attribute "origin"
 *      Kay Gürtzig     2017-06-30      Enh. #389: New attribute "includeList"
 *      Kay Gürtzig     2017-07-02      Enh. #389: Analyser and execution mechanisms adapted to new include design
 *      Kay Gürtzig     2017-09-18      Enh. #423: Type retrieval and Analyser enhancement for record types
 *      Kay Gürtzig     2017-10-09      Enh. #423: Adjustments for Analyser check 24.
 *      Kay Gürtzig     2017-10-26      Enh. #423: Wrong type map reference in analyse_22_24() corrected
 *      Kay Gürtzig     2017-11-04      Enh. #452: More tutoring in Analyser, method getMethodName(boolean) introduced
 *      Kay Gürtzig     2017-11-05      Issue #454: logic of getMethodName() modified
 *      Kay Gürtzig     2018-03-12      Bugfix #518: Distinction between uninitialized and empty typeMap
 *      Kay Gürtzig     2018-03-15      Bugfix #522: makeTypedescription (for outsourcing) now considers record types,
 *                                      Bugfix #523: Defective undo and redo of include_list changes mended
 *                                      KGU#505: Analyser now copes better with lists of record access expressions
 *      Kay Gürtzig     2018-04-03      Bugfix #528: Record component access analysis mended and applied to all elements
 *      Kay Gürtzig     2018-04-04      Issue #529: Critical section in prepareDraw() reduced.
 *      Kay Gürtzig     2018-07-17      Issue #561: getElementCounts() modified for AttributeInspector update
 *      Kay Gürtzig     2018-07-20      Enh. #563: Analyser accepts simplified record initializers
 *      Kay Gürtzig     2018-07-25      Dropped field highlightVars (Element.E_VARHIGHLIGHT works directly now)
 *      Kay Gürtzig     2018-09-12      Refinement to #372: More file meta data used as workaround for missing author attributes 
 *      Kay Gürtzig     2018-09-17      Issue #594 Last remnants of com.stevesoft.pat.Regex replaced
 *      Kay Gürtzig     2018-09-24      Bugfix #605: Defective argument list parsing mended
 *      Kay Gürtzig     2018-09-28      Issue #613: New methods removeFromIncludeList(...)
 *      Kay Gürtzig     2018-10-04      Bugfix #618: Function names shouldn't be reported as used variables
 *      Kay Gürtzig     2018-10-25      Enh. #419: New methods breakElementTextLines(...), getMaxLineLength(...)
 *      Kay Gürtzig     2018-12-18      Bugfix #649: New method getElementCount(), use of cached variable names on redrawing
 *      Kay Gürtzig     2018-12-19      Bugfix #652: Drawing preparation and actual drawing were inconsistent
 *                                      w.r.t. the "Included Diagrams" box, such that ugly discrepancies appeared.
 *      Kay Gürtzig     2018-12-26      Method collectCalls(Element) moved hitherto from class Generator
 *      Kay Gürtzig     2019-02-16      Enh. #680: getUsedVarNames() fixed for multi-item INPUT (nearby fixed a bug with indexed variables)
 *      Kay Gürtzig     2019-03-07      Enh. #385: Support for default values in argument lists
 *      Kay Gürtzig     2019-03-13      Issues #518, #544, #557: Element drawing now restricted to visible rect.
 *      Kay Gürtzig     2019-03-20      Bugfix #706: analyse_15 hardened against inconsistent Call contents
 *      Kay Gürtzig     2019-03-21      Enh. #707: Configuration for file name proposals
 *      Kay Gürtzig     2019-03-28      Enh. #657: Retrieval for subroutines now with group filter
 *      Kay Gürtzig     2019-03-30      Issues #699, #718, #720 Handling of includeList and cached info
 *      Kay Gürtzig     2019-03-31      Issue #696 - field specialRoutinePool added, type retrieval may use it
 *      Kay Gürtzig     2019-08-02      Issue #733: New method getPreferenceKeys() for partial preference export
 *      Kay Gürtzig     2019-10-13/15   Bugfix #763: Test for stale file association in getFile(), new method copyWithFilepaths()
 *      Kay Gürtzig     2019-11-08      Enh. #770: New analyser checks 27, 28 (CASE elements)
 *      Kay Gürtzig     2019-11-13      New method getMereDeclarationNames() for bugfix #776
 *      Kay Gürtzig     2019-11-17      Enh. #739: Support for enum type definitions
 *      Kay Gürtzig     2019-11-21      Enh. #739: Bug in extractEnumerationConstants() fixed
 *      Kay Gürtzig     2020-02-21      Bugfix #825: The subsections of TRY elements hadn't been analysed
 *      Kay Gürtzig     2020-03-29      Bugfix #841: Analyser check for missing or misplaced parameter list didn't work
 *      Kay Gürtzig     2020-04-22      Bugfix #854: typeMap made a LinkedHashMap to ensure topological order on code export
 *      Kay Gürtzig     2020-08-12      Enh. #800: Started to redirect syntactic analysis to class Syntax
 *      Kay Gürtzig     2020-10-16      Issue #874: Identifier check in Analyser modified with respect to non-ascii letters
 *      Kay Gürtzig     2020-10-19      Issue #875: New public method for the retrieval of potential arguments
<<<<<<< HEAD
 *      Kay Gürtzig     2020-10-30      Enh. #800: Calls of unifyOperators redirected to class Syntax
 *
=======
 *      Kay Gürtzig     2021-01-02      Enh. #905: Mechanism to draw a warning symbol on related DetectedError
 *      
>>>>>>> 2aaaf368
 ******************************************************************************************************
 *
 *      Comment:		/
 *      
 *      2019-03-07 (KGU#371)
 *      - Parameter list analysis has become still more complex, so it seemed sensible to cache the
 *        parameter list while the text doesn't change.
 *      2016-03-25 (KGU#163)
 *      - Detection of un-initialised variables (analyser check #3) only worked for variables with
 *        initialisation after use. Variables nowhere initialised weren't found at all! This was now
 *        eventually mended.
 *      2016-01-11 (KGU#137)
 *      - When changes are undone back to the moment of last file saving, the hasChanged is to be reset
 *      - Therefore, we now track the undo stack size when saving. As soon as an undo action returns to
 *        the recorded stack size, the hasChanged flag will be reset. Undoing more steps sets the
 *        flag again but keeps the stored stack size for the case of redoing forward to this point again.
 *      - As soon as an undoable editing below the recorded stack level occurs (wiping the redo stack),
 *        the recorded stack level will be set to an unreachable -1, because the saved state gets lost
 *        internally.
 *
 ******************************************************************************************************///

import java.util.Iterator;
import java.util.LinkedHashMap;
import java.util.LinkedList;
import java.util.List;
import java.util.Map.Entry;
import java.util.Queue;
import java.util.Set;
import java.util.Vector;
import java.util.logging.Level;
import java.util.Stack;
import java.util.Hashtable;
import java.util.Enumeration;
import java.util.HashMap;
import java.util.HashSet;
import java.util.regex.Matcher;
import java.util.regex.Pattern;

import javax.swing.ImageIcon;
import javax.swing.JOptionPane;

import org.xml.sax.Attributes;

import java.io.File;
import java.io.IOException;
import java.nio.file.Files;
import java.nio.file.Path;
import java.nio.file.attribute.BasicFileAttributes;
import java.nio.file.attribute.FileOwnerAttributeView;
import java.text.ParseException;
import java.text.SimpleDateFormat;
import java.awt.Color;
import java.awt.FontMetrics;
import java.awt.Graphics;
import java.awt.Graphics2D;
import java.awt.Font;
import java.awt.image.*;
import java.awt.Point;
import java.awt.Polygon;
import java.awt.Rectangle;
import java.util.ArrayList;
import java.util.Comparator;
import java.util.Date;

import lu.fisch.graphics.*;
import lu.fisch.utils.*;
import lu.fisch.structorizer.syntax.Syntax;
import lu.fisch.structorizer.syntax.TypeRegistry;
import lu.fisch.structorizer.helpers.GENPlugin;
import lu.fisch.structorizer.io.*;
import lu.fisch.structorizer.locales.LangTextHolder;
import lu.fisch.structorizer.locales.Locale;
import lu.fisch.structorizer.locales.Locales;
import lu.fisch.structorizer.archivar.IRoutinePool;
import lu.fisch.structorizer.arranger.Arranger;
import lu.fisch.structorizer.executor.Function;
//import lu.fisch.structorizer.generators.Generator;
import lu.fisch.structorizer.gui.*;

/**
 * This class represents the "root" of a diagram or the program/sub itself.
 * It is responsible for the behaviour of the entire diagram linked to it. 
 * It also represents the Analyser (performing all syntactic and style checks
 * over the diagram elements).
 * @author Bob Fisch
 */
public class Root extends Element {
	
	// KGU 2015-10-16: Just for testing purposes
	//private static int fileCounter = 1;

	// START KGU#305 2016-12-12: Enh. #305 / 2016-12-16: Case-independent comparison
	public static final Comparator<Root> SIGNATURE_ORDER =
			new Comparator<Root>() {
		public int compare(Root root1, Root root2)
		{
			String prefix1 = Integer.toString(root1.diagrType.ordinal());
			String prefix2 = Integer.toString(root2.diagrType.ordinal());
			int result = (prefix1 + root1.getSignatureString(false)).compareToIgnoreCase(prefix2 + root2.getSignatureString(false));
			if (result == 0) {
				result = ("" + root1.getPath()).compareToIgnoreCase("" + root2.getPath());
			}
			return result;
		}
	};
	// END KGU#305 2016-12-12
	
	// START KGU#575 2018-09-17: Issue #594 - we delegate the replacement to a static method on Element 
	//private final static java.util.regex.Pattern INC_PATTERN1 = java.util.regex.Pattern.compile(BString.breakup("inc")+"[(](.*?)[)](.*?)");
	//private final static java.util.regex.Pattern INC_PATTERN2 = java.util.regex.Pattern.compile(BString.breakup("inc")+"[(](.*?)[,](.*?)[)](.*?)");
	//private final static java.util.regex.Pattern DEC_PATTERN1 = java.util.regex.Pattern.compile(BString.breakup("dec")+"[(](.*?)[)](.*?)");
	//private final static java.util.regex.Pattern DEC_PATTERN2 = java.util.regex.Pattern.compile(BString.breakup("dec")+"[(](.*?)[,](.*?)[)](.*?)");
	//private final static java.util.regex.Pattern INDEX_PATTERN = java.util.regex.Pattern.compile("(.*?)[\\[](.*?)[\\]](.*?)");
	private final static Pattern INDEX_PATTERN = Pattern.compile("(.*?)[\\[](.*?)[\\]](.*?)");
	private final static Pattern INDEX_PATTERN_GREEDY = java.util.regex.Pattern.compile("(.*?)[\\[](.*)[\\]](.*?)");
	// END KGU#575 2018-09-17
	// START KGU#580 2018-09-24: Bugfix #605
	private final static Pattern VAR_PATTERN = Pattern.compile("(^|.*?\\W)var\\s(.*?)");
	// END KGU#580 2018-09-24
	
	// START KGU#376 2017-05-16: Enh. #389 - we introduce a third diagram type now
	public static final int R_CORNER = 15;
	public enum DiagramType {DT_MAIN, DT_SUB, DT_INCL};
	private DiagramType diagrType = DiagramType.DT_MAIN;
	// END KGU#376 2017-05-16

	// some fields
	public boolean isBoxed = true;
	//private boolean isProgram = true;
	// START KGU#137 2016-01-11: Bugfix #103 - More precise tracking of changes
	//public boolean hasChanged = false;
	private boolean hasChanged = false;		// Now only for global, not undoable changes
	private int undoLevelOfLastSave = 0;	// Undo stack level recorded on saving
	// END KGU#137 2016-01-11
	//public boolean highlightVars = false;
	// START KGU#2 (#9) 2015-11-13:
	/** Executor: Is this routine currently waiting for a called subroutine? */
	public boolean isCalling = false;
	// END KG#2 (#9) 2015-11-13
	// START KGU#376 2017-07-02: Enh. #389 - we want to show execution in inlcudeList
	public boolean isIncluding = false;
	// END KGU#376 2017-07-02
	
	// START KGU#624 2018-12-22: Enh. #655
	/** selection flags for different drawing contexts. Index 0 is unused (instead field {@link #selected} is used) */ 
	private boolean[] contextSelections = new boolean[DrawingContext.values().length];
	// END KGU#624 2018-12-22
	
	// START KGU#676 2019-03-31: Enh. #696 - We need pool access for batch export
	/** A routine pool to be used for retrieval of includables and subroutines instead of Arranger if not null */
	public IRoutinePool specialRoutinePool = null;
	// END KGU#676 2019-03-31
	
	public Subqueue children = new Subqueue();

	public int height = 0;
	public int width = 0;
	
	// START KGU#136 2016-03-01: Bugfix #97 - sensibly, we cache the subqueue extensions
	private Point pt0Sub = new Point(0,0);
	// END KGU#136 2016-03-01

	private Stack<Subqueue> undoList = new Stack<Subqueue>();
	private Stack<Subqueue> redoList = new Stack<Subqueue>();

	public String filename = "";
	// START KGU#316 2016-12-28: Enh. #318 Consider unzipped arrz-files
	public String shadowFilepath = null;	// temp file path of an unzipped file
	// END KGU#316 2016-12-28
	// START KGU#362 2017-03-28: Issue #370 - retain original keywords if not refactored - makes Root readonly!
	public HashMap<String, StringList> storedParserPrefs = null;
	// END KGU#362 2017-03-28
	// START KGU#363 2017-03-10: Enh. #372
	private String author = null;
	private String modifiedby = null;
	private Date created = null;
	private Date modified = null;
	// START KGU#363 2018-09-12: Enh. #372 - for undo/redo we need to cache some original meta info
	public String modifiedby0 = null;		// Original entry for modifiedby
	// END KGU#363 2018-09-12	
	private final SimpleDateFormat dateFormat = new SimpleDateFormat("yyyy-MM-dd");
	public String licenseName = null;
	public String licenseText = null;
	public String origin = "Structorizer " + E_VERSION;
	
	// START KGU#371 2019-03-07: Enh. #385 for performance reasons, we cache the parameter list here
	/** Cached parameter list, each entry is composed of name, type, and default, each as Strings (defaults may be null) */
	private ArrayList<Param> parameterList = null;
	// END KGU#371 2019-03-07
	
	// START KGU#376 2017-06-30: Enh. #389: Includable diagrams now managed directly by Root
	/** List of the names of the diagrams to be included by this Root (may be null!) */
	public StringList includeList = null;
	/**
	 * Checks, whether {@code aRoot} is includable and if so, ensures that its name
	 * becomes member of this' include list.
	 * @param aRoot - a diagram to be added to the include list of this
	 * @return true if {@code aRoot} is includable and new to the include list
	 * @see #addToIncludeList(String)
	 * @see #removeFromIncludeList(Root)
	 */
	public boolean addToIncludeList(Root aRoot)
	{
		boolean added = false;
		if (aRoot.isInclude()) {
			added = addToIncludeList(aRoot.getMethodName());
		}
		return added;
	}
	/**
	 * Ensures that the given {@code rootName} (which is assumed to be the name of an
	 * includable diagram, but not verified) is member of this' include list. If the
	 * {@link #includeList} was null, then it will be created.
	 * @param rootName - assumed name of an includable Root
	 * @return true if {@code rootName} was new
	 * @see #addToIncludeList(Root)
	 * @see #removeFromIncludeList(String)
	 */
	public boolean addToIncludeList(String rootName)
	{
		if (this.includeList == null) {
			this.includeList = new StringList();
		}
		return this.includeList.addIfNew(rootName);
	}
	// END KGU#376 2017-06-30
	// START KGU#586 2018-09-28: Introduced on occasion of #613
	/**
	 * Ensures that {@link Root} {@code aRoot} is not member of the {@link #includeList}
	 * @param aRoot - an includable {@link Root}
	 * @return true if {@code aRoot} had been included before
	 * @see #removeFromIncludeList(String)
	 * @see #addToIncludeList(Root)
	 */
	public boolean removeFromIncludeList(Root aRoot)
	{
		return aRoot.isInclude() && this.removeFromIncludeList(aRoot.getMethodName());
	}
	/**
	 * Ensures that the given {@code rootName} (which is assumed to be the name of an
	 * includable diagram, but not verified) is NOT member of this' include list.
	 * @param rootName - assumed name of an includable {@link Root}
	 * @return true if the assumed includable had been member of the include list
	 * @see #removeFromIncludeList(Root)
	 * @see #addToIncludeList(String)
	 */
	public boolean removeFromIncludeList(String rootName)
	{
		boolean done = false;
		if (this.includeList != null) {
			done = this.includeList.removeAll(rootName) > 0;
		}
		return done;
	}
	// END KGU#586 2018-09-28
	
	/**
	 * @return true if and only if the diagram type is "main program"
	 * @see #isSubroutine()
	 * @see #isInclude()
	 * @see #setProgram(boolean)
	 * @see #setInclude()
	 */
	public boolean isProgram() {
		return diagrType == DiagramType.DT_MAIN;
	}
	/**
	 * Sets the diagram type to "main program" or "subroutine"
	 * @param isProgram - if the diagram type is to be "main program" (true) or "subroutine"
	 * (false)
	 * @see #isProgram()
	 * @see #isSubroutine()
	 * @see #isInclude()
	 * @see #setInclude()
	 */
	public void setProgram(boolean isProgram) {
		if (isProgram) {
			diagrType = DiagramType.DT_MAIN;
		} else {
			diagrType = DiagramType.DT_SUB;
		}
	}
	/**
	 * @return true if and only if the diagram type is subroutine
	 * @see #isProgram()
	 * @see #isInclude()
	 * @see #setProgram(boolean)
	 * @see #setInclude()
	 */
	public boolean isSubroutine() {
		return diagrType == DiagramType.DT_SUB;
	}
	/**
	 * @return true if and only if the diagram type is "includable"
	 * @see #isProgram()
	 * @see #isSubroutine()
	 * @see #setInclude()
	 * @see #setProgram(boolean)
	 */
	public boolean isInclude() {
		return diagrType == DiagramType.DT_INCL;
	}
	/**
	 * Sets the diagram type to "includable"
	 * @see #isInclude()
	 * @see #isProgram()
	 * @see #isSubroutine()
	 * @see #setProgram(boolean)
	 */
	public void setInclude() {
		diagrType = DiagramType.DT_INCL;
	}
	public String getAuthor() {
		return this.author;
	}
	public void setAuthor(String authorName) {
		this.author = authorName;
	}
	public String getModifiedBy() {
		return this.modifiedby;
	}
	public Date getCreated() {
		return this.created;
	}
	public String getCreatedString() {
		if (this.created == null) {
			return "";
		}
		return dateFormat.format(this.created);
	}
	public Date getModified() {
		return this.modified;
	}
	public String getModifiedString() {
		if (this.modified == null) {
			return "";
		}
		return dateFormat.format(this.modified);
	}
	/**
	 * Retrieves the author attributes from the XML node {@code attributes}
	 * @param attributes - The {@link Attributes} of the originating XML node
	 * @see #fetchAuthorDates(File,File)
	 */
	public void fetchAuthorDates(Attributes attributes)
	{
		if(attributes.getIndex("author")!=-1)  {
			this.author = attributes.getValue("author");
		}
		if(attributes.getIndex("created")!=-1)  {
			try {
				this.created = this.dateFormat.parse(attributes.getValue("created"));
			} catch (ParseException e) {}
		}
		if(attributes.getIndex("changedby")!=-1)  {
			this.modifiedby = attributes.getValue("changedby") ; 
		}
		if(attributes.getIndex("changed")!=-1)  {
			try {
				this.modified = this.dateFormat.parse(attributes.getValue("changed"));
			} catch (ParseException e) {} 
		}
	}
	// END KGU#363 2017-03-10
	// START KGU#363 2017-05-21: Enh. #372
	/**
	 * Tries to extract sensible file attribute values and to use them to initialize the
	 * author attributes before {@link #fetchAuthorDates(Attributes)} is called.<br/>
	 * Be aware that the diagram meta data are meant to override the file meta data, the
	 * use of which is only a workaround for legacy nsd files that didn't store own
	 * meta data.  
	 * @param _file - the file from which this diagram was loaded
	 * @param _arrzFile - the arrz file, which {@code _file} was extracted from, or null
	 * @see #fetchAuthorDates(Attributes)
	 */
	public void fetchAuthorDates(File _file, File _arrzFile) {
		// Override the constructor settings if the Root is loaded from file
		this.created = null;
		this.author = "???";
		// START KGU#363 2018-09-11: Improvement to retrieve suited file attributes as defaults
		Path path = _file.toPath();
		Path ownerPath = path;
		if (_arrzFile != null) {
			ownerPath = _arrzFile.toPath();
		}
		try {
			BasicFileAttributes attrs = Files.readAttributes(path, BasicFileAttributes.class);
			long createTime = attrs.creationTime().toMillis();
			// If the file was unzipped then the creation time of the arrz file is more sensible
			if (_arrzFile != null) {
				createTime = Files.readAttributes(ownerPath, BasicFileAttributes.class).creationTime().toMillis();
			}
			Date created = null;
			// Check if the OS supports creation time attributes at all
			if (createTime > 0) {
				created = new Date(createTime);
			}
			this.modified = new Date(attrs.lastModifiedTime().toMillis());
			FileOwnerAttributeView view = Files.getFileAttributeView(ownerPath, FileOwnerAttributeView.class);
			// Ignore creation times later than the last modification (usually this means that the
			// file has been copied after its last modification - creation time has a rather physical
			// meaning, it does not refer to the content)
			if (created.before(this.modified)) {
				this.created = created;
				// The owner might be the author
				this.author = view.getOwner().getName();
			}
			else {
				// This may be disputed but the owner is more likely the last modifier
				this.modifiedby = view.getOwner().getName();
			}
		} catch (IOException e) {}
		// END KGU#363 2018-09-11
		this.licenseName = null;
		if (_file.canRead()) {
			long modTime = _file.lastModified();
			if (modTime != 0L && (this.modified == null || this.modified.getTime() < modTime) &&
					(this.created == null || this.created.getTime() < modTime)) {
				this.modified = new Date(modTime);
			}
		}
	}
	// END KGU#363 2017-05-21

	/**
	 * Names of variables defined within this diagram (may be null after changes,
	 * lazy initialization!)
	 * @see #getCachedVarNames()
	 */
	// START KGU#444/KGU#618 2018-12-18 - Issues #417, #649 We want to distinguish empty from invalid
	//public StringList variables = new StringList();
	// START KGU#701 2019-03-30: Issue #718 - This should better not be accessible directly - we need to be aware of changes
	//public StringList variables = null;
	private StringList variables = null;
	// END KGU#701 2ß19-03-30
	
	/**
	 * @return Cached names of the variables defined within this diagram (may be empty after changes).
	 * Will not retrieve variables.
	 * @see #variables
	 * @see #retrieveVarNames()
	 * @see #getVarNames()
	 */
	public StringList getCachedVarNames()
	{
		if (variables != null) {
			return variables;
		}
		return new StringList();
	}
	// END KGU#444/KGU#618 2018-12-18
	
	// START KGU#686 2019-03-16: Enh. #56 (introduction of Try blocks)
	@Override
	protected Set<String> getVariableSetFor(Element _element)
	{
		Set<String> varNames = new HashSet<String>();
		// START KGU#701 2019-03-30: Issue #718 - we must react to changes
		//StringList vars = getCachedVarNames();
		StringList vars = getVarNames();
		// END KGU#701 2019-03-30
		for (int i = 0; i < vars.count(); i++) {
			varNames.add(vars.get(i));
		}
		return varNames;
	}
	// END KGU#686 2019-03-16
	
	// START KGU#375 2017-03-31: Enh. #388
	/**
	 * Names and cached value expressions of detected constants among the {@link #variables}.
	 * For enumeration type constants, the actual value is prefixed with ":" + typename + "€".
	 * @see #getConstValueString(String) 
	 */
	public LinkedHashMap<String, String> constants = new LinkedHashMap<String, String>();
	// END KGU#375 2017-03-31
	/**
	 * Vector containing Element-related Analyser complaints
	 */
	public Vector<DetectedError> errors = new Vector<DetectedError>();
	
	private StringList rootVars = new StringList();
	// START KGU#261 2017-01-19: Enh. #259 (type map: (var name | type name) -> type info)
	// START KGU#502 2018-03-12: Bugfix #518 - distinguish between uninitialized and resulting empty map 
	//private HashMap<String, TypeMapEntry> typeMap = new HashMap<String, TypeMapEntry>();
	@Deprecated
	private HashMap<String, TypeMapEntry> typeMap = null;
	// END KGU#502 2018-03-12
	// START KGU#790 2020-11-02: Issue #800
	private TypeRegistry dataTypes = null;
	// END KGU#790 2020-11-02
	// END KGU#261 2017-01-19
	// START KGU#163 2016-03-25: Added to solve the complete detection of unknown/uninitialised identifiers
	// Pre-processed parser preference keywords to match them against tokenized strings
	private static Vector<StringList> splitKeywords = new Vector<StringList>();
	private String[] operatorsAndLiterals = {"false", "true", "div"};
	// END KGU#163 2016-03-25

	// error checks for analyser (see also addError(), saveToIni(), Diagram.analyserNSD() and Mainform.loadFromIni())
	// START KGU#239 2016-08-12: Inh. #231 + Partial redesign
	// KGU#456 2017-11-05: Now used as initial defaults
	private static boolean[] analyserChecks = {
		true,	true,	true,	true,	false,	// 1 .. 5
		false,	true,	true,	true,	true,	// 6 .. 10
		true,	false,	true,	true,	true,	// 11 .. 15
		true,	true,	true,	true,	true,	// 16 .. 20
		true,	true,	true,	true,	false,	// 21 .. 25
		false,	true,	true					// 26 .. 28
		// Add another element for every new check...
		// and DON'T FORGET to append its description to
		// AnalyserPreferences.checkCaptions
	};
	public static int numberOfChecks()
	{
		return analyserChecks.length;
	}
	/**
	 * Returns whether the Analyser CHECK #checkNo is enabled
	 * @param checkNo - an official Analyser check number 
	 * @return true if the check is enabled, false otherwise
	 */
	public static boolean check(int checkNo)
	{
		// enable all unknown checks by default
		return checkNo < 1 || checkNo > analyserChecks.length
				|| analyserChecks[checkNo-1];
	}
	public static void setCheck(int checkNo, boolean enable)
	{
		if (checkNo >= 1 && checkNo <= analyserChecks.length)
		{
			analyserChecks[checkNo-1] = enable;
		}
	}
	// END KGU#239 2016-08-12
	// START KGU#456 2017-11-05: Issue #452
	/** Current state of analyser guides */
	private Queue<Integer> tutorialQueue = new LinkedList<Integer>();
	/**
	 * Step number of the current tutorial (-1 = not begun)
	 * @see #getTutorialState(int)
	 * @see #startNextTutorial(boolean)
	 * @see #advanceTutorialState(int, Root)
	 */
	private int tutorialState = -1;
	public int getCurrentTutorial()
	{
		Integer checkNo = tutorialQueue.peek();
		while (checkNo != null && !check(checkNo)) {
			tutorialQueue.remove();
			checkNo = tutorialQueue.peek();
		}
		if (checkNo == null) {
			checkNo = -1;
		}
		return checkNo;
	}
	public int getTutorialState(int checkNo) {
		int state = -1;
		if (check(checkNo) && tutorialQueue.peek() == checkNo) {
			state = tutorialState;
		}
		return state;
	}
	/**
	 * Review the {@code tutorialQueue} according to the given ordered array
	 * of available tutorial numbers.
	 * @param tutorials - numbers of available tutorials in didactic order
	 */
	public void updateTutorialQueue(int[] tutorials)
	{
		// First check whether the first guide in the queue has begun and is still valid
		Integer started = tutorialQueue.poll();
		if (started != null && (!check(started) || tutorialState < 0)) {
			// obsolete, so drop it
			started = null;
		}
		tutorialQueue.clear();
		if (started != null) {
			// Re-insert the started guide
			tutorialQueue.add(started);
		}
		else {
			started = -1;
			tutorialState = -1;
		}
		// Now add all currently activated tutorials
		for (int guideCode : tutorials) {
			if (guideCode != started && check(guideCode)) {
				tutorialQueue.add(guideCode);
			}
		}
		if (started == -1) {
			this.startNextTutorial(false);
		}
	}
	/**
	 * Starts the next tutorial in the queue that is not disabled (disabled
	 * tutorial numbers will be dropped from the queue)
	 * @param _disableCurrent - if true then the current guide will be switched off and a success message is popped up
	 * @return - the number of the started tutorial
	 */
	public int startNextTutorial(boolean _disableCurrent)
	{
		Integer checkNo = tutorialQueue.peek();
		String message = null;
		if (checkNo != null && _disableCurrent) {
			setCheck(checkNo, false);
			String[] checkDescr = AnalyserPreferences.getCheckTabAndDescription(checkNo);
			message = Menu.msgGuidedTourDone.getText().replace("%", checkDescr[1]);
		}
		while ((checkNo = tutorialQueue.peek()) != null && !check(checkNo)) {
			tutorialQueue.remove();
		}
		if (checkNo != null) {
			tutorialState = 0;
			if (_disableCurrent) {
				String[] checkDescr = AnalyserPreferences.getCheckTabAndDescription(checkNo);
				StringList menuNew = new StringList(Menu.getLocalizedMenuPath(new String[]{"menuFile", "menuFileNew"}, new String[]{"File", "New"}));
				message = Menu.msgGuidedTourNext.getText().
						replace("%1", message).
						replace("%2", checkDescr[1]).
						replace("%3", menuNew.concatenate(" \u25BA "));
			}
		}
		else {
			checkNo = -1;
			tutorialState = -1;
		}
		if (message != null) {
			JOptionPane.showMessageDialog(null, 
					message, 
					Menu.ttlGuidedTours.getText(), 
					JOptionPane.INFORMATION_MESSAGE,
					IconLoader.getIcon(24));
		}
		return checkNo;
	}
	public boolean advanceTutorialState(int checkNo, Root root)
	{
		if (!check(checkNo) || tutorialQueue.isEmpty() || tutorialQueue.peek() != checkNo) {
			return false;
		}
		if	(root == null ||
				root != null && root.isTutorialReadyForStep(checkNo, tutorialState+1)) {
			tutorialState++;
			return true;
		}
		return false;
	}
	// END KGU#456 2017-11-05
	// Mapping keyword -> generator titles
	private static Hashtable<String, StringList> caseAwareKeywords = null;
	private static Hashtable<String, StringList> caseUnawareKeywords = null;
	// END KGU#239 2016-08-12
	// START KGU#239 2017-04-11: Some structorizer-internal keywords are also to be checked against
	private static Set<String> structorizerKeywords = new HashSet<String>();
	// END KGU#239 2017-04-11

	private Vector<Updater> updaters = new Vector<Updater>();

	// KGU#91 2015-12-04: No longer needed
	//private boolean switchTextAndComments = false;

	public Root()
	{
		super(StringList.getNew("???"));
		setText(StringList.getNew("???"));	// This looked redundant
		children.parent=this;
		// START KGU#363 2017-03-10: Enh. #372 - Author and date fields
		author = Ini.getInstance().getProperty("authorName", System.getProperty("user.name"));
		if (author.isEmpty()) {
			author = System.getProperty("user.name");
		}
		created = new Date();
		// END KGU#363 2017-03-10
		// START KGU#363 2017-03-14: Enh. #372 - License fields
		licenseName = Ini.getInstance().getProperty("licenseName", "");
		// END KGU#363 2017-03-14
		// START KGU#624 2018-12-22: Enh. #655 - Independent selection markers for certain contexts
		for (int i = 0; i < this.contextSelections.length; i++) {
			this.contextSelections[i] = false;
		}
		// END KGU#624 2018-12-22
		//this(StringList.getNew("???"));
	}

	public Root(StringList _header)
	{
		super(_header);
		setText(_header);	// This looked redundant
		children.parent=this;
		// START KGU#363 2017-03-10: Enh. #372 - Author and date fields
		author = Ini.getInstance().getProperty("authorName", System.getProperty("user.name"));
		if (author.isEmpty()) {
			author = System.getProperty("user.name");
		}
		created = new Date();
		// END KGU#363 2017-03-10
		// START KGU#363 2017-03-14: Enh. #372 - License fields
		licenseName = Ini.getInstance().getProperty("licenseName", "");
		// END KGU#363 2017-03-14
	}
	
	// START KGU#371 2019-03-07: Enh. #385 - clear parameter list cache
	@Override
	public void setText(String _text)
	{
		text.setText(_text);
		parameterList = null;
	}

	@Override
	public void setText(StringList _text)
	{
		text = _text;
		parameterList = null;
	}
	// END KGU#371 2019-03-07

    public void addUpdater(Updater updater)
    {
    	// START KGU#48 2015-10-17: While this.updaters is only a Vector, we must avoid multiple registration...
    	//updaters.add(updater);
    	if (!updaters.contains(updater))
    	{
    		updaters.add(updater);
    	}
    	// END KGU#48 2015-10-17
    }

    public void removeUpdater(Updater updater)
    {
        updaters.remove(updater);
    }
    
    // START KGU#2 (#9) 2015-11-14: We need a way to get the Updaters
    public Iterator<Updater> getUpdateIterator()
    {
    	return updaters.iterator();
    }
    // END KGU#2 (#9) 2015-11-14

    // START KGU#48 2015-10-17: Arranger support on Root replacement (e.g. by loading a new file)
    public void notifyReplaced(Root newRoot)
    {
    	// FIXME: Something here may provoke a java.util.ConcurrentModificationException
    	//System.out.println("Trying to notify my replacement to " + updaters.size() + " Updaters..."); // FIXME (KGU) Remove after successful test!
    	Iterator<Updater> iter = updaters.iterator();
    	while (iter.hasNext())
    	{
    		//System.out.println(this.getMethodName() + " notifying an Updater about replacement.");
    		iter.next().replaced(this, newRoot);
    	}
    	updaters.clear();
    }
    // END KGU#48 2015-10-17
    
    // START KGU#137 2016-01-11: Bugfix #103 - Enhanced change tracking, synchronized with undoing/redoing/saving
    /**
     * Sets an additional sticky changed flag for saveable global settings that are not subject
     * of the undo/redo stacks
     * @param setModifiedAttrs - if true then attributes {@link #modified} and {@link #modifiedby} will be set (not undoable!) 
     */
    // START KGU#363 2018-09-12: Fixes #372 - not always it is sensible to set modified attributes
    public void setChanged(boolean setModifiedAttrs)
    {
    	this.hasChanged = true;
    	// START KGU#363 2017-03-10: Enh. #372, KGU#363 2018-09-12 made dependent on argument
    	if (setModifiedAttrs) {
    		// END KGU#363 2018-09-12
    		this.modifiedby = Ini.getInstance().getProperty("authorName", System.getProperty("user.name"));
    		if (modifiedby.trim().isEmpty()) {
    			modifiedby = System.getProperty("user.name");
    		}
    		this.modified = new Date();
    	// END KGU#363 2017-03-10
    	// START KGU#363 2017-03-10: Enh. #372, KGU#363 2018-09-12 made dependent on argument
    	}
		// END KGU#363 2018-09-12
    }

    /**
     * Detects if changes (no matter if undoable or not) have been registered since last saving
     * @return true if there have been changes not undone
     */
    public boolean hasChanged()
    {
    	return this.hasChanged || this.undoLevelOfLastSave != this.undoList.size();
    }
    // END KGU#137 2016-01-11

	// START KGU 2015-10-13: This follows a code snippet found in Root.draw(Canvas, Rect), which had been ineffective though
	@Override
	public Color getColor()
	{
		if (isBoxed)
		{
			// The surrounding box is obvious - so it can't be mistaken for an instruction
			return Color.WHITE;
		}
		else
		{
			// The grey colour helps to distinguish the header from instructions
			return Color.LIGHT_GRAY;
		}
	}
	// END KGU 2015-10-13
	
	// START KGU#306 2016-12-12: Enh. #306
	public boolean isEmpty()
	{
		String txt = this.text.concatenate().trim();
		boolean isEmpty = 
				(txt.isEmpty() || txt.equals("???")) &&
				this.comment.concatenate().trim().isEmpty() &&
				this.children.getSize() == 0 &&
				this.undoList.isEmpty() &&
				this.redoList.isEmpty();
		return isEmpty;
	}
	// END KGU#306 2016-12-12
	
	public Rect prepareDraw(Canvas _canvas)
	{
		// START KGU#136 2016-03-01: Bugfix #97 (prepared)
		if (this.isRect0UpToDate) return rect0.copy();
		// START KGU#516 2018-04-04: Directly to work on field rect0 was not so good an idea for re-entrance
		//pt0Sub.x = 0;
		// END KGU#516 2018-04-04
		// END KGU#136 2016-03-01
		
		//  KGU#136 2016-02-25: Bugfix #97 - all rect references replaced by rect0
		// START KGU#516 2018-04-04: Issue #529 - Directly to work on field rect0 was not so good an idea for re-entrance
		//rect0.top = 0;
		//rect0.left = 0;
		Rect rect0 = new Rect();
		Rect subrect0 = new Rect();
		Point pt0Sub = new Point();
		// END KGU#516 2018-04-04

		FontMetrics fm = _canvas.getFontMetrics(Element.font);
		Font titleFont = new Font(Element.font.getName(),Font.BOLD,Element.font.getSize());
		_canvas.setFont(titleFont);

		// Compute width (dependent on diagram style and text properties)
		int padding = 2*(E_PADDING/2);
		if (isBoxed)
		{
			padding = 2 * E_PADDING;
			pt0Sub.x = E_PADDING;
		}
		rect0.right = 2 * E_PADDING;
		for (int i=0; i<getText(false).count(); i++)
		{
			int width = getWidthOutVariables(_canvas,getText(false).get(i),this) + padding;
			if (rect0.right < width)
			{
				rect0.right = width;
			}
		}
		
		// Compute height (depends on diagram style and number of text lines)
		int vPadding = isBoxed ? 3 * E_PADDING : padding;
		rect0.bottom = vPadding + getText(false).count() * fm.getHeight();
		
		// START KGU#227 2016-07-31: Enhancement #128
		Rect commentRect = new Rect();
		if (Element.E_COMMENTSPLUSTEXT)
		{
			commentRect = this.writeOutCommentLines(_canvas, 0, 0, false);
			commentRect.right += padding;
			if (rect0.right < commentRect.right)
			{
				rect0.right = commentRect.right;
			}
			rect0.bottom += commentRect.bottom;
		}
		// END KGU#227 2016-07-31
		
		pt0Sub.y = rect0.bottom;
		if (isBoxed)	pt0Sub.y -= E_PADDING;

		_canvas.setFont(Element.font);

		subrect0 = children.prepareDraw(_canvas);
		if (isBoxed)
		{
			rect0.right = Math.max(rect0.right, subrect0.right + 2*Element.E_PADDING);
		}
		else
		{
			rect0.right = Math.max(rect0.right, subrect0.right);
		}

		rect0.bottom += subrect0.bottom;
		// START KGU#221 2016-07-28: Bugfix #208 - partial boxing for un-boxed subroutine or includable
		if (!isBoxed && !isProgram()) rect0.bottom += E_PADDING/2;
		// END KGU#221 2016-07-28

		// START KGU#376 2017-07-01: Enh. #389 - determine the required size for the import list
		// KGU#621 2018-12-19: Bugfix #652 - children size exploration has to be done before!
		if (this.includeList != null) {
			// KGU#621 2018-12-19: Bugfix #652 - Padding assumptions corrected
			Rect includesBox = this.writeOutImports(_canvas, 0, 0, rect0.right - padding, false);
			int inclHeight = includesBox.bottom - includesBox.top + E_PADDING/2;
			rect0.bottom += inclHeight;
			rect0.right = Math.max(rect0.right, includesBox.right - includesBox.left + padding);
			pt0Sub.y += inclHeight;
		}
		// END KGU#376 2017-07-01
		
		this.width = rect0.right - rect0.left;
		this.height = rect0.bottom - rect0.top;
		
		// START KGU#516 2018-04-04: Issue #529 - reduced critical section
		this.rect0 = rect0;
		this.pt0Sub = pt0Sub;
		// END KGU#516 2018-04-04
		// START KGU#136 2016-03-01: Bugfix #97
		isRect0UpToDate = true;
		// END KGU#136 2016-03-01
		return rect0.copy();
	}

	public void drawBuffered(Canvas _canvas, Rect _top_left)
	{
		// save reference to output canvas
		Canvas origCanvas = _canvas;
		// create a new image (buffer) to draw on
		BufferedImage bufferImg = new BufferedImage(_top_left.right+1, _top_left.bottom+1, BufferedImage.TYPE_INT_ARGB);
		Graphics2D bufferGraphics = (Graphics2D) bufferImg.getGraphics();
		_canvas = new Canvas(bufferGraphics);


		draw(_canvas, _top_left, null, false);

		// draw buffer to output canvas
		origCanvas.draw(bufferImg,0,0);

		// free up the buffer and clean memory
		bufferImg = null;
		System.gc();
	}

	public void draw(Canvas _canvas, Rect _top_left, Rectangle _viewport, boolean _inContention)
	{
		draw(_canvas, _top_left, _viewport, false, DrawingContext.DC_STRUCTORIZER);
	}
	
	public void draw(Canvas _canvas, Rect _top_left, Rectangle _viewport, boolean _inContention, DrawingContext _context)
	{
		// START KGU#502/KGU#524/KGU#553 2019-03-13: New approach to reduce drawing contention
		if (!checkVisibility(_viewport, _top_left)) { return; }
		// END KGU#502/KGU#524/KGU#553 2019-03-13

		// START KGU 2015-10-13: Encapsulates all fundamental colouring and highlighting strategy
		//Color drawColor = getColor();
		Color drawColor = getFillColor(_context);
		// END KGU 2015-10-13

		// FIXME: Drawing shouldn't modify the element
		if (getText().isEmpty())
		{
			text.add("???");
		}
		else if ( ((String)getText().get(0)).trim().equals("") )
		{
			text.delete(0);
			text.insert("???",0);
		}

		Rect myRect = _top_left.copy();

		// draw background

		Canvas canvas = _canvas;

		// erase background
		canvas.setBackground(drawColor);
		canvas.setColor(drawColor);
		// START KGU#221 2016-07-27: Bugfix #208, KGU#376 2017-05-16: third type
		//canvas.fillRect(_top_left);
		int bevel = isBoxed ? R_CORNER : E_PADDING/2;
		switch (diagrType) {
		case DT_SUB:
			canvas.fillRoundRect(_top_left, R_CORNER);
			break;
		case DT_INCL:
			canvas.fillPoly(this.makeBevelledRect(_top_left, bevel));
			break;
		default:
			canvas.fillRect(_top_left);
		}
		// END KGU#221 2016-07-27

		// draw comment
		if (E_SHOWCOMMENTS==true && !getComment(false).getText().trim().equals(""))
		{
			// START KGU#221 2016-07-27: Bugfix #208
			//this.drawCommentMark(_canvas, _top_left);
			Rect commRect = _top_left.copy();
			if (isSubroutine())
			{
				commRect.top += E_PADDING/2;
				commRect.bottom -= E_PADDING/2;
			}
			else if (isInclude())
			{
				commRect.top += bevel;
			}
			this.drawCommentMark(_canvas, commRect);
			// END KGU#221 2016-07-27
		}

		int textPadding = isBoxed ? E_PADDING : E_PADDING/2;

		// START KGU#227 2016-07-31: Enh. #128
		int commentHeight = 0;
		if (Element.E_COMMENTSPLUSTEXT)
		{
			Rect commentRect = this.writeOutCommentLines(_canvas,
					_top_left.left + textPadding,
					_top_left.top + textPadding,
					true);
			commentHeight += commentRect.bottom - commentRect.top;
		}
		// END KGU#227 2016-07-31
		
		FontMetrics fm = _canvas.getFontMetrics(Element.font);
		Font titleFont = new Font(Element.font.getName(),Font.BOLD,Element.font.getSize());
		canvas.setFont(titleFont);

		// START KGU#376 2017-07-01: Enh. #389 - determine the required size for the import list
		if (this.includeList != null) {
			Rect includesBox = this.writeOutImports(_canvas,
					_top_left.left + textPadding,
					_top_left.top + textPadding + commentHeight,
					width - 2 * textPadding, true);
			commentHeight += includesBox.bottom - includesBox.top + E_PADDING/2;
		}
		// END KGU#376 2017-07-01

		// draw text
		// START KGU#216 2016-07-25: Bug #205 - Except the padding the differences here had been wrong
		for (int i = 0; i < getText(false).count(); i++)
		{
			canvas.setColor(Color.BLACK);
			writeOutVariables(canvas,
							  myRect.left + textPadding,
							  // START KGU#227 2016-07-31: Enh. #128
							  //rect.top + (i+1)*fm.getHeight() + textPadding,
							  myRect.top + (i+1)*fm.getHeight() + textPadding + commentHeight,
							  // END KGU#227 2016-07-31
							  (String)getText(false).get(i),
							  this,
							  _inContention);
		}
		// write the run-time info if enabled (Enh. #124)
		this.writeOutRuntimeInfo(canvas, myRect.right - textPadding, myRect.top);
		// END KGU#216 2016-07-25
		
		// START KGU#906 2021-01-02: Enh. #905
		this.drawWarningSignOnError(canvas, myRect);
		// END KGU#906 2021-01-02

		canvas.setFont(Element.font);
		
		// Draw the frame around the body
		// START #227 2016-07-31: Enh. #128 + Code revision
		Rect bodyRect = _top_left.copy();
		bodyRect.left += pt0Sub.x;
		bodyRect.top += pt0Sub.y;
		bodyRect.right -= pt0Sub.x;	// Positioning is symmetric!
		if (isBoxed)
		{
			bodyRect.bottom -= E_PADDING;
		}
		else if (!isProgram())
		{
			bodyRect.bottom -= E_PADDING/2;
		}
		
		children.draw(_canvas, bodyRect, _viewport, _inContention);
		// END KGU#227 2016-07-31

		// draw box around
		canvas.setColor(Color.BLACK);
		// START KGU#221 2016-07-27: Bugfix #208
		//canvas.drawRect(_top_left);
		if (isProgram())
		{
			canvas.drawRect(_top_left);
		}
		// END KGU##221 2016-07-27


		// draw thick line
		if (isBoxed == false)
		{
			Rect sepRect = bodyRect.copy();
			sepRect.bottom = sepRect.top--;
			//rect.left = _top_left.left;
			canvas.drawRect(sepRect);
			// START KGU#221 2016-07-28: Bugfix #208
			if (!isProgram())
			{
				sepRect.top = bodyRect.bottom;
				sepRect.bottom = sepRect.top + 1;
				canvas.drawRect(sepRect);
			}
			// END KGU#221 2016-07-28
		}


		if (!isProgram())
		{
			//rect = _top_left.copy();
			// START KGU#221 2016-07-27: Bugfix #208
			//canvas.setColor(Color.WHITE);
			//canvas.drawRect(rect);
//			if (!isNice)
//			{
//				canvas.setColor(Color.WHITE);
//				canvas.drawRect(rect);
//			}
			// END KGU#221 2016-07-27
			canvas.setColor(Color.BLACK);
			myRect = _top_left.copy();
			// START KGU#376 2017-05-16: Enh. #389
			//canvas.roundRect(rect);
			if (isSubroutine()) {
				canvas.roundRect(myRect, R_CORNER);
			}
			else {
				canvas.drawPoly(this.makeBevelledRect(myRect, bevel));
			}
			// END KGU#376 2017-05-16
		}

		// START KGU#136 2016-03-01: Bugfix #97 - store rect in 0-bound (relocatable) way
		//rect = _top_left.copy();
		rect = new Rect(0, 0, 
				_top_left.right - _top_left.left, _top_left.bottom - _top_left.top);
		this.topLeft.x = _top_left.left - this.drawPoint.x;
		this.topLeft.y = _top_left.top - this.drawPoint.y;
		// END KGU#136 2016-03-01
		// START KGU#502/KGU#524/KGU#553 2019-03-14: Bugfix #518,#544,#557
		wasDrawn = true;
		// END KGU#502/KGU#524/KGU#553 2019-03-14
	}
	
	// START KGU#376 2017-07-01: Enh. #389
	/**
	 * Draws (or calculates) a box with the names of the diagrams to be included.<br/>
	 * NOTE: Should only be called if includeList isn't empty.
	 * @param _canvas - the current drawing surface
	 * @param _x - left margin coordinate
	 * @param _y - upper margin coordinate
	 * @param maxWidth - maximum width of the box
	 * @param _actuallyDraw - draw (true) or only calculate size (false)
	 * @return The resulting shape of the box
	 */
	protected Rect writeOutImports(Canvas _canvas, int _x, int _y, int _maxWidth, boolean _actuallyDraw)
	{
		int height = 0;				// Pure total text height (without padding)
		int width = 0;				// Pure maximum text width (without padding)
		int padding = E_PADDING/2;	// Box-internal padding
		// smaller font
		int smallFontSize = Element.font.getSize() * 2 / 3;
		Font smallFont = new Font(Element.font.getName(), Font.PLAIN, smallFontSize);
		Font smallBoldFont = new Font(Element.font.getName(), Font.BOLD, smallFontSize);
		// backup the original font
		Font backupFont = _canvas.getFont();
		_canvas.setFont(smallFont);
		_canvas.setColor(Color.BLACK);
		FontMetrics fm = _canvas.getFontMetrics(smallFont);
		int fontHeight = fm.getHeight();
		String caption = Element.preImport.trim();
		int captionX = _x + padding;
		int captionY = _y;
		if (!caption.isEmpty()) {
			if (!caption.endsWith(":")) {
				caption += ":";
			}
			if (this.includeList.count() > 0) {
				height += fontHeight/4 + fontHeight;	// upper padding + string height
				width = _canvas.stringWidth(caption);
				// START KGU#621 2018-12-19: Bugfix #652 For the further comparison we may have to enlarge _maxWidth
				if (!_actuallyDraw) {
					_maxWidth = Math.max(width + 2 * padding, _maxWidth);
				}
				// END KGU#621 2018-12-19
				captionY = _y + height;
			}
		}
		fm = _canvas.getFontMetrics(smallBoldFont);
		fontHeight = fm.getHeight();
		_canvas.setFont(smallBoldFont);
		String line = "";
		StringList includeLines = new StringList();
		// START KGU#621 2018-12-19: Bugfix #652
		// In preparation phase we must ensure a width that corresponds at least to the longest name
		if (!_actuallyDraw) {
			for (int i = 0; i < this.includeList.count(); i++) {
				_maxWidth = Math.max(_maxWidth, _canvas.stringWidth(this.includeList.get(i)) + 2 * padding);
			}
		}
		// END KGU#621 2018-12-19
		for (int i = 0; i < this.includeList.count(); i++) {
			String name = this.includeList.get(i);
			// Since the leading ", " will be cut off we don't have to add ", " for the test
			// In theory 2 * padding would have to be added for comparison but this turned out too large
			if (line.isEmpty() || 2 * padding + _canvas.stringWidth(line + name) < _maxWidth)
			{
				// The space is wide enough to append name, or we have no choice
				line += ", " + name;
			}
			else {
				// Stash the current line (cannot be extended)
				height += fontHeight;
				line = line.substring(2);	// Cut off the leading ", " from the old line
				width = Math.max(width, _canvas.stringWidth(line));
				includeLines.add(line);
				// Start a new line
				line = ", " + name;			// Place the name to the new line
			}
		}
		// Is there a begun line? Then stash it
		if (!line.isEmpty())
		{
			height += fontHeight;
			line = line.substring(2);	// Cut off the leading ", " from the last line
			width = Math.max(width, _canvas.stringWidth(line));
			includeLines.add(line);
		}
		
		Rect inclBox = new Rect(_x, _y, _x + Math.max(_maxWidth, width + 2 * padding), _y + height);
		if (height > 0)
		{
			inclBox.bottom += fontHeight/2;
			if (_actuallyDraw) {
				Polygon bevelled = this.makeBevelledRect(inclBox, fontHeight/2);
				if (this.isIncluding) {
					_canvas.setColor(Element.E_RUNNINGCOLOR);
					_canvas.fillPoly(bevelled);
				}
				_canvas.setColor(Color.GRAY);
				_canvas.drawPoly(bevelled);
			}
		}
		if (_actuallyDraw) {
			_canvas.setColor(Color.BLACK);
			if (!caption.isEmpty()) {
				_canvas.setFont(smallFont);
				if (this.includeList.count() > 0) {
					_canvas.writeOut(captionX, captionY, caption);
				}
				_canvas.setFont(smallBoldFont);
				for (int i = 0; i < includeLines.count(); i++) {
					captionY += fontHeight;
					_canvas.writeOut(captionX, captionY, includeLines.get(i));
				}
			}
		}
		_canvas.setFont(backupFont);
		return inclBox;
	}


	// START KGU#376 2017-05-16: Enh. #389
    private Polygon makeBevelledRect(Rect _rect, int _bevel) {
    	// We start with the lower left corner in clockwise direction, the upper left and the
    	// lower right corners will be bevelled with _bevel argument
    	int[] xCoords = new int[] {
    			_rect.left,
    			_rect.left,				// left edge
    			_rect.left + _bevel,	// upper left bevel
    			_rect.right,			// top edge
    			_rect.right,			// right edge
    			_rect.right - _bevel,	// lower right bevel
    			//_rect.left			// closes automatically
    	};
    	int[] yCoords = new int[] {
    			_rect.bottom,
    			_rect.top + _bevel,		// left edge
    			_rect.top,				// upper left bevel
    			_rect.top,				// top edge
    			_rect.bottom - _bevel,	// right edge
    			_rect.bottom,			// lower right bevel
    			//_rect.bottom			// closes automatically
    	}; 
    	return  new Polygon(xCoords, yCoords, xCoords.length);
    }
    // END KGU#376 2017-05-16
    
    // START KGU#324 2017-06-16: Enh. #415 we need an icon for the find result tree
    /**
     * @return a type-specific image icon e.g. to be used in the {@link FindAndReplace} result
     * tree. 
     */
    @Override
    public ImageIcon getIcon()
    {
    	switch (this.diagrType) {
    	case DT_INCL:
    		return IconLoader.getIcon(71);
    	case DT_SUB:
    		return IconLoader.getIcon(21);
    	case DT_MAIN:
    		return IconLoader.getIcon(22);
    	}
    	return super.getIcon();
    }
    // END KGU#324 2017-06-16

    // START KGU#535 2018-06-28
    /**
     * @return the (somewhat smaller) element-type-specific icon image intended to be used in
     * {@link FindAndReplace} dialog.
     * @see #getIcon()
     */
    @Override
    public ImageIcon getMiniIcon()
    {
    	return this.getIcon();
    }
    // END KGU#535 2018-06-28

    @Override
    public Element getElementByCoord(int _x, int _y, boolean _forSelection)
    {
            // START KGU#136 2016-03-01: Bugfix #97 - now we relativate cursor position rather than rectangles
//            Point pt = getDrawPoint();
//            _x -= pt.x;
//            _y -= pt.y;
            // END KGU#136 2016-03-01

            Element selMe = super.getElementByCoord(_x, _y, _forSelection);
            // START KGU#136 2016-03-01: Bugfix #97
            //Element selCh = children.getElementByCoord(_x, _y, _forSelection);
            Element selCh = children.getElementByCoord(_x - pt0Sub.x, _y - pt0Sub.y, _forSelection);
            // END KGU#136 2016-03-01
            if(selCh!=null)
            {
                    if (_forSelection) selected = false;
                    return selCh;
            }
            else
            {
                    return selMe;
            }
    }
    // END KGU 2015-10-11

	// START KGU#183 2016-04-24: Issue #169 
	/* (non-Javadoc)
	 * @see lu.fisch.structorizer.elements.Element#findSelected()
	 */
	public Element findSelected()
	{
		Element sel = selected ? this : null;
		if (sel == null)
		{
			sel = children.findSelected();
		}
		return sel;
	}
	// END KGU#183 2016-04-24
	
	// START KGU 2019-03-14 Helps to place imported Roots more sensibly in Arranger
	/* (non-Javadoc)
	 * @see lu.fisch.structorizer.elements.Element#getRect()
	 */
	@Override
	public Rect getRect()
	{
		if (!wasDrawn && isRect0UpToDate) {
			return rect0.copy();
		}
		return super.getRect();
	}

	/* (non-Javadoc)
	 * @see lu.fisch.structorizer.elements.Element#getRect(java.awt.Point)
	 */
	@Override
	public Rect getRect(Point relativeTo)
	{
		Rect myRect = rect;
		if (!wasDrawn && isRect0UpToDate) {
			myRect = rect0;
		}
		return new Rect(myRect.left + relativeTo.x, myRect.top + relativeTo.y,
				myRect.right + relativeTo.x, myRect.bottom + relativeTo.y);		
	}
	// END KGU 2019-03-14

    public void removeElement(Element _ele)
    {
            if(_ele != null)
            {
                    _ele.selected=false;
                    // START KGU#87 2015-11-22: Allow to remove entire non-empty Subqueues
                    //if ( !_ele.getClass().getSimpleName().equals("Subqueue") &&
                    //         !_ele.getClass().getSimpleName().equals("Root"))
                    if ( _ele instanceof IElementSequence)
                    {
                    	// START KGU#137 2016-01-11: Bugfix #103 - rely on addUndo() 
                    	//hasChanged = ((IElementSequence)_ele).getSize() > 0;
                    	// END KGU#137 2016-01-11
                    	((IElementSequence)_ele).removeElements();
                    	// START KGU#136 2016-03-01: Bugfix #97
                    	_ele.resetDrawingInfoUp();
                    	// END KGU#136 2016-03-01
                    }
                    else if (!_ele.getClass().getSimpleName().equals("Root"))
                    // END KGU#87 2015-11-22
                    {
                            ((Subqueue) _ele.parent).removeElement(_ele);
                            // START KGU#137 2016-01-11: Bugfix #103 - rely on addUndo() 
                            //hasChanged=true;
                            // END KGU#137 2016-01-11
                            // START KGU#136 2016-03-01: Bugfix #97
                            _ele.parent.resetDrawingInfoUp();
                            // END KGU#136 2016-03-01
                    }
            }
    }

    private void insertElement(Element _ele, Element _new, boolean _after)
    {
            if (_ele != null && _new != null)
            {
                    if (_ele.getClass().getSimpleName().equals("Subqueue"))
                    {
                            ((Subqueue) _ele).addElement(_new);
                            _ele.selected = false;
                            _new.selected = true;
                            // START KGU#137 2016-01-11: Bugfix #103 - rely on addUndo() 
                            //hasChanged=true;
                            // END KGU#137 2016-01-11
                            // START KGU#136 2016-07-07: Bugfix #97 - now delegated to Subqueue
                            //_ele.resetDrawingInfoUp();
                            // END KGU#136 2016-07-07
                    }
                    else if (_ele.parent.getClass().getSimpleName().equals("Subqueue"))
                    {
                            // START KGU#389 2017-05-06: Bugfix #397 - wrong placement if _ele was a SelectedSequence
                            //int i = ((Subqueue) _ele.parent).getIndexOf(_ele);
                            Element target = _ele;
                            if (_ele instanceof IElementSequence) {
                            	int elIndex = 0;
                            	if (_after) {
                            		elIndex = ((IElementSequence)_ele).getSize()-1;
                            	}
                            	target = ((IElementSequence)_ele).getElement(elIndex);
                            }
                            int i = ((Subqueue) _ele.parent).getIndexOf(target);
                            // END KGU#389 2017-05-06
                            if (_after) i++;
                            ((Subqueue) _ele.parent).insertElementAt(_new, i);
                            _ele.selected = false;
                            _new.selected = true;
                            // START KGU#137 2016-01-11: Bugfix #103 - rely on addUndo() 
                            //hasChanged=true;
                            // END KGU#137 2016-01-11
                            // START KGU#136 2016-03-01: Bugfix #97 - now delegated to Subqueue
                            //_ele.parent.resetDrawingInfoUp();
                            // END KGU#136 2016-03-01
                    }
                    else
                    {
                            // this case should never happen!
                    }

            }
            // START KGU#477 2017-12-06: Enh. #487
            _ele.resetDrawingInfoUp();
            // END KGU#477 2017-12-06
    }
    
    public void addAfter(Element _ele, Element _new)
    {
    	insertElement(_ele, _new, true);
    }
    
    public void addBefore(Element _ele, Element _new)
    {
    	insertElement(_ele, _new, false);
    }
    
    
    // START KGU#43 2015-10-12: Breakpoint support
    @Override
    public void toggleBreakpoint()
    {
    	// root may never have a breakpoint!
    	breakpoint = false;
    }
    	
	// START KGU#117 2016-03-06: Enh. #77
	/* (non-Javadoc)
	 * @see lu.fisch.structorizer.elements.Element#isTestCovered(boolean)
	 */
	public boolean isTestCovered(boolean _deeply)
	{
		// START KGU#209 2016-07-22 If Root is marked as deeply covered then it is to report it
		//return this.children.isTestCovered(_deeply);
		return this.deeplyCovered || this.children.isTestCovered(_deeply);
		// END KGU#209 2016-07-22
	}
	// END KGU#117 2016-03-06

    public Rect prepareDraw(Graphics _g)
    {
        Canvas canvas = new Canvas((Graphics2D) _g);
        canvas.setFont(Element.getFont()); //?
        return this.prepareDraw(canvas);
    }
    
    /**
     * Draws this diagram at anchor position {@code _point} (upper left corner) on {@link Graphics}
     * {@code _g}, where {@link Updater} {@code _prohibitedUpdater} is NOT allowed to refresh (in order to avoid
     * stack overflow due to endless recursion).
     * @param _g - the target graphics environment
     * @param _point - the target position
     * @param _viewport - visible area of the viewport
     * @param _prohibitedUpdater - if given an updater not to be informed
     * @param _drawingContext - the context e.g. for selection highlighting 
     * @param _inContention TODO
     * @return the area occupied by this diagram as {@link Rect}
     */
    public Rect draw(Graphics _g, Point _point, Rectangle _viewport, Updater _prohibitedUpdater, DrawingContext _drawingContext, boolean _inContention)
    {
        setDrawPoint(_point);

        /*
        final Updater myUpdater = updater;
        new Thread(
            new Runnable()
            {
                public void run()
                {
                    // inform updaters
                    for(int u=0;u<updaters.size();u++)
                    {
                        if(updaters.get(u)!=myUpdater)
                        {
                            updaters.get(u).update();
                        }
                    }
                }
            }
        ).start();/**/

        // inform updaters
        for (int u = 0; u < updaters.size(); u++)
        {
            if (updaters.get(u) != _prohibitedUpdater)
            {
                updaters.get(u).update(this);
            }
        }

        Canvas canvas = new Canvas((Graphics2D) _g);
        // START KGU#906 2021-01-02: Enh. #905
        if (_drawingContext == DrawingContext.DC_STRUCTORIZER) {
            canvas.setFlag(CANVAS_FLAGNO_ERROR_CHECK);
        }
        // END KGU#906 2021-01-02
        canvas.setFont(Element.getFont()); //?
        Rect myrect = this.prepareDraw(canvas);
        myrect.left += _point.x;
        myrect.top += _point.y;
        myrect.right += _point.x;
        myrect.bottom += _point.y;
        this.draw(canvas, myrect, _viewport, _inContention, _drawingContext);

        return myrect;
    }

//    public Rect draw(Graphics _g, Point _point)
//    {
//        return draw(_g, _point, null, null, DrawingContext.DC_STRUCTORIZER);
//    }

    public Rect draw(Graphics _g, Rectangle _viewport)
    {
        return draw(_g, new Point(0,0), _viewport, null, DrawingContext.DC_STRUCTORIZER, false);

        /*
        // inform updaters
        for(int u=0;u<updaters.size();u++)
        {
            updaters.get(u).update();
        }

        Canvas canvas = new Canvas((Graphics2D) _g);
        canvas.setFont(Element.getFont()); //?
        Rect myrect = this.prepareDraw(canvas);
        //this.drawBuffered(canvas,myrect);
        this.draw(canvas,myrect);

        return myrect;/**/
    }
    
    public boolean getSelected(DrawingContext _drawingContext)
    {
    	if (_drawingContext == DrawingContext.DC_STRUCTORIZER) {
    		return getSelected();
    	}
    	return this.contextSelections[_drawingContext.ordinal()];
    }

	public Element setSelected(boolean _sel, DrawingContext _drawingContext)
	{
		if (_drawingContext == DrawingContext.DC_STRUCTORIZER) {
			return setSelected(_sel);
		}
		this.contextSelections[_drawingContext.ordinal()] = _sel;
		return _sel ? this : null;
	}

	// START KGU#749 2019-10-15: Issue #763 - we must compensate the changes in Diagram.saveNSD(Root, boolean)
	/**
	 * Like {@link #copy()} but also copies the file paths (particularly important
	 * for recursive execution to avoid eternal saving requests).
	 * @return the copied {@link Root}
	 */
	public Root copyWithFilepaths()
	{
		Root cpy = (Root)this.copy();
		cpy.filename = this.filename;
		cpy.shadowFilepath = this.shadowFilepath;
		return cpy;
	}
	// END KGU#749 2019-10-15

    @Override
    public Element copy()
    {
            Root ele = new Root(new StringList(this.getText()));
            copyDetails(ele, false);
            ele.isBoxed=this.isBoxed;
            ele.diagrType = this.diagrType;
            ele.children=(Subqueue) this.children.copy();
            // START KGU#2 (#9) 2015-11-13: By the above replacement the new children were orphans
            ele.children.parent = ele;
            //ele.updaters = this.updaters;	// FIXME: Risks of this?
            // END KGU#2 (#9) 2015-11-13
            // START KGU#704 2019-03-30: Bugfix #699 - we must not forget to clone the includeList
            if (this.includeList != null) {
                ele.includeList = new StringList(this.includeList);
            }
            // END KGU#704 2019-03-30
            // START KGU#363 2017-03-10: Enh. #372
            ele.author = this.author;
            ele.created = this.created;
            this.modifiedby = Ini.getInstance().getProperty("authorName", System.getProperty("user.name"));
            if (modifiedby.trim().isEmpty()) {
            	modifiedby = System.getProperty("user.name");
            }
            ele.modified = new Date();
            // END KGU#363 2017-03-10
            return ele;
    }
    
	// START KGU#119 2016-01-02: Bugfix #78
	/**
	 * Returns true iff _another is of same class, all persistent attributes are equal, and
	 * all substructure of _another recursively equals the substructure of this. 
	 * @param another - the Element to be compared
	 * @return true on recursive structural equality, false else
	 */
	@Override
	public boolean equals(Element _another)
	{
		return super.equals(_another) && this.children.equals(((Root)_another).children);
	}
	// END KGU#119 2016-01-02
	
	// START KGU#312 2016-12-29: Enh. #315
	/**
	 * Equivalence check returning one of the following similarity "levels":<br/>
	 * 0: no resemblance<br/>
	 * 1: Identity (i. e. the Java Root elements are identical);<br/>
	 * 2: Exact equality (i. e. objects aren't identical but all attributes
	 *    and structure are recursively equal AND the file paths are equal
	 *    AND there are no unsaved changes in both diagrams);<br/>
	 * 3: Equal file path but unsaved changes in one or both diagrams (this
	 *    can occur if several Structorizer instances in the same application
	 *    loaded the same file independently);<br/>
	 * 4: Equal contents but different file paths (may occur if a file copy
	 *    is loaded or if a Structorizer instance just copied the diagram
	 *    with "Save as");<br/>
	 * 5: Equal signature (i. e. type, name and argument number) but different
	 *    content or structure.
	 * @param another - the Root to compare with
	 * @return a resemblance code according to the description above
	 */
	public int compareTo(Root another)
	{
		int resemblance = 0;
		if (this == another) {
			resemblance = 1;
		}
		else if (this.equals(another)) {
			if (this.getPath().equals(another.getPath())) {
				if (this.hasChanged() || another.hasChanged()) {
					resemblance = 3;
				}
				else {
					resemblance = 2;
				}
			}
			else {
				resemblance = 4;
			}
		}
		else if (this.getSignatureString(false).equals(another.getSignatureString(false))) {
			resemblance = 5;
		}
		return resemblance;
	}
	// END KGU#312 2016-12-29
	
	// START KGU#117 2016-03-07: Enh. #77
	/* (non-Javadoc)
	 * @see lu.fisch.structorizer.elements.Element#combineCoverage(lu.fisch.structorizer.elements.Element)
	 */
	@Override
	public boolean combineRuntimeData(Element _cloneOfMine)
	{
		return super.combineRuntimeData(_cloneOfMine) && this.children.combineRuntimeData(((Root)_cloneOfMine).children);
	}
	// END KGU#117 2016-03-07
	
	// START KGU#117 2016-03-12: Enh. #77
	protected String getRuntimeInfoString()
	{
		return this.getExecCount() + " / (" + this.getExecStepCount(true) + ")";
	}
	// END KGU#117 2016-03-12
	
	// START KGU#376 2017-07-02: Enh. #389
	/* (non-Javadoc)
	 * @see lu.fisch.structorizer.elements.Element#clearExecutionStatus()
	 */
	public void clearExecutionStatus()
	{
		super.clearExecutionStatus();
		this.isIncluding = false;
	}
	// END KGU#376 2017-07-02

	/**
	 * Adds a new entry to the undo stack and clears the redo stack.
	 * Supposed to be called before undoable changes to this diagram are applied. 
	 */
	public void addUndo()
	{
		addUndo(false);
	}
	
	/**
	 * Adds a new entry to the undo stack, including a snapshot of the editable Root attributes (like author name,
	 * license data etc.) if {@code _cacheAttributes} is true. Only to be called before changes to the attributes
	 * are expected. Otherwise {@link #addUndo()} should be used.
	 * Clears the redo stack.
	 * @param _cacheAttributes - pecifies whether diagram attributes are also to be cached.
	 * @see #addUndo()
	 */
	public void addUndo(boolean _cacheAttributes)
	{

		Subqueue oldChildren = (Subqueue)children.copy(); 
		// START KGU#120 2016-01-02: Bugfix #85 - park my StringList attributes on the stack top
		oldChildren.setText(new StringList(this.text));
		oldChildren.setComment(new StringList(this.comment));
		// END KGU#120 2016-01-02
		// START KGU#363 2017-05-21: Enh. #372: Care for the new attributes
		if (_cacheAttributes) oldChildren.rootAttributes = new RootAttributes(this);
		// END KGU#363 3017-05-21
		// START KGU#363 2018-09-12: Enh. #372: Some meta data must always be cached
		oldChildren.modified = this.modified;
		if (undoList.empty()) {
			this.modifiedby0 = this.modifiedby;
		}
		// END KGU#363 3018-09-12
		// START KGU#376 2017-07-01: Enh. #389
		if (this.includeList != null) {
			oldChildren.diagramRefs = this.includeList.concatenate(",");
		}
		// END KGU#376 2017-07-01
		undoList.add(oldChildren);
		clearRedo();
		// START KGU#137 2016-01-11: Bugfix #103
		// If stack was lower than when last saved, then related info is going lost
		if (undoList.size() <= this.undoLevelOfLastSave)
		{
			this.undoLevelOfLastSave = -1;
		}
		// END KGU#137 2016-01-11
		// START KGU#261/KGU#444/KGU#618/KGU#701 2019-03-30: Issues #259, #417, #649, #718
		this.clearVarAndTypeInfo(true);
		// END KGU#261/KGU#444/KGU#618/KGU#701 2018-12-18
		// START KGU#117 2016-03-07: Enh. #77: On a substantial change, invalidate test coverage
		this.clearRuntimeData();
		// END KGU#117 2016-03-07
		// START KGU#701/KGU#703 2019-03-30: Issue #718
		if (this.isInclude() && Arranger.hasInstance()) {
			for (Root ref: Arranger.getInstance().findIncludingRoots(this.getMethodName(), true)) {
				ref.clearVarAndTypeInfo(false);
			}
		}
		// END KGU#701/KGU#703 2019-03-30
		// START KGU#363 2017-03-10: Enh. #372
		this.modifiedby = Ini.getInstance().getProperty("authorName", System.getProperty("user.name"));
		if (modifiedby.trim().isEmpty()) {
			modifiedby = System.getProperty("user.name");
		}
		this.modified = new Date();
		// END KGU#363 2017-03-10
	}

	/**
	 * Checks whether there are stacked undoable changes
	 * @return true if there are entries on the undo stack and diagram is not being executed
	 * @see #undo()
	 * @see #addUndo()
	 * @see #clearUndo()
	 * @see #canRedo()
	 */
	public boolean canUndo()
	{
		// START KGU#143 2016-01-21: Bugfix #114 - we cannot allow a redo while an execution is pending
		//return (undoList.size()>0);
		return (undoList.size() > 0) && !this.waited;
		// END KGU#143 2016-01-21
	}

	/**
	 * Checks whether there are stacked redoable changes
	 * @return true if there are entries on the redo stack and diagram is not being executed
	 * @see #redo()
	 * @see #undo()
	 * @see #clearRedo()
	 * @see #canUndo()
	 */
	public boolean canRedo()
	{
		// START KGU#143 2016-01-21: Bugfix #114 - we cannot allow a redo while an execution is pending
		//return (redoList.size()>0);
		return (redoList.size() > 0) && !this.waited;
		// END KGU#143 2016-01-21
	}

    /**
     * Removes all entries from the redo stack
     * @see #undo()
     * @see #redo()
     * @see #canRedo()
     */
    public void clearRedo()
    {
        redoList = new Stack<Subqueue>();
    }

    /**
     * Removes all entries from the undo stack
     * @see #undo()
     * @see #canUndo()
     * @see #addUndo()
     */
    public void clearUndo()
    {
        undoList = new Stack<Subqueue>();
        // START KGU#137 2016-01-11: Bugfix #103 - Most recently saved state is lost, too
        // FIXME: It might also be an initialisation (in which case = 0 would have been correct)
        this.undoLevelOfLastSave = -1;
        // END KGU#137 2016-01-11
    }

    /**
     * Takes the top entry from the undo stack, reverts the associated changes and adds
     * a respective entry to the redo stack.
     * @see #addUndo()
     * @see #canUndo()
     * @see #undo(boolean)
     */
    public void undo()
    {
    // START KGU#365 2017-03-19: Enh. #380 we need an undo without redo
        undo(true);
    }
    
    /**
     * Takes the top entry from the undo stack and reverts the associated changes. If argument {@code redoable}
     * is true then adds a corresponding entry to the redo stack otherwise the undone action won't be redoable
     * (This should only be set false in order to clean the undo stack of entries that are part of a larger
     * transaction also involving other diagrams and cannot consistently be redone therefore, e.g. on outsourcing
     * subroutines; normally {@link #undo()} is to be used instead.)
     * @see #undo()
     * @see #canUndo()
     * @see #addUndo()
     */
    public void undo(boolean redoable)
    {
    // END KGU#365 2017-03-19
        if (undoList.size()>0)
        {
            // START KGU#137 2016-01-11: Bugfix #103 - rely on undoList level comparison 
            //this.hasChanged=true;
            // END KGU#137 2016-01-11
            // START KGU#365 2017-03-19: Enh. #380
            if (redoable) {
            // END KGU#365 2017-03-19
                redoList.add((Subqueue)children.copy());
                // START KGU#120 2016-01-02: Bugfix #85 - park my StringList attributes in the stack top
                redoList.peek().setText(new StringList(this.text));
                redoList.peek().setComment(new StringList(this.comment));
                // END KGU#120 2016-01-02
                // START KGU#507 2018-03-15: Bugfix #523
                if (this.includeList != null) {
                    redoList.peek().diagramRefs = this.includeList.concatenate(",");
                }
                // END KGU#507 2018-03-15
                // START KGU#363 2018-09-12 
                redoList.peek().modified = this.modified;
                // END KGU#363 2018-09-12
            // START KGU#365 2017-03-19: Enh. #380
            }
            // END KGU#365 2017-03-19
            children = undoList.pop();
            children.parent = this;
            // START KGU#120 2016-01-02: Bugfix #85 - restore my StringList attributes from stack
            this.setText(new StringList(children.getText()));
            this.setComment(new StringList(children.getComment()));
            children.text.clear();
            children.comment.clear();
            // END KGU#120 2016-01-02
            // START KGU#363 2017-05-21: Enh. #372
            // If the undone action involves Root attributes then we must
            // cache the current attributes on the redo stack accordingly
            // and restore the attributes from the undo stack
            if (children.rootAttributes != null) {
                if (redoable) {
                    redoList.peek().rootAttributes = new RootAttributes(this);
                }
                this.adoptAttributes(children.rootAttributes);
                children.rootAttributes = null;
            }
            // END KGU#363 2017-05-21
            // START KGU#363 2018-09-12
            this.modified = children.modified;	// Restore the former modification date
            children.modified = null;
            // Special action if all changes have been undone.
            if (undoList.empty()) {
            	this.modifiedby = this.modifiedby0;
            }
            // END KGU#363 2018-09-12
            // START KGU#376 2017-07-01: Enh. #389
            if (children.diagramRefs != null) {
                this.includeList = StringList.explode(children.diagramRefs, ",");
                children.diagramRefs = null;
            }
            // END KGU#376 2017-07-01
            // START KGU507 2018-03-15: bugfix #523
            else {
                this.includeList = null;
            }
            // END KGU507 2018-03-15
            // START KGU#136/KGU#261/KGU#444/KGU#618/KGU#701 2019-03-30: Issues #97, #259, #417, #649, #718
            this.clearVarAndTypeInfo(true);
            // END KGU#136/KGU#261/KGU#444/KGU#618/KGU#701 2019-03-30
            // START KGU#703 2019-03-30: Issue #718
            if (this.isInclude() && Arranger.hasInstance()) {
                for (Root ref: Arranger.getInstance().findIncludingRoots(this.getMethodName(), true)) {
                    ref.clearVarAndTypeInfo(false);
                }
            }
            // END KGU#703 2019-03-30
        }
    }

	// START KGU#363 2017-05-21: Enh. #372
    public void adoptAttributes(RootAttributes attributes) {
    	if (attributes != null) {
    		this.author = attributes.authorName;
    		this.licenseName = attributes.licenseName;
    		this.licenseText = attributes.licenseText;
    		this.origin = attributes.origin;
    	}
    }
    // KGU#363 2017-05-21
    
    /**
     * Takes the top entry from the redo stack and restores the results before the associated undo action.
     * @see #undo()
     * @see #canRedo()
     * @see #clearRedo()
     */
    public void redo()
    {
        if (redoList.size()>0)
        {
            // START KGU#137 2016-01-11: Bugfix #103 - rely on undoList level comparison 
            //this.hasChanged=true;
            // END KGU#137 2016-01-11
            undoList.add((Subqueue)children.copy());
            // START KGU#120 2016-01-02: Bugfix #85 - park my StringList attributes on the stack top
            undoList.peek().setText(new StringList(this.text));
            undoList.peek().setComment(new StringList(this.comment));
            // END KGU#120 2016-01-02
            // START KGU#507 2018-03-15: Bugfix #523
            if (this.includeList != null) {
                undoList.peek().diagramRefs = this.includeList.concatenate(",");
            }
            // END KGU#507 2018-03-15
            // START KGU#363 2018-09-12: Enh. #372
            undoList.peek().modified = this.modified;	// Save the current modification date
            // END KGU#363 2018-09-12
            children = redoList.pop();
            children.parent = this;
            // START KGU#120 2016-01-02: Bugfix #85 - restore my StringList attributes from the stack
            this.setText(new StringList(children.getText()));
            this.setComment(new StringList(children.getComment()));
            children.text.clear();
            children.comment.clear();
            // END KGU#120 2016-01-02
            // START KGU#363 2017-05-21: Enh. #372
            if (children.rootAttributes != null) {
                undoList.peek().rootAttributes = new RootAttributes(this);
                this.adoptAttributes(children.rootAttributes);
                children.rootAttributes = null;
            }
            // END KGU#363 2017-05-21
            // START KGU#363 2018-09-12: Enh. #372
            this.modified = children.modified;
            children.modified = null;
            // END KGU#363 2018-09-12
            // START KGU#507 2018-03-15: Bugfix #523
            if (children.diagramRefs != null) {
                this.includeList = StringList.explode(children.diagramRefs, ",");
                children.diagramRefs = null;
            }
            else {
                this.includeList = null;
            }
            // END KGU#507 2018-03-15
            // START KGU#136/KGU#261/KGU#701 2019-03-30: Bugfix #97, enh. #259, #718
            this.clearVarAndTypeInfo(true);
            // END KGU#136/KGU#261 2019-03-20
            // START KGU#703 2019-03-30: Issue #720
            if (this.isInclude() && Arranger.hasInstance()) {
                for (Root ref: Arranger.getInstance().findIncludingRoots(this.getMethodName(), true)) {
                    ref.clearVarAndTypeInfo(false);
                }
            }
            // END KGU#703 2019-03-30
        }
    }

    // START KGU#137 2016-01-11: Bugfix #103 - Synchronize saving with undo / redo stacks
    /**
     * To be called after successful saving the diagram as NSD in order to record
     * the current undoStack size, such that we may know whether or not there are
     * unsaved changes.
     */
    public void rememberSaved()
    {
        this.undoLevelOfLastSave = this.undoList.size();
        // START KGU#137 2016-01-14: Bugfix #107
        this.hasChanged = false;
        // END KGU#137 2016-01-16
        // START KGU#330 2017-01-13: Enh. #305 Notify arranger index listeners
        // inform updaters
        for(int u = 0; u < updaters.size(); u++)
        {
            updaters.get(u).update(this);
        }
        // END KGU#330 2017-01-13
    }
    // END KGU#137 2016-01-11

    public boolean moveDown(Element _ele)
    {
        boolean res = false;
        if(_ele!=null)
        {
            // START KGU#144 2016-01-22: Bugfix #38 - multiple selection wasn't properly considered
            if (_ele instanceof SelectedSequence)
            {
                res = ((SelectedSequence)_ele).moveDown();
            }
            else
            {
            // END KGU#144 2016-01-22
                int i = ((Subqueue) _ele.parent).getIndexOf(_ele);
                if (!_ele.getClass().getSimpleName().equals("Subqueue") &&
                        !_ele.getClass().getSimpleName().equals("Root") &&
                        ((i+1)<((Subqueue) _ele.parent).getSize()))
                {
                    // START KGU#136 2016-03-02: Bugfix #97
                    //((Subqueue) _ele.parent).removeElement(i);
                    //((Subqueue) _ele.parent).insertElementAt(_ele, i+1);
                    ((Subqueue) _ele.parent).moveElement(i, i+1);
                    // END KGU#136 2016-03-02: Bugfix #97
                    // START KGU#137 2016-01-11: Bugfix #103 - rely on addUndo() 
                    //hasChanged=true;
                    // END KGU#137 2016-01-11
                    _ele.setSelected(true);
                    res=true;
                }
            // START KGU#144 2016-01-22: Bugfix #38 (continued)
            }
            // END KGU#144 2016-01-22
        }
        return res;
    }

    public boolean moveUp(Element _ele)
    {
        boolean res = false;
        if(_ele!=null)
        {
            // START KGU#144 2016-01-22: Bugfix #38 - multiple selection wasn't properly considered
            if (_ele instanceof SelectedSequence)
            {
                res = ((SelectedSequence)_ele).moveUp();
            }
            else
            {
                // END KGU#144 2016-01-22
                int i = ((Subqueue) _ele.parent).getIndexOf(_ele);
                if (!_ele.getClass().getSimpleName().equals("Subqueue") &&
                        !_ele.getClass().getSimpleName().equals("Root") &&
                        ((i-1>=0)))
                {
                    // START KGU#136 2016-03-02: Bugfix #97
                    //((Subqueue) _ele.parent).removeElement(i);
                    //((Subqueue) _ele.parent).insertElementAt(_ele, i-1);
                    ((Subqueue) _ele.parent).moveElement(i, i-1);
                    // END KGU#136 2016-03-02: Bugfix #97
                    // START KGU#137 2016-01-11: Bugfix 103 - rely on addUndo() 
                    //hasChanged=true;
                    // END KGU#137 2016-01-11
                    _ele.setSelected(true);
                    res=true;
                }
            // START KGU#144 2016-01-22: Bugfix #38 (continued)
            }
            // END KGU#144 2016-01-22
        }
        return res;
    }

    /**
     * Returns a File object representing the existing file this diagram is stored within
     * or proceeding from. In case this is an extracted file, it will represent the path
     * of the containing archive. If this is not associated to a file (e.g. never saved) or
     * the origin file cannot be located anymore then the result will be null.<br/>
     * (The result is equivalent to {@code new File(this.getPath(true))}, if this is
     * associated to a file at all.)
     * @return a File object representing the existing source or archive file or null
     * @see #getPath()
     * @see #getPath(boolean)
     */
    public File getFile()
    {
    	if (filename.equals(""))
    	{
    		return null;
    	}
    	else
    	{
    		// START KGU#316 2017-01-03: Issue #318 - we must not return a virtual path
    		//return new File(filename);
    		File myFile = new File(filename);
    		//File myFile = new File("N:\\doof\\dumm\\duemmer.nsd");
    		while (myFile != null && !myFile.exists()) {
    			myFile = myFile.getParentFile();
    		}
    		// START KGU#749 2019-10-13: Bugfix #763
    		if (myFile != null && myFile.isDirectory()) {
    			myFile = null;
    		}
    		// END KGU#749 2019-10-13
    		return myFile;
    		// END KGU#316 2017-01-03
    	}
    }

    /**
     * Returns the absolute file path as string if this diagram is associated to a file or an empty string
     * otherwise.<br/>
     * If the file resides within an arrz archive, the path will be a symbolic path into the arrz archive.
     * (This method is equivalent to {@code getPath(false)}.)
     * @return the absolute path of the nsd file (may be symbolic)
     * @see #getPath(boolean)
     * @see #getFile()
     */
    public String getPath()
    // START KGU#316 2016-12-28: Enh. #318 Consider unzipped file
    {
    	return getPath(false);
    }
    
    /**
     * Returns the absolute file path as string if this diagram is associated to a file,
     * or an empty string otherwise.<br/>
     * If the file resides within an arrz archive, the path may be a symbolic path into
     * the arrz archive unless {@code pathOfOrigin} is true, in which case it will be the
     * archive path itself instead.<br/>
     * {@code getPath(true)} is equivalent to {@code getFile().getAbsolutePath()} if this
     * is associated to a file at all.
     * @param pathOfOrigin - if true and the diagram resides within an arrz archive the
     * path of the mere archive will be returned.
     * @return the absolute path of the nsd file (may be symbolic) or of the housing arrz file.
     * @see #getFile()
     */
    public String getPath(boolean pathOfOrigin)
    // END KGU#316 2016-12-28
    {
    	if (filename.equals(""))
    	{
    		return filename;
    	}
    	else
    	{
    		File f = new File(filename);
    		// START KGU#316 2016-12-28: Enh. #318 Consider unzipped file
    		if (pathOfOrigin && this.shadowFilepath != null) {
    			while (f != null && !f.isFile()) {
    				f = f.getParentFile();
    			}
    			// No Zip file found?
    			if (f == null) {
    				f = new File(filename);
    			}
    		}
    		// END KGU#316 2016-12-28
    		return f.getAbsolutePath();
    	}
    }
    
    /*************************************
     * Extract full text of all Elements
     *************************************/

    // START KGU 2015-10-16
    /* (non-Javadoc)
     * @see lu.fisch.structorizer.elements.Element#addFullText(lu.fisch.utils.StringList, boolean)
     */
    @Override
    protected void addFullText(StringList _lines, boolean _instructionsOnly)
    {
    	// Whereas a subroutine diagram is likely to hold parameter declarations in the header,
    	// (such that we ought to deliver its header for the variable detection), this doesn't
    	// hold for programs and includable diagrams.
    	// START KGU#376 2017-07-02: Enh. #389 - beware of cyclic recursion
    	//if (!this.isProgram && !_instructionsOnly)
    	//{
    	//	_lines.add(this.getText());
    	//}
    	//this.children.addFullText(_lines, _instructionsOnly);
    	HashSet<Root> implicatedRoots = new HashSet<Root>();
    	this.addFullText(_lines, _instructionsOnly, implicatedRoots);
    	// END KGU#376 2017-07-02
    }
    // END KGU 2015-10-16
    
    // START KGU#376 2017-07-02: Enh. #389
    protected void addFullText(StringList _lines, boolean _instructionsOnly, HashSet<Root> _implicatedRoots)
    {
    	if (!_implicatedRoots.contains(this)) {
    		// START KGU#676 2019-03-31: Enh. #696
    		//if (this.includeList != null && Arranger.hasInstance()) {
    		IRoutinePool pool = specialRoutinePool;
    		if (this.includeList != null && (pool != null || Arranger.hasInstance())) {
    			if (pool == null) {
    				pool = Arranger.getInstance();
    			}
    		// END KGU#676 2019-03-31
    			_implicatedRoots.add(this);
    			for (int i = 0; i < this.includeList.count(); i++) {
    				String name = this.includeList.get(i);
    				// START KGU#676 2019-03-31: Enh. #696
    				//Vector<Root> roots = Arranger.getInstance().findIncludesByName(name, this);
    				Vector<Root> roots = pool.findIncludesByName(name, this);
    				// END KGU#676 2019-03-31
    				if (roots.size() == 1) {
    					roots.get(0).addFullText(_lines, _instructionsOnly, _implicatedRoots);
    				}
    			}		
    		}
    		if (this.isSubroutine() && !_instructionsOnly)
    		{
    			_lines.add(this.getText());
    		}
    		this.children.addFullText(_lines, _instructionsOnly);
    	}
    }
    // END KGU#376 2017-07-02

    /**
     * Extracts the variable name out of a more complex string possibly also
     * containing index brackets, component access operator or type specifications
     * @param _s the raw lvalue string
     * @return the pure variable name
     */
    private String extractVarName(String _s)
    {
        //System.out.println("IN : "+_s);
        // START KGU#141 2016-01-16: Bugfix #112
//            if(_s.indexOf("[")>=0)
//            {
//                    _s=_s.substring(0,_s.indexOf("["));
//            }
        while (_s.startsWith("(") && _s.endsWith(")"))
        {
        	_s = _s.substring(1,  _s.length()-1).trim();
        }
        // START KGU#575 2018-09-17: Issue #594 - Get rid of an obsolete 3rd-party Regex library
        // START KGU 2016-03-29: Bugfix - nested index expressions were defectively split (a bracket remained)
        //Regex r = new Regex("(.*?)[\\[](.*?)[\\]](.*?)","$1 $3");
        //Regex r = new Regex("(.*?)[\\[](.*)[\\]](.*?)","$1 $3");
        // END KGU 2016-03-29
        //_s = r.replaceAll(_s);
        _s = INDEX_PATTERN_GREEDY.matcher(_s).replaceAll("$1 $3");
        // END KGU#575 2018-09-17
        // START KGU#141 2016-01-16: Bugfix #112 Cut off component and method names
        if (_s.indexOf(".") >= 0)
        {
        	_s = _s.substring(0, _s.indexOf("."));
        }
        // START KGU#109/KGU#141 2016-01-16: Bugfix #61/#107/#112
        // In case of Pascal-typed variables we should only use the part before the separator
        int colonPos = _s.indexOf(':');	// Check Pascal and BASIC style as well
        if (colonPos > 0 || (colonPos = _s.indexOf(" as ")) > 0)
        {
        	_s = _s.substring(0, colonPos).trim();
        }
        // In case of C-typed variables we should only use the last word (identifier)
        String[] tokens = _s.split(" ");
        if (tokens.length > 0) _s = tokens[tokens.length-1];
        // END KGU#109/KGU#141 2016-01-16
        //System.out.println("OUT : "+_s);

        return _s;

    }

    // KGU 2016-03-29: Completely rewritten
    /**
     * Gathers the names of all variables that are used by Element _ele in expressions:<br/>
     * HYP 1: (?) &lt;- (?) &lt;used&gt; (?)<br/>
     * HYP 2: (?)'['&lt;used&gt;']' &lt;- (?) &lt;used&gt; (?)<br/>
     * HYP 3: output (?) &lt;used&gt; (?)<br/>
     * Note: This works only if _ele is different from this.<br/>
     * @param _ele - the element to be searched
     * @param _includeSelf - whether or not the own text of _ele is to be considered (otherwise only substructure)
     * @param _onlyEle - if true then only the text of _ele itself is searched (no substructure)
     * @return StringList of variable names according to the above specification
     */
    public StringList getUsedVarNames(Element _ele, boolean _includeSelf, boolean _onlyEle)
    {
    	//if (_ele instanceof Repeat) System.out.println("getUsedVarNames(" + _ele + ", " + _includeSelf + ", " + _onlyEle + ")");
    	StringList varNames = new StringList();

    	if (_ele != this)
    	{
    		// get body text
    		StringList lines = new StringList();
    		if (_onlyEle)
    		{
    			// START KGU#413 2017-09-13: Enh. #416 cope with user-defined line breaks 
    			//lines.add(_ele.getText());
    			StringList unbrokenLines = _ele.getUnbrokenText();
    			if (_ele instanceof Instruction) {
    				for (int i = 0; i < unbrokenLines.count(); i++) {
    					String line = unbrokenLines.get(i);
    					if (!Instruction.isTypeDefinition(line, null)) {
    						lines.add(line);
    					}
    				}
    			}
    			// START KGU#686 2019-03-16: Enh. #56 the text of the catch clause is kind of declaration, not use
    			//else {
    			else if (!(_ele instanceof Try)) {
    			// END KGU#686 2019-03-16
    				lines.add(unbrokenLines);
    			}
    			// END KGU#413 2017-09-13
    			// START KGU#163 2016-03-25: In case of Case the default line must be removed
    			if (_ele instanceof Case && lines.count() > 1)
    			{
    				lines.delete(lines.count()-1);;
    			}
    			// END KGU#163 2016-03-25
    		}
    		else
    		{
    			// START KGU#39 2015-10-16: What exactly is expected here?
    			//lines = getFullText(_ele);
    			lines = _ele.getFullText(false);
    			// END KGU#39 2015-10-16
    			if (!_includeSelf)
    			{
    				for(int i=0; i<_ele.getUnbrokenText().count(); i++)
    				{
    					lines.delete(0);
    				}
    			}
    			// START KGU#163 2016-03-25: The Case default line must be deleted
    			else if (_ele instanceof Case && _ele.getText().count() > 1)
    			{
    				// Remove the last line of the CASE element
    				lines.delete(_ele.getText().count() - 1);
    			}
    			// END KGU#163 2016-03-25
    		}
    		//System.out.println(lines);

    		String[] keywords = Syntax.getAllProperties();
    		StringList parts = new StringList();
    		
    		for(int i=0; i<lines.count(); i++)
    		{
    			// START KGU#375 2017-04-04: Enh. #388 method decomposed
    			parts.addIfNew(getUsedVarNames(lines.get(i).trim(), keywords));
    			// END KGU#375 2017-04-04
    		}
    		
    		// START KGU#375 2017-04-04: Enh. #388 - now already done by getUsedVarName(String, String[])
    		varNames.addIfNew(parts);
    		// END KGU#375 2017-04-04

    	}

    	varNames = varNames.reverse();	// Why is it reversed?
    	//varNames.saveToFile("D:\\SW-Produkte\\Structorizer\\tests\\Variables_" + Root.fileCounter++ + ".txt");
    	return varNames;
    }

	// START KGU#375 2017-04-04: Enh. #388 getUsedVarNames decomposed on occasion of analyse_22_24
	/**
	 * Gathers the names of all variables that are used in text line _line in expressions:<br/>
	 * HYP 1: (?) &lt;- (?) &lt;used&gt; (?)<br/>
	 * HYP 2: (?)'['&lt;used&gt;']' &lt;- (?) &lt;used&gt; (?)<br/>
	 * HYP 3: output (?) &lt;used&gt; (?)<br/>
	 * HYP 4: input (?)'['&lt;used&gt;']'
	 * @param _line - the element text line to be analysed
	 * @param _keywords the set of parser keywords (if available)
	 * @return StringList of used variable names according to the above specification
	 */
	private StringList getUsedVarNames(String _line, String[] _keywords)
	{
		if (_keywords == null) {
			_keywords = Syntax.getAllProperties();
		}
//		Regex r;

		// modify "inc" and "dec" function (Pascal)
//		r = new Regex(BString.breakup("inc")+"[(](.*?)[,](.*?)[)](.*?)","$1 <- $1 + $2"); _line = r.replaceAll(_line);
//		r = new Regex(BString.breakup("inc")+"[(](.*?)[)](.*?)","$1 <- $1 + 1"); _line = r.replaceAll(_line);
//		r = new Regex(BString.breakup("dec")+"[(](.*?)[,](.*?)[)](.*?)","$1 <- $1 - $2"); _line = r.replaceAll(_line);
//		r = new Regex(BString.breakup("dec")+"[(](.*?)[)](.*?)","$1 <- $1 - 1"); _line = r.replaceAll(_line);
		// START KGU#575 2018-09-17: Issue #594 - we may simply use the equivalent matchers inherited from Element
		//_line = INC_PATTERN2.matcher(_line).replaceAll("$1 <- $1 + $2");
		//_line = INC_PATTERN1.matcher(_line).replaceAll("$1 <- $1 + 1");
		//_line = DEC_PATTERN2.matcher(_line).replaceAll("$1 <- $1 - $2");
		//_line = DEC_PATTERN1.matcher(_line).replaceAll("$1 <- $1 - 1");
		_line = transform_inc_dec(_line);
		// END KGU#575 2018-09-17

		StringList tokens = Syntax.splitLexically(_line.trim(), true);

		Syntax.unifyOperators(tokens, false);

		// Replace all split keywords by the respective configured strings
		// This replacement will be aware of the case sensitivity preference
		for (int kw = 0; kw < _keywords.length; kw++)
		{
			if (_keywords[kw].trim().length() > 0)
			{
				StringList keyTokens = splitKeywords.elementAt(kw);
				int keyLength = keyTokens.count();
				int pos = -1;
				while ((pos = tokens.indexOf(keyTokens, pos + 1, !Syntax.ignoreCase)) >= 0)
				{
					tokens.set(pos, _keywords[kw]);
					for (int j=1; j < keyLength; j++)
					{
						tokens.delete(pos+1);
					}
				}
			}
		}

		// Unify FOR-IN loops and FOR loops for the purpose of variable analysis
		if (!Syntax.getKeyword("postForIn").trim().isEmpty())
		{
			tokens.replaceAll(Syntax.getKeyword("postForIn"), "<-");
		}
		
		// Here all the unification, alignment, reduction is done, now the actual analysis begins

		String token0 = "";
		if (tokens.count() > 0) token0 = tokens.get(0);
		int asgnPos = tokens.indexOf("<-");
		if (asgnPos >= 0)
		{
			// Look for indexed variable as assignment target, get the indices in this case
			String s = tokens.subSequence(0, asgnPos).concatenate();
			if (s.indexOf("[") >= 0)
			{
				//r = new Regex("(.*?)[\\[](.*?)[\\]](.*?)","$2");
				//s = r.replaceAll(s);
				s = INDEX_PATTERN.matcher(s).replaceAll("$2");
			} else { s = ""; }

			StringList indices = Syntax.splitLexically(s, true);
			indices.add(tokens.subSequence(asgnPos+1, tokens.count()));
			tokens = indices;
		}
		// START KGU#332/KGU#375 2017-01-17: Enh. #335 - ignore the content of uninitialized declarations
		else if (token0.equalsIgnoreCase("var") || token0.equalsIgnoreCase("dim") || token0.equalsIgnoreCase("const")) {
			// START KGU#358 2017-03-06: Issue #368 - declarations are no longer variable usages
			// (though an uninitialized const is a syntax error)
			tokens.clear();
			// END KGU#358 2017-03-06
		}
		// END KGU#332/KGU#375 2017-01-17

		// cutoff output keyword
		else if (token0.equals(Syntax.getKeyword("output")))	// Must be at the line's very beginning
		{
			tokens.delete(0);
		}

		// parse out array index
		else if (token0.equals(Syntax.getKeyword("input")))
		{
			// START KGU#653 2019-02-16: Enh. #680 - with multiple variables we must decompose the list
			StringList items = Instruction.getInputItems(_line);
			tokens.clear();
			for (int j = 1; j < items.count(); j++) {
				StringList itemTokens = Syntax.splitLexically(items.get(j), true);
				String s = "";
				if (itemTokens.indexOf("[", 1) >= 0)
				{
					//System.out.print("Reducing \"" + s);
					//r = new Regex("(.*?)[\\[](.*?)[\\]](.*?)","$2");
					//s = r.replaceAll(s);
					s = INDEX_PATTERN.matcher(itemTokens.subSequence(1, itemTokens.count()).concatenate()).replaceAll("$2");
					//System.out.println("\" to \"" + s + "\"");
				}
				// Only the indices are relevant here
				itemTokens = Syntax.splitLexically(s, true);
				tokens.addIfNew(itemTokens);
			}
			// END KGU#653 2019-02-16
		}

		tokens.removeAll(" ");
		// Eliminate all keywords
		for (int kw = 0; kw < _keywords.length; kw++)
		{
			tokens.removeAll(_keywords[kw]);
		}
		for (int kw = 0; kw < this.operatorsAndLiterals.length; kw++)
		{
			int pos = -1;
			while ((pos = tokens.indexOf(operatorsAndLiterals[kw], false)) >= 0)
			{
				tokens.delete(pos);
			}
		}
		// START KGU#388 2017-09-17: Enh. #423 Cut off all irrelevant stuff of record initializers
		skimRecordInitializers(tokens);
		// END KGU#388 2017-09-17
		int i = 0;
		while(i < tokens.count())
		{
			String token = tokens.get(i);
			// START KGU#588 2018-10-04: Bugfix #618 Function names shouldn't be gathered here
			//if((Syntax.isIdentifier(token, null)
			//		&& (i == tokens.count() - 1 || !tokens.get(i+1).equals("("))
			//		|| this.variables.contains(token)))
			if((Syntax.isIdentifier(token, false, null) || this.getCachedVarNames().contains(token))
					&& (i == tokens.count() - 1 || !tokens.get(i+1).equals("(")))
			// END KGU#588 2018-10-04
			{
				// keep the id
				//System.out.println("Adding to used var names: " + token);
				i++;
			}
			// START KGU#388 2017-09-17: Enh. #423 Record support - don't complain component names!
			else if (token.equals(".") && i+1 < tokens.count() && Syntax.isIdentifier(tokens.get(i+1), false, null)) {
				// Drop the dot together with the following component name
				tokens.remove(i, i+2);
			}
			// END KGU#388 2017-09-17
			else {
				// no id or variable name, so drop it
				tokens.remove(i);
			}
		}
		return tokens;
	}
	// END KGU#375 2017-04-04
	// START KGU#388 2017-10-09: Enh. #423
	/**
	 * Recursively cuts off all irrelevant stuff of record initializers for {@link #getUsedVarNames(String, String[])}
	 * @param tokens - the skimmed tokens
	 */
	private void skimRecordInitializers(StringList tokens) {
		int posBrace = 0;
		while ((posBrace = tokens.indexOf("{", posBrace+1)) > 0) {
			if (Syntax.isIdentifier(tokens.get(posBrace-1), false, null)) {
				HashMap<String, String> components = Element.splitRecordInitializer(tokens.concatenate("", posBrace-1), null, false);
				if (components != null) {
					// Remove all tokens from the type name on (they are in the HashMap now)
					tokens.remove(posBrace-1, tokens.count());
					// Append all the value strings for the components but not the component names
					for (Entry<String, String> comp: components.entrySet()) {
						if (!comp.getKey().startsWith("§")) {
							StringList subTokens = Syntax.splitLexically(comp.getValue(), true);
							skimRecordInitializers(subTokens);
							tokens.add(subTokens);
						}
					}
					// If there was further text beyond the initializer then tokenize and append it
					if (components.containsKey("§TAIL§")) {
						StringList subTokens = Syntax.splitLexically(components.get("§TAIL§"), true);
						skimRecordInitializers(subTokens);
						tokens.add(subTokens);
					}
				}
			}
		}
	}
	// END KGU#388 2017-10-09
	
	// START KGU#542 2019-11-17: Enh. #739 Support for enumeration type values
	/**
	 * Returns the value string (cached literal or expression) associated to constant
	 * {@code constName} (if it was defined) or null (otherwise). In case of enumeration
	 * constants, wipes off the typename prefix ({@code ":" + <typename> + "€"}).
	 * @param constName - name of the constant
	 * @return value string for the constant (cleaned in case of an enumerator) or null
	 * @see #constants
	 */
	public String getConstValueString(String constName)
	{
		String valString = this.constants.get(constName);
		if (valString != null && valString.startsWith(":") && valString.contains("€")) {
			// Skim off the enumerator type name
			valString = valString.substring(valString.indexOf('€')+1);
		}
		return valString;
	}
	// END KGU#542 2019-11-17

    // KGU 2016-03-29 Rewritten based on tokens
    /**
     * Get the names of defined variables out of a bunch of text lines.<br/>
     * Note: We DON'T force identifier syntax, the variables found here may contain
     * language-specific characters etc.<br/>
     * HYP 1: [const] [&lt;type&gt;] VARNAME &lt;- (?)<br/>
     * HYP 2: [input] VARNAME, VARNAME, VARNAME<br/>
     * HYP 3: for VARNAME &lt;- (?) ...<br/>
     * HYP 4: foreach VARNAME in (?)<br/>
     * In case of HYP 1 also registers the name as constant definition in constantDefs
     * if the name hadn't been occurred earlier as variable or constant.
     * 
     * @param lines - the text lines extracted from one or more elements 
     * @param constantDefs - a map of constant definitions
     * @return - the StringList of identified variable names
     * @see #constants
     */
    public StringList getVarNames(StringList lines, HashMap<String, String> constantDefs)
    {
    	StringList varNames = new StringList();

    	// START KGU#163 2016-03-25: Pre-processed match patterns for identifier search
    	splitKeywords.clear();
    	String[] keywords = Syntax.getAllProperties();
    	for (int k = 0; k < keywords.length; k++)
    	{
    		splitKeywords.add(Syntax.splitLexically(keywords[k], false));
    	}
    	// END KGU#163 2016-03-25

    	for(int i=0; i<lines.count(); i++)
    	{
    		String allText = lines.get(i);
    		// modify "inc" and "dec" function (Pascal)
    		// START KGU#575 2018-09-17: Issue #594 - replace obsolete 3rd-party Regex library
    		//Regex r;
    		//r = new Regex(BString.breakup("inc")+"[(](.*?)[,](.*?)[)](.*?)","$1 <- $1 + $2"); allText=r.replaceAll(allText);
    		//r = new Regex(BString.breakup("inc")+"[(](.*?)[)](.*?)","$1 <- $1 + 1"); allText=r.replaceAll(allText);
    		//r = new Regex(BString.breakup("dec")+"[(](.*?)[,](.*?)[)](.*?)","$1 <- $1 - $2"); allText=r.replaceAll(allText);
    		//r = new Regex(BString.breakup("dec")+"[(](.*?)[)](.*?)","$1 <- $1 - 1"); allText=r.replaceAll(allText);
    		allText = transform_inc_dec(allText);
    		// END KGU#575 2018-09-17

    		StringList tokens = Syntax.splitLexically(allText, true);

    		Syntax.unifyOperators(tokens, false);

    		// Replace all split keywords by the respective configured strings
    		// This replacement will be aware of the case sensitivity preference
    		for (int kw = 0; kw < keywords.length; kw++)
    		{
    			if (keywords[kw].trim().length() > 0)
    			{
    				StringList keyTokens = splitKeywords.elementAt(kw);
    				int keyLength = keyTokens.count();
    				int pos = -1;
    				while ((pos = tokens.indexOf(keyTokens, pos + 1, !Syntax.ignoreCase)) >= 0)
    				{
    					tokens.set(pos, keywords[kw]);
    					for (int j=1; j < keyLength; j++)
    					{
    						tokens.delete(pos+1);
    					}
    				}
    			}
    		}

    		// Unify FOR-IN loops and FOR loops for the purpose of variable analysis
    		if (!Syntax.getKeyword("postForIn").trim().isEmpty())
    		{
    			tokens.replaceAll(Syntax.getKeyword("postForIn"), "<-");
    		}

    		// Here all the unification, alignment, reduction is done, now the actual analysis begins

    		int asgnPos = tokens.indexOf("<-");
    		if (asgnPos > 0)
    		{
    			String s = tokens.subSequence(0, asgnPos).concatenate();
    			// (KGU#141 2016-01-16: type elimination moved to extractVarName())
    			//System.out.println("Adding to initialised var names: " + extractVarName(allText.trim()));
    			String varName = extractVarName(s.trim());
    			boolean wasNew = varNames.addOrderedIfNew(varName);
    			// START KGU#375 2017-03-31: Enh. #388 collect constant definitions
    			// Register it as constant if marked as such and not having been declared before
    			if (tokens.get(0).equals("const") && wasNew && !constantDefs.containsKey(varName)) {
    				constantDefs.put(varName, tokens.subSequence(asgnPos+1, tokens.count()).concatenate().trim());
    			}
    		}


    		// get names from read statements
    		int inpPos = tokens.indexOf(Syntax.getKeyword("input"));
    		if (inpPos >= 0)
    		{
    			// START KGU#281 2016-10-12: Issue #271 - there may be a prompt string literal to be skipped
    			//String s = tokens.subSequence(inpPos + 1, tokens.count()).concatenate().trim();
    			inpPos++;
    			// START KGU#281 2016-12-23: Enh. #271 - allow comma between prompt and variable name
    			//while (inpPos < tokens.count() && (tokens.get(inpPos).trim().isEmpty() || tokens.get(inpPos).matches("^[\"\'].*[\"\']$")))
    			while (inpPos < tokens.count() && (tokens.get(inpPos).trim().isEmpty() || tokens.get(inpPos).trim().equals(",") || tokens.get(inpPos).matches("^[\"\'].*[\"\']$")))
    			// END KGU#281 2016-12-23
    			{
    				inpPos++;
    			}
    			//String s = tokens.subSequence(inpPos, tokens.count()).concatenate().trim();
    			// END KGU#281 2016-10-12
    			// A mere splitting by comma would spoil function calls as indices etc.
    			StringList parts = Element.splitExpressionList(tokens.subSequence(inpPos, tokens.count()), ",", false);
    			for (int p = 0; p < parts.count(); p++)
    			{
    				varNames.addOrderedIfNew(extractVarName(parts.get(p).trim()));
    			}
    		}


    		//lines.set(i, allText);
    	}

    	return varNames;
    }

    /**
     * Extract all variable names of the entire program and store them in
     * this.variables.
     * @return list of variable names
     * @see #getVarNames()
     */
    public StringList retrieveVarNames()
    {
    	//System.out.println("getVarNames() called...");
    	return getVarNames(this, false, false, true);
    }

    /**
     * Provides all variable names of the entire program if cached, otherwise retrieves and
     * stores them in {@link #variables}.
     * @return list of variable names
     * @see #retrieveVarNames()
     * @see #getMereDeclarationNames(boolean)
     */
    public StringList getVarNames() {
    	//System.out.println("getVarNames() called...");
    	if (this.variables != null) {
    		return this.variables;
    	}
    	// This is the same as retrieveVarNames()
    	return getVarNames(this, false, false, true);
    }
    
    /**
     * Extract the names of all variables assigned or introduced within passed-in element _ele.
     * @return list of variable names
     */
    public StringList getVarNames(Element _ele)
    {
    	// Only the own variables, not recursively
    	return getVarNames(_ele, true, false);
    }

    public StringList getVarNames(Element _ele, boolean _onlyEle)
    {
    	// All variables, not only those from body (sub-structure)
    	return getVarNames(_ele, _onlyEle, false);
    }

    public StringList getVarNames(Element _ele, boolean _onlyEle, boolean _onlyBody)
    {
    	
    	return getVarNames(_ele, _onlyEle, _onlyBody, false);
    }

    private StringList getVarNames(Element _ele, boolean _onlyEle, boolean _onlyBody, boolean _entireProg)
    {

            StringList varNames = new StringList();
            StringList argTypes = new StringList();

            // check root text for variable names
            // !!
            // !! This works only for Pascal-like syntax: functionname (<name>, <name>, ..., <name>:<type>; ...)
            // !! or VBA like syntax: functionname(<name>, <name> as <type>; ...)
            // !!
            // KGU 2015-11-29: Decomposed -> new method collectParameters
            if (this.isSubroutine() && _ele==this && !_onlyBody)
            {
            	collectParameters(varNames, argTypes, null);
            	for (int i = 0; i < varNames.count(); i++) {
            		String type = argTypes.get(i); 
            		if (type != null && (type.trim() + " ").startsWith("const")) {
            			this.constants.put(varNames.get(i), null);
            		}
            	}
            }

            // get body text
            StringList lines;
            if(_onlyEle && !_onlyBody)
            {
                    // START KGU#388/KGU#413 2017-09-13: Enh. #416, #423
                    //lines = _ele.getText().copy();
                    lines = _ele.getUnbrokenText();
                    if (_ele instanceof Instruction) {
                    	int i = 0;
                    	while (i < lines.count()) {
                    		if (Instruction.isTypeDefinition(lines.get(i), null)) {
                    			// START KGU#542 2019-11-17: Enh. #739 We must extract enumerators here
                    			HashMap<String, String> constVals = this.extractEnumerationConstants(lines.get(i));
                    			if (constVals != null) {
                    				// We simply generate singular constant definition lines
                    				for (Entry<String, String> enumItem: constVals.entrySet()) {
                    					lines.insert("const " + enumItem.getKey() + " <- " + enumItem.getValue(), i++);
                    				}
                    			}
                    			// END KGU#542 2019-11-17
                    			lines.remove(i);
                    		}
                    		else {
                    			i++;
                    		}
                    	}
                    }
                    // END KGU#388/KGU#413 2017-09-13: Enh. #416, #423
            }
            else if (_entireProg)
            {
                    // START KGU#39 2015-10-16: Use object methods now
                    //lines = getFullText();
                    lines = this.getFullText(_onlyBody);
                    // END KGU#39 2015-10-16
            }
            else
            {
                    // START KGU#39 2015-10-16: Use object methods now
                    //lines = getFullText(_ele);
                    lines = _ele.getFullText(true);
                    // START KGU#39 2015-10-16
            }
            
            varNames.add(getVarNames(lines, this.constants));

            varNames = varNames.reverse();	// FIXME (KGU): What is intended by reversing?
            if (_entireProg) {
                    this.variables = varNames;
            }
            //System.out.println(varNames.getCommaText());
            return varNames;
    }
    
    /**
     * Retrieves all constants from the given type definition list if it is an
     * enumeration type list and returns their name-value map.<br/>
     * The associated values will be prefixed with {@code ":" + <typename> + "€"} and may be
     * constant expressions, particularly of kind {@code <something>+<number>}.
     * @param _typeDefLine - the (unbroken) line of the enum type definition
     * @returns a map of the enumeration constants to their prefixed values strings or null
     */
    public LinkedHashMap<String,String> extractEnumerationConstants(String _typeDefLine)
    {
    	LinkedHashMap<String,String> enumConstants = null;
    	StringList tokens = Syntax.splitLexically(_typeDefLine, true);
    	tokens.removeAll(" ");
    	if (!tokens.get(3).equalsIgnoreCase("enum")) {
    		return null;
    	}
    	String typename = tokens.get(1);
    	String typeSpec = tokens.concatenate(null, 3, tokens.count()).trim();
    	// Confirm that the syntax is okay
    	if (TypeMapEntry.MATCHER_ENUM.reset(typeSpec).matches()) {
    		enumConstants = new LinkedHashMap<String, String>();
    		int val = 0;
    		String valStr = "";
    		int posBrace = typeSpec.indexOf('{');
    		StringList items = StringList.explode(typeSpec.substring(posBrace+1, typeSpec.length()-1), ",");
    		for (int i = 0; i < items.count(); i++, val++) {
    			String item = items.get(i);
    			int posEq = item.indexOf('=');
    			if (posEq >= 0) {
    				// Get the value string
    				valStr = item.substring(posEq+1).trim();
    				val = 0;
    				// Reduce item to the pure constant name
    				item = item.substring(0, posEq);
    				// FIXME: We should be able to evaluate constant expressions, e.g. "MONDAY+1"!
    				if (this.constants.containsKey(valStr)) {
    					// Is an already defined constant, get the associated value string
    					valStr = this.getConstValueString(valStr);
    				}
    				else if (valStr.contains("+")) {
    					int posPlus = valStr.lastIndexOf('+');
    					try {
    						int offset = Integer.parseInt(valStr.substring(posPlus+1));
    						valStr = valStr.substring(0, posPlus).trim();
    						val = offset;
    					}
    					catch (NumberFormatException ex) {}
    				}
    				try {
    					int val0 = Integer.parseInt(valStr);
    					// Don't accept negative values
    					if (val0 >= 0) {
    						val = val0;
    						valStr = "";
    					}
    				}
    				catch (NumberFormatException ex) {
    					// Just ignore the explicit value and use the standard
    				}
    			}
    			enumConstants.put(item, ":" + typename + "€" + valStr + (!valStr.isEmpty() ? "+" : "") + val);
    		}
    	}
    	return enumConstants;
    }

    // START KGU#672 2019-11-13: Introduced for Bugfix #776
    /**
     * @param allowMethodName if true then the method name will be included if among the keys in {@link #getTypeInfo()}, with false it will be suppressed
     * @return A list of the names of uninitialized, i.e. merely declared, variables
     * (of this diagram and all included diagrams).
     * @see #getVarNames()
     * @see #getTypeInfo()
     */
    public StringList getMereDeclarationNames(boolean allowMethodName)
    {
    	StringList declNames = new StringList();	// Result
    	StringList varNames = this.getVarNames();	// Names of initialized variables
    	String methName = this.getMethodName();
    	for (String name: this.getTypeInfo().keySet()) {
    		// Ignore type names and omit initialized variables (which should also include constants)
    		if (!name.startsWith(":") && !varNames.contains(name) && (allowMethodName || !methName.equals(name))) {
    			declNames.add(name);
    		}
    	}
    	return declNames;
    }
    // END KGU#672 2019-11-13
    
    // START KGU#261 2017-01-20: Enh. #259
    /**
     * Creates (if not already cached), caches, and returns the static overall type map
     * for this diagram and its included definition providers (if having been available
     * on the first creation).<br/>
     * Every change to this diagram clears the cache and hence leads to an info refresh.  
     * @return the type table mapping prefixed type names and variable names to their
     * respective defined or declared TypeMapEntries with structural information.
     */
    public HashMap<String, TypeMapEntry> getTypeInfo()
    // START KGU#678 2019-03-30: Enh. #696: For batch export mode, we must provide an alternative pool for includes
    {
        return getTypeInfo(null);
    }
    
    /**
     * Creates (if not already cached), caches, and returns the static overall type map
     * for this diagram and its included definition providers retrieved from {@code routinePool}
     * if given, otherwise from {@link Arranger} if available.<br/>
     * Every change to this diagram clears the cache and hence leads to an info refresh.
     * @param routinePool - a diagram pool to search for includables (default: {@link Arranger} instance)
     * @return the type table mapping prefixed type names and variable names to their
     * respective defined or declared TypeMapEntries with structural information.
     */
    public HashMap<String, TypeMapEntry> getTypeInfo(IRoutinePool routinePool)    
    // END KGU#678 2019-03-30
    {
    	// START KGU#502 2018-03-12: Bugfix #518 - Avoid repeated traversal in case of lacking type and var info
    	//if (this.typeMap.isEmpty()) {
    	if (this.typeMap == null) {
    		// START KGU#852 2020-04-22: Bugfix #854 - we must ensure topological order on export
    		//this.typeMap = new HashMap<String, TypeMapEntry>();
    		this.typeMap = new LinkedHashMap<String, TypeMapEntry>();
    		// END KGU#852 2020-04-22
    	// END KGU#502 2018-03-12
    		// START KGU#388 2017-09-18: Enh. #423 adopt all type info from included diagrams first
    		// FIXME: The import info can easily get obsolete unnoticedly!
    		if (this.includeList != null) {
    			for (int i = 0; i < this.includeList.count(); i++) {
    				String inclName = this.includeList.get(i);
    				// START KGU#66 2019-03-30: Enh.#696 consider alternative routine pool
    				//if (Arranger.hasInstance()) {
    				//	for (Root incl: Arranger.getInstance().findIncludesByName(inclName, this)) {
    				//		typeMap.putAll(incl.getTypeInfo());
    				//	}
    				//}
    				IRoutinePool pool = routinePool;
    				if (pool == null && (pool = specialRoutinePool) == null && Arranger.hasInstance()) {
    					pool = Arranger.getInstance();
    				}
    				if (pool != null) {
    					for (Root incl: pool.findIncludesByName(inclName, this)) {
    						typeMap.putAll(incl.getTypeInfo());
    					}
    				}
    				// END KGU#676 2019-03-30
    			}
    		}
    		// END KGU#388 2017-09-18
    		IElementVisitor collector = new IElementVisitor() {

    			@Override
    			public boolean visitPreOrder(Element _ele) {
    				if (!_ele.disabled) {
    					_ele.updateTypeMap(typeMap);
    				}
    				return true;
    			}

    			@Override
    			public boolean visitPostOrder(Element _ele) {
    				return true;
    			}
    			
    		};
    		this.traverse(collector);
    	}
    	return this.typeMap;
    }
    
    /** Also consider clearVarAndTypeInfo() */
    private void clearTypeInfo()
    {
    	// START KGU#502 2018-03-12: Bugfix #518
    	//this.typeMap.clear();
    	this.typeMap = null;
    	// END KGU#502 2018-03-12
    }
    // END KGU#261 2017-01-20

	// START KGU#701/KGU#703 2019-03-30: Issue #718, #720
	/**
	 * Clears (invalidates) all cached variable names and type information.
	 * Also resets the drawing information recursively if {@link Element#E_VARHIGHLIGHT}
	 * is true.
	 * @param clearDrawInfo - if true then drawing info will also be reset (otherwise only
	 * in case of {@link Element#E_VARHIGHLIGHT}).
	 */
	public void clearVarAndTypeInfo(boolean clearDrawInfo)
	{
		this.variables = null;
		this.constants.clear();
		this.clearTypeInfo();
		if (clearDrawInfo || E_VARHIGHLIGHT) {
			this.resetDrawingInfoDown();
		}
	}
	// END KGU#701/KGU#703 2019-03-30

	// START KGU#261/KGU#332 2017-02-01: Enh. #259/#335
	/**
	 * Adds all parameter declarations to the given map (varname -> typeinfo).
	 * @param typeMap
	 */
	public void updateTypeMap(HashMap<String, TypeMapEntry> typeMap)
	{
		ArrayList<Param> parameters = getParams();
		String typeSpec = null;
		for (Param par: parameters) {
			if ((typeSpec = par.getType()) != null) {
				this.addToTypeMap(typeMap, par.getName(), typeSpec, 0, true, true);
			}
		}
		if (this.isSubroutine()) {
			typeSpec = this.getResultType();
			if (typeSpec != null) {
				// START KGU#593 2018-10-05: Issue #619 - missing declarations on C++ export
				// This is somewhat tricky here: The result type is an explicit return variable declaration for
				// Pascal, but it's not for C++, Java etc. So, for code export consistency we must take into
				// consideration where we check whether an explicit variable declaration will come (mostly C++,
				// C#, Java) we drive better if we don't set the "explicitly" flag here.
				//this.addToTypeMap(typeMap, this.getMethodName(), typeSpec, 0, false, true, false);
				this.addToTypeMap(typeMap, this.getMethodName(), typeSpec, 0, false, false);
				// END KGU#593 2018-10-05
			}
		}
	}
	// END KGU#261/KGU#332 2017-02-01

    
    // START BFI 2015-12-10
    /**
     * Identifies parameter names, types, and default values of the routine and returns an array list
     * of Param objects being name-type-default triples.
     * This is just a different aggregation of the same results {@link #getParameterNames()},
     * {@link #getParameterTypes()}, and {@link #getParameterDefaults()} would provide.
     * @return the list of the declared parameters
     */
    public ArrayList<Param> getParams()
    {
        // START KGU#371 2019-03-07: Enh. #385 Now we cache this list for beter performance
        //ArrayList<Param> resultVars = new ArrayList<Param>();
 
        //StringList names = new StringList();
        //StringList types = new StringList();
        //collectParameters(names, types);
        //for (int i = 0; i < names.count(); i++)
        //{
        //    resultVars.add(new Param(names.get(i), types.get(i)));
        //}

        //return resultVars;
        if (parameterList == null) {
            // Method fills parameterList
            collectParameters(null, null, null);
        }
        if (parameterList == null) {
        	return new ArrayList<Param>();
        }
        return parameterList;
        // END KGU#371 2019-03-07
    }    
    // END BFI 2015-12-10
    
    // START KGU 2016-03-25: JLabel replaced by new class LangTextHolder
    //private String errorMsg(JLabel _label, String _rep)
    private String errorMsg(LangTextHolder _label, String _subst)
    // END KGU 2016-03-25
    {
            String res = _label.getText();
            res = res.replace("%", _subst);
            return res;
    }
    
    // START KGU#239 2016-08-12: New opportunity to insert more than one information
    private String errorMsg(LangTextHolder _label, String[] _substs)
    {
        String msg = _label.getText();
        for (int i = 0; i < _substs.length; i++)
        {
        	msg = msg.replace("%"+(i+1), _substs[i]);
        }
        return msg;
    	
    }
    // END KGU#239 2016-08-12

    // START KGU#78 2015-11-25: We additionally supervise return mechanisms
    //private void analyse(Subqueue _node, Vector _errors, StringList _vars, StringList _uncertainVars)
    /**
     * Analyses the subtree, which _node is local root of
     * @param _node - subtree root
     * @param _errors - the collected errors (may be enhanced by the call)
     * @param _vars - names of variables being set within the subtree
     * @param _uncertainVars - names of variables being set in some branch of the subtree 
     * @param _constants - constants defined hitherto
     * @param _resultFlags - a boolean array: {usesReturn?, usesResult?, usesProcName?}
     * @param _types - the type definitions and declarations encountered so far
     */
    private void analyse(Subqueue _node, Vector<DetectedError> _errors, StringList _vars, StringList _uncertainVars, HashMap<String, String> _constants, boolean[] _resultFlags, HashMap<String, TypeMapEntry> _types)
    {
    	for (int i = 0; i < _node.getSize(); i++)
    	{
    		Element ele = _node.getElement(i);
    		// START KGU#277 2016-10-13: Enh. #270 - disabled elements are to be handled as if they wouldn't exist
    		if (ele.disabled) continue;
    		// END KGU#277 2016-10-13
    		String eleClassName = ele.getClass().getSimpleName();
    		
    		// get all set variables from actual instruction (just this level, no substructre)
    		StringList myVars = getVarNames(ele);

    		// CHECK: assignment in condition (#8)
    		if (eleClassName.equals("While")
    				|| eleClassName.equals("Repeat")
    				|| eleClassName.equals("Alternative"))
    		{
    			analyse_8(ele, _errors);
    		}

    		// CHECK  #5: non-uppercase var
    		// CHECK  #7: correct identifiers
    		// CHECK #13: Competitive return mechanisms
    		analyse_5_7_13(ele, _errors, myVars, _resultFlags);
    		
    		// START KGU#239/KGU#327 2016-08-12: Enh. #231 / # 329
    		// CHECK #18: Variable names only differing in case
    		// CHECK #19: Possible name collisions with reserved words
    		// CHECK #21: Mistakable variable names I, l, O
    		analyse_18_19_21(ele, _errors, _vars, _uncertainVars, myVars);
    		// END KGU#239/KGU#327 2016-08-12

    		// CHECK #10: wrong multi-line instruction
    		// CHECK #11: wrong assignment (comparison operator in assignment)
    		// CHECK #22: constant depending on non-constants or constant redefinition
    		// CHECK #24: type definitions
    		if (eleClassName.equals("Instruction"))
    		{
    			analyse_10_11(ele, _errors);
    			// START KGU#375 2017-04-04: Enh. #388
    			// START KGU#388 2017-09-16: Enh. #423 record analysis
    			//analyse_22((Instruction)ele, _errors, _vars, _uncertainVars, _constants);
    			analyse_22_24((Instruction)ele, _errors, _vars, _uncertainVars, _constants, _types);
    			// END KGU#388 2017-09-16
    			// END KGU#375 2017-04-04
    		}

    		// CHECK: non-initialised var (except REPEAT)  (#3)
    		// START KGU#375 2017-04-05: Enh. #388 linewise analysis for Instruction elements
//    		StringList myUsed = getUsedVarNames(ele, true, true);
//    		if (!eleClassName.equals("Repeat"))
//    		{
//    			// FIXME: linewise test for Instruction elements needed
//    			analyse_3(ele, _errors, _vars, _uncertainVars, myUsed);
//    		}
    		StringList myUsed = new StringList();
    		if (eleClassName.equals("Instruction"))
    		{
    			@SuppressWarnings("unchecked")
    			HashMap<String, String> constantDefs = (HashMap<String, String>)_constants.clone();
    			String[] keywords = Syntax.getAllProperties();
    			StringList initVars = new StringList(_vars);
    			// START KGU#423 2017-09-13: Enh. #416 - cope with user-defined line breaks
    			//for (int j = 0; j < ele.getText().count(); j++) {
    			StringList unbrokenText = ele.getUnbrokenText();
    			for (int j = 0; j < unbrokenText.count(); j++) {
    			// END KGU#423 2017-09-13
    				String line = unbrokenText.get(j);
    				// START KGU#388 2017-09-13: Enh. #423
    				if (!Instruction.isTypeDefinition(line, _types)) {
    				// END KGU#388 2017-09-13
    					myUsed = getUsedVarNames(line, keywords);
    					analyse_3(ele, _errors, initVars, _uncertainVars, myUsed, -1);
    					initVars.add(this.getVarNames(StringList.getNew(line), constantDefs));
    				// START KGU#388 2017-09-13: Enh. #423
    				}
    				// END KGU#388 2017-09-13
    			}
    		}
    		else {
    			myUsed = getUsedVarNames(ele, true, true);
    			if (!eleClassName.equals("Repeat"))
    			{
    				analyse_3(ele, _errors, _vars, _uncertainVars, myUsed, -1);
    			}
    		}
    		// END KGU#375 2017-04-05

    		/*////// AHHHHHHHH ////////
                            getUsedVarNames should also parse for new variable names,
                            because any element that uses a variable that has never been
                            assigned, this variable will not be known and thus not
                            detected at all!
                            KGU#163 2016-03-25: Solved
    		 */
    		/*
    		if(_node.getElement(i).getClass().getSimpleName().equals("Instruction"))
    		{
    			System.out.println("----------------------------");
    			System.out.println(((Element) _node.getElement(i)).getText());
    			System.out.println("----------------------------");
    			System.out.println("Vars : "+myVars);
    			System.out.println("Init : "+_vars);
    			System.out.println("Used : "+myUsed);
    			//System.out.println("----------------------------");
    		}
    		/**/

    		// START KGU#2/KGU#78 2015-11-25: New checks for Call and Jump elements
    		// CHECK: Correct syntax of Call elements (#15) New!
    		if (ele instanceof Call)
    		{
    			analyse_15((Call)ele, _errors);
    		}
    		// CHECK: Correct usage of Jump, including return (#16) New!
    		// + CHECK #13: Competitive return mechanisms
    		else if (ele instanceof Jump)
    		{
    			analyse_13_16_jump((Jump)ele, _errors, myVars, _resultFlags);
    		}
    		else if (ele instanceof Instruction)	// May also be a subclass (except Call and Jump)!
    		{
    		// END KGU#78 2015-11-25
				analyse_13_16_instr((Instruction)ele, _errors, i == _node.getSize()-1, myVars, _resultFlags);
    		// START KGU#78 2015-11-25
    		}
    		// END KGU#78 2015-11-25

    		// add detected vars to initialised vars
//    		// START KGU#376 2017-04-11: Enh. #389 - withdrawn 2017-04-20
    		_vars.addIfNew(myVars);
//    		if (!(ele instanceof Call && ((Call)ele).isImportCall())) {
//    			_vars.addIfNew(myVars);
//    		}
//    		// END KGU#376 2017-04-20

    		// CHECK: endless loop (#2)
    		if (eleClassName.equals("While")
    				|| eleClassName.equals("Repeat"))
    		{
    			analyse_2(ele, _errors);
    		}

    		// CHECK: loop var modified (#1) and loop parameter consistency (#14 new!)
    		if (eleClassName.equals("For"))
    		{
    			analyse_1_2_14((For)ele, _errors);
    		}

    		// CHECK: if with empty T-block (#4)
    		if (eleClassName.equals("Alternative"))
    		{
    			if(((Alternative)ele).qTrue.getSize()==0)
    			{
    				//error  = new DetectedError("You are not allowed to use an IF-statement with an empty TRUE-block!",(Element) _node.getElement(i));
    				addError(_errors, new DetectedError(errorMsg(Menu.error04,""), ele), 4);
    			}
    		}
    		
    		// CHECK: Inconsistency risk due to concurrent variable access by parallel threads (#17) New!
    		if (eleClassName.equals("Parallel"))
    		{
    			analyse_17((Parallel) ele, _errors);
    		}
    		// START KGU#514 2018-04-03: Bugfix #528 (for Instructions, it has already been done above)
    		else if (check(24) && !eleClassName.equals("Instruction")) {
    			analyse_24(ele, _errors, _types);
    		}
    		// END KGU#514 2018-04-03


    		// continue analysis for subelements
    		if (ele instanceof ILoop)
    		{
    			analyse(((ILoop) ele).getBody(), _errors, _vars, _uncertainVars, _constants, _resultFlags, _types);
    		
    			if (ele instanceof Repeat)
    			{
    				analyse_3(ele, _errors, _vars, _uncertainVars, myUsed, -1);
    			}
    		}
    		else if (eleClassName.equals("Parallel"))
    		{
    			StringList initialVars = new StringList(_vars);
    			Iterator<Subqueue> iter = ((Parallel)ele).qs.iterator();
    			while (iter.hasNext())
    			{
    				// For the thread, propagate only variables known before the parallel section
    				StringList threadVars = new StringList(initialVars);
    				analyse(iter.next(), _errors, threadVars, _uncertainVars, _constants, _resultFlags, _types);
    				// Any variable introduced by one of the threads will be known after all threads have terminated
    				_vars.addIfNew(threadVars);
    			}
    		}
    		else if(eleClassName.equals("Alternative"))
    		{
    			StringList tVars = new StringList(_vars);
    			StringList fVars = new StringList(_vars);

    			analyse(((Alternative)ele).qTrue, _errors, tVars, _uncertainVars, _constants, _resultFlags, _types);
    			analyse(((Alternative)ele).qFalse, _errors, fVars, _uncertainVars, _constants, _resultFlags, _types);

    			for(int v = 0; v < tVars.count(); v++)
    			{
    				String varName = tVars.get(v);
    				if (fVars.contains(varName)) { _vars.addIfNew(varName); }
    				else if (!_vars.contains(varName)) { _uncertainVars.add(varName); }
    			}
    			for(int v = 0; v < fVars.count(); v++)
    			{
    				String varName = fVars.get(v);
    				if (!_vars.contains(varName)) { _uncertainVars.addIfNew(varName); }
    			}

    			// if a variable is not being initialised on both of the lists,
    			// it could be considered as not always being initialised
    			//
    			// => use a second list with variable that "may not have been initialised"
    		}
    		else if(eleClassName.equals("Case"))
    		{
    			Case caseEle = ((Case) ele);
				int si = caseEle.qs.size();	// Number of branches
    			StringList initialVars = new StringList(_vars);
    			// START KGU#758 2019-11-08: Enh. #770
    			analyse_27_28(caseEle, _errors);
    			// END KGU#758 2019-11-08
    			// This Hashtable will contain strings composed of as many '1' characters as
    			// branches initialise the respective new variable - so in the end we can see
    			// which variables aren't always initialised.
    			Hashtable<String, String> myInitVars = new Hashtable<String, String>();
    			for (int j=0; j < si; j++)
    			{
    				StringList caseVars = new StringList(initialVars);
    				analyse((Subqueue) caseEle.qs.get(j),_errors, caseVars, _uncertainVars, _constants, _resultFlags, _types);
    				for(int v = 0; v < caseVars.count(); v++)
    				{
    					String varName = caseVars.get(v);
    					if(myInitVars.containsKey(varName))
    					{
    						myInitVars.put(varName, myInitVars.get(varName) + "1");
    					}
    					else
    					{
    						myInitVars.put(varName, "1");
    					}
    				}
    				//_vars.addIfNew(caseVars);
    			}
    			//System.out.println(myInitVars);
    			// walk trough the hash table and check
    			Enumeration<String> keys = myInitVars.keys();
    			// adapt size if no "default"
    			if ( caseEle.getText().get(caseEle.getText().count()-1).equals("%") )
    			{
    				si--;
    			}
    			//System.out.println("SI = "+si+" = "+c.text.get(c.text.count()-1));
    			while ( keys.hasMoreElements() )
    			{
    				String key = keys.nextElement();
    				String value = myInitVars.get(key);

    				if(value.length()==si)
    				{
    					_vars.addIfNew(key);
    				}
    				else
    				{
    					if(!_vars.contains(key))
    					{
    						_uncertainVars.addIfNew(key);
    					}
    				}
    			}
    			// look at the comment for the IF-structure
    		}
    		// START KGU#812 2020-02-21: Bugfix #825 forgotten to descend recursively
    		else if (eleClassName.equals("Try")) {
    			StringList tVars = new StringList(_vars);
    			StringList cVars = new StringList(_vars);
    			StringList fVars = new StringList(_vars);

    			cVars.addIfNew(((Try)ele).getText().trim());
    			
    			analyse(((Try)ele).qTry, _errors, tVars, _uncertainVars, _constants, _resultFlags, _types);
    			analyse(((Try)ele).qCatch, _errors, cVars, _uncertainVars, _constants, _resultFlags, _types);

    			for(int v = 0; v < tVars.count(); v++)
    			{
    				String varName = tVars.get(v);
    				if (!_vars.contains(varName)) { _uncertainVars.add(varName); }
    			}
    			for(int v = 0; v < cVars.count(); v++)
    			{
    				String varName = cVars.get(v);
    				if (!_vars.contains(varName)) { _uncertainVars.add(varName); }
    			}
    			
    			analyse(((Try)ele).qFinally, _errors, fVars, _uncertainVars, _constants, _resultFlags, _types);

    			for(int v = 0; v < fVars.count(); v++)
    			{
    				String varName = fVars.get(v);
    				_vars.addIfNew(varName);
    			}

    		}
    		// END KGU#812 2020-02-21
    		// START KGU#376 2017-04-11: Enh. #389 - revised 2017-04-20 - disabled 2017-07-01
    		//else if ((ele instanceof Call && ((Call)ele).isImportCall())) {
    		//	analyse_23((Call)ele, _errors, _vars, _uncertainVars, _constants);
    		//}
    		// END KGU#376 2017-04-11
    		
    	} // for(int i=0; i < _node.size(); i++)...
    }
    
    // START KGU 2016-03-24: Decomposed analyser methods
    
    /**
     * CHECK  #1: loop var modified
     * CHECK #14: loop parameter consistency
     * @param ele - For element to be analysed
     * @param _errors - global list of errors
     */
	private void analyse_1_2_14(For ele, Vector<DetectedError> _errors)
	{
		// get assigned variables from inside the FOR-loop
		StringList modifiedVars = getVarNames(ele, false, true);
		// get loop variable (that should be only one!!!)
		StringList loopVars = getVarNames(ele, true);
		// START KGU#61 2016-03-21: Enh. #84 - ensure FOR-IN variables aren't forgotten
		String counterVar = ((For)ele).getCounterVar();
		if (counterVar != null && !counterVar.isEmpty())
		{
			loopVars.addIfNew(counterVar);
		}
		// END KGU#61 2016-03-21

		/*
        System.out.println("MODIFIED : "+modifiedVars);
        System.out.println("LOOP     : "+loopVars);
        /**/

		if (loopVars.isEmpty())
		{
			//error  = new DetectedError("WARNING: No loop variable detected ...",(Element) _node.getElement(i));
			addError(_errors, new DetectedError(errorMsg(Menu.error01_1,""), ele), 1);
		}
		else
		{
			if (loopVars.count() > 1)
			{
				//error  = new DetectedError("WARNING: More than one loop variable detected ...",(Element) _node.getElement(i));
				// START KGU#260 2016-09-25: It seems sensible to show the variable names (particularly to identify malfunction) 
				//addError(_errors, new DetectedError(errorMsg(Menu.error01_2,""), ele), 1);
				addError(_errors, new DetectedError(errorMsg(Menu.error01_2, loopVars.concatenate("», «")), ele), 1);
				// END KGU#260 2016-09-25
			}

			if (modifiedVars.contains(loopVars.get(0)))
			{
				//error  = new DetectedError("You are not allowed to modify the loop variable «"+loopVars.get(0)+"» inside the loop!",(Element) _node.getElement(i));
				addError(_errors, new DetectedError(errorMsg(Menu.error01_3, loopVars.get(0)), ele), 1);
			}
		}

		// START KGU#3 2015-11-03: New check for consistency of the loop header
		if (!ele.checkConsistency()) {
			//error  = new DetectedError("FOR loop parameters are not consistent to the loop heading text!", elem);
			addError(_errors, new DetectedError(errorMsg(Menu.error14_1,""), ele), 14);
		}
		
		String stepStr = ele.splitForClause()[4];
		// The following test automatically excludes FOR-IN loops as well
		if (!stepStr.isEmpty())
		{
			// Just in case...
			//error  = new DetectedError("FOR loop step parameter «"+stepStr+"» is no legal integer constant!", elem);
			DetectedError error = new DetectedError(errorMsg(Menu.error14_2, stepStr), ele);
			try {
				int stepVal = Integer.parseInt(stepStr);
				if (stepVal == 0)
				{
					// Two kinds of error at the same time
					addError(_errors, error, 14);
					//error  = new DetectedError("No change of the variables in the condition detected. Possible endless loop ...",(Element) _node.getElement(i));
					addError(_errors, new DetectedError(errorMsg(Menu.error02,""), ele), 2);
				}
			}
			catch (NumberFormatException ex)
			{
				addError(_errors, error, 14);                                    		
			}
		}
		// END KGU#3 2015-11-03
	}

	/**
	 * CHECK #2: Endless loop
	 * @param ele - Loop element to be analysed
	 * @param _errors - global error list
	 */
	private void analyse_2(Element ele, Vector<DetectedError> _errors)
	{
		// get modified and introduced variables from inside the loop
		StringList modifiedVars = getVarNames(ele, false);
		// get loop condition variables
		StringList loopVars = getUsedVarNames(ele, true, true);

		/*
    	System.out.println(eleClassName + " : " + ele.getText().getLongString());
    	System.out.println("Used : "+usedVars);
    	System.out.println("Loop : "+loopVars);
    	/**/

		boolean check = false;
		for(int j=0; j<loopVars.count(); j++)
		{
			check = check || modifiedVars.contains(loopVars.get(j));
		}
		if (check==false)
		{
			//error  = new DetectedError("No change of the variables in the condition detected. Possible endless loop ...",(Element) _node.getElement(i));
			addError(_errors, new DetectedError(errorMsg(Menu.error02,""), ele), 2);
		}
	}

	/**
	 * CHECK #3: non-initialised variables (except REPEAT)
	 * @param _ele - Element to be analysed
	 * @param _errors - global error list
	 * @param _vars - variables with certain initialisation 
	 * @param _uncertainVars - variables with uncertain initialisation (e.g. in a branch)
	 * @param _myUsedVars - variables used but not defined by this element
	 * @param _lineNo - number of the originating code line
	 */
	private void analyse_3(Element _ele, Vector<DetectedError> _errors, StringList _vars, StringList _uncertainVars, StringList _myUsedVars, int _lineNo)
	{
			for (int j=0; j<_myUsedVars.count(); j++)
			{
				String myUsed = _myUsedVars.get(j);
				// START KGU#343 2017-02-07: Ignore pseudo-variables (markers)
				if (myUsed.startsWith("§ANALYSER§")) {
					continue;
				}
				// END KGU#343 2017-02-07
				// START KGU##375 2017-04-05: Enh. #388
				String lineRef = "";
				if (_lineNo >= 0) {
					lineRef = Menu.errorLineReference.getText().replace("%", Integer.toString(_lineNo+1));
				}
				// END KGU#375 2017-04-05
				if (!_vars.contains(myUsed) && !_uncertainVars.contains(myUsed))
				{
					//error  = new DetectedError("The variable «"+myUsed.get(j)+"» has not yet been initialized!",(Element) _node.getElement(i));
					// START KGU##375 2017-04-05: Enh. #388
					//addError(_errors, new DetectedError(errorMsg(Menu.error03_1, myUsed), ele), 3);
					addError(_errors, new DetectedError(errorMsg(Menu.error03_1, new String[]{myUsed, lineRef}), _ele), 3);
					// END KGU#375 2017-04-05
				}
				else if (_uncertainVars.contains(myUsed))
				{
					//error  = new DetectedError("The variable «"+myUsed.get(j)+"» may not have been initialized!",(Element) _node.getElement(i));
					// START KGU##375 2017-04-05: Enh. #388
					//addError(_errors, new DetectedError(errorMsg(Menu.error03_2, myUsed), ele), 3);
					addError(_errors, new DetectedError(errorMsg(Menu.error03_2, new String[]{myUsed, lineRef}), _ele), 3);
					// END KGU#375 2017-04-05
				}
			}
	}


	/**
	 * Three checks in one loop: (#5) & (#7) & (#13)
	 * CHECK  #5: non-uppercase var
	 * CHECK  #7: correct identifiers
	 * CHECK #13: Competitive return mechanisms
	 * @param ele - the element to be checked
	 * @param _errors - the global error list
	 * @param _myVars - the variables detected so far
	 * @param _resultFlags - 3 flags for (0) return, (1) result, and (2) function name
	 */
	private void analyse_5_7_13(Element ele, Vector<DetectedError> _errors, StringList _myVars, boolean[] _resultFlags)
	{
		// START KGU#812 2020-02-21: Bugfix #825 We check the error variable of a TRY block too
		if (ele instanceof Try) {
			_myVars = new StringList(_myVars);
			_myVars.addIfNew(((Try)ele).getExceptionVarName());			
		}
		// END KGU#812 2020-02-21
		for (int j=0; j<_myVars.count(); j++)
		{
			String myVar = _myVars.get(j);
			// START KGU#343 2017-02-07: Ignore pseudo-variables (markers)
			if (myVar.startsWith("§ANALYSER§")) {
				continue;
			}
			// END KGU#343 2017-02-07

			// CHECK: non-uppercase var (#5)
			if(!myVar.toUpperCase().equals(myVar) && !rootVars.contains(myVar))
			{
				if(!((myVar.toLowerCase().equals("result") && this.isSubroutine())))
				{
					//error  = new DetectedError("The variable «"+myVars.get(j)+"» must be written in uppercase!",(Element) _node.getElement(i));
					addError(_errors, new DetectedError(errorMsg(Menu.error05, myVar), ele), 5);
				}
			}

			// CHECK: correct identifiers (#7)
			// START KGU#61 2016-03-22: Method outsourced
			//if(testidentifier(myVars.get(j))==false)
			if (!Syntax.isIdentifier(myVar, false, null))
			// END KGU#61 2016-03-22
			{
				//error  = new DetectedError("«"+myVars.get(j)+"» is not a valid name for a variable!",(Element) _node.getElement(i));
				addError(_errors, new DetectedError(errorMsg(Menu.error07_3, myVar), ele), 7);
			}
			// START KGU#877 2020-10-16: Bugfix #874
			else if (!Syntax.isIdentifier(myVar, true, null))
			{
				//error  = new DetectedError(Identifier "«"+myVar+"» contains non-ascii letters, this should be avoided.",(Element) _node.getElement(i));
				addError(_errors, new DetectedError(errorMsg(Menu.error07_5, myVar), ele), 7);
			}
			// END KGU#877 2020-10-16

			// START KGU#78 2015-11-25
			// CHECK: Competitive return mechanisms (#13)
			if (this.isSubroutine() && myVar.toLowerCase().equals("result"))
			{
				_resultFlags[1] = true;
				if (_resultFlags[0] || _resultFlags[2])

				{
					//error  = new DetectedError("Your function seems to use several competitive return mechanisms!",(Element) _node.getElement(i));
					addError(_errors, new DetectedError(errorMsg(Menu.error13_3, myVar), ele), 13);                                            	
				}
			}
			else if (this.isSubroutine() && myVar.equals(getMethodName()))
			{
				_resultFlags[2] = true;
				if (_resultFlags[0] || _resultFlags[1])

				{
					//error  = new DetectedError("Your functions seems to use several competitive return mechanisms!",(Element) _node.getElement(i));
					addError(_errors, new DetectedError(errorMsg(Menu.error13_3, myVar), ele), 13);                                            	
				}
			}
			// END KGU#78 2015-11-25
		}

	}

	/**
	 * CHECK #8: assignment in condition
	 * @param ele - the element to be checked
	 */
	private void analyse_8(Element ele, Vector<DetectedError> _errors)
	{
		String condition = ele.getText().getLongString();
		if ( condition.contains("<-") || condition.contains(":=") )
		{
			//error  = new DetectedError("It is not allowed to make an assignment inside a condition.",(Element) _node.getElement(i));
			addError(_errors, new DetectedError(errorMsg(Menu.error08,""), ele), 8);
		}
	}

	/**
	 * Two checks (#10) + (#11)
	 * CHECK #10: wrong multi-line instruction
	 * CHECK #11: wrong assignment (comparison operator in assignment)
	 * @param ele - Element to be analysed
	 * @param _errors - global error list
	 */
	private void analyse_10_11(Element ele, Vector<DetectedError> _errors)
	{
		// START KGU#413 2017-09-13: Enh. #416 cope with user-defined line breaks
		//StringList test = ele.getText();
		StringList test = ele.getUnbrokenText();
		// END KGU#413 2017-09-13

		// CHECK: wrong multi-line instruction (#10)
		boolean isInput = false;
		boolean isOutput = false;
		boolean isAssignment = false;
		// START KGU#375 2017-04-05: Enh. #388
		boolean isConstant = false;
		// END KGU#375 2017-04-05
		// START KGU#388 2017-09-13: Enh. #423
		boolean isTypedef = false;
		// END KGU#388 2017-09-13
		StringList inputTokens = Syntax.splitLexically(Syntax.getKeyword("input"), false);
		StringList outputTokens = Syntax.splitLexically(Syntax.getKeyword("output"), false);
		// START KGU#297 2016-11-22: Issue #295 - Instructions starting with the return keyword must be handled separately
		StringList returnTokens = Syntax.splitLexically(Syntax.getKeyword("preReturn"), false);
		// END KGU#297 2016-11-22

		// Check every instruction line...
		for(int lnr = 0; lnr < test.count(); lnr++)
		{
			// CHECK: wrong assignment (#11 - new!)
			//String myTest = test.get(l);

			// START KGU#65/KGU#126 2016-01-06: More precise analysis, though expensive
			StringList tokens = Syntax.splitLexically(test.get(lnr).trim(), true);
			Syntax.unifyOperators(tokens, false);
			// START KGU#297 2016-11-22: Issue #295 - Instructions starting with the return keyword must be handled separately
			//if (tokens.contains("<-"))
			boolean isReturn = tokens.indexOf(returnTokens, 0, !Syntax.ignoreCase) == 0;
			// END KGU#297 2016-11-22
			if (tokens.contains("<-") && !isReturn)
			{
				// START KGU#375 2017-04-05: Enh. #388
				//isAssignment = true;
				if (tokens.get(0).equals("const")) {
					isConstant = true;
				}
				else {
					isAssignment = true;
				}
				// END KGU#375 2017-04-05
			}
			// START KGU#388 2017-09-13: Enh. #423
			else if (tokens.indexOf("type", 0, !Syntax.ignoreCase) == 0) {
				isTypedef = true;
			}
			// END KGU#388 2017-09-13
			// START KGU#297 2016-11-22: Issue #295: Instructions starting with the return keyword must be handled separately
			//else if (tokens.contains("=="))
			else if (!isReturn && tokens.contains("==") || isReturn && tokens.contains("<-"))
			// END KGU#297 2016-11-22
			{
			        //error  = new DetectedError("You probably made an assignment error. Please check this instruction!",(Element) _node.getElement(i));
			        addError(_errors, new DetectedError(errorMsg(Menu.error11,""), ele), 11);
			}
			
			// CHECK: wrong multi-line instruction (#10 - new!)	
			if (tokens.indexOf(inputTokens, 0, !Syntax.ignoreCase) == 0)
			{
				isInput = true;
			}
			if (tokens.indexOf(outputTokens, 0, !Syntax.ignoreCase) == 0)
			{
				isOutput = true;
			}
			// END KGU#65/KGU#126 2016-01-06

		}
		// CHECK: wrong multi-line instruction (#10 - new!)
		// START KGU#375 2017-04-05: Enh. #388
		//if (isInput && isOutput && isAssignment) {
		// START KGU#388 2017-09-13: Enh. #423
		//if (isConstant && (isInput || isOutput || isAssignment)) {
		if (isTypedef && (isConstant || isInput || isOutput || isAssignment)) {
			//error  = new DetectedError("A single element should not mix type definitions with other instructions!",(Element) _node.getElement(i));
			addError(_errors, new DetectedError(errorMsg(Menu.error10_6,""), ele), 10);
		}
		else if (isConstant && (isInput || isOutput || isAssignment)) {
		// END KGU#388 2017-09-13
			//error  = new DetectedError("A single element should not mix constant type definitions with other instructions!",(Element) _node.getElement(i));
			addError(_errors, new DetectedError(errorMsg(Menu.error10_5,""), ele), 10);
		}
		else if (isInput && isOutput && isAssignment)
		// END KGU#375 2017-04-05
		{
			//error  = new DetectedError("A single instruction element should not contain input/output instructions and assignments!",(Element) _node.getElement(i));
			addError(_errors, new DetectedError(errorMsg(Menu.error10_1,""), ele), 10);
		}
		else if (isInput && isOutput)
		{
			//error  = new DetectedError("A single instruction element should not contain input and output instructions!",(Element) _node.getElement(i));
			addError(_errors, new DetectedError(errorMsg(Menu.error10_2,""), ele), 10);
		}
		else if (isInput && isAssignment)
		{
			//error  = new DetectedError("A single instruction element should not contain input instructions and assignments!",(Element) _node.getElement(i));
			addError(_errors, new DetectedError(errorMsg(Menu.error10_3,""), ele), 10);
		}
		else if (isOutput && isAssignment)
		{
			//error  = new DetectedError("A single instruction element should not contain ouput instructions and assignments!",(Element) _node.getElement(i));
			addError(_errors, new DetectedError(errorMsg(Menu.error10_4,""), ele), 10);
		}
	}

	/**
	 * CHECK #15: Correct syntax of Call elements
	 * @param ele - CALL Element to be analysed
	 * @param _errors - global error list
	 */
	private void analyse_15(Call ele, Vector<DetectedError> _errors)
	{
		// START KGU#376 2017-04-11: Enh. #389 - new call type / undone 2017-07-01
		if (!ele.isProcedureCall() && !ele.isFunctionCall())
		//if (!ele.isProcedureCall() && !ele.isFunctionCall() && !ele.isImportCall())
		// END KGU#376 2017-04-11
		{
			//error  = new DetectedError("The CALL hasn't got form «[ <var> " + "\u2190" +" ] <routine_name>(<arg_list>)»!",(Element) _node.getElement(i));
			// START KGU#278 2016-10-11: Enh. #267
			//addError(_errors, new DetectedError(errorMsg(Menu.error15, ""), ele), 15);
			addError(_errors, new DetectedError(errorMsg(Menu.error15_1, ""), ele), 15);
			// END KGU#278 2016-10-11
		}
		// START KGU#278 2016-10-11: Enh. #267
		// START KGU#376 2017-04-11: Enh. #389 - undone 2017-07-01
//		else if (ele.isImportCall()) {
//			String name = ele.getSignatureString();
//			int count = 0;	// Number of matching routines
//			if (Arranger.hasInstance()) {
//				count = Arranger.getInstance().findIncludesByName(name).size();
//			}
//			if (count == 0) {
//				//error  = new DetectedError("The called subroutine «<routine_name>(<arg_count>)» is currently not available.",(Element) _node.getElement(i));
//				addError(_errors, new DetectedError(errorMsg(Menu.error15_2, name), ele), 15);
//			}
//			else if (count > 1) {
//				//error  = new DetectedError("There are several matching subroutines for «<routine_name>(<arg_count>)».",(Element) _node.getElement(i));
//				addError(_errors, new DetectedError(errorMsg(Menu.error15_3, name), ele), 15);					
//			}
//		}
		// END KGU#376 2017-04-11
		else {
			// START KGU 2017-04-11: We have methods of higher level here!
			//String text = ele.getText().get(0);
			//StringList tokens = Element.splitLexically(text, true);
			//Element.unifyOperators(tokens, true);
			//int asgnPos = tokens.indexOf("<-");
			//if (asgnPos > 0)
			//{
			//	// This looks somewhat misleading. But we do a mere syntax check
			//	text = tokens.concatenate("", asgnPos+1);
			//}
			//Function subroutine = new Function(text);
			Function subroutine = ele.getCalledRoutine();
			// END KGU 2017-04-11
			// START KGU#689 2019-03-20: Bugfix #706 - subroutine may be null here
			if (subroutine == null) {
				addError(_errors, new DetectedError(errorMsg(Menu.error15_1, ""), ele), 15);
				return;
			}
			// END KGU#689 2019-03-20
			String subName = subroutine.getName();
			int subArgCount = subroutine.paramCount();
			if ((!this.getMethodName().equals(subName) || subArgCount != this.getParameterNames().count()))
			{
				int count = 0;	// Number of matching routines
				if (Arranger.hasInstance()) {
					count = Arranger.getInstance().findRoutinesBySignature(subName, subArgCount, this).size();
				}
				if (count == 0) {
					//error  = new DetectedError("The called subroutine «<routine_name>(<arg_count>)» is currently not available.",(Element) _node.getElement(i));
					addError(_errors, new DetectedError(errorMsg(Menu.error15_2, subName + "(" + subArgCount + ")"), ele), 15);
					// START KGU#877 2020-10-16: Issue #874 warn in case of a non-ascii name before the subroutine gets derived
					if (!Syntax.isIdentifier(subName, true, null)) {
						addError(_errors, new DetectedError(errorMsg(Menu.error07_5, subName), ele), 7);
					}
					// END KGU#877 2020-10-16
				}
				else if (count > 1) {
					//error  = new DetectedError("There are several matching subroutines for «<routine_name>(<arg_count>)».",(Element) _node.getElement(i));
					addError(_errors, new DetectedError(errorMsg(Menu.error15_3, subName + "(" + subArgCount + ")"), ele), 15);					
				}
			}
		}
		// END KGU#278 2016-10-11
	}

	/**
	 * CHECK #16: Correct usage of Jump, including return
	 * CHECK #13: Competitive return mechanisms
	 * @param ele - JUMP element to be analysed
	 * @param _errors - global error list
	 * @param _myVars - all variables defined or modified by this element (should be empty so far, might be extended) 
	 * @param _resultFlags - 3 flags for (0) return, (1) result, and (2) function name
	 */
	private void analyse_13_16_jump(Jump ele, Vector<DetectedError> _errors, StringList _myVars, boolean[] _resultFlags)
	{
		StringList sl = ele.getText();
		String preReturn = Syntax.getKeywordOrDefault("preReturn", "return");
		String preLeave = Syntax.getKeywordOrDefault("preLeave", "leave");
		String preExit = Syntax.getKeywordOrDefault("preExit", "exit");
		// START KGU#686 2019-03-18: Enh. #56
		//String jumpKeywords = "«" + preLeave + "», «" + preReturn +	"», «" + preExit + "»";
		String preThrow = Syntax.getKeywordOrDefault("preThrow", "throw");
		String jumpKeywords = "«" + preLeave + "», «" + preReturn +	"», «" + preExit + "», «" + preThrow + "»";
		// END KGU#686 2019-03-18
		String line = sl.get(0).trim();
		String lineComp = line;

		// Preparation
		if (Syntax.ignoreCase) {
			preReturn = preReturn.toLowerCase();
			preLeave = preLeave.toLowerCase();
			preExit = preExit.toLowerCase();
			//String jumpKeywords = "«" + preLeave + "», «" + preReturn +	"», «" + preExit + "»";
			preThrow = preThrow.toLowerCase();
			// END KGU#686 2019-03-18
			lineComp = line.toLowerCase();
		}
		boolean isReturn = ele.isReturn();
		boolean isLeave = ele.isLeave();
		boolean isExit = ele.isExit();
		//String jumpKeywords = "«" + preLeave + "», «" + preReturn +	"», «" + preExit + "»";
		boolean isThrow = ele.isThrow();
		// END KGU#686 2019-03-18
		boolean isJump = isLeave || isExit ||
				lineComp.matches("exit([\\W].*|$)") ||	// Also check hard-coded keywords
				lineComp.matches("break([\\W].*|$)");	// Also check hard-coded keywords
		Element parent = ele.parent;
		// START KGU#179 2016-04-12: Enh. #161 New check for unreachable instructions
		int pos = -1;
		if (parent instanceof Subqueue && (pos = ((Subqueue)parent).getIndexOf(ele)) < ((Subqueue)parent).getSize()-1)
		{
			//error = new DetectedError("Instruction isn't reachable after a JUMP!",((Subqueue)parent).getElement(pos+1)));
			addError(_errors, new DetectedError(errorMsg(Menu.error16_7, ""), ((Subqueue)parent).getElement(pos+1)), 16);	
		}
		// END KGU#179 2016-04-12

		// START KGU#78/KGU#365 2017-04-14: Enh. #23, #380 - completely rewritten
		
		// Routines and Parallel sections cannot be penetrated by leave or break
		boolean insideParallel = false;
		
		// CHECK: Incorrect Jump syntax?
		if (sl.count() > 1 || !(isJump || isReturn || isThrow || line.isEmpty()))
		{
			//error = new DetectedError("A JUMP element must contain exactly one of «exit n», «return <expr>», or «leave [n]»!",(Element) _node.getElement(i));
			addError(_errors, new DetectedError(errorMsg(Menu.error16_1, jumpKeywords), ele), 16);
		}
		// CHECK: Correct usage of return (nearby check result mechanisms) (#13, #16)
		else if (isReturn)
		{
			// START KGU#343 2017-02-07: Disabled to suppress the warnings - may there be side-effects?
			//_resultFlags[0] = true;
			//_myVars.addIfNew("result");	// FIXME: This caused warnings if e.g. "Result" is used somewhere else
			if (!line.substring(preReturn.length()).trim().isEmpty()) {
				_resultFlags[0] = true;
				_myVars.addIfNew("§ANALYSER§RETURNS");
			}
			// END KGU#343 2017-02-07
			// START KGU#78 2015-11-25: Different result mechanisms?
			if (_resultFlags[1] || _resultFlags[2])
			{
				//error = new DetectedError("Your function seems to use several competitive return mechanisms!",(Element) _node.getElement(i));
				addError(_errors, new DetectedError(errorMsg(Menu.error13_3, preReturn), ele), 13);
			}
			// Check if we are inside a Parallel construct
			while (parent != null && !(parent instanceof Root) && !(parent instanceof Parallel))
			{
				parent = parent.parent;
			}
			insideParallel = (parent != null && parent instanceof Parallel);
		}
		// CHECK: Leave levels feasible (#16) 
		else if (isLeave)
		{
			int levelsUp = ele.getLevelsUp();
			List<Element> loopsToLeave = ele.getLeftStructures(null, false, true);
			if (levelsUp < 0 || loopsToLeave == null)
			{
				//error = new DetectedError("Wrong argument for this kind of JUMP (should be an integer constant)!",(Element) _node.getElement(i));
				addError(_errors, new DetectedError(errorMsg(Menu.error16_6, preLeave), ele), 16);    					    							
			}
			else {
				int levelsDown = loopsToLeave.size();
				if (levelsDown > 0 && loopsToLeave.get(levelsDown-1) instanceof Parallel) {
					insideParallel = true;
					levelsDown--;
				}
				// Compare the number of nested loops we are in with the requested jump levels
				if (levelsUp < 1 || levelsUp > levelsDown)
				{
					//error = new DetectedError("Cannot leave or break more loop levels than being nested in!",(Element) _node.getElement(i));
					addError(_errors, new DetectedError(errorMsg(Menu.error16_4, String.valueOf(levelsDown)), ele), 16);    								
				}
			}
		}
		// CHECK: Exit argument ok?
		else if (isExit && line.length() > preExit.length())
		{
			// START KGU 2017-04-14: Syntactical restriction loosened
			//try
			//{
			//	Integer.parseInt(line.substring(preExit.length()).trim());
			//}
			//catch (Exception ex)
			//{
			//	//error = new DetectedError("Wrong argument for this kind of JUMP (should be an integer constant)!",(Element) _node.getElement(i));
			//	addError(_errors, new DetectedError(errorMsg(Menu.error16_6, ""), ele), 16);    					    							
			//}
			String expr = line.substring(preExit.length()).trim();
			String exprType = Element.identifyExprType(this.getTypeInfo(), expr, true);
			if (!exprType.equalsIgnoreCase("int")) {
				// error = new DetectedError("Wrong argument for this kind of JUMP (should be an integer constant)!",(Element) _node.getElement(i));
				addError(_errors, new DetectedError(errorMsg(Menu.error16_8, preExit), ele), 16);    					    							
				
			}
			// END KGU 2017-04-14
		}
		
		if (insideParallel)
		{
			// error = new DetectedError("You must not directly return out of a parallel thread!",(Element) _node.getElement(i));
			addError(_errors, new DetectedError(errorMsg(Menu.error16_5, new String[]{preReturn, preLeave}), ele), 16);                                            							
		}
		
		// END KGU#78/KGU#365 2017-04-14
		
	}

	/**
	 * CHECK #16: Correct usage of return (suspecting hidden Jump)
	 * CHECK #13: Competitive return mechanisms
	 * @param ele - Instruction to be analysed
	 * @param _errors - global error list
	 * @param _index - position of this element within the owning Subqueue
	 * @param _myVars - all variables defined or modified by this element (should be empty so far, might be extended) 
	 * @param _resultFlags - 3 flags for (0) return, (1) result, and (2) function name
	 */
	private void analyse_13_16_instr(Instruction ele, Vector<DetectedError> _errors, boolean _isLastElement, StringList _myVars, boolean[] _resultFlags)
	{
		StringList sl = ele.getText();
		String preReturn =  Syntax.getKeywordOrDefault("preReturn", "return").trim();
		String preLeave = Syntax.getKeywordOrDefault("preLeave", "leave").trim();
		String preExit = Syntax.getKeywordOrDefault("preExit", "exit").trim();
		String patternReturn = Matcher.quoteReplacement(Syntax.ignoreCase ? preReturn.toLowerCase() : preReturn);
		String patternLeave = Matcher.quoteReplacement(Syntax.ignoreCase ? preLeave.toLowerCase() : preLeave);
		String patternExit = Matcher.quoteReplacement(Syntax.ignoreCase ? preExit.toLowerCase() : preExit);

		for (int ls=0; ls < sl.count(); ls++)
		{
			String line = sl.get(ls).trim().toLowerCase();
			// START KGU#78 2015-11-25: Make sure a potential result is following a return keyword
			//if(line.toLowerCase().indexOf("return")==0)
			if (Syntax.ignoreCase) line = line.toLowerCase();
			boolean isReturn = line.matches(Matcher.quoteReplacement(patternReturn) + "([\\W].*|$)");
			boolean isLeave = line.matches(Matcher.quoteReplacement(patternLeave) + "([\\W].*|$)");
			boolean isExit = line.matches(Matcher.quoteReplacement(patternExit) + "([\\W].*|$)");
			boolean isJump = isLeave || isExit ||
					line.matches("exit([\\W].*|$)") ||	// Also check hard-coded keywords
					line.matches("break([\\W].*|$)");	// Also check hard-coded keywords
			if (isReturn && !line.substring(Syntax.getKeywordOrDefault("preReturn", "return").length()).isEmpty())
				// END KGU#78 2015-11-25
			{
				_resultFlags[0] = true;
				// START KGU#343 2017-02-07: This could cause case-related warnings if e.g. "Result" is used somewhere 
				//_myVars.addIfNew("result");
				_myVars.addIfNew("§ANALYSER§RETURNS");
				// END KGU#343 2017-02-07
				// START KGU#78 2015-11-25: Different result mechanisms?
				if (_resultFlags[1] || _resultFlags[2])
				{
					//error = new DetectedError("Your function seems to use several competitive return mechanisms!",(Element) _node.getElement(i));
					addError(_errors, new DetectedError(errorMsg(Menu.error13_3, Syntax.getKeywordOrDefault("preReturn", "return")), ele), 13);
				}
				// END KGU#78 2015-11-25
			}
			// START KGU#78 2015-11-25: New test (#16)
			// A return from an ordinary instruction is only accepted if it is nor nested and the
			// very last instruction of the program or routine
			if (!(ele instanceof Jump) && // Well, this is more or less clear...
					(isJump || (isReturn && !(ele.parent.parent instanceof Root &&
							ls == sl.count()-1 && _isLastElement)))
					)
			{
				if (isReturn) {
					//error = new DetectedError("A return instruction, unless at final position, must form a JUMP element!",(Element) _node.getElement(i));
					addError(_errors, new DetectedError(errorMsg(Menu.error16_2, preReturn), ele), 16);
				}
				else {
					//error = new DetectedError("An exit, leave, or break instruction is only allowed as JUMP element!",(Element) _node.getElement(i));
					addError(_errors, new DetectedError(errorMsg(Menu.error16_3, new String[]{preLeave, preExit}), ele), 16);
				}
			}
			// END KGU#78 2015-11-25
		}
	}

	/**
	 * CHECK #17: Inconsistency risk due to concurrent variable access by parallel threads
	 * @param ele - Parallel element to be analysed
	 * @param _errors - global error list
	 */
	private void analyse_17(Parallel ele, Vector<DetectedError> _errors)
	{
		// These hash tables will contain a binary pattern per variable name indicating
		// which threads will modify or use the respective variable. If more than
		// Integer.SIZE (supposed to be 32) parallel branches exist (pretty unlikely)
		// then analysis will just give up beyond the Integer.SIZEth thread.
		Hashtable<String,Integer> myInitVars = new Hashtable<String,Integer>();
		Hashtable<String,Integer> myUsedVars = new Hashtable<String,Integer>();
		Iterator<Subqueue> iter = ele.qs.iterator();
		int threadNo = 0;
		while (iter.hasNext() && threadNo < Integer.SIZE)
		{
			Subqueue sq = iter.next();
			// Get all variables initialised or otherwise set within the thread
			StringList threadSetVars = getVarNames(sq,false,false);
			// Get all variables used within the thread
			StringList threadUsedVars = getUsedVarNames(sq,false,false);        				
			// First register all variables being an assignment target
			for (int v = 0; v < threadSetVars.count(); v++)
			{
				String varName = threadSetVars.get(v);
				// START KGU#343 2017-02-07: Ignore pseudo-variables (markers)
				if (varName.startsWith("§ANALYSER§")) {
					continue;
				}
				// END KGU#343 2017-02-07
				Integer count = myInitVars.putIfAbsent(varName, 1 << threadNo);
				if (count != null) { myInitVars.put(varName, count.intValue() | (1 << threadNo)); }
			}
			// Then register all used variables
			for (int v = 0; v < threadUsedVars.count(); v++)
			{
				// START KGU#176 2016-04-05: Bugfix #154 Wrong collection used
				//String varName = threadSetVars.get(v);
				String varName = threadUsedVars.get(v);
				// END KGU#176 2016-04-05
				Integer count = myUsedVars.putIfAbsent(varName, 1 << threadNo);
				if (count != null) { myUsedVars.put(varName, count.intValue() | (1 << threadNo)); }
			}
			threadNo++;
		}
		// walk trough the hashtables and check for conflicts
		Enumeration<String> keys = myInitVars.keys();
		while ( keys.hasMoreElements() )
		{
			String key = keys.nextElement();
			int initPattern = myInitVars.get(key);
			// Trouble may arize if several branches access the same variable (races,
			// inconsistency). So we must report these cases.
			Integer usedPattern = myUsedVars.get(key);
			// Do other threads than those setting the variable access it?
			boolean isConflict = usedPattern != null && (usedPattern.intValue() | initPattern) != initPattern;
			// Do several threads assign values to variable key?
			if (!isConflict)
			{
				int count = 0;
				for (int bit = 0; bit < Integer.SIZE && count < 2; bit++)
				{
					if ((initPattern & 1) != 0) count++;
					initPattern >>= 1;
				}
				isConflict = count > 1;
			}
			// Do several threads access the variable assigned in some of them?
			if (!isConflict && usedPattern != null)
			{
				int count = 0;
				for (int bit = 0; bit < Integer.SIZE && count < 2; bit++)
				{
					if ((usedPattern.intValue() & 1) != 0) count++;
					usedPattern >>= 1;
				}
				isConflict = count > 1;
			}
			if (isConflict)
			{
				//error  = new DetectedError("Consistency risk due to concurrent access to variable «%» by several parallel threads!", ele);
				addError(_errors, new DetectedError(errorMsg(Menu.error17, key), ele), 17);
			}
		}
	}
	
	// END KGU 2016-03-24#
	
	// START KGU#239 2016-08-12: Enh. #23?
	/**
	 * CHECK #18: Variable names only differing in case
	 * CHECK #19: Possible name collisions with reserved words
	 * CHECK #21: Discourage use of variable names 'I', 'l', and 'O'
	 * @param _ele - the element to be checked
	 * @param _errors - the global error list
	 * @param _vars - variables definitely introduced so far
	 * @param _uncertainVars - variables detected but not certainly initialized so far
	 * @param _myVars - the variables introduced by _ele
	 */
	private void analyse_18_19_21(Element _ele, Vector<DetectedError> _errors, StringList _vars, StringList _uncertainVars, StringList _myVars)
	{
		StringList[] varSets = {_vars, _uncertainVars, _myVars};
		for (int i = 0; i < _myVars.count(); i++)
		{
			StringList collidingVars = new StringList();
			String varName = _myVars.get(i);
			// START KGU#343 2017-02-07: Ignore pseudo-variables (markers)
			if (varName.startsWith("§ANALYSER§")) {
				continue;
			}
			// END KGU#343 2017-02-07
			for (int s = 0; s < varSets.length; s++)
			{
				int j = -1;
				while ((j = varSets[s].indexOf(varName, j+1, false)) >= 0)
				{
					if (!varName.equals(varSets[s].get(j)))
					{
						collidingVars.addIfNew(varSets[s].get(j));
					}
				}
			}
			if (collidingVars.count() > 0)
			{
				String[] substitutions = {varName, collidingVars.concatenate("», «")};
				// warning "Variable name «%1» may collide with variable(s) «%2» in some case-indifferent languages!"
				addError(_errors, new DetectedError(errorMsg(Menu.error18, substitutions), _ele), 18);			
			}
			// START KGU#327 2017-01-07: Enh. #329 discourage use of 'I', 'l', and 'O'
			if (varName.equals("I") || varName.equals("l") || varName.equals("O")) {
				// warning "Variable names I (upper-case i), l (lower-case L), and O (upper-case o) are hard to distinguish from each other, 1, or 0."
				addError(_errors, new DetectedError(errorMsg(Menu.error21, ""), _ele), 21);
			}
			// END KGU#327 2017-01-07
		}
		
		if (check(19))	// This check will cost some time
		{
			for (int i = 0; i < _myVars.count(); i++)
			{
				StringList languages = new StringList();
				String varName = _myVars.get(i);
				// START KGU#343 2017-02-07: Ignore pseudo-variables (markers)
				if (varName.startsWith("§ANALYSER§")) {
					continue;
				}
				// END KGU#343 2017-02-07
				StringList languages1 = caseAwareKeywords.get(varName);
				StringList languages2 = caseUnawareKeywords.get(varName.toLowerCase());
				if (languages1 != null) languages.add(languages1);
				if (languages2 != null) languages.add(languages2);
				if (languages.count() > 0)
				{
					String[] substitutions = {varName, languages.concatenate(", ")};
					// warning "Variable name «%1» may collide with reserved names in languages like %2!"
					addError(_errors, new DetectedError(errorMsg(Menu.error19_1, substitutions), _ele), 19);								
				}
				// START KGU#239 2017-04-11
				if (structorizerKeywords.contains(varName)) {
					addError(_errors, new DetectedError(errorMsg(Menu.error19_2, varName), _ele), 19);
				}
				// END KGU#239 2017-04-11
			}
		}
	}

	// START KGU#253 2016-09-22: Enh. #249
	/**
	 * CHECK #20: Function signature check (name, parentheses)
	 * @param _errors - the global error list
	 */
	private void analyse_20(Vector<DetectedError> _errors)
	{
		StringList paramNames = new StringList();
		// START KGU#371 2019-03-07: Enh. #385 - check default value contiguousness
		//StringList paramTypes = new StringList();
		//if (this.isSubroutine() && !this.collectParameters(paramNames, paramTypes, null))
		StringList paramDefaults = new StringList();
		if (this.isSubroutine() && !this.collectParameters(paramNames, null, paramDefaults))
		// END KGU#371 2019-03-07
		{
			// warning "A subroutine header must have a (possibly empty) parameter list within parentheses."
			addError(_errors, new DetectedError(errorMsg(Menu.error20_1, ""), this), 20);								
		}
		// START KGU#836 2020-03-29: Issue #841 In case of a non-subroutine a parameter list should also be wrong
		else if (!this.isSubroutine() && this.getText().getText().indexOf("(") >= 0) {
			Locale loc = Locales.getLoadedLocale(true);
			Locale loc0 = Locales.getInstance().getDefaultLocale();
			String key1 = "ElementNames.localizedNames." + (this.isProgram() ? 13 : 15) + ".text";
			String key2 = "ElementNames.localizedNames.14.text";
			String elName = loc.getValue("Elements", key1);
			if (elName.isEmpty()) {
				elName = loc0.getValue("Elements", key1);
			}
			String subName = loc.getValue("Elements", key2);
			if (subName.isEmpty()) {
				subName = loc0.getValue("Elements", key2);
			}
			addError(_errors, new DetectedError(errorMsg(Menu.error20_3, new String[] {elName, subName}), this), 20);
		}
		// END KGU#836 2020-03-29
		boolean hasDefaults = false;
		for (int i = 0; i < paramDefaults.count(); i++) {
			String deflt = paramDefaults.get(i);
			if (!hasDefaults && deflt != null) {
				hasDefaults = true;
			}
			else if (hasDefaults && deflt == null) {
				// error "Parameters with default must be placed contiguously at the parameter list end."
				addError(_errors, new DetectedError(errorMsg(Menu.error20_2, ""), this), 20);								
			}
		}
	}
	// END KGU#253 2016-09-22
    
	/**
	 * CHECK #22: constants depending on non-constants and constant modifications
	 * CHECK #24: type definitions
	 * @param _instr - Instruction element to be analysed
	 * @param _errors - global error list
	 * @param _vars - variables with certain initialisation
	 * @param _uncertainVars - variables with uncertain initialisation (e.g. in a branch)
	 * @param _definedConsts - constant definitions registered so far
	 * @param _types - type definitions (key starting with ":") and declarations so far
	 */
	private void analyse_22_24(Instruction _instr, Vector<DetectedError> _errors, StringList _vars, StringList _uncertainVars, HashMap<String, String> _definedConsts, HashMap<String, TypeMapEntry> _types)
	{
		StringList knownVars = new StringList(_vars);
		String[] keywords = Syntax.getAllProperties();
		// START KGU#413 2017-09-17: Enh. #416 cope with user-inserted line breaks
		//for (int i = 0; i < _instr.getText().count(); i++) {
		//	String line = _instr.getText().get(i);
		StringList unbrText = _instr.getUnbrokenText();
		for (int i = 0; i < unbrText.count(); i++) {
			String line = unbrText.get(i);
		// END KGU#413 2017-09-17
			// START KGU#388 2017-09-13: Enh. #423: Type checks
			boolean isTypedef = Instruction.isTypeDefinition(line, _types);
			// END KGU#413 2017-09-13
			if (line.startsWith("const ")) {
				StringList myUsedVars = getUsedVarNames(line.substring("const ".length()), keywords);
				StringList nonConst = new StringList();
				for (int j = 0; j < myUsedVars.count(); j++)
				{
					String myUsed = myUsedVars.get(j);
					if (!knownVars.contains(myUsed) && !_uncertainVars.contains(myUsed) || !_definedConsts.containsKey(myUsed)) {
						nonConst.add(myUsed);
					}
				}
				StringList myDefs = getVarNames(StringList.getNew(line), _definedConsts);
				if (myDefs.count() > 0 && nonConst.count() > 0) {
					//error  = new DetectedError("The constant «"+myDefs.get(0)+"» depends on non-constant values: "+"!", _instr);
					addError(_errors, new DetectedError(errorMsg(Menu.error22_1, new String[]{myDefs.get(0), nonConst.concatenate("», «")}), _instr), 22);
					// It's an insecure constant, so drop it from the analysis map
					_definedConsts.remove(myDefs.get(0));
				}
				knownVars.add(myDefs);
			}
			// START KGU#388 2017-09-13: Enh. #423 - check type definitions
			else if (line.startsWith("type ") || isTypedef) {
				if (!isTypedef) {
					//error  = new DetectedError("Type definition in line"+i+"is malformed!", _instr);
					addError(_errors, new DetectedError(errorMsg(Menu.error24_1, String.valueOf(i)), _instr), 24);
				}
				else {
					StringList tokens = Syntax.splitLexically(line, true);
					int posAsgnmt = tokens.indexOf("=");
					String typename = tokens.concatenate("", 1, posAsgnmt).trim();
					String typeSpec = tokens.concatenate("", posAsgnmt + 1, tokens.count()).trim();
					int posBrace = typeSpec.indexOf("{");
					// START KGU#543 2018-07-05 We have to face indirections now.
					if (posBrace >= 0) {
					// END KGU#543 2018-07-05
						StringList compNames = new StringList();
						StringList compTypes = new StringList();
						// We test here against type-associated variable names and an existing type name
						if (!Syntax.isIdentifier(typename, false, null) || _types.containsKey(typename) || _types.containsKey(":" + typename)) {
							//error  = new DetectedError("Type name «" + typename + "» is illegal or colliding with another identifier.", _instr);
							addError(_errors, new DetectedError(errorMsg(Menu.error24_2, typename), _instr), 24);					
						}
						// START KGU#542 2019-11-17: Enh. #739 support enum types now
						String tag = typeSpec.substring(0, posBrace).toLowerCase();
						if (tag.equals("enum")) {
							HashMap<String,String> enumDefs = this.extractEnumerationConstants(line);
							if (enumDefs == null) {
								//error  = new DetectedError("Type definition in line"+i+"is malformed!", _instr);
								addError(_errors, new DetectedError(errorMsg(Menu.error24_1, String.valueOf(i)), _instr), 24);					
							}
							else {
								for (Entry<String, String> enumItem: enumDefs.entrySet()) {
									String constName = enumItem.getKey();
									String enumValue = enumItem.getValue();
									String oldVal = _definedConsts.put(constName, enumValue);
									if (oldVal != null && !oldVal.equals(enumValue)) {
										//error  = new DetectedError("Attempt to modify the value of constant «"+varName+"»!", _instr);
										addError(_errors, new DetectedError(errorMsg(Menu.error22_2, constName), _instr), 22);						
									}
								}
							}
						}
						else {	// tag assumed to be "record" or "struct"
						// END KGU#542 2019-11-17
							this.extractDeclarationsFromList(typeSpec.substring(posBrace+1, typeSpec.length()-1), compNames, compTypes, null);
							for (int j = 0; j < compNames.count(); j++) {
								String compName = compNames.get(j);
								if (!Syntax.isIdentifier(compName, false, null) || compNames.subSequence(0, j-1).contains(compName)) {
									//error  = new DetectedError("Component name «" + compName + "» is illegal or duplicate.", _instr);
									addError(_errors, new DetectedError(errorMsg(Menu.error24_3, compName), _instr), 24);					
								}
								String type = compTypes.get(j);
								// Clear off array specifiers, but the check is still too restrictive...
								if (type != null) {
									type = type.trim();
									String typeLower;
									if (type.endsWith("]") && type.contains("[")) {
										type = type.substring(0, type.indexOf("[")).trim();
									}
									else if ((typeLower = type.toLowerCase()).startsWith("array") && typeLower.contains("of ")) {
										type = type.substring(typeLower.lastIndexOf("of ")+3).trim();
									}
									if (!TypeMapEntry.isStandardType(type) && !_types.containsKey(":" + type) && !type.equals(typename)) {
										//error  = new DetectedError("Type name «" + type + "» is illegal or unknown.", _instr);
										addError(_errors, new DetectedError(errorMsg(Menu.error24_4, type), _instr), 24);								
									}
								}
							}
						// START KGU#542 2019-11-17: Enh. #739 support enum types now
						}
						// END KGU#542 2019-11-17
					// START KGU#543 2018-07-05 - check if it is a valid type reference
					}
					else if (Syntax.isIdentifier(typeSpec, false, null) && !_types.containsKey(":" + typeSpec)) {
						//error  = new DetectedError("Type name «" + type + "» is illegal or unknown.", _instr);
						addError(_errors, new DetectedError(errorMsg(Menu.error24_4, typeSpec), _instr), 24);														
					}
					// END KGU#543 2018-07-05
				}
			}
			// END KGU#388 2017-09-13
			else {
				// START KGU#375 2017-04-20: Enh. #388 - Warning on attempts to redefine constants
				//knownVars.add(getVarNames(StringList.getNew(line), _definedConsts));
				Set<String> formerConstants = new HashSet<String>();
				formerConstants.addAll(_definedConsts.keySet());
				StringList myDefs = getVarNames(StringList.getNew(line), _definedConsts);
				for (int j = 0; j < myDefs.count(); j++) {
					String varName = myDefs.get(j);
					if (formerConstants.contains(varName)) {
						//error  = new DetectedError("Attempt to modify the value of constant «"+varName+"»!", _instr);
						addError(_errors, new DetectedError(errorMsg(Menu.error22_2, varName), _instr), 22);						
					}
				}
				// END KGU#375 2017-04-20
				// START KGU#388 2017-09-17: Enh. #423 Check the definition of type names and components
				if (check(24)) {
					StringList tokens = Syntax.splitLexically(line, true);
					//int nTokens = tokens.count();
					int posBrace = 0;
					String typeName = "";
					while ((posBrace = tokens.indexOf("{", posBrace + 1)) > 1 && Syntax.isIdentifier((typeName = tokens.get(posBrace-1)), false, null)) {
						TypeMapEntry recType = _types.get(":"+typeName);
						if (recType == null || !recType.isRecord()) {
							//error  = new DetectedError("There is no defined record type «"+typeName+"»!", _instr);
							addError(_errors, new DetectedError(errorMsg(Menu.error24_5, typeName), _instr), 24);												
						}
						else {
							// START KGU#559 2018-07-20: Enh. #563  more intelligent initializer evaluation
							//HashMap<String, String> components = Element.splitRecordInitializer(tokens.concatenate("", posBrace));
							HashMap<String, String> components = Element.splitRecordInitializer(tokens.concatenate("", posBrace), recType, false);
							// END KGU#559 2018-07-20
							Set<String> compNames = recType.getComponentInfo(true).keySet();
							for (String compName: compNames) {
								if (!compName.startsWith("§") && !components.containsKey(compName)) {
									//error  = new DetectedError("Record component «"+compName+"» will not be modified/initialized!", _instr);
									addError(_errors, new DetectedError(errorMsg(Menu.error24_6, compName), _instr), 24);																					
								}
							}
							for (String compName: components.keySet()) {
								if (!compName.startsWith("§") && !compNames.contains(compName)) {
									//error  = new DetectedError("Record type «"+typeName+"» hasn't got a component «"+compName+"»!", _instr);
									addError(_errors, new DetectedError(errorMsg(Menu.error24_7, new String[]{typeName, compName}), _instr), 24);																					
								}
							}
						}
					}
					// START KGU#388 2017-09-29: Enh. #423 (KGU#514 2018-04-03: extracted for bugfix #528)
					analyse_24_tokens(_instr, _errors, _types, tokens);
					// END KGU#388 2017-09-29

				}
				// END KGU#388 2017-09-17
			}
		}
		// START KGU#388 2017-09-17: Enh. #423 record analysis support
		_instr.updateTypeMap(_types);
		// END KGU#388 2017-09-17
	}

	/**
	 * CHECK 24: does the detailed record component access analysis for the given token sequence
	 * @param _ele - the originating element
	 * @param _errors - global error list
	 * @param _types - type definitions (key starting with ":") and declarations so far
	 * @param _tokens - tokens of the current lne, ideally without any instruction keywords
	 */
	private void analyse_24_tokens(Element _ele, Vector<DetectedError> _errors,
			HashMap<String, TypeMapEntry> _types, StringList _tokens) {
		int nTokens = _tokens.count();
		int posDot = -1;
		String path = "";
		TypeMapEntry varType = null;
		while ((posDot = _tokens.indexOf(".", posDot + 1)) > 0 && posDot < nTokens - 1) {
			String before = _tokens.get(posDot - 1);
			// Jump in front of an index access
			// FIXME: This is just a rough heuristics producing nonsense in case of nested expressions with indices
			int posBrack = -1;
			if (before.equals("]") && (posBrack = _tokens.lastIndexOf("[", posDot)) > 0) {
				before = _tokens.get(posBrack - 1);
			}
			String after = _tokens.get(posDot+1);
			if (!Syntax.isIdentifier(after, false, null) || !Syntax.isIdentifier(before, false, null)) {
				path = "";
				varType = null;
				continue;
			}
			// START KGU#507 2018-03-15 - nonsense from expressions like OUTPUT otherDay.day, ".", otherDay.month, ".", otherDay.year 
			else if (!path.endsWith("]") && !path.endsWith(before)) {
				path = "";
				varType = null;
			}
			// END KGU#507 2018-03-15
			if ((path.isEmpty() || varType == null) && Syntax.isIdentifier(before, false, null)) {
				if (path.isEmpty()) {
					path = before;
				}
				varType = _types.get(path);
			}
			if (varType != null && posBrack > 0 && varType.isArray()) {
				String arrTypeStr = varType.getCanonicalType(true, false);
				if (arrTypeStr != null && arrTypeStr.startsWith("@")) {
					// Try to get the element type
					// START KGU#502 2018-02-12: Bugfix #518 - seemed inconsistent to check the field typeMap here
					//varType = typeMap.get(":" + arrTypeStr.substring(1));
					varType = _types.get(":" + arrTypeStr.substring(1));
					// END KGU#502 2018-02-12
				}
			}
			if (varType == null || !varType.isRecord() || !varType.getComponentInfo(false).containsKey(after)) {
				if (posBrack > 0) {
					path += _tokens.concatenate("", posBrack, posDot);
				}
				//error  = new DetectedError("Variable «"+varName+"» hasn't got a component «"+compName+"»!", _instr);
				addError(_errors, new DetectedError(errorMsg(Menu.error24_8, new String[]{path, after}), _ele), 24);
				varType = null;
				path += "." + after;
			}
			// START KGU#514 2018-04-03: Bugfix #528 - went wrong for e.g. rec.arr[idx].comp
			//else if (posDot + 2 < nTokens && tokens.get(posDot+2).equals(".")) {
			else if (posDot + 2 < nTokens && (_tokens.get(posDot+2).equals(".") || _tokens.get(posDot+2).equals("["))) {
			// END KGU#514 2018-04-03
				path += "." + after;
				varType = varType.getComponentInfo(false).get(after);
			}
			else {
				varType = null;
				path = "";
			}
		}
	}
	
	/**
	 * CHECK #23: Diagram includes
	 * @param _errors - global error list
	 * @param _vars - variables with certain initialisation
	 * @param _uncertainVars - variables with uncertain initialisation (e.g. in a branch)
	 * @param _constants - incremental constant definition map
	 * @param _importStack - names of imported includables
	 * @param _analysedImports - 
	 * @param _types - type definitions and declarations
	 */
	private void analyse_23(Vector<DetectedError> _errors, StringList _vars, StringList _uncertainVars, HashMap<String, String> _constants, StringList _importStack, HashMap<String, StringList> _analysedImports, HashMap<String, TypeMapEntry> _types)
	{
		// START KGU#376 2017-07-01: Enh. #389 - obsolete
//		Subqueue node = (Subqueue)_call.parent;
//		// Check correct placement (must be at the beginning of the diagram
//		boolean misplaced = !(node.parent instanceof Root);
//		if (!misplaced) {
//			for (int j = 0; !misplaced && j < node.getIndexOf(_call); j++) {
//				Element el0 = node.getElement(j);
//				if (!el0.isDisabled() && (!(el0 instanceof Call) || !((Call)el0).isImportCall())) {
//					misplaced = true;
//				}
//			}
//		}
//		if (misplaced) {
//			//error  = new DetectedError("Import calls () must be placed at the very beginning of the diagram!", ele);
//			String[] data = new String[]{_call.getText().getLongString(), getRoot(_call).getMethodName()};
//			addError(_errors, new DetectedError(errorMsg(Menu.error23_5, data), _call), 23);
//		}
//		String name = (_call).getSignatureString();
		if (this.includeList == null) {
			return;
		}
		for (int i = 0; i < includeList.count(); i++) {
			String name = includeList.get(i);
			int count = 0;	// Number of matching routines
			if (Arranger.hasInstance()) {
				count = Arranger.getInstance().findIncludesByName(name, this).size();
			}
			if (count == 0) {
				//error  = new DetectedError("An includable diagram «<diagram_name>» is currently not available.", this);
				addError(_errors, new DetectedError(errorMsg(Menu.error23_5, name), this), 23);
			}
			else if (count > 1) {
				//error  = new DetectedError("There are several diagrams matching signature «<diagram_name>».", this);
				addError(_errors, new DetectedError(errorMsg(Menu.error23_6, name), this), 23);					
			}
		// END KGU#376 2017-07-01
			// Is this Root cyclically included?
			if (this.isInclude() && name.equals(this.getMethodName())
					|| _importStack.contains(name)) {
				//error  = new DetectedError("Import of diagram «%1» is recursive! (Recursion path: %1 <- %2)");
				addError(_errors, new DetectedError(errorMsg(Menu.error23_2, name), this), 23);    				

			}
			else if (_analysedImports.containsKey(name)) {
				//error  = new DetectedError("Import of diagram «%1» will be ignored here because it had already been imported: %2");
				StringList path = _analysedImports.get(name);
				addError(_errors, new DetectedError(errorMsg(Menu.error23_3, new String[]{name, path.concatenate("<-")}), this), 23);    									
			}
			else if (Arranger.hasInstance()) {
				Vector<Root> roots = Arranger.getInstance().findIncludesByName(name, this);
				if (roots.size() == 1) {
					Root importedRoot = roots.get(0);
					Vector<DetectedError> impErrors = new Vector<DetectedError>();
					boolean[] subResultFlags = new boolean[]{false, false, false};
					// We are not interested in internal errors but in the imported variables and constants
					// START KGU#376 2017-04-20: Enh. #389 - new semantic approach: no access to this context
					//analyse(roots.get(0).children, new Vector<DetectedError>(), _vars, _uncertainVars, _constants, subResultFlags);
					StringList importedVars = new StringList();
					StringList importedUncVars = new StringList();
					// START KGU#388 2017-09-17: Enh. #423
					HashMap<String, TypeMapEntry> importedTypes = new HashMap<String, TypeMapEntry>(); 
					// END KGU#388 2017-09-17
					if (this.isInclude()) {
						_importStack.add(this.getMethodName());
					}
					importedRoot.analyse_23(impErrors, importedVars, importedUncVars, _constants, _importStack, _analysedImports, importedTypes);
					analyse(importedRoot.children, impErrors, importedVars, importedUncVars, _constants, subResultFlags, importedTypes);
					_analysedImports.put(name, new StringList(_importStack));
					if (this.isInclude()) {
						_importStack.remove(_importStack.count()-1);
					}
					// END KGU#376 2017-04-20
					if (subResultFlags[0]) {
						//error  = new DetectedError("Diagram «%» is rather unsuited to be included as it makes use of return.",(Element) _node.getElement(i));
						addError(_errors, new DetectedError(errorMsg(Menu.error23_1, name), this), 23);
					}
					// Now associate all sub-analysis results with the Call element
					for (DetectedError err: impErrors) {
						// Unfortunately the error object doesn't know its category, so we relaunch it under category 23
						addError(_errors, new DetectedError(name + ": " + err.getError(), this), 23);
					}
					// Add analysis for name conflicts and uncertain variables - might still occur among includes!
					// START KGU#388 2017-09-17: Enh. #423
					for (String key: importedTypes.keySet()) {
						if (key.startsWith(":") && _types.containsKey(key)) {
							//error  = new DetectedError("There is a name conflict between local and imported type definition «%»!",(Element) _node.getElement(i));
							addError(_errors, new DetectedError(errorMsg(Menu.error23_7, key.substring(1)), this), 23);
						}
						else {
							_types.put(key, importedTypes.get(key));
						}
					}
					// END KGU#388 2017-09-17
					for (int j = 0; j < importedVars.count(); j++) {
						String varName = importedVars.get(j);
						if (!_vars.addIfNew(varName) || _uncertainVars.contains(varName)) {
							//error  = new DetectedError("There is a name conflict between local and imported variable «%»!",(Element) _node.getElement(i));
							addError(_errors, new DetectedError(errorMsg(Menu.error23_4, varName), this), 23);
						}
					}
					for (int j = 0; j < importedUncVars.count(); j++) {
						String varName = importedUncVars.get(j);
						//error  = new DetectedError("The variable «%1» may not have been initialized%2!",(Element) _node.getElement(i));
						addError(_errors, new DetectedError(errorMsg(Menu.error03_2, new String[]{varName, ""}), this), 3);    						    					
						if (_vars.contains(varName) || !_uncertainVars.addIfNew(varName)) {
							//error  = new DetectedError("There is a name conflict between local and imported variable «%»!",(Element) _node.getElement(i));
							addError(_errors, new DetectedError(errorMsg(Menu.error23_4, varName), this), 23);
						}
					}
					for (Entry<String, String> constEntry: importedRoot.constants.entrySet()) {
						if (!_constants.containsKey(constEntry.getKey())) {
							_constants.put(constEntry.getKey(), constEntry.getValue());
							if (!this.constants.containsKey(constEntry.getKey())) {
								this.constants.put(constEntry.getKey(), constEntry.getValue());
							}
						}
					}
				}
			}
		// START KGU#376 2017-07-01
		}		
		// END KGU#376 2017-07-01

	}
	
	// START KGU#514 2018-04-03: Bugfix #528
	/**
	 * CHECK #24: correct record access
	 * @param _ele - element to be analysed
	 * @param _errors - global error list
	 * @param _types - type definitions (key starting with ":") and declarations so far
	 */
	private void analyse_24(Element _ele, Vector<DetectedError> _errors, HashMap<String, TypeMapEntry> _types)
	{
		StringList unbrText = _ele.getUnbrokenText();
		for (int i = 0; i < unbrText.count(); i++) {
			StringList tokens = Syntax.splitLexically(unbrText.get(i), true);
			Element.cutOutRedundantMarkers(tokens);
			analyse_24_tokens(_ele, _errors, _types, tokens);
		}
	}
	// END KGU#514 2018-04-03
	
	// START KGU#758 2019-11-08: Enh. #770 - check CASE elements
	private void analyse_27_28(Case _case, Vector<DetectedError> _errors)
	{
		HashSet<String> selectors = new HashSet<String>();
		HashSet<Integer> values = new HashSet<Integer>();
		StringList text = _case.getUnbrokenText();
		StringList duplicates = new StringList();
		String aNonNumber = null;
		for (int i = 1; i < text.count(); i++) {
			StringList items = Element.splitExpressionList(text.get(i), ",");
			for (int j = 0; j < items.count(); j++) {
				int val = 0;
				String item = items.get(j);
				// Check for duplicates (including the default label)
				if (!selectors.add(item)) {
					duplicates.addIfNew(item);
				}
				// Check for non-integers and non-characters (without the default branch label)
				if (i < text.count()-1) {
					String constVal = this.getConstValueString(item);
					if (constVal == null) {
						constVal = item;
					}
					// Check if it is not a character literal
					if (!constVal.endsWith("'") || !(constVal.startsWith("'\\") && constVal.length() > 3 || constVal.startsWith("'") && constVal.length() == 3)) {
						try {
							val = Integer.parseInt(constVal);
							if (!values.add(val)) {
								duplicates.addIfNew(constVal);
							}
						}
						catch (NumberFormatException ex) {
							aNonNumber = item;
						}
					}
				}
			}
		}
		if (aNonNumber != null) {
			//error  = new DetectedError("Some selector item seems not to be an integer constant.", _case);
			addError(_errors, new DetectedError(errorMsg(Menu.error27, aNonNumber), _case), 27);
		}
		if (!duplicates.isEmpty()) {
			//error  = new DetectedError("There are multiple (conflicting) selector items (%) in the CASE element!", _case);
			addError(_errors, new DetectedError(errorMsg(Menu.error28, duplicates.concatenate(", ")), _case), 28);
		}
	}
	// END KGU#758 2019-11-08
	
	// START KGU#456 2017-11-06: Enh. #452
	/**
	 * Reports the active guide and performs the specified checks and steps
	 * @param _errors - global error list to be appended to
	 * @param _isNameValid - flag indicating an acceptable name, potential trigger for next step
	 */
	private void analyseGuides(Vector<DetectedError> _errors, boolean _isNameValid)
	{
		final String[] menuPath = Menu.getLocalizedMenuPath(
				new String[]{"menuPreferences", "menuPreferencesAnalyser"},
				new String[]{"Preferences", "Analyser ..."});
		int code = getCurrentTutorial();
		if (code >= 0) {
			String[] analyserCaptions = AnalyserPreferences.getCheckTabAndDescription(code);
			StringList strings = new StringList(menuPath);
			strings.add(new StringList(analyserCaptions));
			addError(_errors, new DetectedError(errorMsg(Menu.warning_2, strings.toArray()), null), 0);
			// Define the actual guide actions here 
			// START KGU#456 2017-11-04: Enh. #452 - charm initiative
			if (_isNameValid && this.children.getSize() == 0) {
				String text = null;
				switch (code) {
				case 26: // hello world tour 
					text = errorMsg(Menu.hint26[0], Syntax.getKeywordOrDefault("output", "OUTPUT"));
					addError(_errors, new DetectedError(text, this.children), 26);
					break;
				case 25: // first IPO guide 
					switch (this.diagrType) {
					case DT_INCL:
						text = errorMsg(Menu.hint25_5, "");
						break;
					case DT_MAIN:
						text = errorMsg(Menu.hint25_1, new String[]{Syntax.getKeyword("input"), (check(5) ? "X" : "x")});
						//startNextTutorial(true);
						break;
					case DT_SUB:
						text = errorMsg(Menu.hint25_4, "");
						break;
					default:
						break;
					}
					if (text != null) {
						addError(_errors, new DetectedError(text, this.children), 25);
					}
					break;
				}
			}
			switch (code) {
			case 25:
				guide_25(_errors);
				break;
			case 26:
				guide_26(_errors);
				break;
			}
		}
	}
	// END KGU#456 2017-11-06
	
	// START KGU#456 2017-11-04: Enh. #452 - charm initiative
	/**
	 * CHECK #25: General diagram construction hints according to the IPO paradigm
	 * @param _errors - global error list to be appended to
	 */
	private void guide_25(Vector<DetectedError> _errors)
	{
		class detectorIO implements IElementVisitor
		{
			private boolean[] m_flags;
			
			/**
			 * Fills the {@code elementFlags} (must contain at least three elements!) by traversing
			 * the diagram tree as follows.<br/>
			 * [0] true if there is at least one input instruction
			 * [1] true if there is at least one output instruction
			 * [2] true if there is any element other than input and output
			 * @param elementFlags - at least three boolean flags for input instruction, output instruction, other elements
			 */
			public detectorIO(boolean[] elementFlags)
			{
				m_flags = elementFlags;
			}

			@Override
			public boolean visitPreOrder(Element _ele) {
				if (_ele instanceof Instruction) {
					Instruction instr = (Instruction)_ele;
					if (instr.isInput()) {
						m_flags[0] = true;
					}
					else if (instr.isOutput()) {
						m_flags[1] = true;
					}
					else if (instr.isAssignment()) {
						m_flags[2] = true;
					}
				}
				// Go on unless elements of all kinds are found
				return !m_flags[0] || !m_flags[1] || !m_flags[2];
			}

			@Override
			public boolean visitPostOrder(Element _ele) {
				// Go on unless elements of all kinds are found
				return !m_flags[0] || !m_flags[1] || !m_flags[2];
			}
			
		}
		// empty body had already been handled in analyseGuides()
		if (this.isProgram() && children.getSize() > 0) {
			final boolean[] hasIO = {false, false, false};
			String varName1 = "x";
			String varName2 = "y";
			if (check(5)) {
				varName1 = varName1.toUpperCase();
				varName2 = varName2.toUpperCase();
				}
			String asgnmt = varName2 + " <- 15.5 * " + varName1 + " + 7.9";
			this.traverse(new detectorIO(hasIO));
			if (!hasIO[0]) {
				StringList menuPath = new StringList(Menu.getLocalizedMenuPath(
						new String[]{"menuDiagram","menuDiagramAdd", "menuDiagramAddBefore", "menuDiagramAddBeforeInst"},
						new String[]{"Diagram", "Add", "Before", "Instruction"}));
				addError(_errors, 
						new DetectedError(
								errorMsg(Menu.hint25_2, new String[]{Syntax.getKeywordOrDefault("input", "INPUT"), varName1, menuPath.concatenate(" \u25BA ")}),
								this.children.getElement(0)), 25);    						    								
			}
			else if (!hasIO[1]) {
				StringList menuPath = new StringList(Menu.getLocalizedMenuPath(
						new String[]{"menuDiagram","menuDiagramAdd", "menuDiagramAddAfter", "menuDiagramAddAfterInst"},
						new String[]{"Diagram", "Add", "After", "Instruction"}));
				addError(_errors,
						new DetectedError(
								errorMsg(Menu.hint25_3, new String[]{Syntax.getKeywordOrDefault("output", "OUTPUT"), varName2, menuPath.concatenate(" \u25BA ")}),
								this.children.getElement(this.children.getSize()-1)), 25);    						    												
			}
			else if (!hasIO[2]) {
				StringList menuPath = new StringList(Menu.getLocalizedMenuPath(
						new String[]{"menuDiagram","menuDiagramAdd", "menuDiagramAddAfter", "menuDiagramAddAfterInst"},
						new String[]{"Diagram", "Add", "After", "Instruction"}));
				addError(_errors,
						new DetectedError(
								errorMsg(Menu.hint25_6, new String[]{asgnmt, menuPath.concatenate(" \u25BA ")}),
								this.children.getElement(0)), 25);    						    																
			}
			else {
				startNextTutorial(true);
			}
		}
		else if (!this.isProgram() && children.getSize() > 0) {
			startNextTutorial(true);
		}
	}
	
	/**
	 * GUIDED TOUR #26: Hello world
	 * @param _errors - global error list to be appended to
	 */
	private void guide_26(Vector<DetectedError> _errors)
	{
		final String[][] menuSpecs = {
				{"menuDebug", "menuDebugExecute"},
				{"menuFile", "menuFileSave"},
				{"menuFile", "menuFileExport", "menuFileExportCode"},
				{"menuFile", "menuFileExport", "menuFileExportPicture"}
		};
		final String[][] menuDefaults = {
				{"Debug", "Executor ..."},
				{"File", "Save"},
				{"File", "Export", "Code ..."},
				{"File", "Export", "Picture ..."}
		};
		int state = getTutorialState(26);
		if (state == 0 && advanceTutorialState(26, this)) {
			state++;
		}
		if (state > 0) {
			if (state <= menuSpecs.length) {
				String[] menuNames = Menu.getLocalizedMenuPath(menuSpecs[state-1], menuDefaults[state-1]);
				addError(_errors, new DetectedError(errorMsg(Menu.hint26[state], menuNames), this), 26);
			}
			else {
				startNextTutorial(true);
			}
		}
		
	}
	
	/**
	 * Checks whether the prerequisites for stage {@code _step} of guide {@code checkNo} are
	 * fulfilled. Will return false if not or if the check isn't active or hasn't been started.
	 * @param _checkNo - code of the tutorial guide (among the Analyser checks)
	 * @param _step - the interesting step next to be gone to
	 * @return true if step {@code state} can be gone to.
	 */
	public boolean isTutorialReadyForStep(int _checkNo, int _step)
	{
		boolean isOk = false;
		int prevState = getTutorialState(_checkNo); 
		if (prevState < 0) {
			// Not even started
			return false;
		}
		switch (_checkNo) {
		case 26:	// hello world tour 
		{
			Element elem = null;
			isOk = _step == 0 || children.getSize() == 1 && (elem = children.getElement(0)) instanceof Instruction && ((Instruction)elem).isOutput();
		}
			break;
			// default is always false
		}
		return isOk;
	}
	// END KGU#456 2017-11-04

    private void addError(Vector<DetectedError> errors, DetectedError error, int errorNo)
    {
    	// START KGU#239 2016-08-12: Enh. #231 + Code revision
        if (Root.check(errorNo))
        {
            errors.addElement(error);
        }
        // END KGU#239 2016-08-12
    }

    public StringList getParameterNames()
    {
    	// this.getVarNames();
    	// START KGU#2 2015-11-29
    	//StringList vars = getVarNames(this,true,false);
    	StringList vars = new StringList();
    	collectParameters(vars, null, null);
    	return vars;
    	// END KGU#2 2015-11-29 
    }

    // START KGU 2015-11-29
    public StringList getParameterTypes()
    {
    	StringList types = new StringList();
    	collectParameters(null, types, null);
    	return types;
    }
    // END KGU 2015-11-29
    
    // START KGU#371 2019-03-07: Enh. #385 - Allow parameter defaults
    public StringList getParameterDefaults()
    {
    	StringList defaults = new StringList();
    	collectParameters(null, null, defaults);
    	return defaults;
    }
    
    /**
     * @return the minimum number of arguments this subroutine must obtain to be called.
     */
    public int getMinParameterCount()
    {
    	StringList params = new StringList();
    	StringList defaults = new StringList();
    	collectParameters(params, null, defaults);
    	int minParams = params.count();
    	while (minParams > 0) {
    		if (defaults.get(minParams-1) != null) {
    			minParams--;
    		}
    		else {
    			break;
    		}
    	}
    	return minParams;
    }
    
    /**
     * Checks whether a call with {@code nArgs} arguments may use this routine diagram. If so,
     * returns the number of default values needed to fill all parameters (0 in case o an exact
     * match), otherwise returns a negative number.
     * @param nArgs - the number of given argument values
     * @return number of available defaults to be used in order to satisfy all parameters or a negative number
     */
    public int acceptsArgCount(int nArgs)
    {
    	StringList params = new StringList();
    	StringList defaults = new StringList();
    	collectParameters(params, null, defaults);
    	int nDefaults = params.count() - nArgs;
    	for (int i = nArgs; nDefaults > 0 && i < defaults.count(); i++) {
    		if (defaults.get(i) != null) {
    			nDefaults--;
    		}
    		else {
    			nDefaults = -1;
    		}
    	}
    	return nDefaults;
    }
    // END KGU 2019-03-07
    
    /**
     * Extracts the diagram name from the Root text. Contained blanks are replaced with underscores.
     * @return the program/subroutine name
     * @see #getMethodName(boolean)
     * @see #getSignatureString(boolean)
     * @see #getParameterNames()
     * @see #getParameterTypes()
     * @see #getResultType()
     * @see #isProgram()
     * @see #isSubroutine()
     * @see #isInclude()
     */
    public String getMethodName()
    // START KGU#456 2017-11-04
    {
    	return getMethodName(true);
    }
    
    /**
     * Extracts the diagram name from the Root text.
     * @param _replaceBlanks - specifies whether contained blanks are to be replaced with underscores.
     * @return the program/subroutine name
     * @see #getMethodName()
     * @see #getSignatureString(boolean)
     * @see #getParameterNames()
     * @see #getParameterTypes()
     * @see #getResultType()
     * @see #isProgram()
     * @see #isSubroutine()
     * @see #isInclude()
     */
    public String getMethodName(boolean _replaceBlanks)
    // END KGU#456 2017-11-04
    {
    	String rootText = getText().getLongString();
    	int pos;

    	// START KGU#457 2017-11-05: Issue #454 We should check for Pascal-style result type in advance
    	boolean returnTypeFollows = false;
    	if ((pos = rootText.lastIndexOf(')')) > 0 && rootText.indexOf(':', pos+1) > 0) {
    		returnTypeFollows = true;
    	}
    	// END KGU#457 2017-11-05
    	if ((pos = rootText.indexOf('(')) > -1) rootText = rootText.substring(0, pos);
    	// START KGU#457 2017-11-05: Issue #454
    	if (this.isSubroutine() && !returnTypeFollows && (pos = rootText.indexOf(']')) > 0) {
    		// This seems to be part of a return type specification
    		rootText = rootText.substring(pos+1);
    	}
    	// END KGU#457 2017-11-05
    	// Whatever this may mean here now...
    	if ((pos = rootText.indexOf('[')) > -1) rootText=rootText.substring(0,pos);
    	// Omitted argument list?
    	if ((pos = rootText.indexOf(':')) > -1) {
    		// START KGU#457 2017-11-05: Issue #454
    		if (pos < rootText.length() - 1) {
    			returnTypeFollows = true;
    		}
    		// END KGU#457 2017-11-05
    		rootText=rootText.substring(0, pos);
    	}

    	String programName = rootText.trim();

    	// START KGU#2 2015-11-25: Type-specific handling:
    	// In case of a function, the last identifier will be the name, preceding ones may be type specifiers
    	// unless the return type specification follows the argument list
    	// With a program or include, we just concatenate the strings by underscores
    	// START KGU#457 2017-11-05: Issue #454
    	//if (isSubroutine())
    	if (isSubroutine() && !returnTypeFollows)
    	// END KGU#457 2017-11-05
    	{
    		String[] tokens = rootText.split(" ");
    		// It won't be that many strings, so we just go forward and keep the last acceptable one
    		for (int i = 0; i < tokens.length; i++)
    		{
    			// START KGU#61 2016-03-22: Method outsourced
    			//if (testidentifier(tokens[i]))
    			if (Syntax.isIdentifier(tokens[i], false, null))
    			// END KGU#61 2016-03-22
    			{
    				programName = tokens[i];
    			}
    		}
    	}
    	// END KGU#2 2015-11-25
    	// START KGU 2015-10-16: Just in case...
    	// START KGU#457 2017-11-04: Issue #454
		//programName = programName.replace(' ', '_');
    	if (_replaceBlanks) {
    		programName = programName.replace(' ', '_');
    	}
    	// END KGU#457 2017-11-04
    	// END KGU 2015-10-16

    	return programName;
    }
    
    // START KGU#78 2015-11-25: Extracted from analyse() and rewritten
    /**
     * Returns a string representing a detected result type if this is a subroutine diagram. 
     * @return null or a string possibly representing some data type
     * @see #getParameterNames()
     * @see #getParameterTypes()
     * @see #getMethodName()
     * @see #isSubroutine()
     */
    public String getResultType()
    {
        // FIXME: This is not consistent to getMethodName()!
    	String resultType = null;
    	if (this.isSubroutine())	// KGU 2015-12-20: Types more rigorously discarded if this is a program
    	{
    		String rootText = getText().getLongString();
    		StringList tokens = Syntax.splitLexically(rootText, true);
    		//tokens.removeAll(" ");
    		int posOpenParenth = tokens.indexOf("(");
    		int posCloseParenth = tokens.indexOf(")");
    		int posColon = tokens.indexOf(":");
    		if (posOpenParenth >= 0 && posOpenParenth < posCloseParenth)
    		{
    			// First attempt: Something after parameter list and "as" or ":"
    			if (tokens.count() > posCloseParenth + 1) {
    				StringList right = tokens.subSequence(posCloseParenth + 1, tokens.count());
    				right.removeAll(" ");
    				if (right.count() > 0 && (right.get(0).toLowerCase().equals("as") || right.get(0).equals(":"))) {
    					// START KGU#135 2016-01-08: It was not meant to be split to several lines.
    					//resultType = tokens.getText(posCloseParenth + 2);
    					resultType = tokens.concatenate("", tokens.indexOf(right.get(0), posCloseParenth + 1)+1).trim();
    					// END KGU#135 2016-01-06
    				}
    			}
    			// Second attempt: A keyword sequence preceding the routine name
    			// START KGU#61 2016-03-22: Method outsourced
    			//else if (posOpenParenth > 1 && testidentifier(tokens.get(posOpenParenth-1)))
    			if ((resultType == null || resultType.isEmpty()) && posOpenParenth > 1) {
    				StringList left = tokens.subSequence(0, posOpenParenth);
    				left.removeAll(" ");
    				if (left.count() > 1 && Syntax.isIdentifier(left.get(left.count()-1), false, null))
    			// END KGU#61 2016-03-22
    				{
    					// We assume that the last token is the procedure name, the previous strings
    					// may be the type
    					resultType = left.concatenate(" ", 0, left.count()-1);
    				}	
    			}
    		}
    		else if (posColon != -1)
    		{
    			// Third attempt: In case of an omitted parenthesis, the part behind the colon may be the type 
    			resultType = tokens.concatenate(null, posColon+1).trim();
    		}
    	}
    	
    	return resultType;
    }

    /**
     *  Extracts parameter names and types from the parenthesis content of the Root text
     *  and adds them synchronously to {@code paramNames} and {@code paramTypes} (if not null).
     * @param paramNames - {@link StringList} to be expanded by the found parameter names
     * @param paramTypes - {@link StringList} to be expanded by the found parameter types, or null
     * @param paramDefaults - {@link StringList} to be expanded by possible default literals, or null
     * @return true iff the text contains a parameter list at all
     * @see #getParameterNames()
     * @see #getParameterTypes()
     * @see #getResultType()
     * @see #getMethodName()
     * @see #getSignatureString(boolean)
     * @see #isSubroutine()
     */
    // START KGU#253 2016-09-22: Enh. #249 - Find out whether there is a parameter list
    //public void collectParameters(StringList paramNames, StringList paramTypes)
    // START KGU#371 2019-03-07: Enh. #381 - Allow default parameters
    //public boolean collectParameters(StringList paramNames, StringList paramTypes)
    public boolean collectParameters(StringList paramNames, StringList paramTypes, StringList paramDefaults)
    // END KGU#371 2019-03-07
    // END KGU#253 2016-09-22
    {
        // START KGU#253 2016-09-22: Enh. #249 - is there a parameter list?
        boolean hasParamList = false;
        // END KGU#253 2016-09-22
        if (this.isSubroutine())
        {
        	// START KGU#371 2019-03-07: Enh. #385 Use cached values if available, otherwise fill cache
        	if (parameterList != null) {
        		synchronized(this) {
        			for (Param param: parameterList) {
        				if (paramNames != null) {
        					paramNames.add(param.name);
        				}
        				if (paramTypes != null) {
        					paramTypes.add(param.type);
        				}
        				if (paramDefaults != null) {
        					paramDefaults.add(param.defaultValue);
        				}
        			}
        		}
        		// Nothing more to do here
        		// START KGU#836 2020-03-29: Bugfix #841
        		//return true;
        		String rootText = this.getText().getLongString();
        		int posPar1 = rootText.indexOf("(");
        		return posPar1 >= 0 && rootText.indexOf(")", posPar1+1) >= 0;
        		// END KGU#836 2020-03-29
        	}
        	// Compute the parameter list from scratch, make sure all three lists exist
        	if (paramNames == null) {
        		paramNames = new StringList();
        	}
        	if (paramTypes == null) {
        		paramTypes = new StringList();
        	}
        	if (paramDefaults == null) {
        		paramDefaults = new StringList();
        	}
        	// END KGU#371 2019-03-07
        	try
        	{
        		String rootText = this.getText().getText();
        		// START KGU#580 2018-09-24: Bugfix #605 we must not mutilate identifiers ending with "var".
        		//rootText = rootText.replace("var ", "");
        		Matcher varMatcher = VAR_PATTERN.matcher(rootText);
        		if (varMatcher.matches()) {
        			rootText = varMatcher.replaceAll("$1$2");
        		}
        		// END KGU#580
        		if (rootText.indexOf("(") >= 0)
        		{
        			// FIXME: This is getting too simple now!
        			rootText = rootText.substring(rootText.indexOf("(")+1).trim();
        			rootText = rootText.substring(0,rootText.lastIndexOf(")")).trim();
        			// START KGU#253 2016-09-22: Enh. #249 - seems to be a parameter list
        			hasParamList = true;
        			// END KGU#253 2016-09-22
        		}
        		// START KGU#222 2016-07-28: If there is no parenthesis then we shouldn't add anything...
        		else
        		{
        			rootText = "";
        		}
        		// END KGU#222 2016-07-28

        		extractDeclarationsFromList(rootText, paramNames, paramTypes, paramDefaults);
        		// START KGU#371 2019-03-07: Enh. #395 Use cached values if available, otherwise fill cache
        		parameterList = new ArrayList<Param>(paramNames.count());
        		synchronized(this) {
        			for (int i = 0; i < paramNames.count(); i++) {
        				parameterList.add(new Param(paramNames.get(i), paramTypes.get(i), paramDefaults.get(i)));
        			}
        		}
        		// END KGU#371 2019-03-07
        	}
        	catch (Exception ex)
        	{
        		logger.logp(Level.WARNING, getClass().getName(), "collectParameters", ex.getMessage());
        	}
        }
        // START KGU#253 2016-09-22: Enh. #249 - is there a parameter list?
        return hasParamList;
        // START KGU#253 2016-09-22
    }
    // END KGU#78 2015-11-25
    
    // START KGU#305 2016-12-12: Enh. #305 - representaton fo a Root list
    /**
     * Returns a string of the form &lt;method_name&gt;[(&lt;n_args&gt;)][: &lt;file_path&gt;].
     * The parenthesized argument number (&lt;n_args&gt;) is only included if this is not a program,
     * the file path appendix is only added if _addPath is true 
     * @param _addPath - whether or not the file path is to be aded t the signature string
     * @return the composed string
     * @see #getMethodName()
     * @see #getParameterNames()
     * @see #getParameterTypes()
     * @see #getResultType()
     */
    public String getSignatureString(boolean _addPath) {
    	String presentation = this.getMethodName();
    	if (this.isSubroutine()) {
    		// START KGU#371 2019-03-07: Enh. #385: Default parameter values supported
    		//presentation += "(" + this.getParameterNames().count() + ")";
    		int maxArgs = this.getParameterNames().count();
    		int minArgs = this.getMinParameterCount();
    		presentation += "(" + ((minArgs < maxArgs) ? minArgs + "-" : "" ) + maxArgs + ")";
    		// END KGU#371 2019-03-07
    	}
    	if (_addPath) {
    		// START KGU 2016-12-29: Show changed status
    		if (this.hasChanged()) {
    			presentation = "*" + presentation;
    		}
    		// END KGU 2016-12-29
    		presentation += ": " + this.getPath();
    	}
    	return presentation;
    }
    // END KGU#305 2016-12-12
	
    // START KGU#205 2016-07-19: Enh. #192 The proposed file name of subroutines should contain the argument number
    /**
     * Returns a String composed of the diagram name (actually the routine name)
     * and (if the diagram is a function diagram) the number of arguments, separated
     * by a hyphen, e.g. if the diagram header is DEMO and the type is program then
     * the result will also be "DEMO". If the diagram is a function diagram, however,
     * and the text contains "func(x, name)" or "int func(double x, String name)" or
     * "func(x: REAL; name: STRING): INTEGER" then the result would be "func-2".
     * @return a file base name (i.e. without path and extension)
     * @see #getSignatureString(boolean)
     * @see #getMethodName()
     */
    public String proposeFileName()
    {
    	String fname = this.getMethodName();
    	// START KGU#690 2019-03-21: Issue #707 - signature suffix ought to be configurable
    	//if (this.isSubroutine())
    	if (E_FILENAME_WITH_ARGNUMBERS && this.isSubroutine())
    	// END KGU#690 2019-03-21
    	{
    		// START KGU#371 2019-03-07: Enh. #385 argument count range
    		//fname += "-" + this.getParameterNames().count();
    		int minArgs = this.getMinParameterCount();
    		int maxArgs = this.getParameterNames().count();
    		// START KGU#690 2019-03-21: Issue #707 - signature suffix ought to be configurable
    		//fname += "-" + minArgs;
    		fname += Character.toString(E_FILENAME_SIG_SEPARATOR) + minArgs;
    		// END KGU#690 2019-03-21
    		if (maxArgs > minArgs) {
    			// START KGU#690 2019-03-21: Issue #707 - signature suffix ought to be configurable
    			//fname += "-" + maxArgs;
    			fname += Character.toString(E_FILENAME_SIG_SEPARATOR) + maxArgs;
    			// END KGU#690 2019-03-21
    		}
    		// END KGU#371 2019-03-07
    	}
    	return fname;
    }
    // END KGU#205 2016-07-19
    
    public Vector<DetectedError> analyse()
    {
        structorizerKeywords.clear();
        structorizerKeywords.add("global");
        for (String keyword: Syntax.getAllProperties()) {
            structorizerKeywords.add(keyword);
        }

        this.retrieveVarNames();	// also fills this.constants if not already done
        //System.out.println(this.variables);

        Vector<DetectedError> errors = new Vector<DetectedError>();
        // Retrieve the parameter names (in the effect)
//        StringList vars = getVarNames(this,true,false);
//        rootVars = vars.copy();
        rootVars = getVarNames(this, true, false);
        StringList vars = new StringList();
        StringList uncertainVars = new StringList();
//        HashMap<String, String> definedConsts = new LinkedHashMap<String, String>();
//        for (int v = 0; v < vars.count(); v++) {
//        	String para = vars.get(v);
//        	if (this.constants.containsKey(para)) {
//        		definedConsts.put(para, this.constants.get(para));
//        	}
//        }
        // START KGU#388 2017-09-17: Enh. #423 Use a local type registry
        HashMap<String, TypeMapEntry> typeDefinitions = new HashMap<String, TypeMapEntry>(); 
        // END KGU#388 2017-09-17

        // START KGU#456 2017-11-04: For anaysis purposes we shouldn't mend spaces
        String programName = getMethodName(false);
        // END KGU#456 2017-11-04

        DetectedError error;

        // START KGU#220 2016-07-27: Enh. #207
        // Warn in case of switched text/comments as first report
        if (isSwitchTextCommentMode())
        {
            String[] menuPath = {"menuDiagram", "menuDiagramSwitchComments"};
            String[] defaultNames = {"Diagram", "Switch text/comments?"};
            // This is a general warning without associated element - put at top
            error = new DetectedError(errorMsg(Menu.warning_1, Menu.getLocalizedMenuPath(menuPath, defaultNames)), null);
            // Category 0 is not restricted to configuration (cannot be switched off)
            addError(errors, error, 0);
        }
        // END KGU#220 2016-07-27
        
        // START KGU#376 2017-04-20: Enh. #389 - alternative implementation approach
//		for (String rootName: this.importedRoots) {
//			// Get all lines of the imported root
//			if (Arranger.hasInstance()) {
//				Vector<Root> roots = Arranger.getInstance().findProgramsByName(rootName);
//				if (roots.size() == 1) {
//					boolean[] subResultFlags = new boolean[]{false, false, false};
//					// We are not interested in internal errors but in the imported variables and constants
//	    			analyse(roots.get(0).children, new Vector<DetectedError>(), vars, uncertainVars, constants, subResultFlags);
//				}
//				else {
//					// The diagram «%» to be imported is currently not available.
//					addError(errors, new DetectedError(errorMsg(Menu.error15_4, rootName), this), 15);					
//				}
//			}		
//		}
        // END KGU#376 2017-04-11


        // START KGU#376 2017-07-01: Enh. #389 - Now includes are a Root property (again)
        LinkedHashMap<String, String> importedConstants = new LinkedHashMap<String, String>();
        this.analyse_23(errors, vars, uncertainVars, importedConstants, new StringList(), new HashMap<String,StringList>(), typeDefinitions);
        // END KGU#376 2017-07-01

        vars.add(rootVars);
        HashMap<String, String> definedConsts = new LinkedHashMap<String, String>();
        for (int v = 0; v < vars.count(); v++) {
            String para = vars.get(v);
            if (this.constants.containsKey(para)) {
                definedConsts.put(para, this.constants.get(para));
            }
        }

        // START KGU#239 2016-08-12: Enh. #231 - prepare variable name collision check
        // CHECK 19: identifier collision with reserved words
        if (check(19) && (caseAwareKeywords == null || caseUnawareKeywords == null))
        {
            initialiseKeyTables();
        }
        // END KGU#239 2016-08-12

        // CHECK: upper-case for program name (#6)
        if (!programName.toUpperCase().equals(programName))
        {
            //error  = new DetectedError("The programname «"+programName+"» must be written in uppercase!",this);
            error  = new DetectedError(errorMsg(Menu.error06,programName),this);
            addError(errors,error,6);
        }

        // CHECK: correct identifier for program name (#7)
        // START KGU#61 2016-03-22: Method outsourced
        //if(testidentifier(programName)==false)
        boolean hasValidName = true;
        if (!Syntax.isIdentifier(programName, false, null))
        // END KGU#61 2016-03-22
        {
            //error  = new DetectedError("«"+programName+"» is not a valid name for a program or function!",this);
            // START KGU#456/KGU#457 2017-11-04: Enh. #452, #454 - charm initiative
            //error  = new DetectedError(errorMsg(Menu.error07_1,programName),this);
            if (programName.equals("???") && this.children.getSize() == 0) {
                // "What is your algorithm to do? Replace «???» with a good name for it!"
                error  = new DetectedError(errorMsg(Menu.hint07_1, programName), this);
            }
            else if (programName.contains(" ") && Syntax.isIdentifier(programName.replace(' ', '_'), false, null)) {
                // "Program names should not contain spaces, better place underscores between the words:"
                error  = new DetectedError(errorMsg(Menu.error07_4, programName.replace(' ', '_')), this);        		
            }
            else {
                // "«"+programName+"» is not a valid name for a program or function!"
                error  = new DetectedError(errorMsg(Menu.error07_1, programName), this);
            }
            hasValidName = false;
            // END KGU#456/KGU#457 2017-11-04
            addError(errors, error, 7);
        }
        // START KGU#877 2020-10-16: Issue #874 tolerate non-ascii letters, but warn
        else if (!Syntax.isIdentifier(programName, true, null)) {
            // Identifier "«"+programName+"» contains non-ascii letters; this should be avoided."
            addError(errors, new DetectedError(errorMsg(Menu.error07_5, programName), this), 7);
        }
        // END KGU#877 2020-10-16
        
        // START KGU#456 2017-11-04: Enh. #452 - charm initiative
        analyseGuides(errors, hasValidName);
        // END KGU#456 2017-11-04

        // START KGU#253 2016-09-22: Enh. #249: subroutine header syntax
        // CHECK: subroutine header syntax (#20 - new!)
        analyse_20(errors);
        // END KGU#253 2016-09-22
        
        // START KGU#388 2017-09-1: Enh. #423
        this.updateTypeMap(typeDefinitions);
        // END KGU#388 2017-09-17

        // START KGU#239 2016-08-12: Enh. #231: Test for name collisions
        // If check 23 is enabled then the below check will already have produced check 19 results for
        // imported variables, otherwise these will have been suppressed, so we check all imported variables, too
       	analyse_18_19_21(this, errors, vars, new StringList(), (check(23) ? rootVars : vars));
        // END KGU#239 2016-08-12

        // CHECK: two checks in one loop: (#12 - new!) & (#7)
        for(int j=0; j < rootVars.count(); j++)
        {
            String para = rootVars.get(j);
            // CHECK: non-conform parameter name (#12 - new!)
            if( !(para.charAt(0)=='p' && para.substring(1).toUpperCase().equals(para.substring(1))) )
            {
                //error  = new DetectedError("The parameter «"+vars.get(j)+"» must start with the letter \"p\" followed by only uppercase letters!",this);
                error  = new DetectedError(errorMsg(Menu.error12,para),this);
                addError(errors,error,12);
            }

            // CHECK: correct identifiers (#7)
            // START KGU#61 2016-03-22: Method outsourced
            //if(testidentifier(vars.get(j))==false)
            if (!Syntax.isIdentifier(para, false, null))
            // END KGU#61 2016-03-22
            {
                //error  = new DetectedError("«"+vars.get(j)+"» is not a valid name for a parameter!",this);
                error = new DetectedError(errorMsg(Menu.error07_2, para), this);
                addError(errors, error, 7);
            }
            // START KGU#877 2020-10-16: Issue #874 tolerate non-ascii lettes but warn
            if (!Syntax.isIdentifier(para, true, null))
            {
                //error  = new DetectedError("Identifier «"+para+"» contains non-asscii letters; this should be avoided.", this);
                addError(errors, new DetectedError(errorMsg(Menu.error07_5, para), this), 7);
            }
        }


        // CHECK: the content of the diagram
        boolean[] resultFlags = {false, false, false};
        analyse(this.children, errors, vars, uncertainVars, definedConsts, resultFlags, typeDefinitions);

        // Test if we have a function (return value) or not
        // START KGU#78 2015-11-25: Delegated to a more general function
        //String first = this.getText().get(0).trim();
        //boolean isFunction = first.toLowerCase().contains(") as ") || first.contains(") :") || first.contains("):");
        boolean isFunction = getResultType() != null;
        // END KGU#78 2015-11-25

        // CHECK: var = programname (#9)
        if (!isFunction && getCachedVarNames().contains(programName))
        {
            //error  = new DetectedError("Your program («"+programName+"») may not have the same name as a variable!",this);
            error  = new DetectedError(errorMsg(Menu.error09,programName),this);
            addError(errors,error,9);
        }

        // CHECK: sub does not return any result (#13 - new!)
        // pre-requirement: we have a sub that returns something ...  FUNCTIONNAME () <return type>
        // check to see if
        // _ EITHER _
        // the name of the sub (proposed filename) is contained in the names of the assigned variables
        // _ OR _
        // the list of initialized variables contains one of "RESULT", "Result", or "Result"
        // _ OR _
        // every path through the algorithm ends with a return instruction (with expression!)
        if (isFunction)
        {
            // START KGU#78 2015-11-25: Let's first gather all necessary information
            boolean setsResultCi = vars.contains("result", false);
//            boolean setsResultLc = false, setsResultUc = false, setsResultWc = false;
//            if (setsResultCi)
//            {
//                setsResultLc = vars.contains("result", true);
//                setsResultUc = vars.contains("RESULT", true);
//                setsResultWc = vars.contains("Result", true);
//            }
            boolean setsProcNameCi = vars.contains(programName,false);	// Why case-independent?
            boolean maySetResultCi = uncertainVars.contains("result", false);
//            boolean maySetResultLc = false, maySetResultUc = false, maySetResultWc = false;
//            if (maySetResultCi)
//            {
//            	maySetResultLc = uncertainVars.contains("result", true);
//            	maySetResultUc = uncertainVars.contains("RESULT", true);
//            	maySetResultWc = uncertainVars.contains("Result", true);
//            }
            boolean maySetProcNameCi = uncertainVars.contains(programName,false);	// Why case-independent?
            // END KGU#78 2015-11-25
            // START KGU#343 2017-02-07: Ignore pseudo-variables (markers)
            boolean doesReturn = vars.contains("§ANALYSER§RETURNS");
            boolean mayReturn = resultFlags[0];
            // END KGU#343 2017-02-07
            
            
            if (!setsResultCi && !setsProcNameCi && !doesReturn &&
            		!maySetResultCi && !maySetProcNameCi && !mayReturn)
            {
            	//error  = new DetectedError("Your function does not return any result!",this);
            	error = new DetectedError(errorMsg(Menu.error13_1,""),this);
            	addError(errors,error,13);
            }
            else if (!setsResultCi && !setsProcNameCi && !doesReturn &&
            		(maySetResultCi || maySetProcNameCi || mayReturn))
            {
            	//error  = new DetectedError("Your function may not return a result!",this);
            	error = new DetectedError(errorMsg(Menu.error13_2,""),this);
            	addError(errors,error,13);
            }
            // START KGU#78 2015-11-25: Check competitive approaches
            else if (maySetResultCi && maySetProcNameCi)
            {
            	//error  = new DetectedError("Your functions seems to use several competitive return mechanisms!",this);
            	error = new DetectedError(errorMsg(Menu.error13_3,"RESULT <-> " + programName),this);
            	addError(errors,error,13);            		
            }
            // END KGU#78 2015-11-25
        }

        /*
        for(int i=0;i<errors.size();i++)
        {
            System.out.println((DetectedError) errors.get(i));
        }
        /**/

        this.errors = errors;
        return errors;
    }

	// START KGU#239 2016-08-12: Enh. #231
	/**
	 * Initializes the lookup tables for the identifier check 19 of analyser 
	 */
	private static final void initialiseKeyTables()
	{
		// Establish the primary lookup tables
		caseAwareKeywords = new Hashtable<String, StringList>();
		caseUnawareKeywords = new Hashtable<String, StringList>();
		// Now add the table entries for every generator
		for (GENPlugin plugin: Menu.generatorPlugins)
		{
			// The reserved words the generator will provide
			// START KGU#239 2017-04-23: Enh. #231 Alternatively configurable in the plugin
			//String[] reserved = null;
			//boolean distinguishCase = true;
			String[] reserved = plugin.reservedWords/**/;
			// Case relevance the generator will provide
			boolean distinguishCase = plugin.caseMatters;
			if (reserved != null)
			{
				Hashtable<String, StringList> table =
						distinguishCase ? caseAwareKeywords : caseUnawareKeywords;
				for (int i = 0; i < reserved.length; i++)
				{
					String key = reserved[i];
					if (!distinguishCase)
					{
						key = key.toLowerCase();	// normalise key for the primary lookup
					}
					// Ensure an entry in the respective primary lookup
					StringList users = table.get(key);
					if (users == null)
					{
						// First occurrence of thís key word
						users = StringList.getNew(plugin.title);
						table.put(key, users);
					}
					else
					{
						// Other generators have already exposed this keyword
						users.add(plugin.title);
					}
				}
			}
		}
		// Now buy the GUI some time to accomplish its initialisation
//		try {
//			Thread.sleep(500);
//		} catch(InterruptedException ex) {
//			System.out.println("Root.initialiseKeyTables(): sleep failed.");
//			Thread.currentThread().interrupt();
//		}
	}
	// END KGU#239 2016-06-12
	
	// START KGU#466 2019-08-02: Issue #733
	public static String[] getPreferenceKeys()
	{
		// START KGU#906 2021-01-02: Enh. #905
		//String[] prefKeys = new String[analyserChecks.length];
		String[] prefKeys = new String[analyserChecks.length + 1];
		// END KGU#906 2021-01-02
		for (int i = 0; i < analyserChecks.length; i++) {
			prefKeys[i] = "check" + (i+1);
		}
		// START KGU#906 2021-01-02: Enh. #905
		prefKeys[analyserChecks.length] = "drawAnalyserMarks";
		// END KGU#906 2021-01-02
		return prefKeys;
	}
	// END KGU#466 2019-08-02

    public static void saveToINI()
    {
        try
        {
            Ini ini = Ini.getInstance();
            ini.load();
            // analyser (see also Mainform.loadFromIni(), Diagram.analyserNSD()) 
            // START KGU#239 2016-08-12: Enh. #231 + Code revision
            for (int i = 0; i < analyserChecks.length; i++)
            {
                ini.setProperty("check" + (i+1), (check(i+1) ? "1" : "0"));
            }
            // END KGU#239 2016-08-12
            // START KGU#906 2021-01-02: Enh. #905
            ini.setProperty("drawAnalyserMarks", E_ANALYSER_MARKER ? "1" : "0");
            // END KGU#906 2021-01-02
            ini.save();
        }
        catch (Exception e)
        {
        	logger.logp(Level.SEVERE, Root.class.getName(), "saveToINI()", "", e);
        }
    }

// START KGU#91 2015-12-04: No longer needed
//  public void setSwitchTextAndComments(boolean switchTextAndComments) {
//      this.switchTextAndComments = switchTextAndComments;
//  }

	/**
	 * Returns the content of the text field unless _alwaysTrueText is false and
	 * mode isSwitchedTextAndComment is active, in which case the comment field
	 * is returned instead, if it is not empty.
	 * @param _alwaysTrueText - if true then mode isSwitchTextAndComment is ignored
	 * @return either the text or the comment
	 */
	@Override
	public StringList getText(boolean _alwaysTrueText)
	{
		StringList textToShow = super.getText(_alwaysTrueText);
		if (textToShow.getText().trim().isEmpty())
		{
			textToShow = text;
		}
		return textToShow;
	}
// END KGU#91 2015-12-04

	// START KGU#199 2016-07-07: Enh. #188 - ensure Call elements for known subroutines
	/* (non-Javadoc)
	 * @see lu.fisch.structorizer.elements.Element#convertToCalls(lu.fisch.utils.StringList)
	 */
	@Override
	public void convertToCalls(StringList _signatures) {
		this.children.convertToCalls(_signatures);
	}
	// END KGU#199 2016-07-07

	/* (non-Javadoc)
	 * @see lu.fisch.structorizer.elements.Element#traverse(lu.fisch.structorizer.elements.IElementVisitor)
	 */
	@Override
	public boolean traverse(IElementVisitor _visitor) {
		boolean proceed = _visitor.visitPreOrder(this);
		if (proceed)
		{
			proceed = children.traverse(_visitor);
		}
		if (proceed)
		{
			proceed = _visitor.visitPostOrder(this);
		}
		return proceed;
	}
	@Override
	protected String[] getRelevantParserKeys() {
		// There no relevant parser keys here
		return null;
	}
	
	// START KGU#365 2017-03-14: Enh. #380: Mechanism to derive subroutines from diagram-snippets
	/**
	 * Replaces the given {@code elements} from this diagram by a subroutine call and
	 * returns the new subroutine formed out of these elements.
	 * Tries to derive the necessary arguments and places them in the parameter lists
	 * of both the subroutine and the call.
	 * The heuristic retrieval of necessary results is incomplete (it still cannot detect
	 * mere updates of variables that had existed before). In case several result values
	 * are detected, then an array of them will be returned. This may cause trouble for export
	 * languages like C (where array can't be returned that easily) or strongly typed languages
	 * (where a record/struct might have been necessary instead).
	 * @param elements - an element sequence from this Root
	 * @param name - the name for the new subroutine
	 * @param result - name of the result variable (if any) or null 
	 * @return a new Root formed from the given elements or null if {@code elements} was
	 * empty or didn't belong to this Root. 
	 */
	public Root outsourceToSubroutine(IElementSequence elements, String name, String result)
	{ 
		// FIXME: The result value mechanism is the most complex and vague part here:
		// We cannot assume that a single (and possibly scalar) return value is
		// sufficient. At least the following cases have to be considered:
		// 1. Variables set within elements (and still used afterwards outside);
		// 2. Non-scalar variables passed to some subroutine call within elements;
		// 3. Array variables with element assignments to them within elements.
		// It would be fine if the caller (Diagram) could do this analysis in advance
		// and pass the committed result variable names in.
		// In any case, if the number of committed result items is larger than 1,
		// then we will have to gather them into a data structure (i.e. an array)
		// in order to return all off them. After the call, the content of the
		// returned data structure (array) will have to be scattered again.
		
		Root subroutine = null;
		int nElements = elements.getSize();
		if (nElements > 0) {
			HashMap<String, TypeMapEntry> types = this.getTypeInfo();
			// Identify uninitialized variables before the outsourcing (for comparison)
			StringList uninitializedVars0 = new StringList();
			this.getUninitializedVars(this.children, new StringList(), uninitializedVars0);
			if (Element.getRoot(elements.getSubqueue()) != this) {
				return null;
			}
			// Create the new subroutine and move the elements to it
			subroutine = new Root();
			subroutine.setProgram(false);
			for (int i = 0; i < nElements; i++) {
				subroutine.children.addElement(elements.getElement(0));
				elements.removeElement(0);
			}
			// Uninitialized variables within the subroutine are potential arguments...
			StringList args = new StringList();
			subroutine.getUninitializedVars(subroutine.children, new StringList(), args);
			// Identify uninitialized variables in root after the outsourcing
			StringList uninitializedVars1 = new StringList();
			this.getUninitializedVars(this.children, new StringList(), uninitializedVars1);
			// New uninitialized variables in root are certain results (which is not sufficient!)
			StringList results = new StringList();
			for (int i = 0; i < uninitializedVars1.count(); i++) {
				String varName = uninitializedVars1.get(i);
				if (!uninitializedVars0.contains(varName)) {
					results.add(varName);
				}
			}
			if (results.isEmpty() && result != null) {
				results.add(result);
			}
			else if (results.count() > 1 && result == null) {
				result = "arr" + subroutine.hashCode();
			}
			// FIXME: There should be a hook for interactive argument reordering
			// Compose the subroutine signature
			StringList argSpecs = new StringList();
			boolean argTypesFound = false;
			for (int i = 0; i < args.count(); i++) {
				String argSpec = args.get(i);
				String typeDecl = makeTypeDeclaration(argSpec, types);
				if (!typeDecl.isEmpty()) {
					argSpec += typeDecl;
					argTypesFound = true;
				}
				argSpecs.add(argSpec);
			}
			String signature = name + "("
					+ argSpecs.concatenate(argTypesFound ? "; " : ", ")
					+ ")";
			
			// Result composition (both within the subroutine and for the call)
			String resAsgnmt = null;
			if (results.count() == 1 && (result == null || result.equals(results.get(0)))) {
				result = results.get(0);
				signature += makeTypeDeclaration(result, types);
				if (!result.equals(name) && !result.equalsIgnoreCase("result")) {
					resAsgnmt = name + " <- " + result;
				}
			}
			else if (results.count() > 0) {
				signature += ": array";
				resAsgnmt = name + " <- {" + results.concatenate(", ") + "}";
			}
			subroutine.setText(signature);
			//subroutine.setChanged();		// This was not helpful for code import
			if (resAsgnmt != null) {
				subroutine.children.addElement(new Instruction(resAsgnmt));
			}
			Call call = new Call((result != null ? result + " <- " : "" ) + name + "(" + args.concatenate(", ") + ")");
			elements.addElement(call);
			if (results.count() > 1 || results.count() == 1 && !result.equals(results.get(0))) {
				StringList asgnmts = new StringList();
				for (int i = 0; i < results.count(); i++) {
					asgnmts.add(results.get(i) + " <- " + result + "[" + i + "]");
				}
				elements.addElement(new Instruction(asgnmts));
			}
		}
		return subroutine;
	}
	
	// Tries to derive a type association in Pascal syntax for varName
	private String makeTypeDeclaration(String varName, HashMap<String, TypeMapEntry> types) {
		String typeDecl = "";
		TypeMapEntry entry = types.get(varName);
		if (entry != null && entry.isConflictFree()) {
			String prefix = "";
			String type = entry.getTypes().get(0);
			if (!type.equals("???")) {
				// START KGU#506 2018-03-14: Issue #522
				if (entry.isRecord()) {
					type = entry.typeName;
				}
				// END KGU#506 2018-03-14
				while (type.startsWith("@")) {
					prefix += "array of ";
					type = type.substring(1);
				}
				typeDecl += ": " + prefix + type;
			}
			// FIXME: Handle record types mor sensibly (how?)
			// We would rather have to replace the sequence by the type name instead
			typeDecl.replaceAll("(.*?)[$]\\w+(\\{.*?)", "$1record\\{");
		}
		return typeDecl;
	}
	/**
	 * This is practically a very lean version of the {@link #analyse()} method. We simply don't create
	 * Analyser warnings but collect variable names which are somewhere used without (unconditioned)
	 * initialization. These are candidates for parameters.
	 * @param _node - The Subqueue recursively to be scrutinized for variables
	 * @param _vars - Names of variables, which had been introduced before (will be enhanced here)
	 * @param _args - collects the names of not always initialized variables (potential arguments) 
	 */
	private void getUninitializedVars(Subqueue _node, StringList _vars, StringList _args) {
		
		for (int i=0; i<_node.getSize(); i++)
		{
			Element ele = _node.getElement(i);
			if (ele.disabled) continue;
			
			String eleClassName = ele.getClass().getSimpleName();

			// get all set variables from actual instruction (just this level, no substructure)
			StringList myVars = getVarNames(ele);
			// Find uninitialized variables (except REPEAT)
			StringList myUsedVars = getUsedVarNames(_node.getElement(i),true,true);

			if (!eleClassName.equals("Repeat"))
			{
				for (int j=0; j<myUsedVars.count(); j++)
				{
					String myUsed = myUsedVars.get(j);
					// START KGU#343 2017-02-07: Ignore pseudo-variables (markers)
					if (myUsed.startsWith("§ANALYSER§")) {
						continue;
					}
					// END KGU#343 2017-02-07
					if (!_vars.contains(myUsed))
					{
						_args.addIfNew(myUsed);
					}
				}
			}

			// add detected vars to initialised vars
			_vars.addIfNew(myVars);

			// continue analysis for subelements
			if (ele instanceof ILoop)
			{
				getUninitializedVars(((ILoop) ele).getBody(), _vars, _args);
			}
			else if (eleClassName.equals("Parallel"))
			{
				StringList initialVars = new StringList(_vars);
				Iterator<Subqueue> iter = ((Parallel)ele).qs.iterator();
				while (iter.hasNext())
				{
					// For the thread, propagate only variables known before the parallel section
					StringList threadVars = new StringList(initialVars);
					getUninitializedVars(iter.next(), threadVars, _args);
					// Any variable introduced by one of the threads will be known after all threads have terminated
					_vars.addIfNew(threadVars);
				}
			}
			else if(eleClassName.equals("Alternative"))
			{
				StringList tVars = new StringList(_vars);
				StringList fVars = new StringList(_vars);

				getUninitializedVars(((Alternative)ele).qTrue, tVars, _args);
				getUninitializedVars(((Alternative)ele).qFalse, fVars, _args);

				for(int v = 0; v < tVars.count(); v++)
				{
					String varName = tVars.get(v);
					if (fVars.contains(varName)) { _vars.addIfNew(varName); }
				}
			}
			else if(eleClassName.equals("Case"))
			{
				Case caseEle = ((Case) ele);
				int nBranches = caseEle.qs.size();	// Number of branches
				StringList initialVars = new StringList(_vars);
				// An entry of this Hashtable will contain the number of the branches
				// having initialized the variable represeneted by the key - so in the
				// end we can see which variables aren't always initialized.
				Hashtable<String, Integer> myInitVars = new Hashtable<String, Integer>();
				// adapt size if there is no "default" branch
				if ( caseEle.getText().get(caseEle.getText().count()-1).equals("%") )
				{
					nBranches--;
				}
				for (int j=0; j < nBranches; j++)
				{
					StringList caseVars = new StringList(initialVars);
					getUninitializedVars((Subqueue) caseEle.qs.get(j),caseVars,_args);
					for(int v = 0; v<caseVars.count(); v++)
					{
						String varName = caseVars.get(v);
						if(myInitVars.containsKey(varName))
						{
							myInitVars.put(varName, myInitVars.get(varName) + 1);
						}
						else
						{
							myInitVars.put(varName, 1);
						}
					}
					//_vars.addIfNew(caseVars);
				}
				//System.out.println(myInitVars);
				// walk trough the hash table and check
				Enumeration<String> keys = myInitVars.keys();
				//System.out.println("SI = "+si+" = "+c.text.get(c.text.count()-1));
				while ( keys.hasMoreElements() )
				{
					String key = keys.nextElement();
					int value = myInitVars.get(key);

					if(value >= nBranches)
					{
						_vars.addIfNew(key);
					}
					else
					{
						_args.addIfNew(key);
					}
				}
			}


		} // for(int i=0; i < _node.size(); i++)...
	}
	// END KGU#365 2017-03-14
	
	// START KGU#874 2020-10-19: Issue #875 a public wrapper for the method before
	/**
	 * Tries to identify all used variables that are neither imported nor initialized
	 * @param _pool - a potential routine pool for the retrieval of included Includables
	 * @return a {@link StringList} of potentially uninitialised variables
	 */
	public StringList getUninitializedVars(IRoutinePool _pool)
	{
		StringList obtainedVars = new StringList();
		StringList uninitialized = new StringList();
		if (this.includeList != null && _pool != null) {
			for (int i = 0; i < this.includeList.count(); i++) {
				Vector<Root> includes = _pool.findIncludesByName(this.includeList.get(i), this);
				for (Root include: includes) {
					obtainedVars.addIfNew(include.getVarNames());
				}
			}
		}
		this.getUninitializedVars(this.children, obtainedVars, uninitialized);
		return uninitialized;
	}
	// END KGU#874 2020-10-19

	// START KGU#363 2017-05-08: Enh. #372 - some statistics
	// KGU#556 2018-07-17: Issue #561 (loops differentiated, array enlarged)
	/**
	 * Retrieves the counts of contained elements per category:<br/>
	 * 0. Instructions<br/>
	 * 1. Alternatives<br/>
	 * 2. Selections<br/>
	 * 3. FOR loops<br/>
	 * 4. WHILE loops<br/>
	 * 5. REPEAT loops<br/>
	 * 6. FOREVER loops<br/>
	 * 7. Calls<br/>
	 * 8. Jumps<br/>
	 * 9. Parallel sections<br/>
	 * 10. Try blocks<br/>
	 * @return an integer array with element counts according to the index map above 
	 * @see #getElementCount()
	 */
	public Integer[] getElementCounts()
	{
		// START KGU#686 2019-03-24: Enh. #56
		//final Integer[] counts = new Integer[]{0,0,0, 0,0,0, 0,0,0, 0};
		final Integer[] counts = new Integer[]{0,0,0, 0,0,0, 0,0,0, 0,0};
		// END KGU#686 2019-03-24
		
		IElementVisitor counter = new IElementVisitor() {

			@Override
			public boolean visitPreOrder(Element _ele) {
				// Since Call and Jump extend Instruction, they must be tested first
				if (_ele instanceof Call) {
					counts[7]++;
				}
				else if (_ele instanceof Jump) {
					counts[8]++;
				}
				else if (_ele instanceof Instruction) {
					counts[0]++;
				}
				if (_ele instanceof Alternative) {
					counts[1]++;
				}
				else if (_ele instanceof Case) {
					counts[2]++;
				}
				else if (_ele instanceof For) {
					counts[3]++;
				}
				else if (_ele instanceof While) {
					counts[4]++;
				}
				else if (_ele instanceof Repeat) {
					counts[5]++;
				}
				else if (_ele instanceof Forever) {
					counts[6]++;
				}
				else if (_ele instanceof Parallel) {
					counts[9]++;
				}
				// START KGU#686 2019-03-24: Enh. #56
				else if (_ele instanceof Try) {
					counts[10]++;
				}
				// END KGU#686 2019-03-24
				return true;
			}

			@Override
			public boolean visitPostOrder(Element _ele) {
				return true;
			}
			
		};
		this.traverse(counter);
		
		return counts;
	}
	// END KGU#363 2017-05-08
	
	// START KGU#444/KGU#618 2018-12-18: Issue #417, #649 Auxiliary method to get the total element count
	/**
	 * @return the total number of elements comprised by this Root including itself
	 * (and except Subqueues). Uses {@link #getElementCounts()}.
	 * @see #getElementCounts()
	 */
	public int getElementCount()
	{
		Integer[] counts = getElementCounts();
		int nElements = 0;
		for (Integer count: counts) {
			nElements += count;
		}
		return nElements + 1;
	}
	// END KGU#444/KGU#618 2018-12-18
	
	// START KGU#324 2017-05-30: Enh. #373, #415
	/**
	 * Provides a tree iterator for forward (pre-order top-down) or backward (post-order bottom-up)
	 * traversal.
	 * @return An Iterator instance responding to hasNext(), next(), hasPrevious(), previous() method
	 */
	public IElementSequence.Iterator iterator()
	{
		return this.children.iterator(true);
	}
	// END KGU#363 2017-05-30

	// START KGU#602 2018-10-25: Issue #419 - Tools to break very long lines is requested
	/**
	 * Breaks down all text lines longer than {@code maxLineLength} of all elements
	 * along the tokens into continuated lines (i.e. broken lines end with backslash).
	 * Already placed line breaks are preserved unless {@code rebreak} is true, in which
	 * case broken lines are first concatenated in order to be broken according to
	 * {@code maxLineLength}.<br/>
	 * If a token is longer than {@code maxLineLength} (might be a string literal) then
	 * it will not be broken or decomposed in any way such that the line length limit
	 * may not always hold.<br/>
	 * If this method led to a different text layout then the drawing info is invalidated
	 * up-tree.
	 * @param maxLineLength - the number of characters a line should not exceed
	 * @param rebreak - if true then existing line breaks (end-standing backslashes) or not preserved
	 * @return true if any text was effectively modified, false otherwise
	 * @see Element#breakTextLines(int, boolean)
	 */
	public boolean breakElementTextLines(int maxLineLength, boolean rebreak)
	{
		boolean changed = false;
		IElementSequence.Iterator iter = this.iterator();
		while (iter.hasNext()) {
			if (iter.next().breakTextLines(maxLineLength, rebreak)) {
				changed = true;
			}
		}
		return changed;
	};
	
	/**
	 * Detects the maximum text line length either on this very element 
	 * @param _includeSubstructure - whether (in case of a complex element) the substructure
	 * is to be involved
	 * @return the maximum line length
	 */
	public int getMaxLineLength(boolean _includeSubstructure)
	{
		int maxLen = super.getMaxLineLength(false);
		if (_includeSubstructure) {
			maxLen = Math.max(maxLen, this.children.getMaxLineLength(true));
		}
		return maxLen;
	}
	// END KGU#602 2018-10-25
	
	// START KGU#178/KGU#624 2018-12-26: Issues #160, #655; moved hitherto from class Generator
	/**
	 * Gathers all {@code Call} elements contained in this Root and not being disabled
	 * @return the vector of all contained {@code Call} elements
	 */
	public Vector<Call> collectCalls()
	{
		return collectCalls(this);
	}
	
	/**
	 * Recursively gathers all {@code Call} elements in {@code _ele} and it's substructure
	 * unless they are disabled.
	 * @param _ele - an {@link Element}
	 * @return a vector of found {@code Call} elements
	 */
	private Vector<Call> collectCalls(Element _ele)
	{
		final class CallCollector implements IElementVisitor
		{
			public Vector<Call> calls = new Vector<Call>();
			
			@Override
			public boolean visitPreOrder(Element _ele) {
				// START KGU#632 2019-01-08: Nobody needs a disabled Call ...
				//if (_ele instanceof Call) {
				if (_ele instanceof Call && !_ele.isDisabled()) {
				// END KGU#632 2019-01-08
					calls.add((Call)_ele);
				}
				return true;
			}
			@Override
			public boolean visitPostOrder(Element _ele) {
				return true;
			}
		};
		CallCollector visitor = new CallCollector();
		_ele.traverse(visitor);
		return visitor.calls;
	}
	// END KGU#178/KGU#624 2018-12-26

}<|MERGE_RESOLUTION|>--- conflicted
+++ resolved
@@ -158,13 +158,10 @@
  *      Kay Gürtzig     2020-08-12      Enh. #800: Started to redirect syntactic analysis to class Syntax
  *      Kay Gürtzig     2020-10-16      Issue #874: Identifier check in Analyser modified with respect to non-ascii letters
  *      Kay Gürtzig     2020-10-19      Issue #875: New public method for the retrieval of potential arguments
-<<<<<<< HEAD
  *      Kay Gürtzig     2020-10-30      Enh. #800: Calls of unifyOperators redirected to class Syntax
  *
-=======
  *      Kay Gürtzig     2021-01-02      Enh. #905: Mechanism to draw a warning symbol on related DetectedError
  *      
->>>>>>> 2aaaf368
  ******************************************************************************************************
  *
  *      Comment:		/
