--- conflicted
+++ resolved
@@ -3916,7 +3916,6 @@
 		res = res.replace("%", _subst);
 		return res;
 	}
-<<<<<<< HEAD
 
 	// START KGU#239 2016-08-12: New opportunity to insert more than one information
 	private String errorMsg(LangTextHolder _label, String[] _substs)
@@ -3973,7 +3972,7 @@
 			// END KGU#790 2021-12-04
 
 			// START KGU#1012 2021-11-14: Enh. #967
-			if (pluginSyntaxCheckers != null && !eleClassName.equals("Root") && !eleClassName.equals("Parallel")) {
+			if (pluginSyntaxCheckers != null && /*!eleClassName.equals("Root") &&*/ !eleClassName.equals("Parallel")) {
 				for (Map.Entry<String, GeneratorSyntaxChecker> chkEntry: pluginSyntaxCheckers.entrySet()) {
 					if (pluginChecks.get(chkEntry.getKey()) == true) {
 						GeneratorSyntaxChecker checker = chkEntry.getValue();
@@ -3986,8 +3985,9 @@
 								String line = lines.get(l);
 								String error = checker.checkSyntax(line, ele, l);
 								if (error != null) {
-									// FIXME: Fetch the plugin-configured message
-									addError(_errors, new DetectedError(error.replace("error.syntax", "ARM syntax violation"), ele), -2);
+									// FIXME: Fetch the plugin-configured messages
+									addError(_errors, new DetectedError(error.replace("error.syntax", "ARM syntax violation")
+											.replace("error.lexical", "ARM-unsupported symbol"), ele), -2);
 								}
 							}
 							break;
@@ -4177,262 +4177,6 @@
 			// END KGU#514 2018-04-03
 
 
-=======
-
-	// START KGU#239 2016-08-12: New opportunity to insert more than one information
-	private String errorMsg(LangTextHolder _label, String[] _substs)
-	{
-		String msg = _label.getText();
-		for (int i = 0; i < _substs.length; i++)
-		{
-			msg = msg.replace("%"+(i+1), _substs[i]);
-		}
-		return msg;
-
-	}
-	// END KGU#239 2016-08-12
-
-	// START KGU#78 2015-11-25: We additionally supervise return mechanisms
-	//private void analyse(Subqueue _node, Vector _errors, StringList _vars, StringList _uncertainVars)
-	/**
-	 * Analyses the subtree, which _node is local root of
-	 * @param _node - subtree root
-	 * @param _errors - the collected errors (may be enhanced by the call)
-	 * @param _vars - names of variables being set within the subtree
-	 * @param _uncertainVars - names of variables being set in some branch of the subtree 
-	 * @param _constants - constants defined hitherto
-	 * @param _resultFlags - a boolean array: {usesReturn?, usesResult?, usesProcName?}
-	 * @param _types - the type definitions and declarations encountered so far
-	 */
-	private void analyse(Subqueue _node, Vector<DetectedError> _errors, StringList _vars, StringList _uncertainVars, HashMap<String, String> _constants, boolean[] _resultFlags, HashMap<String, TypeMapEntry> _types)
-	{
-		for (int i = 0; i < _node.getSize(); i++)
-		{
-			Element ele = _node.getElement(i);
-			// START KGU#277 2016-10-13: Enh. #270 - disabled elements are to be handled as if they wouldn't exist
-			if (ele.isDisabled(true)) continue;
-			// END KGU#277 2016-10-13
-			String eleClassName = ele.getClass().getSimpleName();
-
-			// get all set variables from actual instruction (just this level, no substructure)
-			StringList myVars = getVarNames(ele);
-
-			// START KGU#1012 2021-11-14: Enh. #967
-			if (pluginSyntaxCheckers != null && /*!eleClassName.equals("Root") &&*/ !eleClassName.equals("Parallel")) {
-				for (Map.Entry<String, GeneratorSyntaxChecker> chkEntry: pluginSyntaxCheckers.entrySet()) {
-					if (pluginChecks.get(chkEntry.getKey()) == true) {
-						GeneratorSyntaxChecker checker = chkEntry.getValue();
-						StringList lines = ele.getUnbrokenText();
-						GENPlugin.SyntaxCheck.Source testType = 
-								GENPlugin.SyntaxCheck.Source.valueOf(chkEntry.getKey().split(":")[1]);
-						switch (testType) {
-						case STRING:
-							for (int l = 0; l < lines.count(); l++) {
-								String line = lines.get(l);
-								String error = checker.checkSyntax(line, ele, l);
-								if (error != null) {
-									// FIXME: Fetch the plugin-configured messages
-									addError(_errors, new DetectedError(error.replace("error.syntax", "ARM syntax violation")
-											.replace("error.lexical", "ARM-unsupported symbol"), ele), -2);
-								}
-							}
-							break;
-						case TREE:
-							// FIXME not implemented yet: iterate over parsed lines
-							break;
-						}
-					}
-				}
-			}
-			// END KGU#1012 2021-11-14
-
-			// CHECK: assignment in condition (#8)
-			if (eleClassName.equals("While")
-					|| eleClassName.equals("Repeat")
-					|| eleClassName.equals("Alternative"))
-			{
-				analyse_8(ele, _errors);
-			}
-
-			// CHECK  #5: non-uppercase var
-			// CHECK  #7: correct identifiers
-			// CHECK #13: Competitive return mechanisms
-			analyse_5_7_13(ele, _errors, myVars, _resultFlags);
-
-			// START KGU#239/KGU#327 2016-08-12: Enh. #231 / # 329
-			// CHECK #18: Variable names only differing in case
-			// CHECK #19: Possible name collisions with reserved words
-			// CHECK #21: Mistakable variable names I, l, O
-			analyse_18_19_21(ele, _errors, _vars, _uncertainVars, myVars);
-			// END KGU#239/KGU#327 2016-08-12
-
-			// CHECK #10: wrong multi-line instruction
-			// CHECK #11: wrong assignment (comparison operator in assignment)
-			// CHECK #22: constant depending on non-constants or constant redefinition
-			// CHECK #24: type definitions
-			if (eleClassName.equals("Instruction"))
-			{
-				analyse_10_11(ele, _errors);
-				// START KGU#375 2017-04-04: Enh. #388
-				// START KGU#388 2017-09-16: Enh. #423 record analysis
-				//analyse_22((Instruction)ele, _errors, _vars, _uncertainVars, _constants);
-				// START KGU#1089 2023-10-13: Issue #980 declaration syntax
-				//analyse_22_24((Instruction)ele, _errors, _vars, _uncertainVars, _constants, _types);
-				analyse_22_24_31((Instruction)ele, _errors, _vars, _uncertainVars, _constants, _types);
-				// END KGU#1089 2023-1-13
-				// END KGU#388 2017-09-16
-				// END KGU#375 2017-04-04
-				// START KGU#1181 2025-07-10: Enh. #1196 New check for fd / bk calls
-				if (check(33)) {
-					analyse_33((Instruction)ele, _errors);
-				}
-				// END KGU#1181 2025-07-10
-			}
-
-			// START KGU#992 2021-10-05: Enh. #992
-			// CHECK #30: Bracket balancing
-			analyse_30(ele, _errors);
-			// END KGU#992 2021-10-05
-
-			// START KGU#1151 2024-04-17: Issues #161, #1161 Check reachability
-			if (check(16)) {
-				if (i > 0 && !_node.getElement(i-1).mayPassControl()) {
-					addError(_errors, new DetectedError(errorMsg(Menu.error16_7, ""), ele), 16);
-				}
-			}
-			// END KGU#1151 2024-04-17
-
-			// CHECK: non-initialised var (except REPEAT)  (#3)
-			// START KGU#375 2017-04-05: Enh. #388 linewise analysis for Instruction elements
-//			StringList myUsed = getUsedVarNames(ele, true, true);
-//			if (!eleClassName.equals("Repeat"))
-//			{
-//				// FIXME: linewise test for Instruction elements needed
-//				analyse_3(ele, _errors, _vars, _uncertainVars, myUsed);
-//			}
-			StringList myUsed = new StringList();
-			if (eleClassName.equals("Instruction"))
-			{
-				@SuppressWarnings("unchecked")
-				HashMap<String, String> constantDefs = (HashMap<String, String>)_constants.clone();
-				String[] keywords = CodeParser.getAllProperties();
-				StringList initVars = _vars.copy();
-				// START KGU#423 2017-09-13: Enh. #416 - cope with user-defined line breaks
-				//for (int j = 0; j < ele.getText().count(); j++) {
-				StringList unbrokenText = ele.getUnbrokenText();
-				for (int j = 0; j < unbrokenText.count(); j++) {
-					// END KGU#423 2017-09-13
-					String line = unbrokenText.get(j);
-					// START KGU#388 2017-09-13: Enh. #423
-					if (!Instruction.isTypeDefinition(line, _types)) {
-						// END KGU#388 2017-09-13
-						myUsed = getUsedVarNames(line, keywords);
-						// START KGU#985 2021-10-07: Bugfix #995 - Pass line number, respect "healing"
-						//analyse_3(ele, _errors, initVars, _uncertainVars, myUsed, -1);
-						//initVars.add(this.getVarNames(StringList.getNew(line), constantDefs));
-						analyse_3(ele, _errors, initVars, _uncertainVars, myUsed, j);
-						StringList asgdVars = this.getVarNames(StringList.getNew(line), constantDefs);
-						initVars.add(asgdVars);
-						for (int k = 0; k < asgdVars.count(); k++) {
-							_uncertainVars.removeAll(asgdVars.get(k));
-						}
-						// END KGU#985 2021-10-07
-						// START KGU#388 2017-09-13: Enh. #423
-					}
-					// END KGU#388 2017-09-13
-				}
-			}
-			else {
-				myUsed = getUsedVarNames(ele, true, true);
-				if (!eleClassName.equals("Repeat"))
-				{
-					analyse_3(ele, _errors, _vars, _uncertainVars, myUsed, -1);
-				}
-			}
-			// END KGU#375 2017-04-05
-
-			/*
-			if(_node.getElement(i).getClass().getSimpleName().equals("Instruction"))
-			{
-				System.out.println("----------------------------");
-				System.out.println(((Element) _node.getElement(i)).getText());
-				System.out.println("----------------------------");
-				System.out.println("Vars : "+myVars);
-				System.out.println("Init : "+_vars);
-				System.out.println("Used : "+myUsed);
-				//System.out.println("----------------------------");
-			}
-			/**/
-
-			// START KGU#2/KGU#78 2015-11-25: New checks for Call and Jump elements
-			// CHECK: Correct syntax of Call elements (#15) New!
-			if (ele instanceof Call)
-			{
-				analyse_15((Call)ele, _errors);
-			}
-			// CHECK: Correct usage of Jump, including return (#16) New!
-			// + CHECK #13: Competitive return mechanisms
-			else if (ele instanceof Jump)
-			{
-				analyse_13_16_jump((Jump)ele, _errors, myVars, _resultFlags);
-			}
-			else if (ele instanceof Instruction)	// May also be a subclass (except Call and Jump)!
-			{
-			// END KGU#78 2015-11-25
-				analyse_13_16_instr((Instruction)ele, _errors, i == _node.getSize()-1, myVars, _resultFlags);
-			// START KGU#78 2015-11-25
-			}
-			// END KGU#78 2015-11-25
-
-			// add detected vars to initialised vars
-//			// START KGU#376 2017-04-11: Enh. #389 - withdrawn 2017-04-20
-			_vars.addIfNew(myVars);
-//			if (!(ele instanceof Call && ((Call)ele).isImportCall())) {
-//			_vars.addIfNew(myVars);
-//			}
-//			// END KGU#376 2017-04-20
-
-			// CHECK: endless loop (#2)
-			if (eleClassName.equals("While")
-					|| eleClassName.equals("Repeat"))
-			{
-				analyse_2(ele, _errors);
-			}
-
-			// CHECK: loop var modified (#1) and loop parameter consistency (#14 new!)
-			if (eleClassName.equals("For"))
-			{
-				// START KGU#923 2021-02-01: Bugfix #923 FOR loops introduce variables!
-				if (ele instanceof For) {
-					ele.updateTypeMap(_types);
-				}
-				// END KGU#923 2021-02-01
-				analyse_1_2_14((For)ele, _errors);
-			}
-
-			// CHECK: if with empty T-block (#4)
-			if (eleClassName.equals("Alternative"))
-			{
-				if(((Alternative)ele).qTrue.getSize()==0)
-				{
-					//error  = new DetectedError("You are not allowed to use an IF-statement with an empty TRUE-block!",(Element) _node.getElement(i));
-					addError(_errors, new DetectedError(errorMsg(Menu.error04,""), ele), 4);
-				}
-			}
-
-			// CHECK: Inconsistency risk due to concurrent variable access by parallel threads (#17) New!
-			if (eleClassName.equals("Parallel"))
-			{
-				analyse_17((Parallel) ele, _errors);
-			}
-			// START KGU#514 2018-04-03: Bugfix #528 (for Instructions, it has already been done above)
-			else if (check(24) && !eleClassName.equals("Instruction")) {
-				analyse_24(ele, _errors, _types);
-			}
-			// END KGU#514 2018-04-03
-
-
->>>>>>> b4f9902e
 			// continue analysis for subelements
 			if (ele instanceof Loop)
 			{
@@ -4445,20 +4189,12 @@
 			}
 			else if (eleClassName.equals("Parallel"))
 			{
-<<<<<<< HEAD
 				StringList initialVars = new StringList(_vars);
-=======
-				StringList initialVars = _vars.copy();
->>>>>>> b4f9902e
 				Iterator<Subqueue> iter = ((Parallel)ele).qs.iterator();
 				while (iter.hasNext())
 				{
 					// For the thread, propagate only variables known before the parallel section
-<<<<<<< HEAD
 					StringList threadVars = new StringList(initialVars);
-=======
-					StringList threadVars = initialVars.copy();
->>>>>>> b4f9902e
 					analyse(iter.next(), _errors, threadVars, _uncertainVars, _constants, _resultFlags, _types);
 					// Any variable introduced by one of the threads will be known after all threads have terminated
 					_vars.addIfNew(threadVars);
@@ -4466,13 +4202,8 @@
 			}
 			else if(eleClassName.equals("Alternative"))
 			{
-<<<<<<< HEAD
 				StringList tVars = new StringList(_vars);
 				StringList fVars = new StringList(_vars);
-=======
-				StringList tVars = _vars.copy();
-				StringList fVars = _vars.copy();
->>>>>>> b4f9902e
 
 				analyse(((Alternative)ele).qTrue, _errors, tVars, _uncertainVars, _constants, _resultFlags, _types);
 				analyse(((Alternative)ele).qFalse, _errors, fVars, _uncertainVars, _constants, _resultFlags, _types);
@@ -4498,11 +4229,7 @@
 			{
 				Case caseEle = ((Case) ele);
 				int si = caseEle.qs.size();	// Number of branches
-<<<<<<< HEAD
 				StringList initialVars = new StringList(_vars);
-=======
-				StringList initialVars = _vars.copy();
->>>>>>> b4f9902e
 				// START KGU#758 2019-11-08: Enh. #770
 				analyse_27_28(caseEle, _errors);
 				// END KGU#758 2019-11-08
@@ -4516,11 +4243,7 @@
 				Hashtable<String, String> myInitVars = new Hashtable<String, String>();
 				for (int j=0; j < si; j++)
 				{
-<<<<<<< HEAD
 					StringList caseVars = new StringList(initialVars);
-=======
-					StringList caseVars = initialVars.copy();
->>>>>>> b4f9902e
 					analyse((Subqueue) caseEle.qs.get(j),_errors, caseVars, _uncertainVars, _constants, _resultFlags, _types);
 					for(int v = 0; v < caseVars.count(); v++)
 					{
@@ -4566,15 +4289,9 @@
 			}
 			// START KGU#812 2020-02-21: Bugfix #825 forgotten to descend recursively
 			else if (eleClassName.equals("Try")) {
-<<<<<<< HEAD
 				StringList tVars = new StringList(_vars);
 				StringList cVars = new StringList(_vars);
 				StringList fVars = new StringList(_vars);
-=======
-				StringList tVars = _vars.copy();
-				StringList cVars = _vars.copy();
-				StringList fVars = _vars.copy();
->>>>>>> b4f9902e
 
 				cVars.addIfNew(((Try)ele).getText().trim());
 
@@ -4610,7 +4327,6 @@
 
 		} // for(int i=0; i < _node.size(); i++)...
 	}
-<<<<<<< HEAD
 	/**
 	 * Analyses the subtree, which {@code _node} is local root of.
 	 * 
@@ -5068,17 +4784,12 @@
 
 		} // for(int i=0; i < _node.size(); i++)...
 	}
-=======
->>>>>>> b4f9902e
 
 	// START KGU 2016-03-24: Decomposed analyser methods
 
 	/**
 	 * CHECK  #1: loop var modified<br/>
-<<<<<<< HEAD
 	 * CHECK  #2: zero step (no progress)<br/>
-=======
->>>>>>> b4f9902e
 	 * CHECK #14: loop parameter consistency
 	 * 
 	 * @param ele - For element to be analysed
