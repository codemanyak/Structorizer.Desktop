--- conflicted
+++ resolved
@@ -158,13 +158,9 @@
  *      Kay Gürtzig     2020-08-12      Enh. #800: Started to redirect syntactic analysis to class Syntax
  *      Kay Gürtzig     2020-10-16      Issue #874: Identifier check in Analyser modified with respect to non-ascii letters
  *      Kay Gürtzig     2020-10-19      Issue #875: New public method for the retrieval of potential arguments
-<<<<<<< HEAD
  *      Kay Gürtzig     2020-10-30      Enh. #800: Calls of unifyOperators redirected to class Syntax
  *
- *      Kay Gürtzig     2021-01-02      Enh. #905: Mechanism to draw a warning symbol on related DetectedError
-=======
  *      Kay Gürtzig     2021-01-02/06   Enh. #905: Mechanism to draw a warning symbol on related DetectedError
->>>>>>> 8b8b9c4e
  *      
  ******************************************************************************************************
  *
@@ -5066,16 +5062,11 @@
 				String text = null;
 				switch (code) {
 				case 26: // hello world tour 
-<<<<<<< HEAD
 					text = errorMsg(Menu.hint26[0], Syntax.getKeywordOrDefault("output", "OUTPUT"));
-					addError(_errors, new DetectedError(text, this.children), 26);
-=======
-					text = errorMsg(Menu.hint26[0], CodeParser.getKeywordOrDefault("output", "OUTPUT"));
 					// START KGU#906 2021-01-06: Enh. #905 distinguish hints from warnings
 					//addError(_errors, new DetectedError(text, this.children), 26);
 					addError(_errors, new DetectedError(text, this.children, false), 26);
 					// END KGU#906 2021-01-06
->>>>>>> 8b8b9c4e
 					break;
 				case 25: // first IPO guide 
 					switch (this.diagrType) {
@@ -5179,11 +5170,7 @@
 						new String[]{"Diagram", "Add", "Before", "Instruction"}));
 				addError(_errors, 
 						new DetectedError(
-<<<<<<< HEAD
 								errorMsg(Menu.hint25_2, new String[]{Syntax.getKeywordOrDefault("input", "INPUT"), varName1, menuPath.concatenate(" \u25BA ")}),
-								this.children.getElement(0)), 25);    						    								
-=======
-								errorMsg(Menu.hint25_2, new String[]{CodeParser.getKeywordOrDefault("input", "INPUT"), varName1, menuPath.concatenate(" \u25BA ")}),
 								// START KGU#906 2021-01-06: Enh. #905 Distinguish hints from warnings
 								//this.children.getElement(0)
 								this.children.getElement(0),
@@ -5191,7 +5178,6 @@
 								// END KGU#906 2021-01-06
 								),
 						25);
->>>>>>> 8b8b9c4e
 			}
 			else if (!hasIO[1]) {
 				StringList menuPath = new StringList(Menu.getLocalizedMenuPath(
@@ -5199,11 +5185,7 @@
 						new String[]{"Diagram", "Add", "After", "Instruction"}));
 				addError(_errors,
 						new DetectedError(
-<<<<<<< HEAD
 								errorMsg(Menu.hint25_3, new String[]{Syntax.getKeywordOrDefault("output", "OUTPUT"), varName2, menuPath.concatenate(" \u25BA ")}),
-								this.children.getElement(this.children.getSize()-1)), 25);    						    												
-=======
-								errorMsg(Menu.hint25_3, new String[]{CodeParser.getKeywordOrDefault("output", "OUTPUT"), varName2, menuPath.concatenate(" \u25BA ")}),
 								// START KGU#906 2021-01-06: Enh. #905 Distinguish hints from warnings
 								//this.children.getElement(this.children.getSize()-1)
 								this.children.getElement(this.children.getSize()-1),
@@ -5211,7 +5193,6 @@
 								// END KGU#906 2021-01-06
 								),
 						25);
->>>>>>> 8b8b9c4e
 			}
 			else if (!hasIO[2]) {
 				StringList menuPath = new StringList(Menu.getLocalizedMenuPath(
