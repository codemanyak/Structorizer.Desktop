--- conflicted
+++ resolved
@@ -4078,7 +4078,6 @@
 				analyse_1_2_14((For)ele, _errors);
 			}
 
-<<<<<<< HEAD
 			// CHECK: if with empty T-block (#4)
 			else if (eleClassName.equals("Alternative"))
 			{
@@ -4088,35 +4087,6 @@
 					addError(_errors, new DetectedError(errorMsg(Menu.error04,""), ele), 4);
 				}
 			}
-=======
-    		// continue analysis for subelements
-    		if (ele instanceof Loop)
-    		{
-    			analyse(((Loop) ele).getBody(), _errors, _vars, _uncertainVars, _constants, _resultFlags, _types);
-    		
-    			if (ele instanceof Repeat)
-    			{
-    				analyse_3(ele, _errors, _vars, _uncertainVars, myUsed, -1);
-    			}
-    		}
-    		else if (eleClassName.equals("Parallel"))
-    		{
-    			StringList initialVars = _vars.copy();
-    			Iterator<Subqueue> iter = ((Parallel)ele).qs.iterator();
-    			while (iter.hasNext())
-    			{
-    				// For the thread, propagate only variables known before the parallel section
-    				StringList threadVars = initialVars.copy();
-    				analyse(iter.next(), _errors, threadVars, _uncertainVars, _constants, _resultFlags, _types);
-    				// Any variable introduced by one of the threads will be known after all threads have terminated
-    				_vars.addIfNew(threadVars);
-    			}
-    		}
-    		else if(eleClassName.equals("Alternative"))
-    		{
-    			StringList tVars = _vars.copy();
-    			StringList fVars = _vars.copy();
->>>>>>> 2f5bb7b8
 
 			// CHECK: Inconsistency risk due to concurrent variable access by parallel threads (#17) New!
 			else if (eleClassName.equals("Parallel"))
@@ -4131,9 +4101,9 @@
 
 
 			// continue analysis for subelements
-			if (ele instanceof ILoop)
+			if (ele instanceof Loop)
 			{
-				analyse(((ILoop) ele).getBody(), _errors, _vars, _uncertainVars, _constants, _resultFlags, _types);
+				analyse(((Loop) ele).getBody(), _errors, _vars, _uncertainVars, _constants, _resultFlags, _types);
 
 				if (ele instanceof Repeat)
 				{
@@ -4588,9 +4558,9 @@
 
 
 			// continue analysis for subelements
-			if (ele instanceof ILoop)
+			if (ele instanceof Loop)
 			{
-				analyse(((ILoop) ele).getBody(), _errors, _vars, _uncertainVars, _constants, _resultFlags, _dataTypes);
+				analyse(((Loop) ele).getBody(), _errors, _vars, _uncertainVars, _constants, _resultFlags, _dataTypes);
 
 				if (ele instanceof Repeat)
 				{
