--- conflicted
+++ resolved
@@ -30,37 +30,23 @@
  *
  *      Revision List
  *
-<<<<<<< HEAD
- *      Author          Date		Description
- *      ------		----		-----------
- *      Bob Fisch      2007.12.09      First Issue
- *      Bob Fisch      2008.04.18      Added analyser
- *      Kay Gürtzig    2014.10.18      Var name search unified and false detection of "as" within var names mended
- *      Kay Gürtzig    2015.10.12      new methods toggleBreakpoint() and clearBreakpoints() (KGU#43).
- *      Kay Gürtzig    2015.10.16      getFullText methods redesigned/replaced, changes in getVarNames()
- *      Kay Gürtzig    2015.10.17      improved Arranger support by method notifyReplaced (KGU#48)
- *      Kay Gürtzig    2015.11.03      New error14 field and additions to analyse for FOR loop checks (KGU#3)
- *      Kay Gürtzig    2015.11.13/14   Method copy() accomplished, modifications for subroutine calls (KGU#2 = #9)
- *      Kay Gürtzig    2015.11.22/23   Modifications to support selection of Element sequences (KGU#87),
- *                                     Code revision in Analyser (field Subqueue.children now private).
- *      Kay Gürtzig    2015.11.28      Several additions to analyser (KGU#2 = #9, KGU#47, KGU#78 = #23) and
- *                                     saveToIni()
- *      Kay Gürtzig    2015.12.01      Bugfix #39 (KGU#91) -> getText(false) on drawing
- *      Bob Fisch      2015.12.10      Bugfix #50 -> grep parameter types (Method getParams(...))
-=======
- *      Author          Date        Description
- *      ------          ----        -----------
- *      Bob Fisch       2007.12.09  First Issue
- *      Bob Fisch       2008.04.18  Added analyser
- *      Kay Gürtzig     2014.10.18  Var name search unified and false detection of "as" within var names mended 
- *      Kay Gürtzig     2015.10.12  new methods toggleBreakpoint() and clearBreakpoints() (KGU#43).
- *      Kay Gürtzig     2015.10.16  getFullText methods redesigned/replaced, changes in getVarNames().
- *      Kay Gürtzig     2015.10.17  improved Arranger support by method notifyReplaced (KGU#48)
- *      Kay Gürtzig     2015.11.03  New error14 field and additions to analyse for FOR loop checks (KGU#3)
- *      Kay Gürtzig     2015.12.01  Bugfix #39 (KGU#91) -> getText(false) on drawing
- *      Bob Fisch       2015.12.10  Bugfix #50 -> grep parameter types (Method getParams(...))
- *      Kay Gürtzig     2015.12.11  Bugfix #54 (KGU#102) in getVarNames(): keywords within identifiers
->>>>>>> 66dac921
+ *      Author          Date            Description
+ *      ------          ----            -----------
+ *      Bob Fisch       2007.12.09      First Issue
+ *      Bob Fisch       2008.04.18      Added analyser
+ *      Kay Gürtzig     2014.10.18      Var name search unified and false detection of "as" within var names mended
+ *      Kay Gürtzig     2015.10.12      new methods toggleBreakpoint() and clearBreakpoints() (KGU#43).
+ *      Kay Gürtzig     2015.10.16      getFullText methods redesigned/replaced, changes in getVarNames()
+ *      Kay Gürtzig     2015.10.17      improved Arranger support by method notifyReplaced (KGU#48)
+ *      Kay Gürtzig     2015.11.03      New error14 field and additions to analyse for FOR loop checks (KGU#3)
+ *      Kay Gürtzig     2015.11.13/14   Method copy() accomplished, modifications for subroutine calls (KGU#2 = #9)
+ *      Kay Gürtzig     2015.11.22/23   Modifications to support selection of Element sequences (KGU#87),
+ *                                      Code revision in Analyser (field Subqueue.children now private).
+ *      Kay Gürtzig     2015.11.28      Several additions to analyser (KGU#2 = #9, KGU#47, KGU#78 = #23) and
+ *                                      saveToIni()
+ *      Kay Gürtzig     2015.12.01      Bugfix #39 (KGU#91) -> getText(false) on drawing
+ *      Bob Fisch       2015.12.10      Bugfix #50 -> grep parameter types (Method getParams(...))
+ *      Kay Gürtzig     2015.12.11      Bugfix #54 (KGU#102) in getVarNames(): keywords within identifiers
  *
  ******************************************************************************************************
  *
