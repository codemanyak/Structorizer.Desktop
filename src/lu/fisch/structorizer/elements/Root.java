/*
    Structorizer
    A little tool which you can use to create Nassi-Shneiderman Diagrams (NSD)

    Copyright (C) 2009  Bob Fisch

    This program is free software: you can redistribute it and/or modify
    it under the terms of the GNU General Public License as published by
    the Free Software Foundation, either version 3 of the License, or any
    later version.

    This program is distributed in the hope that it will be useful,
    but WITHOUT ANY WARRANTY; without even the implied warranty of
    MERCHANTABILITY or FITNESS FOR A PARTICULAR PURPOSE.  See the
    GNU General Public License for more details.

    You should have received a copy of the GNU General Public License
    along with this program.  If not, see <http://www.gnu.org/licenses/>.
*/

package lu.fisch.structorizer.elements;

/******************************************************************************************************
 *
 *      Author:         Bob Fisch
 *
 *      Description:    This class represents the "root" of a diagram or the program/sub itself.
 *
 ******************************************************************************************************
 *
 *      Revision List
 *
 *      Author          Date            Description
 *      ------          ----            -----------
 *      Bob Fisch       2007-12-09      First Issue
 *      Bob Fisch       2008-04-18      Added analyser
 *      Kay Gürtzig     2014-10-18      Var name search unified and false detection of "as" within var names mended
 *      Kay Gürtzig     2015-10-12      new methods toggleBreakpoint() and clearBreakpoints() (KGU#43).
 *      Kay Gürtzig     2015-10-16      getFullText methods redesigned/replaced, changes in getVarNames()
 *      Kay Gürtzig     2015-10-17      improved Arranger support by method notifyReplaced (KGU#48)
 *      Kay Gürtzig     2015-11-03      New error14 field and additions to analyse for FOR loop checks (KGU#3)
 *      Kay Gürtzig     2015-11-13/14   Method copy() accomplished, modifications for subroutine calls (KGU#2 = #9)
 *      Kay Gürtzig     2015-11-22/23   Modifications to support selection of Element sequences (KGU#87),
 *                                      Code revision in Analyser (field Subqueue.children now private).
 *      Kay Gürtzig     2015-11-28      Several additions to analyser (KGU#2 = #9, KGU#47, KGU#78 = #23) and
 *                                      saveToIni()
 *      Kay Gürtzig     2015-12-01      Bugfix #39 (KGU#91) -> getText(false) on drawing
 *      Bob Fisch       2015-12-10      Bugfix #50 -> grep parameter types (Method getParams(...))
 *      Kay Gürtzig     2015-12-11      Bugfix #54 (KGU#102) in getVarNames(): keywords within identifiers
 *      Kay Gürtzig     2015-12-20      Bugfix #50 (KGU#112) getResultType() slightly revised
 *      Kay Gürtzig     2016-01-02      Bugfixes #78 (KGU#119, equals()) and #85 (KGU#120, undo() etc.) 
 *      Kay Gürtzig     2016-01-06      Bugfix #89: References to obsolete operator padding (KGU#126) and
 *                                      faulty index condition for variable detection (KGU#98) fixed 
 *      Kay Gürtzig     2016-01-08      Bugfix #50 (KGU#135) postfix result type was split into lines  
 *      Kay Gürtzig     2016-01-11      Issue #103 (KGU#137): "changed" state now dependent on undo/redo
 *                                      stack, see comments below for details
 *      Kay Gürtzig     2016-01-14      Bugfix #103/#109: Saving didn't reset the hasChanged flag anymore (KGU#137)
 *      Kay Gürtzig     2016-01-16      Bugfix #112: Processing of indexed variables mended (KGU#141)
 *      Kay Gürtzig     2016-01-21      Bugfix #114: Editing restrictions during execution, breakpoint menu item
 *      Kay Gürtzig     2016-01-22      Bugfix for issue #38: moveUp/moveDown for selected sequences (KGU#144)
 *      Kay Gürtzig     2016-02-25      Bugfix #97 (= KGU#136): field rect replaced by rect0 in prepareDraw()
 *      Kay Gürtzig     2016-03-02      Bugfix #97 (= KGU#136) accomplished -> translation-independent selection
 *      Kay Gürtzig     2016-03-12      Enh. #124 (KGU#156): Generalized runtime data visualisation
 *      Kay Gürtzig     2016-03-21      Enh. #84 (KGU#61): For-In loops in variable detection and Analyser
 *      Kay Gürtzig     2016-03-25      Bugfix #135 (KGU#163) Method analyse(.,.,.,.,.) decomposed and corrected
 *      Kay Gürtzig     2016-03-29      Methods getUsedVarNames() completely rewritten.
 *      Kay Gürtzig     2016-04-05      Bugfix #154 (KGU#176) analyse_17() peeked in a wrong collection (Parallel)
 *      Kay Gürtzig     2016-04-12      Enh. #161 (KGU#179) analyse_13_16() extended (new error16_7)
 *      Kay Gürtzig     2016-04-24      Issue #169: Method findSelected() introduced, copy() modified (KGU#183)
 *      Kay Gürtzig     2016-07-07      Enh. #185 + #188: Mechanism to convert Instructions to Calls
 *      Kay Gürtzig     2016-07-19      Enh. #192: New method proposeFileName() involving the argument count (KGU#205)
 *      Kay Gürtzig     2016-07-22      Bugfix KGU#209 (Enh. #77): The display of the coverage marker didn't work
 *      Kay Gürtzig     2016-07-25      Bugfix #205: Variable higlighting worked only in boxed Roots (KGU#216)
 *      Kay Gürtzig     2016-07-27      Issue #207: New Analyser warning in switch text/comments mode (KGU#220)
 *      Kay Gürtzig     2016-07-28      Bugfix #208: Filling of subroutine diagrams no longer exceeds border
 *                                      Bugfix KGU#222 in collectParameters()
 *      Kay Gürtzig     2016-08-12      Enh. #231: New analyser checks 18, 19; checks reorganised to arrays
 *                                      for easier maintenance
 *      Kay Gürtzig     2016-09-21      Enh. #249: New analyser check 20 (function header syntax) implemented
 *      Kay Gürtzig     2016-09-25      Enh. #255: More informative analyser warning error_01_2. Dead code dropped.
 *                                      Enh. #253: CodeParser.keywordMap refactored
 *      Kay Gürtzig     2016-10-11      Enh. #267: New analyser check for error15_2 (unavailable subroutines)
 *      Kay Gürtzig     2016-10-12      Issue #271: user-defined prompt strings in input instructions
 *      Kay Gürtzig     2016-10-13      Enh. #270: Analyser checks for disabled elements averted.
 *      Kay Gürtzig     2016-11-22      Bugfix #295: Spurious error11 in return statements with equality comparison
 *      Kay Gürtzig     2016-12-12      Enh. #306: New method isEmpty() for a Root without text, children, and undo entries
 *                                      Enh. #305: Method getSignatureString() and Comparator SIGNATUR_ORDER added.
 *      Kay Gürtzig     2016-12-16      Bugfix #305: Comparator SIGNATURE_ORDER corrected
 *      Kay Gürtzig     2016-12-28      Enh. #318: Support for re-saving to an arrz file (2017.01.03: getFile() fixed)
 *      Kay Gürtzig     2016-12-29      Enh. #315: New comparison method distinguishing different equality levels
 *      Kay Gürtzig     2017-01-07      Enh. #329: New Analyser check 21 (analyse_18_19 renamed to analyse_18_19_21)
 *      Kay Gürtzig     2017-01-13      Enh. #305: Notification of arranger index listeners ensured on saving (KGU#330)
 *      Kay Gürtzig     2017-01-17      Enh. #335: Toleration of Pascal variable declarations in getUsedVarNames()
 *      Kay Gürtzig     2017-01-30      Enh. #335: Type info mechanism established
 *      Kay Gürtzig     2017-01-31      Bugfix in getParameterTypes() and getResultType() on occasion of issue #113
 *      Kay Gürtzig     2017-02-01      Enh. #259/#335: Parameters added to typeMap
 *      Kay Gürtzig     2017-02-07      KGU#343: Result analysis mechanism revised
 *      Kay Gürtzig     2017-03-06      Issue #368: Declarations are not to cause "uninitialized" warnings any longer
 *      Kay Gürtzig     2017-03-10      KGU#363: Enh. #372 (Simon Sobisch) new attributes author etc.
 *      Kay Gürtzig     2017-03-10/14   KGU#363: Enh. #372 (Simon Sobisch) new license attributes
 *      Kay Gürtzig     2017-03-14/26   Enh. #380: Method outsourceToSubroutine() supports automatic derival of subroutines
 *      Kay Gürtzig     2017-03-30      Enh. #388: const retrieval (method collectParameters() modified)
 *      Kay Gürtzig     2017-04-04      Enh. #388: New Analyser check for constant definitions (no. 22),
 *                                      method getUsedVarNames decomposed, check no. 10 enhanced.
 *      Kay Gürtzig     2017-04-05      Issue #390: Improved initialization check for multi-line instructions
 *      Kay Gürtzig     2017-04-11      Enh. #389: Analyser additions for import calls implemented
 *      Kay Gürtzig     2017-04-13      Enh. #380: Method outsourceToSubroutine() improved
 *      Kay Gürtzig     2017-04-14      Issues #23, #380, #394: analyse_13_16_jump() radically revised
 *      Kay Gürtzig     2017-04-21      Enh. #389: import checks re-organized to a new check group 23
 *      Kay Gürtzig     2017-05-06      Bugfix #397: Wrong insertion position with SelectedSequence as target
 *      Kay Gürtzig     2017-05-09      Enh. #372: Statistics method supporting the AttributeInspector
 *      Kay Gürtzig     2017-05-16      Enh. #389: Third diagram type introduced.
 *      Kay Gürtzig     2017-05-21      Enh. #372: additional attributes included in undo/redo mechanism
 *      Kay Gürtzig     2017-05-22      Enh. #272: New attribute "origin"
 *      Kay Gürtzig     2017-06-30      Enh. #389: New attribute "includeList"
 *      Kay Gürtzig     2017-07-02      Enh. #389: Analyser and execution mechanisms adapted to new include design
 *      Kay Gürtzig     2017-09-18      Enh. #423: Type retrieval and Analyser enhancement for record types
 *      Kay Gürtzig     2017-10-09      Enh. #423: Adjustments for Analyser check 24.
 *      Kay Gürtzig     2017-10-26      Enh. #423: Wrong type map reference in analyse_22_24() corrected
 *      Kay Gürtzig     2017-11-04      Enh. #452: More tutoring in Analyser, method getMethodName(boolean) introduced
 *      Kay Gürtzig     2017-11-05      Issue #454: logic of getMethodName() modified
 *      Kay Gürtzig     2018-03-12      Bugfix #518: Distinction between uninitialized and empty typeMap
 *      Kay Gürtzig     2018-03-15      Bugfix #522: makeTypedescription (for outsourcing) now considers record types,
 *                                      Bugfix #523: Defective undo and redo of include_list changes mended
 *                                      KGU#505: Analyser now copes better with lists of record access expressions
 *      Kay Gürtzig     2018-04-03      Bugfix #528: Record component access analysis mended and applied to all elements
 *      Kay Gürtzig     2018-04-04      Issue #529: Critical section in prepareDraw() reduced.
 *      Kay Gürtzig     2018-07-17      Issue #561: getElementCounts() modified for AttributeInspector update
 *      Kay Gürtzig     2018-07-20      Enh. #563: Analyser accepts simplified record initializers
 *      Kay Gürtzig     2018-07-25      Dropped field highlightVars (Element.E_VARHIGHLIGHT works directly now)
 *      Kay Gürtzig     2018-09-12      Refinement to #372: More file meta data used as workaround for missing author attributes 
 *      Kay Gürtzig     2018-09-17      Issue #594 Last remnants of com.stevesoft.pat.Regex replaced
 *      Kay Gürtzig     2018-09-24      Bugfix #605: Defective argument list parsing mended
 *      Kay Gürtzig     2018-09-28      Issue #613: New methods removeFromIncludeList(...)
 *      Kay Gürtzig     2018-10-04      Bugfix #618: Function names shouldn't be reported as used variables
 *      Kay Gürtzig     2018-10-25      Enh. #419: New methods breakElementTextLines(...), getMaxLineLength(...)
 *      Kay Gürtzig     2018-12-18      Bugfix #649: New method getElementCount(), use of cached variable names on redrawing
 *      Kay Gürtzig     2018-12-19      Bugfix #652: Drawing preparation and actual drawing were inconsistent
 *                                      w.r.t. the "Included Diagrams" box, such that ugly discrepancies appeared.
 *      Kay Gürtzig     2018-12-26      Method collectCalls(Element) moved hitherto from class Generator
 *      Kay Gürtzig     2019-02-16      Enh. #680: getUsedVarNames() fixed for multi-item INPUT (nearby fixed a bug with indexed variables)
 *      Kay Gürtzig     2019-03-07      Enh. #385: Support for default values in argument lists
 *      Kay Gürtzig     2019-03-13      Issues #518, #544, #557: Element drawing now restricted to visible rect.
 *      Kay Gürtzig     2019-03-20      Bugfix #706: analyse_15 hardened against inconsistent Call contents
 *      Kay Gürtzig     2019-03-21      Enh. #707: Configuration for file name proposals
 *      Kay Gürtzig     2019-03-28      Enh. #657: Retrieval for subroutines now with group filter
 *      Kay Gürtzig     2019-03-30      Issues #699, #718, #720 Handling of includeList and cached info
 *      Kay Gürtzig     2019-03-31      Issue #696 - field specialRoutinePool added, type retrieval may use it
 *      Kay Gürtzig     2019-08-02      Issue #733: New method getPreferenceKeys() for partial preference export
 *      Kay Gürtzig     2019-10-13/15   Bugfix #763: Test for stale file association in getFile(), new method copyWithFilepaths()
 *      Kay Gürtzig     2019-11-08      Enh. #770: New analyser checks 27, 28 (CASE elements)
 *      Kay Gürtzig     2019-11-13      New method getMereDeclarationNames() for bugfix #776
 *      Kay Gürtzig     2019-11-17      Enh. #739: Support for enum type definitions
 *      Kay Gürtzig     2019-11-21      Enh. #739: Bug in extractEnumerationConstants() fixed
 *      Kay Gürtzig     2020-02-21      Bugfix #825: The subsections of TRY elements hadn't been analysed
 *      Kay Gürtzig     2020-03-29      Bugfix #841: Analyser check for missing or misplaced parameter list didn't work
 *      Kay Gürtzig     2020-04-22      Bugfix #854: typeMap made a LinkedHashMap to ensure topological order on code export
 *      Kay Gürtzig     2020-08-12      Enh. #800: Started to redirect syntactic analysis to class Syntax
 *      Kay Gürtzig     2020-10-16      Issue #874: Identifier check in Analyser modified with respect to non-ascii letters
 *      Kay Gürtzig     2020-10-19      Issue #875: New public method for the retrieval of potential arguments
 *      Kay Gürtzig     2020-10-30      Enh. #800: Calls of unifyOperators redirected to class Syntax
 *
 *      Kay Gürtzig     2021-01-02/06   Enh. #905: Mechanism to draw a warning symbol on related DetectedError
 *      Kay Gürtzig     2021-01-10      Enh. #910: Adaptations for new DiagramController approach
 *      
 ******************************************************************************************************
 *
 *      Comment:		/
 *      
 *      2019-03-07 (KGU#371)
 *      - Parameter list analysis has become still more complex, so it seemed sensible to cache the
 *        parameter list while the text doesn't change.
 *      2016-03-25 (KGU#163)
 *      - Detection of un-initialised variables (analyser check #3) only worked for variables with
 *        initialisation after use. Variables nowhere initialised weren't found at all! This was now
 *        eventually mended.
 *      2016-01-11 (KGU#137)
 *      - When changes are undone back to the moment of last file saving, the hasChanged is to be reset
 *      - Therefore, we now track the undo stack size when saving. As soon as an undo action returns to
 *        the recorded stack size, the hasChanged flag will be reset. Undoing more steps sets the
 *        flag again but keeps the stored stack size for the case of redoing forward to this point again.
 *      - As soon as an undoable editing below the recorded stack level occurs (wiping the redo stack),
 *        the recorded stack level will be set to an unreachable -1, because the saved state gets lost
 *        internally.
 *
 ******************************************************************************************************///

import java.util.Iterator;
import java.util.LinkedHashMap;
import java.util.LinkedList;
import java.util.List;
import java.util.Map.Entry;
import java.util.Queue;
import java.util.Set;
import java.util.Vector;
import java.util.logging.Level;
import java.util.Stack;
import java.util.Hashtable;
import java.util.Enumeration;
import java.util.HashMap;
import java.util.HashSet;
import java.util.regex.Matcher;
import java.util.regex.Pattern;

import javax.swing.ImageIcon;
import javax.swing.JOptionPane;

import org.xml.sax.Attributes;

import java.io.File;
import java.io.IOException;
import java.nio.file.Files;
import java.nio.file.Path;
import java.nio.file.attribute.BasicFileAttributes;
import java.nio.file.attribute.FileOwnerAttributeView;
import java.text.ParseException;
import java.text.SimpleDateFormat;
import java.awt.Color;
import java.awt.FontMetrics;
import java.awt.Graphics;
import java.awt.Graphics2D;
import java.awt.Font;
import java.awt.image.*;
import java.awt.Point;
import java.awt.Polygon;
import java.awt.Rectangle;
import java.util.ArrayList;
import java.util.Comparator;
import java.util.Date;

import lu.fisch.graphics.*;
import lu.fisch.utils.*;
import lu.fisch.structorizer.syntax.Syntax;
import lu.fisch.structorizer.syntax.TypeRegistry;
import lu.fisch.structorizer.helpers.GENPlugin;
import lu.fisch.structorizer.io.*;
import lu.fisch.structorizer.locales.LangTextHolder;
import lu.fisch.structorizer.locales.Locale;
import lu.fisch.structorizer.locales.Locales;
import lu.fisch.structorizer.archivar.IRoutinePool;
import lu.fisch.structorizer.arranger.Arranger;
import lu.fisch.structorizer.executor.Function;
//import lu.fisch.structorizer.generators.Generator;
import lu.fisch.structorizer.gui.*;

/**
 * This class represents the "root" of a diagram or the program/sub itself.
 * It is responsible for the behaviour of the entire diagram linked to it. 
 * It also represents the Analyser (performing all syntactic and style checks
 * over the diagram elements).
 * @author Bob Fisch
 */
public class Root extends Element {
	
	// KGU 2015-10-16: Just for testing purposes
	//private static int fileCounter = 1;

	// START KGU#305 2016-12-12: Enh. #305 / 2016-12-16: Case-independent comparison
	public static final Comparator<Root> SIGNATURE_ORDER =
			new Comparator<Root>() {
		public int compare(Root root1, Root root2)
		{
			String prefix1 = Integer.toString(root1.diagrType.ordinal());
			String prefix2 = Integer.toString(root2.diagrType.ordinal());
			int result = (prefix1 + root1.getSignatureString(false)).compareToIgnoreCase(prefix2 + root2.getSignatureString(false));
			if (result == 0) {
				result = ("" + root1.getPath()).compareToIgnoreCase("" + root2.getPath());
			}
			return result;
		}
	};
	// END KGU#305 2016-12-12
	
	// START KGU#575 2018-09-17: Issue #594 - we delegate the replacement to a static method on Element 
	//private final static java.util.regex.Pattern INC_PATTERN1 = java.util.regex.Pattern.compile(BString.breakup("inc")+"[(](.*?)[)](.*?)");
	//private final static java.util.regex.Pattern INC_PATTERN2 = java.util.regex.Pattern.compile(BString.breakup("inc")+"[(](.*?)[,](.*?)[)](.*?)");
	//private final static java.util.regex.Pattern DEC_PATTERN1 = java.util.regex.Pattern.compile(BString.breakup("dec")+"[(](.*?)[)](.*?)");
	//private final static java.util.regex.Pattern DEC_PATTERN2 = java.util.regex.Pattern.compile(BString.breakup("dec")+"[(](.*?)[,](.*?)[)](.*?)");
	//private final static java.util.regex.Pattern INDEX_PATTERN = java.util.regex.Pattern.compile("(.*?)[\\[](.*?)[\\]](.*?)");
	private final static Pattern INDEX_PATTERN = Pattern.compile("(.*?)[\\[](.*?)[\\]](.*?)");
	private final static Pattern INDEX_PATTERN_GREEDY = java.util.regex.Pattern.compile("(.*?)[\\[](.*)[\\]](.*?)");
	// END KGU#575 2018-09-17
	// START KGU#580 2018-09-24: Bugfix #605
	private final static Pattern VAR_PATTERN = Pattern.compile("(^|.*?\\W)var\\s(.*?)");
	// END KGU#580 2018-09-24
	
	// START KGU#376 2017-05-16: Enh. #389 - we introduce a third diagram type now
	public static final int R_CORNER = 15;

	// START KGU#911 2021-01-10: Enh. #910 sepecial sub type of Includable (no editing, no saving)
	//public enum DiagramType {DT_MAIN, DT_SUB, DT_INCL};
	public enum DiagramType {DT_MAIN, DT_SUB, DT_INCL, DT_INCL_DIAGRCTRL};
	// END KGU#911 2021-01-10
	private DiagramType diagrType = DiagramType.DT_MAIN;
	// END KGU#376 2017-05-16

	// some fields
	public boolean isBoxed = true;
	//private boolean isProgram = true;
	// START KGU#137 2016-01-11: Bugfix #103 - More precise tracking of changes
	//public boolean hasChanged = false;
	private boolean hasChanged = false;		// Now only for global, not undoable changes
	private int undoLevelOfLastSave = 0;	// Undo stack level recorded on saving
	// END KGU#137 2016-01-11
	//public boolean highlightVars = false;
	// START KGU#2 (#9) 2015-11-13:
	/** Executor: Is this routine currently waiting for a called subroutine? */
	public boolean isCalling = false;
	// END KG#2 (#9) 2015-11-13
	// START KGU#376 2017-07-02: Enh. #389 - we want to show execution in inlcudeList
	public boolean isIncluding = false;
	// END KGU#376 2017-07-02
	
	// START KGU#624 2018-12-22: Enh. #655
	/** selection flags for different drawing contexts. Index 0 is unused (instead field {@link #selected} is used) */ 
	private boolean[] contextSelections = new boolean[DrawingContext.values().length];
	// END KGU#624 2018-12-22
	
	// START KGU#676 2019-03-31: Enh. #696 - We need pool access for batch export
	/** A routine pool to be used for retrieval of includables and subroutines instead of Arranger if not null */
	public IRoutinePool specialRoutinePool = null;
	// END KGU#676 2019-03-31
	
	public Subqueue children = new Subqueue();

	public int height = 0;
	public int width = 0;
	
	// START KGU#136 2016-03-01: Bugfix #97 - sensibly, we cache the subqueue extensions
	private Point pt0Sub = new Point(0,0);
	// END KGU#136 2016-03-01

	private Stack<Subqueue> undoList = new Stack<Subqueue>();
	private Stack<Subqueue> redoList = new Stack<Subqueue>();

	public String filename = "";
	// START KGU#316 2016-12-28: Enh. #318 Consider unzipped arrz-files
	public String shadowFilepath = null;	// temp file path of an unzipped file
	// END KGU#316 2016-12-28
	// START KGU#362 2017-03-28: Issue #370 - retain original keywords if not refactored - makes Root readonly!
	public HashMap<String, StringList> storedParserPrefs = null;
	// END KGU#362 2017-03-28
	// START KGU#363 2017-03-10: Enh. #372
	private String author = null;
	private String modifiedby = null;
	private Date created = null;
	private Date modified = null;
	// START KGU#363 2018-09-12: Enh. #372 - for undo/redo we need to cache some original meta info
	public String modifiedby0 = null;		// Original entry for modifiedby
	// END KGU#363 2018-09-12	
	private final SimpleDateFormat dateFormat = new SimpleDateFormat("yyyy-MM-dd");
	public String licenseName = null;
	public String licenseText = null;
	public String origin = "Structorizer " + E_VERSION;
	
	// START KGU#371 2019-03-07: Enh. #385 for performance reasons, we cache the parameter list here
	/** Cached parameter list, each entry is composed of name, type, and default, each as Strings (defaults may be null) */
	private ArrayList<Param> parameterList = null;
	// END KGU#371 2019-03-07
	
	// START KGU#376 2017-06-30: Enh. #389: Includable diagrams now managed directly by Root
	/** List of the names of the diagrams to be included by this Root (may be null!) */
	public StringList includeList = null;
	/**
	 * Checks, whether {@code aRoot} is includable and if so, ensures that its name
	 * becomes member of this' include list.
	 * @param aRoot - a diagram to be added to the include list of this
	 * @return true if {@code aRoot} is includable and new to the include list
	 * @see #addToIncludeList(String)
	 * @see #removeFromIncludeList(Root)
	 */
	public boolean addToIncludeList(Root aRoot)
	{
		boolean added = false;
		if (aRoot.isInclude()) {
			added = addToIncludeList(aRoot.getMethodName());
		}
		return added;
	}
	/**
	 * Ensures that the given {@code rootName} (which is assumed to be the name of an
	 * includable diagram, but not verified) is member of this' include list. If the
	 * {@link #includeList} was null, then it will be created.
	 * @param rootName - assumed name of an includable Root
	 * @return true if {@code rootName} was new
	 * @see #addToIncludeList(Root)
	 * @see #removeFromIncludeList(String)
	 */
	public boolean addToIncludeList(String rootName)
	{
		if (this.includeList == null) {
			this.includeList = new StringList();
		}
		return this.includeList.addIfNew(rootName);
	}
	// END KGU#376 2017-06-30
	// START KGU#586 2018-09-28: Introduced on occasion of #613
	/**
	 * Ensures that {@link Root} {@code aRoot} is not member of the {@link #includeList}
	 * @param aRoot - an includable {@link Root}
	 * @return true if {@code aRoot} had been included before
	 * @see #removeFromIncludeList(String)
	 * @see #addToIncludeList(Root)
	 */
	public boolean removeFromIncludeList(Root aRoot)
	{
		return aRoot.isInclude() && this.removeFromIncludeList(aRoot.getMethodName());
	}
	/**
	 * Ensures that the given {@code rootName} (which is assumed to be the name of an
	 * includable diagram, but not verified) is NOT member of this' include list.
	 * @param rootName - assumed name of an includable {@link Root}
	 * @return true if the assumed includable had been member of the include list
	 * @see #removeFromIncludeList(Root)
	 * @see #addToIncludeList(String)
	 */
	public boolean removeFromIncludeList(String rootName)
	{
		boolean done = false;
		if (this.includeList != null) {
			done = this.includeList.removeAll(rootName) > 0;
		}
		return done;
	}
	// END KGU#586 2018-09-28
	
	/**
	 * @return true if and only if the diagram type is "main program"
	 * @see #isSubroutine()
	 * @see #isInclude()
	 * @see #setProgram(boolean)
	 * @see #setInclude(boolean)
	 */
	public boolean isProgram() {
		return diagrType == DiagramType.DT_MAIN;
	}
	/**
	 * Sets the diagram type to "main program" or "subroutine"
	 * @param isProgram - if the diagram type is to be "main program" (true) or "subroutine"
	 * (false)
	 * @see #isProgram()
	 * @see #isSubroutine()
	 * @see #isInclude()
	 * @see #setInclude(boolean)
	 */
	public void setProgram(boolean isProgram) {
		if (isProgram) {
			diagrType = DiagramType.DT_MAIN;
		} else {
			diagrType = DiagramType.DT_SUB;
		}
	}
	/**
	 * @return true if and only if the diagram type is subroutine
	 * @see #isProgram()
	 * @see #isInclude()
	 * @see #setProgram(boolean)
	 * @see #setInclude(boolean)
	 */
	public boolean isSubroutine() {
		return diagrType == DiagramType.DT_SUB;
	}
	/**
	 * @return true if and only if the diagram type is "includable"
	 * @see #isProgram()
	 * @see #isSubroutine()
	 * @see #setInclude(boolean)
	 * @see #setProgram(boolean)
	 */
	public boolean isInclude() {
		// START KGU#911 2021-01-10: Enh. #910 New subtype for DiagramControllers
		//return diagrType == DiagramType.DT_INCL;
		return diagrType == DiagramType.DT_INCL || diagrType == DiagramType.DT_INCL_DIAGRCTRL;
		// END KGU#911 2021-01-10
	}
	/**
	 * Sets the diagram type to "includable" (ordinary)
	 * @see #isInclude()
	 * @see #isProgram()
	 * @see #isSubroutine()
	 * @see #setProgram(boolean)
	 */
	public void setInclude()
	// START KGU#911 2021-01-10: Enh. #910
	//{
	//	diagrType = DiagramType.DT_INCL;
	//}
	{
		setInclude(true);
	}
	/**
	 * Sets the diagram type to "includable" (ordinary)
	 * @param usual - {@code true} for usual (user-defined) Includable,
	 *       {@code false} for an immutable, not storable {@link DiagramController}
	 *       representative
	 * @see #isInclude()
	 * @see #isProgram()
	 * @see #isSubroutine()
	 * @see #setProgram(boolean)
	 */
	public void setInclude(boolean usual)
	{
		diagrType = usual ? DiagramType.DT_INCL : DiagramType.DT_INCL_DIAGRCTRL;
	}
	/**
	 * @return {@code true} iff this is an Includable representing a {@link DiagramController}
	 * @see #isInclude()
	 * @see #setInclude(boolean)
	 */
	public boolean isDiagramControllerRepresentative()
	{
		return diagrType == DiagramType.DT_INCL_DIAGRCTRL;
	}
	// END KGU#911 2021-01-10
	public String getAuthor() {
		return this.author;
	}
	public void setAuthor(String authorName) {
		this.author = authorName;
	}
	public String getModifiedBy() {
		return this.modifiedby;
	}
	public Date getCreated() {
		return this.created;
	}
	public String getCreatedString() {
		if (this.created == null) {
			return "";
		}
		return dateFormat.format(this.created);
	}
	public Date getModified() {
		return this.modified;
	}
	public String getModifiedString() {
		if (this.modified == null) {
			return "";
		}
		return dateFormat.format(this.modified);
	}
	/**
	 * Retrieves the author attributes from the XML node {@code attributes}
	 * @param attributes - The {@link Attributes} of the originating XML node
	 * @see #fetchAuthorDates(File,File)
	 */
	public void fetchAuthorDates(Attributes attributes)
	{
		if(attributes.getIndex("author")!=-1)  {
			this.author = attributes.getValue("author");
		}
		if(attributes.getIndex("created")!=-1)  {
			try {
				this.created = this.dateFormat.parse(attributes.getValue("created"));
			} catch (ParseException e) {}
		}
		if(attributes.getIndex("changedby")!=-1)  {
			this.modifiedby = attributes.getValue("changedby") ; 
		}
		if(attributes.getIndex("changed")!=-1)  {
			try {
				this.modified = this.dateFormat.parse(attributes.getValue("changed"));
			} catch (ParseException e) {} 
		}
	}
	// END KGU#363 2017-03-10
	// START KGU#363 2017-05-21: Enh. #372
	/**
	 * Tries to extract sensible file attribute values and to use them to initialize the
	 * author attributes before {@link #fetchAuthorDates(Attributes)} is called.<br/>
	 * Be aware that the diagram meta data are meant to override the file meta data, the
	 * use of which is only a workaround for legacy nsd files that didn't store own
	 * meta data.  
	 * @param _file - the file from which this diagram was loaded
	 * @param _arrzFile - the arrz file, which {@code _file} was extracted from, or null
	 * @see #fetchAuthorDates(Attributes)
	 */
	public void fetchAuthorDates(File _file, File _arrzFile) {
		// Override the constructor settings if the Root is loaded from file
		this.created = null;
		this.author = "???";
		// START KGU#363 2018-09-11: Improvement to retrieve suited file attributes as defaults
		Path path = _file.toPath();
		Path ownerPath = path;
		if (_arrzFile != null) {
			ownerPath = _arrzFile.toPath();
		}
		try {
			BasicFileAttributes attrs = Files.readAttributes(path, BasicFileAttributes.class);
			long createTime = attrs.creationTime().toMillis();
			// If the file was unzipped then the creation time of the arrz file is more sensible
			if (_arrzFile != null) {
				createTime = Files.readAttributes(ownerPath, BasicFileAttributes.class).creationTime().toMillis();
			}
			Date created = null;
			// Check if the OS supports creation time attributes at all
			if (createTime > 0) {
				created = new Date(createTime);
			}
			this.modified = new Date(attrs.lastModifiedTime().toMillis());
			FileOwnerAttributeView view = Files.getFileAttributeView(ownerPath, FileOwnerAttributeView.class);
			// Ignore creation times later than the last modification (usually this means that the
			// file has been copied after its last modification - creation time has a rather physical
			// meaning, it does not refer to the content)
			if (created.before(this.modified)) {
				this.created = created;
				// The owner might be the author
				this.author = view.getOwner().getName();
			}
			else {
				// This may be disputed but the owner is more likely the last modifier
				this.modifiedby = view.getOwner().getName();
			}
		} catch (IOException e) {}
		// END KGU#363 2018-09-11
		this.licenseName = null;
		if (_file.canRead()) {
			long modTime = _file.lastModified();
			if (modTime != 0L && (this.modified == null || this.modified.getTime() < modTime) &&
					(this.created == null || this.created.getTime() < modTime)) {
				this.modified = new Date(modTime);
			}
		}
	}
	// END KGU#363 2017-05-21

	/**
	 * Names of variables defined within this diagram (may be null after changes,
	 * lazy initialization!)
	 * @see #getCachedVarNames()
	 */
	// START KGU#444/KGU#618 2018-12-18 - Issues #417, #649 We want to distinguish empty from invalid
	//public StringList variables = new StringList();
	// START KGU#701 2019-03-30: Issue #718 - This should better not be accessible directly - we need to be aware of changes
	//public StringList variables = null;
	private StringList variables = null;
	// END KGU#701 2ß19-03-30
	
	/**
	 * @return Cached names of the variables defined within this diagram (may be empty after changes).
	 * Will not retrieve variables.
	 * @see #variables
	 * @see #retrieveVarNames()
	 * @see #getVarNames()
	 */
	public StringList getCachedVarNames()
	{
		if (variables != null) {
			return variables;
		}
		return new StringList();
	}
	// END KGU#444/KGU#618 2018-12-18
	
	// START KGU#686 2019-03-16: Enh. #56 (introduction of Try blocks)
	@Override
	protected Set<String> getVariableSetFor(Element _element)
	{
		Set<String> varNames = new HashSet<String>();
		// START KGU#701 2019-03-30: Issue #718 - we must react to changes
		//StringList vars = getCachedVarNames();
		StringList vars = getVarNames();
		// END KGU#701 2019-03-30
		for (int i = 0; i < vars.count(); i++) {
			varNames.add(vars.get(i));
		}
		return varNames;
	}
	// END KGU#686 2019-03-16
	
	// START KGU#375 2017-03-31: Enh. #388
	/**
	 * Names and cached value expressions of detected constants among the {@link #variables}.
	 * For enumeration type constants, the actual value is prefixed with ":" + typename + "€".
	 * @see #getConstValueString(String) 
	 */
	public LinkedHashMap<String, String> constants = new LinkedHashMap<String, String>();
	// END KGU#375 2017-03-31
	/**
	 * Vector containing Element-related Analyser complaints
	 */
	public Vector<DetectedError> errors = new Vector<DetectedError>();
	
	private StringList rootVars = new StringList();
	// START KGU#261 2017-01-19: Enh. #259 (type map: (var name | type name) -> type info)
	// START KGU#502 2018-03-12: Bugfix #518 - distinguish between uninitialized and resulting empty map 
	//private HashMap<String, TypeMapEntry> typeMap = new HashMap<String, TypeMapEntry>();
	@Deprecated
	private HashMap<String, TypeMapEntry> typeMap = null;
	// END KGU#502 2018-03-12
	// START KGU#790 2020-11-02: Issue #800
	private TypeRegistry dataTypes = null;
	// END KGU#790 2020-11-02
	// END KGU#261 2017-01-19
	// START KGU#163 2016-03-25: Added to solve the complete detection of unknown/uninitialised identifiers
	// Pre-processed parser preference keywords to match them against tokenized strings
	private static Vector<StringList> splitKeywords = new Vector<StringList>();
	private String[] operatorsAndLiterals = {"false", "true", "div"};
	// END KGU#163 2016-03-25

	// error checks for analyser (see also addError(), saveToIni(), Diagram.analyserNSD() and Mainform.loadFromIni())
	// START KGU#239 2016-08-12: Inh. #231 + Partial redesign
	// KGU#456 2017-11-05: Now used as initial defaults
	private static boolean[] analyserChecks = {
		true,	true,	true,	true,	false,	// 1 .. 5
		false,	true,	true,	true,	true,	// 6 .. 10
		true,	false,	true,	true,	true,	// 11 .. 15
		true,	true,	true,	true,	true,	// 16 .. 20
		true,	true,	true,	true,	false,	// 21 .. 25
		false,	true,	true					// 26 .. 28
		// Add another element for every new check...
		// and DON'T FORGET to append its description to
		// AnalyserPreferences.checkCaptions
	};
	public static int numberOfChecks()
	{
		return analyserChecks.length;
	}
	/**
	 * Returns whether the Analyser CHECK #checkNo is enabled
	 * @param checkNo - an official Analyser check number 
	 * @return true if the check is enabled, false otherwise
	 */
	public static boolean check(int checkNo)
	{
		// enable all unknown checks by default
		return checkNo < 1 || checkNo > analyserChecks.length
				|| analyserChecks[checkNo-1];
	}
	public static void setCheck(int checkNo, boolean enable)
	{
		if (checkNo >= 1 && checkNo <= analyserChecks.length)
		{
			analyserChecks[checkNo-1] = enable;
		}
	}
	// END KGU#239 2016-08-12
	// START KGU#456 2017-11-05: Issue #452
	/** Current state of analyser guides */
	private Queue<Integer> tutorialQueue = new LinkedList<Integer>();
	/**
	 * Step number of the current tutorial (-1 = not begun)
	 * @see #getTutorialState(int)
	 * @see #startNextTutorial(boolean)
	 * @see #advanceTutorialState(int, Root)
	 */
	private int tutorialState = -1;
	public int getCurrentTutorial()
	{
		Integer checkNo = tutorialQueue.peek();
		while (checkNo != null && !check(checkNo)) {
			tutorialQueue.remove();
			checkNo = tutorialQueue.peek();
		}
		if (checkNo == null) {
			checkNo = -1;
		}
		return checkNo;
	}
	public int getTutorialState(int checkNo) {
		int state = -1;
		if (check(checkNo) && tutorialQueue.peek() == checkNo) {
			state = tutorialState;
		}
		return state;
	}
	/**
	 * Review the {@code tutorialQueue} according to the given ordered array
	 * of available tutorial numbers.
	 * @param tutorials - numbers of available tutorials in didactic order
	 */
	public void updateTutorialQueue(int[] tutorials)
	{
		// First check whether the first guide in the queue has begun and is still valid
		Integer started = tutorialQueue.poll();
		if (started != null && (!check(started) || tutorialState < 0)) {
			// obsolete, so drop it
			started = null;
		}
		tutorialQueue.clear();
		if (started != null) {
			// Re-insert the started guide
			tutorialQueue.add(started);
		}
		else {
			started = -1;
			tutorialState = -1;
		}
		// Now add all currently activated tutorials
		for (int guideCode : tutorials) {
			if (guideCode != started && check(guideCode)) {
				tutorialQueue.add(guideCode);
			}
		}
		if (started == -1) {
			this.startNextTutorial(false);
		}
	}
	/**
	 * Starts the next tutorial in the queue that is not disabled (disabled
	 * tutorial numbers will be dropped from the queue)
	 * @param _disableCurrent - if true then the current guide will be switched off and a success message is popped up
	 * @return - the number of the started tutorial
	 */
	public int startNextTutorial(boolean _disableCurrent)
	{
		Integer checkNo = tutorialQueue.peek();
		String message = null;
		if (checkNo != null && _disableCurrent) {
			setCheck(checkNo, false);
			String[] checkDescr = AnalyserPreferences.getCheckTabAndDescription(checkNo);
			message = Menu.msgGuidedTourDone.getText().replace("%", checkDescr[1]);
		}
		while ((checkNo = tutorialQueue.peek()) != null && !check(checkNo)) {
			tutorialQueue.remove();
		}
		if (checkNo != null) {
			tutorialState = 0;
			if (_disableCurrent) {
				String[] checkDescr = AnalyserPreferences.getCheckTabAndDescription(checkNo);
				StringList menuNew = new StringList(Menu.getLocalizedMenuPath(new String[]{"menuFile", "menuFileNew"}, new String[]{"File", "New"}));
				message = Menu.msgGuidedTourNext.getText().
						replace("%1", message).
						replace("%2", checkDescr[1]).
						replace("%3", menuNew.concatenate(" \u25BA "));
			}
		}
		else {
			checkNo = -1;
			tutorialState = -1;
		}
		if (message != null) {
			JOptionPane.showMessageDialog(null, 
					message, 
					Menu.ttlGuidedTours.getText(), 
					JOptionPane.INFORMATION_MESSAGE,
					IconLoader.getIcon(24));
		}
		return checkNo;
	}
	/**
	 * Checks status for tutorial {@code CheckNo} on diagram {@code root} and
	 * advances the {@link #tutorialState} if it's due.
	 * @param checkNo - the Analyser code for the tutorial
	 * @param root - the affected diagram
	 * @return {@code true} if the next step of the tutorial was granted
	 */
	public boolean advanceTutorialState(int checkNo, Root root)
	{
		if (!check(checkNo) || tutorialQueue.isEmpty() || tutorialQueue.peek() != checkNo) {
			return false;
		}
		if	(root == null ||
				root != null && root.isTutorialReadyForStep(checkNo, tutorialState+1)) {
			tutorialState++;
			return true;
		}
		return false;
	}
	// END KGU#456 2017-11-05
	// Mapping keyword -> generator titles
	private static Hashtable<String, StringList> caseAwareKeywords = null;
	private static Hashtable<String, StringList> caseUnawareKeywords = null;
	// END KGU#239 2016-08-12
	// START KGU#239 2017-04-11: Some structorizer-internal keywords are also to be checked against
	private static Set<String> structorizerKeywords = new HashSet<String>();
	// END KGU#239 2017-04-11

	private Vector<Updater> updaters = new Vector<Updater>();

	// KGU#91 2015-12-04: No longer needed
	//private boolean switchTextAndComments = false;

	public Root()
	{
		super(StringList.getNew("???"));
		setText(StringList.getNew("???"));	// This looked redundant
		children.parent=this;
		// START KGU#363 2017-03-10: Enh. #372 - Author and date fields
		author = Ini.getInstance().getProperty("authorName", System.getProperty("user.name"));
		if (author.isEmpty()) {
			author = System.getProperty("user.name");
		}
		created = new Date();
		// END KGU#363 2017-03-10
		// START KGU#363 2017-03-14: Enh. #372 - License fields
		licenseName = Ini.getInstance().getProperty("licenseName", "");
		// END KGU#363 2017-03-14
		// START KGU#624 2018-12-22: Enh. #655 - Independent selection markers for certain contexts
		for (int i = 0; i < this.contextSelections.length; i++) {
			this.contextSelections[i] = false;
		}
		// END KGU#624 2018-12-22
		//this(StringList.getNew("???"));
	}

	public Root(StringList _header)
	{
		super(_header);
		setText(_header);	// This looked redundant
		children.parent=this;
		// START KGU#363 2017-03-10: Enh. #372 - Author and date fields
		author = Ini.getInstance().getProperty("authorName", System.getProperty("user.name"));
		if (author.isEmpty()) {
			author = System.getProperty("user.name");
		}
		created = new Date();
		// END KGU#363 2017-03-10
		// START KGU#363 2017-03-14: Enh. #372 - License fields
		licenseName = Ini.getInstance().getProperty("licenseName", "");
		// END KGU#363 2017-03-14
	}
	
	// START KGU#371 2019-03-07: Enh. #385 - clear parameter list cache
	@Override
	public void setText(String _text)
	{
		text.setText(_text);
		parameterList = null;
	}

	@Override
	public void setText(StringList _text)
	{
		text = _text;
		parameterList = null;
	}
	// END KGU#371 2019-03-07

    public void addUpdater(Updater updater)
    {
    	// START KGU#48 2015-10-17: While this.updaters is only a Vector, we must avoid multiple registration...
    	//updaters.add(updater);
    	if (!updaters.contains(updater))
    	{
    		updaters.add(updater);
    	}
    	// END KGU#48 2015-10-17
    }

    public void removeUpdater(Updater updater)
    {
        updaters.remove(updater);
    }
    
    // START KGU#2 (#9) 2015-11-14: We need a way to get the Updaters
    public Iterator<Updater> getUpdateIterator()
    {
    	return updaters.iterator();
    }
    // END KGU#2 (#9) 2015-11-14

    // START KGU#48 2015-10-17: Arranger support on Root replacement (e.g. by loading a new file)
    public void notifyReplaced(Root newRoot)
    {
    	// FIXME: Something here may provoke a java.util.ConcurrentModificationException
    	//System.out.println("Trying to notify my replacement to " + updaters.size() + " Updaters..."); // FIXME (KGU) Remove after successful test!
    	Iterator<Updater> iter = updaters.iterator();
    	while (iter.hasNext())
    	{
    		//System.out.println(this.getMethodName() + " notifying an Updater about replacement.");
    		iter.next().replaced(this, newRoot);
    	}
    	updaters.clear();
    }
    // END KGU#48 2015-10-17
    
    // START KGU#137 2016-01-11: Bugfix #103 - Enhanced change tracking, synchronized with undoing/redoing/saving
    /**
     * Sets an additional sticky changed flag for saveable global settings that are not subject
     * of the undo/redo stacks
     * @param setModifiedAttrs - if true then attributes {@link #modified} and {@link #modifiedby} will be set (not undoable!) 
     */
    // START KGU#363 2018-09-12: Fixes #372 - not always it is sensible to set modified attributes
    public void setChanged(boolean setModifiedAttrs)
    {
    	this.hasChanged = true;
    	// START KGU#363 2017-03-10: Enh. #372, KGU#363 2018-09-12 made dependent on argument
    	if (setModifiedAttrs) {
    		// END KGU#363 2018-09-12
    		this.modifiedby = Ini.getInstance().getProperty("authorName", System.getProperty("user.name"));
    		if (modifiedby.trim().isEmpty()) {
    			modifiedby = System.getProperty("user.name");
    		}
    		this.modified = new Date();
    	// END KGU#363 2017-03-10
    	// START KGU#363 2017-03-10: Enh. #372, KGU#363 2018-09-12 made dependent on argument
    	}
		// END KGU#363 2018-09-12
    }

    /**
     * Detects if changes (no matter if undoable or not) have been registered since last saving
     * @return true if there have been changes not undone
     */
    public boolean hasChanged()
    {
    	return this.hasChanged || this.undoLevelOfLastSave != this.undoList.size();
    }
    // END KGU#137 2016-01-11

	// START KGU 2015-10-13: This follows a code snippet found in Root.draw(Canvas, Rect), which had been ineffective though
	@Override
	public Color getColor()
	{
		if (isBoxed)
		{
			// The surrounding box is obvious - so it can't be mistaken for an instruction
			return Color.WHITE;
		}
		else
		{
			// The grey colour helps to distinguish the header from instructions
			return Color.LIGHT_GRAY;
		}
	}
	// END KGU 2015-10-13
	
	// START KGU#306 2016-12-12: Enh. #306
	public boolean isEmpty()
	{
		String txt = this.text.concatenate().trim();
		boolean isEmpty = 
				(txt.isEmpty() || txt.equals("???")) &&
				this.comment.concatenate().trim().isEmpty() &&
				this.children.getSize() == 0 &&
				this.undoList.isEmpty() &&
				this.redoList.isEmpty();
		return isEmpty;
	}
	// END KGU#306 2016-12-12
	
	public Rect prepareDraw(Canvas _canvas)
	{
		// START KGU#136 2016-03-01: Bugfix #97 (prepared)
		if (this.isRect0UpToDate) return rect0.copy();
		// START KGU#516 2018-04-04: Directly to work on field rect0 was not so good an idea for re-entrance
		//pt0Sub.x = 0;
		// END KGU#516 2018-04-04
		// END KGU#136 2016-03-01
		
		//  KGU#136 2016-02-25: Bugfix #97 - all rect references replaced by rect0
		// START KGU#516 2018-04-04: Issue #529 - Directly to work on field rect0 was not so good an idea for re-entrance
		//rect0.top = 0;
		//rect0.left = 0;
		Rect rect0 = new Rect();
		Rect subrect0 = new Rect();
		Point pt0Sub = new Point();
		// END KGU#516 2018-04-04

		FontMetrics fm = _canvas.getFontMetrics(Element.font);
		Font titleFont = new Font(Element.font.getName(),Font.BOLD,Element.font.getSize());
		_canvas.setFont(titleFont);

		// Compute width (dependent on diagram style and text properties)
		int padding = 2*(E_PADDING/2);
		if (isBoxed)
		{
			padding = 2 * E_PADDING;
			pt0Sub.x = E_PADDING;
		}
		rect0.right = 2 * E_PADDING;
		for (int i=0; i<getText(false).count(); i++)
		{
			int width = getWidthOutVariables(_canvas,getText(false).get(i),this) + padding;
			if (rect0.right < width)
			{
				rect0.right = width;
			}
		}
		
		// Compute height (depends on diagram style and number of text lines)
		int vPadding = isBoxed ? 3 * E_PADDING : padding;
		rect0.bottom = vPadding + getText(false).count() * fm.getHeight();
		
		// START KGU#227 2016-07-31: Enhancement #128
		Rect commentRect = new Rect();
		if (Element.E_COMMENTSPLUSTEXT)
		{
			commentRect = this.writeOutCommentLines(_canvas, 0, 0, false);
			commentRect.right += padding;
			if (rect0.right < commentRect.right)
			{
				rect0.right = commentRect.right;
			}
			rect0.bottom += commentRect.bottom;
		}
		// END KGU#227 2016-07-31
		
		pt0Sub.y = rect0.bottom;
		if (isBoxed)	pt0Sub.y -= E_PADDING;

		_canvas.setFont(Element.font);

		subrect0 = children.prepareDraw(_canvas);
		if (isBoxed)
		{
			rect0.right = Math.max(rect0.right, subrect0.right + 2*Element.E_PADDING);
		}
		else
		{
			rect0.right = Math.max(rect0.right, subrect0.right);
		}

		rect0.bottom += subrect0.bottom;
		// START KGU#221 2016-07-28: Bugfix #208 - partial boxing for un-boxed subroutine or includable
		if (!isBoxed && !isProgram()) rect0.bottom += E_PADDING/2;
		// END KGU#221 2016-07-28

		// START KGU#376 2017-07-01: Enh. #389 - determine the required size for the import list
		// KGU#621 2018-12-19: Bugfix #652 - children size exploration has to be done before!
		if (this.includeList != null) {
			// KGU#621 2018-12-19: Bugfix #652 - Padding assumptions corrected
			Rect includesBox = this.writeOutImports(_canvas, 0, 0, rect0.right - padding, false);
			int inclHeight = includesBox.bottom - includesBox.top + E_PADDING/2;
			rect0.bottom += inclHeight;
			rect0.right = Math.max(rect0.right, includesBox.right - includesBox.left + padding);
			pt0Sub.y += inclHeight;
		}
		// END KGU#376 2017-07-01
		
		this.width = rect0.right - rect0.left;
		this.height = rect0.bottom - rect0.top;
		
		// START KGU#516 2018-04-04: Issue #529 - reduced critical section
		this.rect0 = rect0;
		this.pt0Sub = pt0Sub;
		// END KGU#516 2018-04-04
		// START KGU#136 2016-03-01: Bugfix #97
		isRect0UpToDate = true;
		// END KGU#136 2016-03-01
		return rect0.copy();
	}

	public void drawBuffered(Canvas _canvas, Rect _top_left)
	{
		// save reference to output canvas
		Canvas origCanvas = _canvas;
		// create a new image (buffer) to draw on
		BufferedImage bufferImg = new BufferedImage(_top_left.right+1, _top_left.bottom+1, BufferedImage.TYPE_INT_ARGB);
		Graphics2D bufferGraphics = (Graphics2D) bufferImg.getGraphics();
		_canvas = new Canvas(bufferGraphics);


		draw(_canvas, _top_left, null, false);

		// draw buffer to output canvas
		origCanvas.draw(bufferImg,0,0);

		// free up the buffer and clean memory
		bufferImg = null;
		System.gc();
	}

	public void draw(Canvas _canvas, Rect _top_left, Rectangle _viewport, boolean _inContention)
	{
		draw(_canvas, _top_left, _viewport, _inContention, DrawingContext.DC_STRUCTORIZER);
	}
	
	public void draw(Canvas _canvas, Rect _top_left, Rectangle _viewport, boolean _inContention, DrawingContext _context)
	{
		// START KGU#502/KGU#524/KGU#553 2019-03-13: New approach to reduce drawing contention
		if (!checkVisibility(_viewport, _top_left)) { return; }
		// END KGU#502/KGU#524/KGU#553 2019-03-13

		// START KGU 2015-10-13: Encapsulates all fundamental colouring and highlighting strategy
		//Color drawColor = getColor();
		Color drawColor = getFillColor(_context);
		// END KGU 2015-10-13

		// FIXME: Drawing shouldn't modify the element
		if (getText().isEmpty())
		{
			text.add("???");
		}
		else if ( ((String)getText().get(0)).trim().equals("") )
		{
			text.delete(0);
			text.insert("???",0);
		}

		Rect myRect = _top_left.copy();

		// draw background

		Canvas canvas = _canvas;

		// erase background
		canvas.setBackground(drawColor);
		canvas.setColor(drawColor);
		// START KGU#221 2016-07-27: Bugfix #208, KGU#376 2017-05-16: third type
		//canvas.fillRect(_top_left);
		int bevel = isBoxed ? R_CORNER : E_PADDING/2;
		switch (diagrType) {
		case DT_SUB:
			canvas.fillRoundRect(_top_left, R_CORNER);
			break;
		case DT_INCL:
		// START KGU#911 2021-01-10: Enh. #910
		case DT_INCL_DIAGRCTRL:
		// END KGU#911 2021-01-10
			canvas.fillPoly(this.makeBevelledRect(_top_left, bevel));
			break;
		default:
			canvas.fillRect(_top_left);
		}
		// END KGU#221 2016-07-27

		// draw comment
		if (E_SHOWCOMMENTS==true && !getComment(false).getText().trim().equals(""))
		{
			// START KGU#221 2016-07-27: Bugfix #208
			//this.drawCommentMark(_canvas, _top_left);
			Rect commRect = _top_left.copy();
			if (isSubroutine())
			{
				commRect.top += E_PADDING/2;
				commRect.bottom -= E_PADDING/2;
			}
			else if (isInclude())
			{
				commRect.top += bevel;
			}
			this.drawCommentMark(_canvas, commRect);
			// END KGU#221 2016-07-27
		}

		int textPadding = isBoxed ? E_PADDING : E_PADDING/2;

		// START KGU#227 2016-07-31: Enh. #128
		int commentHeight = 0;
		if (Element.E_COMMENTSPLUSTEXT)
		{
			Rect commentRect = this.writeOutCommentLines(_canvas,
					_top_left.left + textPadding,
					_top_left.top + textPadding,
					true);
			commentHeight += commentRect.bottom - commentRect.top;
		}
		// END KGU#227 2016-07-31
		
		FontMetrics fm = _canvas.getFontMetrics(Element.font);
		Font titleFont = new Font(Element.font.getName(),Font.BOLD,Element.font.getSize());
		canvas.setFont(titleFont);

		// START KGU#376 2017-07-01: Enh. #389 - determine the required size for the import list
		if (this.includeList != null) {
			Rect includesBox = this.writeOutImports(_canvas,
					_top_left.left + textPadding,
					_top_left.top + textPadding + commentHeight,
					width - 2 * textPadding, true);
			commentHeight += includesBox.bottom - includesBox.top + E_PADDING/2;
		}
		// END KGU#376 2017-07-01

		// draw text
		// START KGU#216 2016-07-25: Bug #205 - Except the padding the differences here had been wrong
		for (int i = 0; i < getText(false).count(); i++)
		{
			canvas.setColor(Color.BLACK);
			writeOutVariables(canvas,
							  myRect.left + textPadding,
							  // START KGU#227 2016-07-31: Enh. #128
							  //rect.top + (i+1)*fm.getHeight() + textPadding,
							  myRect.top + (i+1)*fm.getHeight() + textPadding + commentHeight,
							  // END KGU#227 2016-07-31
							  (String)getText(false).get(i),
							  this,
							  _inContention);
		}
		// write the run-time info if enabled (Enh. #124)
		this.writeOutRuntimeInfo(canvas, myRect.right - textPadding, myRect.top);
		// END KGU#216 2016-07-25
		
		// START KGU#906 2021-01-02: Enh. #905
		this.drawWarningSignOnError(canvas, myRect);
		// END KGU#906 2021-01-02

		canvas.setFont(Element.font);
		
		// Draw the frame around the body
		// START #227 2016-07-31: Enh. #128 + Code revision
		Rect bodyRect = _top_left.copy();
		bodyRect.left += pt0Sub.x;
		bodyRect.top += pt0Sub.y;
		bodyRect.right -= pt0Sub.x;	// Positioning is symmetric!
		if (isBoxed)
		{
			bodyRect.bottom -= E_PADDING;
		}
		else if (!isProgram())
		{
			bodyRect.bottom -= E_PADDING/2;
		}
		
		children.draw(_canvas, bodyRect, _viewport, _inContention);
		// END KGU#227 2016-07-31

		// draw box around
		canvas.setColor(Color.BLACK);
		// START KGU#221 2016-07-27: Bugfix #208
		//canvas.drawRect(_top_left);
		if (isProgram())
		{
			canvas.drawRect(_top_left);
		}
		// END KGU##221 2016-07-27


		// draw thick line
		if (isBoxed == false)
		{
			Rect sepRect = bodyRect.copy();
			sepRect.bottom = sepRect.top--;
			//rect.left = _top_left.left;
			canvas.drawRect(sepRect);
			// START KGU#221 2016-07-28: Bugfix #208
			if (!isProgram())
			{
				sepRect.top = bodyRect.bottom;
				sepRect.bottom = sepRect.top + 1;
				canvas.drawRect(sepRect);
			}
			// END KGU#221 2016-07-28
		}


		if (!isProgram())
		{
			//rect = _top_left.copy();
			// START KGU#221 2016-07-27: Bugfix #208
			//canvas.setColor(Color.WHITE);
			//canvas.drawRect(rect);
//			if (!isNice)
//			{
//				canvas.setColor(Color.WHITE);
//				canvas.drawRect(rect);
//			}
			// END KGU#221 2016-07-27
			canvas.setColor(Color.BLACK);
			myRect = _top_left.copy();
			// START KGU#376 2017-05-16: Enh. #389
			//canvas.roundRect(rect);
			if (isSubroutine()) {
				canvas.roundRect(myRect, R_CORNER);
			}
			else {
				canvas.drawPoly(this.makeBevelledRect(myRect, bevel));
			}
			// END KGU#376 2017-05-16
		}

		// START KGU#136 2016-03-01: Bugfix #97 - store rect in 0-bound (relocatable) way
		//rect = _top_left.copy();
		rect = new Rect(0, 0, 
				_top_left.right - _top_left.left, _top_left.bottom - _top_left.top);
		this.topLeft.x = _top_left.left - this.drawPoint.x;
		this.topLeft.y = _top_left.top - this.drawPoint.y;
		// END KGU#136 2016-03-01
		// START KGU#502/KGU#524/KGU#553 2019-03-14: Bugfix #518,#544,#557
		wasDrawn = true;
		// END KGU#502/KGU#524/KGU#553 2019-03-14
	}
	
	// START KGU#376 2017-07-01: Enh. #389
	/**
	 * Draws (or calculates) a box with the names of the diagrams to be included.<br/>
	 * NOTE: Should only be called if includeList isn't empty.
	 * @param _canvas - the current drawing surface
	 * @param _x - left margin coordinate
	 * @param _y - upper margin coordinate
	 * @param maxWidth - maximum width of the box
	 * @param _actuallyDraw - draw (true) or only calculate size (false)
	 * @return The resulting shape of the box
	 */
	protected Rect writeOutImports(Canvas _canvas, int _x, int _y, int _maxWidth, boolean _actuallyDraw)
	{
		int height = 0;				// Pure total text height (without padding)
		int width = 0;				// Pure maximum text width (without padding)
		int padding = E_PADDING/2;	// Box-internal padding
		// smaller font
		int smallFontSize = Element.font.getSize() * 2 / 3;
		Font smallFont = new Font(Element.font.getName(), Font.PLAIN, smallFontSize);
		Font smallBoldFont = new Font(Element.font.getName(), Font.BOLD, smallFontSize);
		// backup the original font
		Font backupFont = _canvas.getFont();
		_canvas.setFont(smallFont);
		_canvas.setColor(Color.BLACK);
		FontMetrics fm = _canvas.getFontMetrics(smallFont);
		int fontHeight = fm.getHeight();
		String caption = Element.preImport.trim();
		int captionX = _x + padding;
		int captionY = _y;
		if (!caption.isEmpty()) {
			if (!caption.endsWith(":")) {
				caption += ":";
			}
			if (this.includeList.count() > 0) {
				height += fontHeight/4 + fontHeight;	// upper padding + string height
				width = _canvas.stringWidth(caption);
				// START KGU#621 2018-12-19: Bugfix #652 For the further comparison we may have to enlarge _maxWidth
				if (!_actuallyDraw) {
					_maxWidth = Math.max(width + 2 * padding, _maxWidth);
				}
				// END KGU#621 2018-12-19
				captionY = _y + height;
			}
		}
		fm = _canvas.getFontMetrics(smallBoldFont);
		fontHeight = fm.getHeight();
		_canvas.setFont(smallBoldFont);
		String line = "";
		StringList includeLines = new StringList();
		// START KGU#621 2018-12-19: Bugfix #652
		// In preparation phase we must ensure a width that corresponds at least to the longest name
		if (!_actuallyDraw) {
			for (int i = 0; i < this.includeList.count(); i++) {
				_maxWidth = Math.max(_maxWidth, _canvas.stringWidth(this.includeList.get(i)) + 2 * padding);
			}
		}
		// END KGU#621 2018-12-19
		for (int i = 0; i < this.includeList.count(); i++) {
			String name = this.includeList.get(i);
			// Since the leading ", " will be cut off we don't have to add ", " for the test
			// In theory 2 * padding would have to be added for comparison but this turned out too large
			if (line.isEmpty() || 2 * padding + _canvas.stringWidth(line + name) < _maxWidth)
			{
				// The space is wide enough to append name, or we have no choice
				line += ", " + name;
			}
			else {
				// Stash the current line (cannot be extended)
				height += fontHeight;
				line = line.substring(2);	// Cut off the leading ", " from the old line
				width = Math.max(width, _canvas.stringWidth(line));
				includeLines.add(line);
				// Start a new line
				line = ", " + name;			// Place the name to the new line
			}
		}
		// Is there a begun line? Then stash it
		if (!line.isEmpty())
		{
			height += fontHeight;
			line = line.substring(2);	// Cut off the leading ", " from the last line
			width = Math.max(width, _canvas.stringWidth(line));
			includeLines.add(line);
		}
		
		Rect inclBox = new Rect(_x, _y, _x + Math.max(_maxWidth, width + 2 * padding), _y + height);
		if (height > 0)
		{
			inclBox.bottom += fontHeight/2;
			if (_actuallyDraw) {
				Polygon bevelled = this.makeBevelledRect(inclBox, fontHeight/2);
				if (this.isIncluding) {
					_canvas.setColor(Element.E_RUNNINGCOLOR);
					_canvas.fillPoly(bevelled);
				}
				_canvas.setColor(Color.GRAY);
				_canvas.drawPoly(bevelled);
			}
		}
		if (_actuallyDraw) {
			_canvas.setColor(Color.BLACK);
			if (!caption.isEmpty()) {
				_canvas.setFont(smallFont);
				if (this.includeList.count() > 0) {
					_canvas.writeOut(captionX, captionY, caption);
				}
				_canvas.setFont(smallBoldFont);
				for (int i = 0; i < includeLines.count(); i++) {
					captionY += fontHeight;
					_canvas.writeOut(captionX, captionY, includeLines.get(i));
				}
			}
		}
		_canvas.setFont(backupFont);
		return inclBox;
	}


	// START KGU#376 2017-05-16: Enh. #389
    private Polygon makeBevelledRect(Rect _rect, int _bevel) {
    	// We start with the lower left corner in clockwise direction, the upper left and the
    	// lower right corners will be bevelled with _bevel argument
    	int[] xCoords = new int[] {
    			_rect.left,
    			_rect.left,				// left edge
    			_rect.left + _bevel,	// upper left bevel
    			_rect.right,			// top edge
    			_rect.right,			// right edge
    			_rect.right - _bevel,	// lower right bevel
    			//_rect.left			// closes automatically
    	};
    	int[] yCoords = new int[] {
    			_rect.bottom,
    			_rect.top + _bevel,		// left edge
    			_rect.top,				// upper left bevel
    			_rect.top,				// top edge
    			_rect.bottom - _bevel,	// right edge
    			_rect.bottom,			// lower right bevel
    			//_rect.bottom			// closes automatically
    	}; 
    	return  new Polygon(xCoords, yCoords, xCoords.length);
    }
    // END KGU#376 2017-05-16
    
    // START KGU#324 2017-06-16: Enh. #415 we need an icon for the find result tree
    /**
     * @return a type-specific image icon e.g. to be used in the {@link FindAndReplace} result
     * tree. 
     */
    @Override
    public ImageIcon getIcon()
    {
    	switch (this.diagrType) {
    	case DT_INCL:
    	// START KGU#911 2021-01-10: Enh. #910
    	case DT_INCL_DIAGRCTRL:
    	// END KGU#911 2021-01-10
    		return IconLoader.getIcon(71);
    	case DT_SUB:
    		return IconLoader.getIcon(21);
    	case DT_MAIN:
    		return IconLoader.getIcon(22);
    	}
    	return super.getIcon();
    }
    // END KGU#324 2017-06-16

    // START KGU#535 2018-06-28
    /**
     * @return the (somewhat smaller) element-type-specific icon image intended to be used in
     * {@link FindAndReplace} dialog.
     * @see #getIcon()
     */
    @Override
    public ImageIcon getMiniIcon()
    {
    	return this.getIcon();
    }
    // END KGU#535 2018-06-28

    @Override
    public Element getElementByCoord(int _x, int _y, boolean _forSelection)
    {
            // START KGU#136 2016-03-01: Bugfix #97 - now we relativate cursor position rather than rectangles
//            Point pt = getDrawPoint();
//            _x -= pt.x;
//            _y -= pt.y;
            // END KGU#136 2016-03-01

            Element selMe = super.getElementByCoord(_x, _y, _forSelection);
            // START KGU#136 2016-03-01: Bugfix #97
            //Element selCh = children.getElementByCoord(_x, _y, _forSelection);
            Element selCh = children.getElementByCoord(_x - pt0Sub.x, _y - pt0Sub.y, _forSelection);
            // END KGU#136 2016-03-01
            if(selCh!=null)
            {
                    if (_forSelection) selected = false;
                    return selCh;
            }
            else
            {
                    return selMe;
            }
    }
    // END KGU 2015-10-11

	// START KGU#183 2016-04-24: Issue #169 
	/* (non-Javadoc)
	 * @see lu.fisch.structorizer.elements.Element#findSelected()
	 */
	public Element findSelected()
	{
		Element sel = selected ? this : null;
		if (sel == null)
		{
			sel = children.findSelected();
		}
		return sel;
	}
	// END KGU#183 2016-04-24
	
	// START KGU 2019-03-14 Helps to place imported Roots more sensibly in Arranger
	/* (non-Javadoc)
	 * @see lu.fisch.structorizer.elements.Element#getRect()
	 */
	@Override
	public Rect getRect()
	{
		if (!wasDrawn && isRect0UpToDate) {
			return rect0.copy();
		}
		return super.getRect();
	}

	/* (non-Javadoc)
	 * @see lu.fisch.structorizer.elements.Element#getRect(java.awt.Point)
	 */
	@Override
	public Rect getRect(Point relativeTo)
	{
		Rect myRect = rect;
		if (!wasDrawn && isRect0UpToDate) {
			myRect = rect0;
		}
		return new Rect(myRect.left + relativeTo.x, myRect.top + relativeTo.y,
				myRect.right + relativeTo.x, myRect.bottom + relativeTo.y);		
	}
	// END KGU 2019-03-14

    public void removeElement(Element _ele)
    {
            if(_ele != null)
            {
                    _ele.selected=false;
                    // START KGU#87 2015-11-22: Allow to remove entire non-empty Subqueues
                    //if ( !_ele.getClass().getSimpleName().equals("Subqueue") &&
                    //         !_ele.getClass().getSimpleName().equals("Root"))
                    if ( _ele instanceof IElementSequence)
                    {
                    	// START KGU#137 2016-01-11: Bugfix #103 - rely on addUndo() 
                    	//hasChanged = ((IElementSequence)_ele).getSize() > 0;
                    	// END KGU#137 2016-01-11
                    	((IElementSequence)_ele).removeElements();
                    	// START KGU#136 2016-03-01: Bugfix #97
                    	_ele.resetDrawingInfoUp();
                    	// END KGU#136 2016-03-01
                    }
                    else if (!_ele.getClass().getSimpleName().equals("Root"))
                    // END KGU#87 2015-11-22
                    {
                            ((Subqueue) _ele.parent).removeElement(_ele);
                            // START KGU#137 2016-01-11: Bugfix #103 - rely on addUndo() 
                            //hasChanged=true;
                            // END KGU#137 2016-01-11
                            // START KGU#136 2016-03-01: Bugfix #97
                            _ele.parent.resetDrawingInfoUp();
                            // END KGU#136 2016-03-01
                    }
            }
    }

    private void insertElement(Element _ele, Element _new, boolean _after)
    {
            if (_ele != null && _new != null)
            {
                    if (_ele.getClass().getSimpleName().equals("Subqueue"))
                    {
                            ((Subqueue) _ele).addElement(_new);
                            _ele.selected = false;
                            _new.selected = true;
                            // START KGU#137 2016-01-11: Bugfix #103 - rely on addUndo() 
                            //hasChanged=true;
                            // END KGU#137 2016-01-11
                            // START KGU#136 2016-07-07: Bugfix #97 - now delegated to Subqueue
                            //_ele.resetDrawingInfoUp();
                            // END KGU#136 2016-07-07
                    }
                    else if (_ele.parent.getClass().getSimpleName().equals("Subqueue"))
                    {
                            // START KGU#389 2017-05-06: Bugfix #397 - wrong placement if _ele was a SelectedSequence
                            //int i = ((Subqueue) _ele.parent).getIndexOf(_ele);
                            Element target = _ele;
                            if (_ele instanceof IElementSequence) {
                            	int elIndex = 0;
                            	if (_after) {
                            		elIndex = ((IElementSequence)_ele).getSize()-1;
                            	}
                            	target = ((IElementSequence)_ele).getElement(elIndex);
                            }
                            int i = ((Subqueue) _ele.parent).getIndexOf(target);
                            // END KGU#389 2017-05-06
                            if (_after) i++;
                            ((Subqueue) _ele.parent).insertElementAt(_new, i);
                            _ele.selected = false;
                            _new.selected = true;
                            // START KGU#137 2016-01-11: Bugfix #103 - rely on addUndo() 
                            //hasChanged=true;
                            // END KGU#137 2016-01-11
                            // START KGU#136 2016-03-01: Bugfix #97 - now delegated to Subqueue
                            //_ele.parent.resetDrawingInfoUp();
                            // END KGU#136 2016-03-01
                    }
                    else
                    {
                            // this case should never happen!
                    }

            }
            // START KGU#477 2017-12-06: Enh. #487
            _ele.resetDrawingInfoUp();
            // END KGU#477 2017-12-06
    }
    
    public void addAfter(Element _ele, Element _new)
    {
    	insertElement(_ele, _new, true);
    }
    
    public void addBefore(Element _ele, Element _new)
    {
    	insertElement(_ele, _new, false);
    }
    
    
    // START KGU#43 2015-10-12: Breakpoint support
    @Override
    public void toggleBreakpoint()
    {
    	// root may never have a breakpoint!
    	breakpoint = false;
    }
    	
	// START KGU#117 2016-03-06: Enh. #77
	/* (non-Javadoc)
	 * @see lu.fisch.structorizer.elements.Element#isTestCovered(boolean)
	 */
	public boolean isTestCovered(boolean _deeply)
	{
		// START KGU#209 2016-07-22 If Root is marked as deeply covered then it is to report it
		//return this.children.isTestCovered(_deeply);
		return this.deeplyCovered || this.children.isTestCovered(_deeply);
		// END KGU#209 2016-07-22
	}
	// END KGU#117 2016-03-06

    public Rect prepareDraw(Graphics _g)
    {
        Canvas canvas = new Canvas((Graphics2D) _g);
        canvas.setFont(Element.getFont()); //?
        return this.prepareDraw(canvas);
    }
    
    /**
     * Draws this diagram at anchor position {@code _point} (upper left corner) on {@link Graphics}
     * {@code _g}, where {@link Updater} {@code _prohibitedUpdater} is NOT allowed to refresh (in order to avoid
     * stack overflow due to endless recursion).
     * @param _g - the target graphics environment
     * @param _point - the target position
     * @param _viewport - visible area of the viewport
     * @param _prohibitedUpdater - if given an updater not to be informed
     * @param _drawingContext - the context e.g. for selection highlighting 
     * @param _inContention TODO
     * @return the area occupied by this diagram as {@link Rect}
     */
    public Rect draw(Graphics _g, Point _point, Rectangle _viewport, Updater _prohibitedUpdater, DrawingContext _drawingContext, boolean _inContention)
    {
        setDrawPoint(_point);

        /*
        final Updater myUpdater = updater;
        new Thread(
            new Runnable()
            {
                public void run()
                {
                    // inform updaters
                    for(int u=0;u<updaters.size();u++)
                    {
                        if(updaters.get(u)!=myUpdater)
                        {
                            updaters.get(u).update();
                        }
                    }
                }
            }
        ).start();/**/

        // inform updaters
        for (int u = 0; u < updaters.size(); u++)
        {
            if (updaters.get(u) != _prohibitedUpdater)
            {
                updaters.get(u).update(this);
            }
        }

        Canvas canvas = new Canvas((Graphics2D) _g);
        // START KGU#906 2021-01-02: Enh. #905
        if (_drawingContext == DrawingContext.DC_STRUCTORIZER) {
            canvas.setFlag(CANVAS_FLAGNO_ERROR_CHECK);
        }
        // END KGU#906 2021-01-02
        canvas.setFont(Element.getFont()); //?
        Rect myrect = this.prepareDraw(canvas);
        myrect.left += _point.x;
        myrect.top += _point.y;
        myrect.right += _point.x;
        myrect.bottom += _point.y;
        this.draw(canvas, myrect, _viewport, _inContention, _drawingContext);

        return myrect;
    }

//    public Rect draw(Graphics _g, Point _point)
//    {
//        return draw(_g, _point, null, null, DrawingContext.DC_STRUCTORIZER);
//    }

    public Rect draw(Graphics _g, Rectangle _viewport)
    {
        return draw(_g, new Point(0,0), _viewport, null, DrawingContext.DC_STRUCTORIZER, false);

        /*
        // inform updaters
        for(int u=0;u<updaters.size();u++)
        {
            updaters.get(u).update();
        }

        Canvas canvas = new Canvas((Graphics2D) _g);
        canvas.setFont(Element.getFont()); //?
        Rect myrect = this.prepareDraw(canvas);
        //this.drawBuffered(canvas,myrect);
        this.draw(canvas,myrect);

        return myrect;/**/
    }
    
    // START KGU#906 2021-01-06: Enh. #905
    public Rect draw(Graphics _g, Rectangle _viewport, DrawingContext _context)
    {
        return draw(_g, new Point(0,0), _viewport, null, _context, false);
    }
    // END KGU#906 2021-01-06
    
    public boolean getSelected(DrawingContext _drawingContext)
    {
    	if (_drawingContext == DrawingContext.DC_STRUCTORIZER) {
    		return getSelected();
    	}
    	return this.contextSelections[_drawingContext.ordinal()];
    }

	public Element setSelected(boolean _sel, DrawingContext _drawingContext)
	{
		if (_drawingContext == DrawingContext.DC_STRUCTORIZER) {
			return setSelected(_sel);
		}
		this.contextSelections[_drawingContext.ordinal()] = _sel;
		return _sel ? this : null;
	}

	// START KGU#749 2019-10-15: Issue #763 - we must compensate the changes in Diagram.saveNSD(Root, boolean)
	/**
	 * Like {@link #copy()} but also copies the file paths (particularly important
	 * for recursive execution to avoid eternal saving requests).
	 * @return the copied {@link Root}
	 */
	public Root copyWithFilepaths()
	{
		Root cpy = (Root)this.copy();
		cpy.filename = this.filename;
		cpy.shadowFilepath = this.shadowFilepath;
		return cpy;
	}
	// END KGU#749 2019-10-15

    @Override
    public Element copy()
    {
            Root ele = new Root(new StringList(this.getText()));
            copyDetails(ele, false);
            ele.isBoxed=this.isBoxed;
            ele.diagrType = this.diagrType;
            ele.children=(Subqueue) this.children.copy();
            // START KGU#2 (#9) 2015-11-13: By the above replacement the new children were orphans
            ele.children.parent = ele;
            //ele.updaters = this.updaters;	// FIXME: Risks of this?
            // END KGU#2 (#9) 2015-11-13
            // START KGU#704 2019-03-30: Bugfix #699 - we must not forget to clone the includeList
            if (this.includeList != null) {
                ele.includeList = new StringList(this.includeList);
            }
            // END KGU#704 2019-03-30
            // START KGU#363 2017-03-10: Enh. #372
            ele.author = this.author;
            ele.created = this.created;
            this.modifiedby = Ini.getInstance().getProperty("authorName", System.getProperty("user.name"));
            if (modifiedby.trim().isEmpty()) {
            	modifiedby = System.getProperty("user.name");
            }
            ele.modified = new Date();
            // END KGU#363 2017-03-10
            return ele;
    }
    
	// START KGU#119 2016-01-02: Bugfix #78
	/**
	 * Returns true iff _another is of same class, all persistent attributes are equal, and
	 * all substructure of _another recursively equals the substructure of this. 
	 * @param another - the Element to be compared
	 * @return true on recursive structural equality, false else
	 */
	@Override
	public boolean equals(Element _another)
	{
		return super.equals(_another) && this.children.equals(((Root)_another).children);
	}
	// END KGU#119 2016-01-02
	
	// START KGU#312 2016-12-29: Enh. #315
	/**
	 * Equivalence check returning one of the following similarity "levels":<br/>
	 * 0: no resemblance<br/>
	 * 1: Identity (i. e. the Java Root elements are identical);<br/>
	 * 2: Exact equality (i. e. objects aren't identical but all attributes
	 *    and structure are recursively equal AND the file paths are equal
	 *    AND there are no unsaved changes in both diagrams);<br/>
	 * 3: Equal file path but unsaved changes in one or both diagrams (this
	 *    can occur if several Structorizer instances in the same application
	 *    loaded the same file independently);<br/>
	 * 4: Equal contents but different file paths (may occur if a file copy
	 *    is loaded or if a Structorizer instance just copied the diagram
	 *    with "Save as");<br/>
	 * 5: Equal signature (i. e. type, name and argument number) but different
	 *    content or structure.
	 * @param another - the Root to compare with
	 * @return a resemblance code according to the description above
	 */
	public int compareTo(Root another)
	{
		int resemblance = 0;
		if (this == another) {
			resemblance = 1;
		}
		else if (this.equals(another)) {
			if (this.getPath().equals(another.getPath())) {
				if (this.hasChanged() || another.hasChanged()) {
					resemblance = 3;
				}
				else {
					resemblance = 2;
				}
			}
			else {
				resemblance = 4;
			}
		}
		else if (this.getSignatureString(false).equals(another.getSignatureString(false))) {
			resemblance = 5;
		}
		return resemblance;
	}
	// END KGU#312 2016-12-29
	
	// START KGU#117 2016-03-07: Enh. #77
	/* (non-Javadoc)
	 * @see lu.fisch.structorizer.elements.Element#combineCoverage(lu.fisch.structorizer.elements.Element)
	 */
	@Override
	public boolean combineRuntimeData(Element _cloneOfMine)
	{
		return super.combineRuntimeData(_cloneOfMine) && this.children.combineRuntimeData(((Root)_cloneOfMine).children);
	}
	// END KGU#117 2016-03-07
	
	// START KGU#117 2016-03-12: Enh. #77
	protected String getRuntimeInfoString()
	{
		return this.getExecCount() + " / (" + this.getExecStepCount(true) + ")";
	}
	// END KGU#117 2016-03-12
	
	// START KGU#376 2017-07-02: Enh. #389
	/* (non-Javadoc)
	 * @see lu.fisch.structorizer.elements.Element#clearExecutionStatus()
	 */
	public void clearExecutionStatus()
	{
		super.clearExecutionStatus();
		this.isIncluding = false;
	}
	// END KGU#376 2017-07-02

	/**
	 * Adds a new entry to the undo stack and clears the redo stack.
	 * Supposed to be called before undoable changes to this diagram are applied. 
	 */
	public void addUndo()
	{
		addUndo(false);
	}
	
	/**
	 * Adds a new entry to the undo stack, including a snapshot of the editable Root attributes (like author name,
	 * license data etc.) if {@code _cacheAttributes} is true. Only to be called before changes to the attributes
	 * are expected. Otherwise {@link #addUndo()} should be used.
	 * Clears the redo stack.
	 * @param _cacheAttributes - pecifies whether diagram attributes are also to be cached.
	 * @see #addUndo()
	 */
	public void addUndo(boolean _cacheAttributes)
	{

		Subqueue oldChildren = (Subqueue)children.copy(); 
		// START KGU#120 2016-01-02: Bugfix #85 - park my StringList attributes on the stack top
		oldChildren.setText(new StringList(this.text));
		oldChildren.setComment(new StringList(this.comment));
		// END KGU#120 2016-01-02
		// START KGU#363 2017-05-21: Enh. #372: Care for the new attributes
		if (_cacheAttributes) oldChildren.rootAttributes = new RootAttributes(this);
		// END KGU#363 3017-05-21
		// START KGU#363 2018-09-12: Enh. #372: Some meta data must always be cached
		oldChildren.modified = this.modified;
		if (undoList.empty()) {
			this.modifiedby0 = this.modifiedby;
		}
		// END KGU#363 3018-09-12
		// START KGU#376 2017-07-01: Enh. #389
		if (this.includeList != null) {
			oldChildren.diagramRefs = this.includeList.concatenate(",");
		}
		// END KGU#376 2017-07-01
		undoList.add(oldChildren);
		clearRedo();
		// START KGU#137 2016-01-11: Bugfix #103
		// If stack was lower than when last saved, then related info is going lost
		if (undoList.size() <= this.undoLevelOfLastSave)
		{
			this.undoLevelOfLastSave = -1;
		}
		// END KGU#137 2016-01-11
		// START KGU#261/KGU#444/KGU#618/KGU#701 2019-03-30: Issues #259, #417, #649, #718
		this.clearVarAndTypeInfo(true);
		// END KGU#261/KGU#444/KGU#618/KGU#701 2018-12-18
		// START KGU#117 2016-03-07: Enh. #77: On a substantial change, invalidate test coverage
		this.clearRuntimeData();
		// END KGU#117 2016-03-07
		// START KGU#701/KGU#703 2019-03-30: Issue #718
		if (this.isInclude() && Arranger.hasInstance()) {
			for (Root ref: Arranger.getInstance().findIncludingRoots(this.getMethodName(), true)) {
				ref.clearVarAndTypeInfo(false);
			}
		}
		// END KGU#701/KGU#703 2019-03-30
		// START KGU#363 2017-03-10: Enh. #372
		this.modifiedby = Ini.getInstance().getProperty("authorName", System.getProperty("user.name"));
		if (modifiedby.trim().isEmpty()) {
			modifiedby = System.getProperty("user.name");
		}
		this.modified = new Date();
		// END KGU#363 2017-03-10
	}

	/**
	 * Checks whether there are stacked undoable changes
	 * @return true if there are entries on the undo stack and diagram is not being executed
	 * @see #undo()
	 * @see #addUndo()
	 * @see #clearUndo()
	 * @see #canRedo()
	 */
	public boolean canUndo()
	{
		// START KGU#143 2016-01-21: Bugfix #114 - we cannot allow a redo while an execution is pending
		//return (undoList.size()>0);
		return (undoList.size() > 0) && !this.waited;
		// END KGU#143 2016-01-21
	}

	/**
	 * Checks whether there are stacked redoable changes
	 * @return true if there are entries on the redo stack and diagram is not being executed
	 * @see #redo()
	 * @see #undo()
	 * @see #clearRedo()
	 * @see #canUndo()
	 */
	public boolean canRedo()
	{
		// START KGU#143 2016-01-21: Bugfix #114 - we cannot allow a redo while an execution is pending
		//return (redoList.size()>0);
		return (redoList.size() > 0) && !this.waited;
		// END KGU#143 2016-01-21
	}

    /**
     * Removes all entries from the redo stack
     * @see #undo()
     * @see #redo()
     * @see #canRedo()
     */
    public void clearRedo()
    {
        redoList = new Stack<Subqueue>();
    }

    /**
     * Removes all entries from the undo stack
     * @see #undo()
     * @see #canUndo()
     * @see #addUndo()
     */
    public void clearUndo()
    {
        undoList = new Stack<Subqueue>();
        // START KGU#137 2016-01-11: Bugfix #103 - Most recently saved state is lost, too
        // FIXME: It might also be an initialisation (in which case = 0 would have been correct)
        this.undoLevelOfLastSave = -1;
        // END KGU#137 2016-01-11
    }

    /**
     * Takes the top entry from the undo stack, reverts the associated changes and adds
     * a respective entry to the redo stack.
     * @see #addUndo()
     * @see #canUndo()
     * @see #undo(boolean)
     */
    public void undo()
    {
    // START KGU#365 2017-03-19: Enh. #380 we need an undo without redo
        undo(true);
    }
    
    /**
     * Takes the top entry from the undo stack and reverts the associated changes. If argument {@code redoable}
     * is true then adds a corresponding entry to the redo stack otherwise the undone action won't be redoable
     * (This should only be set false in order to clean the undo stack of entries that are part of a larger
     * transaction also involving other diagrams and cannot consistently be redone therefore, e.g. on outsourcing
     * subroutines; normally {@link #undo()} is to be used instead.)
     * @see #undo()
     * @see #canUndo()
     * @see #addUndo()
     */
    public void undo(boolean redoable)
    {
    // END KGU#365 2017-03-19
        if (undoList.size()>0)
        {
            // START KGU#137 2016-01-11: Bugfix #103 - rely on undoList level comparison 
            //this.hasChanged=true;
            // END KGU#137 2016-01-11
            // START KGU#365 2017-03-19: Enh. #380
            if (redoable) {
            // END KGU#365 2017-03-19
                redoList.add((Subqueue)children.copy());
                // START KGU#120 2016-01-02: Bugfix #85 - park my StringList attributes in the stack top
                redoList.peek().setText(new StringList(this.text));
                redoList.peek().setComment(new StringList(this.comment));
                // END KGU#120 2016-01-02
                // START KGU#507 2018-03-15: Bugfix #523
                if (this.includeList != null) {
                    redoList.peek().diagramRefs = this.includeList.concatenate(",");
                }
                // END KGU#507 2018-03-15
                // START KGU#363 2018-09-12 
                redoList.peek().modified = this.modified;
                // END KGU#363 2018-09-12
            // START KGU#365 2017-03-19: Enh. #380
            }
            // END KGU#365 2017-03-19
            children = undoList.pop();
            children.parent = this;
            // START KGU#120 2016-01-02: Bugfix #85 - restore my StringList attributes from stack
            this.setText(new StringList(children.getText()));
            this.setComment(new StringList(children.getComment()));
            children.text.clear();
            children.comment.clear();
            // END KGU#120 2016-01-02
            // START KGU#363 2017-05-21: Enh. #372
            // If the undone action involves Root attributes then we must
            // cache the current attributes on the redo stack accordingly
            // and restore the attributes from the undo stack
            if (children.rootAttributes != null) {
                if (redoable) {
                    redoList.peek().rootAttributes = new RootAttributes(this);
                }
                this.adoptAttributes(children.rootAttributes);
                children.rootAttributes = null;
            }
            // END KGU#363 2017-05-21
            // START KGU#363 2018-09-12
            this.modified = children.modified;	// Restore the former modification date
            children.modified = null;
            // Special action if all changes have been undone.
            if (undoList.empty()) {
            	this.modifiedby = this.modifiedby0;
            }
            // END KGU#363 2018-09-12
            // START KGU#376 2017-07-01: Enh. #389
            if (children.diagramRefs != null) {
                this.includeList = StringList.explode(children.diagramRefs, ",");
                children.diagramRefs = null;
            }
            // END KGU#376 2017-07-01
            // START KGU507 2018-03-15: bugfix #523
            else {
                this.includeList = null;
            }
            // END KGU507 2018-03-15
            // START KGU#136/KGU#261/KGU#444/KGU#618/KGU#701 2019-03-30: Issues #97, #259, #417, #649, #718
            this.clearVarAndTypeInfo(true);
            // END KGU#136/KGU#261/KGU#444/KGU#618/KGU#701 2019-03-30
            // START KGU#703 2019-03-30: Issue #718
            if (this.isInclude() && Arranger.hasInstance()) {
                for (Root ref: Arranger.getInstance().findIncludingRoots(this.getMethodName(), true)) {
                    ref.clearVarAndTypeInfo(false);
                }
            }
            // END KGU#703 2019-03-30
        }
    }

	// START KGU#363 2017-05-21: Enh. #372
    public void adoptAttributes(RootAttributes attributes) {
    	if (attributes != null) {
    		this.author = attributes.authorName;
    		this.licenseName = attributes.licenseName;
    		this.licenseText = attributes.licenseText;
    		this.origin = attributes.origin;
    	}
    }
    // KGU#363 2017-05-21
    
    /**
     * Takes the top entry from the redo stack and restores the results before the associated undo action.
     * @see #undo()
     * @see #canRedo()
     * @see #clearRedo()
     */
    public void redo()
    {
        if (redoList.size()>0)
        {
            // START KGU#137 2016-01-11: Bugfix #103 - rely on undoList level comparison 
            //this.hasChanged=true;
            // END KGU#137 2016-01-11
            undoList.add((Subqueue)children.copy());
            // START KGU#120 2016-01-02: Bugfix #85 - park my StringList attributes on the stack top
            undoList.peek().setText(new StringList(this.text));
            undoList.peek().setComment(new StringList(this.comment));
            // END KGU#120 2016-01-02
            // START KGU#507 2018-03-15: Bugfix #523
            if (this.includeList != null) {
                undoList.peek().diagramRefs = this.includeList.concatenate(",");
            }
            // END KGU#507 2018-03-15
            // START KGU#363 2018-09-12: Enh. #372
            undoList.peek().modified = this.modified;	// Save the current modification date
            // END KGU#363 2018-09-12
            children = redoList.pop();
            children.parent = this;
            // START KGU#120 2016-01-02: Bugfix #85 - restore my StringList attributes from the stack
            this.setText(new StringList(children.getText()));
            this.setComment(new StringList(children.getComment()));
            children.text.clear();
            children.comment.clear();
            // END KGU#120 2016-01-02
            // START KGU#363 2017-05-21: Enh. #372
            if (children.rootAttributes != null) {
                undoList.peek().rootAttributes = new RootAttributes(this);
                this.adoptAttributes(children.rootAttributes);
                children.rootAttributes = null;
            }
            // END KGU#363 2017-05-21
            // START KGU#363 2018-09-12: Enh. #372
            this.modified = children.modified;
            children.modified = null;
            // END KGU#363 2018-09-12
            // START KGU#507 2018-03-15: Bugfix #523
            if (children.diagramRefs != null) {
                this.includeList = StringList.explode(children.diagramRefs, ",");
                children.diagramRefs = null;
            }
            else {
                this.includeList = null;
            }
            // END KGU#507 2018-03-15
            // START KGU#136/KGU#261/KGU#701 2019-03-30: Bugfix #97, enh. #259, #718
            this.clearVarAndTypeInfo(true);
            // END KGU#136/KGU#261 2019-03-20
            // START KGU#703 2019-03-30: Issue #720
            if (this.isInclude() && Arranger.hasInstance()) {
                for (Root ref: Arranger.getInstance().findIncludingRoots(this.getMethodName(), true)) {
                    ref.clearVarAndTypeInfo(false);
                }
            }
            // END KGU#703 2019-03-30
        }
    }

    // START KGU#137 2016-01-11: Bugfix #103 - Synchronize saving with undo / redo stacks
    /**
     * To be called after successful saving the diagram as NSD in order to record
     * the current undoStack size, such that we may know whether or not there are
     * unsaved changes.
     */
    public void rememberSaved()
    {
        this.undoLevelOfLastSave = this.undoList.size();
        // START KGU#137 2016-01-14: Bugfix #107
        this.hasChanged = false;
        // END KGU#137 2016-01-16
        // START KGU#330 2017-01-13: Enh. #305 Notify arranger index listeners
        // inform updaters
        for(int u = 0; u < updaters.size(); u++)
        {
            updaters.get(u).update(this);
        }
        // END KGU#330 2017-01-13
    }
    // END KGU#137 2016-01-11

    public boolean moveDown(Element _ele)
    {
        boolean res = false;
        if(_ele!=null)
        {
            // START KGU#144 2016-01-22: Bugfix #38 - multiple selection wasn't properly considered
            if (_ele instanceof SelectedSequence)
            {
                res = ((SelectedSequence)_ele).moveDown();
            }
            else
            {
            // END KGU#144 2016-01-22
                int i = ((Subqueue) _ele.parent).getIndexOf(_ele);
                if (!_ele.getClass().getSimpleName().equals("Subqueue") &&
                        !_ele.getClass().getSimpleName().equals("Root") &&
                        ((i+1)<((Subqueue) _ele.parent).getSize()))
                {
                    // START KGU#136 2016-03-02: Bugfix #97
                    //((Subqueue) _ele.parent).removeElement(i);
                    //((Subqueue) _ele.parent).insertElementAt(_ele, i+1);
                    ((Subqueue) _ele.parent).moveElement(i, i+1);
                    // END KGU#136 2016-03-02: Bugfix #97
                    // START KGU#137 2016-01-11: Bugfix #103 - rely on addUndo() 
                    //hasChanged=true;
                    // END KGU#137 2016-01-11
                    _ele.setSelected(true);
                    res=true;
                }
            // START KGU#144 2016-01-22: Bugfix #38 (continued)
            }
            // END KGU#144 2016-01-22
        }
        return res;
    }

    public boolean moveUp(Element _ele)
    {
        boolean res = false;
        if(_ele!=null)
        {
            // START KGU#144 2016-01-22: Bugfix #38 - multiple selection wasn't properly considered
            if (_ele instanceof SelectedSequence)
            {
                res = ((SelectedSequence)_ele).moveUp();
            }
            else
            {
                // END KGU#144 2016-01-22
                int i = ((Subqueue) _ele.parent).getIndexOf(_ele);
                if (!_ele.getClass().getSimpleName().equals("Subqueue") &&
                        !_ele.getClass().getSimpleName().equals("Root") &&
                        ((i-1>=0)))
                {
                    // START KGU#136 2016-03-02: Bugfix #97
                    //((Subqueue) _ele.parent).removeElement(i);
                    //((Subqueue) _ele.parent).insertElementAt(_ele, i-1);
                    ((Subqueue) _ele.parent).moveElement(i, i-1);
                    // END KGU#136 2016-03-02: Bugfix #97
                    // START KGU#137 2016-01-11: Bugfix 103 - rely on addUndo() 
                    //hasChanged=true;
                    // END KGU#137 2016-01-11
                    _ele.setSelected(true);
                    res=true;
                }
            // START KGU#144 2016-01-22: Bugfix #38 (continued)
            }
            // END KGU#144 2016-01-22
        }
        return res;
    }

    /**
     * Returns a File object representing the existing file this diagram is stored within
     * or proceeding from. In case this is an extracted file, it will represent the path
     * of the containing archive. If this is not associated to a file (e.g. never saved) or
     * the origin file cannot be located anymore then the result will be null.<br/>
     * (The result is equivalent to {@code new File(this.getPath(true))}, if this is
     * associated to a file at all.)
     * @return a File object representing the existing source or archive file or null
     * @see #getPath()
     * @see #getPath(boolean)
     */
    public File getFile()
    {
    	if (filename.equals(""))
    	{
    		return null;
    	}
    	else
    	{
    		// START KGU#316 2017-01-03: Issue #318 - we must not return a virtual path
    		//return new File(filename);
    		File myFile = new File(filename);
    		//File myFile = new File("N:\\doof\\dumm\\duemmer.nsd");
    		while (myFile != null && !myFile.exists()) {
    			myFile = myFile.getParentFile();
    		}
    		// START KGU#749 2019-10-13: Bugfix #763
    		if (myFile != null && myFile.isDirectory()) {
    			myFile = null;
    		}
    		// END KGU#749 2019-10-13
    		return myFile;
    		// END KGU#316 2017-01-03
    	}
    }

    /**
     * Returns the absolute file path as string if this diagram is associated to a file or an empty string
     * otherwise.<br/>
     * If the file resides within an arrz archive, the path will be a symbolic path into the arrz archive.
     * (This method is equivalent to {@code getPath(false)}.)
     * @return the absolute path of the nsd file (may be symbolic)
     * @see #getPath(boolean)
     * @see #getFile()
     */
    public String getPath()
    // START KGU#316 2016-12-28: Enh. #318 Consider unzipped file
    {
    	return getPath(false);
    }
    
    /**
     * Returns the absolute file path as string if this diagram is associated to a file,
     * or an empty string otherwise.<br/>
     * If the file resides within an arrz archive, the path may be a symbolic path into
     * the arrz archive unless {@code pathOfOrigin} is true, in which case it will be the
     * archive path itself instead.<br/>
     * {@code getPath(true)} is equivalent to {@code getFile().getAbsolutePath()} if this
     * is associated to a file at all.
     * @param pathOfOrigin - if true and the diagram resides within an arrz archive the
     * path of the mere archive will be returned.
     * @return the absolute path of the nsd file (may be symbolic) or of the housing arrz file.
     * @see #getFile()
     */
    public String getPath(boolean pathOfOrigin)
    // END KGU#316 2016-12-28
    {
    	if (filename.equals(""))
    	{
    		return filename;
    	}
    	else
    	{
    		File f = new File(filename);
    		// START KGU#316 2016-12-28: Enh. #318 Consider unzipped file
    		if (pathOfOrigin && this.shadowFilepath != null) {
    			while (f != null && !f.isFile()) {
    				f = f.getParentFile();
    			}
    			// No Zip file found?
    			if (f == null) {
    				f = new File(filename);
    			}
    		}
    		// END KGU#316 2016-12-28
    		return f.getAbsolutePath();
    	}
    }
    
    /*************************************
     * Extract full text of all Elements
     *************************************/

    // START KGU 2015-10-16
    /* (non-Javadoc)
     * @see lu.fisch.structorizer.elements.Element#addFullText(lu.fisch.utils.StringList, boolean)
     */
    @Override
    protected void addFullText(StringList _lines, boolean _instructionsOnly)
    {
    	// Whereas a subroutine diagram is likely to hold parameter declarations in the header,
    	// (such that we ought to deliver its header for the variable detection), this doesn't
    	// hold for programs and includable diagrams.
    	// START KGU#376 2017-07-02: Enh. #389 - beware of cyclic recursion
    	//if (!this.isProgram && !_instructionsOnly)
    	//{
    	//	_lines.add(this.getText());
    	//}
    	//this.children.addFullText(_lines, _instructionsOnly);
    	HashSet<Root> implicatedRoots = new HashSet<Root>();
    	this.addFullText(_lines, _instructionsOnly, implicatedRoots);
    	// END KGU#376 2017-07-02
    }
    // END KGU 2015-10-16
    
    // START KGU#376 2017-07-02: Enh. #389
    protected void addFullText(StringList _lines, boolean _instructionsOnly, HashSet<Root> _implicatedRoots)
    {
    	if (!_implicatedRoots.contains(this)) {
    		// START KGU#676 2019-03-31: Enh. #696
    		//if (this.includeList != null && Arranger.hasInstance()) {
    		IRoutinePool pool = specialRoutinePool;
    		if (this.includeList != null && (pool != null || Arranger.hasInstance())) {
    			if (pool == null) {
    				pool = Arranger.getInstance();
    			}
    		// END KGU#676 2019-03-31
    			_implicatedRoots.add(this);
    			for (int i = 0; i < this.includeList.count(); i++) {
    				String name = this.includeList.get(i);
    				// START KGU#676 2019-03-31: Enh. #696
    				//Vector<Root> roots = Arranger.getInstance().findIncludesByName(name, this);
    				Vector<Root> roots = pool.findIncludesByName(name, this);
    				// END KGU#676 2019-03-31
    				if (roots.size() == 1) {
    					roots.get(0).addFullText(_lines, _instructionsOnly, _implicatedRoots);
    				}
    			}		
    		}
    		if (this.isSubroutine() && !_instructionsOnly)
    		{
    			_lines.add(this.getText());
    		}
    		this.children.addFullText(_lines, _instructionsOnly);
    	}
    }
    // END KGU#376 2017-07-02

    /**
     * Extracts the variable name out of a more complex string possibly also
     * containing index brackets, component access operator or type specifications
     * @param _s the raw lvalue string
     * @return the pure variable name
     */
    private String extractVarName(String _s)
    {
        //System.out.println("IN : "+_s);
        // START KGU#141 2016-01-16: Bugfix #112
//            if(_s.indexOf("[")>=0)
//            {
//                    _s=_s.substring(0,_s.indexOf("["));
//            }
        while (_s.startsWith("(") && _s.endsWith(")"))
        {
        	_s = _s.substring(1,  _s.length()-1).trim();
        }
        // START KGU#575 2018-09-17: Issue #594 - Get rid of an obsolete 3rd-party Regex library
        // START KGU 2016-03-29: Bugfix - nested index expressions were defectively split (a bracket remained)
        //Regex r = new Regex("(.*?)[\\[](.*?)[\\]](.*?)","$1 $3");
        //Regex r = new Regex("(.*?)[\\[](.*)[\\]](.*?)","$1 $3");
        // END KGU 2016-03-29
        //_s = r.replaceAll(_s);
        _s = INDEX_PATTERN_GREEDY.matcher(_s).replaceAll("$1 $3");
        // END KGU#575 2018-09-17
        // START KGU#141 2016-01-16: Bugfix #112 Cut off component and method names
        if (_s.indexOf(".") >= 0)
        {
        	_s = _s.substring(0, _s.indexOf("."));
        }
        // START KGU#109/KGU#141 2016-01-16: Bugfix #61/#107/#112
        // In case of Pascal-typed variables we should only use the part before the separator
        int colonPos = _s.indexOf(':');	// Check Pascal and BASIC style as well
        if (colonPos > 0 || (colonPos = _s.indexOf(" as ")) > 0)
        {
        	_s = _s.substring(0, colonPos).trim();
        }
        // In case of C-typed variables we should only use the last word (identifier)
        String[] tokens = _s.split(" ");
        if (tokens.length > 0) _s = tokens[tokens.length-1];
        // END KGU#109/KGU#141 2016-01-16
        //System.out.println("OUT : "+_s);

        return _s;

    }

    // KGU 2016-03-29: Completely rewritten
    /**
     * Gathers the names of all variables that are used by Element _ele in expressions:<br/>
     * HYP 1: (?) &lt;- (?) &lt;used&gt; (?)<br/>
     * HYP 2: (?)'['&lt;used&gt;']' &lt;- (?) &lt;used&gt; (?)<br/>
     * HYP 3: output (?) &lt;used&gt; (?)<br/>
     * Note: This works only if _ele is different from this.<br/>
     * @param _ele - the element to be searched
     * @param _includeSelf - whether or not the own text of _ele is to be considered (otherwise only substructure)
     * @param _onlyEle - if true then only the text of _ele itself is searched (no substructure)
     * @return StringList of variable names according to the above specification
     */
    public StringList getUsedVarNames(Element _ele, boolean _includeSelf, boolean _onlyEle)
    {
    	//if (_ele instanceof Repeat) System.out.println("getUsedVarNames(" + _ele + ", " + _includeSelf + ", " + _onlyEle + ")");
    	StringList varNames = new StringList();

    	if (_ele != this)
    	{
    		// get body text
    		StringList lines = new StringList();
    		if (_onlyEle)
    		{
    			// START KGU#413 2017-09-13: Enh. #416 cope with user-defined line breaks 
    			//lines.add(_ele.getText());
    			StringList unbrokenLines = _ele.getUnbrokenText();
    			if (_ele instanceof Instruction) {
    				for (int i = 0; i < unbrokenLines.count(); i++) {
    					String line = unbrokenLines.get(i);
    					if (!Instruction.isTypeDefinition(line, null)) {
    						lines.add(line);
    					}
    				}
    			}
    			// START KGU#686 2019-03-16: Enh. #56 the text of the catch clause is kind of declaration, not use
    			//else {
    			else if (!(_ele instanceof Try)) {
    			// END KGU#686 2019-03-16
    				lines.add(unbrokenLines);
    			}
    			// END KGU#413 2017-09-13
    			// START KGU#163 2016-03-25: In case of Case the default line must be removed
    			if (_ele instanceof Case && lines.count() > 1)
    			{
    				lines.delete(lines.count()-1);;
    			}
    			// END KGU#163 2016-03-25
    		}
    		else
    		{
    			// START KGU#39 2015-10-16: What exactly is expected here?
    			//lines = getFullText(_ele);
    			lines = _ele.getFullText(false);
    			// END KGU#39 2015-10-16
    			if (!_includeSelf)
    			{
    				for(int i=0; i<_ele.getUnbrokenText().count(); i++)
    				{
    					lines.delete(0);
    				}
    			}
    			// START KGU#163 2016-03-25: The Case default line must be deleted
    			else if (_ele instanceof Case && _ele.getText().count() > 1)
    			{
    				// Remove the last line of the CASE element
    				lines.delete(_ele.getText().count() - 1);
    			}
    			// END KGU#163 2016-03-25
    		}
    		//System.out.println(lines);

    		String[] keywords = Syntax.getAllProperties();
    		StringList parts = new StringList();
    		
    		for(int i=0; i<lines.count(); i++)
    		{
    			// START KGU#375 2017-04-04: Enh. #388 method decomposed
    			parts.addIfNew(getUsedVarNames(lines.get(i).trim(), keywords));
    			// END KGU#375 2017-04-04
    		}
    		
    		// START KGU#375 2017-04-04: Enh. #388 - now already done by getUsedVarName(String, String[])
    		varNames.addIfNew(parts);
    		// END KGU#375 2017-04-04

    	}

    	varNames = varNames.reverse();	// Why is it reversed?
    	//varNames.saveToFile("D:\\SW-Produkte\\Structorizer\\tests\\Variables_" + Root.fileCounter++ + ".txt");
    	return varNames;
    }

	// START KGU#375 2017-04-04: Enh. #388 getUsedVarNames decomposed on occasion of analyse_22_24
	/**
	 * Gathers the names of all variables that are used in text line _line in expressions:<br/>
	 * HYP 1: (?) &lt;- (?) &lt;used&gt; (?)<br/>
	 * HYP 2: (?)'['&lt;used&gt;']' &lt;- (?) &lt;used&gt; (?)<br/>
	 * HYP 3: output (?) &lt;used&gt; (?)<br/>
	 * HYP 4: input (?)'['&lt;used&gt;']'
	 * @param _line - the element text line to be analysed
	 * @param _keywords the set of parser keywords (if available)
	 * @return StringList of used variable names according to the above specification
	 */
	private StringList getUsedVarNames(String _line, String[] _keywords)
	{
		if (_keywords == null) {
			_keywords = Syntax.getAllProperties();
		}
//		Regex r;

		// modify "inc" and "dec" function (Pascal)
//		r = new Regex(BString.breakup("inc")+"[(](.*?)[,](.*?)[)](.*?)","$1 <- $1 + $2"); _line = r.replaceAll(_line);
//		r = new Regex(BString.breakup("inc")+"[(](.*?)[)](.*?)","$1 <- $1 + 1"); _line = r.replaceAll(_line);
//		r = new Regex(BString.breakup("dec")+"[(](.*?)[,](.*?)[)](.*?)","$1 <- $1 - $2"); _line = r.replaceAll(_line);
//		r = new Regex(BString.breakup("dec")+"[(](.*?)[)](.*?)","$1 <- $1 - 1"); _line = r.replaceAll(_line);
		// START KGU#575 2018-09-17: Issue #594 - we may simply use the equivalent matchers inherited from Element
		//_line = INC_PATTERN2.matcher(_line).replaceAll("$1 <- $1 + $2");
		//_line = INC_PATTERN1.matcher(_line).replaceAll("$1 <- $1 + 1");
		//_line = DEC_PATTERN2.matcher(_line).replaceAll("$1 <- $1 - $2");
		//_line = DEC_PATTERN1.matcher(_line).replaceAll("$1 <- $1 - 1");
		_line = transform_inc_dec(_line);
		// END KGU#575 2018-09-17

		StringList tokens = Syntax.splitLexically(_line.trim(), true);

		Syntax.unifyOperators(tokens, false);

		// Replace all split keywords by the respective configured strings
		// This replacement will be aware of the case sensitivity preference
		for (int kw = 0; kw < _keywords.length; kw++)
		{
			if (_keywords[kw].trim().length() > 0)
			{
				StringList keyTokens = splitKeywords.elementAt(kw);
				int keyLength = keyTokens.count();
				int pos = -1;
				while ((pos = tokens.indexOf(keyTokens, pos + 1, !Syntax.ignoreCase)) >= 0)
				{
					tokens.set(pos, _keywords[kw]);
					for (int j=1; j < keyLength; j++)
					{
						tokens.delete(pos+1);
					}
				}
			}
		}

		// Unify FOR-IN loops and FOR loops for the purpose of variable analysis
		if (!Syntax.getKeyword("postForIn").trim().isEmpty())
		{
			tokens.replaceAll(Syntax.getKeyword("postForIn"), "<-");
		}
		
		// Here all the unification, alignment, reduction is done, now the actual analysis begins

		String token0 = "";
		if (tokens.count() > 0) token0 = tokens.get(0);
		int asgnPos = tokens.indexOf("<-");
		if (asgnPos >= 0)
		{
			// Look for indexed variable as assignment target, get the indices in this case
			String s = tokens.subSequence(0, asgnPos).concatenate();
			if (s.indexOf("[") >= 0)
			{
				//r = new Regex("(.*?)[\\[](.*?)[\\]](.*?)","$2");
				//s = r.replaceAll(s);
				s = INDEX_PATTERN.matcher(s).replaceAll("$2");
			} else { s = ""; }

			StringList indices = Syntax.splitLexically(s, true);
			indices.add(tokens.subSequence(asgnPos+1, tokens.count()));
			tokens = indices;
		}
		// START KGU#332/KGU#375 2017-01-17: Enh. #335 - ignore the content of uninitialized declarations
		else if (token0.equalsIgnoreCase("var") || token0.equalsIgnoreCase("dim") || token0.equalsIgnoreCase("const")) {
			// START KGU#358 2017-03-06: Issue #368 - declarations are no longer variable usages
			// (though an uninitialized const is a syntax error)
			tokens.clear();
			// END KGU#358 2017-03-06
		}
		// END KGU#332/KGU#375 2017-01-17

		// cutoff output keyword
		else if (token0.equals(Syntax.getKeyword("output")))	// Must be at the line's very beginning
		{
			tokens.delete(0);
		}

		// parse out array index
		else if (token0.equals(Syntax.getKeyword("input")))
		{
			// START KGU#653 2019-02-16: Enh. #680 - with multiple variables we must decompose the list
			StringList items = Instruction.getInputItems(_line);
			tokens.clear();
			for (int j = 1; j < items.count(); j++) {
				StringList itemTokens = Syntax.splitLexically(items.get(j), true);
				String s = "";
				if (itemTokens.indexOf("[", 1) >= 0)
				{
					//System.out.print("Reducing \"" + s);
					//r = new Regex("(.*?)[\\[](.*?)[\\]](.*?)","$2");
					//s = r.replaceAll(s);
					s = INDEX_PATTERN.matcher(itemTokens.subSequence(1, itemTokens.count()).concatenate()).replaceAll("$2");
					//System.out.println("\" to \"" + s + "\"");
				}
				// Only the indices are relevant here
				itemTokens = Syntax.splitLexically(s, true);
				tokens.addIfNew(itemTokens);
			}
			// END KGU#653 2019-02-16
		}

		tokens.removeAll(" ");
		// Eliminate all keywords
		for (int kw = 0; kw < _keywords.length; kw++)
		{
			tokens.removeAll(_keywords[kw]);
		}
		for (int kw = 0; kw < this.operatorsAndLiterals.length; kw++)
		{
			int pos = -1;
			while ((pos = tokens.indexOf(operatorsAndLiterals[kw], false)) >= 0)
			{
				tokens.delete(pos);
			}
		}
		// START KGU#388 2017-09-17: Enh. #423 Cut off all irrelevant stuff of record initializers
		skimRecordInitializers(tokens);
		// END KGU#388 2017-09-17
		int i = 0;
		while(i < tokens.count())
		{
			String token = tokens.get(i);
			// START KGU#588 2018-10-04: Bugfix #618 Function names shouldn't be gathered here
			//if((Syntax.isIdentifier(token, null)
			//		&& (i == tokens.count() - 1 || !tokens.get(i+1).equals("("))
			//		|| this.variables.contains(token)))
			if((Syntax.isIdentifier(token, false, null) || this.getCachedVarNames().contains(token))
					&& (i == tokens.count() - 1 || !tokens.get(i+1).equals("(")))
			// END KGU#588 2018-10-04
			{
				// keep the id
				//System.out.println("Adding to used var names: " + token);
				i++;
			}
			// START KGU#388 2017-09-17: Enh. #423 Record support - don't complain component names!
			else if (token.equals(".") && i+1 < tokens.count() && Syntax.isIdentifier(tokens.get(i+1), false, null)) {
				// Drop the dot together with the following component name
				tokens.remove(i, i+2);
			}
			// END KGU#388 2017-09-17
			else {
				// no id or variable name, so drop it
				tokens.remove(i);
			}
		}
		return tokens;
	}
	// END KGU#375 2017-04-04
	// START KGU#388 2017-10-09: Enh. #423
	/**
	 * Recursively cuts off all irrelevant stuff of record initializers for {@link #getUsedVarNames(String, String[])}
	 * @param tokens - the skimmed tokens
	 */
	private void skimRecordInitializers(StringList tokens) {
		int posBrace = 0;
		while ((posBrace = tokens.indexOf("{", posBrace+1)) > 0) {
			if (Syntax.isIdentifier(tokens.get(posBrace-1), false, null)) {
				HashMap<String, String> components = Element.splitRecordInitializer(tokens.concatenate("", posBrace-1), null, false);
				if (components != null) {
					// Remove all tokens from the type name on (they are in the HashMap now)
					tokens.remove(posBrace-1, tokens.count());
					// Append all the value strings for the components but not the component names
					for (Entry<String, String> comp: components.entrySet()) {
						if (!comp.getKey().startsWith("§")) {
							StringList subTokens = Syntax.splitLexically(comp.getValue(), true);
							skimRecordInitializers(subTokens);
							tokens.add(subTokens);
						}
					}
					// If there was further text beyond the initializer then tokenize and append it
					if (components.containsKey("§TAIL§")) {
						StringList subTokens = Syntax.splitLexically(components.get("§TAIL§"), true);
						skimRecordInitializers(subTokens);
						tokens.add(subTokens);
					}
				}
			}
		}
	}
	// END KGU#388 2017-10-09
	
	// START KGU#542 2019-11-17: Enh. #739 Support for enumeration type values
	/**
	 * Returns the value string (cached literal or expression) associated to constant
	 * {@code constName} (if it was defined) or null (otherwise). In case of enumeration
	 * constants, wipes off the typename prefix ({@code ":" + <typename> + "€"}).
	 * @param constName - name of the constant
	 * @return value string for the constant (cleaned in case of an enumerator) or null
	 * @see #constants
	 */
	public String getConstValueString(String constName)
	{
		String valString = this.constants.get(constName);
		if (valString != null && valString.startsWith(":") && valString.contains("€")) {
			// Skim off the enumerator type name
			valString = valString.substring(valString.indexOf('€')+1);
		}
		return valString;
	}
	// END KGU#542 2019-11-17

    // KGU 2016-03-29 Rewritten based on tokens
    /**
     * Get the names of defined variables out of a bunch of text lines.<br/>
     * Note: We DON'T force identifier syntax, the variables found here may contain
     * language-specific characters etc.<br/>
     * HYP 1: [const] [&lt;type&gt;] VARNAME &lt;- (?)<br/>
     * HYP 2: [input] VARNAME, VARNAME, VARNAME<br/>
     * HYP 3: for VARNAME &lt;- (?) ...<br/>
     * HYP 4: foreach VARNAME in (?)<br/>
     * In case of HYP 1 also registers the name as constant definition in constantDefs
     * if the name hadn't been occurred earlier as variable or constant.
     * 
     * @param lines - the text lines extracted from one or more elements 
     * @param constantDefs - a map of constant definitions
     * @return - the StringList of identified variable names
     * @see #constants
     */
    public StringList getVarNames(StringList lines, HashMap<String, String> constantDefs)
    {
    	StringList varNames = new StringList();

    	// START KGU#163 2016-03-25: Pre-processed match patterns for identifier search
    	splitKeywords.clear();
    	String[] keywords = Syntax.getAllProperties();
    	for (int k = 0; k < keywords.length; k++)
    	{
    		splitKeywords.add(Syntax.splitLexically(keywords[k], false));
    	}
    	// END KGU#163 2016-03-25

    	for(int i=0; i<lines.count(); i++)
    	{
    		String allText = lines.get(i);
    		// modify "inc" and "dec" function (Pascal)
    		// START KGU#575 2018-09-17: Issue #594 - replace obsolete 3rd-party Regex library
    		//Regex r;
    		//r = new Regex(BString.breakup("inc")+"[(](.*?)[,](.*?)[)](.*?)","$1 <- $1 + $2"); allText=r.replaceAll(allText);
    		//r = new Regex(BString.breakup("inc")+"[(](.*?)[)](.*?)","$1 <- $1 + 1"); allText=r.replaceAll(allText);
    		//r = new Regex(BString.breakup("dec")+"[(](.*?)[,](.*?)[)](.*?)","$1 <- $1 - $2"); allText=r.replaceAll(allText);
    		//r = new Regex(BString.breakup("dec")+"[(](.*?)[)](.*?)","$1 <- $1 - 1"); allText=r.replaceAll(allText);
    		allText = transform_inc_dec(allText);
    		// END KGU#575 2018-09-17

    		StringList tokens = Syntax.splitLexically(allText, true);

    		Syntax.unifyOperators(tokens, false);

    		// Replace all split keywords by the respective configured strings
    		// This replacement will be aware of the case sensitivity preference
    		for (int kw = 0; kw < keywords.length; kw++)
    		{
    			if (keywords[kw].trim().length() > 0)
    			{
    				StringList keyTokens = splitKeywords.elementAt(kw);
    				int keyLength = keyTokens.count();
    				int pos = -1;
    				while ((pos = tokens.indexOf(keyTokens, pos + 1, !Syntax.ignoreCase)) >= 0)
    				{
    					tokens.set(pos, keywords[kw]);
    					for (int j=1; j < keyLength; j++)
    					{
    						tokens.delete(pos+1);
    					}
    				}
    			}
    		}

    		// Unify FOR-IN loops and FOR loops for the purpose of variable analysis
    		if (!Syntax.getKeyword("postForIn").trim().isEmpty())
    		{
    			tokens.replaceAll(Syntax.getKeyword("postForIn"), "<-");
    		}

    		// Here all the unification, alignment, reduction is done, now the actual analysis begins

    		int asgnPos = tokens.indexOf("<-");
    		if (asgnPos > 0)
    		{
    			String s = tokens.subSequence(0, asgnPos).concatenate();
    			// (KGU#141 2016-01-16: type elimination moved to extractVarName())
    			//System.out.println("Adding to initialised var names: " + extractVarName(allText.trim()));
    			String varName = extractVarName(s.trim());
    			boolean wasNew = varNames.addOrderedIfNew(varName);
    			// START KGU#375 2017-03-31: Enh. #388 collect constant definitions
    			// Register it as constant if marked as such and not having been declared before
    			if (tokens.get(0).equals("const") && wasNew && !constantDefs.containsKey(varName)) {
    				constantDefs.put(varName, tokens.subSequence(asgnPos+1, tokens.count()).concatenate().trim());
    			}
    		}


    		// get names from read statements
    		int inpPos = tokens.indexOf(Syntax.getKeyword("input"));
    		if (inpPos >= 0)
    		{
    			// START KGU#281 2016-10-12: Issue #271 - there may be a prompt string literal to be skipped
    			//String s = tokens.subSequence(inpPos + 1, tokens.count()).concatenate().trim();
    			inpPos++;
    			// START KGU#281 2016-12-23: Enh. #271 - allow comma between prompt and variable name
    			//while (inpPos < tokens.count() && (tokens.get(inpPos).trim().isEmpty() || tokens.get(inpPos).matches("^[\"\'].*[\"\']$")))
    			while (inpPos < tokens.count() && (tokens.get(inpPos).trim().isEmpty() || tokens.get(inpPos).trim().equals(",") || tokens.get(inpPos).matches("^[\"\'].*[\"\']$")))
    			// END KGU#281 2016-12-23
    			{
    				inpPos++;
    			}
    			//String s = tokens.subSequence(inpPos, tokens.count()).concatenate().trim();
    			// END KGU#281 2016-10-12
    			// A mere splitting by comma would spoil function calls as indices etc.
    			StringList parts = Element.splitExpressionList(tokens.subSequence(inpPos, tokens.count()), ",", false);
    			for (int p = 0; p < parts.count(); p++)
    			{
    				varNames.addOrderedIfNew(extractVarName(parts.get(p).trim()));
    			}
    		}


    		//lines.set(i, allText);
    	}

    	return varNames;
    }

    /**
     * Extract all variable names of the entire program and store them in
     * this.variables.
     * @return list of variable names
     * @see #getVarNames()
     */
    public StringList retrieveVarNames()
    {
    	//System.out.println("getVarNames() called...");
    	return getVarNames(this, false, false, true);
    }

    /**
     * Provides all variable names of the entire program if cached, otherwise retrieves and
     * stores them in {@link #variables}.
     * @return list of variable names
     * @see #retrieveVarNames()
     * @see #getMereDeclarationNames(boolean)
     */
    public StringList getVarNames() {
    	//System.out.println("getVarNames() called...");
    	if (this.variables != null) {
    		return this.variables;
    	}
    	// This is the same as retrieveVarNames()
    	return getVarNames(this, false, false, true);
    }
    
    /**
     * Extract the names of all variables assigned or introduced within passed-in element _ele.
     * @return list of variable names
     */
    public StringList getVarNames(Element _ele)
    {
    	// Only the own variables, not recursively
    	return getVarNames(_ele, true, false);
    }

    public StringList getVarNames(Element _ele, boolean _onlyEle)
    {
    	// All variables, not only those from body (sub-structure)
    	return getVarNames(_ele, _onlyEle, false);
    }

    public StringList getVarNames(Element _ele, boolean _onlyEle, boolean _onlyBody)
    {
    	
    	return getVarNames(_ele, _onlyEle, _onlyBody, false);
    }

    private StringList getVarNames(Element _ele, boolean _onlyEle, boolean _onlyBody, boolean _entireProg)
    {

            StringList varNames = new StringList();
            StringList argTypes = new StringList();

            // check root text for variable names
            // !!
            // !! This works only for Pascal-like syntax: functionname (<name>, <name>, ..., <name>:<type>; ...)
            // !! or VBA like syntax: functionname(<name>, <name> as <type>; ...)
            // !!
            // KGU 2015-11-29: Decomposed -> new method collectParameters
            if (this.isSubroutine() && _ele==this && !_onlyBody)
            {
            	collectParameters(varNames, argTypes, null);
            	for (int i = 0; i < varNames.count(); i++) {
            		String type = argTypes.get(i); 
            		if (type != null && (type.trim() + " ").startsWith("const")) {
            			this.constants.put(varNames.get(i), null);
            		}
            	}
            }

            // get body text
            StringList lines;
            if (_onlyEle && !_onlyBody)
            {
                    // START KGU#388/KGU#413 2017-09-13: Enh. #416, #423
                    //lines = _ele.getText().copy();
                    lines = _ele.getUnbrokenText();
                    if (_ele instanceof Instruction) {
                    	int i = 0;
                    	while (i < lines.count()) {
                    		if (Instruction.isTypeDefinition(lines.get(i), null)) {
                    			// START KGU#542 2019-11-17: Enh. #739 We must extract enumerators here
                    			HashMap<String, String> constVals = this.extractEnumerationConstants(lines.get(i));
                    			if (constVals != null) {
                    				// We simply generate singular constant definition lines
                    				for (Entry<String, String> enumItem: constVals.entrySet()) {
                    					lines.insert("const " + enumItem.getKey() + " <- " + enumItem.getValue(), i++);
                    				}
                    			}
                    			// END KGU#542 2019-11-17
                    			lines.remove(i);
                    		}
                    		else {
                    			i++;
                    		}
                    	}
                    }
                    // END KGU#388/KGU#413 2017-09-13: Enh. #416, #423
            }
            else if (_entireProg)
            {
                    // START KGU#39 2015-10-16: Use object methods now
                    //lines = getFullText();
                    lines = this.getFullText(_onlyBody);
                    // END KGU#39 2015-10-16
            }
            else
            {
                    // START KGU#39 2015-10-16: Use object methods now
                    //lines = getFullText(_ele);
                    lines = _ele.getFullText(true);
                    // START KGU#39 2015-10-16
            }
            
            varNames.add(getVarNames(lines, this.constants));

            varNames = varNames.reverse();	// FIXME (KGU): What is intended by reversing?
            if (_entireProg) {
                    this.variables = varNames;
            }
            //System.out.println(varNames.getCommaText());
            return varNames;
    }
    
    /**
     * Retrieves all constants from the given type definition list if it is an
     * enumeration type list and returns their name-value map.<br/>
     * The associated values will be prefixed with {@code ":" + <typename> + "€"} and may be
     * constant expressions, particularly of kind {@code <something>+<number>}.
     * @param _typeDefLine - the (unbroken) line of the enum type definition
     * @returns a map of the enumeration constants to their prefixed values strings or null
     */
    public LinkedHashMap<String,String> extractEnumerationConstants(String _typeDefLine)
    {
    	LinkedHashMap<String,String> enumConstants = null;
    	StringList tokens = Syntax.splitLexically(_typeDefLine, true);
    	tokens.removeAll(" ");
    	if (!tokens.get(3).equalsIgnoreCase("enum")) {
    		return null;
    	}
    	String typename = tokens.get(1);
    	String typeSpec = tokens.concatenate(null, 3, tokens.count()).trim();
    	// Confirm that the syntax is okay
    	if (TypeMapEntry.MATCHER_ENUM.reset(typeSpec).matches()) {
    		enumConstants = new LinkedHashMap<String, String>();
    		int val = 0;
    		String valStr = "";
    		int posBrace = typeSpec.indexOf('{');
    		StringList items = StringList.explode(typeSpec.substring(posBrace+1, typeSpec.length()-1), ",");
    		for (int i = 0; i < items.count(); i++, val++) {
    			String item = items.get(i);
    			int posEq = item.indexOf('=');
    			if (posEq >= 0) {
    				// Get the value string
    				valStr = item.substring(posEq+1).trim();
    				val = 0;
    				// Reduce item to the pure constant name
    				item = item.substring(0, posEq);
    				// FIXME: We should be able to evaluate constant expressions, e.g. "MONDAY+1"!
    				if (this.constants.containsKey(valStr)) {
    					// Is an already defined constant, get the associated value string
    					valStr = this.getConstValueString(valStr);
    				}
    				else if (valStr.contains("+")) {
    					int posPlus = valStr.lastIndexOf('+');
    					try {
    						int offset = Integer.parseInt(valStr.substring(posPlus+1));
    						valStr = valStr.substring(0, posPlus).trim();
    						val = offset;
    					}
    					catch (NumberFormatException ex) {}
    				}
    				try {
    					int val0 = Integer.parseInt(valStr);
    					// Don't accept negative values
    					if (val0 >= 0) {
    						val = val0;
    						valStr = "";
    					}
    				}
    				catch (NumberFormatException ex) {
    					// Just ignore the explicit value and use the standard
    				}
    			}
    			enumConstants.put(item, ":" + typename + "€" + valStr + (!valStr.isEmpty() ? "+" : "") + val);
    		}
    	}
    	return enumConstants;
    }

    // START KGU#672 2019-11-13: Introduced for Bugfix #776
    /**
     * @param allowMethodName if true then the method name will be included if among the keys in {@link #getTypeInfo()}, with false it will be suppressed
     * @return A list of the names of uninitialized, i.e. merely declared, variables
     * (of this diagram and all included diagrams).
     * @see #getVarNames()
     * @see #getTypeInfo()
     */
    public StringList getMereDeclarationNames(boolean allowMethodName)
    {
    	StringList declNames = new StringList();	// Result
    	StringList varNames = this.getVarNames();	// Names of initialized variables
    	String methName = this.getMethodName();
    	for (String name: this.getTypeInfo().keySet()) {
    		// Ignore type names and omit initialized variables (which should also include constants)
    		if (!name.startsWith(":") && !varNames.contains(name) && (allowMethodName || !methName.equals(name))) {
    			declNames.add(name);
    		}
    	}
    	return declNames;
    }
    // END KGU#672 2019-11-13
    
    // START KGU#261 2017-01-20: Enh. #259
    /**
     * Creates (if not already cached), caches, and returns the static overall type map
     * for this diagram and its included definition providers (if having been available
     * on the first creation).<br/>
     * Every change to this diagram clears the cache and hence leads to an info refresh.  
     * @return the type table mapping prefixed type names and variable names to their
     * respective defined or declared TypeMapEntries with structural information.
     */
    public HashMap<String, TypeMapEntry> getTypeInfo()
    // START KGU#678 2019-03-30: Enh. #696: For batch export mode, we must provide an alternative pool for includes
    {
        return getTypeInfo(null);
    }
    
    /**
     * Creates (if not already cached), caches, and returns the static overall type map
     * for this diagram and its included definition providers retrieved from {@code routinePool}
     * if given, otherwise from {@link Arranger} if available.<br/>
     * Every change to this diagram clears the cache and hence leads to an info refresh.
     * @param routinePool - a diagram pool to search for includables (default: {@link Arranger} instance)
     * @return the type table mapping prefixed type names and variable names to their
     * respective defined or declared TypeMapEntries with structural information.
     */
    public HashMap<String, TypeMapEntry> getTypeInfo(IRoutinePool routinePool)    
    // END KGU#678 2019-03-30
    {
    	// START KGU#502 2018-03-12: Bugfix #518 - Avoid repeated traversal in case of lacking type and var info
    	//if (this.typeMap.isEmpty()) {
    	if (this.typeMap == null) {
    		// START KGU#852 2020-04-22: Bugfix #854 - we must ensure topological order on export
    		//this.typeMap = new HashMap<String, TypeMapEntry>();
    		this.typeMap = new LinkedHashMap<String, TypeMapEntry>();
    		// END KGU#852 2020-04-22
    	// END KGU#502 2018-03-12
    		// START KGU#388 2017-09-18: Enh. #423 adopt all type info from included diagrams first
    		// FIXME: The import info can easily get obsolete unnoticedly!
    		if (this.includeList != null) {
    			for (int i = 0; i < this.includeList.count(); i++) {
    				String inclName = this.includeList.get(i);
    				// START KGU#66 2019-03-30: Enh.#696 consider alternative routine pool
    				//if (Arranger.hasInstance()) {
    				//	for (Root incl: Arranger.getInstance().findIncludesByName(inclName, this)) {
    				//		typeMap.putAll(incl.getTypeInfo());
    				//	}
    				//}
    				IRoutinePool pool = routinePool;
    				if (pool == null && (pool = specialRoutinePool) == null && Arranger.hasInstance()) {
    					pool = Arranger.getInstance();
    				}
    				if (pool != null) {
    					for (Root incl: pool.findIncludesByName(inclName, this)) {
    						typeMap.putAll(incl.getTypeInfo());
    					}
    				}
    				// END KGU#676 2019-03-30
    			}
    		}
    		// END KGU#388 2017-09-18
    		IElementVisitor collector = new IElementVisitor() {

    			@Override
    			public boolean visitPreOrder(Element _ele) {
    				if (!_ele.disabled) {
    					_ele.updateTypeMap(typeMap);
    				}
    				return true;
    			}

    			@Override
    			public boolean visitPostOrder(Element _ele) {
    				return true;
    			}
    			
    		};
    		this.traverse(collector);
    	}
    	return this.typeMap;
    }
    
    /** Also consider clearVarAndTypeInfo() */
    private void clearTypeInfo()
    {
    	// START KGU#502 2018-03-12: Bugfix #518
    	//this.typeMap.clear();
    	this.typeMap = null;
    	// END KGU#502 2018-03-12
    }
    // END KGU#261 2017-01-20

	// START KGU#701/KGU#703 2019-03-30: Issue #718, #720
	/**
	 * Clears (invalidates) all cached variable names and type information.
	 * Also resets the drawing information recursively if {@link Element#E_VARHIGHLIGHT}
	 * is true.
	 * @param clearDrawInfo - if true then drawing info will also be reset (otherwise only
	 * in case of {@link Element#E_VARHIGHLIGHT}).
	 */
	public void clearVarAndTypeInfo(boolean clearDrawInfo)
	{
		this.variables = null;
		this.constants.clear();
		this.clearTypeInfo();
		if (clearDrawInfo || E_VARHIGHLIGHT) {
			this.resetDrawingInfoDown();
		}
	}
	// END KGU#701/KGU#703 2019-03-30

	// START KGU#261/KGU#332 2017-02-01: Enh. #259/#335
	/**
	 * Adds all parameter declarations to the given map (varname -> typeinfo).
	 * @param typeMap
	 */
	public void updateTypeMap(HashMap<String, TypeMapEntry> typeMap)
	{
		ArrayList<Param> parameters = getParams();
		String typeSpec = null;
		for (Param par: parameters) {
			if ((typeSpec = par.getType()) != null) {
				this.addToTypeMap(typeMap, par.getName(), typeSpec, 0, true, true);
			}
		}
		if (this.isSubroutine()) {
			typeSpec = this.getResultType();
			if (typeSpec != null) {
				// START KGU#593 2018-10-05: Issue #619 - missing declarations on C++ export
				// This is somewhat tricky here: The result type is an explicit return variable declaration for
				// Pascal, but it's not for C++, Java etc. So, for code export consistency we must take into
				// consideration where we check whether an explicit variable declaration will come (mostly C++,
				// C#, Java) we drive better if we don't set the "explicitly" flag here.
				//this.addToTypeMap(typeMap, this.getMethodName(), typeSpec, 0, false, true, false);
				this.addToTypeMap(typeMap, this.getMethodName(), typeSpec, 0, false, false);
				// END KGU#593 2018-10-05
			}
		}
	}
	// END KGU#261/KGU#332 2017-02-01

    
    // START BFI 2015-12-10
    /**
     * Identifies parameter names, types, and default values of the routine and returns an array list
     * of Param objects being name-type-default triples.
     * This is just a different aggregation of the same results {@link #getParameterNames()},
     * {@link #getParameterTypes()}, and {@link #getParameterDefaults()} would provide.
     * @return the list of the declared parameters
     */
    public ArrayList<Param> getParams()
    {
        // START KGU#371 2019-03-07: Enh. #385 Now we cache this list for beter performance
        //ArrayList<Param> resultVars = new ArrayList<Param>();
 
        //StringList names = new StringList();
        //StringList types = new StringList();
        //collectParameters(names, types);
        //for (int i = 0; i < names.count(); i++)
        //{
        //    resultVars.add(new Param(names.get(i), types.get(i)));
        //}

        //return resultVars;
        if (parameterList == null) {
            // Method fills parameterList
            collectParameters(null, null, null);
        }
        if (parameterList == null) {
        	return new ArrayList<Param>();
        }
        return parameterList;
        // END KGU#371 2019-03-07
    }    
    // END BFI 2015-12-10
    
    // START KGU 2016-03-25: JLabel replaced by new class LangTextHolder
    //private String errorMsg(JLabel _label, String _rep)
    private String errorMsg(LangTextHolder _label, String _subst)
    // END KGU 2016-03-25
    {
            String res = _label.getText();
            res = res.replace("%", _subst);
            return res;
    }
    
    // START KGU#239 2016-08-12: New opportunity to insert more than one information
    private String errorMsg(LangTextHolder _label, String[] _substs)
    {
        String msg = _label.getText();
        for (int i = 0; i < _substs.length; i++)
        {
        	msg = msg.replace("%"+(i+1), _substs[i]);
        }
        return msg;
    	
    }
    // END KGU#239 2016-08-12

    // START KGU#78 2015-11-25: We additionally supervise return mechanisms
    //private void analyse(Subqueue _node, Vector _errors, StringList _vars, StringList _uncertainVars)
    /**
     * Analyses the subtree, which _node is local root of
     * @param _node - subtree root
     * @param _errors - the collected errors (may be enhanced by the call)
     * @param _vars - names of variables being set within the subtree
     * @param _uncertainVars - names of variables being set in some branch of the subtree 
     * @param _constants - constants defined hitherto
     * @param _resultFlags - a boolean array: {usesReturn?, usesResult?, usesProcName?}
     * @param _types - the type definitions and declarations encountered so far
     */
    private void analyse(Subqueue _node, Vector<DetectedError> _errors, StringList _vars, StringList _uncertainVars, HashMap<String, String> _constants, boolean[] _resultFlags, HashMap<String, TypeMapEntry> _types)
    {
    	for (int i = 0; i < _node.getSize(); i++)
    	{
    		Element ele = _node.getElement(i);
    		// START KGU#277 2016-10-13: Enh. #270 - disabled elements are to be handled as if they wouldn't exist
    		if (ele.disabled) continue;
    		// END KGU#277 2016-10-13
    		String eleClassName = ele.getClass().getSimpleName();
    		
    		// get all set variables from actual instruction (just this level, no substructre)
    		StringList myVars = getVarNames(ele);

    		// CHECK: assignment in condition (#8)
    		if (eleClassName.equals("While")
    				|| eleClassName.equals("Repeat")
    				|| eleClassName.equals("Alternative"))
    		{
    			analyse_8(ele, _errors);
    		}

    		// CHECK  #5: non-uppercase var
    		// CHECK  #7: correct identifiers
    		// CHECK #13: Competitive return mechanisms
    		analyse_5_7_13(ele, _errors, myVars, _resultFlags);
    		
    		// START KGU#239/KGU#327 2016-08-12: Enh. #231 / # 329
    		// CHECK #18: Variable names only differing in case
    		// CHECK #19: Possible name collisions with reserved words
    		// CHECK #21: Mistakable variable names I, l, O
    		analyse_18_19_21(ele, _errors, _vars, _uncertainVars, myVars);
    		// END KGU#239/KGU#327 2016-08-12

    		// CHECK #10: wrong multi-line instruction
    		// CHECK #11: wrong assignment (comparison operator in assignment)
    		// CHECK #22: constant depending on non-constants or constant redefinition
    		// CHECK #24: type definitions
    		if (eleClassName.equals("Instruction"))
    		{
    			analyse_10_11(ele, _errors);
    			// START KGU#375 2017-04-04: Enh. #388
    			// START KGU#388 2017-09-16: Enh. #423 record analysis
    			//analyse_22((Instruction)ele, _errors, _vars, _uncertainVars, _constants);
    			analyse_22_24((Instruction)ele, _errors, _vars, _uncertainVars, _constants, _types);
    			// END KGU#388 2017-09-16
    			// END KGU#375 2017-04-04
    		}

    		// CHECK: non-initialised var (except REPEAT)  (#3)
    		// START KGU#375 2017-04-05: Enh. #388 linewise analysis for Instruction elements
//    		StringList myUsed = getUsedVarNames(ele, true, true);
//    		if (!eleClassName.equals("Repeat"))
//    		{
//    			// FIXME: linewise test for Instruction elements needed
//    			analyse_3(ele, _errors, _vars, _uncertainVars, myUsed);
//    		}
    		StringList myUsed = new StringList();
    		if (eleClassName.equals("Instruction"))
    		{
    			@SuppressWarnings("unchecked")
    			HashMap<String, String> constantDefs = (HashMap<String, String>)_constants.clone();
    			String[] keywords = Syntax.getAllProperties();
    			StringList initVars = new StringList(_vars);
    			// START KGU#423 2017-09-13: Enh. #416 - cope with user-defined line breaks
    			//for (int j = 0; j < ele.getText().count(); j++) {
    			StringList unbrokenText = ele.getUnbrokenText();
    			for (int j = 0; j < unbrokenText.count(); j++) {
    			// END KGU#423 2017-09-13
    				String line = unbrokenText.get(j);
    				// START KGU#388 2017-09-13: Enh. #423
    				if (!Instruction.isTypeDefinition(line, _types)) {
    				// END KGU#388 2017-09-13
    					myUsed = getUsedVarNames(line, keywords);
    					analyse_3(ele, _errors, initVars, _uncertainVars, myUsed, -1);
    					initVars.add(this.getVarNames(StringList.getNew(line), constantDefs));
    				// START KGU#388 2017-09-13: Enh. #423
    				}
    				// END KGU#388 2017-09-13
    			}
    		}
    		else {
    			myUsed = getUsedVarNames(ele, true, true);
    			if (!eleClassName.equals("Repeat"))
    			{
    				analyse_3(ele, _errors, _vars, _uncertainVars, myUsed, -1);
    			}
    		}
    		// END KGU#375 2017-04-05

    		/*////// AHHHHHHHH ////////
                            getUsedVarNames should also parse for new variable names,
                            because any element that uses a variable that has never been
                            assigned, this variable will not be known and thus not
                            detected at all!
                            KGU#163 2016-03-25: Solved
    		 */
    		/*
    		if(_node.getElement(i).getClass().getSimpleName().equals("Instruction"))
    		{
    			System.out.println("----------------------------");
    			System.out.println(((Element) _node.getElement(i)).getText());
    			System.out.println("----------------------------");
    			System.out.println("Vars : "+myVars);
    			System.out.println("Init : "+_vars);
    			System.out.println("Used : "+myUsed);
    			//System.out.println("----------------------------");
    		}
    		/**/

    		// START KGU#2/KGU#78 2015-11-25: New checks for Call and Jump elements
    		// CHECK: Correct syntax of Call elements (#15) New!
    		if (ele instanceof Call)
    		{
    			analyse_15((Call)ele, _errors);
    		}
    		// CHECK: Correct usage of Jump, including return (#16) New!
    		// + CHECK #13: Competitive return mechanisms
    		else if (ele instanceof Jump)
    		{
    			analyse_13_16_jump((Jump)ele, _errors, myVars, _resultFlags);
    		}
    		else if (ele instanceof Instruction)	// May also be a subclass (except Call and Jump)!
    		{
    		// END KGU#78 2015-11-25
				analyse_13_16_instr((Instruction)ele, _errors, i == _node.getSize()-1, myVars, _resultFlags);
    		// START KGU#78 2015-11-25
    		}
    		// END KGU#78 2015-11-25

    		// add detected vars to initialised vars
//    		// START KGU#376 2017-04-11: Enh. #389 - withdrawn 2017-04-20
    		_vars.addIfNew(myVars);
//    		if (!(ele instanceof Call && ((Call)ele).isImportCall())) {
//    			_vars.addIfNew(myVars);
//    		}
//    		// END KGU#376 2017-04-20

    		// CHECK: endless loop (#2)
    		if (eleClassName.equals("While")
    				|| eleClassName.equals("Repeat"))
    		{
    			analyse_2(ele, _errors);
    		}

    		// CHECK: loop var modified (#1) and loop parameter consistency (#14 new!)
    		if (eleClassName.equals("For"))
    		{
    			analyse_1_2_14((For)ele, _errors);
    		}

    		// CHECK: if with empty T-block (#4)
    		if (eleClassName.equals("Alternative"))
    		{
    			if(((Alternative)ele).qTrue.getSize()==0)
    			{
    				//error  = new DetectedError("You are not allowed to use an IF-statement with an empty TRUE-block!",(Element) _node.getElement(i));
    				addError(_errors, new DetectedError(errorMsg(Menu.error04,""), ele), 4);
    			}
    		}
    		
    		// CHECK: Inconsistency risk due to concurrent variable access by parallel threads (#17) New!
    		if (eleClassName.equals("Parallel"))
    		{
    			analyse_17((Parallel) ele, _errors);
    		}
    		// START KGU#514 2018-04-03: Bugfix #528 (for Instructions, it has already been done above)
    		else if (check(24) && !eleClassName.equals("Instruction")) {
    			analyse_24(ele, _errors, _types);
    		}
    		// END KGU#514 2018-04-03


    		// continue analysis for subelements
    		if (ele instanceof ILoop)
    		{
    			analyse(((ILoop) ele).getBody(), _errors, _vars, _uncertainVars, _constants, _resultFlags, _types);
    		
    			if (ele instanceof Repeat)
    			{
    				analyse_3(ele, _errors, _vars, _uncertainVars, myUsed, -1);
    			}
    		}
    		else if (eleClassName.equals("Parallel"))
    		{
    			StringList initialVars = new StringList(_vars);
    			Iterator<Subqueue> iter = ((Parallel)ele).qs.iterator();
    			while (iter.hasNext())
    			{
    				// For the thread, propagate only variables known before the parallel section
    				StringList threadVars = new StringList(initialVars);
    				analyse(iter.next(), _errors, threadVars, _uncertainVars, _constants, _resultFlags, _types);
    				// Any variable introduced by one of the threads will be known after all threads have terminated
    				_vars.addIfNew(threadVars);
    			}
    		}
    		else if(eleClassName.equals("Alternative"))
    		{
    			StringList tVars = new StringList(_vars);
    			StringList fVars = new StringList(_vars);

    			analyse(((Alternative)ele).qTrue, _errors, tVars, _uncertainVars, _constants, _resultFlags, _types);
    			analyse(((Alternative)ele).qFalse, _errors, fVars, _uncertainVars, _constants, _resultFlags, _types);

    			for(int v = 0; v < tVars.count(); v++)
    			{
    				String varName = tVars.get(v);
    				if (fVars.contains(varName)) { _vars.addIfNew(varName); }
    				else if (!_vars.contains(varName)) { _uncertainVars.add(varName); }
    			}
    			for(int v = 0; v < fVars.count(); v++)
    			{
    				String varName = fVars.get(v);
    				if (!_vars.contains(varName)) { _uncertainVars.addIfNew(varName); }
    			}

    			// if a variable is not being initialised on both of the lists,
    			// it could be considered as not always being initialised
    			//
    			// => use a second list with variable that "may not have been initialised"
    		}
    		else if(eleClassName.equals("Case"))
    		{
    			Case caseEle = ((Case) ele);
				int si = caseEle.qs.size();	// Number of branches
    			StringList initialVars = new StringList(_vars);
    			// START KGU#758 2019-11-08: Enh. #770
    			analyse_27_28(caseEle, _errors);
    			// END KGU#758 2019-11-08
    			// This Hashtable will contain strings composed of as many '1' characters as
    			// branches initialise the respective new variable - so in the end we can see
    			// which variables aren't always initialised.
    			Hashtable<String, String> myInitVars = new Hashtable<String, String>();
    			for (int j=0; j < si; j++)
    			{
    				StringList caseVars = new StringList(initialVars);
    				analyse((Subqueue) caseEle.qs.get(j),_errors, caseVars, _uncertainVars, _constants, _resultFlags, _types);
    				for(int v = 0; v < caseVars.count(); v++)
    				{
    					String varName = caseVars.get(v);
    					if(myInitVars.containsKey(varName))
    					{
    						myInitVars.put(varName, myInitVars.get(varName) + "1");
    					}
    					else
    					{
    						myInitVars.put(varName, "1");
    					}
    				}
    				//_vars.addIfNew(caseVars);
    			}
    			//System.out.println(myInitVars);
    			// walk trough the hash table and check
    			Enumeration<String> keys = myInitVars.keys();
    			// adapt size if no "default"
    			if ( caseEle.getText().get(caseEle.getText().count()-1).equals("%") )
    			{
    				si--;
    			}
    			//System.out.println("SI = "+si+" = "+c.text.get(c.text.count()-1));
    			while ( keys.hasMoreElements() )
    			{
    				String key = keys.nextElement();
    				String value = myInitVars.get(key);

    				if(value.length()==si)
    				{
    					_vars.addIfNew(key);
    				}
    				else
    				{
    					if(!_vars.contains(key))
    					{
    						_uncertainVars.addIfNew(key);
    					}
    				}
    			}
    			// look at the comment for the IF-structure
    		}
    		// START KGU#812 2020-02-21: Bugfix #825 forgotten to descend recursively
    		else if (eleClassName.equals("Try")) {
    			StringList tVars = new StringList(_vars);
    			StringList cVars = new StringList(_vars);
    			StringList fVars = new StringList(_vars);

    			cVars.addIfNew(((Try)ele).getText().trim());
    			
    			analyse(((Try)ele).qTry, _errors, tVars, _uncertainVars, _constants, _resultFlags, _types);
    			analyse(((Try)ele).qCatch, _errors, cVars, _uncertainVars, _constants, _resultFlags, _types);

    			for(int v = 0; v < tVars.count(); v++)
    			{
    				String varName = tVars.get(v);
    				if (!_vars.contains(varName)) { _uncertainVars.add(varName); }
    			}
    			for(int v = 0; v < cVars.count(); v++)
    			{
    				String varName = cVars.get(v);
    				if (!_vars.contains(varName)) { _uncertainVars.add(varName); }
    			}
    			
    			analyse(((Try)ele).qFinally, _errors, fVars, _uncertainVars, _constants, _resultFlags, _types);

    			for(int v = 0; v < fVars.count(); v++)
    			{
    				String varName = fVars.get(v);
    				_vars.addIfNew(varName);
    			}

    		}
    		// END KGU#812 2020-02-21
    		// START KGU#376 2017-04-11: Enh. #389 - revised 2017-04-20 - disabled 2017-07-01
    		//else if ((ele instanceof Call && ((Call)ele).isImportCall())) {
    		//	analyse_23((Call)ele, _errors, _vars, _uncertainVars, _constants);
    		//}
    		// END KGU#376 2017-04-11
    		
    	} // for(int i=0; i < _node.size(); i++)...
    }
    
    // START KGU 2016-03-24: Decomposed analyser methods
    
    /**
     * CHECK  #1: loop var modified
     * CHECK #14: loop parameter consistency
     * @param ele - For element to be analysed
     * @param _errors - global list of errors
     */
	private void analyse_1_2_14(For ele, Vector<DetectedError> _errors)
	{
		// get assigned variables from inside the FOR-loop
		StringList modifiedVars = getVarNames(ele, false, true);
		// get loop variable (that should be only one!!!)
		StringList loopVars = getVarNames(ele, true);
		// START KGU#61 2016-03-21: Enh. #84 - ensure FOR-IN variables aren't forgotten
		String counterVar = ((For)ele).getCounterVar();
		if (counterVar != null && !counterVar.isEmpty())
		{
			loopVars.addIfNew(counterVar);
		}
		// END KGU#61 2016-03-21

		/*
        System.out.println("MODIFIED : "+modifiedVars);
        System.out.println("LOOP     : "+loopVars);
        /**/

		if (loopVars.isEmpty())
		{
			//error  = new DetectedError("WARNING: No loop variable detected ...",(Element) _node.getElement(i));
			addError(_errors, new DetectedError(errorMsg(Menu.error01_1,""), ele), 1);
		}
		else
		{
			if (loopVars.count() > 1)
			{
				//error  = new DetectedError("WARNING: More than one loop variable detected ...",(Element) _node.getElement(i));
				// START KGU#260 2016-09-25: It seems sensible to show the variable names (particularly to identify malfunction) 
				//addError(_errors, new DetectedError(errorMsg(Menu.error01_2,""), ele), 1);
				addError(_errors, new DetectedError(errorMsg(Menu.error01_2, loopVars.concatenate("», «")), ele), 1);
				// END KGU#260 2016-09-25
			}

			if (modifiedVars.contains(loopVars.get(0)))
			{
				//error  = new DetectedError("You are not allowed to modify the loop variable «"+loopVars.get(0)+"» inside the loop!",(Element) _node.getElement(i));
				addError(_errors, new DetectedError(errorMsg(Menu.error01_3, loopVars.get(0)), ele), 1);
			}
		}

		// START KGU#3 2015-11-03: New check for consistency of the loop header
		if (!ele.checkConsistency()) {
			//error  = new DetectedError("FOR loop parameters are not consistent to the loop heading text!", elem);
			addError(_errors, new DetectedError(errorMsg(Menu.error14_1,""), ele), 14);
		}
		
		String stepStr = ele.splitForClause()[4];
		// The following test automatically excludes FOR-IN loops as well
		if (!stepStr.isEmpty())
		{
			// Just in case...
			//error  = new DetectedError("FOR loop step parameter «"+stepStr+"» is no legal integer constant!", elem);
			DetectedError error = new DetectedError(errorMsg(Menu.error14_2, stepStr), ele);
			try {
				int stepVal = Integer.parseInt(stepStr);
				if (stepVal == 0)
				{
					// Two kinds of error at the same time
					addError(_errors, error, 14);
					//error  = new DetectedError("No change of the variables in the condition detected. Possible endless loop ...",(Element) _node.getElement(i));
					addError(_errors, new DetectedError(errorMsg(Menu.error02,""), ele), 2);
				}
			}
			catch (NumberFormatException ex)
			{
				addError(_errors, error, 14);                                    		
			}
		}
		// END KGU#3 2015-11-03
	}

	/**
	 * CHECK #2: Endless loop
	 * @param ele - Loop element to be analysed
	 * @param _errors - global error list
	 */
	private void analyse_2(Element ele, Vector<DetectedError> _errors)
	{
		// get modified and introduced variables from inside the loop
		StringList modifiedVars = getVarNames(ele, false);
		// get loop condition variables
		StringList loopVars = getUsedVarNames(ele, true, true);

		/*
    	System.out.println(eleClassName + " : " + ele.getText().getLongString());
    	System.out.println("Used : "+usedVars);
    	System.out.println("Loop : "+loopVars);
    	/**/

		boolean check = false;
		for(int j=0; j<loopVars.count(); j++)
		{
			check = check || modifiedVars.contains(loopVars.get(j));
		}
		if (check==false)
		{
			//error  = new DetectedError("No change of the variables in the condition detected. Possible endless loop ...",(Element) _node.getElement(i));
			addError(_errors, new DetectedError(errorMsg(Menu.error02,""), ele), 2);
		}
	}

	/**
	 * CHECK #3: non-initialised variables (except REPEAT)
	 * @param _ele - Element to be analysed
	 * @param _errors - global error list
	 * @param _vars - variables with certain initialisation 
	 * @param _uncertainVars - variables with uncertain initialisation (e.g. in a branch)
	 * @param _myUsedVars - variables used but not defined by this element
	 * @param _lineNo - number of the originating code line
	 */
	private void analyse_3(Element _ele, Vector<DetectedError> _errors, StringList _vars, StringList _uncertainVars, StringList _myUsedVars, int _lineNo)
	{
			for (int j=0; j<_myUsedVars.count(); j++)
			{
				String myUsed = _myUsedVars.get(j);
				// START KGU#343 2017-02-07: Ignore pseudo-variables (markers)
				if (myUsed.startsWith("§ANALYSER§")) {
					continue;
				}
				// END KGU#343 2017-02-07
				// START KGU##375 2017-04-05: Enh. #388
				String lineRef = "";
				if (_lineNo >= 0) {
					lineRef = Menu.errorLineReference.getText().replace("%", Integer.toString(_lineNo+1));
				}
				// END KGU#375 2017-04-05
				if (!_vars.contains(myUsed) && !_uncertainVars.contains(myUsed))
				{
					//error  = new DetectedError("The variable «"+myUsed.get(j)+"» has not yet been initialized!",(Element) _node.getElement(i));
					// START KGU##375 2017-04-05: Enh. #388
					//addError(_errors, new DetectedError(errorMsg(Menu.error03_1, myUsed), ele), 3);
					addError(_errors, new DetectedError(errorMsg(Menu.error03_1, new String[]{myUsed, lineRef}), _ele), 3);
					// END KGU#375 2017-04-05
				}
				else if (_uncertainVars.contains(myUsed))
				{
					//error  = new DetectedError("The variable «"+myUsed.get(j)+"» may not have been initialized!",(Element) _node.getElement(i));
					// START KGU##375 2017-04-05: Enh. #388
					//addError(_errors, new DetectedError(errorMsg(Menu.error03_2, myUsed), ele), 3);
					addError(_errors, new DetectedError(errorMsg(Menu.error03_2, new String[]{myUsed, lineRef}), _ele), 3);
					// END KGU#375 2017-04-05
				}
			}
	}


	/**
	 * Three checks in one loop: (#5) & (#7) & (#13)
	 * CHECK  #5: non-uppercase var
	 * CHECK  #7: correct identifiers
	 * CHECK #13: Competitive return mechanisms
	 * @param ele - the element to be checked
	 * @param _errors - the global error list
	 * @param _myVars - the variables detected so far
	 * @param _resultFlags - 3 flags for (0) return, (1) result, and (2) function name
	 */
	private void analyse_5_7_13(Element ele, Vector<DetectedError> _errors, StringList _myVars, boolean[] _resultFlags)
	{
		// START KGU#812 2020-02-21: Bugfix #825 We check the error variable of a TRY block too
		if (ele instanceof Try) {
			_myVars = new StringList(_myVars);
			_myVars.addIfNew(((Try)ele).getExceptionVarName());			
		}
		// END KGU#812 2020-02-21
		for (int j=0; j<_myVars.count(); j++)
		{
			String myVar = _myVars.get(j);
			// START KGU#343 2017-02-07: Ignore pseudo-variables (markers)
			if (myVar.startsWith("§ANALYSER§")) {
				continue;
			}
			// END KGU#343 2017-02-07

			// CHECK: non-uppercase var (#5)
			if(!myVar.toUpperCase().equals(myVar) && !rootVars.contains(myVar))
			{
				if(!((myVar.toLowerCase().equals("result") && this.isSubroutine())))
				{
					//error  = new DetectedError("The variable «"+myVars.get(j)+"» must be written in uppercase!",(Element) _node.getElement(i));
					addError(_errors, new DetectedError(errorMsg(Menu.error05, myVar), ele), 5);
				}
			}

			// CHECK: correct identifiers (#7)
			// START KGU#61 2016-03-22: Method outsourced
			//if(testidentifier(myVars.get(j))==false)
			if (!Syntax.isIdentifier(myVar, false, null))
			// END KGU#61 2016-03-22
			{
				//error  = new DetectedError("«"+myVars.get(j)+"» is not a valid name for a variable!",(Element) _node.getElement(i));
				addError(_errors, new DetectedError(errorMsg(Menu.error07_3, myVar), ele), 7);
			}
			// START KGU#877 2020-10-16: Bugfix #874
			else if (!Syntax.isIdentifier(myVar, true, null))
			{
				//error  = new DetectedError(Identifier "«"+myVar+"» contains non-ascii letters, this should be avoided.",(Element) _node.getElement(i));
				addError(_errors, new DetectedError(errorMsg(Menu.error07_5, myVar), ele), 7);
			}
			// END KGU#877 2020-10-16

			// START KGU#78 2015-11-25
			// CHECK: Competitive return mechanisms (#13)
			if (this.isSubroutine() && myVar.toLowerCase().equals("result"))
			{
				_resultFlags[1] = true;
				if (_resultFlags[0] || _resultFlags[2])

				{
					//error  = new DetectedError("Your function seems to use several competitive return mechanisms!",(Element) _node.getElement(i));
					addError(_errors, new DetectedError(errorMsg(Menu.error13_3, myVar), ele), 13);                                            	
				}
			}
			else if (this.isSubroutine() && myVar.equals(getMethodName()))
			{
				_resultFlags[2] = true;
				if (_resultFlags[0] || _resultFlags[1])

				{
					//error  = new DetectedError("Your functions seems to use several competitive return mechanisms!",(Element) _node.getElement(i));
					addError(_errors, new DetectedError(errorMsg(Menu.error13_3, myVar), ele), 13);                                            	
				}
			}
			// END KGU#78 2015-11-25
		}

	}

	/**
	 * CHECK #8: assignment in condition
	 * @param ele - the element to be checked
	 */
	private void analyse_8(Element ele, Vector<DetectedError> _errors)
	{
		String condition = ele.getText().getLongString();
		if ( condition.contains("<-") || condition.contains(":=") )
		{
			//error  = new DetectedError("It is not allowed to make an assignment inside a condition.",(Element) _node.getElement(i));
			addError(_errors, new DetectedError(errorMsg(Menu.error08,""), ele), 8);
		}
	}

	/**
	 * Two checks (#10) + (#11)
	 * CHECK #10: wrong multi-line instruction
	 * CHECK #11: wrong assignment (comparison operator in assignment)
	 * @param ele - Element to be analysed
	 * @param _errors - global error list
	 */
	private void analyse_10_11(Element ele, Vector<DetectedError> _errors)
	{
		// START KGU#413 2017-09-13: Enh. #416 cope with user-defined line breaks
		//StringList test = ele.getText();
		StringList test = ele.getUnbrokenText();
		// END KGU#413 2017-09-13

		// CHECK: wrong multi-line instruction (#10)
		boolean isInput = false;
		boolean isOutput = false;
		boolean isAssignment = false;
		// START KGU#375 2017-04-05: Enh. #388
		boolean isConstant = false;
		// END KGU#375 2017-04-05
		// START KGU#388 2017-09-13: Enh. #423
		boolean isTypedef = false;
		// END KGU#388 2017-09-13
		StringList inputTokens = Syntax.splitLexically(Syntax.getKeyword("input"), false);
		StringList outputTokens = Syntax.splitLexically(Syntax.getKeyword("output"), false);
		// START KGU#297 2016-11-22: Issue #295 - Instructions starting with the return keyword must be handled separately
		StringList returnTokens = Syntax.splitLexically(Syntax.getKeyword("preReturn"), false);
		// END KGU#297 2016-11-22

		// Check every instruction line...
		for(int lnr = 0; lnr < test.count(); lnr++)
		{
			// CHECK: wrong assignment (#11 - new!)
			//String myTest = test.get(l);

			// START KGU#65/KGU#126 2016-01-06: More precise analysis, though expensive
			StringList tokens = Syntax.splitLexically(test.get(lnr).trim(), true);
			Syntax.unifyOperators(tokens, false);
			// START KGU#297 2016-11-22: Issue #295 - Instructions starting with the return keyword must be handled separately
			//if (tokens.contains("<-"))
			boolean isReturn = tokens.indexOf(returnTokens, 0, !Syntax.ignoreCase) == 0;
			// END KGU#297 2016-11-22
			if (tokens.contains("<-") && !isReturn)
			{
				// START KGU#375 2017-04-05: Enh. #388
				//isAssignment = true;
				if (tokens.get(0).equals("const")) {
					isConstant = true;
				}
				else {
					isAssignment = true;
				}
				// END KGU#375 2017-04-05
			}
			// START KGU#388 2017-09-13: Enh. #423
			else if (tokens.indexOf("type", 0, !Syntax.ignoreCase) == 0) {
				isTypedef = true;
			}
			// END KGU#388 2017-09-13
			// START KGU#297 2016-11-22: Issue #295: Instructions starting with the return keyword must be handled separately
			//else if (tokens.contains("=="))
			else if (!isReturn && tokens.contains("==") || isReturn && tokens.contains("<-"))
			// END KGU#297 2016-11-22
			{
			        //error  = new DetectedError("You probably made an assignment error. Please check this instruction!",(Element) _node.getElement(i));
			        addError(_errors, new DetectedError(errorMsg(Menu.error11,""), ele), 11);
			}
			
			// CHECK: wrong multi-line instruction (#10 - new!)	
			if (tokens.indexOf(inputTokens, 0, !Syntax.ignoreCase) == 0)
			{
				isInput = true;
			}
			if (tokens.indexOf(outputTokens, 0, !Syntax.ignoreCase) == 0)
			{
				isOutput = true;
			}
			// END KGU#65/KGU#126 2016-01-06

		}
		// CHECK: wrong multi-line instruction (#10 - new!)
		// START KGU#375 2017-04-05: Enh. #388
		//if (isInput && isOutput && isAssignment) {
		// START KGU#388 2017-09-13: Enh. #423
		//if (isConstant && (isInput || isOutput || isAssignment)) {
		if (isTypedef && (isConstant || isInput || isOutput || isAssignment)) {
			//error  = new DetectedError("A single element should not mix type definitions with other instructions!",(Element) _node.getElement(i));
			addError(_errors, new DetectedError(errorMsg(Menu.error10_6,""), ele), 10);
		}
		else if (isConstant && (isInput || isOutput || isAssignment)) {
		// END KGU#388 2017-09-13
			//error  = new DetectedError("A single element should not mix constant type definitions with other instructions!",(Element) _node.getElement(i));
			addError(_errors, new DetectedError(errorMsg(Menu.error10_5,""), ele), 10);
		}
		else if (isInput && isOutput && isAssignment)
		// END KGU#375 2017-04-05
		{
			//error  = new DetectedError("A single instruction element should not contain input/output instructions and assignments!",(Element) _node.getElement(i));
			addError(_errors, new DetectedError(errorMsg(Menu.error10_1,""), ele), 10);
		}
		else if (isInput && isOutput)
		{
			//error  = new DetectedError("A single instruction element should not contain input and output instructions!",(Element) _node.getElement(i));
			addError(_errors, new DetectedError(errorMsg(Menu.error10_2,""), ele), 10);
		}
		else if (isInput && isAssignment)
		{
			//error  = new DetectedError("A single instruction element should not contain input instructions and assignments!",(Element) _node.getElement(i));
			addError(_errors, new DetectedError(errorMsg(Menu.error10_3,""), ele), 10);
		}
		else if (isOutput && isAssignment)
		{
			//error  = new DetectedError("A single instruction element should not contain ouput instructions and assignments!",(Element) _node.getElement(i));
			addError(_errors, new DetectedError(errorMsg(Menu.error10_4,""), ele), 10);
		}
	}

	/**
	 * CHECK #15: Correct syntax of Call elements
	 * @param ele - CALL Element to be analysed
	 * @param _errors - global error list
	 */
	private void analyse_15(Call ele, Vector<DetectedError> _errors)
	{
		// START KGU#376 2017-04-11: Enh. #389 - new call type / undone 2017-07-01
		if (!ele.isProcedureCall() && !ele.isFunctionCall())
		//if (!ele.isProcedureCall() && !ele.isFunctionCall() && !ele.isImportCall())
		// END KGU#376 2017-04-11
		{
			//error  = new DetectedError("The CALL hasn't got form «[ <var> " + "\u2190" +" ] <routine_name>(<arg_list>)»!",(Element) _node.getElement(i));
			// START KGU#278 2016-10-11: Enh. #267
			//addError(_errors, new DetectedError(errorMsg(Menu.error15, ""), ele), 15);
			addError(_errors, new DetectedError(errorMsg(Menu.error15_1, ""), ele), 15);
			// END KGU#278 2016-10-11
		}
		// START KGU#278 2016-10-11: Enh. #267
		// START KGU#376 2017-04-11: Enh. #389 - undone 2017-07-01
//		else if (ele.isImportCall()) {
//			String name = ele.getSignatureString();
//			int count = 0;	// Number of matching routines
//			if (Arranger.hasInstance()) {
//				count = Arranger.getInstance().findIncludesByName(name).size();
//			}
//			if (count == 0) {
//				//error  = new DetectedError("The called subroutine «<routine_name>(<arg_count>)» is currently not available.",(Element) _node.getElement(i));
//				addError(_errors, new DetectedError(errorMsg(Menu.error15_2, name), ele), 15);
//			}
//			else if (count > 1) {
//				//error  = new DetectedError("There are several matching subroutines for «<routine_name>(<arg_count>)».",(Element) _node.getElement(i));
//				addError(_errors, new DetectedError(errorMsg(Menu.error15_3, name), ele), 15);					
//			}
//		}
		// END KGU#376 2017-04-11
		else {
			// START KGU 2017-04-11: We have methods of higher level here!
			//String text = ele.getText().get(0);
			//StringList tokens = Element.splitLexically(text, true);
			//Element.unifyOperators(tokens, true);
			//int asgnPos = tokens.indexOf("<-");
			//if (asgnPos > 0)
			//{
			//	// This looks somewhat misleading. But we do a mere syntax check
			//	text = tokens.concatenate("", asgnPos+1);
			//}
			//Function subroutine = new Function(text);
			Function subroutine = ele.getCalledRoutine();
			// END KGU 2017-04-11
			// START KGU#689 2019-03-20: Bugfix #706 - subroutine may be null here
			if (subroutine == null) {
				addError(_errors, new DetectedError(errorMsg(Menu.error15_1, ""), ele), 15);
				return;
			}
			// END KGU#689 2019-03-20
			String subName = subroutine.getName();
			int subArgCount = subroutine.paramCount();
			if ((!this.getMethodName().equals(subName) || subArgCount != this.getParameterNames().count()))
			{
				int count = 0;	// Number of matching routines
				if (Arranger.hasInstance()) {
					count = Arranger.getInstance().findRoutinesBySignature(subName, subArgCount, this).size();
				}
				if (count == 0) {
					//error  = new DetectedError("The called subroutine «<routine_name>(<arg_count>)» is currently not available.",(Element) _node.getElement(i));
					addError(_errors, new DetectedError(errorMsg(Menu.error15_2, subName + "(" + subArgCount + ")"), ele), 15);
					// START KGU#877 2020-10-16: Issue #874 warn in case of a non-ascii name before the subroutine gets derived
					if (!Syntax.isIdentifier(subName, true, null)) {
						addError(_errors, new DetectedError(errorMsg(Menu.error07_5, subName), ele), 7);
					}
					// END KGU#877 2020-10-16
				}
				else if (count > 1) {
					//error  = new DetectedError("There are several matching subroutines for «<routine_name>(<arg_count>)».",(Element) _node.getElement(i));
					addError(_errors, new DetectedError(errorMsg(Menu.error15_3, subName + "(" + subArgCount + ")"), ele), 15);					
				}
			}
		}
		// END KGU#278 2016-10-11
	}

	/**
	 * CHECK #16: Correct usage of Jump, including return
	 * CHECK #13: Competitive return mechanisms
	 * @param ele - JUMP element to be analysed
	 * @param _errors - global error list
	 * @param _myVars - all variables defined or modified by this element (should be empty so far, might be extended) 
	 * @param _resultFlags - 3 flags for (0) return, (1) result, and (2) function name
	 */
	private void analyse_13_16_jump(Jump ele, Vector<DetectedError> _errors, StringList _myVars, boolean[] _resultFlags)
	{
		StringList sl = ele.getText();
		String preReturn = Syntax.getKeywordOrDefault("preReturn", "return");
		String preLeave = Syntax.getKeywordOrDefault("preLeave", "leave");
		String preExit = Syntax.getKeywordOrDefault("preExit", "exit");
		// START KGU#686 2019-03-18: Enh. #56
		//String jumpKeywords = "«" + preLeave + "», «" + preReturn +	"», «" + preExit + "»";
		String preThrow = Syntax.getKeywordOrDefault("preThrow", "throw");
		String jumpKeywords = "«" + preLeave + "», «" + preReturn +	"», «" + preExit + "», «" + preThrow + "»";
		// END KGU#686 2019-03-18
		String line = sl.get(0).trim();
		String lineComp = line;

		// Preparation
		if (Syntax.ignoreCase) {
			preReturn = preReturn.toLowerCase();
			preLeave = preLeave.toLowerCase();
			preExit = preExit.toLowerCase();
			//String jumpKeywords = "«" + preLeave + "», «" + preReturn +	"», «" + preExit + "»";
			preThrow = preThrow.toLowerCase();
			// END KGU#686 2019-03-18
			lineComp = line.toLowerCase();
		}
		boolean isReturn = ele.isReturn();
		boolean isLeave = ele.isLeave();
		boolean isExit = ele.isExit();
		//String jumpKeywords = "«" + preLeave + "», «" + preReturn +	"», «" + preExit + "»";
		boolean isThrow = ele.isThrow();
		// END KGU#686 2019-03-18
		boolean isJump = isLeave || isExit ||
				lineComp.matches("exit([\\W].*|$)") ||	// Also check hard-coded keywords
				lineComp.matches("break([\\W].*|$)");	// Also check hard-coded keywords
		Element parent = ele.parent;
		// START KGU#179 2016-04-12: Enh. #161 New check for unreachable instructions
		int pos = -1;
		if (parent instanceof Subqueue && (pos = ((Subqueue)parent).getIndexOf(ele)) < ((Subqueue)parent).getSize()-1)
		{
			//error = new DetectedError("Instruction isn't reachable after a JUMP!",((Subqueue)parent).getElement(pos+1)));
			addError(_errors, new DetectedError(errorMsg(Menu.error16_7, ""), ((Subqueue)parent).getElement(pos+1)), 16);	
		}
		// END KGU#179 2016-04-12

		// START KGU#78/KGU#365 2017-04-14: Enh. #23, #380 - completely rewritten
		
		// Routines and Parallel sections cannot be penetrated by leave or break
		boolean insideParallel = false;
		
		// CHECK: Incorrect Jump syntax?
		if (sl.count() > 1 || !(isJump || isReturn || isThrow || line.isEmpty()))
		{
			//error = new DetectedError("A JUMP element must contain exactly one of «exit n», «return <expr>», or «leave [n]»!",(Element) _node.getElement(i));
			addError(_errors, new DetectedError(errorMsg(Menu.error16_1, jumpKeywords), ele), 16);
		}
		// CHECK: Correct usage of return (nearby check result mechanisms) (#13, #16)
		else if (isReturn)
		{
			// START KGU#343 2017-02-07: Disabled to suppress the warnings - may there be side-effects?
			//_resultFlags[0] = true;
			//_myVars.addIfNew("result");	// FIXME: This caused warnings if e.g. "Result" is used somewhere else
			if (!line.substring(preReturn.length()).trim().isEmpty()) {
				_resultFlags[0] = true;
				_myVars.addIfNew("§ANALYSER§RETURNS");
			}
			// END KGU#343 2017-02-07
			// START KGU#78 2015-11-25: Different result mechanisms?
			if (_resultFlags[1] || _resultFlags[2])
			{
				//error = new DetectedError("Your function seems to use several competitive return mechanisms!",(Element) _node.getElement(i));
				addError(_errors, new DetectedError(errorMsg(Menu.error13_3, preReturn), ele), 13);
			}
			// Check if we are inside a Parallel construct
			while (parent != null && !(parent instanceof Root) && !(parent instanceof Parallel))
			{
				parent = parent.parent;
			}
			insideParallel = (parent != null && parent instanceof Parallel);
		}
		// CHECK: Leave levels feasible (#16) 
		else if (isLeave)
		{
			int levelsUp = ele.getLevelsUp();
			List<Element> loopsToLeave = ele.getLeftStructures(null, false, true);
			if (levelsUp < 0 || loopsToLeave == null)
			{
				//error = new DetectedError("Wrong argument for this kind of JUMP (should be an integer constant)!",(Element) _node.getElement(i));
				addError(_errors, new DetectedError(errorMsg(Menu.error16_6, preLeave), ele), 16);    					    							
			}
			else {
				int levelsDown = loopsToLeave.size();
				if (levelsDown > 0 && loopsToLeave.get(levelsDown-1) instanceof Parallel) {
					insideParallel = true;
					levelsDown--;
				}
				// Compare the number of nested loops we are in with the requested jump levels
				if (levelsUp < 1 || levelsUp > levelsDown)
				{
					//error = new DetectedError("Cannot leave or break more loop levels than being nested in!",(Element) _node.getElement(i));
					addError(_errors, new DetectedError(errorMsg(Menu.error16_4, String.valueOf(levelsDown)), ele), 16);    								
				}
			}
		}
		// CHECK: Exit argument ok?
		else if (isExit && line.length() > preExit.length())
		{
			// START KGU 2017-04-14: Syntactical restriction loosened
			//try
			//{
			//	Integer.parseInt(line.substring(preExit.length()).trim());
			//}
			//catch (Exception ex)
			//{
			//	//error = new DetectedError("Wrong argument for this kind of JUMP (should be an integer constant)!",(Element) _node.getElement(i));
			//	addError(_errors, new DetectedError(errorMsg(Menu.error16_6, ""), ele), 16);    					    							
			//}
			String expr = line.substring(preExit.length()).trim();
			String exprType = Element.identifyExprType(this.getTypeInfo(), expr, true);
			if (!exprType.equalsIgnoreCase("int")) {
				// error = new DetectedError("Wrong argument for this kind of JUMP (should be an integer constant)!",(Element) _node.getElement(i));
				addError(_errors, new DetectedError(errorMsg(Menu.error16_8, preExit), ele), 16);    					    							
				
			}
			// END KGU 2017-04-14
		}
		
		if (insideParallel)
		{
			// error = new DetectedError("You must not directly return out of a parallel thread!",(Element) _node.getElement(i));
			addError(_errors, new DetectedError(errorMsg(Menu.error16_5, new String[]{preReturn, preLeave}), ele), 16);                                            							
		}
		
		// END KGU#78/KGU#365 2017-04-14
		
	}

	/**
	 * CHECK #16: Correct usage of return (suspecting hidden Jump)
	 * CHECK #13: Competitive return mechanisms
	 * @param ele - Instruction to be analysed
	 * @param _errors - global error list
	 * @param _index - position of this element within the owning Subqueue
	 * @param _myVars - all variables defined or modified by this element (should be empty so far, might be extended) 
	 * @param _resultFlags - 3 flags for (0) return, (1) result, and (2) function name
	 */
	private void analyse_13_16_instr(Instruction ele, Vector<DetectedError> _errors, boolean _isLastElement, StringList _myVars, boolean[] _resultFlags)
	{
		StringList sl = ele.getText();
		String preReturn =  Syntax.getKeywordOrDefault("preReturn", "return").trim();
		String preLeave = Syntax.getKeywordOrDefault("preLeave", "leave").trim();
		String preExit = Syntax.getKeywordOrDefault("preExit", "exit").trim();
		String patternReturn = Matcher.quoteReplacement(Syntax.ignoreCase ? preReturn.toLowerCase() : preReturn);
		String patternLeave = Matcher.quoteReplacement(Syntax.ignoreCase ? preLeave.toLowerCase() : preLeave);
		String patternExit = Matcher.quoteReplacement(Syntax.ignoreCase ? preExit.toLowerCase() : preExit);

		for (int ls=0; ls < sl.count(); ls++)
		{
			String line = sl.get(ls).trim().toLowerCase();
			// START KGU#78 2015-11-25: Make sure a potential result is following a return keyword
			//if(line.toLowerCase().indexOf("return")==0)
			if (Syntax.ignoreCase) line = line.toLowerCase();
			boolean isReturn = line.matches(Matcher.quoteReplacement(patternReturn) + "([\\W].*|$)");
			boolean isLeave = line.matches(Matcher.quoteReplacement(patternLeave) + "([\\W].*|$)");
			boolean isExit = line.matches(Matcher.quoteReplacement(patternExit) + "([\\W].*|$)");
			boolean isJump = isLeave || isExit ||
					line.matches("exit([\\W].*|$)") ||	// Also check hard-coded keywords
					line.matches("break([\\W].*|$)");	// Also check hard-coded keywords
			if (isReturn && !line.substring(Syntax.getKeywordOrDefault("preReturn", "return").length()).isEmpty())
				// END KGU#78 2015-11-25
			{
				_resultFlags[0] = true;
				// START KGU#343 2017-02-07: This could cause case-related warnings if e.g. "Result" is used somewhere 
				//_myVars.addIfNew("result");
				_myVars.addIfNew("§ANALYSER§RETURNS");
				// END KGU#343 2017-02-07
				// START KGU#78 2015-11-25: Different result mechanisms?
				if (_resultFlags[1] || _resultFlags[2])
				{
					//error = new DetectedError("Your function seems to use several competitive return mechanisms!",(Element) _node.getElement(i));
					addError(_errors, new DetectedError(errorMsg(Menu.error13_3, Syntax.getKeywordOrDefault("preReturn", "return")), ele), 13);
				}
				// END KGU#78 2015-11-25
			}
			// START KGU#78 2015-11-25: New test (#16)
			// A return from an ordinary instruction is only accepted if it is nor nested and the
			// very last instruction of the program or routine
			if (!(ele instanceof Jump) && // Well, this is more or less clear...
					(isJump || (isReturn && !(ele.parent.parent instanceof Root &&
							ls == sl.count()-1 && _isLastElement)))
					)
			{
				if (isReturn) {
					//error = new DetectedError("A return instruction, unless at final position, must form a JUMP element!",(Element) _node.getElement(i));
					addError(_errors, new DetectedError(errorMsg(Menu.error16_2, preReturn), ele), 16);
				}
				else {
					//error = new DetectedError("An exit, leave, or break instruction is only allowed as JUMP element!",(Element) _node.getElement(i));
					addError(_errors, new DetectedError(errorMsg(Menu.error16_3, new String[]{preLeave, preExit}), ele), 16);
				}
			}
			// END KGU#78 2015-11-25
		}
	}

	/**
	 * CHECK #17: Inconsistency risk due to concurrent variable access by parallel threads
	 * @param ele - Parallel element to be analysed
	 * @param _errors - global error list
	 */
	private void analyse_17(Parallel ele, Vector<DetectedError> _errors)
	{
		// These hash tables will contain a binary pattern per variable name indicating
		// which threads will modify or use the respective variable. If more than
		// Integer.SIZE (supposed to be 32) parallel branches exist (pretty unlikely)
		// then analysis will just give up beyond the Integer.SIZEth thread.
		Hashtable<String,Integer> myInitVars = new Hashtable<String,Integer>();
		Hashtable<String,Integer> myUsedVars = new Hashtable<String,Integer>();
		Iterator<Subqueue> iter = ele.qs.iterator();
		int threadNo = 0;
		while (iter.hasNext() && threadNo < Integer.SIZE)
		{
			Subqueue sq = iter.next();
			// Get all variables initialised or otherwise set within the thread
			StringList threadSetVars = getVarNames(sq,false,false);
			// Get all variables used within the thread
			StringList threadUsedVars = getUsedVarNames(sq,false,false);        				
			// First register all variables being an assignment target
			for (int v = 0; v < threadSetVars.count(); v++)
			{
				String varName = threadSetVars.get(v);
				// START KGU#343 2017-02-07: Ignore pseudo-variables (markers)
				if (varName.startsWith("§ANALYSER§")) {
					continue;
				}
				// END KGU#343 2017-02-07
				Integer count = myInitVars.putIfAbsent(varName, 1 << threadNo);
				if (count != null) { myInitVars.put(varName, count.intValue() | (1 << threadNo)); }
			}
			// Then register all used variables
			for (int v = 0; v < threadUsedVars.count(); v++)
			{
				// START KGU#176 2016-04-05: Bugfix #154 Wrong collection used
				//String varName = threadSetVars.get(v);
				String varName = threadUsedVars.get(v);
				// END KGU#176 2016-04-05
				Integer count = myUsedVars.putIfAbsent(varName, 1 << threadNo);
				if (count != null) { myUsedVars.put(varName, count.intValue() | (1 << threadNo)); }
			}
			threadNo++;
		}
		// walk trough the hashtables and check for conflicts
		Enumeration<String> keys = myInitVars.keys();
		while ( keys.hasMoreElements() )
		{
			String key = keys.nextElement();
			int initPattern = myInitVars.get(key);
			// Trouble may arize if several branches access the same variable (races,
			// inconsistency). So we must report these cases.
			Integer usedPattern = myUsedVars.get(key);
			// Do other threads than those setting the variable access it?
			boolean isConflict = usedPattern != null && (usedPattern.intValue() | initPattern) != initPattern;
			// Do several threads assign values to variable key?
			if (!isConflict)
			{
				int count = 0;
				for (int bit = 0; bit < Integer.SIZE && count < 2; bit++)
				{
					if ((initPattern & 1) != 0) count++;
					initPattern >>= 1;
				}
				isConflict = count > 1;
			}
			// Do several threads access the variable assigned in some of them?
			if (!isConflict && usedPattern != null)
			{
				int count = 0;
				for (int bit = 0; bit < Integer.SIZE && count < 2; bit++)
				{
					if ((usedPattern.intValue() & 1) != 0) count++;
					usedPattern >>= 1;
				}
				isConflict = count > 1;
			}
			if (isConflict)
			{
				//error  = new DetectedError("Consistency risk due to concurrent access to variable «%» by several parallel threads!", ele);
				addError(_errors, new DetectedError(errorMsg(Menu.error17, key), ele), 17);
			}
		}
	}
	
	// END KGU 2016-03-24#
	
	// START KGU#239 2016-08-12: Enh. #23?
	/**
	 * CHECK #18: Variable names only differing in case
	 * CHECK #19: Possible name collisions with reserved words
	 * CHECK #21: Discourage use of variable names 'I', 'l', and 'O'
	 * @param _ele - the element to be checked
	 * @param _errors - the global error list
	 * @param _vars - variables definitely introduced so far
	 * @param _uncertainVars - variables detected but not certainly initialized so far
	 * @param _myVars - the variables introduced by _ele
	 */
	private void analyse_18_19_21(Element _ele, Vector<DetectedError> _errors, StringList _vars, StringList _uncertainVars, StringList _myVars)
	{
		StringList[] varSets = {_vars, _uncertainVars, _myVars};
		for (int i = 0; i < _myVars.count(); i++)
		{
			StringList collidingVars = new StringList();
			String varName = _myVars.get(i);
			// START KGU#343 2017-02-07: Ignore pseudo-variables (markers)
			if (varName.startsWith("§ANALYSER§")) {
				continue;
			}
			// END KGU#343 2017-02-07
			for (int s = 0; s < varSets.length; s++)
			{
				int j = -1;
				while ((j = varSets[s].indexOf(varName, j+1, false)) >= 0)
				{
					if (!varName.equals(varSets[s].get(j)))
					{
						collidingVars.addIfNew(varSets[s].get(j));
					}
				}
			}
			if (collidingVars.count() > 0)
			{
				String[] substitutions = {varName, collidingVars.concatenate("», «")};
				// warning "Variable name «%1» may collide with variable(s) «%2» in some case-indifferent languages!"
				addError(_errors, new DetectedError(errorMsg(Menu.error18, substitutions), _ele), 18);			
			}
			// START KGU#327 2017-01-07: Enh. #329 discourage use of 'I', 'l', and 'O'
			if (varName.equals("I") || varName.equals("l") || varName.equals("O")) {
				// warning "Variable names I (upper-case i), l (lower-case L), and O (upper-case o) are hard to distinguish from each other, 1, or 0."
				addError(_errors, new DetectedError(errorMsg(Menu.error21, ""), _ele), 21);
			}
			// END KGU#327 2017-01-07
		}
		
		if (check(19))	// This check will cost some time
		{
			for (int i = 0; i < _myVars.count(); i++)
			{
				StringList languages = new StringList();
				String varName = _myVars.get(i);
				// START KGU#343 2017-02-07: Ignore pseudo-variables (markers)
				if (varName.startsWith("§ANALYSER§")) {
					continue;
				}
				// END KGU#343 2017-02-07
				StringList languages1 = caseAwareKeywords.get(varName);
				StringList languages2 = caseUnawareKeywords.get(varName.toLowerCase());
				if (languages1 != null) languages.add(languages1);
				if (languages2 != null) languages.add(languages2);
				if (languages.count() > 0)
				{
					String[] substitutions = {varName, languages.concatenate(", ")};
					// warning "Variable name «%1» may collide with reserved names in languages like %2!"
					addError(_errors, new DetectedError(errorMsg(Menu.error19_1, substitutions), _ele), 19);								
				}
				// START KGU#239 2017-04-11
				if (structorizerKeywords.contains(varName)) {
					addError(_errors, new DetectedError(errorMsg(Menu.error19_2, varName), _ele), 19);
				}
				// END KGU#239 2017-04-11
			}
		}
	}

	// START KGU#253 2016-09-22: Enh. #249
	/**
	 * CHECK #20: Function signature check (name, parentheses)
	 * @param _errors - the global error list
	 */
	private void analyse_20(Vector<DetectedError> _errors)
	{
		StringList paramNames = new StringList();
		// START KGU#371 2019-03-07: Enh. #385 - check default value contiguousness
		//StringList paramTypes = new StringList();
		//if (this.isSubroutine() && !this.collectParameters(paramNames, paramTypes, null))
		StringList paramDefaults = new StringList();
		if (this.isSubroutine() && !this.collectParameters(paramNames, null, paramDefaults))
		// END KGU#371 2019-03-07
		{
			// warning "A subroutine header must have a (possibly empty) parameter list within parentheses."
			addError(_errors, new DetectedError(errorMsg(Menu.error20_1, ""), this), 20);								
		}
		// START KGU#836 2020-03-29: Issue #841 In case of a non-subroutine a parameter list should also be wrong
		else if (!this.isSubroutine() && this.getText().getText().indexOf("(") >= 0) {
			Locale loc = Locales.getLoadedLocale(true);
			Locale loc0 = Locales.getInstance().getDefaultLocale();
			String key1 = "ElementNames.localizedNames." + (this.isProgram() ? 13 : 15) + ".text";
			String key2 = "ElementNames.localizedNames.14.text";
			String elName = loc.getValue("Elements", key1);
			if (elName.isEmpty()) {
				elName = loc0.getValue("Elements", key1);
			}
			String subName = loc.getValue("Elements", key2);
			if (subName.isEmpty()) {
				subName = loc0.getValue("Elements", key2);
			}
			addError(_errors, new DetectedError(errorMsg(Menu.error20_3, new String[] {elName, subName}), this), 20);
		}
		// END KGU#836 2020-03-29
		boolean hasDefaults = false;
		for (int i = 0; i < paramDefaults.count(); i++) {
			String deflt = paramDefaults.get(i);
			if (!hasDefaults && deflt != null) {
				hasDefaults = true;
			}
			else if (hasDefaults && deflt == null) {
				// error "Parameters with default must be placed contiguously at the parameter list end."
				addError(_errors, new DetectedError(errorMsg(Menu.error20_2, ""), this), 20);								
			}
		}
	}
	// END KGU#253 2016-09-22
    
	/**
	 * CHECK #22: constants depending on non-constants and constant modifications
	 * CHECK #24: type definitions
	 * @param _instr - Instruction element to be analysed
	 * @param _errors - global error list
	 * @param _vars - variables with certain initialisation
	 * @param _uncertainVars - variables with uncertain initialisation (e.g. in a branch)
	 * @param _definedConsts - constant definitions registered so far
	 * @param _types - type definitions (key starting with ":") and declarations so far
	 */
	private void analyse_22_24(Instruction _instr, Vector<DetectedError> _errors, StringList _vars, StringList _uncertainVars, HashMap<String, String> _definedConsts, HashMap<String, TypeMapEntry> _types)
	{
		StringList knownVars = new StringList(_vars);
		String[] keywords = Syntax.getAllProperties();
		// START KGU#413 2017-09-17: Enh. #416 cope with user-inserted line breaks
		//for (int i = 0; i < _instr.getText().count(); i++) {
		//	String line = _instr.getText().get(i);
		StringList unbrText = _instr.getUnbrokenText();
		for (int i = 0; i < unbrText.count(); i++) {
			String line = unbrText.get(i);
		// END KGU#413 2017-09-17
			// START KGU#388 2017-09-13: Enh. #423: Type checks
			boolean isTypedef = Instruction.isTypeDefinition(line, _types);
			// END KGU#413 2017-09-13
			if (line.startsWith("const ")) {
				StringList myUsedVars = getUsedVarNames(line.substring("const ".length()), keywords);
				StringList nonConst = new StringList();
				for (int j = 0; j < myUsedVars.count(); j++)
				{
					String myUsed = myUsedVars.get(j);
					if (!knownVars.contains(myUsed) && !_uncertainVars.contains(myUsed) || !_definedConsts.containsKey(myUsed)) {
						nonConst.add(myUsed);
					}
				}
				StringList myDefs = getVarNames(StringList.getNew(line), _definedConsts);
				if (myDefs.count() > 0 && nonConst.count() > 0) {
					//error  = new DetectedError("The constant «"+myDefs.get(0)+"» depends on non-constant values: "+"!", _instr);
					addError(_errors, new DetectedError(errorMsg(Menu.error22_1, new String[]{myDefs.get(0), nonConst.concatenate("», «")}), _instr), 22);
					// It's an insecure constant, so drop it from the analysis map
					_definedConsts.remove(myDefs.get(0));
				}
				knownVars.add(myDefs);
			}
			// START KGU#388 2017-09-13: Enh. #423 - check type definitions
			else if (line.startsWith("type ") || isTypedef) {
				if (!isTypedef) {
					//error  = new DetectedError("Type definition in line"+i+"is malformed!", _instr);
					addError(_errors, new DetectedError(errorMsg(Menu.error24_1, String.valueOf(i)), _instr), 24);
				}
				else {
					StringList tokens = Syntax.splitLexically(line, true);
					int posAsgnmt = tokens.indexOf("=");
					String typename = tokens.concatenate("", 1, posAsgnmt).trim();
					String typeSpec = tokens.concatenate("", posAsgnmt + 1, tokens.count()).trim();
					int posBrace = typeSpec.indexOf("{");
					// START KGU#543 2018-07-05 We have to face indirections now.
					if (posBrace >= 0) {
					// END KGU#543 2018-07-05
						StringList compNames = new StringList();
						StringList compTypes = new StringList();
						// We test here against type-associated variable names and an existing type name
						if (!Syntax.isIdentifier(typename, false, null) || _types.containsKey(typename) || _types.containsKey(":" + typename)) {
							//error  = new DetectedError("Type name «" + typename + "» is illegal or colliding with another identifier.", _instr);
							addError(_errors, new DetectedError(errorMsg(Menu.error24_2, typename), _instr), 24);					
						}
						// START KGU#542 2019-11-17: Enh. #739 support enum types now
						String tag = typeSpec.substring(0, posBrace).toLowerCase();
						if (tag.equals("enum")) {
							HashMap<String,String> enumDefs = this.extractEnumerationConstants(line);
							if (enumDefs == null) {
								//error  = new DetectedError("Type definition in line"+i+"is malformed!", _instr);
								addError(_errors, new DetectedError(errorMsg(Menu.error24_1, String.valueOf(i)), _instr), 24);					
							}
							else {
								for (Entry<String, String> enumItem: enumDefs.entrySet()) {
									String constName = enumItem.getKey();
									String enumValue = enumItem.getValue();
									String oldVal = _definedConsts.put(constName, enumValue);
									if (oldVal != null && !oldVal.equals(enumValue)) {
										//error  = new DetectedError("Attempt to modify the value of constant «"+varName+"»!", _instr);
										addError(_errors, new DetectedError(errorMsg(Menu.error22_2, constName), _instr), 22);						
									}
								}
							}
						}
						else {	// tag assumed to be "record" or "struct"
						// END KGU#542 2019-11-17
							this.extractDeclarationsFromList(typeSpec.substring(posBrace+1, typeSpec.length()-1), compNames, compTypes, null);
							for (int j = 0; j < compNames.count(); j++) {
								String compName = compNames.get(j);
								if (!Syntax.isIdentifier(compName, false, null) || compNames.subSequence(0, j-1).contains(compName)) {
									//error  = new DetectedError("Component name «" + compName + "» is illegal or duplicate.", _instr);
									addError(_errors, new DetectedError(errorMsg(Menu.error24_3, compName), _instr), 24);					
								}
								String type = compTypes.get(j);
								// Clear off array specifiers, but the check is still too restrictive...
								if (type != null) {
									type = type.trim();
									String typeLower;
									if (type.endsWith("]") && type.contains("[")) {
										type = type.substring(0, type.indexOf("[")).trim();
									}
									else if ((typeLower = type.toLowerCase()).startsWith("array") && typeLower.contains("of ")) {
										type = type.substring(typeLower.lastIndexOf("of ")+3).trim();
									}
									if (!TypeMapEntry.isStandardType(type) && !_types.containsKey(":" + type) && !type.equals(typename)) {
										//error  = new DetectedError("Type name «" + type + "» is illegal or unknown.", _instr);
										addError(_errors, new DetectedError(errorMsg(Menu.error24_4, type), _instr), 24);								
									}
								}
							}
						// START KGU#542 2019-11-17: Enh. #739 support enum types now
						}
						// END KGU#542 2019-11-17
					// START KGU#543 2018-07-05 - check if it is a valid type reference
					}
					else if (Syntax.isIdentifier(typeSpec, false, null) && !_types.containsKey(":" + typeSpec)) {
						//error  = new DetectedError("Type name «" + type + "» is illegal or unknown.", _instr);
						addError(_errors, new DetectedError(errorMsg(Menu.error24_4, typeSpec), _instr), 24);														
					}
					// END KGU#543 2018-07-05
				}
			}
			// END KGU#388 2017-09-13
			else {
				// START KGU#375 2017-04-20: Enh. #388 - Warning on attempts to redefine constants
				//knownVars.add(getVarNames(StringList.getNew(line), _definedConsts));
				Set<String> formerConstants = new HashSet<String>();
				formerConstants.addAll(_definedConsts.keySet());
				StringList myDefs = getVarNames(StringList.getNew(line), _definedConsts);
				for (int j = 0; j < myDefs.count(); j++) {
					String varName = myDefs.get(j);
					if (formerConstants.contains(varName)) {
						//error  = new DetectedError("Attempt to modify the value of constant «"+varName+"»!", _instr);
						addError(_errors, new DetectedError(errorMsg(Menu.error22_2, varName), _instr), 22);						
					}
				}
				// END KGU#375 2017-04-20
				// START KGU#388 2017-09-17: Enh. #423 Check the definition of type names and components
				if (check(24)) {
					StringList tokens = Syntax.splitLexically(line, true);
					//int nTokens = tokens.count();
					int posBrace = 0;
					String typeName = "";
					while ((posBrace = tokens.indexOf("{", posBrace + 1)) > 1 && Syntax.isIdentifier((typeName = tokens.get(posBrace-1)), false, null)) {
						TypeMapEntry recType = _types.get(":"+typeName);
						if (recType == null || !recType.isRecord()) {
							//error  = new DetectedError("There is no defined record type «"+typeName+"»!", _instr);
							addError(_errors, new DetectedError(errorMsg(Menu.error24_5, typeName), _instr), 24);												
						}
						else {
							// START KGU#559 2018-07-20: Enh. #563  more intelligent initializer evaluation
							//HashMap<String, String> components = Element.splitRecordInitializer(tokens.concatenate("", posBrace));
							HashMap<String, String> components = Element.splitRecordInitializer(tokens.concatenate("", posBrace), recType, false);
							// END KGU#559 2018-07-20
							Set<String> compNames = recType.getComponentInfo(true).keySet();
							for (String compName: compNames) {
								if (!compName.startsWith("§") && !components.containsKey(compName)) {
									//error  = new DetectedError("Record component «"+compName+"» will not be modified/initialized!", _instr);
									addError(_errors, new DetectedError(errorMsg(Menu.error24_6, compName), _instr), 24);																					
								}
							}
							for (String compName: components.keySet()) {
								if (!compName.startsWith("§") && !compNames.contains(compName)) {
									//error  = new DetectedError("Record type «"+typeName+"» hasn't got a component «"+compName+"»!", _instr);
									addError(_errors, new DetectedError(errorMsg(Menu.error24_7, new String[]{typeName, compName}), _instr), 24);																					
								}
							}
						}
					}
					// START KGU#388 2017-09-29: Enh. #423 (KGU#514 2018-04-03: extracted for bugfix #528)
					analyse_24_tokens(_instr, _errors, _types, tokens);
					// END KGU#388 2017-09-29

				}
				// END KGU#388 2017-09-17
			}
		}
		// START KGU#388 2017-09-17: Enh. #423 record analysis support
		_instr.updateTypeMap(_types);
		// END KGU#388 2017-09-17
	}

	/**
	 * CHECK 24: does the detailed record component access analysis for the given token sequence
	 * @param _ele - the originating element
	 * @param _errors - global error list
	 * @param _types - type definitions (key starting with ":") and declarations so far
	 * @param _tokens - tokens of the current lne, ideally without any instruction keywords
	 */
	private void analyse_24_tokens(Element _ele, Vector<DetectedError> _errors,
			HashMap<String, TypeMapEntry> _types, StringList _tokens) {
		int nTokens = _tokens.count();
		int posDot = -1;
		String path = "";
		TypeMapEntry varType = null;
		while ((posDot = _tokens.indexOf(".", posDot + 1)) > 0 && posDot < nTokens - 1) {
			String before = _tokens.get(posDot - 1);
			// Jump in front of an index access
			// FIXME: This is just a rough heuristics producing nonsense in case of nested expressions with indices
			int posBrack = -1;
			if (before.equals("]") && (posBrack = _tokens.lastIndexOf("[", posDot)) > 0) {
				before = _tokens.get(posBrack - 1);
			}
			String after = _tokens.get(posDot+1);
			if (!Syntax.isIdentifier(after, false, null) || !Syntax.isIdentifier(before, false, null)) {
				path = "";
				varType = null;
				continue;
			}
			// START KGU#507 2018-03-15 - nonsense from expressions like OUTPUT otherDay.day, ".", otherDay.month, ".", otherDay.year 
			else if (!path.endsWith("]") && !path.endsWith(before)) {
				path = "";
				varType = null;
			}
			// END KGU#507 2018-03-15
			if ((path.isEmpty() || varType == null) && Syntax.isIdentifier(before, false, null)) {
				if (path.isEmpty()) {
					path = before;
				}
				varType = _types.get(path);
			}
			if (varType != null && posBrack > 0 && varType.isArray()) {
				String arrTypeStr = varType.getCanonicalType(true, false);
				if (arrTypeStr != null && arrTypeStr.startsWith("@")) {
					// Try to get the element type
					// START KGU#502 2018-02-12: Bugfix #518 - seemed inconsistent to check the field typeMap here
					//varType = typeMap.get(":" + arrTypeStr.substring(1));
					varType = _types.get(":" + arrTypeStr.substring(1));
					// END KGU#502 2018-02-12
				}
			}
			if (varType == null || !varType.isRecord() || !varType.getComponentInfo(false).containsKey(after)) {
				if (posBrack > 0) {
					path += _tokens.concatenate("", posBrack, posDot);
				}
				//error  = new DetectedError("Variable «"+varName+"» hasn't got a component «"+compName+"»!", _instr);
				addError(_errors, new DetectedError(errorMsg(Menu.error24_8, new String[]{path, after}), _ele), 24);
				varType = null;
				path += "." + after;
			}
			// START KGU#514 2018-04-03: Bugfix #528 - went wrong for e.g. rec.arr[idx].comp
			//else if (posDot + 2 < nTokens && tokens.get(posDot+2).equals(".")) {
			else if (posDot + 2 < nTokens && (_tokens.get(posDot+2).equals(".") || _tokens.get(posDot+2).equals("["))) {
			// END KGU#514 2018-04-03
				path += "." + after;
				varType = varType.getComponentInfo(false).get(after);
			}
			else {
				varType = null;
				path = "";
			}
		}
	}
	
	/**
	 * CHECK #23: Diagram includes
	 * @param _errors - global error list
	 * @param _vars - variables with certain initialisation
	 * @param _uncertainVars - variables with uncertain initialisation (e.g. in a branch)
	 * @param _constants - incremental constant definition map
	 * @param _importStack - names of imported includables
	 * @param _analysedImports - 
	 * @param _types - type definitions and declarations
	 */
	private void analyse_23(Vector<DetectedError> _errors, StringList _vars, StringList _uncertainVars, HashMap<String, String> _constants, StringList _importStack, HashMap<String, StringList> _analysedImports, HashMap<String, TypeMapEntry> _types)
	{
		// START KGU#376 2017-07-01: Enh. #389 - obsolete
//		Subqueue node = (Subqueue)_call.parent;
//		// Check correct placement (must be at the beginning of the diagram
//		boolean misplaced = !(node.parent instanceof Root);
//		if (!misplaced) {
//			for (int j = 0; !misplaced && j < node.getIndexOf(_call); j++) {
//				Element el0 = node.getElement(j);
//				if (!el0.isDisabled() && (!(el0 instanceof Call) || !((Call)el0).isImportCall())) {
//					misplaced = true;
//				}
//			}
//		}
//		if (misplaced) {
//			//error  = new DetectedError("Import calls () must be placed at the very beginning of the diagram!", ele);
//			String[] data = new String[]{_call.getText().getLongString(), getRoot(_call).getMethodName()};
//			addError(_errors, new DetectedError(errorMsg(Menu.error23_5, data), _call), 23);
//		}
//		String name = (_call).getSignatureString();
		if (this.includeList == null) {
			return;
		}
		for (int i = 0; i < includeList.count(); i++) {
			String name = includeList.get(i);
			int count = 0;	// Number of matching routines
			if (Arranger.hasInstance()) {
				count = Arranger.getInstance().findIncludesByName(name, this).size();
			}
			if (count == 0) {
				//error  = new DetectedError("An includable diagram «<diagram_name>» is currently not available.", this);
				addError(_errors, new DetectedError(errorMsg(Menu.error23_5, name), this), 23);
			}
			else if (count > 1) {
				//error  = new DetectedError("There are several diagrams matching signature «<diagram_name>».", this);
				addError(_errors, new DetectedError(errorMsg(Menu.error23_6, name), this), 23);					
			}
		// END KGU#376 2017-07-01
			// Is this Root cyclically included?
			if (this.isInclude() && name.equals(this.getMethodName())
					|| _importStack.contains(name)) {
				//error  = new DetectedError("Import of diagram «%1» is recursive! (Recursion path: %1 <- %2)");
				addError(_errors, new DetectedError(errorMsg(Menu.error23_2, name), this), 23);    				

			}
			else if (_analysedImports.containsKey(name)) {
				//error  = new DetectedError("Import of diagram «%1» will be ignored here because it had already been imported: %2");
				StringList path = _analysedImports.get(name);
				addError(_errors, new DetectedError(errorMsg(Menu.error23_3, new String[]{name, path.concatenate("<-")}), this), 23);    									
			}
			else if (Arranger.hasInstance()) {
				Vector<Root> roots = Arranger.getInstance().findIncludesByName(name, this);
				if (roots.size() == 1) {
					Root importedRoot = roots.get(0);
					Vector<DetectedError> impErrors = new Vector<DetectedError>();
					boolean[] subResultFlags = new boolean[]{false, false, false};
					// We are not interested in internal errors but in the imported variables and constants
					// START KGU#376 2017-04-20: Enh. #389 - new semantic approach: no access to this context
					//analyse(roots.get(0).children, new Vector<DetectedError>(), _vars, _uncertainVars, _constants, subResultFlags);
					StringList importedVars = new StringList();
					StringList importedUncVars = new StringList();
					// START KGU#388 2017-09-17: Enh. #423
					HashMap<String, TypeMapEntry> importedTypes = new HashMap<String, TypeMapEntry>(); 
					// END KGU#388 2017-09-17
					if (this.isInclude()) {
						_importStack.add(this.getMethodName());
					}
					importedRoot.analyse_23(impErrors, importedVars, importedUncVars, _constants, _importStack, _analysedImports, importedTypes);
					analyse(importedRoot.children, impErrors, importedVars, importedUncVars, _constants, subResultFlags, importedTypes);
					_analysedImports.put(name, new StringList(_importStack));
					if (this.isInclude()) {
						_importStack.remove(_importStack.count()-1);
					}
					// END KGU#376 2017-04-20
					if (subResultFlags[0]) {
						//error  = new DetectedError("Diagram «%» is rather unsuited to be included as it makes use of return.",(Element) _node.getElement(i));
						addError(_errors, new DetectedError(errorMsg(Menu.error23_1, name), this), 23);
					}
					// Now associate all sub-analysis results with the Call element
					for (DetectedError err: impErrors) {
						// Unfortunately the error object doesn't know its category, so we relaunch it under category 23
						addError(_errors, new DetectedError(name + ": " + err.getMessage(), this), 23);
					}
					// Add analysis for name conflicts and uncertain variables - might still occur among includes!
					// START KGU#388 2017-09-17: Enh. #423
					for (String key: importedTypes.keySet()) {
						if (key.startsWith(":") && _types.containsKey(key)) {
							//error  = new DetectedError("There is a name conflict between local and imported type definition «%»!",(Element) _node.getElement(i));
							addError(_errors, new DetectedError(errorMsg(Menu.error23_7, key.substring(1)), this), 23);
						}
						else {
							_types.put(key, importedTypes.get(key));
						}
					}
					// END KGU#388 2017-09-17
					for (int j = 0; j < importedVars.count(); j++) {
						String varName = importedVars.get(j);
						if (!_vars.addIfNew(varName) || _uncertainVars.contains(varName)) {
							//error  = new DetectedError("There is a name conflict between local and imported variable «%»!",(Element) _node.getElement(i));
							addError(_errors, new DetectedError(errorMsg(Menu.error23_4, varName), this), 23);
						}
					}
					for (int j = 0; j < importedUncVars.count(); j++) {
						String varName = importedUncVars.get(j);
						//error  = new DetectedError("The variable «%1» may not have been initialized%2!",(Element) _node.getElement(i));
						addError(_errors, new DetectedError(errorMsg(Menu.error03_2, new String[]{varName, ""}), this), 3);    						    					
						if (_vars.contains(varName) || !_uncertainVars.addIfNew(varName)) {
							//error  = new DetectedError("There is a name conflict between local and imported variable «%»!",(Element) _node.getElement(i));
							addError(_errors, new DetectedError(errorMsg(Menu.error23_4, varName), this), 23);
						}
					}
					for (Entry<String, String> constEntry: importedRoot.constants.entrySet()) {
						if (!_constants.containsKey(constEntry.getKey())) {
							_constants.put(constEntry.getKey(), constEntry.getValue());
							if (!this.constants.containsKey(constEntry.getKey())) {
								this.constants.put(constEntry.getKey(), constEntry.getValue());
							}
						}
					}
				}
			}
		// START KGU#376 2017-07-01
		}		
		// END KGU#376 2017-07-01

	}
	
	// START KGU#514 2018-04-03: Bugfix #528
	/**
	 * CHECK #24: correct record access
	 * @param _ele - element to be analysed
	 * @param _errors - global error list
	 * @param _types - type definitions (key starting with ":") and declarations so far
	 */
	private void analyse_24(Element _ele, Vector<DetectedError> _errors, HashMap<String, TypeMapEntry> _types)
	{
		StringList unbrText = _ele.getUnbrokenText();
		for (int i = 0; i < unbrText.count(); i++) {
			StringList tokens = Syntax.splitLexically(unbrText.get(i), true);
			Element.cutOutRedundantMarkers(tokens);
			analyse_24_tokens(_ele, _errors, _types, tokens);
		}
	}
	// END KGU#514 2018-04-03
	
	// START KGU#758 2019-11-08: Enh. #770 - check CASE elements
	private void analyse_27_28(Case _case, Vector<DetectedError> _errors)
	{
		HashSet<String> selectors = new HashSet<String>();
		HashSet<Integer> values = new HashSet<Integer>();
		StringList text = _case.getUnbrokenText();
		StringList duplicates = new StringList();
		String aNonNumber = null;
		for (int i = 1; i < text.count(); i++) {
			StringList items = Element.splitExpressionList(text.get(i), ",");
			for (int j = 0; j < items.count(); j++) {
				int val = 0;
				String item = items.get(j);
				// Check for duplicates (including the default label)
				if (!selectors.add(item)) {
					duplicates.addIfNew(item);
				}
				// Check for non-integers and non-characters (without the default branch label)
				if (i < text.count()-1) {
					String constVal = this.getConstValueString(item);
					if (constVal == null) {
						constVal = item;
					}
					// Check if it is not a character literal
					if (!constVal.endsWith("'") || !(constVal.startsWith("'\\") && constVal.length() > 3 || constVal.startsWith("'") && constVal.length() == 3)) {
						try {
							val = Integer.parseInt(constVal);
							if (!values.add(val)) {
								duplicates.addIfNew(constVal);
							}
						}
						catch (NumberFormatException ex) {
							aNonNumber = item;
						}
					}
				}
			}
		}
		if (aNonNumber != null) {
			//error  = new DetectedError("Some selector item seems not to be an integer constant.", _case);
			addError(_errors, new DetectedError(errorMsg(Menu.error27, aNonNumber), _case), 27);
		}
		if (!duplicates.isEmpty()) {
			//error  = new DetectedError("There are multiple (conflicting) selector items (%) in the CASE element!", _case);
			addError(_errors, new DetectedError(errorMsg(Menu.error28, duplicates.concatenate(", ")), _case), 28);
		}
	}
	// END KGU#758 2019-11-08
	
	// START KGU#456 2017-11-06: Enh. #452
	/**
	 * Reports the active guide and performs the specified checks and steps
	 * @param _errors - global error list to be appended to
	 * @param _isNameValid - flag indicating an acceptable name, potential trigger for next step
	 */
	private void analyseGuides(Vector<DetectedError> _errors, boolean _isNameValid)
	{
		final String[] menuPath = Menu.getLocalizedMenuPath(
				new String[]{"menuPreferences", "menuPreferencesAnalyser"},
				new String[]{"Preferences", "Analyser ..."});
		int code = getCurrentTutorial();
		if (code >= 0) {
			String[] analyserCaptions = AnalyserPreferences.getCheckTabAndDescription(code);
			StringList strings = new StringList(menuPath);
			strings.add(new StringList(analyserCaptions));
			addError(_errors, new DetectedError(errorMsg(Menu.warning_2, strings.toArray()), null), 0);
			// Define the actual guide actions here 
			// START KGU#456 2017-11-04: Enh. #452 - charm initiative
			if (_isNameValid && this.children.getSize() == 0) {
				String text = null;
				switch (code) {
				case 26: // hello world tour 
					text = errorMsg(Menu.hint26[0], Syntax.getKeywordOrDefault("output", "OUTPUT"));
					// START KGU#906 2021-01-06: Enh. #905 distinguish hints from warnings
					//addError(_errors, new DetectedError(text, this.children), 26);
					addError(_errors, new DetectedError(text, this.children, false), 26);
					// END KGU#906 2021-01-06
					break;
				case 25: // first IPO guide 
					switch (this.diagrType) {
					case DT_INCL:
						text = errorMsg(Menu.hint25_5, "");
						break;
					case DT_MAIN:
						text = errorMsg(Menu.hint25_1, new String[]{Syntax.getKeyword("input"), (check(5) ? "X" : "x")});
						//startNextTutorial(true);
						break;
					case DT_SUB:
						text = errorMsg(Menu.hint25_4, "");
						break;
					default:
						break;
					}
					if (text != null) {
						// START KGU#906 2021-01-06: Enh. #905 distinguish hints from warnings
						//addError(_errors, new DetectedError(text, this.children), 25);
						addError(_errors, new DetectedError(text, this.children, false), 25);
						// END KGU#906 2021-01-06
					}
					break;
				}
			}
			switch (code) {
			case 25:
				guide_25(_errors);
				break;
			case 26:
				guide_26(_errors);
				break;
			}
		}
	}
	// END KGU#456 2017-11-06
	
	// START KGU#456 2017-11-04: Enh. #452 - charm initiative
	/**
	 * CHECK #25: General diagram construction hints according to the IPO paradigm
	 * @param _errors - global error list to be appended to
	 */
	private void guide_25(Vector<DetectedError> _errors)
	{
		class detectorIO implements IElementVisitor
		{
			private boolean[] m_flags;
			
			/**
			 * Fills the {@code elementFlags} (must contain at least three elements!) by traversing
			 * the diagram tree as follows.<br/>
			 * [0] true if there is at least one input instruction
			 * [1] true if there is at least one output instruction
			 * [2] true if there is any element other than input and output
			 * @param elementFlags - at least three boolean flags for input instruction, output instruction, other elements
			 */
			public detectorIO(boolean[] elementFlags)
			{
				m_flags = elementFlags;
			}

			@Override
			public boolean visitPreOrder(Element _ele) {
				if (_ele instanceof Instruction) {
					Instruction instr = (Instruction)_ele;
					if (instr.isInput()) {
						m_flags[0] = true;
					}
					else if (instr.isOutput()) {
						m_flags[1] = true;
					}
					else if (instr.isAssignment()) {
						m_flags[2] = true;
					}
				}
				// Go on unless elements of all kinds are found
				return !m_flags[0] || !m_flags[1] || !m_flags[2];
			}

			@Override
			public boolean visitPostOrder(Element _ele) {
				// Go on unless elements of all kinds are found
				return !m_flags[0] || !m_flags[1] || !m_flags[2];
			}
			
		}
		// empty body had already been handled in analyseGuides()
		if (this.isProgram() && children.getSize() > 0) {
			final boolean[] hasIO = {false, false, false};
			String varName1 = "x";
			String varName2 = "y";
			if (check(5)) {
				varName1 = varName1.toUpperCase();
				varName2 = varName2.toUpperCase();
				}
			String asgnmt = varName2 + " <- 15.5 * " + varName1 + " + 7.9";
			this.traverse(new detectorIO(hasIO));
			if (!hasIO[0]) {
				StringList menuPath = new StringList(Menu.getLocalizedMenuPath(
						new String[]{"menuDiagram","menuDiagramAdd", "menuDiagramAddBefore", "menuDiagramAddBeforeInst"},
						new String[]{"Diagram", "Add", "Before", "Instruction"}));
				addError(_errors, 
						new DetectedError(
								errorMsg(Menu.hint25_2, new String[]{Syntax.getKeywordOrDefault("input", "INPUT"), varName1, menuPath.concatenate(" \u25BA ")}),
								// START KGU#906 2021-01-06: Enh. #905 Distinguish hints from warnings
								//this.children.getElement(0)
								this.children.getElement(0),
								false
								// END KGU#906 2021-01-06
								),
						25);
			}
			else if (!hasIO[1]) {
				StringList menuPath = new StringList(Menu.getLocalizedMenuPath(
						new String[]{"menuDiagram","menuDiagramAdd", "menuDiagramAddAfter", "menuDiagramAddAfterInst"},
						new String[]{"Diagram", "Add", "After", "Instruction"}));
				addError(_errors,
						new DetectedError(
								errorMsg(Menu.hint25_3, new String[]{Syntax.getKeywordOrDefault("output", "OUTPUT"), varName2, menuPath.concatenate(" \u25BA ")}),
								// START KGU#906 2021-01-06: Enh. #905 Distinguish hints from warnings
								//this.children.getElement(this.children.getSize()-1)
								this.children.getElement(this.children.getSize()-1),
								false
								// END KGU#906 2021-01-06
								),
						25);
			}
			else if (!hasIO[2]) {
				StringList menuPath = new StringList(Menu.getLocalizedMenuPath(
						new String[]{"menuDiagram","menuDiagramAdd", "menuDiagramAddAfter", "menuDiagramAddAfterInst"},
						new String[]{"Diagram", "Add", "After", "Instruction"}));
				addError(_errors,
						new DetectedError(
								errorMsg(Menu.hint25_6, new String[]{asgnmt, menuPath.concatenate(" \u25BA ")}),
								// START KGU#906 2021-01-06: Enh. #905 Distinguish hints from warnings
								//this.children.getElement(0)
								this.children.getElement(0),
								false
								// END KGU#906 2021-01-06
								),
						25);
			}
			else {
				startNextTutorial(true);
			}
		}
		else if (!this.isProgram() && children.getSize() > 0) {
			startNextTutorial(true);
		}
	}
	
	/**
	 * GUIDED TOUR #26: Hello world
	 * @param _errors - global error list to be appended to
	 */
	private void guide_26(Vector<DetectedError> _errors)
	{
		final String[][] menuSpecs = {
				{"menuDebug", "menuDebugExecute"},
				{"menuFile", "menuFileSave"},
				{"menuFile", "menuFileExport", "menuFileExportCode"},
				{"menuFile", "menuFileExport", "menuFileExportPicture"}
		};
		final String[][] menuDefaults = {
				{"Debug", "Executor ..."},
				{"File", "Save"},
				{"File", "Export", "Code ..."},
				{"File", "Export", "Picture ..."}
		};
		int state = getTutorialState(26);
		if (state == 0 && advanceTutorialState(26, this)) {
			state++;
		}
		if (state > 0) {
			if (state <= menuSpecs.length) {
				String[] menuNames = Menu.getLocalizedMenuPath(menuSpecs[state-1], menuDefaults[state-1]);
				// START KGU#906 2021-01-06: Enh. #905 Distinguish hints from warnings
				//addError(_errors, new DetectedError(errorMsg(Menu.hint26[state], menuNames), this), 26);
				addError(_errors, new DetectedError(errorMsg(Menu.hint26[state], menuNames), this, false), 26);
				// END KGU#906 2021-01-06
			}
			else {
				startNextTutorial(true);
			}
		}
		
	}
	
	/**
	 * Checks whether the prerequisites for stage {@code _step} of guide {@code checkNo} are
	 * fulfilled. Will return false if not or if the check isn't active or hasn't been started.
	 * @param _checkNo - code of the tutorial guide (among the Analyser checks)
	 * @param _step - the interesting step next to be gone to
	 * @return true if step {@code state} can be gone to.
	 */
	public boolean isTutorialReadyForStep(int _checkNo, int _step)
	{
		boolean isOk = false;
		int prevState = getTutorialState(_checkNo); 
		if (prevState < 0) {
			// Not even started
			return false;
		}
		switch (_checkNo) {
		case 26:	// hello world tour 
		{
			Element elem = null;
			isOk = _step == 0 || children.getSize() == 1 && (elem = children.getElement(0)) instanceof Instruction && ((Instruction)elem).isOutput();
		}
			break;
			// default is always false
		}
		return isOk;
	}
	// END KGU#456 2017-11-04

    private void addError(Vector<DetectedError> errors, DetectedError error, int errorNo)
    {
        // START KGU#239 2016-08-12: Enh. #231 + Code revision
        if (Root.check(errorNo))
        {
            errors.addElement(error);
        }
        // END KGU#239 2016-08-12
    }

    public StringList getParameterNames()
    {
    	// this.getVarNames();
    	// START KGU#2 2015-11-29
    	//StringList vars = getVarNames(this,true,false);
    	StringList vars = new StringList();
    	collectParameters(vars, null, null);
    	return vars;
    	// END KGU#2 2015-11-29 
    }

    // START KGU 2015-11-29
    public StringList getParameterTypes()
    {
    	StringList types = new StringList();
    	collectParameters(null, types, null);
    	return types;
    }
    // END KGU 2015-11-29
    
    // START KGU#371 2019-03-07: Enh. #385 - Allow parameter defaults
    public StringList getParameterDefaults()
    {
    	StringList defaults = new StringList();
    	collectParameters(null, null, defaults);
    	return defaults;
    }
    
    /**
     * @return the minimum number of arguments this subroutine must obtain to be called.
     */
    public int getMinParameterCount()
    {
    	StringList params = new StringList();
    	StringList defaults = new StringList();
    	collectParameters(params, null, defaults);
    	int minParams = params.count();
    	while (minParams > 0) {
    		if (defaults.get(minParams-1) != null) {
    			minParams--;
    		}
    		else {
    			break;
    		}
    	}
    	return minParams;
    }
    
    /**
     * Checks whether a call with {@code nArgs} arguments may use this routine diagram. If so,
     * returns the number of default values needed to fill all parameters (0 in case o an exact
     * match), otherwise returns a negative number.
     * @param nArgs - the number of given argument values
     * @return number of available defaults to be used in order to satisfy all parameters or a negative number
     */
    public int acceptsArgCount(int nArgs)
    {
    	StringList params = new StringList();
    	StringList defaults = new StringList();
    	collectParameters(params, null, defaults);
    	int nDefaults = params.count() - nArgs;
    	for (int i = nArgs; nDefaults > 0 && i < defaults.count(); i++) {
    		if (defaults.get(i) != null) {
    			nDefaults--;
    		}
    		else {
    			nDefaults = -1;
    		}
    	}
    	return nDefaults;
    }
    // END KGU 2019-03-07
    
    /**
     * Extracts the diagram name from the Root text. Contained blanks are replaced with underscores.
     * @return the program/subroutine name
     * @see #getMethodName(boolean)
     * @see #getSignatureString(boolean)
     * @see #getParameterNames()
     * @see #getParameterTypes()
     * @see #getResultType()
     * @see #isProgram()
     * @see #isSubroutine()
     * @see #isInclude()
     */
    public String getMethodName()
    // START KGU#456 2017-11-04
    {
    	return getMethodName(true);
    }
    
    /**
     * Extracts the diagram name from the Root text.
     * @param _replaceBlanks - specifies whether contained blanks are to be replaced with underscores.
     * @return the program/subroutine name
     * @see #getMethodName()
     * @see #getSignatureString(boolean)
     * @see #getParameterNames()
     * @see #getParameterTypes()
     * @see #getResultType()
     * @see #isProgram()
     * @see #isSubroutine()
     * @see #isInclude()
     */
    public String getMethodName(boolean _replaceBlanks)
    // END KGU#456 2017-11-04
    {
    	String rootText = getText().getLongString();
    	int pos;

    	// START KGU#457 2017-11-05: Issue #454 We should check for Pascal-style result type in advance
    	boolean returnTypeFollows = false;
    	if ((pos = rootText.lastIndexOf(')')) > 0 && rootText.indexOf(':', pos+1) > 0) {
    		returnTypeFollows = true;
    	}
    	// END KGU#457 2017-11-05
    	if ((pos = rootText.indexOf('(')) > -1) rootText = rootText.substring(0, pos);
    	// START KGU#457 2017-11-05: Issue #454
    	if (this.isSubroutine() && !returnTypeFollows && (pos = rootText.indexOf(']')) > 0) {
    		// This seems to be part of a return type specification
    		rootText = rootText.substring(pos+1);
    	}
    	// END KGU#457 2017-11-05
    	// Whatever this may mean here now...
    	if ((pos = rootText.indexOf('[')) > -1) rootText=rootText.substring(0,pos);
    	// Omitted argument list?
    	if ((pos = rootText.indexOf(':')) > -1) {
    		// START KGU#457 2017-11-05: Issue #454
    		if (pos < rootText.length() - 1) {
    			returnTypeFollows = true;
    		}
    		// END KGU#457 2017-11-05
    		rootText=rootText.substring(0, pos);
    	}

    	String programName = rootText.trim();

    	// START KGU#2 2015-11-25: Type-specific handling:
    	// In case of a function, the last identifier will be the name, preceding ones may be type specifiers
    	// unless the return type specification follows the argument list
    	// With a program or include, we just concatenate the strings by underscores
    	// START KGU#457 2017-11-05: Issue #454
    	//if (isSubroutine())
    	if (isSubroutine() && !returnTypeFollows)
    	// END KGU#457 2017-11-05
    	{
    		String[] tokens = rootText.split(" ");
    		// It won't be that many strings, so we just go forward and keep the last acceptable one
    		for (int i = 0; i < tokens.length; i++)
    		{
    			// START KGU#61 2016-03-22: Method outsourced
    			//if (testidentifier(tokens[i]))
<<<<<<< HEAD
    			if (Syntax.isIdentifier(tokens[i], false, null))
=======
    			// START KGU#911 2021-01-10: Enh. #910 - DiagramController names start with "$"
    			//if (Function.testIdentifier(tokens[i], false, null))
    			if (Function.testIdentifier(tokens[i], false, null)
    					|| this.diagrType == DiagramType.DT_INCL_DIAGRCTRL
    					&& tokens[i].startsWith("$")
    					&& Function.testIdentifier(tokens[i].substring(1), false, null))
    			// END KGU#911 2021-01-10
>>>>>>> 36bb8436
    			// END KGU#61 2016-03-22
    			{
    				programName = tokens[i];
    			}
    		}
    	}
    	// END KGU#2 2015-11-25
    	// START KGU 2015-10-16: Just in case...
    	// START KGU#457 2017-11-04: Issue #454
		//programName = programName.replace(' ', '_');
    	if (_replaceBlanks) {
    		programName = programName.replace(' ', '_');
    	}
    	// END KGU#457 2017-11-04
    	// END KGU 2015-10-16

    	return programName;
    }
    
    // START KGU#78 2015-11-25: Extracted from analyse() and rewritten
    /**
     * Returns a string representing a detected result type if this is a subroutine diagram. 
     * @return null or a string possibly representing some data type
     * @see #getParameterNames()
     * @see #getParameterTypes()
     * @see #getMethodName()
     * @see #isSubroutine()
     */
    public String getResultType()
    {
        // FIXME: This is not consistent to getMethodName()!
    	String resultType = null;
    	if (this.isSubroutine())	// KGU 2015-12-20: Types more rigorously discarded if this is a program
    	{
    		String rootText = getText().getLongString();
    		StringList tokens = Syntax.splitLexically(rootText, true);
    		//tokens.removeAll(" ");
    		int posOpenParenth = tokens.indexOf("(");
    		int posCloseParenth = tokens.indexOf(")");
    		int posColon = tokens.indexOf(":");
    		if (posOpenParenth >= 0 && posOpenParenth < posCloseParenth)
    		{
    			// First attempt: Something after parameter list and "as" or ":"
    			if (tokens.count() > posCloseParenth + 1) {
    				StringList right = tokens.subSequence(posCloseParenth + 1, tokens.count());
    				right.removeAll(" ");
    				if (right.count() > 0 && (right.get(0).toLowerCase().equals("as") || right.get(0).equals(":"))) {
    					// START KGU#135 2016-01-08: It was not meant to be split to several lines.
    					//resultType = tokens.getText(posCloseParenth + 2);
    					resultType = tokens.concatenate("", tokens.indexOf(right.get(0), posCloseParenth + 1)+1).trim();
    					// END KGU#135 2016-01-06
    				}
    			}
    			// Second attempt: A keyword sequence preceding the routine name
    			// START KGU#61 2016-03-22: Method outsourced
    			//else if (posOpenParenth > 1 && testidentifier(tokens.get(posOpenParenth-1)))
    			if ((resultType == null || resultType.isEmpty()) && posOpenParenth > 1) {
    				StringList left = tokens.subSequence(0, posOpenParenth);
    				left.removeAll(" ");
    				if (left.count() > 1 && Syntax.isIdentifier(left.get(left.count()-1), false, null))
    			// END KGU#61 2016-03-22
    				{
    					// We assume that the last token is the procedure name, the previous strings
    					// may be the type
    					resultType = left.concatenate(" ", 0, left.count()-1);
    				}	
    			}
    		}
    		else if (posColon != -1)
    		{
    			// Third attempt: In case of an omitted parenthesis, the part behind the colon may be the type 
    			resultType = tokens.concatenate(null, posColon+1).trim();
    		}
    	}
    	
    	return resultType;
    }

    /**
     *  Extracts parameter names and types from the parenthesis content of the Root text
     *  and adds them synchronously to {@code paramNames} and {@code paramTypes} (if not null).
     * @param paramNames - {@link StringList} to be expanded by the found parameter names
     * @param paramTypes - {@link StringList} to be expanded by the found parameter types, or null
     * @param paramDefaults - {@link StringList} to be expanded by possible default literals, or null
     * @return true iff the text contains a parameter list at all
     * @see #getParameterNames()
     * @see #getParameterTypes()
     * @see #getResultType()
     * @see #getMethodName()
     * @see #getSignatureString(boolean)
     * @see #isSubroutine()
     */
    // START KGU#253 2016-09-22: Enh. #249 - Find out whether there is a parameter list
    //public void collectParameters(StringList paramNames, StringList paramTypes)
    // START KGU#371 2019-03-07: Enh. #381 - Allow default parameters
    //public boolean collectParameters(StringList paramNames, StringList paramTypes)
    public boolean collectParameters(StringList paramNames, StringList paramTypes, StringList paramDefaults)
    // END KGU#371 2019-03-07
    // END KGU#253 2016-09-22
    {
        // START KGU#253 2016-09-22: Enh. #249 - is there a parameter list?
        boolean hasParamList = false;
        // END KGU#253 2016-09-22
        if (this.isSubroutine())
        {
        	// START KGU#371 2019-03-07: Enh. #385 Use cached values if available, otherwise fill cache
        	if (parameterList != null) {
        		synchronized(this) {
        			for (Param param: parameterList) {
        				if (paramNames != null) {
        					paramNames.add(param.name);
        				}
        				if (paramTypes != null) {
        					paramTypes.add(param.type);
        				}
        				if (paramDefaults != null) {
        					paramDefaults.add(param.defaultValue);
        				}
        			}
        		}
        		// Nothing more to do here
        		// START KGU#836 2020-03-29: Bugfix #841
        		//return true;
        		String rootText = this.getText().getLongString();
        		int posPar1 = rootText.indexOf("(");
        		return posPar1 >= 0 && rootText.indexOf(")", posPar1+1) >= 0;
        		// END KGU#836 2020-03-29
        	}
        	// Compute the parameter list from scratch, make sure all three lists exist
        	if (paramNames == null) {
        		paramNames = new StringList();
        	}
        	if (paramTypes == null) {
        		paramTypes = new StringList();
        	}
        	if (paramDefaults == null) {
        		paramDefaults = new StringList();
        	}
        	// END KGU#371 2019-03-07
        	try
        	{
        		String rootText = this.getText().getText();
        		// START KGU#580 2018-09-24: Bugfix #605 we must not mutilate identifiers ending with "var".
        		//rootText = rootText.replace("var ", "");
        		Matcher varMatcher = VAR_PATTERN.matcher(rootText);
        		if (varMatcher.matches()) {
        			rootText = varMatcher.replaceAll("$1$2");
        		}
        		// END KGU#580
        		if (rootText.indexOf("(") >= 0)
        		{
        			// FIXME: This is getting too simple now!
        			rootText = rootText.substring(rootText.indexOf("(")+1).trim();
        			rootText = rootText.substring(0,rootText.lastIndexOf(")")).trim();
        			// START KGU#253 2016-09-22: Enh. #249 - seems to be a parameter list
        			hasParamList = true;
        			// END KGU#253 2016-09-22
        		}
        		// START KGU#222 2016-07-28: If there is no parenthesis then we shouldn't add anything...
        		else
        		{
        			rootText = "";
        		}
        		// END KGU#222 2016-07-28

        		extractDeclarationsFromList(rootText, paramNames, paramTypes, paramDefaults);
        		// START KGU#371 2019-03-07: Enh. #395 Use cached values if available, otherwise fill cache
        		parameterList = new ArrayList<Param>(paramNames.count());
        		synchronized(this) {
        			for (int i = 0; i < paramNames.count(); i++) {
        				parameterList.add(new Param(paramNames.get(i), paramTypes.get(i), paramDefaults.get(i)));
        			}
        		}
        		// END KGU#371 2019-03-07
        	}
        	catch (Exception ex)
        	{
        		logger.logp(Level.WARNING, getClass().getName(), "collectParameters", ex.getMessage());
        	}
        }
        // START KGU#253 2016-09-22: Enh. #249 - is there a parameter list?
        return hasParamList;
        // START KGU#253 2016-09-22
    }
    // END KGU#78 2015-11-25
    
    // START KGU#305 2016-12-12: Enh. #305 - representaton fo a Root list
    /**
     * Returns a string of the form &lt;method_name&gt;[(&lt;n_args&gt;)][: &lt;file_path&gt;].
     * The parenthesized argument number (&lt;n_args&gt;) is only included if this is not a program,
     * the file path appendix is only added if _addPath is true 
     * @param _addPath - whether or not the file path is to be aded t the signature string
     * @return the composed string
     * @see #getMethodName()
     * @see #getParameterNames()
     * @see #getParameterTypes()
     * @see #getResultType()
     */
    public String getSignatureString(boolean _addPath) {
    	String presentation = this.getMethodName();
    	if (this.isSubroutine()) {
    		// START KGU#371 2019-03-07: Enh. #385: Default parameter values supported
    		//presentation += "(" + this.getParameterNames().count() + ")";
    		int maxArgs = this.getParameterNames().count();
    		int minArgs = this.getMinParameterCount();
    		presentation += "(" + ((minArgs < maxArgs) ? minArgs + "-" : "" ) + maxArgs + ")";
    		// END KGU#371 2019-03-07
    	}
    	if (_addPath) {
    		// START KGU 2016-12-29: Show changed status
    		if (this.hasChanged()) {
    			presentation = "*" + presentation;
    		}
    		// END KGU 2016-12-29
    		presentation += ": " + this.getPath();
    	}
    	return presentation;
    }
    // END KGU#305 2016-12-12
	
    // START KGU#205 2016-07-19: Enh. #192 The proposed file name of subroutines should contain the argument number
    /**
     * Returns a String composed of the diagram name (actually the routine name)
     * and (if the diagram is a function diagram) the number of arguments, separated
     * by a hyphen, e.g. if the diagram header is DEMO and the type is program then
     * the result will also be "DEMO". If the diagram is a function diagram, however,
     * and the text contains "func(x, name)" or "int func(double x, String name)" or
     * "func(x: REAL; name: STRING): INTEGER" then the result would be "func-2".
     * @return a file base name (i.e. without path and extension)
     * @see #getSignatureString(boolean)
     * @see #getMethodName()
     */
    public String proposeFileName()
    {
    	String fname = this.getMethodName();
    	// START KGU#690 2019-03-21: Issue #707 - signature suffix ought to be configurable
    	//if (this.isSubroutine())
    	if (E_FILENAME_WITH_ARGNUMBERS && this.isSubroutine())
    	// END KGU#690 2019-03-21
    	{
    		// START KGU#371 2019-03-07: Enh. #385 argument count range
    		//fname += "-" + this.getParameterNames().count();
    		int minArgs = this.getMinParameterCount();
    		int maxArgs = this.getParameterNames().count();
    		// START KGU#690 2019-03-21: Issue #707 - signature suffix ought to be configurable
    		//fname += "-" + minArgs;
    		fname += Character.toString(E_FILENAME_SIG_SEPARATOR) + minArgs;
    		// END KGU#690 2019-03-21
    		if (maxArgs > minArgs) {
    			// START KGU#690 2019-03-21: Issue #707 - signature suffix ought to be configurable
    			//fname += "-" + maxArgs;
    			fname += Character.toString(E_FILENAME_SIG_SEPARATOR) + maxArgs;
    			// END KGU#690 2019-03-21
    		}
    		// END KGU#371 2019-03-07
    	}
    	return fname;
    }
    // END KGU#205 2016-07-19
    
    public Vector<DetectedError> analyse()
    {
        structorizerKeywords.clear();
        structorizerKeywords.add("global");
        for (String keyword: Syntax.getAllProperties()) {
            structorizerKeywords.add(keyword);
        }

        this.retrieveVarNames();	// also fills this.constants if not already done
        //System.out.println(this.variables);

        Vector<DetectedError> errors = new Vector<DetectedError>();
        // Retrieve the parameter names (in the effect)
//        StringList vars = getVarNames(this,true,false);
//        rootVars = vars.copy();
        rootVars = getVarNames(this, true, false);
        StringList vars = new StringList();
        StringList uncertainVars = new StringList();
//        HashMap<String, String> definedConsts = new LinkedHashMap<String, String>();
//        for (int v = 0; v < vars.count(); v++) {
//        	String para = vars.get(v);
//        	if (this.constants.containsKey(para)) {
//        		definedConsts.put(para, this.constants.get(para));
//        	}
//        }
        // START KGU#388 2017-09-17: Enh. #423 Use a local type registry
        HashMap<String, TypeMapEntry> typeDefinitions = new HashMap<String, TypeMapEntry>(); 
        // END KGU#388 2017-09-17

        // START KGU#456 2017-11-04: For anaysis purposes we shouldn't mend spaces
        String programName = getMethodName(false);
        // END KGU#456 2017-11-04

        DetectedError error;

        // START KGU#220 2016-07-27: Enh. #207
        // Warn in case of switched text/comments as first report
        if (isSwitchTextCommentMode())
        {
            String[] menuPath = {"menuDiagram", "menuDiagramSwitchComments"};
            String[] defaultNames = {"Diagram", "Switch text/comments?"};
            // This is a general warning without associated element - put at top
            error = new DetectedError(errorMsg(Menu.warning_1, Menu.getLocalizedMenuPath(menuPath, defaultNames)), null);
            // Category 0 is not restricted to configuration (cannot be switched off)
            addError(errors, error, 0);
        }
        // END KGU#220 2016-07-27
        
        // START KGU#376 2017-04-20: Enh. #389 - alternative implementation approach
//		for (String rootName: this.importedRoots) {
//			// Get all lines of the imported root
//			if (Arranger.hasInstance()) {
//				Vector<Root> roots = Arranger.getInstance().findProgramsByName(rootName);
//				if (roots.size() == 1) {
//					boolean[] subResultFlags = new boolean[]{false, false, false};
//					// We are not interested in internal errors but in the imported variables and constants
//	    			analyse(roots.get(0).children, new Vector<DetectedError>(), vars, uncertainVars, constants, subResultFlags);
//				}
//				else {
//					// The diagram «%» to be imported is currently not available.
//					addError(errors, new DetectedError(errorMsg(Menu.error15_4, rootName), this), 15);					
//				}
//			}		
//		}
        // END KGU#376 2017-04-11


        // START KGU#376 2017-07-01: Enh. #389 - Now includes are a Root property (again)
        LinkedHashMap<String, String> importedConstants = new LinkedHashMap<String, String>();
        this.analyse_23(errors, vars, uncertainVars, importedConstants, new StringList(), new HashMap<String,StringList>(), typeDefinitions);
        // END KGU#376 2017-07-01

        vars.add(rootVars);
        HashMap<String, String> definedConsts = new LinkedHashMap<String, String>();
        for (int v = 0; v < vars.count(); v++) {
            String para = vars.get(v);
            if (this.constants.containsKey(para)) {
                definedConsts.put(para, this.constants.get(para));
            }
        }

        // START KGU#239 2016-08-12: Enh. #231 - prepare variable name collision check
        // CHECK 19: identifier collision with reserved words
        if (check(19) && (caseAwareKeywords == null || caseUnawareKeywords == null))
        {
            initialiseKeyTables();
        }
        // END KGU#239 2016-08-12

        // CHECK: upper-case for program name (#6)
        if (!programName.toUpperCase().equals(programName))
        {
            //error  = new DetectedError("The programname «"+programName+"» must be written in uppercase!",this);
            error  = new DetectedError(errorMsg(Menu.error06,programName),this);
            addError(errors,error,6);
        }

        // CHECK: correct identifier for program name (#7)
        // START KGU#61 2016-03-22: Method outsourced
        //if(testidentifier(programName)==false)
        boolean hasValidName = true;
<<<<<<< HEAD
        if (!Syntax.isIdentifier(programName, false, null))
=======
        // START KGU#911 2021-01-10: Enh. 910 Tolerate a name starting with '$' for a DiagramController
        //if (!Function.testIdentifier(programName, false, null))
        if (!Function.testIdentifier(programName, false, null)
            && !(this.isDiagramControllerRepresentative()
                    && programName.startsWith("$")
                    && Function.testIdentifier(getMethodName(true), false, null)))
>>>>>>> 36bb8436
        // END KGU#61 2016-03-22
        {
            //error  = new DetectedError("«"+programName+"» is not a valid name for a program or function!",this);
            // START KGU#456/KGU#457 2017-11-04: Enh. #452, #454 - charm initiative
            //error  = new DetectedError(errorMsg(Menu.error07_1,programName),this);
            if (programName.equals("???") && this.children.getSize() == 0) {
                // "What is your algorithm to do? Replace «???» with a good name for it!"
                error  = new DetectedError(errorMsg(Menu.hint07_1, programName), this);
            }
            else if (programName.contains(" ") && Syntax.isIdentifier(programName.replace(' ', '_'), false, null)) {
                // "Program names should not contain spaces, better place underscores between the words:"
                error  = new DetectedError(errorMsg(Menu.error07_4, programName.replace(' ', '_')), this);
            }
            else {
                // "«"+programName+"» is not a valid name for a program or function!"
                error  = new DetectedError(errorMsg(Menu.error07_1, programName), this);
            }
            hasValidName = false;
            // END KGU#456/KGU#457 2017-11-04
            addError(errors, error, 7);
        }
        // START KGU#877 2020-10-16: Issue #874 tolerate non-ascii letters, but warn
        else if (!Syntax.isIdentifier(programName, true, null)) {
            // Identifier "«"+programName+"» contains non-ascii letters; this should be avoided."
            addError(errors, new DetectedError(errorMsg(Menu.error07_5, programName), this), 7);
        }
        // END KGU#877 2020-10-16
        
        // START KGU#456 2017-11-04: Enh. #452 - charm initiative
        analyseGuides(errors, hasValidName);
        // END KGU#456 2017-11-04

        // START KGU#253 2016-09-22: Enh. #249: subroutine header syntax
        // CHECK: subroutine header syntax (#20 - new!)
        analyse_20(errors);
        // END KGU#253 2016-09-22
        
        // START KGU#388 2017-09-1: Enh. #423
        this.updateTypeMap(typeDefinitions);
        // END KGU#388 2017-09-17

        // START KGU#239 2016-08-12: Enh. #231: Test for name collisions
        // If check 23 is enabled then the below check will already have produced check 19 results for
        // imported variables, otherwise these will have been suppressed, so we check all imported variables, too
       	analyse_18_19_21(this, errors, vars, new StringList(), (check(23) ? rootVars : vars));
        // END KGU#239 2016-08-12

        // CHECK: two checks in one loop: (#12 - new!) & (#7)
        for (int j=0; j < rootVars.count(); j++)
        {
            String para = rootVars.get(j);
            // CHECK: non-conform parameter name (#12 - new!)
            if( !(para.charAt(0)=='p' && para.substring(1).toUpperCase().equals(para.substring(1))) )
            {
                //error  = new DetectedError("The parameter «"+vars.get(j)+"» must start with the letter \"p\" followed by only uppercase letters!",this);
                error  = new DetectedError(errorMsg(Menu.error12,para),this);
                addError(errors,error,12);
            }

            // CHECK: correct identifiers (#7)
            // START KGU#61 2016-03-22: Method outsourced
            //if(testidentifier(vars.get(j))==false)
            if (!Syntax.isIdentifier(para, false, null))
            // END KGU#61 2016-03-22
            {
                //error  = new DetectedError("«"+vars.get(j)+"» is not a valid name for a parameter!",this);
                error = new DetectedError(errorMsg(Menu.error07_2, para), this);
                addError(errors, error, 7);
            }
            // START KGU#877 2020-10-16: Issue #874 tolerate non-ascii lettes but warn
            if (!Syntax.isIdentifier(para, true, null))
            {
                //error  = new DetectedError("Identifier «"+para+"» contains non-asscii letters; this should be avoided.", this);
                addError(errors, new DetectedError(errorMsg(Menu.error07_5, para), this), 7);
            }
        }


        // CHECK: the content of the diagram
        boolean[] resultFlags = {false, false, false};
        analyse(this.children, errors, vars, uncertainVars, definedConsts, resultFlags, typeDefinitions);

        // Test if we have a function (return value) or not
        // START KGU#78 2015-11-25: Delegated to a more general function
        //String first = this.getText().get(0).trim();
        //boolean isFunction = first.toLowerCase().contains(") as ") || first.contains(") :") || first.contains("):");
        boolean isFunction = getResultType() != null;
        // END KGU#78 2015-11-25

        // CHECK: var = programname (#9)
        if (!isFunction && getCachedVarNames().contains(programName))
        {
            //error  = new DetectedError("Your program («"+programName+"») may not have the same name as a variable!",this);
            error  = new DetectedError(errorMsg(Menu.error09,programName),this);
            addError(errors,error,9);
        }

        // CHECK: sub does not return any result (#13 - new!)
        // pre-requirement: we have a sub that returns something ...  FUNCTIONNAME () <return type>
        // check to see if
        // _ EITHER _
        // the name of the sub (proposed filename) is contained in the names of the assigned variables
        // _ OR _
        // the list of initialized variables contains one of "RESULT", "Result", or "Result"
        // _ OR _
        // every path through the algorithm ends with a return instruction (with expression!)
        if (isFunction)
        {
            // START KGU#78 2015-11-25: Let's first gather all necessary information
            boolean setsResultCi = vars.contains("result", false);
//            boolean setsResultLc = false, setsResultUc = false, setsResultWc = false;
//            if (setsResultCi)
//            {
//                setsResultLc = vars.contains("result", true);
//                setsResultUc = vars.contains("RESULT", true);
//                setsResultWc = vars.contains("Result", true);
//            }
            boolean setsProcNameCi = vars.contains(programName,false);	// Why case-independent?
            boolean maySetResultCi = uncertainVars.contains("result", false);
//            boolean maySetResultLc = false, maySetResultUc = false, maySetResultWc = false;
//            if (maySetResultCi)
//            {
//            	maySetResultLc = uncertainVars.contains("result", true);
//            	maySetResultUc = uncertainVars.contains("RESULT", true);
//            	maySetResultWc = uncertainVars.contains("Result", true);
//            }
            boolean maySetProcNameCi = uncertainVars.contains(programName,false);	// Why case-independent?
            // END KGU#78 2015-11-25
            // START KGU#343 2017-02-07: Ignore pseudo-variables (markers)
            boolean doesReturn = vars.contains("§ANALYSER§RETURNS");
            boolean mayReturn = resultFlags[0];
            // END KGU#343 2017-02-07
            
            
            if (!setsResultCi && !setsProcNameCi && !doesReturn &&
            		!maySetResultCi && !maySetProcNameCi && !mayReturn)
            {
            	//error  = new DetectedError("Your function does not return any result!",this);
            	error = new DetectedError(errorMsg(Menu.error13_1,""),this);
            	addError(errors,error,13);
            }
            else if (!setsResultCi && !setsProcNameCi && !doesReturn &&
            		(maySetResultCi || maySetProcNameCi || mayReturn))
            {
            	//error  = new DetectedError("Your function may not return a result!",this);
            	error = new DetectedError(errorMsg(Menu.error13_2,""),this);
            	addError(errors,error,13);
            }
            // START KGU#78 2015-11-25: Check competitive approaches
            else if (maySetResultCi && maySetProcNameCi)
            {
            	//error  = new DetectedError("Your functions seems to use several competitive return mechanisms!",this);
            	error = new DetectedError(errorMsg(Menu.error13_3,"RESULT <-> " + programName),this);
            	addError(errors,error,13);            		
            }
            // END KGU#78 2015-11-25
        }

        /*
        for(int i=0;i<errors.size();i++)
        {
            System.out.println((DetectedError) errors.get(i));
        }
        /**/

        this.errors = errors;
        return errors;
    }

	// START KGU#239 2016-08-12: Enh. #231
	/**
	 * Initializes the lookup tables for the identifier check 19 of analyser 
	 */
	private static final void initialiseKeyTables()
	{
		// Establish the primary lookup tables
		caseAwareKeywords = new Hashtable<String, StringList>();
		caseUnawareKeywords = new Hashtable<String, StringList>();
		// Now add the table entries for every generator
		for (GENPlugin plugin: Menu.generatorPlugins)
		{
			// The reserved words the generator will provide
			// START KGU#239 2017-04-23: Enh. #231 Alternatively configurable in the plugin
			//String[] reserved = null;
			//boolean distinguishCase = true;
			String[] reserved = plugin.reservedWords/**/;
			// Case relevance the generator will provide
			boolean distinguishCase = plugin.caseMatters;
			if (reserved != null)
			{
				Hashtable<String, StringList> table =
						distinguishCase ? caseAwareKeywords : caseUnawareKeywords;
				for (int i = 0; i < reserved.length; i++)
				{
					String key = reserved[i];
					if (!distinguishCase)
					{
						key = key.toLowerCase();	// normalise key for the primary lookup
					}
					// Ensure an entry in the respective primary lookup
					StringList users = table.get(key);
					if (users == null)
					{
						// First occurrence of thís key word
						users = StringList.getNew(plugin.title);
						table.put(key, users);
					}
					else
					{
						// Other generators have already exposed this keyword
						users.add(plugin.title);
					}
				}
			}
		}
		// Now buy the GUI some time to accomplish its initialisation
//		try {
//			Thread.sleep(500);
//		} catch(InterruptedException ex) {
//			System.out.println("Root.initialiseKeyTables(): sleep failed.");
//			Thread.currentThread().interrupt();
//		}
	}
	// END KGU#239 2016-06-12
	
	// START KGU#466 2019-08-02: Issue #733
	public static String[] getPreferenceKeys()
	{
		// START KGU#906 2021-01-02: Enh. #905
		//String[] prefKeys = new String[analyserChecks.length];
		String[] prefKeys = new String[analyserChecks.length + 1];
		// END KGU#906 2021-01-02
		for (int i = 0; i < analyserChecks.length; i++) {
			prefKeys[i] = "check" + (i+1);
		}
		// START KGU#906 2021-01-02: Enh. #905
		prefKeys[analyserChecks.length] = "drawAnalyserMarks";
		// END KGU#906 2021-01-02
		return prefKeys;
	}
	// END KGU#466 2019-08-02

    public static void saveToINI()
    {
        try
        {
            Ini ini = Ini.getInstance();
            ini.load();
            // analyser (see also Mainform.loadFromIni(), Diagram.analyserNSD()) 
            // START KGU#239 2016-08-12: Enh. #231 + Code revision
            for (int i = 0; i < analyserChecks.length; i++)
            {
                ini.setProperty("check" + (i+1), (check(i+1) ? "1" : "0"));
            }
            // END KGU#239 2016-08-12
            // START KGU#906 2021-01-02: Enh. #905
            ini.setProperty("drawAnalyserMarks", E_ANALYSER_MARKER ? "1" : "0");
            // END KGU#906 2021-01-02
            ini.save();
        }
        catch (Exception e)
        {
        	logger.logp(Level.SEVERE, Root.class.getName(), "saveToINI()", "", e);
        }
    }

// START KGU#91 2015-12-04: No longer needed
//  public void setSwitchTextAndComments(boolean switchTextAndComments) {
//      this.switchTextAndComments = switchTextAndComments;
//  }

	/**
	 * Returns the content of the text field unless _alwaysTrueText is false and
	 * mode isSwitchedTextAndComment is active, in which case the comment field
	 * is returned instead, if it is not empty.
	 * @param _alwaysTrueText - if true then mode isSwitchTextAndComment is ignored
	 * @return either the text or the comment
	 */
	@Override
	public StringList getText(boolean _alwaysTrueText)
	{
		StringList textToShow = super.getText(_alwaysTrueText);
		if (textToShow.getText().trim().isEmpty())
		{
			textToShow = text;
		}
		return textToShow;
	}
// END KGU#91 2015-12-04

	// START KGU#199 2016-07-07: Enh. #188 - ensure Call elements for known subroutines
	/* (non-Javadoc)
	 * @see lu.fisch.structorizer.elements.Element#convertToCalls(lu.fisch.utils.StringList)
	 */
	@Override
	public void convertToCalls(StringList _signatures) {
		this.children.convertToCalls(_signatures);
	}
	// END KGU#199 2016-07-07

	/* (non-Javadoc)
	 * @see lu.fisch.structorizer.elements.Element#traverse(lu.fisch.structorizer.elements.IElementVisitor)
	 */
	@Override
	public boolean traverse(IElementVisitor _visitor) {
		boolean proceed = _visitor.visitPreOrder(this);
		if (proceed)
		{
			proceed = children.traverse(_visitor);
		}
		if (proceed)
		{
			proceed = _visitor.visitPostOrder(this);
		}
		return proceed;
	}
	@Override
	protected String[] getRelevantParserKeys() {
		// There no relevant parser keys here
		return null;
	}
	
	// START KGU#365 2017-03-14: Enh. #380: Mechanism to derive subroutines from diagram-snippets
	/**
	 * Replaces the given {@code elements} from this diagram by a subroutine call and
	 * returns the new subroutine formed out of these elements.
	 * Tries to derive the necessary arguments and places them in the parameter lists
	 * of both the subroutine and the call.
	 * The heuristic retrieval of necessary results is incomplete (it still cannot detect
	 * mere updates of variables that had existed before). In case several result values
	 * are detected, then an array of them will be returned. This may cause trouble for export
	 * languages like C (where array can't be returned that easily) or strongly typed languages
	 * (where a record/struct might have been necessary instead).
	 * @param elements - an element sequence from this Root
	 * @param name - the name for the new subroutine
	 * @param result - name of the result variable (if any) or null 
	 * @return a new Root formed from the given elements or null if {@code elements} was
	 * empty or didn't belong to this Root. 
	 */
	public Root outsourceToSubroutine(IElementSequence elements, String name, String result)
	{ 
		// FIXME: The result value mechanism is the most complex and vague part here:
		// We cannot assume that a single (and possibly scalar) return value is
		// sufficient. At least the following cases have to be considered:
		// 1. Variables set within elements (and still used afterwards outside);
		// 2. Non-scalar variables passed to some subroutine call within elements;
		// 3. Array variables with element assignments to them within elements.
		// It would be fine if the caller (Diagram) could do this analysis in advance
		// and pass the committed result variable names in.
		// In any case, if the number of committed result items is larger than 1,
		// then we will have to gather them into a data structure (i.e. an array)
		// in order to return all off them. After the call, the content of the
		// returned data structure (array) will have to be scattered again.
		
		Root subroutine = null;
		int nElements = elements.getSize();
		if (nElements > 0) {
			HashMap<String, TypeMapEntry> types = this.getTypeInfo();
			// Identify uninitialized variables before the outsourcing (for comparison)
			StringList uninitializedVars0 = new StringList();
			this.getUninitializedVars(this.children, new StringList(), uninitializedVars0);
			if (Element.getRoot(elements.getSubqueue()) != this) {
				return null;
			}
			// Create the new subroutine and move the elements to it
			subroutine = new Root();
			subroutine.setProgram(false);
			for (int i = 0; i < nElements; i++) {
				subroutine.children.addElement(elements.getElement(0));
				elements.removeElement(0);
			}
			// Uninitialized variables within the subroutine are potential arguments...
			StringList args = new StringList();
			subroutine.getUninitializedVars(subroutine.children, new StringList(), args);
			// Identify uninitialized variables in root after the outsourcing
			StringList uninitializedVars1 = new StringList();
			this.getUninitializedVars(this.children, new StringList(), uninitializedVars1);
			// New uninitialized variables in root are certain results (which is not sufficient!)
			StringList results = new StringList();
			for (int i = 0; i < uninitializedVars1.count(); i++) {
				String varName = uninitializedVars1.get(i);
				if (!uninitializedVars0.contains(varName)) {
					results.add(varName);
				}
			}
			if (results.isEmpty() && result != null) {
				results.add(result);
			}
			else if (results.count() > 1 && result == null) {
				result = "arr" + subroutine.hashCode();
			}
			// FIXME: There should be a hook for interactive argument reordering
			// Compose the subroutine signature
			StringList argSpecs = new StringList();
			boolean argTypesFound = false;
			for (int i = 0; i < args.count(); i++) {
				String argSpec = args.get(i);
				String typeDecl = makeTypeDeclaration(argSpec, types);
				if (!typeDecl.isEmpty()) {
					argSpec += typeDecl;
					argTypesFound = true;
				}
				argSpecs.add(argSpec);
			}
			String signature = name + "("
					+ argSpecs.concatenate(argTypesFound ? "; " : ", ")
					+ ")";
			
			// Result composition (both within the subroutine and for the call)
			String resAsgnmt = null;
			if (results.count() == 1 && (result == null || result.equals(results.get(0)))) {
				result = results.get(0);
				signature += makeTypeDeclaration(result, types);
				if (!result.equals(name) && !result.equalsIgnoreCase("result")) {
					resAsgnmt = name + " <- " + result;
				}
			}
			else if (results.count() > 0) {
				signature += ": array";
				resAsgnmt = name + " <- {" + results.concatenate(", ") + "}";
			}
			subroutine.setText(signature);
			//subroutine.setChanged();		// This was not helpful for code import
			if (resAsgnmt != null) {
				subroutine.children.addElement(new Instruction(resAsgnmt));
			}
			Call call = new Call((result != null ? result + " <- " : "" ) + name + "(" + args.concatenate(", ") + ")");
			elements.addElement(call);
			if (results.count() > 1 || results.count() == 1 && !result.equals(results.get(0))) {
				StringList asgnmts = new StringList();
				for (int i = 0; i < results.count(); i++) {
					asgnmts.add(results.get(i) + " <- " + result + "[" + i + "]");
				}
				elements.addElement(new Instruction(asgnmts));
			}
		}
		return subroutine;
	}
	
	// Tries to derive a type association in Pascal syntax for varName
	private String makeTypeDeclaration(String varName, HashMap<String, TypeMapEntry> types) {
		String typeDecl = "";
		TypeMapEntry entry = types.get(varName);
		if (entry != null && entry.isConflictFree()) {
			String prefix = "";
			String type = entry.getTypes().get(0);
			if (!type.equals("???")) {
				// START KGU#506 2018-03-14: Issue #522
				if (entry.isRecord()) {
					type = entry.typeName;
				}
				// END KGU#506 2018-03-14
				while (type.startsWith("@")) {
					prefix += "array of ";
					type = type.substring(1);
				}
				typeDecl += ": " + prefix + type;
			}
			// FIXME: Handle record types mor sensibly (how?)
			// We would rather have to replace the sequence by the type name instead
			typeDecl.replaceAll("(.*?)[$]\\w+(\\{.*?)", "$1record\\{");
		}
		return typeDecl;
	}
	/**
	 * This is practically a very lean version of the {@link #analyse(StringList)} method. We simply don't create
	 * Analyser warnings but collect variable names which are somewhere used without (unconditioned)
	 * initialization. These are candidates for parameters.
	 * @param _node - The Subqueue recursively to be scrutinized for variables
	 * @param _vars - Names of variables, which had been introduced before (will be enhanced here)
	 * @param _args - collects the names of not always initialized variables (potential arguments) 
	 */
	private void getUninitializedVars(Subqueue _node, StringList _vars, StringList _args) {
		
		for (int i=0; i<_node.getSize(); i++)
		{
			Element ele = _node.getElement(i);
			if (ele.disabled) continue;
			
			String eleClassName = ele.getClass().getSimpleName();

			// get all set variables from actual instruction (just this level, no substructure)
			StringList myVars = getVarNames(ele);
			// Find uninitialized variables (except REPEAT)
			StringList myUsedVars = getUsedVarNames(_node.getElement(i),true,true);

			if (!eleClassName.equals("Repeat"))
			{
				for (int j=0; j<myUsedVars.count(); j++)
				{
					String myUsed = myUsedVars.get(j);
					// START KGU#343 2017-02-07: Ignore pseudo-variables (markers)
					if (myUsed.startsWith("§ANALYSER§")) {
						continue;
					}
					// END KGU#343 2017-02-07
					if (!_vars.contains(myUsed))
					{
						_args.addIfNew(myUsed);
					}
				}
			}

			// add detected vars to initialised vars
			_vars.addIfNew(myVars);

			// continue analysis for subelements
			if (ele instanceof ILoop)
			{
				getUninitializedVars(((ILoop) ele).getBody(), _vars, _args);
			}
			else if (eleClassName.equals("Parallel"))
			{
				StringList initialVars = new StringList(_vars);
				Iterator<Subqueue> iter = ((Parallel)ele).qs.iterator();
				while (iter.hasNext())
				{
					// For the thread, propagate only variables known before the parallel section
					StringList threadVars = new StringList(initialVars);
					getUninitializedVars(iter.next(), threadVars, _args);
					// Any variable introduced by one of the threads will be known after all threads have terminated
					_vars.addIfNew(threadVars);
				}
			}
			else if(eleClassName.equals("Alternative"))
			{
				StringList tVars = new StringList(_vars);
				StringList fVars = new StringList(_vars);

				getUninitializedVars(((Alternative)ele).qTrue, tVars, _args);
				getUninitializedVars(((Alternative)ele).qFalse, fVars, _args);

				for(int v = 0; v < tVars.count(); v++)
				{
					String varName = tVars.get(v);
					if (fVars.contains(varName)) { _vars.addIfNew(varName); }
				}
			}
			else if(eleClassName.equals("Case"))
			{
				Case caseEle = ((Case) ele);
				int nBranches = caseEle.qs.size();	// Number of branches
				StringList initialVars = new StringList(_vars);
				// An entry of this Hashtable will contain the number of the branches
				// having initialized the variable represeneted by the key - so in the
				// end we can see which variables aren't always initialized.
				Hashtable<String, Integer> myInitVars = new Hashtable<String, Integer>();
				// adapt size if there is no "default" branch
				if ( caseEle.getText().get(caseEle.getText().count()-1).equals("%") )
				{
					nBranches--;
				}
				for (int j=0; j < nBranches; j++)
				{
					StringList caseVars = new StringList(initialVars);
					getUninitializedVars((Subqueue) caseEle.qs.get(j),caseVars,_args);
					for(int v = 0; v<caseVars.count(); v++)
					{
						String varName = caseVars.get(v);
						if(myInitVars.containsKey(varName))
						{
							myInitVars.put(varName, myInitVars.get(varName) + 1);
						}
						else
						{
							myInitVars.put(varName, 1);
						}
					}
					//_vars.addIfNew(caseVars);
				}
				//System.out.println(myInitVars);
				// walk trough the hash table and check
				Enumeration<String> keys = myInitVars.keys();
				//System.out.println("SI = "+si+" = "+c.text.get(c.text.count()-1));
				while ( keys.hasMoreElements() )
				{
					String key = keys.nextElement();
					int value = myInitVars.get(key);

					if(value >= nBranches)
					{
						_vars.addIfNew(key);
					}
					else
					{
						_args.addIfNew(key);
					}
				}
			}


		} // for(int i=0; i < _node.size(); i++)...
	}
	// END KGU#365 2017-03-14
	
	// START KGU#874 2020-10-19: Issue #875 a public wrapper for the method before
	/**
	 * Tries to identify all used variables that are neither imported nor initialized
	 * @param _pool - a potential routine pool for the retrieval of included Includables
	 * @return a {@link StringList} of potentially uninitialised variables
	 */
	public StringList getUninitializedVars(IRoutinePool _pool)
	{
		StringList obtainedVars = new StringList();
		StringList uninitialized = new StringList();
		if (this.includeList != null && _pool != null) {
			for (int i = 0; i < this.includeList.count(); i++) {
				Vector<Root> includes = _pool.findIncludesByName(this.includeList.get(i), this);
				for (Root include: includes) {
					obtainedVars.addIfNew(include.getVarNames());
				}
			}
		}
		this.getUninitializedVars(this.children, obtainedVars, uninitialized);
		return uninitialized;
	}
	// END KGU#874 2020-10-19

	// START KGU#363 2017-05-08: Enh. #372 - some statistics
	// KGU#556 2018-07-17: Issue #561 (loops differentiated, array enlarged)
	/**
	 * Retrieves the counts of contained elements per category:<br/>
	 * 0. Instructions<br/>
	 * 1. Alternatives<br/>
	 * 2. Selections<br/>
	 * 3. FOR loops<br/>
	 * 4. WHILE loops<br/>
	 * 5. REPEAT loops<br/>
	 * 6. FOREVER loops<br/>
	 * 7. Calls<br/>
	 * 8. Jumps<br/>
	 * 9. Parallel sections<br/>
	 * 10. Try blocks<br/>
	 * @return an integer array with element counts according to the index map above 
	 * @see #getElementCount()
	 */
	public Integer[] getElementCounts()
	{
		// START KGU#686 2019-03-24: Enh. #56
		//final Integer[] counts = new Integer[]{0,0,0, 0,0,0, 0,0,0, 0};
		final Integer[] counts = new Integer[]{0,0,0, 0,0,0, 0,0,0, 0,0};
		// END KGU#686 2019-03-24
		
		IElementVisitor counter = new IElementVisitor() {

			@Override
			public boolean visitPreOrder(Element _ele) {
				// Since Call and Jump extend Instruction, they must be tested first
				if (_ele instanceof Call) {
					counts[7]++;
				}
				else if (_ele instanceof Jump) {
					counts[8]++;
				}
				else if (_ele instanceof Instruction) {
					counts[0]++;
				}
				if (_ele instanceof Alternative) {
					counts[1]++;
				}
				else if (_ele instanceof Case) {
					counts[2]++;
				}
				else if (_ele instanceof For) {
					counts[3]++;
				}
				else if (_ele instanceof While) {
					counts[4]++;
				}
				else if (_ele instanceof Repeat) {
					counts[5]++;
				}
				else if (_ele instanceof Forever) {
					counts[6]++;
				}
				else if (_ele instanceof Parallel) {
					counts[9]++;
				}
				// START KGU#686 2019-03-24: Enh. #56
				else if (_ele instanceof Try) {
					counts[10]++;
				}
				// END KGU#686 2019-03-24
				return true;
			}

			@Override
			public boolean visitPostOrder(Element _ele) {
				return true;
			}
			
		};
		this.traverse(counter);
		
		return counts;
	}
	// END KGU#363 2017-05-08
	
	// START KGU#444/KGU#618 2018-12-18: Issue #417, #649 Auxiliary method to get the total element count
	/**
	 * @return the total number of elements comprised by this Root including itself
	 * (and except Subqueues). Uses {@link #getElementCounts()}.
	 * @see #getElementCounts()
	 */
	public int getElementCount()
	{
		Integer[] counts = getElementCounts();
		int nElements = 0;
		for (Integer count: counts) {
			nElements += count;
		}
		return nElements + 1;
	}
	// END KGU#444/KGU#618 2018-12-18
	
	// START KGU#324 2017-05-30: Enh. #373, #415
	/**
	 * Provides a tree iterator for forward (pre-order top-down) or backward (post-order bottom-up)
	 * traversal.
	 * @return An Iterator instance responding to hasNext(), next(), hasPrevious(), previous() method
	 */
	public IElementSequence.Iterator iterator()
	{
		return this.children.iterator(true);
	}
	// END KGU#363 2017-05-30

	// START KGU#602 2018-10-25: Issue #419 - Tools to break very long lines is requested
	/**
	 * Breaks down all text lines longer than {@code maxLineLength} of all elements
	 * along the tokens into continuated lines (i.e. broken lines end with backslash).
	 * Already placed line breaks are preserved unless {@code rebreak} is true, in which
	 * case broken lines are first concatenated in order to be broken according to
	 * {@code maxLineLength}.<br/>
	 * If a token is longer than {@code maxLineLength} (might be a string literal) then
	 * it will not be broken or decomposed in any way such that the line length limit
	 * may not always hold.<br/>
	 * If this method led to a different text layout then the drawing info is invalidated
	 * up-tree.
	 * @param maxLineLength - the number of characters a line should not exceed
	 * @param rebreak - if true then existing line breaks (end-standing backslashes) or not preserved
	 * @return true if any text was effectively modified, false otherwise
	 * @see Element#breakTextLines(int, boolean)
	 */
	public boolean breakElementTextLines(int maxLineLength, boolean rebreak)
	{
		boolean changed = false;
		IElementSequence.Iterator iter = this.iterator();
		while (iter.hasNext()) {
			if (iter.next().breakTextLines(maxLineLength, rebreak)) {
				changed = true;
			}
		}
		return changed;
	};
	
	/**
	 * Detects the maximum text line length either on this very element 
	 * @param _includeSubstructure - whether (in case of a complex element) the substructure
	 * is to be involved
	 * @return the maximum line length
	 */
	public int getMaxLineLength(boolean _includeSubstructure)
	{
		int maxLen = super.getMaxLineLength(false);
		if (_includeSubstructure) {
			maxLen = Math.max(maxLen, this.children.getMaxLineLength(true));
		}
		return maxLen;
	}
	// END KGU#602 2018-10-25
	
	// START KGU#178/KGU#624 2018-12-26: Issues #160, #655; moved hitherto from class Generator
	/**
	 * Gathers all {@code Call} elements contained in this Root and not being disabled
	 * @return the vector of all contained {@code Call} elements
	 */
	public Vector<Call> collectCalls()
	{
		return collectCalls(this);
	}
	
	/**
	 * Recursively gathers all {@code Call} elements in {@code _ele} and it's substructure
	 * unless they are disabled.
	 * @param _ele - an {@link Element}
	 * @return a vector of found {@code Call} elements
	 */
	private Vector<Call> collectCalls(Element _ele)
	{
		final class CallCollector implements IElementVisitor
		{
			public Vector<Call> calls = new Vector<Call>();
			
			@Override
			public boolean visitPreOrder(Element _ele) {
				// START KGU#632 2019-01-08: Nobody needs a disabled Call ...
				//if (_ele instanceof Call) {
				if (_ele instanceof Call && !_ele.isDisabled()) {
				// END KGU#632 2019-01-08
					calls.add((Call)_ele);
				}
				return true;
			}
			@Override
			public boolean visitPostOrder(Element _ele) {
				return true;
			}
		};
		CallCollector visitor = new CallCollector();
		_ele.traverse(visitor);
		return visitor.calls;
	}
	// END KGU#178/KGU#624 2018-12-26

}<|MERGE_RESOLUTION|>--- conflicted
+++ resolved
@@ -5495,17 +5495,13 @@
     		{
     			// START KGU#61 2016-03-22: Method outsourced
     			//if (testidentifier(tokens[i]))
-<<<<<<< HEAD
-    			if (Syntax.isIdentifier(tokens[i], false, null))
-=======
     			// START KGU#911 2021-01-10: Enh. #910 - DiagramController names start with "$"
     			//if (Function.testIdentifier(tokens[i], false, null))
-    			if (Function.testIdentifier(tokens[i], false, null)
+    			if (Syntax.isIdentifier(tokens[i], false, null)
     					|| this.diagrType == DiagramType.DT_INCL_DIAGRCTRL
     					&& tokens[i].startsWith("$")
-    					&& Function.testIdentifier(tokens[i].substring(1), false, null))
+    					&& Syntax.isIdentifier(tokens[i].substring(1), false, null))
     			// END KGU#911 2021-01-10
->>>>>>> 36bb8436
     			// END KGU#61 2016-03-22
     			{
     				programName = tokens[i];
@@ -5867,16 +5863,12 @@
         // START KGU#61 2016-03-22: Method outsourced
         //if(testidentifier(programName)==false)
         boolean hasValidName = true;
-<<<<<<< HEAD
-        if (!Syntax.isIdentifier(programName, false, null))
-=======
         // START KGU#911 2021-01-10: Enh. 910 Tolerate a name starting with '$' for a DiagramController
         //if (!Function.testIdentifier(programName, false, null))
-        if (!Function.testIdentifier(programName, false, null)
+        if (!Syntax.isIdentifier(programName, false, null)
             && !(this.isDiagramControllerRepresentative()
                     && programName.startsWith("$")
-                    && Function.testIdentifier(getMethodName(true), false, null)))
->>>>>>> 36bb8436
+                    && Syntax.isIdentifier(getMethodName(true), false, null)))
         // END KGU#61 2016-03-22
         {
             //error  = new DetectedError("«"+programName+"» is not a valid name for a program or function!",this);
