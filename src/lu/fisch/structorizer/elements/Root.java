--- conflicted
+++ resolved
@@ -7155,15 +7155,9 @@
 			}
 			else {
 				// Let's check the index lists now
-<<<<<<< HEAD
-				var defective = new StringList();
-				var badSizes = new StringList();
-				Syntax.unifyOperators(tokens, true);
-=======
 				StringList defective = new StringList();
 				StringList badSizes = new StringList();
-				unifyOperators(tokens, true);
->>>>>>> ac878d2a
+				Syntax.unifyOperators(tokens, true);
 				tokens.remove(tokens.indexOf("<-"), tokens.count());
 				tokens = Element.coagulateSubexpressions(tokens);
 				for (int j = 0; j < tokens.count(); j++) {
