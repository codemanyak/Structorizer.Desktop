--- conflicted
+++ resolved
@@ -1018,23 +1018,17 @@
 		{
 			asgnmtOpr = " := ";
 		}
-<<<<<<< HEAD
-		String forClause = Syntax.getKeyword("preFor").trim() + " " +
-				_counter + asgnmtOpr + _start + " " +
-				Syntax.getKeyword("postFor").trim() + " " + _end;
-=======
-		String forClause = CodeParser.getKeyword("preFor").trim() + " "
+		String forClause = Syntax.getKeyword("preFor").trim() + " "
 				// START KGU#998 2021-10-09: Bugfix #997 redundant spaces tended to spoil comparison
 				//+ _counter + asgnmtOpr + _start + " "
 				//+ CodeParser.getKeyword("postFor").trim() + " " + _end;
 				+ _counter.trim() + asgnmtOpr + _start.trim() + " "
-				+ CodeParser.getKeyword("postFor").trim() + " " + _end.trim();
+				+ Syntax.getKeyword("postFor").trim() + " " + _end.trim();
 				// END KGU#998 2021-10-09
->>>>>>> 42c8c604
 		if (_step != 1 || _forceStep)
 		{
-			forClause = forClause + " " + Syntax.getKeyword("stepFor").trim() + " " +
-					Integer.toString(_step);
+			forClause = forClause + " " + Syntax.getKeyword("stepFor").trim() + " "
+					+ Integer.toString(_step);
 		}
 		// START KGU#998 2021-10-09: Bugfix #997 This compromised expressions like length("a   b  c")
 		// Now get rid of multiple blanks
