--- conflicted
+++ resolved
@@ -34,11 +34,8 @@
  *      Kay Gürtzig     2019-03-15      First Issue (implementing an idea of Bob Fisch, enh. requ. #56)
  *      Kay Gürtzig     2019-09-17      Bugfix #749: Width for FINALLY section wasn't properly reserved
  *      Kay Gürtzig     2019-09-24      Bugfix #749: Text content and width in collapsed mode fixed
-<<<<<<< HEAD
  *      Kay Gürtzig     2020-08-12      Enh. #800: Started to redirect syntactic analysis to class Syntax
-=======
  *      Kay Gürtzig     2021-01-22      Enh. #714: Special visibility control for the FINALLY block
->>>>>>> ecfbf2f1
  *
  ******************************************************************************************************
  *
@@ -600,7 +597,6 @@
 	}
 	// END KGU#695 2021-01-22
 
-
 	// START KGU#790 2021-01-17: Enh. #800
 	@Override
 	protected int getLineTypeSet(int lineNo) {
