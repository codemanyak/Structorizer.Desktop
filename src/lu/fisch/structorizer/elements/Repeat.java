--- conflicted
+++ resolved
@@ -36,11 +36,7 @@
  *      Kay Gürtzig     2015.10.11      Method selectElementByCoord(int,int) replaced by getElementByCoord(int,int,boolean)
  *      Kay Gürtzig     2015.11.14      Bugfix #31 (= KGU#82) in method copy()
  *      Kay Gürtzig     2015.11.30      Inheritance changed: implements ILoop
-<<<<<<< HEAD
-=======
- *      Kay Gürtzig     2015.12.01      Bugfix #39 (= KGU#91) in draw methods (--> getText(false))
->>>>>>> 5db801f3
- *
+ *      Kay Gürtzig     2015.12.01      Bugfix #39 (= KGU#91) in draw methods (--> getText(false)) *
  ******************************************************************************************************
  *
  *      Comment:		/
