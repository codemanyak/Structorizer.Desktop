/*
    Structorizer
    A little tool which you can use to create Nassi-Schneiderman Diagrams (NSD)

    Copyright (C) 2009  Bob Fisch

    This program is free software: you can redistribute it and/or modify
    it under the terms of the GNU General Public License as published by
    the Free Software Foundation, either version 3 of the License, or any
    later version.

    This program is distributed in the hope that it will be useful,
    but WITHOUT ANY WARRANTY; without even the implied warranty of
    MERCHANTABILITY or FITNESS FOR A PARTICULAR PURPOSE.  See the
    GNU General Public License for more details.

    You should have received a copy of the GNU General Public License
    along with this program.  If not, see <http://www.gnu.org/licenses/>.
*/

package lu.fisch.structorizer.elements;

/******************************************************************************************************
 *
 *      Author:         Bob Fisch
 *
 *      Description:    This class represents a "REPEAT loop" in a diagram.
 *
 ******************************************************************************************************
 *
 *      Revision List
 *
 *      Author          Date			Description
 *      ------			----			-----------
 *      Bob Fisch       2007-12-12      First Issue
 *      Kay Gürtzig     2015-10-11      Method selectElementByCoord(int,int) replaced by getElementByCoord(int,int,boolean)
 *      Kay Gürtzig     2015-11-14      Bugfix #31 (= KGU#82) in method copy()
 *      Kay Gürtzig     2015-11-30      Inheritance changed: implements Loop
 *      Kay Gürtzig     2015-12-01      Bugfix #39 (= KGU#91) in draw methods (--> getText(false))
 *      Kay Gürtzig     2016-01-02      Bugfix #78 (KGU#119): New method equals(Element)
 *      Kay Gürtzig     2016-01-03      Bugfix #87 (KGU#121): Correction in getElementByCoord(),
 *                                      Enh. #87 (KGU#122): Modification of collapsed text, getIcon()
 *      Kay Gürtzig     2016-02-27      Bugfix #97 (KGU#136): field rect replaced by rect0 in prepareDraw()
 *      Kay Gürtzig     2016-03-01      Bugfix #97 (KGU#136): Translation-neutral selection
 *      Kay Gürtzig     2016-03-06      Enh. #77 (KGU#117): Method for test coverage tracking added
 *      Kay Gürtzig     2016-03-12      Enh. #124 (KGU#156): Generalized runtime data visualisation
 *      Kay Gürtzig     2016-04-24      Issue #169: Method findSelected() introduced, copy() modified (KGU#183)
 *      Kay Gürtzig     2016-07-21      KGU#207: Slight performance improvement in getElementByCoord()
 *      Kay Gürtzig     2016-10-13      Enh. #270: Hatched overlay texture in draw() if disabled
 *      Kay Gürtzig     2016-12-12      Bugfix #308 in haveOuterRectDrawn() - must be drawn in collapsed mode
 *      Kay Gürtzig     2017-11-01      Bugfix #447: End-standing backslashes suppressed for display and analysis
 *      Kay Gürtzig     2018-04-04      Issue #529: Critical section in prepareDraw() reduced.
 *      Kay Gürtzig     2018-10-26      Enh. #619: Method getMaxLineLength() implemented
 *      Kay Gürtzig     2019-03-13      Issues #518, #544, #557: Element drawing now restricted to visible rect.
 *      Kay Gürtzig     2021-09-17      Enh. #979: Correct detection of Analyser marker bounds for popup
 *      Kay Gürtzig     2024-04-22      Inheritance modified (instead of implementing ILoop now extends Loop)
 *      Kay Gürtzig     2025-07-02      Bugfix #1195: Element is also to be hatched if indirectly disabled,
 *                                      missing Override annotaions added
 *
 ******************************************************************************************************
 *
 *      Comment:		/
 *
 ******************************************************************************************************///

import java.awt.Color;
import java.awt.Point;
import java.awt.Rectangle;
import java.util.ArrayList;

import javax.swing.ImageIcon;

import lu.fisch.graphics.*;
import lu.fisch.structorizer.gui.FindAndReplace;
import lu.fisch.structorizer.gui.IconLoader;
import lu.fisch.structorizer.syntax.TokenList;
import lu.fisch.utils.*;

/**
 * This Structorizer class represents a foot-controlled "Repeat" loop in a diagram.
 * 
 * @author Bob Fisch
 */
public class Repeat extends Loop {
	
	// START KGU#258 2016-09-26: Enh. #253
	private static final String[] relevantParserKeys = {"^preRepeat", "$postRepeat"};
	// END KGU#258 2016-09-25
		
	public Repeat()
	{
		super();
	}
	
	public Repeat(String _strings)
	{
		super(_strings);
		//setText(_strings);	// Already done by super
	}
	
	public Repeat(StringList _strings)
	{
		super(_strings);
		//setText(_strings);	// Already done by super
	}
	
	// START KGU#122 2016-01-04: It makes more sense to revert the line order for Repeat (first ellipse, then condition)
	@Override
	public StringList getCollapsedText()
	{
		return super.getCollapsedText().reverse();
	}
	// END KGU#122 2016-01-04

	// START KGU#227 2016-07-30: Enh. #128
	@Override
	protected boolean haveOuterRectDrawn()
	{
		// START KGU#308 2016-12-12: Bugfix #308
		//return false;
		return this.isCollapsed(true);
		// END KGU#308 2016-12-12
	}
	// END KGU#227 2016-07-30

	/**
	 * Draws the marker bar on the top side of the given _rect
	 * @param _canvas - the canvas to be drawn in
	 * @param _rect - the surrounding rectangle of the Element (or relevant part of it)
	 */
	@Override
	protected void drawBreakpointMark(Canvas _canvas, Rect _rect)
	{
		Rect bpRect = _rect.copy();
		bpRect.left += pt0Body.x;
		super.drawBreakpointMark(_canvas, bpRect);
	}

	@Override
	public Rect prepareDraw(Canvas _canvas)
	{
		// START KGU#136 2016-03-01: Bugfix #97 (prepared)
		if (this.isRect0UpToDate) return rect0;
		// END KGU#136 2016-03-01

		// KGU#136 2016-02-27: Bugfix #97 - all rect references replaced by rect0
		if(isCollapsed(true)) 
		{
			rect0 = Instruction.prepareDraw(_canvas, getCollapsedText(), this);
			// START KGU#136 2016-03-01: Bugfix #97
			isRect0UpToDate = true;
			// END KGU#136 2016-03-01
			return rect0;
		}
		
		// Just delegate the basics to Instruction
		// START KGU#453 2017-11-01: Bugfix #447 - no need to show possible backslashes at end
		//rect0 = Instruction.prepareDraw(_canvas, this.getText(false), this);
		// START KGU#516 2018-04-04: Issue #529 - Directly to work on field rect0 was not so good an idea for re-entrance
		//rect0 = Instruction.prepareDraw(_canvas, this.getCuteText(false), this);
		Rect rect0 = Instruction.prepareDraw(_canvas, this.getCuteText(false), this);
		Point pt0Body = new Point();
		// END KGU#516 2018-04-04
		// END KGU#453 2017-11-01
		pt0Body.y = rect0.bottom;	// height of the footer

		
		// START KGU#136 2016-02-27: Bugfix #97 - field replaced by local variable
		//r=q.prepareDraw(_canvas);
		//rect.right=Math.max(rect.right,r.right+E_PADDING);
		//rect.bottom+=r.bottom;		
		//return rect;
		Rect rectBody = q.prepareDraw(_canvas);
		rect0.right = Math.max(rect0.right, rectBody.right+ 2*E_PADDING/2);
		rect0.bottom += rectBody.bottom;		
		// START KGU#136 2016-03-01: Bugfix #97 - Preparation for local coordinate detection
		pt0Body.x = 2*E_PADDING/2 - 1;		// FIXME: Fine tuning!
		// END KGU#136 2016-03-01

		// START KGU#516 2018-04-04: Issue #529 - Reduced critical section
		this.rect0 = rect0;
		this.pt0Body = pt0Body;
		// END KGU#516 2018-04-04
		// START KGU#136 2016-03-01: Bugfix #97
		isRect0UpToDate = true;
		// END KGU#136 2016-03-01
		return rect0;
		// END KGU#136 2016-02-27
	}
	
	@Override
	public void draw(Canvas _canvas, Rect _top_left, Rectangle _viewport, boolean _inContention)
	{
		// START KGU#502/KGU#524/KGU#553 2019-03-13: New approach to reduce drawing contention
		if (!checkVisibility(_viewport, _top_left)) { return; }
		// END KGU#502/KGU#524/KGU#553 2019-03-13

		if (isCollapsed(true)) 
		{
			Instruction.draw(_canvas, _top_left, getCollapsedText(), this, _inContention);
			// START KGU#502/KGU#524/KGU#553 2019-03-14: Bugfix #518,#544,#557
			wasDrawn = true;
			// END KGU#502/KGU#524/KGU#553 2019-03-14
			return;
		}

		// START KGU#227 2016-07-30: Enh. #128 Delegate the drawing of the text area to Instruction

		Rect myrect = _top_left.copy();

		Color drawColor = getFillColor();
		_canvas.setBackground(drawColor);
		_canvas.setColor(drawColor);
		_canvas.fillRect(myrect);
		// START KGU#277 2016-10-13: Enh. #270
		// START KGU#1080 2025-07-02: Bugfix #1195 Should also be hatched if indirectly disabled
		//if (this.disabled) {
		boolean isDisabled = this.isDisabled(false);
		if (isDisabled) {
		// END KGU#1080 2025-07-02
			_canvas.hatchRect(myrect, 5, 10);
		}
		// END KGU#277 2016-10-13
		
		myrect.top = myrect.bottom - pt0Body.y;
		// START KGU#453 2017-11-01: Bugfix #447 - no need to show possible backslashes at end
		//Instruction.draw(_canvas, myrect, this.getText(false), this);
		Instruction.draw(_canvas, myrect, this.getCuteText(false), this, _inContention);
		// END KGU#453 2017-11-01
		// START KGU#277 2016-10-13: Enh. #270
		// START KGU#1080 2025-07-02: Bugfix #1195 Should also be hatched if indirectly disabled
		//if (this.disabled) {
		if (isDisabled) {
		// END KGU#1080 2025-07-02
			_canvas.hatchRect(myrect, 5, 10);
		}
		// END KGU#277 2016-10-13
		// Now we must correct the origin information (was set up by draw under wrong assumptions)
		this.rect.bottom = _top_left.bottom - _top_left.top;
		this.topLeft.y = _top_left.top - this.getDrawPoint().y;

		_canvas.setColor(Color.BLACK);
		myrect = _top_left.copy();
		// redraw comment indicator
		if (Element.E_SHOWCOMMENTS && !this.getComment(false).getText().trim().equals(""))
		{
			this.drawCommentMark(_canvas, myrect);
		}
		// draw outer box
		_canvas.setColor(Color.BLACK);
		_canvas.drawRect(myrect);
		
		// draw children
		myrect.left += pt0Body.x;
		myrect.bottom -= pt0Body.y;
		// END KGU#227 2016-07-30
				
		q.draw(_canvas, myrect, _viewport, _inContention);
		
		// START KGU#502/KGU#524/KGU#553 2019-03-14: Bugfix #518,#544,#557
		wasDrawn = true;
		// END KGU#502/KGU#524/KGU#553 2019-03-14
	}
	
	// START KGU#122 2016-01-03: Enh. #87 - Collapsed elements may be marked with an element-specific icon
	/* (non-Javadoc)
	 * @see lu.fisch.structorizer.elements.Element#getIcon()
	 */
	@Override
	public ImageIcon getIcon()
	{
		return IconLoader.getIcon(63);
	}
	// END KGU#122 2016-01-03

	// START KGU#535 2018-06-28
	/**
	 * @return the (somewhat smaller) element-type-specific icon image intended to be used in
	 * the {@link FindAndReplace} dialog.
	 * @see #getIcon()
	 */
	@Override
	public ImageIcon getMiniIcon()
	{
		return IconLoader.getIcon(16);
	}
	// END KGU#535 2018-06-28

	@Override
	public Element getElementByCoord(int _x, int _y, boolean _forSelection)
	{
		Element selMe = super.getElementByCoord(_x, _y, _forSelection);
		// START KGU#121 2016-01-03: A collapsed element has no visible substructure!
		// START KGU#207 2016-07-21: If this element isn't hit then there is no use searching the substructure
		//if (!this.isCollapsed())
		if (!this.isCollapsed(true) && (selMe != null || _forSelection))
		// START KGU#207 2016-07-21
		{
		// END KGU#121 2016-01-03
			Element sel = q.getElementByCoord(_x - pt0Body.x, _y, _forSelection);
			if (sel!=null) 
			{
				if (_forSelection) selected=false;
				selMe = sel;
			}
		// START KGU#121 2016-01-03: A collapsed element has no visible substructure!
		}
		// END KGU#121 2016-01-03
		
		return selMe;
	}
	
	// START KGU#183 2016-04-24: Issue #169 
	/* (non-Javadoc)
	 * @see lu.fisch.structorizer.elements.Element#findSelected()
	 */
	public Element findSelected()
	{
		Element sel = selected ? this : null;
		if (sel == null)
		{
			sel = q.findSelected();
		}
		return sel;
	}
	// END KGU#183 2016-04-24
	    
	public Element copy()
	{
		Element ele = new Repeat(new StringList(this.getText()));
		copyDetails(ele, false);
		((Repeat) ele).q=(Subqueue) this.q.copy();
		((Repeat) ele).q.parent=ele;
		return ele;
	}
	
	// START KGU#119 2016-01-02: Bugfix #78
	/**
	 * Returns true iff _another is of same class, all persistent attributes are equal, and
	 * all substructure of _another recursively equals the substructure of this. 
	 * @param another - the Element to be compared
	 * @return true on recursive structural equality, false else
	 */
	@Override
	public boolean equals(Element _another)
	{
		return super.equals(_another) && this.q.equals(((Repeat)_another).q);
	}
	// END KGU#119 2016-01-02
	
	// START KGU#156 2016-03-13: Enh. #124
	protected String getRuntimeInfoString()
	{
		String info = this.getExecCount() + " / ";
		String stepInfo = null;
		switch (E_RUNTIMEDATAPRESENTMODE)
		{
		case TOTALSTEPS_LIN:
		case TOTALSTEPS_LOG:
			stepInfo = Integer.toString(this.getExecStepCount(true));
			if (!this.isCollapsed(true)) {
				stepInfo = "(" + stepInfo + ")";
			}
			break;
		default:
			stepInfo = Integer.toString(this.getExecStepCount(this.isCollapsed(true)));
		}
		return info + stepInfo;
	}
	// END KGU#156 2016-03-11

	// START KGU#117 2016-03-10: Enh. #77
	/* (non-Javadoc)
	 * @see lu.fisch.structorizer.elements.Element#isTestCovered(boolean)
	 */
	public boolean isTestCovered(boolean _deeply)
	{
		return this.getBody().isTestCovered(_deeply);
	}
	// END KGU#117 2016-03-10
	
	// START KGU 2015-10-16
	/* (non-Javadoc)
	 * @see lu.fisch.structorizer.elements.Element#addFullText(ArrayList<List>, boolean)
	 */
	@Override
<<<<<<< HEAD
	protected void addFullText(ArrayList<TokenList> _lines, boolean _instructionsOnly)
=======
	protected void addFullText(StringList _lines, boolean _instructionsOnly)
>>>>>>> 4679a9d4
	{
		if (!this.isDisabled(false)) {
			// The own text contains just a condition (i.e. a logical expression), not an instruction
			if (!_instructionsOnly)
			{
				// START KGU#413 2017-06-09: Enh. #416: Cope with user-inserted line breaks
				//_lines.add(this.getText());
				ArrayList<TokenList> unbroken = this.getUnbrokenTokenText();
				if (!unbroken.isEmpty()) {
					// Add text of the condition as a single line
					_lines.add(TokenList.concatenate(unbroken, null));
				}
				// END KGU#413 2017-06-09
			}
			this.q.addFullText(_lines, _instructionsOnly);
		}
	}
	// END KGU 2015-10-16
	
	// START KGU#199 2016-07-07: Enh. #188 - ensure Call elements for known subroutines
	/* (non-Javadoc)
	 * @see lu.fisch.structorizer.elements.Element#convertToCalls(lu.fisch.utils.StringList)
	 */
	@Override
	public void convertToCalls(StringList _signatures)
	{
		getBody().convertToCalls(_signatures);
	}
	// END KGU#199 2016-07-07
	
	/* (non-Javadoc)
	 * @see lu.fisch.structorizer.elements.Element#traverse(lu.fisch.structorizer.elements.IElementVisitor)
	 */
	@Override
	public boolean traverse(IElementVisitor _visitor) {
		boolean proceed = _visitor.visitPreOrder(this);
		if (proceed)
		{
			proceed = this.getBody().traverse(_visitor);
		}
		if (proceed)
		{
			proceed = _visitor.visitPostOrder(this);
		}
		return proceed;
	}

	// START KGU#258 2016-09-26: Enh. #253
	/* (non-Javadoc)
	 * @see lu.fisch.structorizer.elements.Element#getRelevantParserKeys()
	 */
	@Override
	protected String[] getRelevantParserKeys() {
		return relevantParserKeys;
	}
	// END KGU#258 2016-09-26

	// START KGU#602 2018-10-25: Issue #419 - Mechanism to detect and handle long lines
	/**
	 * Detects the maximum text line length either on this very element 
	 * @param _includeSubstructure - whether (in case of a complex element) the substructure
	 * is to be involved
	 * @return the maximum line length
	 */
	@Override
	public int getMaxLineLength(boolean _includeSubstructure)
	{
		int maxLen = super.getMaxLineLength(false);
		if (_includeSubstructure) {
			maxLen = Math.max(maxLen, this.q.getMaxLineLength(true));
		}
		return maxLen;
	}
	// END KGU#602 2018-10-25
	
	// START KGU#979 2021-09-17: Enh. #926, #979 - tooltip on the Analyser marker 
	/**
	 * Returns the bounds for the Analyser marker "driehoekje" with respect to the given
	 * Element rectangle {@code Rect}
	 * @param _rect - The bounding rectangle of the Element (with whatever relative reference point)
	 * @param _outer - whether {@code _rect} is the total bounds or just the text field's bounds
	 * @return the "driehoekje" bounds with respect to {@code _rect}
	 */
	@Override
	public Rect getAnalyserMarkerBounds(Rect _rect, boolean _outer)
	{
		// START KGU#979 2021-09-18: Bugfix #979 Bias in case of collapsed state
		//if (_outer) {
		if (_outer && !this.isCollapsed(false)) {
		// END KGU#979 2021-09-18
			_rect = _rect.copy();
			_rect.top = _rect.bottom - pt0Body.y;
		}
		return super.getAnalyserMarkerBounds(_rect, _outer);
	}
	// END KGU#979 2021-06-17
}<|MERGE_RESOLUTION|>--- conflicted
+++ resolved
@@ -384,11 +384,7 @@
 	 * @see lu.fisch.structorizer.elements.Element#addFullText(ArrayList<List>, boolean)
 	 */
 	@Override
-<<<<<<< HEAD
 	protected void addFullText(ArrayList<TokenList> _lines, boolean _instructionsOnly)
-=======
-	protected void addFullText(StringList _lines, boolean _instructionsOnly)
->>>>>>> 4679a9d4
 	{
 		if (!this.isDisabled(false)) {
 			// The own text contains just a condition (i.e. a logical expression), not an instruction
