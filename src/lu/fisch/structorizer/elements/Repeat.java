/*
    Structorizer
    A little tool which you can use to create Nassi-Schneiderman Diagrams (NSD)

    Copyright (C) 2009  Bob Fisch

    This program is free software: you can redistribute it and/or modify
    it under the terms of the GNU General Public License as published by
    the Free Software Foundation, either version 3 of the License, or any
    later version.

    This program is distributed in the hope that it will be useful,
    but WITHOUT ANY WARRANTY; without even the implied warranty of
    MERCHANTABILITY or FITNESS FOR A PARTICULAR PURPOSE.  See the
    GNU General Public License for more details.

    You should have received a copy of the GNU General Public License
    along with this program.  If not, see <http://www.gnu.org/licenses/>.
*/

package lu.fisch.structorizer.elements;

/******************************************************************************************************
 *
 *      Author:         Bob Fisch
 *
 *      Description:    This class represents a "REPEAT loop" in a diagram.
 *
 ******************************************************************************************************
 *
 *      Revision List
 *
 *      Author          Date			Description
 *      ------			----			-----------
 *      Bob Fisch       2007-12-12      First Issue
 *      Kay Gürtzig     2015-10-11      Method selectElementByCoord(int,int) replaced by getElementByCoord(int,int,boolean)
 *      Kay Gürtzig     2015-11-14      Bugfix #31 (= KGU#82) in method copy()
 *      Kay Gürtzig     2015-11-30      Inheritance changed: implements Loop
 *      Kay Gürtzig     2015-12-01      Bugfix #39 (= KGU#91) in draw methods (--> getText(false))
 *      Kay Gürtzig     2016-01-02      Bugfix #78 (KGU#119): New method equals(Element)
 *      Kay Gürtzig     2016-01-03      Bugfix #87 (KGU#121): Correction in getElementByCoord(),
 *                                      Enh. #87 (KGU#122): Modification of collapsed text, getIcon()
 *      Kay Gürtzig     2016-02-27      Bugfix #97 (KGU#136): field rect replaced by rect0 in prepareDraw()
 *      Kay Gürtzig     2016-03-01      Bugfix #97 (KGU#136): Translation-neutral selection
 *      Kay Gürtzig     2016-03-06      Enh. #77 (KGU#117): Method for test coverage tracking added
 *      Kay Gürtzig     2016-03-12      Enh. #124 (KGU#156): Generalized runtime data visualisation
 *      Kay Gürtzig     2016-04-24      Issue #169: Method findSelected() introduced, copy() modified (KGU#183)
 *      Kay Gürtzig     2016-07-21      KGU#207: Slight performance improvement in getElementByCoord()
 *      Kay Gürtzig     2016-10-13      Enh. #270: Hatched overlay texture in draw() if disabled
 *      Kay Gürtzig     2016-12-12      Bugfix #308 in haveOuterRectDrawn() - must be drawn in collapsed mode
 *      Kay Gürtzig     2017-11-01      Bugfix #447: End-standing backslashes suppressed for display and analysis
 *      Kay Gürtzig     2018-04-04      Issue #529: Critical section in prepareDraw() reduced.
 *      Kay Gürtzig     2018-10-26      Enh. #619: Method getMaxLineLength() implemented
 *      Kay Gürtzig     2019-03-13      Issues #518, #544, #557: Element drawing now restricted to visible rect.
 *      Kay Gürtzig     2021-09-17      Enh. #979: Correct detection of Analyser marker bounds for popup
 *      Kay Gürtzig     2024-04-22      Inheritance modified (instead of implementing ILoop now extends Loop)
 *
 ******************************************************************************************************
 *
 *      Comment:		/
 *
 ******************************************************************************************************///

import java.awt.Color;
import java.awt.Point;
import java.awt.Rectangle;
import java.util.ArrayList;

import javax.swing.ImageIcon;

import lu.fisch.graphics.*;
import lu.fisch.structorizer.gui.FindAndReplace;
import lu.fisch.structorizer.gui.IconLoader;
import lu.fisch.structorizer.syntax.TokenList;
import lu.fisch.utils.*;

/**
 * This Structorizer class represents a foot-controlled "Repeat" loop in a diagram.
 * 
 * @author Bob Fisch
 */
public class Repeat extends Loop {
	
	// START KGU#258 2016-09-26: Enh. #253
	private static final String[] relevantParserKeys = {"^preRepeat", "$postRepeat"};
	// END KGU#258 2016-09-25
		
	public Repeat()
	{
		super();
	}
	
	public Repeat(String _strings)
	{
		super(_strings);
		//setText(_strings);	// Already done by super
	}
	
	public Repeat(StringList _strings)
	{
		super(_strings);
		//setText(_strings);	// Already done by super
	}
	
	// START KGU#122 2016-01-04: It makes more sense to revert the line order for Repeat (first ellipse, then condition)
	@Override
	public StringList getCollapsedText()
	{
		return super.getCollapsedText().reverse();
	}
	// END KGU#122 2016-01-04

	// START KGU#227 2016-07-30: Enh. #128
	@Override
	protected boolean haveOuterRectDrawn()
	{
		// START KGU#308 2016-12-12: Bugfix #308
		//return false;
		return this.isCollapsed(true);
		// END KGU#308 2016-12-12
	}
	// END KGU#227 2016-07-30

	/**
	 * Draws the marker bar on the top side of the given _rect
	 * @param _canvas - the canvas to be drawn in
	 * @param _rect - the surrounding rectangle of the Element (or relevant part of it)
	 */
	@Override
	protected void drawBreakpointMark(Canvas _canvas, Rect _rect)
	{
		Rect bpRect = _rect.copy();
		bpRect.left += pt0Body.x;
		super.drawBreakpointMark(_canvas, bpRect);
	}

	@Override
	public Rect prepareDraw(Canvas _canvas)
	{
		// START KGU#136 2016-03-01: Bugfix #97 (prepared)
		if (this.isRect0UpToDate) return rect0;
		// END KGU#136 2016-03-01

		// KGU#136 2016-02-27: Bugfix #97 - all rect references replaced by rect0
		if(isCollapsed(true)) 
		{
			rect0 = Instruction.prepareDraw(_canvas, getCollapsedText(), this);
			// START KGU#136 2016-03-01: Bugfix #97
			isRect0UpToDate = true;
			// END KGU#136 2016-03-01
			return rect0;
		}
		
		// Just delegate the basics to Instruction
		// START KGU#453 2017-11-01: Bugfix #447 - no need to show possible backslashes at end
		//rect0 = Instruction.prepareDraw(_canvas, this.getText(false), this);
		// START KGU#516 2018-04-04: Issue #529 - Directly to work on field rect0 was not so good an idea for re-entrance
		//rect0 = Instruction.prepareDraw(_canvas, this.getCuteText(false), this);
		Rect rect0 = Instruction.prepareDraw(_canvas, this.getCuteText(false), this);
		Point pt0Body = new Point();
		// END KGU#516 2018-04-04
		// END KGU#453 2017-11-01
		pt0Body.y = rect0.bottom;	// height of the footer

		
		// START KGU#136 2016-02-27: Bugfix #97 - field replaced by local variable
		//r=q.prepareDraw(_canvas);
		//rect.right=Math.max(rect.right,r.right+E_PADDING);
		//rect.bottom+=r.bottom;		
		//return rect;
		Rect rectBody = q.prepareDraw(_canvas);
		rect0.right = Math.max(rect0.right, rectBody.right+ 2*E_PADDING/2);
		rect0.bottom += rectBody.bottom;		
		// START KGU#136 2016-03-01: Bugfix #97 - Preparation for local coordinate detection
		pt0Body.x = 2*E_PADDING/2 - 1;		// FIXME: Fine tuning!
		// END KGU#136 2016-03-01

		// START KGU#516 2018-04-04: Issue #529 - Reduced critical section
		this.rect0 = rect0;
		this.pt0Body = pt0Body;
		// END KGU#516 2018-04-04
		// START KGU#136 2016-03-01: Bugfix #97
		isRect0UpToDate = true;
		// END KGU#136 2016-03-01
		return rect0;
		// END KGU#136 2016-02-27
	}
	
	@Override
	public void draw(Canvas _canvas, Rect _top_left, Rectangle _viewport, boolean _inContention)
	{
		// START KGU#502/KGU#524/KGU#553 2019-03-13: New approach to reduce drawing contention
		if (!checkVisibility(_viewport, _top_left)) { return; }
		// END KGU#502/KGU#524/KGU#553 2019-03-13

		if(isCollapsed(true)) 
		{
			Instruction.draw(_canvas, _top_left, getCollapsedText(), this, _inContention);
			// START KGU#502/KGU#524/KGU#553 2019-03-14: Bugfix #518,#544,#557
			wasDrawn = true;
			// END KGU#502/KGU#524/KGU#553 2019-03-14
			return;
		}

		// START KGU#227 2016-07-30: Enh. #128 Delegate the drawing of the text area to Instruction

		Rect myrect = _top_left.copy();

		Color drawColor = getFillColor();
		_canvas.setBackground(drawColor);
		_canvas.setColor(drawColor);
		_canvas.fillRect(myrect);
		// START KGU#277 2016-10-13: Enh. #270
		if (this.disabled) {
			_canvas.hatchRect(myrect, 5, 10);
		}
		// END KGU#277 2016-10-13
		
		myrect.top = myrect.bottom - pt0Body.y;
		// START KGU#453 2017-11-01: Bugfix #447 - no need to show possible backslashes at end
		//Instruction.draw(_canvas, myrect, this.getText(false), this);
		Instruction.draw(_canvas, myrect, this.getCuteText(false), this, _inContention);
		// END KGU#453 2017-11-01
		// START KGU#277 2016-10-13: Enh. #270
		if (this.disabled) {
			_canvas.hatchRect(myrect, 5, 10);
		}
		// END KGU#277 2016-10-13
		// Now we must correct the origin information (was set up by draw under wrong assumptions)
		this.rect.bottom = _top_left.bottom - _top_left.top;
		this.topLeft.y = _top_left.top - this.getDrawPoint().y;

		_canvas.setColor(Color.BLACK);
		myrect = _top_left.copy();
		// redraw comment indicator
		if (Element.E_SHOWCOMMENTS && !this.getComment(false).getText().trim().equals(""))
		{
			this.drawCommentMark(_canvas, myrect);
		}
		// draw outer box
		_canvas.setColor(Color.BLACK);
		_canvas.drawRect(myrect);
		
		// draw children
		myrect.left += pt0Body.x;
		myrect.bottom -= pt0Body.y;
		// END KGU#227 2016-07-30
				
		q.draw(_canvas, myrect, _viewport, _inContention);
		
		// START KGU#502/KGU#524/KGU#553 2019-03-14: Bugfix #518,#544,#557
		wasDrawn = true;
		// END KGU#502/KGU#524/KGU#553 2019-03-14
	}
	
	// START KGU#122 2016-01-03: Enh. #87 - Collapsed elements may be marked with an element-specific icon
	/* (non-Javadoc)
	 * @see lu.fisch.structorizer.elements.Element#getIcon()
	 */
	@Override
	public ImageIcon getIcon()
	{
		return IconLoader.getIcon(63);
	}
	// END KGU#122 2016-01-03

	// START KGU#535 2018-06-28
	/**
	 * @return the (somewhat smaller) element-type-specific icon image intended to be used in
	 * the {@link FindAndReplace} dialog.
	 * @see #getIcon()
	 */
	@Override
	public ImageIcon getMiniIcon()
	{
		return IconLoader.getIcon(16);
	}
	// END KGU#535 2018-06-28

	@Override
	public Element getElementByCoord(int _x, int _y, boolean _forSelection)
	{
		Element selMe = super.getElementByCoord(_x, _y, _forSelection);
		// START KGU#121 2016-01-03: A collapsed element has no visible substructure!
    	// START KGU#207 2016-07-21: If this element isn't hit then there is no use searching the substructure
		//if (!this.isCollapsed())
		if (!this.isCollapsed(true) && (selMe != null || _forSelection))
		// START KGU#207 2016-07-21
		{
		// END KGU#121 2016-01-03
			Element sel = q.getElementByCoord(_x - pt0Body.x, _y, _forSelection);
			if (sel!=null) 
			{
				if (_forSelection) selected=false;
				selMe = sel;
			}
		// START KGU#121 2016-01-03: A collapsed element has no visible substructure!
		}
		// END KGU#121 2016-01-03
		
		return selMe;
	}
	
	// START KGU#183 2016-04-24: Issue #169 
	/* (non-Javadoc)
	 * @see lu.fisch.structorizer.elements.Element#findSelected()
	 */
	public Element findSelected()
	{
		Element sel = selected ? this : null;
		if (sel == null)
		{
			sel = q.findSelected();
		}
		return sel;
	}
	// END KGU#183 2016-04-24
	    
	public Element copy()
	{
		Element ele = new Repeat(new StringList(this.getText()));
		copyDetails(ele, false);
		((Repeat) ele).q=(Subqueue) this.q.copy();
		((Repeat) ele).q.parent=ele;
		return ele;
	}
	
	// START KGU#119 2016-01-02: Bugfix #78
	/**
	 * Returns true iff _another is of same class, all persistent attributes are equal, and
	 * all substructure of _another recursively equals the substructure of this. 
	 * @param another - the Element to be compared
	 * @return true on recursive structural equality, false else
	 */
	@Override
	public boolean equals(Element _another)
	{
		return super.equals(_another) && this.q.equals(((Repeat)_another).q);
	}
	// END KGU#119 2016-01-02
	
    /*@Override
    public void setColor(Color _color) 
    {
        super.setColor(_color);
        q.setColor(_color);
    }*/

	// START KGU#156 2016-03-13: Enh. #124
	protected String getRuntimeInfoString()
	{
		String info = this.getExecCount() + " / ";
		String stepInfo = null;
		switch (E_RUNTIMEDATAPRESENTMODE)
		{
		case TOTALSTEPS_LIN:
		case TOTALSTEPS_LOG:
			stepInfo = Integer.toString(this.getExecStepCount(true));
			if (!this.isCollapsed(true)) {
				stepInfo = "(" + stepInfo + ")";
			}
			break;
		default:
			stepInfo = Integer.toString(this.getExecStepCount(this.isCollapsed(true)));
		}
		return info + stepInfo;
	}
	// END KGU#156 2016-03-11

	// START KGU#117 2016-03-10: Enh. #77
	/* (non-Javadoc)
	 * @see lu.fisch.structorizer.elements.Element#isTestCovered(boolean)
	 */
	public boolean isTestCovered(boolean _deeply)
	{
		return this.getBody().isTestCovered(_deeply);
	}
	// END KGU#117 2016-03-10
	
	// START KGU 2015-10-16
	/* (non-Javadoc)
	 * @see lu.fisch.structorizer.elements.Element#addFullText(ArrayList<List>, boolean)
	 */
	@Override
	protected void addFullText(ArrayList<TokenList> _lines, boolean _instructionsOnly)
	{
		if (!this.isDisabled(false)) {
			// The own text contains just a condition (i.e. a logical expression), not an instruction
			if (!_instructionsOnly)
			{
				// START KGU#413 2017-06-09: Enh. #416: Cope with user-inserted line breaks
				//_lines.add(this.getText());
				ArrayList<TokenList> unbroken = this.getUnbrokenTokenText();
				if (!unbroken.isEmpty()) {
					// Add text of the condition as a single line
					_lines.add(TokenList.concatenate(unbroken, null));
				}
				// END KGU#413 2017-06-09
			}
			this.q.addFullText(_lines, _instructionsOnly);
		}
<<<<<<< HEAD
	}
=======
    }
>>>>>>> 2f5bb7b8
	// END KGU 2015-10-16
	
	// START KGU#199 2016-07-07: Enh. #188 - ensure Call elements for known subroutines
	/* (non-Javadoc)
	 * @see lu.fisch.structorizer.elements.Element#convertToCalls(lu.fisch.utils.StringList)
	 */
	@Override
	public void convertToCalls(StringList _signatures)
	{
		getBody().convertToCalls(_signatures);
	}
	// END KGU#199 2016-07-07
	
	/* (non-Javadoc)
	 * @see lu.fisch.structorizer.elements.Element#traverse(lu.fisch.structorizer.elements.IElementVisitor)
	 */
	@Override
	public boolean traverse(IElementVisitor _visitor) {
		boolean proceed = _visitor.visitPreOrder(this);
		if (proceed)
		{
			proceed = this.getBody().traverse(_visitor);
		}
		if (proceed)
		{
			proceed = _visitor.visitPostOrder(this);
		}
		return proceed;
	}

	// START KGU#258 2016-09-26: Enh. #253
	/* (non-Javadoc)
	 * @see lu.fisch.structorizer.elements.Element#getRelevantParserKeys()
	 */
	@Override
	protected String[] getRelevantParserKeys() {
		return relevantParserKeys;
	}
	// END KGU#258 2016-09-26

	// START KGU#602 2018-10-25: Issue #419 - Mechanism to detect and handle long lines
	/**
	 * Detects the maximum text line length either on this very element 
	 * @param _includeSubstructure - whether (in case of a complex element) the substructure
	 * is to be involved
	 * @return the maximum line length
	 */
	public int getMaxLineLength(boolean _includeSubstructure)
	{
		int maxLen = super.getMaxLineLength(false);
		if (_includeSubstructure) {
			maxLen = Math.max(maxLen, this.q.getMaxLineLength(true));
		}
		return maxLen;
	}
	// END KGU#602 2018-10-25
	
	// START KGU#979 2021-09-17: Enh. #926, #979 - tooltip on the Analyser marker 
	/**
	 * Returns the bounds for the Analyser marker "driehoekje" with respect to the given
	 * Element rectangle {@code Rect}
	 * @param _rect - The bounding rectangle of the Element (with whatever relative reference point)
	 * @param _outer - whether {@code _rect} is the total bounds or just the text field's bounds
	 * @return the "driehoekje" bounds with respect to {@code _rect}
	 */
	@Override
	public Rect getAnalyserMarkerBounds(Rect _rect, boolean _outer)
	{
		// START KGU#979 2021-09-18: Bugfix #979 Bias in case of collapsed state
		//if (_outer) {
		if (_outer && !this.isCollapsed(false)) {
		// END KGU#979 2021-09-18
			_rect = _rect.copy();
			_rect.top = _rect.bottom - pt0Body.y;
		}
		return super.getAnalyserMarkerBounds(_rect, _outer);
	}
	// END KGU#979 2021-06-17
}<|MERGE_RESOLUTION|>--- conflicted
+++ resolved
@@ -399,11 +399,7 @@
 			}
 			this.q.addFullText(_lines, _instructionsOnly);
 		}
-<<<<<<< HEAD
-	}
-=======
-    }
->>>>>>> 2f5bb7b8
+	}
 	// END KGU 2015-10-16
 	
 	// START KGU#199 2016-07-07: Enh. #188 - ensure Call elements for known subroutines
