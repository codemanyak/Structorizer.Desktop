--- conflicted
+++ resolved
@@ -37,11 +37,7 @@
  *      Kay Gürtzig     2015.10.12      Breakpoint support prepared
  *      Kay Gürtzig     2015.11.14      Bugfix #31 (= KGU#82) in method copy()
  *      Kay Gürtzig     2015.11.30      Inheritance changed: implements ILoop
-<<<<<<< HEAD
-=======
- *      Kay Gürtzig     2015.12.01      Bugfix #39 (= KGU#91) in draw methods (--> getText(false))
->>>>>>> 5db801f3
- *
+ *      Kay Gürtzig     2015.12.01      Bugfix #39 (= KGU#91) in draw methods (--> getText(false)) *
  ******************************************************************************************************
  *
  *      Comment:		/
