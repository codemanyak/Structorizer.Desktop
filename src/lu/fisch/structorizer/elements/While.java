/*
    Structorizer
    A little tool which you can use to create Nassi-Schneiderman Diagrams (NSD)

    Copyright (C) 2009  Bob Fisch

    This program is free software: you can redistribute it and/or modify
    it under the terms of the GNU General Public License as published by
    the Free Software Foundation, either version 3 of the License, or any
    later version.

    This program is distributed in the hope that it will be useful,
    but WITHOUT ANY WARRANTY; without even the implied warranty of
    MERCHANTABILITY or FITNESS FOR A PARTICULAR PURPOSE.  See the
    GNU General Public License for more details.

    You should have received a copy of the GNU General Public License
    along with this program.  If not, see <http://www.gnu.org/licenses/>.
*/

package lu.fisch.structorizer.elements;

/*
 ******************************************************************************************************
 *
 *      Author:         Bob Fisch
 *
 *      Description:    This class represents a "WHILE loop" in a diagram.
 *
 ******************************************************************************************************
 *
 *      Revision List
 *
 *      Author          Date			Description
 *      ------			----			-----------
 *      Bob Fisch       2007.12.12      First Issue
 *      Kay Gürtzig     2015.10.11      Method selectElementByCoord(int,int) replaced by getElementByCoord(int,int,boolean)
 *      Kay Gürtzig     2015.10.12      Breakpoint support prepared
 *      Kay Gürtzig     2015.11.14      Bugfix #31 (= KGU#82) in method copy()
 *      Kay Gürtzig     2015.11.30      Inheritance changed: implements Loop
 *      Kay Gürtzig     2015.12.01      Bugfix #39 (= KGU#91) in draw methods (--> getText(false))
 *      Kay Gürtzig     2016.01.02      Bugfix #78 (KGU#119): New method equals(Element)
 *      Kay Gürtzig     2016.01.03      Bugfix #87 (KGU#121): Correction in getElementByCoord(), getIcon()
 *      Kay Gürtzig     2016.02.27      Bugfix #97 (KGU#136): field rect replaced by rect0 in prepareDraw()
 *      Kay Gürtzig     2016.03.02      Bugfix #97 (KGU#136) accomplished (translation-independent selection)
 *      Kay Gürtzig     2016.03.06      Enh. #77 (KGU#117): Method for test coverage tracking added
 *      Kay Gürtzig     2016.03.12      Enh. #124 (KGU#156): Generalized runtime data visualisation
 *      Kay Gürtzig     2016.04.24      Issue #169: Method findSelected() introduced, copy() modified (KGU#183)
 *      Kay Gürtzig     2016.07.21      KGU#207: Slight performance improvement in getElementByCoord()
 *      Kay Gürtzig     2016.07.30      Enh. #128: New mode "comments plus text" supported, drawing code delegated
 *      Kay Gürtzig     2017.11.01      Bugfix #447: End-standing backslashes suppressed for display and analysis
 *      Kay Gürtzig     2018.04.04      Issue #529: Critical section in prepareDraw() reduced.
 *      Kay Gürtzig     2018.10.26      Enh. #619: Method getMaxLineLength() implemented
 *      Kay Gürtzig     2019-03-13      Issues #518, #544, #557: Element drawing now restricted to visible rect.
 *      Kay Gürtzig     2024-04-22      Inheritance modified (instead of implementing ILoop now extends Loop)
 *
 ******************************************************************************************************
 *
 *      Comment:		/
 *
 ******************************************************************************************************
 */

import java.awt.Point;
import java.awt.Rectangle;
import java.util.ArrayList;

import javax.swing.ImageIcon;

import lu.fisch.graphics.*;
import lu.fisch.structorizer.gui.FindAndReplace;
import lu.fisch.structorizer.gui.IconLoader;
import lu.fisch.structorizer.syntax.TokenList;
import lu.fisch.utils.*;


/**
 * This Structorizer class represents a head-controlled "While" loop in a diagram.
 * 
 * @author Bob Fisch
 */
public class While extends Loop {

	// START KGU#258 2016-09-26: Enh. #253
	private static final String[] relevantParserKeys = {"preWhile", "^$postWhile"};
	// END KGU#258 2016-09-25
	
	public While()
	{
		super();
	}
	
	public While(String _strings)
	{
		super(_strings);
		//setText(_strings);// Done by super
	}
	
	public While(StringList _strings)
	{
		super(_strings);
		//setText(_strings);// Done by super
	}
	
	@Override
	public Rect prepareDraw(Canvas _canvas)
	{
		// START KGU#136 2016-03-01: Bugfix #97 (prepared)
		if (this.isRect0UpToDate) return rect0;
		// END KGU#136 2016-03-01

		// KGU#136 2016-02-27: Bugfix #97 - all rect references replaced by rect0
		if(isCollapsed(true)) 
		{
			rect0 = Instruction.prepareDraw(_canvas, getCollapsedText(), this);
			// START KGU#136 2016-03-01: Bugfix #97
			isRect0UpToDate = true;
			// END KGU#136 2016-03-01
			return rect0;
		}
		
		// Just delegate the basics to Instruction
		// START KGU#453 2017-11-01: Bugfix #447 - no need to show possible backslashes at end
		//rect0 = Instruction.prepareDraw(_canvas, this.getText(false), this);
		// START KGU#516 2018-04-04: Issue #529 - Directly to work on field rect0 was not so good an idea for re-entrance
		//rect0 = Instruction.prepareDraw(_canvas, this.getCuteText(false), this);
		Rect rect0 = Instruction.prepareDraw(_canvas, this.getCuteText(false), this);
		Point pt0Body = new Point();
		// END KGU#516 2018-04-04
		// END KGU#453 2017-11-01
		
		// START KGU#136 2016-03-01: Bugfix #97 - Preparation for local coordinate detection
		pt0Body.x = E_PADDING - 1;		// FIXME: Fine tuning!
		pt0Body.y = rect0.bottom - 1;	// FIXME: Fine tuning!
		// END KGU#136 2016-03-01
		
		// START KGU#136 2016-02-27: Bugfix #97 - field r replaced by local variable
		//r=q.prepareDraw(_canvas);
		//rect.right = Math.max(rect.right,r.right+E_PADDING);
		//rect.bottom += r.bottom;		
		//return rect;
		Rect rectBody = q.prepareDraw(_canvas);
		rect0.right = Math.max(rect0.right, rectBody.right+E_PADDING);
		rect0.bottom += rectBody.bottom;		

		// START KGU#516 2018-04-04: Issue #529 - reduced critical section
		this.rect0 = rect0;
		this.pt0Body = pt0Body;
		// END KGU#516 2018-04-04
		// START KGU#136 2016-03-01: Bugfix #97
		isRect0UpToDate = true;
		// END KGU#136 2016-03-01
		return rect0;
		// END KGU#136 2016-02-27
	}
	
	@Override
	public void draw(Canvas _canvas, Rect _top_left, Rectangle _viewport, boolean _inContention)
	{
		// START KGU#502/KGU#524/KGU#553 2019-03-13: New approach to reduce drawing contention
		if (!checkVisibility(_viewport, _top_left)) { return; }
		// END KGU#502/KGU#524/KGU#553 2019-03-13
		
		if (isCollapsed(true)) 
		{
			Instruction.draw(_canvas, _top_left, getCollapsedText(), this, _inContention);
			// START KGU#502/KGU#524/KGU#553 2019-03-14: Bugfix #518,#544,#557
			wasDrawn = true;
			// END KGU#502/KGU#524/KGU#553 2019-03-14
			return;
		}

		// delegate as much as possible
		// START KGU#453 2017-11-01: Bugfix #447 - no need to show possible backslashes at end
		//Instruction.draw(_canvas, _top_left, this.getText(false), this);
		Instruction.draw(_canvas, _top_left, this.getCuteText(false), this, _inContention);
		// END KGU#453 2017-11-01
		
		// draw children
		Rect myrect = _top_left.copy();
		// START KGU#227 2016-07-30: Enh. #128
		//myrect.left += Element.E_PADDING-1;
		//myrect.top += headerHeight-1;
		myrect.left += pt0Body.x;
		myrect.top += pt0Body.y;
		// END KGU#227 2016-07-30
		q.draw(_canvas, myrect, _viewport, _inContention);
		
		// START KGU#502/KGU#524/KGU#553 2019-03-14: Bugfix #518,#544,#557
		wasDrawn = true;
		// END KGU#502/KGU#524/KGU#553 2019-03-14
	}

	// START KGU#122 2016-01-03: Enh. #87: Collapsed elements may be marked with an element-specific icon
	/* (non-Javadoc)
	 * @see lu.fisch.structorizer.elements.Element#getIcon()
	 */
	@Override
	public ImageIcon getIcon()
	{
		return IconLoader.getIcon(62);
	}
	// END KGU#122 2016-01-03

	// START KGU#535 2018-06-28
	/**
	 * @return the (somewhat smaller) element-type-specific icon image intended to be used in
	 * the {@link FindAndReplace} dialog.
	 * @see #getIcon()
	 */
	@Override
	public ImageIcon getMiniIcon()
	{
		return IconLoader.getIcon(15);
	}
	// END KGU#535 2018-06-28
	
	// START KGU 2015-10-11: Merged with seletElementByCoord, which had to be overridden as well for proper Comment popping
	@Override
	public Element getElementByCoord(int _x, int _y, boolean _forSelection)
	{
		Element selMe = super.getElementByCoord(_x, _y, _forSelection);
		// START KGU#121 2016-01-03: Bugfix #87 - A collapsed element has no visible substructure!
    	// START KGU#207 2016-07-21: If this element isn't hit then there is no use searching the substructure
		//if (!this.isCollapsed())
		if (!this.isCollapsed(true) && (selMe != null || _forSelection))
		// START KGU#207 2016-07-21
		{
		// END KGU#121 2016-01-03
			// START KGU#136 2016-03-01: Bugfix #97
			//Element sel = q.getElementByCoord(_x, _y, _forSelection);
			Element sel = q.getElementByCoord(_x-pt0Body.x, _y-pt0Body.y, _forSelection);
			// END KGU#136 2016-03-01
			if(sel!=null) 
			{
				if (_forSelection) selected=false;
				selMe = sel;
			}
		// START KGU#121 2016-01-03: Bugfix #87 (continued)
		}
		// END KGU#121 2016-01-03
		
		return selMe;
	}
	// END KGU 2015-10-11
	
	// START KGU#183 2016-04-24: Issue #169 
	/* (non-Javadoc)
	 * @see lu.fisch.structorizer.elements.Element#findSelected()
	 */
	public Element findSelected()
	{
		Element sel = selected ? this : null;
		if (sel == null)
		{
			sel = q.findSelected();
		}
		return sel;
	}
	// END KGU#183 2016-04-24
	    
	public Element copy()
	{
		Element ele = new While(new StringList(this.getText()));
		copyDetails(ele, false);
		((While) ele).q = (Subqueue) this.q.copy();
		((While) ele).q.parent = ele;
		return ele;
	}
	
	// START KGU#119 2016-01-02: Bugfix #78
	/**
	 * Returns true iff _another is of same class, all persistent attributes are equal, and
	 * all substructure of _another recursively equals the substructure of this. 
	 * @param another - the Element to be compared
	 * @return true on recursive structural equality, false else
	 */
	@Override
	public boolean equals(Element _another)
	{
		return super.equals(_another) && this.q.equals(((While)_another).q);
	}
	// END KGU#119 2016-01-02
	
	// START KGU#117 2016-03-07: Enh. #77
	/* (non-Javadoc)
	 * @see lu.fisch.structorizer.elements.Element#combineCoverage(lu.fisch.structorizer.elements.Element)
	 */
	@Override
	public boolean combineRuntimeData(Element _cloneOfMine)
	{
		return super.combineRuntimeData(_cloneOfMine) &&
				this.getBody().combineRuntimeData(((Loop)_cloneOfMine).getBody());
	}
	// END KGU#117 2016-03-07

    /*@Override
    public void setColor(Color _color) 
    {
        super.setColor(_color);
        q.setColor(_color);
    }*/
	
	// START KGU#156 2016-03-13: Enh. #124
	protected String getRuntimeInfoString()
	{
		String info = this.getExecCount() + " / ";
		String stepInfo = null;
		switch (E_RUNTIMEDATAPRESENTMODE)
		{
		case TOTALSTEPS_LIN:
		case TOTALSTEPS_LOG:
			stepInfo = Integer.toString(this.getExecStepCount(true));
			if (!this.isCollapsed(true)) {
				stepInfo = "(" + stepInfo + ")";
			}
			break;
		default:
			stepInfo = Integer.toString(this.getExecStepCount(this.isCollapsed(true)));
		}
		return info + stepInfo;
	}
	// END KGU#156 2016-03-11

	// START KGU#117 2016-03-10: Enh. #77
	/* (non-Javadoc)
	 * @see lu.fisch.structorizer.elements.Element#isTestCovered(boolean)
	 */
	public boolean isTestCovered(boolean _deeply)
	{
		return this.getBody().isTestCovered(_deeply);
	}
	// END KGU#117 2016-03-10

	// START KGU 2015-10-16
	/* (non-Javadoc)
	 * @see Element#addFullText(ArrayList<TokenList>, boolean)
	 */
	@Override
	protected void addFullText(ArrayList<TokenList> _lines, boolean _instructionsOnly)
	{
		if (!this.isDisabled(false)) {
			// The own text contains just a condition (i.e. a logical expression), not an instruction
			if (!_instructionsOnly)
			{
				ArrayList<TokenList> unbroken = this.getUnbrokenTokenText();
				if (!unbroken.isEmpty()) {
					// Add text of the condition as a single line
					_lines.add(TokenList.concatenate(unbroken, null));
				}
			}
			this.q.addFullText(_lines, _instructionsOnly);
		}
<<<<<<< HEAD
	}
	// END KGU 2015-10-16

	// START KGU 2015-11-30
	@Override
	public Subqueue getBody() {
		return this.q;
	}
	// END KGU 2015-11-30
	@Override
	public Element getLoop() {
		return this;
	}
=======
    }
	// END KGU 2015-10-16
>>>>>>> 2f5bb7b8

	// START KGU#199 2016-07-07: Enh. #188 - ensure Call elements for known subroutines
	/* (non-Javadoc)
	 * @see lu.fisch.structorizer.elements.Element#convertToCalls(lu.fisch.utils.StringList)
	 */
	@Override
	public void convertToCalls(StringList _signatures)
	{
		getBody().convertToCalls(_signatures);
	}
	// END KGU#199 2016-07-07
	
	/* (non-Javadoc)
	 * @see lu.fisch.structorizer.elements.Element#traverse(lu.fisch.structorizer.elements.IElementVisitor)
	 */
	@Override
	public boolean traverse(IElementVisitor _visitor) {
		boolean proceed = _visitor.visitPreOrder(this);
		if (proceed)
		{
			proceed = this.getBody().traverse(_visitor);
		}
		if (proceed)
		{
			proceed = _visitor.visitPostOrder(this);
		}
		return proceed;
	}

	// START KGU#258 2016-09-26: Enh. #253
	@Override
	protected String[] getRelevantParserKeys() {
		return relevantParserKeys;
	}
	// END KGU#258 2016-09-25

	// START KGU#602 2018-10-25: Issue #419 - Mechanism to detect and handle long lines
	/**
	 * Detects the maximum text line length either on this very element 
	 * @param _includeSubstructure - whether (in case of a complex element) the substructure
	 * is to be involved
	 * @return the maximum line length
	 */
	public int getMaxLineLength(boolean _includeSubstructure)
	{
		int maxLen = super.getMaxLineLength(false);
		if (_includeSubstructure) {
			maxLen = Math.max(maxLen, this.q.getMaxLineLength(true));
		}
		return maxLen;
	}
	// END KGU#602 2018-10-25
	
}<|MERGE_RESOLUTION|>--- conflicted
+++ resolved
@@ -351,24 +351,8 @@
 			}
 			this.q.addFullText(_lines, _instructionsOnly);
 		}
-<<<<<<< HEAD
 	}
 	// END KGU 2015-10-16
-
-	// START KGU 2015-11-30
-	@Override
-	public Subqueue getBody() {
-		return this.q;
-	}
-	// END KGU 2015-11-30
-	@Override
-	public Element getLoop() {
-		return this;
-	}
-=======
-    }
-	// END KGU 2015-10-16
->>>>>>> 2f5bb7b8
 
 	// START KGU#199 2016-07-07: Enh. #188 - ensure Call elements for known subroutines
 	/* (non-Javadoc)
