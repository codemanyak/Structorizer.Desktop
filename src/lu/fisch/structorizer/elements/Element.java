--- conflicted
+++ resolved
@@ -3884,7 +3884,6 @@
 				specialSigns.add("<=");
 				specialSigns.add(">=");
 				// END KGU#872 2020-10-17
-<<<<<<< HEAD
 				// START KGU#913 2021-01-21: Enh. #913 operator symbols from Java import (revoked)
 				//specialSigns.add("++");
 				//specialSigns.add("--");
@@ -3894,12 +3893,10 @@
 				//specialSigns.add("/=");
 				//specialSigns.add("%=");
 				// END KGU#913 2021-01-21
-=======
 				// START KGU#920 2021-02-03: Issue #920 Infinity now also literal
 				specialSigns.add("Infinity");
 				specialSigns.add("\u221E");
 				// END KGU#920 2021-02-03
->>>>>>> f7fcb6c2
 				// START KGU#883 2020-11-01: Enh. #881 bit operators and Boolean literal were missing
 				specialSigns.add("false");
 				specialSigns.add("true");
