/*
    Structorizer
    A little tool which you can use to create Nassi-Shneiderman Diagrams (NSD)

    Copyright (C) 2009  Bob Fisch

    This program is free software: you can redistribute it and/or modify
    it under the terms of the GNU General Public License as published by
    the Free Software Foundation, either version 3 of the License, or any
    later version.

    This program is distributed in the hope that it will be useful,
    but WITHOUT ANY WARRANTY; without even the implied warranty of
    MERCHANTABILITY or FITNESS FOR A PARTICULAR PURPOSE.  See the
    GNU General Public License for more details.

    You should have received a copy of the GNU General Public License
    along with this program.  If not, see <http://www.gnu.org/licenses/>.
*/

package lu.fisch.structorizer.elements;

/******************************************************************************************************
 *
 *      Author:         Bob Fisch
 *
 *      Description:    Abstract class for all Elements.
 *
 ******************************************************************************************************
 *
 *      Revision List
 *
 *      Author          Date            Description
 *      ------          ----            -----------
 *      Bob Fisch       2007-12-09      First Issue
 *      Kay Gürtzig     2014-11-11      Operator highlighting modified (sse comment)
 *      Kay Gürtzig     2015-10-09      Methods selectElementByCoord(x,y) and getElementByCoord() merged
 *      Kay Gürtzig     2015-10-11      Comment drawing centralized and breakpoint mechanism prepared
 *      Kay Gürtzig     2015-10-13      Execution state separated from selected state
 *      Kay Gürtzig     2015-11-01      operator unification and intermediate syntax transformation ready
 *      Kay Gürtzig     2015-11-12      Issue #25 (= KGU#80) fixed in unifyOperators, highlighting corrected
 *      Kay Gürtzig     2015-12-01      Bugfixes #39 (= KGU#91) and #41 (= KGU#92)
 *      Kay Gürtzig     2015-12-11      Enhancement #54 (KGU#101): Method splitExpressionList added
 *      Kay Gürtzig     2015-12-21      Bugfix #41/#68/#69 (KGU#93): Method transformIntermediate revised
 *      Kay Gürtzig     2015-12-23      Bugfix #74 (KGU#115): Pascal operators accidently disabled
 *                                      Enh. #75 (KGU#116): Highlighting of jump keywords (orange)
 *      Kay Gürtzig     2016-01-02      Bugfix #78 (KGU#119): New method equals(Element)
 *      Kay Gürtzig     2016-01-03/04   Enh. #87 for collapsing/expanding (KGU#122/KGU#123)
 *      Kay Gürtzig     2016-01-12      Bugfix #105: flaw in string literal tokenization (KGU#139)
 *      Kay Gürtzig     2016-01-12      Bugfix #104: transform caused index errors
 *      Kay Gürtzig     2016-01-14      Enh. #84: Added "{" and "}" to the token separator list (KGU#100)
 *      Kay Gürtzig     2016-01-15      Enh. #61,#107: Highlighting for "as" added (KGU#109)
 *      Kay Gürtzig     2016-01-16      Changes having got lost on a Nov. 2014 merge re-inserted
 *      Kay Gürtzig     2016-01-22      Bugfix for Enh. #38 (addressing moveUp/moveDown, KGU#144).
 *      Kay Gürtzig     2016-03-02      Bugfix #97: steady selection on dragging (see comment, KGU#136),
 *                                      Element self-description improved (method toString(), KGU#152)
 *      Kay Gürtzig     2016-03-06      Enh. #77 (KGU#117): Fields for test coverage tracking added
 *      Kay Gürtzig     2016-03-10      Enh. #124 (KGU#156): Counter fields for histographic tracking added
 *      Kay Gürtzig     2016-03-12      Enh. #124 (KGU#156): Runtime data collection accomplished
 *      Kay Gürtzig     2016-03-26      KGU#165: New option CodeParser.ignoreCase introduced
 *      Kay Gürtzig     2016-04-24      Issue #169: Method findSelected() introduced, copy() modified (KGU#183)
 *      Kay Gürtzig     2016-07-07      Enh. #188: Modification of getText(boolean) to cope with transmutation,
 *                                      Enh. #185: new abstract method convertToCalls() for code import
 *      Kay Gürtzig     2016-07-25      Bugfix #205: Alternative comment bar colour if fill colour equals (KGU#215)
 *      Kay Gürtzig     2016-07-28      Bugfix #210: Execution counting mechanism fundamentally revised
 *      Kay Gürtzig     2016-07-29      Issue #211: Modification in writeOutVariables() for E_TOGGLETC mode.
 *                                      Enh. #128: New mode E_COMMENTSPLUSTEXT
 *      Kay Gürtzig     2016-08-02      Enh. #215: Infrastructure for conditional breakpoints added.
 *      Kay Gürtzig     2016-09-21      Issue #248: API of setBreakTriggerCount() modified to prevent negative values
 *      Kay Gürtzig     2016-09-25      Enh. #253: CodeParser.keywordMap refactored
 *      Kay Gürtzig     2016-09-28      KGU#264: Font name property renamed from "Name" to "Font".
 *      Kay Gürtzig     2016-10-13      Issue #270: New field "disabled" for execution and code export
 *      Kay Gürtzig     2016-11-06      Issue #279: Several modifications to circumvent direct access to CodeParser.keywordMap
 *      Kay Gürtzig     2017-01-06      Issue #327: French default structure preferences replaced by English ones
 *      Kay Gürtzig     2017-01-13      Issue #333: Display of compound comparison operators as unicode symbols
 *      Kay Gürtzig     2017-01-27      Enh. #335: "dim" highlighted like "var" and ":" like "as"
 *      Kay Gürtzig     2017-02-01      KGU#335: Method splitLexically now reassembles floating-point literals (without sign)
 *      Kay Gürtzig     2017-02-07      Bugfix #341: Reconstruction of strings with mixed quotes in line fixed
 *      Kay Gürtzig     2017-03-30      Bugfix #333 (defective operator substitution), enh. #388 (const keyword)
 *      Kay Gürtzig     2017-04-14      Enh. #380: New highlighting mechanism troubleMakers / E_TROUBLECOLOR
 *      Kay Gürtzig     2017-05-22      Issue #354: Fixes type detection of binary, octal and hexadecimal literals
 *      Kay Gürtzig     2017-06-09      Enh. #416: Methods getUnbrokenText(), getBrokenText() introduced
 *      Kay Gürtzig     2017-07-02      Enh. #389: Signature of addFullText() reverted to two arguments
 *      Kay Gürtzig     2017-09-13      Enh. #423: New methods supporting type definitions
 *      Kay Gürtzig     2017-09-17      Enh. #423: Type name highlighting
 *      Kay Gürtzig     2017-09-18      Enh. #423: Recursive record definitions, splitLexically() improved
 *      Kay Gürtzig     2017-09-29      Enh. #423: splitLexically() debugged, now ellipses are tokens too
 *      Kay Gürtzig     2017-10-02      Enh. #423: Method extractDeclarationsFromList() and regex mechanisms revised
 *      Kay Gürtzig     2017-12-10/11   Enh. #487: Method access modifications to support hiding of declarations
 *      Kay Gürtzig     2018-01-21      Enh. #490: Methods for replacement of DiagramController aliases
 *      Kay Gürtzig     2018-02-02      Bugfix #501: Methods setAliasText() corrected (Case and Parallel elements)
 *      Kay Gürtzig     2018-07-02      KGU#245 Code revision: color0, color1,... fields replaced with colors array
 *      Kay Gürtzig     2018-07-20      Enh. #563: Intelligent conversion of simplified record initializers (see comment)
 *      Kay Gürtzig     2018-07-26      Issue #566: New central fields E_HOME_PAGE, E_HELP_PAGE
 *      Kay Gürtzig     2018-08-17      Bugfix #579: isConditionedBreakpoint() didn't work properly
 *      Kay Gürtzig     2018-09-10      Issue #508: New mechanism for proportional paddings (setFont(), E_PADDING_FIX) 
 *      Kay Gürtzig     2018-09-17      Issue #594: Last remnants of com.stevesoft.pat.Regex replaced
 *      Kay Gürtzig     2018-09-19      Structure preference field initialization aligned with ini defaults
 *      Kay Gürtzig     2018-09-24      Bugfix #605: Handling of const modifiers in declaration lists fixed
 *      Kay Gürtzig     2018-10-05      Bugfix #619: Declaration status of function result variable fixed
 *      Kay Gürtzig     2018-10-25      Enh. #419: New method breakTextLines(...)
 *      Kay Gürtzig     2019-03-07      Enh. #385: method extractDeclarationsFromList now also extracts default values
 *      Kay Gürtzig     2019-03-13      Issues #518, #544, #557: Element drawing now restricted to visible rect.
 *      Kay Gürtzig     2019-03-18      Enh. #56: Handling and highlighting of the throw keyword.
 *      Kay Gürtzig     2019-03-21      Enh. #707: Configurations for filename proposals
 *      Kay Gürtzig     2019-03-24      Bugfix #711: Eternal loop on parsing an instruction line
 *      Kay Gürtzig     2019-03-29      Issue #718: Breakthrough in drawing speed with syntax highlighting
 *      Kay Gürtzig     2019-05-15      Issue #724: Workaround for diagram titles in writeOutVariables
 *      Kay Gürtzig     2019-08-02      Issue #733: New method getPreferenceKeys() for partial preference export
 *      Kay Gürtzig     2019-11-17      Issue #739: Support for enum type definitions, addToTypeMap simplified
 *      Kay Gürtzig     2019-11-24      Bugfix #783: workaround for missing record type info
 *      Kay Gürtzig     2019-12-02      KGU#782: identifyExprType now also tries to detect char type
 *      Kay Gürtzig     2020-01-30      Missing newlines in E_THANKS (About > Implicated persons) inserted.
 *      Kay Gürtzig     2020-02-04      Bugfix #805 - method saveToINI decomposed
 *      Kay Gürtzig     2020-04-12      Bugfix #847 inconsistent handling of upper and lowercase in operator names (esp. DIV)
 *      Kay Gürtzig     2020-08-12      Enh. #800: Started to delegate syntactic analysis to class Syntax
 *      Kay Gürtzig     2020-10-17/19   Enh. #872: New mode to display operators in C style
 *      Kay Gürtzig     2020-10-30      Enh. #800: Methods unifyOperators moved to class Syntax
 *      Kay Gürtzig     2020-11-01      Issue #881: Highlighting of bit operators and Boolean literals
 *      Kay Gürtzig     2021-01-01      Issue #903: Syntax highlighting also in Popup when text and comment are switched
 *                                      Bugfix #904: Controller alias display wiped off all other routine names
 *                                      Issue #872: '=' in routine headers must not be replaced by "==" for C operator mode
 *      Kay Gürtzig     2021-01-02      Enh. #905: Method to draw a red triangle if an error entry refers to the element
 *      Kay Gürtzig     2021-01-10      Enh. #910: New method isImmutable(), synchronisation in writeOut...
 *      Kay Gürtzig     2021-01-22      Bugfix KGU#914 in splitExpressionList(StringList,...)
 *      Kay Gürtzig     2021-01-25      Enh. #915: New Structures preference "useInputBoxCase"
 *      Kay Gürtzig     2021-02-01/03   Bugfix #923: Method identifyExprType had ignored qualified names
 *      Kay Gürtzig     2021-02-03      Issue #920: Highlighting and tokenizing support for "Infinity" and '∞'
 *      Kay Gürtzig     2021-02-04      Enh. #905, #926: Improved drawing of Analyser flags and backlink support
 *      Kay Gürtzig     2021-02-24      Enh. #410: "?" added as lexical delimiter and operator symbol
 *      Kay Gürtzig     2021-03-03      Issue #954: Modified breakpoint behaviour
 *      Kay Gürtzig     2021-06-10      Enh. #926, #979: New method getAnalyserMarkerBounds() to support tooltip
 *      Kay Gürtzig     2021-10-25      Issue #800: cutOutRedundantMarkers substituted by Syntax.removeDecorators()
 *      Kay Gürtzig     2021-11-17      Bugfix #1021 in getHighlightUnits()
 *      Kay Gürtzig     2022-05-31      Bugfix #1037 in getHighlightUnits()
 *      Kay Gürtzig     2022-07-07      Issue #653: Consistency with Colors.defaultColors ensured
 *      Kay Gürtzig     2022-08-22      Bugfix #1068: Type inference failure for array initialisers mended
 *      Kay Gürtzig     2023-11-06      Issue #800: First bugfixing after code revision towards TokenList
 *      Kay Gürtzig     2023-12-14      Issue #1119: To set an empty string as text now leads to an empty StringList
 *      Kay Gürtzig     2024-01-22      Bugfix #1125: Equality check must consider disabled state
 *      Kay Gürtzig	    2024-03-07      Bugfix #1128 Risk of endless loop in method retrieveComponentNmes() fixed;
 *                                      Issue #1129: Limitation of error lines in the Analyser warning popup
 *      Kay Gürtzig     2024-03-21      Bugfix #1128 revised (method retrieveComponentNmes()).
 *      Kay Gürtzig     2024-03-22      Issue #1154: New method drawHatched(Rect, Canvas) to allow subclassing
 *      Kay Gürtzig     2024-04-16      Bugfix #1160: Separate X and Y text offset for drawing rotated elements
 *
 ******************************************************************************************************
 *
 *      Comment:
 *      
 *      2018-07-20 (Kay Gürtzig): Enh. #563
 *      - splitRecordInitializer can now also associate bare initializers (i.e. without explicit component names),
 *        provided that it obtains a valid record type entry as parameter.
 *      2016-07-28 (Kay Gürtzig): Bugfix #210 (KGU#225)
 *      - Before this fix the execution count values were held locally in the Elements. Without recursion,
 *        this wasn't a problem. But for recursive algorithms, particularly for spawning recursion as
 *        in Fibonacci, QuickSort, or binary search trees, all attempts to combine the counts from the
 *        various copies of an algorithm failed in the end. So now the counters are placed in a static
 *        vector on base class Element, the actual element instances hold only indices into this table.
 *        Hence, cloning of elements is no longer a problem, all copies of an element (recursion copies
 *        the diagram!) look via the shared index into the same vector slot and increment it when executed,
 *        at what call level ever. Still, the differences in run data copying between the element classes
 *        must still be put under scrutinous analysis. Not all differences seem plausible.
 *      2016-03-06 / 2016-03-12 (Kay Gürtzig): Enhancements #77, #124 (KGU#117/KGU#156)
 *      - According to an ER by [elemhsb], first a mechanism optionally to visualise code coverage (for
 *        white-box test completeness) was implemented. A green background colour was proposed and used
 *        to highlight covered Element. It soon became clear that with respect to subroutines a dis-
 *        tinction among loose (shallow) and strict (deep) coverage was necessary, particularly when
 *        recursion comes in. So the coverage tracking could be switched between shallow mode (where
 *        subroutines were automatically regarded as proven to have been covered previously, such the
 *        first CALL to a routine it was automatically marked as covered as well) and deep mode where
 *        a CALL was only marked after the subroutine (regarded as brand-new and never analyzed) had
 *        fully been covered at runtime.
 *      - When this obviously worked, I wanted to get more out of the new mechanism. Instead of
 *        deciding first which coverage tracking to do and having to do another run to see the effect
 *        of the complementary option, always both kinds of analysis were done at once, and the user
 *        could arbitrarily switch between the two possible coverage results.
 *      - And then I had a really great idea: Why not add some more runtime data collection, once data
 *        are collected? And so I added an execution counter for every very element, such that after
 *        a run one might easily see, how often a certain operation was executed. And a kind of
 *        histographic analysis seemed also sensible, i.e. to show how the load is distributed over
 *        the elements (particularly the structured ones) and how many instruction steps were needed
 *        in total to run the algorithm for certain data. This is practically an empirical abstract
 *        time estimation. Both count numbers (execution counter / instruction load) are now written
 *        to the upper right corner of any element, and additionally a scaled colouring from deep
 *        blue to hot red is used to visualize the hot spots and the lonesome places.
 *      2016-02-25 / 2016-03-02 (Kay Gürtzig): Bugfix #97 (KGU#136)
 *      - Methods prepareDraw() and draw() used the same field rect for temporary calculations but in
 *        a slightly different way: draw() left a bounding rec related to the Root coordinates whereas
 *        prepareDraw() always produced a (0,0)-bound rectangle i. e. with (0,0) as upper left corner.
 *      - getElementByCoord(), however compared the cursor coordinates with rect expecting it to contain
 *        the real drawing coordinates
 *      - getElementByCoord() was not ensured to be called after a draw() invocation but could follow a
 *        prepareDraw() call in which case the coordinate comparison led to wrong results
 *      - So a new field rect0 was introduced for prepareDraw() - in combination with field isRectUpToDate
 *        it even allows to avoid unnecessary re-calculation.
 *      - Field rect was also converted to a (0,0)-bound and hence position-independent bounds rectangle
 *        (in contrast to rect0 representing actual context-sensitive drawing extension (important for
 *        selection).
 *      2015.12.01 (Kay Gürtzig: KGU#91/KGU#92)
 *      - Methods setText() were inconsistent and caused nasty effects including data losses (bug #39).
 *      - Operator unification enhanced (issue #41)
 *      2015.11.03 (Kay Gürtzig: KGU#18/KGU#23/KGU#63)
 *      - Methods writeOutVariables() and getWidthOutVariables re-merged, lexical splitter extracted from
 *        them.
 *      2015.11.01 (Kay Gürtzig: KGU#18/KGU#23)
 *      - Methods unifyOperators(), transformIntermediate() and getIntermediateText() now support different
 *        activities like code generation and execution in a unique way.
 *      2015.10.11/13 (Kay Gürtzig: KGU#41 + KGU#43)
 *      - New fields added to distinguish states of selection from those of current execution, this way
 *        inducing more stable colouring and execution path tracking
 *      - a field and several methods introduced to support the setting of breakpoints for execution (it had
 *        always been extremely annoying that for the investigation of some issues near the end of the diagram
 *        either the entire execution had to be started in step more or you had to be utterly quick to pause
 *        in the right moment. Now breakpoints allow to catch the execution wherever necessary.
 *      2015.10.09 (Kay Gürtzig)
 *      - In E_SHOWCOMMENTS mode, substructures had been eclipsed by the top-level elements popping their
 *        comments. This was due to an incomplete subclassing of method getElementByCoord (in contrast
 *        to the nearly identical method selectElementByCoord), both methods were merged by means of a
 *        discriminating additional parameter to identifyElementByCoord(_x, _y, _forSelection)
 *      2014.10.18 / 2014.11.11 (Kay Gürtzig)
 *      - Additions for highlighting of logical operators (both C and Pascal style) in methods
 *        writeOutVariables() and getWidthOutVariables(),
 *      - minor code revision respecting 2- and 3-character operator symbols
 *
 ****************************************************************************************************///


import java.awt.Color;
import java.awt.Font;
import java.awt.FontMetrics;

import lu.fisch.utils.*;
import lu.fisch.graphics.*;
import lu.fisch.structorizer.syntax.Expression;
import lu.fisch.structorizer.syntax.Line;
import lu.fisch.structorizer.syntax.LineParser;
import lu.fisch.structorizer.syntax.Syntax;
import lu.fisch.structorizer.syntax.SyntaxException;
import lu.fisch.structorizer.syntax.TokenList;
import lu.fisch.structorizer.syntax.Type;
import lu.fisch.structorizer.syntax.TypeRegistry;
import lu.fisch.structorizer.executor.Executor;
import lu.fisch.structorizer.gui.FindAndReplace;
import lu.fisch.structorizer.gui.IconLoader;
import lu.fisch.structorizer.io.*;
import lu.fisch.structorizer.syntax.Function;

import java.awt.Point;
import java.awt.Polygon;
import java.awt.Rectangle;
import java.awt.font.TextAttribute;
import java.util.ArrayList;
import java.util.HashMap;
import java.util.HashSet;
import java.util.Hashtable;
import java.util.LinkedHashMap;
import java.util.List;
import java.util.Map;
import java.util.Set;
import java.util.Vector;
import java.util.logging.Level;
import java.util.logging.Logger;

import javax.swing.ImageIcon;

import org.freehep.graphicsio.emf.gdi.Text;

/**
 * Abstract parent class for all kinds of elements of Nassi-Shneiderman diagrams,
 * i.e., the basic algorithmic structure blocks.
 * Provides primitives and utilities for drawing, syntax analysis, preferences,
 * and traversal.
 * @author Bob Fisch
 */
public abstract class Element {
	
	// START AS 2021-03-25: Enh. #967 (ARM code variant) - KGU 2021-04-15 disabled
	//public static boolean ARM_GNU = false;
	// END AS 2021-03-25
	/** This enumeration type distinguishes drawing contexts for selection display */
	// START KGU#906 2021-01-06: Enh. #905 need another context to suppress triangles
	//public enum DrawingContext {DC_STRUCTORIZER, DC_ARRANGER};
	public enum DrawingContext {DC_STRUCTORIZER, DC_ARRANGER, DC_IMAGE_EXPORT};
	// END KGU#906 2021-01-06
	
	/** A cached text snippet with associated style information for syntax highlighting */
	protected class HighlightUnit {
		String textSnippet = null;
		Color textColor = Color.BLACK;
		boolean bold = false, underlined = false;
		
		public HighlightUnit(String text, Color color, boolean bold, boolean underlined)
		{
			this.textSnippet = text;
			this.textColor = color;
			this.bold = bold;
			// START KGU#903 2021-01-01: Bugfix #904 Underlining of aliases didn't work
			//this.underlined = bold;
			this.underlined = underlined;
			// END KGU#903 2021-01-01
		}
		public String toString()
		{
			return "HLU(" + this.textSnippet + ":" + (bold ? "B" : "") + (underlined ? "U" : "") + ")";
		}
	};

	// START KGU#484 2018-03-22: Issue #463
	public static final Logger logger = Logger.getLogger(Element.class.getName());
	// END KGU#484 2018-03-22

	// Program CONSTANTS
	// START KGU#563 2018-07-26: Issue #566 - we need a central homepage URL
	public static final String E_HOME_PAGE = "https://structorizer.fisch.lu";
	public static final String E_HELP_PAGE = "https://help.structorizer.fisch.lu/index.php";
	// END KGU#563 2018-007-26
	// START KGU#791 2020-01-20: Enh. #801 - support for offline help
	public static final String E_HELP_FILE = "structorizer_user_guide.pdf";
	/** Estimated size of the User Guide PDF file (to be adapted when User Guide significantly grows) */
	public static final long E_HELP_FILE_SIZE = 12300000;
	public static final String E_DOWNLOAD_PAGE = "https://www.fisch.lu/Php/download.php";
	// END KGU#791 2020-01-20
	public static final String E_VERSION = "3.32-22";
	public static final String E_THANKS =
	"Developed and maintained by\n"+
	" - Robert Fisch <robert.fisch@education.lu>\n"+
	" - Kay Gürtzig <kay.guertzig@fh-erfurt.de>\n"+
	"\n"+
	"Export classes initially written by\n"+
	" - Oberon: Klaus-Peter Reimers <k_p_r@freenet.de>\n"+
	" - Perl: Jan Peter Klippel <structorizer@xtux.org>\n"+
	" - KSH: Jan Peter Klippel <structorizer@xtux.org>\n"+
	" - BASH: Markus Grundner <markus@praised-land.de>\n"+
	" - Java: Gunter Schillebeeckx <gunter.schillebeeckx@tsmmechelen.be>\n"+
	" - C: Praveen Kumar <praveen_sonal@yahoo.com>\n"+
	" - C#: Gunter Schillebeeckx <gunter.schillebeeckx@tsmmechelen.be>\n"+
	" - C++: Kay Gürtzig <kay.guertzig@fh-erfurt.de>\n"+
	" - PHP: Rolf Schmidt <rolf.frogs@t-online.de>\n"+
	" - BASIC: Jacek Dzieniewicz\n" +
	" - Python: Daniel Spittank <kontakt@daniel.spittank.net>\n"+
	" - Javascript: Kay Gürtzig <kay.guertzig@fh-erfurt.de>\n"+
	" - ARM code: Alessandro Simonetta <alessandro.simonetta@gmail.com>\n"+
	" - PapDesigner: Kay Gürtzig <kay.guertzig@fh-erfurt.de>\n"+
	"Import grammars and parsers written and maintained by\n"+
	" - ANSI-C: Kay Gürtzig <kay.guertzig@fh-erfurt.de>\n"+
	" - COBOL: Simon Sobisch, Kay Gürtzig\n"+
	" - Java: Kay Gürtzig <kay.guertzig@fh-erfurt.de>\n"+
	" - Processing: Kay Gürtzig <kay.guertzig@fh-erfurt.de>\n"+
	" - Struktogrammeditor: Kay Gürtzig\n"+
	" - hus-Struktogrammer: Kay Gürtzig\n"+
	" - sbide: Kay Gürtzig\n"+
	"\n"+
	"License setup and checking done by\n"+
	" - Marcus Radisch <radischm@googlemail.com>\n"+
	" - Stephan <clauwn@freenet.de>\n"+
	" - Simon Sobisch (https://github.com/Gitmensch)\n"+
	"\n"+
	"User manual edited and updated by\n"+
	" - David Morais <narutodc@hotmail.com>\n"+
	" - Praveen Kumar <praveen_sonal@yahoo.com>\n"+
	" - Jan Ollmann <bkgmjo@gmx.net>\n"+
	" - Kay Gürtzig <kay.guertzig@fh-erfurt.de>\n"+
	"\n"+
	"Translations initially provided or substantially updated by\n"+
	" - NL: Jerone <jeronevw@hotmail.com>, Jaap Woldringh\n"+
	" - DE: Klaus-Peter Reimers <k_p_r@freenet.de>\n"+
	" - LU: Laurent Zender <laurent.zender@hotmail.de>\n"+
	" - ES: Andres Cabrera <andrescabrera20@gmail.com>\n"+
	" - PT/BR: Theldo Cruz Franqueiro <cruz@pucminas.br>\n"+
	" - IT: Andrea Maiani <andreamaiani@gmail.com>, A. Simonetta (University of Rome Tor Vergata)\n"+
	" - ZH-CN: Wang Lei <wanglei@hollysys.com>\n"+
	" - ZH-TW: Joe Chem <hueyan_chen@yahoo.com.tw>\n"+
	" - CZ: Vladimír Vaščák <vascak@spszl.cz>\n"+
	" - RU: Юра Лебедев <elita.alegator@gmail.com>\n"+
	" - FR: tph002 (https://github.com/tph002)\n"+
	"\n"+
	"Different good ideas and improvements contributed by\n"+
	" - Serge Marelli <serge.marelli@education.lu>\n"+
	" - T1IF1 2006/2007\n"+
	" - Gil Belling <gil.belling@education.lu>\n"+
	" - Guy Loesch <guy.loesch@education.lu>\n"+
	" - Claude Sibenaler <claude.sibenaler@education.lu>\n"+
	" - Tom Van Houdenhove <tom@vanhoudenhove.be>\n"+
	" - Sylvain Piren <sylvain.piren@education.lu>\n"+
	" - Bernhard Wiesner <bernhard.wiesner@informatik.uni-erlangen.de>\n"+
	" - Christian Fandel <christian_fandel@web.de>\n"+
	" - Sascha Meyer <harlequin2@gmx.de>\n"+
	" - Andreas Jenet <ajenet@gmx.de>\n"+
	" - Jan Peter Klippel <structorizer@xtux.org>\n"+
	" - David Tremain <DTremain@omnisource.com>\n"+
	" - Rolf Schmidt <rolf.frogs@t-online.de>\n"+
	" - Benjamin Neuberg (https://github.com/newboerg)\n"+
	" - Johannes Kässinger <johannes.kaessinger@gmail.com>\n" +
	" - Simon Sobisch (https://github.com/Gitmensch)\n"+
	
	"\n"+
	"File dropper class by\n"+
	" - Robert W. Harder <robertharder@mac.com>\n"+
	"\n"+
	"AKDocLayout class by\n"+
	" - Kobrix Software, Inc. <http://www.kobrix.com>\n"+
	"\n"+
	"GOLDParser Java engine by\n"+
	" - Ralph Iden <https://www.creativewidgetworks.com>\n"+
	"\n"+
	"Delphi grammar by\n"+
	" - Rob F.M. van den Brink <R.F.M.vandenBrink@hccnet.nl>\n"+
	"\n"+
	"Vector graphics export by\n"+
	" - FreeHEP Team <http://freehep.github.io/freehep-vectorgraphics/>\n"+
	"\n"+
	"Command interpreter provided by\n"+
	" - Pat Niemeyer <pat@pat.net>\n"+
	"\n"+
	"SuggestionDropDownDecorator (Content Assist) provided by\n"+
	" - LogicBig <www.logicbic.com>\n"+
	"";
	public final static String E_CHANGELOG = "";

	// some static quasi-constants
	// START KGU#494 2018-09-10: Enh. #508
	/** Mode for fixed, i.e. font-independent, E_PADDING (= standard behaviour before 3.28-07) */
	public static boolean E_PADDING_FIX = false;
	// END KGU#494 2018-09-10
	/** Padding between e.g. the content of elements and their borders */
	protected static int E_PADDING = 20;
	// START KGU#444 2018-12-18: Issue #417 - we may need to have an external access to the padding
	/** @return Current padding between e.g. the content of elements and their borders */
	public static int getPadding() {
		return E_PADDING;
	}
	// END KGU#444 2018-12-18
	// START KGU#412 2017-06-09: Enh. #416 re-dedicated this apparently unused constant for drawing continuation lines
	//public static int E_INDENT = 2;
	/** Used as minimum text indentation for continuation lines (after lines ending with backslash) */
	public static int E_INDENT = 4;
	// END KGU#412 2017-06-09
	/** Actually, the background colour for selected elements */
	public static Color E_DRAWCOLOR = Color.YELLOW;
	/** Background colour for collapsed elements and drawing surrogates for eclipsed declarations */
	public static Color E_COLLAPSEDCOLOR = Color.LIGHT_GRAY;
	// START KGU#41 2015-10-13: Executing status now independent from selection
	/** Background colour for Elements currently (to be) executed */
	public static Color E_RUNNINGCOLOR = Color.ORANGE; 
	// END KGU#41 2015-10-13
	/** Background colour for Elements with pending execution (substructure is currently executed) */
	public static Color E_WAITCOLOR = new Color(255,255,210);
	/** Colour for the comment indicator bar */
	public static Color E_COMMENTCOLOR = Color.LIGHT_GRAY;
	// START KGU#43 2015-10-11: New fix color for breakpoint marking
	/** Colour of the breakpoint indicator bar at element top */
	public static Color E_BREAKPOINTCOLOR = Color.RED;
	// END KGU#43 2015-10-11
	// START KGU#365 2017-04-14: Enh. #380 Introduced to highlight trouble-making elements during GUI activities
	/** Colour for temporary highlighting of elements causing trouble */
	public static final Color E_TROUBLECOLOR = Color.RED;
	// END KGU#365 2017-04-14
	// START KGU#701 2019-03-29: Issue #718 accelerate syntax highlighting by caching as much as possible
	private static final Color E_HL_VARIABLE_COLOR = Color.decode("0x000099");	// dark blue
	private static final Color E_HL_OPERATOR_COLOR = Color.decode("0x990000");	// burgundy
	private static final Color E_HL_STRING_COLOR   = Color.decode("0x770077");	// violet
	private static final Color E_HL_INOUT_COLOR    = Color.decode("0x007700");	// green
	private static final Color E_HL_JUMP_COLOR     = Color.decode("0xff5511");	// orange
	// END KGU#701 2019-03-29
	// START KGU#117 2016-03-06: Test coverage colour and mode for Enh. #77
	/** Background colour for test-covered elements in run data tracking mode */
	public static Color E_TESTCOVEREDCOLOR = Color.GREEN;
	/** Flag for run data tracking mode */
	public static boolean E_COLLECTRUNTIMEDATA = false;
	/** Current mode for run data visualisation */
	public static RuntimeDataPresentMode E_RUNTIMEDATAPRESENTMODE = RuntimeDataPresentMode.NONE;
	// END KGU#117 2016-03-06
	
	// START KGU

	/** Highlight variables, operators, string literals, and certain keywords? */
	public static boolean E_VARHIGHLIGHT = false;
	/** Enable comment bars and comment popups? */
	public static boolean E_SHOWCOMMENTS = true;
	/** Swap text and comment on displaying? */
	public static boolean E_TOGGLETC = false;
	// START KGU#227 2016-07-29: Enh. #128
	/** Draw elements with both text and comments? */
	public static boolean E_COMMENTSPLUSTEXT = false;
	// END KGU#227 2016-07-29
	// START KGU#477 2017-12-06: Enh. #487
	/** Eclipse sequences of mere declaration behind their first elements? */
	public static boolean E_HIDE_DECL = false;
	// END KGU#477 2017-12-06
	/** Show FOR loops according to DIN 66261? */
	public static boolean E_DIN = false;
	/** Is Analyser enabled? */
	public static boolean E_ANALYSER = true;
	// START KGU#906 2021-01-02: Enh. #905
	/** Shall warning markers be drawn in flawed elements? */
	public static boolean E_ANALYSER_MARKER = true;
	// END KGU#906 2021-01-02
	// START KGU#1116 2024-03-07: Issue #1129
	public static int E_ANALYSER_MAX_POPUP_LINES = 10;
	// END KGU#1116 2024-03-07
	// START KGU#123 2016-01-04: New toggle for Enh. #87
	/** Is collapsing by mouse wheel rotation enabled? */
	public static boolean E_WHEELCOLLAPSE = false;
	// END KGU#123 2016-01-04
	// START KGU#503 2018-03-14: Enh. #519 Configuration of the mouse wheel zoom direction
	/** Whether ctrl + wheel up is to zoom in (otherwise zoom out) */
	public static boolean E_WHEEL_REVERSE_ZOOM = false;
	// END KGU#503 2018-03-14
	// START KGU#699 2019-03-27: Issue #717
	public static int E_WHEEL_SCROLL_UNIT = 0;	// dummy value for OS adaptation on first scrolling ever.
	// END KGU#699 2019-03-27
	// START KGU#309 2016-12-15: Enh. #310 new saving options
	public static boolean E_AUTO_SAVE_ON_EXECUTE = false;
	public static boolean E_AUTO_SAVE_ON_CLOSE = false;
	public static boolean E_MAKE_BACKUPS = true;
	// END KGU#309 20161-12-15
	// START KGU#690 2019-03-21: Issue #707 - new saving options
	/**
	 * Specifies whether argument numbers are to be appended to a proposed file name
	 * @see #E_FILENAME_SIG_SEPARATOR
	 */
	public static boolean E_FILENAME_WITH_ARGNUMBERS = true;
	/**
	 * Specifies the separator character between base file name and argument numbers
	 * @see #E_FILENAME_WITH_ARGNUMBERS
	 */
	public static char E_FILENAME_SIG_SEPARATOR = '-';
	// END KGU#690 2019-03-21
	// START KGU#287 2017-01-11: Issue #81 (workaround)
	/** GUI scaling factor prepared for the next session */
	public static double E_NEXT_SCALE_FACTOR;
	// END KGU#287 2017-01-15
	// START KGU#331 2017-01-13:
	public static boolean E_SHOW_UNICODE_OPERATORS = true;
	// END KGU#331 2017-01-13
	// START KGU#872 2020-10-17: Enh. #872
	/** Option to show operators in C style (overrides {@link #E_SHOW_UNICODE_OPERATORS}) */
	public static boolean E_SHOW_C_OPERATORS = false;
	// END KGU#872 2020-10-17
	// START KGU#456 2017-11-05: Enh. #452
	/** Shall only the most important toolbar buttons be presented (beginners' mode)?*/
	public static boolean E_REDUCED_TOOLBARS = false;
	// END KGU#456 2017-11-05
	// START KGU#480 2018-01-21: Enh. #490
	/** Is the replacement of DiagramController aliases active? */
	public static boolean E_APPLY_ALIASES = false;
	// END KGU#480 2018-01-21
	// START KGU#952 2021-03-03: Issue #954 - Allow temporarily to ignore all breakpoints
	/** Controls the validity of existing breakpoints */
	public static boolean E_BREAKPOINTS_ENABLED = true;
	// END KGU#952 2021-03-03


	// some colors
	// START KGU#245 2018-02-07
//	public static Color color0 = Color.decode("0xFFFFFF");
//	public static Color color1 = Color.decode("0xFF8080");
//	public static Color color2 = Color.decode("0xFFFF80");
//	public static Color color3 = Color.decode("0x80FF80");
//	public static Color color4 = Color.decode("0x80FFFF");
//	public static Color color5 = Color.decode("0x0080FF");
//	public static Color color6 = Color.decode("0xFF80C0");
//	public static Color color7 = Color.decode("0xC0C0C0");
//	public static Color color8 = Color.decode("0xFF8000");
//	public static Color color9 = Color.decode("0x8080FF");
	private final static String[] defaultColors = {
			"FFFFFF",
			"FF8080",
			"FFFF80",
			"80FF80",
			"80FFFF",
			"0080FF",
			"FF80C0",
			"C0C0C0",
			"FF8000",
			"8080FF"
	};
	public final static Color[] colors = new Color[defaultColors.length];
	static {
		for (int i = 0; i < colors.length; i++) {
			colors[i] = Color.decode("0x" + defaultColors[i]);
		}
	}
	// END KGU#245 2018-02-07
	// START KGU#622 2022-07-07: Issue #653 the default colours in Colors had differed
	/**
	 * @return the array of default colours (for external use) */
	public static final Color[] getDefaultColors() {
		Color[] defCols = new Color[defaultColors.length];
		for (int i = 0; i < colors.length; i++) {
			defCols[i] = Color.decode("0x" + defaultColors[i]);
		}
		return defCols;
	}
	// END KGU#622 2022-07-07

	// text "constants"
	public static String preAlt = "(?)";
	public static String preAltT = "T";
	public static String preAltF = "F";
	public static String preCase = "(?)\n!\n!\ndefault";
	public static String preFor = "for ? <- ? to ?";
	public static String preWhile = "while (?)";
	public static String preRepeat = "until (?)";
	// START KGU#376 2017-07-01: Enh #389 - Configurable caption for the includes box of Root
	public static String preImport = "Included diagrams:";
	// END KGU#376 2017-07-01
	// START KGU#686 2019-03-15: Enh. #56 - configurable captions for the TRY block
	public static String preTry = "try";
	public static String preCatch = "catch";
	public static String preFinally = "finally";
	// END KGU#686 2019-03-15
	
	// START KGU#480 2018-01-19: Enh. #490 controller API alias mechanism
	/**
	 * Maps {@link DiagramController} routine signatures (@code <name>#<arity>) to aliases.
	 * @see #controllerAlias2Name
	 */
	public static final HashMap<String, String> controllerName2Alias = new HashMap<String, String>();
	/**
	 * Maps alias routine signatures (@code <alias>#<arity>) to the genuine {@link DiagramController} routine names
	 * @see #controllerAlias2Name
	 */
	public static final HashMap<String, String> controllerAlias2Name = new HashMap<String, String>();
	// END KGU#480 2018-01-19
	
	/** Used font for drawing element text */
	protected static Font font = new Font("Dialog", Font.PLAIN, 12);
	// START KGU#701 2019-03-29: Issue #718 We cache the dependent fonts too to save time
	protected static Font boldFont = null;
	protected static Font underlinedFont = null;
	protected static Font smallFont = null;
	// END KGU#701 2019-03-29
	/** A string indicating that the shortened text in collapsed elements may continue (an ellipse) */
	public static final String COLLAPSED =  "...";
	/** Whether the right branch of an alternative is to be padded (width enlarged) */
	public static boolean altPadRight = true;
	// START KGU#401 2017-05-17: Issue #405
	/** Number of CASE branches to trigger the attempt to shrink width by rotating branches */
	public static int caseShrinkByRot = 8;
	// END KGU#401 2017-05-17
	// START KGU#916 2021-01-25: Enh. #915
	public static boolean useInputBoxCase = true;
	// END KGU#916 2021-01-25
	
	// START KGU#906 2021-01-02: Enh. #905 Draw markers on elements with related Analyser reports
	/** Defines the bit number of the canvas flag for drawing Analyser markers or not */
	protected static final int CANVAS_FLAGNO_ERROR_CHECK = 0;
	// END KGU#906 2021-01-02

	// START KGU#156 2016-03-10; Enh. #124
	/** Maximum number of executions of any element while runEventTracking has been on */
	protected static int maxExecCount = 0;
	/** Maximum number of operation steps carried out directly per element */
	protected static int maxExecStepCount = 0;
	/** Maximum combined number of directly and indirectly performed operation steps */
	protected static int maxExecTotalCount = 0;
	// END KGU156 2016-03-10
	// START KGU#477 2017-12-10: Enh. #487 - mode E_HIDE_DECL required an additional max count
	/** Maximum combined number of performed steps including aggregated eclipsed declarations */
	protected static int maxExecStepsEclCount = 0; 
	// END KGU#477 2017-12-10
	// START KGU#225 2016-07-28: Bugfix #210
	/** Execution counter table, each element (together with all its clones) has an individual index */
	protected static Vector<Integer> execCounts = new Vector<Integer>();
	// END KGU#225 2016-07-28
	// START KGU#213 2016-08-02: Enh. #215
	/**
	 *  Container for temporarily (i.e. during execution) modified breakpoint count triggers
	 *  Keys are the indices into execCounts
	 */
	protected static Map<Integer, Integer> breakTriggersTemp = new Hashtable<Integer, Integer>();
	// END KGU#213 2016-08-2

	// START KGU#365 2017-04-14: Enh. #380 - New mechanism to mark trouble-making elements
	/**
	 * Set for quick highlighting elements that cause trouble in some complex GUI activities.
	 * Intended to be highlighted in the E_TROUBLECOLOR with high fill color priority
	 */
	public static final Set<Element> troubleMakers = new HashSet<Element>();
	// END KGU#365 2017-04-14
	
//	element attributes
	protected StringList text = new StringList();
	public StringList comment = new StringList();

	// START KGU#701 2019-03-29: Issue #718 Attempt to accelerate syntax highlighting by caching
	/** Maps text lines to preprocessed highlighting units (string + colour + style flags) */
	protected HashMap<String, Vector<HighlightUnit>> highlightCache = new HashMap<String, Vector<HighlightUnit>>();
	// END KGU#701 2019-03-29
	
	// START KGU#790 2020-11-02: Issue #800
	/**
	 * Caches the syntax structure for the unbroken lines of text, to be cleared on every change
	 */
	protected Line[] parsedLines = null;
	// END KGU#790 2020-11-03
	
	/** If the element is to be displayed rotated by 90° counter-clockwise (only used within CASE structures) */
	public boolean rotated = false;

	public Element parent = null;
	public boolean selected = false;
	// START KGU#41 2015-10-13: Execution mark had to be separated from selection
	/** Is set while being executed */
	public boolean executed = false;
	// END KGU#41 2015-10-13
	/** Is set while a substructure Element is under execution */
	public boolean waited = false;
	// START KGU#117 2016-03-06: Enh. #77 - for test coverage mode
	/** Flag indicates shallow test coverage */
	public boolean simplyCovered = false;
	/** Flag indicates full test coverage (including called subroutine diagrams etc.) */
	public boolean deeplyCovered = false;
	// END KGU#117 2016-03-06
	// START KGU#156 2016-03-10; Enh. #124
	///** Number of times this was executed while runEventTracking has been on */
	//protected int execCount = 0;
	/** Number of instructions carried out directly by this element */
	protected int execStepCount = 0;
	/** Number of instructions carried out by substructures of this element */
	protected int execSubCount;
	// END KGU#156 2016-03-11
	// START KGU#225 2016-07-28: Bugfix #210
	/** Index into the static execution counter table {@link #execCounts}, shared by all clones of the element */
	protected int execCountIndex = -1;
	// END KGU#225 2016-07-28
	// START KGU#277 2016-10-13: Enh. #270 Option to disable an Element from execution and export
	/**
	 * If true then this element is to be skipped on execution and outcommented on code export!
	 * Also see isDisabled() for recursively inherited disabled state
	 */
	protected boolean disabled = false;
	// END KGU#277 2016-10-13

	// END KGU156 2016-03-10
	
	private Color color = Color.WHITE;

	private boolean collapsed = false;
	
	// START KGU#43 2015-10-11: States whether the element serves as breakpoint for execution (stop before!)
	protected boolean breakpoint = false;
	// END KGU#43 2015-10-11
	// START KGU#213 2016-08-01: Enh. #215 - Optional execution Count trigger for breakpoint (0 = always active)
	public int breakTriggerCount = 0;
	// END KGU#213 2016-08-01

	// used for drawing
	// START KGU#136 2016-02-25: Bugfix #97 - New separate 0-based Rect for prepareDraw()
	/** bounds aligned to fit in the context, no longer public */
	protected Rect rect = new Rect();
	/** minimum bounds for stand-alone representation */
	protected Rect rect0 = new Rect();
	/** upper left corner coordinate offset wrt drawPoint */
	protected Point topLeft = new Point(0, 0);
	// END KGU#136 2016-03-01
	/** Will be set and used by prepareDraw() (validity of {@link rect0}, avoids repeated evaluation) - to be reset on changes */
	protected boolean isRect0UpToDate = false;
	// START KGU#502/KGU#524/KGU#553 2019-03-14: We need a second flag for correct drawing confinement
	/** Will be set after the first complete drawing of the element (validity of {@link rect} - to be reset on changes */
	protected boolean wasDrawn = false;
	// END KGU#502/KGU#524/KGU#553 2019-03-14

	/** Strings to be highlighted in the element text (lazy initialisation) */
	// START KGU#843 2020-04-12: Bugfix #847 We should distinguish between case-indifferent and case-relevant search
	//private static StringList specialSigns = null;
	private static HashSet<String> specialSigns = null;
	/** Strings to be highlighted in the element text case-independently (lazy initialisation) */
	private static StringList specialSignsCi = null;
	// END KGU#843 2020-04-12

	// START KGU#261 2017-01-19: Enh. #259 prepare the variable type map
	private static long lastId = 0;

	/**
	 * Change- and cloning-invariant id of this element
	 */
	private long id = 0;
	private void makeNewId()
	{
		id = ++lastId;
	}
	public long getId()
	{
		return id;
	}

	public Element()
	{
		makeNewId();
	}

	public Element(String _string)
	{
		makeNewId();
		setText(_string);
	}

	public Element(StringList _strings)
	{
		makeNewId();
		setText(_strings);
	}
	// END KGU#261 2017-01-19

	public Element(ArrayList<TokenList> _tokenizedLines)
	{
		makeNewId();
		for (TokenList tokens: _tokenizedLines) {
			text.add(tokens.getString());
		}
	}

	/**
	 * Resets my cached drawing info
	 */
	protected final void resetDrawingInfo()
	{
		this.isRect0UpToDate = false;
		// START KGU#502/KGU#524/KGU#553 2019-03-14: Issues #518,#544,#557
		this.wasDrawn = false;
		// END KGU#502/KGU#524/KGU#553 2019-03-14
		// START KGU#401 2017-05-17: Issue #405
		this.rotated = false;
		// END KGU#401 2017-05-17
		// START KGU#701 2019-03-29: Issue #718
		this.highlightCache.clear();
		// END KGU#701 2019-03-29
	}
	/**
	 * Resets my drawing info and that of all of my ancestors
	 */
	public final void resetDrawingInfoUp()
	{
		// If this element is touched then all ancestry information must be invalidated
		Element ancestor = this;
		do {
			ancestor.resetDrawingInfo();
		} while ((ancestor = ancestor.parent) != null);
	}
	/**
	 * Recursively clears all drawing info this subtree down
	 */
	// START KGU#238 2016-08-11: Code revision
	//public abstract void resetDrawingInfoDown();
	public void resetDrawingInfoDown()
	{
		traverse(new IElementVisitor() {
			@Override
			public boolean visitPreOrder(Element _ele) {
				_ele.resetDrawingInfo();
				return true;
			}
			@Override
			public boolean visitPostOrder(Element _ele) {
				return true;
			}
		});
	}
	// END KGU#238 2016-08-11
	
	// START KGU#502/KGU#524/KGU#553 2019-03-13: New approach to reduce drawing contention
	protected boolean checkVisibility(Rectangle _viewport, Rect _topLeft)
	{
		// START KGU#502/KGU#524/KGU#553 2019-03-14: Issues #518,#544,#557 - we must refer to the eventual record
		//Rectangle rctgl = new Rectangle(_topLeft.left, _topLeft.top, rect0.right, rect0.bottom);
		//return !this.isRect0UpToDate || _viewport == null || rctgl.intersects(_viewport);
		Rectangle rctgl = new Rectangle(_topLeft.left - E_PADDING/2, _topLeft.top - E_PADDING/2, rect.right - rect.left + E_PADDING, rect.bottom - rect.top + E_PADDING);
		return !this.wasDrawn || _viewport == null || rctgl.intersects(_viewport);
		// END KGU#502/KGU#524/KGU#553 2019-03-14
	}
	// END KGU#502/KGU#524/KGU#553 2019-03-13

	// abstract things
	/**
	 * Recursively computes the drawing extensions of the element and stores
	 * them in the 0-based rect0 attribute, which is also returned
	 * @param _canvas - the drawing canvas for which the drawing is to be prepared
	 * @return the origin-based extension record.
	 */
	public abstract Rect prepareDraw(Canvas _canvas);

	/**
	 * Actually draws this element within the given canvas, using _top_left
	 * for the placement of the upper left corner. Uses attribute rect0 as
	 * prepared by prepareDraw() to determine the expected extensions and
	 * stores the the actually drawn bounds in attribute rect.
	 * @param _canvas - the drawing canvas where the drawing is to be done in 
	 * @param _top_left - conveyes the upper-left corner for the placement
	 * @param _viewport - the visible area
	 * @param _inContention - whether there is a massive drawing event contention
	 */
	public abstract void draw(Canvas _canvas, Rect _top_left, Rectangle _viewport, boolean _inContention);
	
	/**
	 * Copies this element. Implementing subclasses may make use of some helper methods
	 * like {@link #copyDetails(Element, boolean)} to ensure that all relevant associated
	 * data will be copied (possibly depending on the context).
	 * @return a copy of this element.
	 * @see #copyDetails(Element, boolean)
	 */
	public abstract Element copy();
	
	/**
	 * Generic diagram traversal to be called with an IElementVisitor implementor
	 * in order to gather information or to modify the status of this Element and
	 * all its substructure.
	 * The _visitor may break the traversal on any visit.
	 * 
	 * @param _visitor - the visiting instance (must have access to the required
	 *          attributes or methods, of course)
	 * @return false iff the traversal is to be exited after this call
	 */
	public abstract boolean traverse(IElementVisitor _visitor);
	
	// START KGU#1142 2024-03-22: Issue #1154 Intended to be subclassed for special purposes
	/**
	 * Draws a dark grey hatch pattern into the given rectangle {@code rect} on the
	 * {@link Canvas} {@code canvas}.
	 * 
	 * @param myrect - the rectangle to be (partially) hatched
	 * @param canvas - the target canvas
	 */
	protected void drawHatched(Rect rect, Canvas canvas) {
		canvas.hatchRect(rect, 5, 10);
	}
	// END KGU#1142 2024-03-22
	
	// START KGU#156 2016-03-11: Enh. #124
	/**
	 * Copies the runtime data that is to be cloned - Usually this comprises the deep
	 * coverage status and the execution counter index. Only for certain kinds of elements
	 * the shallow coverage status is to be copied as well - therefore the argument.
	 * @param _target - target element of the copy operation
	 * @param _simply_too - whether the shallow coverage status is to be copied, too
	 */
	protected void copyRuntimeData(Element _target, boolean _simply_too)
	{
		if (Element.E_COLLECTRUNTIMEDATA)
		{
			if (_simply_too)	// This distinction is important
			{
				_target.simplyCovered = this.simplyCovered;
			}
			_target.deeplyCovered = this.deeplyCovered;
			// START KGU#225 2016-07-28: Bugfix #210
			//_target.execCount = this.execCount;
			this.makeExecutionCount();
			_target.execCountIndex = this.execCountIndex;
			// END KGU#225 2016-07-28
		}
	}
	// END KGU#156 2016-03-11
	
	// START KGU#213 2016-08-01: Enh. #215 - derived from Instruction
	/**
	 * Copies important attributes of this element and associated data to the target
	 * element {@code _ele}.
	 * @param _ele - the target element
	 * @param _simplyCoveredToo - whether on copying runtime data the shallow coverage
	 * status is to be copied, too
	 * @see #copyRuntimeData(Element, boolean)
	 */
	protected void copyDetails(Element _ele, boolean _simplyCoveredToo)
	{
		// START KGU#261 2017-01-19: Enh. #259 (type map)
		_ele.id = this.id;
		// END KGU#261 2017-01-19
		_ele.setComment(new StringList(this.getComment()));
		_ele.setColor(this.getColor());
		_ele.breakpoint = this.breakpoint;
		_ele.breakTriggerCount = this.breakTriggerCount;
		this.copyRuntimeData(_ele, _simplyCoveredToo);
		// START KGU#183 2016-04-24: Issue #169
		_ele.selected = this.selected;
		// END KGU#183 2016-04-24
		// START KGU#277 2016-10-13: Enh. #270
		_ele.disabled = this.disabled;
		// END KGU#277 2016-10-13
		_ele.collapsed = this.collapsed;
		
		// START KGU#701 2019-03-29: Issue #718 It should not cause harm to share this info (it's a map!)
		_ele.highlightCache = this.highlightCache;
		// END KGU#701 2019-03-29

		/* TODO (KGU#790 2020-11-02: Issue #800) It is to be decided whether
		 * it might be a good idea to copy (i.e. initially to share) the cached
		 * parsedLines - would only be wrong if a different text had been copied.
		 * And it could cause trouble if the copied element lies in a different
		 * TypeRegistry context (i.e. belongs to a different Root). So we better
		 * don't do it for now. */
		//_ele.parsedLines = parsedLines;
	}
	// END KGU#213 2016-08-01

	// START KGU#119 2016-01-02 Bugfix #78
	/**
	 * Returns true iff another is of same class, all persistent attributes are equal, and
	 * all substructure of another recursively equals the substructure of this. 
	 * @param _another - the Element to be compared
	 * @return true on recursive structural equality, false else
	 */
	public boolean equals(Element _another)
	{
		boolean isEqual = this.getClass() == _another.getClass();
		if (isEqual) isEqual = this.getText().getText().equals(_another.getText().getText());
		if (isEqual) isEqual = this.getComment().getText().equals(_another.getComment().getText());
		// START KGU#156 2016-03-12: Colour had to be disabled due to races
		//if (isEqual) isEqual = this.getColor().equals(_another.getColor());
		// END KGU#156 2016-03-12
		// START KGU#1113 2024-01-22: Enh. #270, Bugfix #1125 disabled state is a difference
		if (isEqual) isEqual = this.disabled == _another.disabled;
		// END KGU#1113 2024-01-22
		return isEqual;
	}
	// END KGU#119 2016-01-02
	
	// START KGU#911 2021-01-10: Enh. #910 DiagramController Includables are immutable
	/**
	 * @return {@code true} if this element must not be edited, moved, deleted etc.
	 */
	public boolean isImmutable()
	{
		Root myRoot = getRoot(this);
		return myRoot.isRepresentingDiagramController();
	}
	// END KGU#911 2021-01-19

	// START KGU#117 2016-03-07: Enh. #77
	/**
	 * Disjunctively combines the test coverage status and the execution counts
	 * of _cloneOfMine (which is supposed to a clone of this) with this own
	 * runtime data (coverage status, execution and step counts)
	 * (Important for recursive tests)
	 * @param _cloneOfMine - the Element to be combined (must be equal to this)
	 * @return true on recursive structural equality, false else
	 */
	public boolean combineRuntimeData(Element _cloneOfMine)
	{
		if (this.equals(_cloneOfMine))	// This is rather paranoia
		{
			this.simplyCovered = this.simplyCovered || _cloneOfMine.simplyCovered;
			this.deeplyCovered = this.deeplyCovered || _cloneOfMine.deeplyCovered;
			// START KGU#225 2016-07-28: Bugfix #210 - no longer needed, seemed wrong
			//this.execCount += _cloneOfMine.execCount;
			// END KGU#225 2016-07-28
			//this.execStepCount += _cloneOfMine.execStepCount;
			// In case of (direct or indirect) recursion the substructure steps will
			// gathered on a different way! We must not do it twice
//			if (!this.getClass().getSimpleName().equals("Root"))
//			{
//				this.execSubCount += _cloneOfMine.execSubCount;
//			}
			return true;
		}
		logger.log(Level.WARNING, "CombineRuntimeData for {0} FAILED!", this);
		return false;
	}
	// END KGU#117 2016-03-07

	// draw point
	Point drawPoint = new Point(0,0);

	/**
	 * @return the top left drawing coordinate of the containing diagram's root element
	 */
	public Point getDrawPoint()
	{
		Element ele = this;
		while(ele.parent!=null) ele=ele.parent;
		return ele.drawPoint;
	}

	/**
	 * Sets the top left drawing coordinate for the containing diagram's root element.
	 * @param point
	 */
	public void setDrawPoint(Point point)
	{
		Element ele = this;
		while(ele.parent!=null) ele=ele.parent;
		ele.drawPoint=point;
	}

	// START KGU#227 2016-07-30: Enh. #128
	// START KGU#1150 2024-04-16: Bugfix #1160 For rotation we need X and Y
	///**
	// * Provides a subclassable left offset for drawing the text
	// */
	//protected int getTextDrawingOffset()
	//{
	//	return 0;
	//}
	/**
	 * Provides a subclassable left offset for drawing the text
	 */
	protected int getTextDrawingOffsetX()
	{
		return 0;
	}
	/**
	 * Provides a subclassable top offset for drawing the text
	 */
	protected int getTextDrawingOffsetY()
	{
		return 0;
	}
	// END KGU#1150 2024-04-16
	// END KGU#227 2016-07-30

	/**
<<<<<<< HEAD
	 * Splits the given string {@code _text} into lines and assigns them as new text.
	 * @param _text - the (possibly multi-line) new text as single string
=======
	 * Overwrites the text by the list of all strings resulting from splitting
	 * {@code _text} into separate lines (at all contained newline characters).
	 * Subclasses may override this with more complex behaviour.
	 * 
	 * @param _text - the source string (will be split by '\n')
>>>>>>> 2f5bb7b8
	 */
	public void setText(String _text)
	{
		synchronized (text) {
			if (_text.isEmpty()) {
				text.clear();
			}
			else {
				text.setText(_text);	// Convert to a StringList
			}
		}
	}

	/**
<<<<<<< HEAD
	 * Adopts the given StringList {@code _text} as is for the text.
	 * @param _text - the new text (<b>this will just be assigned, not copied!</b>)
=======
	 * Just overwrites the text StringList by the given {@link StringList}
	 * {@code _text}
	 * 
	 * @param _text - the new content as {@link StringList}, will be assigned
	 *    as is, unless subclasses override it with more complex behaviour.
>>>>>>> 2f5bb7b8
	 */
	public void setText(StringList _text)
	{
		synchronized (text) {
			text = _text;
		}
	}

	// START KGU#91 2015-12-01: We need a way to get the true value
	/**
	 * Returns the (decoded) content of the text field no matter if mode {@link #isSwitchTextCommentMode()}
	 * is active.<br/>
	 * Use {@code getText(false)} for a mode-sensitive effect.<br/>
	 * <b>NOTE:</b> This is no longer a reference to the internal text representation
	 * but a reconstructed copy.
	 * 
	 * @return the text as StringList
	 * 
	 * @see #getText(boolean)
	 * @see #getBrokenText()
	 * @see #getUnbrokenText()
	 * @see #getBrokenTokenText()
	 * @see #getUnbrokenTokenText()U
	 */
	public StringList getText()
	{
		return text;
	}
	/**
	 * Returns the content of the text field unless _alwaysTrueText is false and
	 * mode isSwitchedTextAndComment is active, in which case the comment field
	 * is returned instead.
	 * 
	 * @param _alwaysTrueText - if true then mode isSwitchTextAndComment is ignored
	 * @return either the text or the comment
	 */
	public StringList getText(boolean _alwaysTrueText)
	// END KGU#91 2015-12-01
	{
		if (!_alwaysTrueText & isSwitchTextCommentMode())
		{
			// START KGU#199 2016-07-07: Enh. #188
			// Had to be altered since the combination of instructions may produce
			// multi-line string elements which would compromise drawing
			//return comment;
			return StringList.explode(comment, "\n");
			// END KGU#199 2016-07-07
		}
		else
		{
			return text;
		}
	}

	// START KGU#453 2017-11-01: Bugfix #447 - we need a cute representation of broken lines in some cases
	/**
	 * Returns the content of the text field no matter if mode {@code isSwitchedTextAndComment}
	 * is active.<br/>
	 * In contrast to {@link #getText()}, end-standing backslashes will be wiped
	 * off. This is for cases where the deliberate breaking of lines is of no importance
	 * and would unnecessarily spoil the presentation.<br/>
	 * Use {@code getCuteText(false)} for a mode-sensitive effect.
	 * 
	 * @return the text StringList (in normal mode) the comment StringList otherwise
	 * 
	 * @see #getText()
	 * @see #getCuteText(boolean)
	 * @see #isSwitchTextCommentMode()
	 */
	public StringList getCuteText()
	{
		StringList cute = new StringList();
		synchronized (text) {
			for (int i = 0; i < text.count(); i++) {
				String line = text.get(i);
				if (line.endsWith("\\")) {
					line = line.substring(0, line.length() - 1);
				}
				cute.add(line);
			}
		}
		return cute;
	}
	/**
	 * Returns the content of the text field unless {@code _alwaysTrueText} is false and
	 * mode {@code isSwitchedTextAndComment} is active, in which case the comment field
	 * is returned instead.<br/>
	 * In contrast to {@link #getText(boolean)}, end-standing backslashes will be wiped
	 * off. This is for cases where the deliberate breaking of lines is of no importance
	 * and would unnecessarily spoil the presentation. 
	 * @param _alwaysTrueText - if true then mode isSwitchTextAndComment is ignored
	 * @return either the text or the comment
	 * @see #getCuteText()
	 * @see #getText(boolean)
	 * @see #isSwitchTextCommentMode()
	 */
	protected StringList getCuteText(boolean _alwaysTrueText)
	{
		if (!_alwaysTrueText && isSwitchTextCommentMode())
		{
			// START KGU#199 2016-07-07: Enh. #188
			// Had to be altered since the combination of instructions may produce
			// multi-line string elements which would compromise drawing
			//return comment;
			return StringList.explode(comment, "\n");
			// END KGU#199 2016-07-07
		}
		return getCuteText();
	}
	// END KGU#453 2017-11-01

	/**
	 * @return a shortened text for the case this is collapsed (usually the first line plus an ellipse). 
	 */
	public StringList getCollapsedText()
	{
		StringList sl = new StringList();
		// START KGU#91 2015-12-01: Bugfix #39: This is for drawing, so use switch-sensitive methods
		//if(getText().count()>0) sl.add(getText().get(0));
		// START KGU#480 2018-01-21: Enh. #490 - It might be that a controller routine call starts in the 1st line
		//if (getText(false).count()>0) sl.add(getText(false).get(0));
		StringList myText = getText(false);
		if (myText.count() > 0) {
			if (Element.E_APPLY_ALIASES && !isSwitchTextCommentMode()) {
				myText = StringList.explode(Element.replaceControllerAliases(myText.getText(), true, Element.E_VARHIGHLIGHT), "\n");
			}
			sl.add(myText.get(0));
		}
		// END KGU#480 2018-01-21
		// END KGU#91 2015-12-01
		sl.add(COLLAPSED);
		return sl;
	}
	
	// START KGU#413 2017-06-09: Enh. #416 Cope with line continuations
	/**
	 * Returns the text of this element but with re-concatenated and trimmed lines if some
	 * lines were deliberately broken (i.e. ended with backslash).
	 * @return a StringList consisting of unbroken text lines
	 */
	public StringList getUnbrokenText()
	{
		return getBrokenText(" ");
	}
	/**
	 * Returns the text of this element as a new StringList where each broken line (by means
	 * of backslashes) will form together an element with newlines.
	 * @return a StringList consisting of possibly broken text lines
	 */
	public StringList getBrokenText()
	{
		// The separator is actually just a newline character but escaped for regular expression syntax
		return getBrokenText("\\\n");
	}
	/**
	 * Returns the text of this element as a new StringList where each broken line
	 * (by means of backslashes) will be glued together such that instead of the
	 * delimiting backslashes the given {@code separator} will be inserted.
	 * 
	 * @param separator - an arbitrary string working as separator instead of the
	 *    original backslash
	 * @return a StringList consisting of possibly broken text lines
	 */
	protected StringList getBrokenText(String separator)
	{
		StringList sl = new StringList();
		int nLines = text.count();
		int i = 0;
		while (i < nLines) {
			String line = text.get(i).trim();
			while (line.endsWith("\\") && (i + 1 < nLines)) {
				line = line.substring(0, line.length()-1) + separator + text.get(++i).trim();
			}
			sl.add(line);
			i++;
		}
		return sl;
	}
	// END KGU#413 2017-06-09
	// START KGU#1097 2023-11-09: Issue #800 New internal representation
	/**
	 * Returns the text of this element as a new ArrayList of TokenLists where each
	 * broken set of lines (by means of trailing backslashes) will be glued together
	 * to a single token list line.
	 * 
	 * @return a list of TokenLists
	 * 
	 * @see #getBrokenTokenText()
	 * @see #setTokenText(ArrayList)
	 */
	public ArrayList<TokenList> getUnbrokenTokenText()
	{
		StringList unbroken = this.getUnbrokenText();
		ArrayList<TokenList> tt = new ArrayList<TokenList>();
		for (int i = 0; i < unbroken.count(); i++) {
			tt.add(new TokenList(unbroken.get(i), true));
		}
		return tt;
	}
	
	/**
	 * Returns the text of this element as a new ArrayList of TokenLists where each
	 * broken set of lines (by means of trailing backslashes) will be glued together
	 * to a single TokenList with a "\n" token where a trailing backslash had broken
	 * the line.
	 * 
	 * @return a list of TokenLists possibly containing "\n" tokens.
	 * 
	 * @see #getUnbrokenTokenText()
	 * @see #setTokenText(ArrayList)
	 */
	protected ArrayList<TokenList> getBrokenTokenText()
	{
		StringList broken = this.getBrokenText();
		ArrayList<TokenList> tt = new ArrayList<TokenList>();
		for (int i = 0; i < broken.count(); i++) {
			tt.add(new TokenList(broken.get(i), true));
		}
		return tt;
	}
	// END KGU#1097 2023-11-09
	// START KGU#1097 2023-11-15: Issue #800 New internal representation
	/**
	 * Overwrites the previous Element text with the given tokenized multi-line
	 * text. If any of the contained token lists happens to contain an escaped
	 * newline token (i.e., a string "\n") then the line will be split at this position and the part
	 * before it will be suffixed by a "\" token.<br/>
	 * 
	 * @param tokenLines - a list of {@link TokenList}s representing the (possibly
	 *    broken) lines. "Broken" means that the token lists may contain newline
	 *    tokens at which positions the respective token lists will be split into
	 *    several ones.
	 *    
	 * @see #getBrokenTokenText()
	 * @see #getUnbrokenTokenText()
	 */
	public void setTokenText(ArrayList<TokenList> tokenLines)
	{
		// FIXME ensure triggers
		StringList sl = new StringList();
		for (TokenList tokens: tokenLines) {
			int pos0 = 0;
			int posNl = -1;
			while ((posNl = tokens.indexOf("\n", pos0)) >= 0) {
				sl.add(tokens.subSequence(pos0, posNl).getString() + "\\");
				pos0 = posNl + 1;
			}
			sl.add(tokens.subSequenceToEnd(pos0).getString());
		}
		this.setText(sl);
	}
	// END KGU#1097 2023-11-15
	
	// START KGU#790 2020-11-01: Issue #800 new syntax engine
	/**
	 * Parses the (unbroken) lines of the text and returns the array of associated
	 * {@link Line} objects for each unbroken line. Does <b>not</b> overwrite
	 * {@link #parsedLines}.
	 * 
	 * @param problems - a {@link StringList} gathering occurred syntax complaints
	 * @param typeMap - a data type map to retrieve from and add to, or {@code null}
	 * @return the array of parse results per line
	 * 
	 * @see #getParsedText(StringList, StringList, StringList, TypeRegistry, StringList)
	 * @see #parseLines(TypeRegistry)
	 */
	public Line[] getParsedText(StringList problems, TypeRegistry typeMap)
	{
		StringList unbrText = this.getUnbrokenText();
		Line[] lines = new Line[unbrText.count()];
		for (int i = 0; i < lines.length; i++) {
			lines[i] = LineParser.getInstance().parse(unbrText.get(i), this, i, typeMap);
			// START KGU#790 2023-11-15: Issue #800
			if (lines[i].getType() == Line.LineType.LT_RAW) {
				problems.add(lines[i].getParserError() + " in line " + i);
			}
			// END KGU#790 2023-11-15
		}
		return lines;
	}

	/**
	 * Retrieves an array of parsed lines (a {@link Line} object for each unbroken line).
	 * Also collects the names of all variables that are assigned a value, explicitly
	 * declared, or simply used if the respective argument is not {@code null}.<br/>
	 * Does <b>not</b> overwrite {@link #parsedLines}.
	 * 
	 * @param assignedVars - gathers the names of modified variables if not {@code null}
	 * @param declaredVars - gathers the names of declared variables if not {@code null}
	 * @param usedVars - gathers the names of referenced variables if not {@code null}
	 * @param typeMap - a data type map to retrieve from and add to, or {@code null}
	 * @param problems - a {@link StringList} gathering occurred syntax complaints
	 * @return the array of parse results per line
	 */
	public Line[] getParsedText(StringList assignedVars, StringList declaredVars, StringList usedVars, TypeRegistry typeMap, StringList problems)
	{
		ArrayList<TokenList> unbrText = this.getUnbrokenTokenText();
		Line[] lines = new Line[unbrText.size()];
		for (int i = 0; i < lines.length; i++) {
			lines[i] = LineParser.getInstance().parse(unbrText.get(i).getString(), this, i, typeMap);
			if (lines[i].getType() != Line.LineType.LT_RAW) {
				lines[i].gatherVariables(assignedVars, declaredVars, usedVars, problems);
			}
			else {
				problems.add(lines[i].getParserError() + " in line " + i);
			}
		}
		return lines;
	}
	// END KGU#790 2020-11-01
	
	// START KGU#602 2018-10-25: Issue #419 - Tool to break very long lines is requested
	/**
	 * Breaks down all text lines longer than {@code maxLineLength} along the tokens
	 * into continuated lines (i.e. broken lines end with backslash). Already placed
	 * line breaks are preserved unless {@code rebreak} is {@code true}, in which case
	 * broken lines are first concatenated in order to be broken according to
	 * {@code maxLineLength}.<br/>
	 * If a token is longer than {@code maxLineLength} (it might be a string literal)
	 * then it will not be broken or decomposed in any way such that the line length
	 * limit may not always hold.<br/>
	 * If this method leads to a different text layout then the drawing info is
	 * invalidated up-tree.
	 * 
	 * @param maxLineLength - the number of characters a line should not exceed
	 * @param rebreak - if {@code true} then existing line breaks (trailing backslashes)
	 *     will not be preserved.
	 * @return {@code true} if the text was effectively modified, {@code false} otherwise
	 * 
	 * @see Root#breakElementTextLines(int, boolean)
	 */
	public boolean breakTextLines(int maxLineLength, boolean rebreak)
	{
		boolean modified = false;
		ArrayList<TokenList> tokenLines = null;
		// FIXME the critical section is incomplete but we cannot include this.setTokenText()
		synchronized (text) {
			if (rebreak) {
				tokenLines = this.getUnbrokenTokenText();
				modified = tokenLines.size() < this.text.count();
			}
			else {
				tokenLines = this.getBrokenTokenText();
			}
		}
		// We work backwards through the (possibly bre-broken) lines
		for (int i = tokenLines.size()-1; i >= 0; i--) {
			TokenList tokens = tokenLines.get(i);
			int length = tokens.length();
			if (tokens.isEmpty()) {
				continue;
			}
			ArrayList<TokenList> broken = tokens.breakAtLength(maxLineLength);
			if (broken.size() > 1 || !broken.isEmpty() && broken.get(0).length() != length) {
				tokenLines.remove(i);
				tokenLines.addAll(i, broken);
				modified = true;
			}
		}
		if (modified) {
			this.setTokenText(tokenLines);
			this.resetDrawingInfoUp();
		}
		return modified;
	}
	
	// START KGU#602 2018-10-25: Issue #419 - Mechanism to detect and handle long lines
	/**
	 * Detects the maximum text line length either on this very element alone
	 * ({@code _includeSubstructure = false}) or including all elements of the
	 * substructure.
	 * 
	 * @param _includeSubstructure - whether (in case of a complex element) the substructure
	 * is to be involved
	 * @return the maximum line length
	 */
	public int getMaxLineLength(boolean _includeSubstructure)
	{
		int maxLen = 0;
		for (int i = 0; i < this.text.count(); i++) {
			maxLen = Math.max(maxLen, this.text.get(i).length());
		}
		return maxLen;
	}
	// END KGU#602 2018-10-25
	
	// START KGU#480 2018-01-21: Enh. #490
	/**
	 * @return the text of this element, with {@link DiagramController} routine names
	 * replaced by user-specific alias names if {@link #E_APPLY_ALIASES} is {@code true}
	 * 
	 * @see #setAliasText(StringList)
	 * @see #getText()
	 */
	public StringList getAliasText()
	{
		if (!Element.E_APPLY_ALIASES) {
			return this.getText();
		}
		var sl = new StringList();
		for (TokenList tokens: getBrokenTokenText()) 
		{
			TokenList aliasTokens = replaceControllerAliases(tokens, true, false);
			sl.add(StringList.explode(aliasTokens.getString(), "\n"));
		}
		return sl;
	}
	
	/**
	 * Sets the element text from {@code aliasText}, after having replaced all
	 * user-specific {@link DiagramController} routine aliases by the original
	 * routine names.
	 * @param aliasText - the intended element text, possibly containing aliases
	 * 
	 * @see #getAliasText()
	 * @see #setAliasText(String)
	 * @see #setText(StringList)
	 */
	public void setAliasText(StringList aliasText)
	{
		if (Element.E_APPLY_ALIASES) {
			// START KGU#488 2018-02-02: Bugfix #501 - We must not undermine the effect of overriding of setText()!
			//text.setText(Element.replaceControllerAliases(aliasText.getText(), false, false));
			this.setText(Element.replaceControllerAliases(aliasText.getText(), false, false));
			// END KGU#488 2018-01-02
		}
		else {
			// START KGU#488 2018-02-02: Bugfix #501 - We must not undermine the effect of overriding of setText()!
			//text = aliasText;
			this.setText(aliasText);
			// END KGU#488 2018-01-02
		}
	}
	
	/**
	 * Sets the element text from {@code aliasText} by splitting it at newlines,
	 * after having replaced all user-specific {@link DiagramController} routine
	 * aliases by the original routine names.
	 * 
	 * @param aliasText - the intended element text, possibly containing aliases
	 * @see #getAliasText()
	 * @see #setAliasText(StringList)
	 * @see #setText(String)
	 */
	public void setAliasText(String aliasText)
	{
		if (Element.E_APPLY_ALIASES) {
			this.setText(Element.replaceControllerAliases(aliasText, false, false));
		}
		else {
			// START KGU#488 2018-02-02: Bugfix #501 - We must not undermine the effect of overriding of setText()!
			//text.setText(aliasText);
			this.setText(aliasText);
			// END KGU#488 2018-02-02
		}
	}

	/**
	 * If {@link #E_APPLY_ALIASES} is true then replaces the names of all routines
	 * of {@link DiagramController} classes with registered alias names or vice versa,
	 * depending on {@code names2aliases} and returns the modified text. The text may
	 * contain newlines and line continuators (end-standing backslashes).  
	 * @param text - the (Element) text as concatenated string
	 * @param names2aliases - whether names are to be replaced by aliases (or vice versa)
	 * @param withArity - whether the replacing alias (or original name) is to be combined
	 * with the number of the routine arguments (like this: "{@code <name>#<arity>}"). 
	 * @return the resulting text.
	 */
	public static String replaceControllerAliases(String text, boolean names2aliases, boolean withArity)
	{
		if (!Element.E_APPLY_ALIASES) {
			return text;
		}
		HashMap<String, String> substitutions = 
				names2aliases ? controllerName2Alias : controllerAlias2Name;
		TokenList tokens = new TokenList(text);
		for (int i = 0; i < tokens.size(); i++) {
			String token = tokens.get(i).trim();
			if (!token.isEmpty() && Syntax.isIdentifier(token, false, null)) {
				// Skip all whitespace
				int j = i;
				String nextToken = null;
				while (++j < tokens.size() && ((nextToken = tokens.get(j).trim()).isEmpty() || nextToken.equals("\\")));
				// Now check for a beginning parameter list
				if ("(".equals(nextToken)) {
					int nArgs = Syntax.splitExpressionList(tokens.subSequenceToEnd(j+1), ",").size() - 1;
					String key = token.toLowerCase() + "#" + nArgs;
					String subst = substitutions.get(key);
					if (subst != null) {
						token = subst;
						if (withArity) {
							token += "#" + nArgs;
						}
						tokens.set(i, token);
					}
				}
			}
		}
		// FIXME Why not return as TokenList?
		return tokens.getString();
	}

	/**
	 * If {@link #E_APPLY_ALIASES} is true then replaces the names of all routines
	 * of {@link DiagramController} classes with registered alias names or vice versa,
	 * depending on {@code names2aliases} and returns the modified text. The text may
	 * contain newline characters as tokens.
	 * 
	 * @param tokens - an (Element) text line TokenList (may contain "\n" as tokens)
	 * @param names2aliases - whether names are to be replaced by aliases (or vice versa)
	 * @param withArity - whether the replacing alias (or original name) is to be combined
	 *     with the number of the routine arguments (like this: "{@code <name>#<arity>}"). 
	 * @return the resulting text.
	 */
	public static TokenList replaceControllerAliases(TokenList tokens, boolean names2aliases, boolean withArity)
	{
		if (!Element.E_APPLY_ALIASES) {
			return tokens;
		}
		var tokens1 = new TokenList(tokens);
		HashMap<String, String> substitutions = 
				names2aliases ? controllerName2Alias : controllerAlias2Name;
		for (int i = 0; i < tokens.size(); i++) {
			String token = tokens.get(i);
			if (!token.isBlank() && Syntax.isIdentifier(token, false, null)) {
				// Skip all whitespace
				int j = i;
				String nextToken = null;
				while (++j < tokens.size() && (nextToken = tokens.get(j)).isBlank());
				// Now check for a beginning parameter list
				if ("(".equals(nextToken)) {
					int nArgs = Syntax.splitExpressionList(tokens.subSequenceToEnd(j+1), ",").size() - 1;
					String key = token.toLowerCase() + "#" + nArgs;
					String subst = substitutions.get(key);
					if (subst != null) {
						token = subst;
						if (withArity) {
							token += "#" + nArgs;
						}
						tokens1.set(i, token);
					}
				}
			}
		}
		return tokens1;
	}
	// END KGU#480 2018-01-21

	public void setComment(String _comment)
	{
		comment.setText(_comment);
	}

	public void setComment(StringList _comment)
	{
		comment = _comment;
	}

	// START KGU#91 2015-12-01: We need a way to get the true value
	/**
	 * Returns the content of the comment field no matter if mode isSwitchedTextAndComment
	 * is active, use getComment(false) for a mode-sensitive effect.
	 * @return the text StringList (in normal mode) the comment StringList otherwise
	 */
	public StringList getComment()
	{
		return comment;
	}

	/**
	 * Returns the content of the comment field unless _alwaysTrueComment is false and
	 * mode isSwitchedTextAndComment is active, in which case the text field
	 * content is returned instead.
	 * 
	 * @param _alwaysTrueText - if true then mode isSwitchTextAndComment is ignored
	 * @return either the text or the comment
	 */
	public StringList getComment(boolean _alwaysTrueComment)
	// END KGU#91 2015-12-01
	{
		if (!_alwaysTrueComment && isSwitchTextCommentMode())
		{
			return getText();
		}
		else
		{
			return comment;
		}
	}
	
	/* START KGU#172 2016-04-01: Issue #145: Make it easier to obtain this information,
	 * 2019-03-16 made static, 2020-12-15 made public */
	/**
	 * Checks whether texts and comments are to be swapped for display.
	 * @return true iff the swichTextAndComments flag is on and commentsPlusText mode is not
	 */
	public static boolean isSwitchTextCommentMode()
	{
//		Root root = getRoot(this);
//		return (root != null && root.isSwitchTextAndComments());
    	// START KGU#227 2016-07-31: Enh. #128 - Mode "comments and text" overrides "switch text/comments" 
    	//return Element.E_TOGGLETC;
    	return !Element.E_COMMENTSPLUSTEXT && Element.E_TOGGLETC;
    	// END KGU#227 2016-07-31
	}
	/* END KGU#172 2916-04-01 */

	/**
	 * Returns whether this element appears as selected in the standard {@link DrawingContext}.
	 * @return true if the element is marked selected.
	 * @see #getSelected(DrawingContext)
	 */
	public boolean getSelected()
	{
		return selected;
	}
	
	/**
	 * Returns whether this element appears as selected w.r.t. the given {@link DrawingContext}.
	 * For most kinds of Element the {@code drawingContext} doesn't make a difference.
	 * @param drawingContext
	 * @return true if this element is selected (in @code drawingContext}.
	 * @see #getSelected()
	 */
	public boolean getSelected(DrawingContext drawingContext)
	{
		return selected;
	}

	/**
	 * Sets the selection flag on this element
	 * @param _sel - if the element is to be selected or not
	 * @return the element(s) actually being selected (null if _sel = false).
	 */
	public Element setSelected(boolean _sel)
	{
		selected = _sel;
		return _sel ? this : null;
	}

	/**
	 * Sets the selection flag on this element for the given {@code _drawingContext}
	 * @param _sel - if the element is to be selected or not
	 * @param _drawingContext - the drawing context for which this is intended.
	 * @return the element(s) actually being selected (null if _sel = false).
	 * @see #setSelected(boolean)
	 */
	public Element setSelected(boolean _sel, DrawingContext _drawingContext)
	{
		// Default is the same as setSelected()
		return setSelected(_sel);
	}


	// START KGU#183 2016-04-24: Issue #169 
	/**
	 * Recursively searches the subtree for the currently selected Element or Element
	 * sequence and returns it
	 * @return selected Element (null if none was found)
	 */
	public abstract Element findSelected();
	// END KGU#183 2016-04-24
	
	// START KGU 2016-04-24: replaces Root.checkChild(this, _ancestor)
	/**
	 * Checks if this is a descendant of _ancestor in the tree
	 * @param _parent - Element to be verified as ancestor of _child
	 * @return true iff this is a descendant of _ancestor
	 */
	public boolean isDescendantOf(Element _ancestor)
	{
		Element tmp = this.parent;
		boolean res = false;
		while ((tmp != null) && !(res = tmp == _ancestor))
		{
			tmp = tmp.parent;
		}
		return res;
	}
	// END KGU 2016-04-24

	// START KGU#143 2016-01-22: Bugfix #114 - we need a method to decide execution involvement
	/**
	 * Checks execution involvement.
	 * @return true iff this or some substructure of this is currently executed. 
	 */
	public boolean isExecuted()
	{
		// START KGU#143 2016-11-17: Issue #114 refinement
		//return this.executed || this.waited;
		return this.isExecuted(true);
		// END KGU#143 2016-11-17
	}
	// END KGU#143 2016-01-22
	
	// START KGU#143 2016-11-17: Bugfix #114 - we need a method avoiding cyclic recursion
	/**
	 * Checks execution involvement.
	 * @param checkParent - whether the waiting status of the owning Subqueue is relevant
	 * @return true iff this or some substructure of this is currently executed. 
	 */
	public boolean isExecuted(boolean checkParent)
	{
		return this.executed || this.waited
				|| checkParent && this.parent != null && this.parent.getClass().getSimpleName().equals("Subqueue") && this.parent.isExecuted();
	}
	// END KGU#143 2016-11-17

	// START KGU#156 2016-03-11: Enh. #124 - We need a consistent execution step counting
	/**
	 * Resets all element execution counts and the derived maximum execution count as well
	 * as all centrally held temporary breakpoint triggers
	 */
	public static void resetMaxExecCount()
	{
		Element.maxExecTotalCount = Element.maxExecStepCount = Element.maxExecCount = 0;
		// START KGU#477 2017-12-10: Enh. #487 - consider maximum steps of eclipsed declarations
		Element.maxExecStepsEclCount = 0;
		// END KGU#477 2017-12-10
		// START KGU#225 2016-07-28: Bugfix #210
		Element.execCounts.clear();
		// END KGU#225 2016-07-28
		// START KGU#213 2016-08-02: Enh. #215
		Element.breakTriggersTemp.clear();
		// END KGU#213 2016-08-02
	}

	// START KGU#225 2016-07-28: Bugfix #210
	/**
	 * Resets the execution count value of this element and all its clones
	 */
	protected void resetExecCount()
	{
		if (this.execCountIndex >= 0)
		{
			if (this.execCountIndex < Element.execCounts.size())
			{
				Element.execCounts.set(this.execCountIndex, 0);
			}
			else
			{
				this.execCountIndex = -1;
			}
		}
	}
	
	/*
	 * Ensures an entry in the static execution count array. If there
	 * hadn't been an entry, then its value will be 0 and its index is
	 * stored in this.execCountEntry
	 */
	protected void makeExecutionCount()
	{
		if (this.execCountIndex < 0 || this.execCountIndex >= Element.execCounts.size())
		{
			this.execCountIndex = Element.execCounts.size();
			Element.execCounts.add(0);
		}
	}
	
	/**
	 * Retrieves the associated execution count and returns it.
	 * @return current execution count for this element (and all its clones)
	 */
	protected int getExecCount()
	{
		int execCount = 0;
		if (this.execCountIndex >= 0)
		{
			if (this.execCountIndex < Element.execCounts.size())
			{
				execCount = Element.execCounts.get(this.execCountIndex);
			}
			else
			{
				logger.log(Level.SEVERE, "Illegal execCountIndex {0} on {1}", new Object[]{this.execCountIndex, this});
			}
		}
		return execCount;
	}
	// END KGU#225 2016-07-28

	/**
	 * Returns the summed up execution steps of this element and - if {@code _combined} is true - 
	 * all its substructure.
	 * @param _combined - whether the (cached) substructure step counts are to be added
	 * @return the requested step count
	 */
	public int getExecStepCount(boolean _combined)
	{
		return this.execStepCount + (_combined ? this.execSubCount : 0);
	}

	/**
	 * Increments the execution counter (provided that {@link #E_COLLECTRUNTIMEDATA} is
	 * enabled). If the new counter value exceeds {@link #maxExecCount} then the latter
	 * will be updated to that value. 
	 */
	public final void countExecution()
	{
		// Element execution is always counting 1, no matter whether element is structured or not
		// START KGU#225 2016-07-28: Bugfix #210
		//if (Element.E_COLLECTRUNTIMEDATA && ++this.execCount > Element.maxExecCount)
		//{
		//	Element.maxExecCount = this.execCount;
		//}
		if (Element.E_COLLECTRUNTIMEDATA)
		{
			this.makeExecutionCount();
			int execCount = this.getExecCount() + 1;
			Element.execCounts.set(this.execCountIndex, execCount);
			if (execCount > Element.maxExecCount)
			{
				Element.maxExecCount = execCount;
			}
		}
		// END KGU#225 2016-07-28
	}
	
	/**
	 * Updates the own or substructure instruction counter by adding the {@code _growth} value.
	 * @param _growth - the amount by which the counter is to be increased
	 * @param _directly - whether is to be counted as own instruction or the substructure's
	 */
	public void addToExecTotalCount(int _growth, boolean _directly)
	{
		if (Element.E_COLLECTRUNTIMEDATA)
		{
			if (_directly)
			{
				this.execStepCount += _growth;
				if (this.execStepCount > Element.maxExecStepCount)
				{
					Element.maxExecStepCount = this.execStepCount;
				}
			}
			else
			{
				this.execSubCount += _growth;
				Element.maxExecTotalCount = 
						Math.max(this.getExecStepCount(true),
								Element.maxExecTotalCount);			
			}
		}
	}
	// END KGU#156 2016-03-11
	
	// START KGU#117 2016-03-10: Enh. #77
	/**
	 * In test coverage mode, sets the local tested flag if element is fully covered
	 * and then recursively checks test coverage upwards all ancestry if
	 * _propagateUpwards is true (otherwise it would be postponed to the termination
	 * of the superstructure).
	 * @param _propagateUpwards if true then the change is immediately propagated  
	 */
	public void checkTestCoverage(boolean _propagateUpwards)
	{
		//System.out.print("Checking coverage of " + this + " --> ");
		if (Element.E_COLLECTRUNTIMEDATA)
		{
			boolean hasChanged = false;
			if (!this.simplyCovered && this.isTestCovered(false))
			{
				hasChanged = true;
				this.simplyCovered = true;
			}
			if (!this.deeplyCovered && this.isTestCovered(true))
			{
				hasChanged = true;
				this.deeplyCovered = true;
			}
			if (hasChanged && _propagateUpwards)
			{
				Element parent = this.parent;
				while (parent != null)
				{
					parent.checkTestCoverage(false);
					parent = parent.parent;
				}
			}
		}
		//System.out.println(this.tested ? "SET" : "unset");
	}
	
	/**
	 * Detects shallow or deep test coverage of this element according to the
	 * argument _deeply
	 * @param _deeply if exhaustive coverage (including subroutines is requested)
	 * @return true iff element and all its sub-structure is test-covered
	 */
	public boolean isTestCovered(boolean _deeply)
	{
		return _deeply ? this.deeplyCovered : this.simplyCovered;
	}
	// END KGU#117 2016-03-10

	// START KGU#144 2016-01-22: Bugfix for #38 - Element knows best whether it can be moved up or down
	/**
	 * Checks whether this has a successor within the parenting Subqueue
	 * @return true iff this is element of a Subqueue and has a successor
	 */
	public boolean canMoveDown()
	{
		boolean canMove = false;
		if (parent != null && parent.getClass().getSimpleName().equals("Subqueue"))
		{
			int i = ((Subqueue)parent).getIndexOf(this);
			canMove = (i+1 < ((Subqueue)parent).getSize()) && !this.isExecuted() && !((Subqueue)parent).getElement(i+1).isExecuted();
		}
		return canMove;
	}

	/**
	 * Checks whether this has a predecessor within the parenting Subqueue
	 * @return true iff this is element of a Subqueue and has a predecessor
	 */
	public boolean canMoveUp()
	{
		boolean canMove = false;
		if (parent != null && parent.getClass().getSimpleName().equals("Subqueue"))
		{
			int  i = ((Subqueue)parent).getIndexOf(this);
			canMove = (i > 0) && !this.isExecuted() && !((Subqueue)parent).getElement(i-1).isExecuted();
		}
		return canMove;
	}
	//	END KGU#144 2016-01-22
	
	// START KGU#199 2016-07-07: Enh. #188 - ensure Call elements for known subroutines
	/**
	 * Recursively identifies Instruction elements with call syntax matching one
	 * of the given subroutine signatures and converts respective elements to Call
	 * elements.
	 * @param signatures - strings of the form "&lt;routinename&gt;#&lt;arity&gt;"
	 */
	public abstract void convertToCalls(StringList _signatures);
	// END KGU#199 2016-07-07

	public Color getColor()
	{
		return color;
	}

	public String getHexColor()
	{
		String rgb = Integer.toHexString(color.getRGB());
		return rgb.substring(2, rgb.length());
	}

	public static String getHexColor(Color _color)
	{
		String rgb = Integer.toHexString(_color.getRGB());
		return rgb.substring(2, rgb.length());
	}

	public void setColor(Color _color)
	{
		color = _color;
	}
	
	/**
	 * Returns the status-dependent background color or just the user-defined background color
	 * for this element.
	 * @see #getFillColor(DrawingContext)
	 */
	protected Color getFillColor()
	{
		return getFillColor(DrawingContext.DC_STRUCTORIZER);
	}
	// START KGU#41 2015-10-13: The highlighting rules are getting complex
	// but are more or less the same for all kinds of elements
	protected Color getFillColor(DrawingContext drawingContext)
	{
		// This priority might be arguable but represents more or less what was found in the draw methods before
		if (this.waited) {
			// FIXME (KGU#117): Need a combined colour for waited + tested
			return Element.E_WAITCOLOR;
		}
		else if (this.executed) {
			return Element.E_RUNNINGCOLOR;
		}
		// START KGU#365 2017-04-14: Enh. #380
		else if (troubleMakers.contains(this)) {
			return Element.E_TROUBLECOLOR;
		}
		// END KGU#365 2017-04-14
		else if (this.getSelected(drawingContext)) {
			return Element.E_DRAWCOLOR;
		}
		// START KGU#117/KGU#156 2016-03-06: Enh. #77 + #124 Specific colouring for test coverage tracking
		else if (E_COLLECTRUNTIMEDATA &&
				E_RUNTIMEDATAPRESENTMODE != RuntimeDataPresentMode.NONE) {
			switch (E_RUNTIMEDATAPRESENTMODE) {
			case SHALLOWCOVERAGE:
			case DEEPCOVERAGE:
				if (this.isTestCovered(Element.E_RUNTIMEDATAPRESENTMODE == RuntimeDataPresentMode.DEEPCOVERAGE)) {
					return Element.E_TESTCOVEREDCOLOR;
				}
				break;
			default:
				return getScaleColorForRTDPM();
			}
		}
		// END KGU#117 2016-03-06
		else if (this.isCollapsed(true)) {
			// NOTE: If the background colour for collapsed elements should once be discarded, then
			// for Instruction subclasses the icon is to be activated in Instruction.draw() 
			return Element.E_COLLAPSEDCOLOR;
		}
		return getColor();
	}
	// END KGU#41 2015-10-13
	
	// START KGU#408 2021-02-26: Enh. #410 Allows Elements to modify this depending on certain status
	/** Returns the (default) text colour for the drawing of Element text */
	protected Color getTextColor()
	{
		return Color.BLACK;
	}
	// END KGU#408 2021-02-26
	
	// START KGU#156 2016-03-12: Enh. #124 (Runtime data visualisation)
	protected Color getScaleColorForRTDPM()
	{
		int maxValue = 0;
		int value = 0;
		boolean logarithmic = false;
		switch (Element.E_RUNTIMEDATAPRESENTMODE) {
		case EXECCOUNTS:
			maxValue = Element.maxExecCount;
			value = this.getExecCount();
			break;
		case EXECSTEPS_LOG:
			logarithmic = true;
		case EXECSTEPS_LIN:
			maxValue = Element.maxExecStepCount;
			// START KGU#477 2017-12-10: Enh. #487 - consider amalgamated declarations
			if (Element.E_HIDE_DECL && Element.maxExecStepsEclCount > Element.maxExecStepCount) {
				maxValue = Element.maxExecStepsEclCount;
			}
			// END KGU#477 2017-12-10
			value = this.getExecStepCount(false);
			break;
		case TOTALSTEPS_LOG:
			logarithmic = true;
		case TOTALSTEPS_LIN:
			maxValue = Element.maxExecTotalCount;
			// START KGU#477 2017-12-10: Enh. #487 - consider amalgamated declarations
			if (Element.E_HIDE_DECL && Element.maxExecStepsEclCount > Element.maxExecTotalCount) {
				maxValue = Element.maxExecStepsEclCount;
			}
			// END KGU#477 2017-12-10
			value = this.getExecStepCount(true);
			break;
		default:
				;
		}
		if (logarithmic) {
			// We scale the logarithm a little up lest there should be too few
			// discrete possible values
			if (maxValue > 0) maxValue = (int) Math.round(25 * Math.log(maxValue));
			if (value > 0) value = (int) Math.round(25 * Math.log(value));
		}
		return getScaleColor(value, maxValue);
	}
	
	/**
	 * Converts the value in the range 0 ... maxValue in the a colour
	 * from deep blue to hot red.
	 * @param value	- a count value in the range 0 (blue) ... maxValue (red)
	 * @param maxValue - the end of the scale 
	 * @return the corresponding spectral colour.
	 */
	protected final Color getScaleColor(int value, int maxValue)
	{
		// Actually we split the range in four equally sized sections
		// In section 0, blue is at the brightness limit, red sticks to 0,
		// and green is linearly rising from 0 to he brightness limit.
		// In section 1, green is at the brightness limit and blue is linearly
		// falling from the brightness limit down to 0.
		// In section 2, green is at the brightness limit and red in linearly
		// rising from 0 to he brightness limit.
		// In section 1, red is at the brightness limit and green in linearly
		// decreasing from the brightness limit down to 0.
		
		// Lest the background colour should get too dark for the text to remain
		// legible, we shift the scale (e.g. by a twelfth) and this way reduce
		// the effective spectral range such that the latter starts with a less
		// deep blue...
		int rangeOffset = maxValue/12;
		value += rangeOffset;
		maxValue += rangeOffset;
		
		if (maxValue == 0)
		{
			return Color.WHITE;
		}
		int maxBrightness = 255;
		int blue = 0, green = 0, red = 0;
		int value4 = 4 * value * maxBrightness;
		int maxValueB = maxValue * maxBrightness;
		if (value4 < maxValueB)
		{
			blue = maxBrightness;
			green = (int)Math.round(value4 * 1.0 / maxValue);
		}
		else if (value4 < 2 * maxValueB)
		{
			green = maxBrightness;
			blue = Math.max((int)Math.round((maxValueB * 2.0 - value4) / maxValue), 0);
		}
		else if (value4 < 3 * maxValueB)
		{
			green = maxBrightness;
			red = Math.max((int)Math.round((value4 - 2.0 * maxValueB) / maxValue), 0);
		}
		else
		{
			red = maxBrightness;
			green = Math.max((int)Math.round((maxValueB * 3.0 - value4) / maxValue), 0);
		}
		return new Color(red, green, blue);
	}
	// END KGU#156 2016-03-12
	
	// START KGU#43 2015-10-12: Methods to control the new breakpoint property
	/**
	 * Alternatingly enables / disables the breakpoint property of the element
	 * Does not change the stored break trigger counter
	 */
	public void toggleBreakpoint()
	{
		this.breakpoint = !this.breakpoint;
	}
	
	/**
	 * Returns whether this Element works as breakpoint on execution
	 * @return true if breakpoint is enabled (no matter whether it is a count trigger or unconditioned)
	 */
	public boolean isBreakpoint()
	{
		return this.breakpoint;
	}
	
	// START KGU#213 2016-08-01: Enh. #215
	/**
	 * Tells whether this element may trigger a break with execution counting
	 * @return true iff breakpoint is enabled and conditioned (waiting for certain execution count)
	 */
	public boolean isConditionedBreakpoint()
	{
		// START KGU#570 2018-08-17: Bugfix #579 Dynamic triggers hadn't been detected (i.e. if set after debugging started)
		//return this.breakpoint && this.breakTriggerCount > 0;
		return this.breakpoint && this.getBreakTriggerCount() > 0;
		// END KGU#570 2018-08-17
	}
	
	/**
	 * Informs whether this element triggers a break just now - regarding the breakpoint info
	 * @return true iff breakpoint is enabled and either unconditioned or the execution count will match the trigger count on completion
	 */
	public boolean triggersBreakNow()
	{
		// START KGU#952 2021-03-03: Issue #954 Breakpoints may be generally disabled
		if (!E_BREAKPOINTS_ENABLED) {
			return false;
		}
		// END KGU#952 2021-03-03
		int trigger =  this.getBreakTriggerCount();
		return this.breakpoint && (trigger == 0 || Element.E_COLLECTRUNTIMEDATA && trigger == this.getExecCount()+1);
	}
	
	/**
	 * Gets the current break trigger value for this element
	 * @return either the permanent or the temporary (runtime) trigger value (0 if there isn't any)
	 */
	public int getBreakTriggerCount()
	{
		int trigger = this.breakTriggerCount;
		if (Element.E_COLLECTRUNTIMEDATA && Element.breakTriggersTemp.containsKey(this.execCountIndex))
		{
			trigger = Element.breakTriggersTemp.get(this.execCountIndex);
		}
		return trigger;
	}

	/**
	 * Sets a new trigger count value (to be compared with the execution counter).
	 * Trigger value must not be negative. Otherwise it is ignored and the method
	 * returns false.
	 * @param newTriggerCount - new trigger (0 means no dependency of execution counter)
	 */
	// START KGU#252 2016-09-21: Issue #248 (Linux workaround)
	//public void setBreakTriggerCount(int newTriggerCount)
	public boolean setBreakTriggerCount(int newTriggerCount)
	// END KGU#252 2016-09-21
	{
		// START KGU#252 2016-09-21: Issue #248 (Linux workaround)
		if (newTriggerCount < 0) return false;
		// END KGU#252 2016-09-21
		// After execution has begun we must face the existence of recursion clones
		// So change must be held in a central map rather tahn being stored in an
		// arbitrary clone of the element.. 
		if (Element.E_COLLECTRUNTIMEDATA &&
				(Executor.getInstance().isRunning()
				|| Executor.getInstance().getPaus()))
		{
			this.makeExecutionCount();
			Element.breakTriggersTemp.put(this.execCountIndex, newTriggerCount);
		}
		else
		{
			this.breakTriggerCount = newTriggerCount;
		}
		// START KGU#252 2016-09-21: Issue #248 (Linux workaround)
		return true;
		// END KGU#252 2016-09-21
	}
	// END KGU#213 2016-08-01
	
	/**
	 * Recursively clears all breakpoints in this branch
	 */
	public void clearBreakpoints()
	{
		// START KGU#238 2016-08-11: Code revision
		//this.breakpoint = false;
		traverse(new IElementVisitor(){
			public boolean visitPreOrder(Element _ele)
			{
				_ele.breakpoint = false;
				return true;
			}
			public boolean visitPostOrder(Element _ele)
			{
				return true;
			}
				});
		// END KGU#238 2016-08-11
	}
	// END KGU#43 2015-10-12

	// START KGU#41 2015-10-13
	/**
	 * Recursively clears all execution flags in this branch
	 */
	// START KGU#238 2016-08-11: Code revision
	public void clearExecutionStatus()
	{
		traverse(new IElementVisitor(){
			public boolean visitPreOrder(Element _ele)
			{
				_ele.intClearExecutionStatus();
				return true;
			}
			public boolean visitPostOrder(Element _ele)
			{
				return true;
			}
		});
	}
	
	private void intClearExecutionStatus()
	// END KGU#238
	{
		this.executed = false;
		this.waited = false;
		// START KGU#117 2016-03-06: Enh. #77 - extra functionality in test coverage mode
		if (!E_COLLECTRUNTIMEDATA)
		{
			this.deeplyCovered = this.simplyCovered = false;;
			// START KGU#156 2016-03-10: Enh. #124
			// START KGU#225 2016-07-28: Bugfix #210
			//this.execCount = this.execStepCount = this.execSubCount = 0;
			this.execStepCount = this.execSubCount = 0;
			this.execCountIndex = -1;
			// END KGU#225 2016-07-28
			// END KGU#156 2016-03-10
		}
		// KGU#117 2016-03-06
	}
	// END KGU#41 2015-10-13

	// START KGU#117 2016-03-07: Enh. #77
	/** 
	 * Recursively clears test coverage flags and execution counts in this branch
	 */
	// START KGU#238 2016-08-11: Code revision
	public void clearRuntimeData()
	{
		traverse(new IElementVisitor(){
			public boolean visitPreOrder(Element _ele)
			{
				_ele.intClearRuntimeData();
				return true;
			}
			public boolean visitPostOrder(Element _ele)
			{
				return true;
			}
				});
	}
	
	private void intClearRuntimeData()
	// END KGU#238 2016-08-11
	{
		this.deeplyCovered = this.simplyCovered = false;;
		// START KGU#156 2016-03-11: Enh. #124
		// START KGU#225 2016-07-28: Bugfix #210
		//this.execCount = this.execStepCount = this.execSubCount = 0;
		this.execStepCount = this.execSubCount = 0;
		// START KGU#213 2016-08-02: Enh. #215
		Element.breakTriggersTemp.remove(this.execCountIndex);
		// END KGU#213 2016-08-02
		if (this.execCountIndex >= Element.execCounts.size())
		{
			this.execCountIndex = -1;
		}
		else if (this.execCountIndex >= 0)
		{
			Element.execCounts.set(this.execCountIndex, 0);
		}
		// END KGU#225 2016-07-28
		// END KGU#156 2016-03-11
	}
	// END KGU#117 2016-03-07

	// START KGU 2015-10-09 Methods selectElementByCoord(int, int) and getElementByCoord(int, int) merged
	/**
	 * Retrieves the the most specific (i.e. smallest or deepest nested) Element
	 * containing coordinate (_x, _y) and flags it as {@link #selected}.
	 * @param _x - element-local (i.e. w.r.t. {@link #rect}) horizontal coordinate
	 * @param _y - element-local (i.e. w.r.t. {@link #rect}) vertical coordinate
	 * @return the selected Element (if any)
	 * @see #getElementByCoord(int, int)
	 * @see #findSelected()
	 */
	public Element selectElementByCoord(int _x, int _y)
	{
//            Point pt=getDrawPoint();
//
//            if ((rect.left-pt.x<_x)&&(_x<rect.right-pt.x)&&
//                    (rect.top-pt.y<_y)&&(_y<rect.bottom-pt.y))
//            {
//                    return this;
//            }
//            else
//            {
//                    selected=false;
//                    return null;
//            }
		return this.getElementByCoord(_x, _y, true);
	}

	// 
	/**
	 * Retrieves the most specific (i.e. smallest or deepest nested) Element
	 * containing coordinate {@code (_x, _y)}. Does not touch the {@link #selected}
	 * state of any of the elements along the path.
	 * @param _x - element-local (i.e. w.r.t. {@link #rect}) horizontal coordinate
	 * @param _y - element-local (i.e. w.r.t. {@link #rect}) vertical coordinate
	 * @return the (sub-)Element at the given coordinate (null if there is none such)
	 * @see #getElementByCoord(int, int, boolean)
	 */
	public Element getElementByCoord(int _x, int _y)
	{
//            Point pt=getDrawPoint();
//
//            if ((rect.left-pt.x<_x)&&(_x<rect.right-pt.x)&&
//                    (rect.top-pt.y<_y)&&(_y<rect.bottom-pt.y))
//            {
//                    return this;
//            }
//            else
//            {
//                    return null;
//            }
		return this.getElementByCoord(_x, _y, false);
	}

	/**
	 * Retrieves the most specific (i.e. smallest or deepest nested) Element
	 * containing coordinate {@code (_x, _y)} and marks it as selected (if
	 * {@code _forSelection} is true). Other elements along the search path
	 * are marked as unselected (i.e. their {@link #selected} attribute is
	 * reset).
	 * @param _x - element-local (i.e. w.r.t. {@link #rect}) horizontal coordinate
	 * @param _y - element-local (i.e. w.r.t. {@link #rect}) vertical coordinate
	 * @param _forSelection - whether the identified element is to be selected
	 * @return the (sub-)Element at the given coordinate (null, if there is none such)
	 */
	public Element getElementByCoord(int _x, int _y, boolean _forSelection)
	{
		// START KGU#136 2016-03-01: Bugfix #97 - we will now have origin-bound rects and coords
		//Point pt=getDrawPoint();
		// END KGU#136 2016-03-01

		// START KGU#136 2016-03-01: Bugfix #97: Now all coords will be "local"
//		if ((rect.left-pt.x < _x) && (_x < rect.right-pt.x) &&
//				(rect.top-pt.y < _y) && (_y < rect.bottom-pt.y))
		if ((rect.left <= _x) && (_x <= rect.right) &&
				(rect.top <= _y) && (_y <= rect.bottom))
		// END KGU#136 2016-03-01
		{
			//System.out.println("YES");
			return this;
		}
		else 
		{
			//System.out.println("NO");
			if (_forSelection)	
			{
				selected = false;	
			}
			return null;
		}
	}
	// END KGU 2015-10-09
	
	// START KGU 2015-10-11: Helper methods for all Element types' drawing
	
	/**
	 * Draws the marker bar on the left-hand side of the given _rect 
	 * @param _canvas - the canvas to be drawn in
	 * @param _rect - supposed to be the Element's surrounding rectangle
	 */
	protected void drawCommentMark(Canvas _canvas, Rect _rect)
	{
		// START KGU#215 2015-07-25: Bugfix # 205 - If fill colour is the same use an alternative colour
		//_canvas.setBackground(E_COMMENTCOLOR);
		//_canvas.setColor(E_COMMENTCOLOR);
		Color commentColor = E_COMMENTCOLOR;
		if (commentColor.equals(this.getFillColor()))
		{
			commentColor = Color.WHITE;
		}
		_canvas.setBackground(commentColor);
		_canvas.setColor(commentColor);
		// END KGU#215 2015-07-25
		
		Rect markerRect = new Rect(_rect.left + 2, _rect.top + 2,
				_rect.left + 4, _rect.bottom - 2);
		
		if (breakpoint)
		{
			// spare the area of the breakpoint bar
			markerRect.top += 5;
		}
		
		_canvas.fillRect(markerRect);
	}
 
	/**
	 * Draws the marker bar on the top side of the given _rect
	 * @param _canvas - the canvas to be drawn in
	 * @param _rect - the surrounding rectangle of the Element (or relevant part of it)
	 */
	protected void drawBreakpointMark(Canvas _canvas, Rect _rect)
	{
		if (breakpoint) {
			_canvas.setBackground(E_BREAKPOINTCOLOR);
			_canvas.setColor(E_BREAKPOINTCOLOR);

			Rect markerRect = _rect.copy();

			markerRect.left += 2;
			markerRect.top += 2;
			markerRect.right -= 2;
			markerRect.bottom = markerRect.top+4;

			// START KGU#213 2016-08-01: Enh. #215
			//_canvas.fillRect(markerRect);
			if (this.isConditionedBreakpoint())
			{
				Rect squareDot = markerRect.copy();
				int height = markerRect.bottom - markerRect.top;
				squareDot.right = squareDot.left + height;
				while (squareDot.right <= markerRect.right)
				{
					_canvas.fillRect(squareDot);
					squareDot.left += 2*height;
					squareDot.right += 2*height;
				}
			}
			else
			{
				_canvas.fillRect(markerRect);
			}
			// END KGU#213 2016-08-01
		}
	}
	// END KGU 2015-10-11

	// START KGU#906 2021-01-02: Enh. #905
	/**
	 * Places a small red triangle in the upper left corner if this element
	 * is referred to by some {@link DetectedError} record in the owning
	 * {@link Root}.
	 * 
	 * @param _canvas - the drawing canvas
	 * @param _rect - the outer drawing rectangle
	 */
	protected void drawWarningSignOnError(Canvas _canvas, Rect _rect) {
		if (E_ANALYSER && E_ANALYSER_MARKER && _canvas.isSetFlag(CANVAS_FLAGNO_ERROR_CHECK)) {
			// START KGU#906 2021-02-04: Bugfix for #905 - consider collapsed case
//			Root myRoot = getRoot(this);
//			if (myRoot != null && myRoot.errors != null && !myRoot.errors.isEmpty()) {
//				for (DetectedError error: myRoot.errors) {
//					if (this == error.getElement()) {
//						Color oldCol = _canvas.getColor();
//						if (error.isWarning()) {
//							_canvas.setColor(Color.RED);
//						}
//						else {
//							_canvas.setColor(Color.BLUE);
//						}
//						int height = (int)Math.round(E_PADDING * Math.sin(Math.PI/3) / 2);
//						int yBase = _rect.top + E_PADDING/4 + height;
//						int[] xCoords = new int[] {
//								_rect.left + E_PADDING/4,		// left base corner
//								_rect.left + 3 * E_PADDING/4,	// right base corner
//								_rect.left + E_PADDING/2		// top corner
//						};
//						int[] yCoords = new int[] {
//								yBase,					// left base corner
//								yBase,					// right base corner
//								_rect.top + E_PADDING/4	// top corner
//						};
//						_canvas.fillPoly(new Polygon(xCoords, yCoords, xCoords.length));
//						_canvas.setColor(oldCol);
//						break;
//					}
//				}
//			}
			HashMap<Element, Vector<DetectedError>> errorMap = this.getRelatedErrors(false);
			{
				// There should be at most a single entry with a single error object
				for (Vector<DetectedError> errList: errorMap.values()) {
					DetectedError error = errList.firstElement();
					Color oldCol = _canvas.getColor();
					if (error.isWarning()) {
						_canvas.setColor(Color.RED);
					}
					else {
						_canvas.setColor(Color.BLUE);
					}
					// START KGU#1152 2024-04-17: Issue #1162 Avoid the background colour
					if (isSimilarToFillColor(_canvas.getColor(), 25)) {
						_canvas.setColor(Color.WHITE);
					}
					// END KGU#1152 2024-04-17
					Rect markerBounds = getAnalyserMarkerBounds(_rect, false);
					int[] xCoords = new int[] {
							markerBounds.left,		// left base corner
							markerBounds.right,		// right base corner
							markerBounds.left + E_PADDING/4		// top corner
					};
					int[] yCoords = new int[] {
							markerBounds.bottom,	// left base corner
							markerBounds.bottom,	// right base corner
							markerBounds.top		// top corner
					};
					_canvas.fillPoly(new Polygon(xCoords, yCoords, xCoords.length));
					_canvas.setColor(oldCol);
					break;
				}
			}
			// END KGU#906 2021-02-04
		}
	}
	// END KGU#906 2021-01-02
	
	// START KGU#1152 2024-04-17: Issue #1162 Auxiliary method for colour comparison
	/**
	 * Compares the given {@code color} with the current fill colour of this element.
	 * 
	 * @param color - the proposed draw colour
	 * @param tolerance - an integer tolerance for the RGB values
	 * @return {@code true} if all RGB components differ no more than by
	 *    {@code tolerance}
	 */
	private boolean isSimilarToFillColor(Color color, int tolerance)
	{
		Color fill = getFillColor();
		return (Math.abs(color.getRed() - fill.getRed()) < tolerance
				&& Math.abs(color.getGreen() - fill.getGreen()) < tolerance
				&& Math.abs(color.getBlue() - fill.getBlue()) < tolerance);
	}
	// END KGU#1152 2024-04-17
	
	// START KGU#979 2021-06-10: Enh. #926, #979 - tooltip on the Analyser marker 
	/**
	 * Returns the bounds for the Analyser marker "driehoekje" with respect to the given
	 * Element rectangle {@code Rect}
	 * 
	 * @param _rect - The bounding rectangle of the Element (with whatever relative reference point)
	 * @param _outer - whether {@code _rect} is the total bounds or just the text field's bounds
	 * @return the "driehoekje" bounds with respect to {@code _rect}
	 */
	public Rect getAnalyserMarkerBounds(Rect _rect, boolean _outer)
	{
		int height = (int)Math.round(E_PADDING * Math.sin(Math.PI/3) / 2);
		int xBase = _rect.left + E_PADDING/4;
		int yBase = _rect.top + E_PADDING/4 + height;
		if (this.isCollapsed(true)) {
			// Put it below or aside the icon
			int iconHeight = this.getIcon().getIconHeight();
			if (yBase + iconHeight < _rect.bottom) {
				yBase += iconHeight;
			}
			else {
				xBase += this.getIcon().getIconWidth();
			}
		}
		return new Rect(xBase, yBase - height, xBase + E_PADDING/2, yBase);
	}
	// END KGU#979 2021-06-10

	/**
	 * Returns a copy of the (relocatable i. e. 0-bound) extension rectangle 
	 * @return a rectangle starting at (0,0) and spanning to (width, height) 
	 */
	public Rect getRect()
	{
		return rect.copy();
	}

	// START KGU#136 2016-03-01: Bugfix #97
	/**
	 * Returns the bounding rectangle translated to point {@code relativeTo}
	 * @return a rectangle having {@code relativeTo} as its upper left corner.
	 */
	public Rect getRect(Point relativeTo)
	{
		return new Rect(rect.left + relativeTo.x, rect.top + relativeTo.y,
				rect.right + relativeTo.x, rect.bottom + relativeTo.y);		
	}

	/**
	 * Returns the bounding rectangle translated relative to the drawingPoint 
	 * @return a rectangle starting at relativeTo 
	 */
	public Rect getRectOffDrawPoint()
	{
		return getRect(this.topLeft);		
	}
	// END KGU#136 2016-03-01
	
	public static Font getFont()
	{
		return font;
	}

	public static void setFont(Font _font)
	{
		font = _font;
		// START KGU 2019-03-29: Cache all dependent fonts to enhance drawing performance
		boldFont = new Font(Element.font.getName(), Font.BOLD, Element.font.getSize());
		// START KGU#480 2018-01-21: Enh. #490 - we will underline alias names
		// underlined font
		Map<TextAttribute, Integer> fontAttributes = new HashMap<TextAttribute, Integer>();
		fontAttributes.put(TextAttribute.UNDERLINE, TextAttribute.UNDERLINE_ON);
		underlinedFont = new Font(Element.font.getName(), Font.PLAIN, Element.font.getSize()).deriveFont(fontAttributes);
		smallFont = new Font(Element.font.getName(), Font.PLAIN, Element.font.getSize() * 2 / 3);
		// END KGU 2019-03-29
		// START KGU#572 2018-09-10: Issue #508
		if (!E_PADDING_FIX) {
			// set the padding relative to the used font size
			// by using a padding of 20 px as reference with a default font of 12 pt
			E_PADDING = (int)(20./12 * font.getSize());
		}
		else {
			// Adhere to the old 
			E_PADDING = 20;
		}
		// END KGU#572 2018-09-10: Issue #508
	}
	
	// START KGU#494 2018-09-11: Bundle the font height retrieval strewn over several subclasss and methods
	/**
	 * Derives the font height to be used for drawing preparation and drawing itself
	 * from the given {@link FontMetrics} (should correspond to on an UNzoomed (!) {@link Graphics2D}
	 * object).<br/>
	 * Note: This method is possibly subject to tuning.
	 * @param fm - the underlying {@link FontMetrics}
	 * @return the font height in px.
	 */
	protected static int getFontHeight(FontMetrics fm)
	{
		//return fm.getHeight();					// Original measure (before and up to version 3.28-07)
		return fm.getLeading() + fm.getAscent();	// As introduced by Bob Fisch 2018-09-08 (omits the descent, stronger rounding impact)
	}
	// END KGU#494 2018-09-11

	/************************
	 * static things
	 ************************/

	/**
	 * Reloads the ini file (???) and adopts SOME of the configurable properties
	 * held on class Element. These are:<br/>
	 * - structure preferences<br/>
	 * - font</br>
	 * - colours
	 */
	public static void loadFromINI()
	{
		try
		{
			Ini ini = Ini.getInstance();
			ini.load();
			// elements
			// START KGU#494 2018-02-14: Enh. #508 (still disabled because not desirable either, e.g. in presentation mode)
			//E_PADDING = Math.round((float)(E_PADDING_BASE * Double.parseDouble(ini.getProperty("scaleFactor", "1.0"))));
			// END KGU#494 2018-01-14
			// START KGU 2017-01-06: Issue #327: Default changed to English
			preAltT = ini.getProperty("IfTrue", "T");
			preAltF = ini.getProperty("IfFalse", "F");
			preAlt  = ini.getProperty("If", "(?)");
			// START KGU 2016-07-31: Bugfix #212 - After corrected effect the default is also turned
			//altPadRight = Boolean.valueOf(ini.getProperty("altPadRight", "true"));
			altPadRight = Boolean.valueOf(ini.getProperty("altPadRight", "false"));
			// END KGU#228 2016-07-31
			StringList sl = new StringList();
			sl.setCommaText(ini.getProperty("Case","\"(?)\",\"!\",\"!\",\"default\""));
			preCase = sl.getText();
			// START KGU#401 2017-05-18: Issue #405 - allow to reduce CASE width by branch element rotation
			caseShrinkByRot = Integer.parseInt(ini.getProperty("CaseShrinkRot", "8"));
			// END KGU#401 2017-05-18
			// START KGU#916 2021-01-25: Enh. #915
			useInputBoxCase = ini.getProperty("CaseEditor", "true").equals("true");
			// END KGU#916 2021-01-25
			preFor    = ini.getProperty("For", "for ? <- ? to ?");
			preWhile  = ini.getProperty("While", "while (?)");
			preRepeat = ini.getProperty("Repeat", "until (?)");
			// END KGU 2017-01-06 #327
			// START KGU#686 2019-03-22: Enh. #56
			preTry    = ini.getProperty("Try", "try");
			preCatch  = ini.getProperty("Catch", "catch");
			preFinally= ini.getProperty("Finally", "finally");
			// END KGU#686 2019-03-22
			// START KGU#376 2017-07-02: Enh. #389
			preImport = ini.getProperty("Import", "Included diagrams:");
			// END KGU#376 2017-07-02
			// font
			// START KGU#264 2016-09-28: key Name replaced by the more expressive "Font"
			//setFont(new Font(ini.getProperty("Name","Dialog"), Font.PLAIN,Integer.valueOf(ini.getProperty("Size","12")).intValue()));
			String fontName = ini.getProperty("Name","Dialog");	// legacy property name, will be overridden by the newer "Font" if present
			setFont(new Font(ini.getProperty("Font",fontName), Font.PLAIN,Integer.valueOf(ini.getProperty("Size","12")).intValue()));
			// colors
			// START KGU#245 2018-07-02
//			color0=Color.decode("0x"+ini.getProperty("color0","FFFFFF"));
//			color1=Color.decode("0x"+ini.getProperty("color1","FF8080"));
//			color2=Color.decode("0x"+ini.getProperty("color2","FFFF80"));
//			color3=Color.decode("0x"+ini.getProperty("color3","80FF80"));
//			color4=Color.decode("0x"+ini.getProperty("color4","80FFFF"));
//			color5=Color.decode("0x"+ini.getProperty("color5","0080FF"));
//			color6=Color.decode("0x"+ini.getProperty("color6","FF80C0"));
//			color7=Color.decode("0x"+ini.getProperty("color7","C0C0C0"));
//			color8=Color.decode("0x"+ini.getProperty("color8","FF8000"));
//			color9=Color.decode("0x"+ini.getProperty("color9","8080FF"));
			for (int i = 0; i < colors.length; i++) {
				colors[i] = Color.decode("0x"+ini.getProperty("color" + i, defaultColors[i]));
			}
			// END KGU#245 2018-07-02
		}
		catch (Exception e)
		{
			logger.log(Level.SEVERE, "Error", e);
		}
	}

	// START KGU#466 2019-08-02: Issue #733 - selective preferences export
	public static String[] getPreferenceKeys(String category)
	{
		if (category.equals("structure")) {
			return new String[] {"IfTrue", "IfFalse", "If", "altPadRight",
					"Case", "CaseShrinkRot",
					// START KGU#916 2021-01-26: Enh. #915
					"CaseEditor",
					// END KGU#916 2021-01-26
					"For", "While", "Repeat", "Try", "Catch", "Finally", "Import"};
		}
		else if (category.equals("color")) {
			String[] colKeys = new String[defaultColors.length];
			for (int i = 0; i < colKeys.length; i++) {
				colKeys[i] = "color" + i;
			}
			return colKeys;
		}
		return new String[]{};
	}
	// END KGU#466 2019-08-02
	
	/**
	 * Saves most Element-based settings to the INI file.
	 * @see #cacheToIni()
	 */
	public static void saveToINI()
	{
		try
		{
			Ini ini = Ini.getInstance();
			ini.load();
			// elements
			cacheToIni();

			ini.save();
		}
		catch (Exception e)
		{
			logger.log(Level.SEVERE, "Error", e);
		}
	}
	
	// START KGU#792 2020-02-04: Bugfix #805
	/**
	 * Caches most Element-based preferences as properties to the Ini instance.
	 * @see #saveToINI()
	 */
	public static void cacheToIni() {
		Ini ini = Ini.getInstance();
		ini.setProperty("IfTrue", preAltT);
		ini.setProperty("IfFalse", preAltF);
		ini.setProperty("If", preAlt);
		// START KGU 2016-01-16: Stuff having got lost by a Nov. 2014 merge
		ini.setProperty("altPadRight", String.valueOf(altPadRight));
		// END KGU 2016-01-16
		StringList sl = new StringList();
		sl.setText(preCase);
		ini.setProperty("Case", sl.getCommaText());
		// START KGU#401 2017-05-18: Issue #405 - allow to reduce CASE width by branch element rotation
		ini.setProperty("CaseShrinkRot", Integer.toString(caseShrinkByRot));
		// END KGU#401 2017-05-18
		// START KGU#916 2021-01-25: Enh.#915 - offer alternative CASE editor
		ini.setProperty("CaseEditor", Boolean.toString(useInputBoxCase));
		// END KGU#916 2021-01-25
		ini.setProperty("For", preFor);
		ini.setProperty("While", preWhile);
		ini.setProperty("Repeat", preRepeat);
		// START KGU#686 2019-03-22: Enh. #56
		ini.setProperty("Try", preTry);
		ini.setProperty("Catch", preCatch);
		ini.setProperty("Finally", preFinally);
		//END KGU#686 2019-03-22
		// START KGU#376 2017-07-02: Enh. #389
		ini.setProperty("Import", preImport);
		// END KGU#376 2017-07-02
		// font
		// START KGU#264 2016-09-28: font name property renamed 
		//ini.setProperty("Name",getFont().getFamily());
		ini.setProperty("Font", getFont().getFamily());
		// END KGU#264 2016-09-28
		ini.setProperty("Size", Integer.toString(getFont().getSize()));
		// colors
		for (int i = 0; i < colors.length; i++) {
			ini.setProperty("color" + i, getHexColor(colors[i]));
		}
	}
	// END KGU#792 2020-02-04

	/**
	 * Returns the {@link Root} the given Element {@code _element} is residing in.
	 * @param _element - the interesting Element
	 * @return the owning {@link Root} or null (if {@code _element} is orphaned).
	 * @see #getNestingDepth()
	 */
	public static Root getRoot(Element _element)
	{
		if (_element == null) {
			return null;
		}
		while (_element.parent != null)
		{
			_element = _element.parent;
		}
		if (_element instanceof Root)
			return (Root) _element;
		else
			return null;
	}
	
	/**
	 * Retrieves the length of the path from the given Element up to the rot (not
	 * counting the {@link Subqueue} levels).
	 * @param _element - the interesting Element
	 * @return the path length (0 for a Root, 1 for any of its immediate children etc.)
	 */
	public static int getNestingDepth(Element _element)
	{
		int depth = 0;
		while (_element.parent != null)
		{
			_element = _element.parent;
			depth++;
		}
		return depth / 2;
	}

//	// START KGU#101 2015-12-11: Enhancement #54: We need to split expression lists (might go to a helper class)
//	/**
//	 * Splits the string {@code _text}, which is supposed to represent a list of expressions
//	 * separated by character sequences {@code _listSeparator}, into strings comprising one of
//	 * the listed expressions each.<br/>
//	 * This does not mean mere string splitting but is aware of string literals, argument lists
//	 * of function calls etc. (These must not be broken.)<br/>
//	 * The analysis stops as soon as there is a level underflow (i.e. an unmatched right parenthesis,
//	 * bracket, or the like).<br/>
//	 * The remaining string from the unsatisfied right parenthesis, bracket, or brace on will
//	 * be ignored!
//	 * @param _text - string containing one or more expressions
//	 * @param _listSeparator - a character sequence serving as separator among the expressions (default: ",") 
//	 * @return a StringList, each element of which contains one of the separated expressions (order preserved)
//	 * @see #splitExpressionList(String, String, boolean)
//	 * @see #splitExpressionList(StringList, String, boolean)
//	 */
//	public static StringList splitExpressionList(String _text, String _listSeparator)
//	// START KGU#93 2015-12-21 Bugfix #41/#68/#69
//	{
//		return splitExpressionList(_text, _listSeparator, false);
//	}
//	
//	/**
//	 * Splits the string {@code _text}, which is supposed to represent a list of expressions
//	 * separated by character sequence {@code _listSeparator}, into strings comprising one of
//	 * the listed expressions each.<br/>
//	 * This does not mean mere string splitting but is aware of string literals, argument lists
//	 * of function calls etc. (These must not be broken.)<br/>
//	 * The analysis stops as soon as there is a level underflow (i.e. an unmatched right parenthesis,
//	 * bracket, or the like).<br/>
//	 * The remaining string from the unsatisfied right parenthesis, bracket, or brace on will
//	 * be added as last element to the result if {@code _appendTail} is true - otherwise there is no
//	 * difference to method {@link #splitExpressionList(String, String)}!<br/>
//	 * If the last result element is empty then the expression list was syntactically "clean".
//	 * @param _text - string containing one or more expressions
//	 * @param _listSeparator - a character sequence serving as separator among the expressions (default: ",") 
//	 * @param _appendTail - if the remaining part of _text from the first unaccepted character on is to be added 
//	 * @return a StringList consisting of the separated expressions (and the tail if _appendTail was true).
//	 * @see #splitExpressionList(StringList, String, boolean)
//	 */
//	public static StringList splitExpressionList(String _text, String _listSeparator, boolean _appendTail)
//	// END KGU#93 2015-12-21
//	{
//		//StringList expressionList = new StringList();
//		//if (_listSeparator == null) _listSeparator = ",";
//		
//	// START KGU#388 2017-09-13: New subroutine
//		//StringList tokens = Element.splitLexically(_text, true);
//		return splitExpressionList(Syntax.splitLexically(_text.trim(), true), _listSeparator, _appendTail);
//	}
//	
//	/**
//	 * Splits the token list {@code _tokens}, which is supposed to represent a sequence of expressions
//	 * separated by separators {@code _listSeparator}, into strings comprising one of the listed expressions
//	 * each.<br/>
//	 * This is aware of string literals, argument lists of function calls etc. (These must not be broken.)
//	 * The analysis stops as soon as there is a level underflow (i.e. an unmatched right parenthesis,
//	 * bracket, or the like).<br/>
//	 * The remaining tokens from the unsatisfied right parenthesis, bracket, or brace on will
//	 * be concatenated and added as last element to the result if {@code _appendTail} is true.
//	 * If the last result element is empty in mode {@code _appendTail} then the expression list was syntactically
//	 * "clean".<br/>
//	 * FIXME If the expression was given without some parentheses as delimiters then a tail won't be added.
//	 * @param _tokens - {@link StringList} of tokens representing one or more expressions
//	 * @param _listSeparator - a character sequence serving as separator among the expressions (default: ",") 
//	 * @param _appendTail - if the remaining part of _text from the first unaccepted character on is to be added 
//	 * @return a StringList consisting of the separated expressions (and the tail if _appendTail was true).
//	 * @see #splitExpressionList(String, String, boolean)
//	 */
//	public static StringList splitExpressionList(StringList _tokens, String _listSeparator, boolean _appendTail)
//	{
//
//		StringList expressionList = new StringList();
//		if (_listSeparator == null) _listSeparator = ",";
//	// END KGU#388 2017-09-13
//		int parenthDepth = 0;
//		boolean isWellFormed = true;
//		Stack<String> enclosings = new Stack<String>();
//		int tokenCount = _tokens.count();
//		// START KGU#914 2021-01-22: Bugfix - identifiers were glued in expressions if _tokens is condensed
//		//String currExpr = "";
//		StringList currExpr = new StringList();
//		// END KGU#914 2021-01-22
//		String tail = "";
//		for (int i = 0; isWellFormed && parenthDepth >= 0 && i < tokenCount; i++)
//		{
//			String token = _tokens.get(i);
//			if (token.equals(_listSeparator) && enclosings.isEmpty())
//			{
//				// store the current expression and start a new one
//				// START KGU#914 2021-01-22: Bugfix - see above
//				//expressionList.add(currExpr.trim());
//				//currExpr = new String();
//				expressionList.add(currExpr.trim().concatenate(null));
//				currExpr.clear();
//				// END KGU#914 2021-01-22
//			}
//			else
//			{ 
//				if (token.equals("("))
//				{
//					enclosings.push(")");
//					parenthDepth++;
//				}
//				else if (token.equals("["))
//				{
//					enclosings.push("]");
//					parenthDepth++;
//				}
//				else if (token.equals("{"))
//				{
//					enclosings.push("}");
//					parenthDepth++;
//				}
//				else if ((token.equals(")") || token.equals("]") || token.equals("}")))
//				{
//					isWellFormed = parenthDepth > 0 && token.equals(enclosings.pop());
//					parenthDepth--;
//				}
//				
//				if (isWellFormed)
//				{
//					// START KGU#914 2021-01-22: Bugfix - see above
//					//currExpr += token;
//					currExpr.add(token);
//					// END KGU#914 2021-01-22
//				}
//				else if (_appendTail)
//				{
//					// START KGU#914 2021-01-22: Bugfix - see above
//					//expressionList.add(currExpr.trim());
//					//currExpr = "";
//					//tail = _tokens.concatenate("", i).trim();
//					// START KGU#1061 2022-08-23: Bugfix #1068 an empty list generated a list with empty string
//					//expressionList.add(currExpr.trim().concatenate(null));
//					if (!(currExpr = currExpr.trim()).isEmpty() || !expressionList.isEmpty()) {
//						// There must have been at least one separator - so add even an empty term
//						expressionList.add(currExpr.concatenate(null));
//					}
//					// END KGU#1061 2022-08-23
//					currExpr.clear();
//					tail = _tokens.concatenate(null, i).trim();
//					// END KGU#914 2021-01-22
//				}
//			}
//		}
//		// add the last expression if it's not empty
//		if (!(currExpr = currExpr.trim()).isEmpty())
//		{
//			// START KGU#914 2021-01-22: Bugfix - see above
//			//expressionList.add(currExpr);
//			expressionList.add(currExpr.concatenate(null));
//			// END KGU#914 2021-01-22
//		}
//		// Add the tail if requested. Empty if there is no bad tail
//		if (_appendTail) {
//			expressionList.add(tail);
//		}
//		return expressionList;
//	}
//	// END KGU#101 2015-12-11
	
	// START KGU#388 2017-09-13: Enh. #423; KGU#371 2019-03-07: Enh. #385 - parameter declDefaults added
	/**
	 * Extracts the parameter or component declarations from the parameter list (or
	 * record type definition, respectively) given by {@code declText} and adds their
	 * names and type descriptions to the respective StringList {@code declNames} and
	 * {@code declTypes}.<br/>
	 * CAUTION: Some elements of {@code declTypes} may be {@code null} on return!
	 * 
	 * @param declText - the text of the declaration inside the parentheses or braces
	 * @param declNames - the names of the declared parameters or record components (in
	 *    order of occurrence), or {@code null}
	 * @param declTypes - the types of the declared parameters or record components (in
	 *    order of occurrence), or {@code null}
	 * @param declDefaults - the literals of the declared parameter/component defaults
	 *    (in order of occurrence), or {@code null}
	 */
	protected static void extractDeclarationsFromList(String declText, StringList declNames,
			StringList declTypes, StringList declDefaults) {
		extractDeclarationsFromList(new TokenList(declText), declNames, declTypes, declDefaults);
	}
	/**
	 * Extracts the parameter or component declarations from the tokenized parameter list (or
	 * record type definition, respectively) given by {@code declText} and adds their names
	 * and type descriptions to the respective StringList {@code declNames} and {@code declTypes}.<br/>
	 * CAUTION: Some elements of {@code declTypes} may be {@code null} on return!
	 * 
	 * @param declTokens - the tokenized text of the declaration inside the parentheses or braces
	 * @param declNames - the names of the declared parameters or record components (in order
	 *    of occurrence), or {@code null}
	 * @param declTypes - the types of the declared parameters or record components (in order
	 *    of occurrence), or {@code null}
	 * @param declDefaults - the literals of the declared parameter/component defaults (in order
	 *    of occurrence), or {@code null}
	 */
	protected static void extractDeclarationsFromList(TokenList declTokens, StringList declNames,
			StringList declTypes, StringList declDefaults) {
		// Enh. #385 We have to face e.g. string literals in the argument list (default values)!
		ArrayList<TokenList> declGroups = Syntax.splitExpressionList(declTokens, ";");
		for (int i = 0; i < declGroups.size() - 1; i++)
		{
			// common type for parameter / component group
			TokenList type = null;
			TokenList group = declGroups.get(i);
			// Enh. #385 - cope with default values
			TokenList defltGr = null;
			int posColon = group.indexOf(":");
			if (posColon >= 0)
			{
				type = group.subSequenceToEnd(posColon + 1);
				group = group.subSequence(0, posColon);
				// Enh. #385 - cope with default values
				int posEq = type.indexOf("=");
				if (posEq >= 0) {
					defltGr = type.subSequenceToEnd(posEq+1);
					type.remove(posEq, type.size());
				}
			}
			// There may be several listed variables, must first split by ','
			// Enh. #385 - we must face complex literals here
			ArrayList<TokenList> vars = Syntax.splitExpressionList(group, ",");
			for (int j = 0; j < vars.size() - 1; j++)
			{
				TokenList decl = vars.get(j);
				if (!decl.isBlank())
				{
					String prefix = "";	// Enh. #388, for constants
					// Enh. #385 Get default values
					TokenList deflt = null;
					if (defltGr != null) {
						deflt = new TokenList(defltGr);
					}
					if (type == null && (posColon = decl.indexOf("as", false)) >= 0)
					{
						// Enh. #385 Scan for default / initial values
						type = decl.subSequenceToEnd(posColon + 1);
						decl.remove(posColon, decl.size());
						int posEq = type.indexOf("=");
						if (posEq >= 0) {
							deflt = type.subSequenceToEnd(posEq+1);
							type = type.subSequence(0, posEq);
							// The redundant 'optional' keyword is to be ignored 
							if (!decl.isBlank() && decl.get(0).equalsIgnoreCase("optional")) {
								decl.remove(0);
							}
						}
					}
					//StringList tokens = splitLexically(decl, true);
					if (decl.size() > 1) {
						// Is a C or Java array type involved? 
						if (declGroups.size() == 1 && posColon < 0 || type == null) {
							// START KGU#371 2019-03-07: Enh. #385 Scan for default / initial values
							int posEq = decl.indexOf("=");
							if (posEq >= 0) {
								if (deflt == null) {
									deflt = decl.subSequenceToEnd(posEq + 1);
								}
								decl.remove(posEq, decl.size());
							}						
							// END KGU#371 2019-03-07							
							int posBrack1 = decl.indexOf("[");
							int posBrack2 = decl.lastIndexOf("]");
							TokenList tokens = new TokenList(decl);
							if (posBrack1 > 0 && posBrack2 > posBrack1) {
								// FIXME This is a syntax we don't want to support, actually!
								//String indices = tokens.concatenate(null, posBrack1, posBrack2+1);
								ArrayList<TokenList> indices = Syntax.splitExpressionList(tokens.subSequenceToEnd(posBrack1+1), ",");
								// TODO check this logic! Looks somewhat poor
								if (posBrack2 == tokens.size()-1) {
									// C-style: brackets right of the variable id
									decl.remove(posBrack1, decl.size());
									decl.remove(0, posBrack1-1);
									if (posBrack1 > 1 && type == null) {
										type = tokens.subSequence(0, posBrack1-1);
										type.add("[");
										for (int k = 0; k < indices.size() - 1; k++) {
											if (k > 0) {
												type.add(",");
											}
											type.addAll(indices.get(k));
										}
										type.add("]");
									}
								}
								else {
									// Java style: brackets between element type and variable id
									decl = tokens.subSequenceToEnd(posBrack2+1);
									if (type == null) {
										type = tokens.subSequence(0, posBrack2+1);
									}
								}
							}
							else {
								// No brackets...
								if (decl.get(0).equals("const")) {
									prefix = "const ";
									decl.remove(0);
								}
								// Issue #385 - We shouldn't return an empty string but null if there is no type
								if (decl.size() > 1) {
									// Type could comprise more words, e.g. unsigned int
									type = decl.subSequence(0, decl.size()-1);
								}
								decl.remove(0, decl.size()-1);
							}
						}
						// Enh. #388 - Care for constant declarations
						else if (decl.get(0).equals("const")) {
							decl.remove(0);
							prefix = "const ";
						}
					}
					//System.out.println("Adding parameter: " + vars.get(j).trim());
					if (declNames != null) declNames.add(decl.getString().trim());
					// Enh. #388 Care for constant declarations
					if (declTypes != null){
						if (!prefix.isEmpty() || type != null) {
							declTypes.add(prefix + type.getString().trim());
						}
						else {
							// type must be null but we cannot add it directly, because null is not a String
							String dummy = null;
							declTypes.add(dummy);
						}
					}
					// Enh. #385 gather the possible default values
					if (declDefaults != null) {
						if (deflt != null) {
							declDefaults.add(deflt.getString().trim());
						}
						else {
							// default must be null but we cannot add it directly, because null is not a String
							String dummy = null;
							declDefaults.add(dummy);
						}
					}
				}
			}
		}
	}

	/**
	 * Decomposes the interior of a record initializer of the form<br/>
	 * [typename]{compname1: value1, compname2: value2, ...}<br/>
	 * into a hash table mapping the component names to the corresponding value
	 * strings.<br/>
	 * If there is text following the closing brace it will be mapped to key "§TAIL§".
	 * If the typename is given then it will be provided mapped to key "§TYPENAME§".
	 * If {@code _typeInfo} is given and either {@code typename} was omitted or matches
	 * name of {@code _typeInfo} then unprefixed component values will be associated
	 * to the component names of the type in order of occurrence unless an explicit
	 * component name prefix occurs.<br/>
	 * If {@code _typeInfo} is null and {@code generateDummyCompNames} is {@code true}
	 * then generic component names of form {@code "FIXME_<typename>_<i>"} may be
	 * provided for components with missing names in the {@code _text}.
	 * 
	 * @param _text - the initializer expression with or without typename but with braces.
	 * @param _typeInfo - the type map entry for the corresponding record type if available
	 * @return the component map (or null if there are no braces).
	 * 
	 * @deprecated prefer {@link Syntax#splitRecordInitializer(TokenList, TypeMapEntry)}
	 */
	public static HashMap<String, String> splitRecordInitializer(String _text, TypeMapEntry _typeInfo)
	{
		return Syntax.splitRecordInitializer(new TokenList(_text), _typeInfo);
	}
//	/**
//	 * Decomposes the interior of a record initializer of the form<br/>
//	 * [typename]{compname1: value1, compname2: value2, ...}<br/>
//	 * into a hash table mapping the component names to the corresponding value
//	 * strings.<br/>
//	 * If there is text following the closing brace it will be mapped to key "§TAIL§".
//	 * If the typename is given then it will be provided mapped to key "§TYPENAME§".
//	 * If {@code _typeInfo} is given and either {@code typename} was omitted or matches
//	 * name of {@code _typeInfo} then unprefixed component values will be associated
//	 * to the component names of the type in order of occurrence unless an explicit
//	 * component name prefix occurs.<br/>
//	 * If {@code _typeInfo} is null and {@code generateDummyCompNames} is {@code true}
//	 * then generic component names of form {@code "FIXME_<typename>_<i>"} may be
//	 * provided for components with missing names in the {@code _text}.
//	 * 
//	 * @param _tokens - the tokenized initializer expression with or without typename
//	 *    but with braces.
//	 * @param _typeInfo - the type map entry for the corresponding record type if available
//	 * @return the component map (or null if there are no braces).
//	 */
//	public static HashMap<String, String> splitRecordInitializer(TokenList _tokens, TypeMapEntry _typeInfo)
//	{
//		// START KGU#526 2018-08-01: Enh. #423 - effort to make the component order more stable (at higher costs, though)
//		//HashMap<String, String> components = new HashMap<String, String>();
//		HashMap<String, String> components = new LinkedHashMap<String, String>();
//		// END KGU#526 2018-08-01
//		int posBrace = _tokens.indexOf("{");
//		if (posBrace < 0) {
//			return null;
//		}
//		String typename = _tokens.subSequence(0, posBrace).getString().trim();
//		if (!typename.isEmpty()) {
//			components.put("§TYPENAME§", typename);
//		}
//		ArrayList<TokenList> parts = Syntax.splitExpressionList(_tokens.subSequenceToEnd(posBrace+1), ",");
//		TokenList tail = parts.get(parts.size()-1);
//		if (!tail.startsWith("}")) {
//			return null;
//		}
//		else if (tail.size() > 1) {
//			components.put("§TAIL§", tail.subSequence(1, tail.size()).getString().trim());
//		}
//		// START KGU#559 2018-07-20: Enh. #563 In case of a given type, we may guess the target fields
//		boolean guessComponents = _typeInfo != null && _typeInfo.isRecord()
//				&& (typename.isEmpty() || typename.equals(_typeInfo.typeName));
//		String[] compNames = null;
//		if (guessComponents) {
//			Set<String> keys = _typeInfo.getComponentInfo(true).keySet();
//			compNames = keys.toArray(new String[keys.size()]);
//		}
//		// END KGU#559 2018-07-20
//		for (int i = 0; i < parts.size()-1; i++) {
//			TokenList tokens = parts.get(i);
//			int posColon = tokens.indexOf(":");
//			if (posColon >= 0) {
//				String name = tokens.subSequence(0, posColon).getString().trim();
//				String expr = tokens.subSequenceToEnd(posColon + 1).getString().trim();
//				if (Syntax.isIdentifier(name, false, null)) {
//					components.put(name, expr);
//					// START KGU#559 2018-07-20: Enh. #563 Stop associating from type as soon as an explicit name is given
//					guessComponents = false;
//					// END KGU#559 2018-07-20
//				}
//			}
//			// START KGU#559 2018-07-20: Enh. #563
//			else if (guessComponents && i < compNames.length) {
//				components.put(compNames[i], parts.get(i).getString());
//			}
//			// END KGU#559 2018-07-20
//			// START KGU#711 2019-11-24: Bugfix #783 workaround for missing type info
//			else if (compNames == null && !typename.isEmpty()) {
//				components.put("FIXME_" + typename + "_" + i, parts.get(i).getString());
//			}
//			// END KGU#711 2019-11-24
//		}
//		return components;
//	}
//	// END KGU#388 2017-09-13

	
//	// START KGU#1057 2022-08-20: Enh. #1066 Interactive input assistent
//	/**
//	 * Analyses the token list {@code tokens} preceding a dot in backwards direction for
//	 * record structure information.<br/>
//	 * If the pretext describes an object with record structure then returns the list
//	 * of component names.
//	 * 
//	 * @param tokens - the lexically split line content up to (but not including) a dot
//	 * @param typeMap - the current mapping of variables and type names to type info
//	 * @param firstSeen - must either be {@code null} or an int array with at least one
//	 *     element, at position 0 of which the index of the first token that contributed
//	 *     to the analysis will be placed.
//	 * @return either a list of component names or {@code null}
//	 */
//	public static ArrayList<String> retrieveComponentNames(
//			StringList tokens,
//			HashMap<String, TypeMapEntry> typeMap,
//			int[] firstSeen) {
//		ArrayList<String> proposals = null;
//		tokens.removeAll(" ");
//		// Go as far backward as we can go to find the base variable
//		// We will not go beyond a function call, so what may precede is an id or ']'
//		StringList path = new StringList();
//		int ix = tokens.count() -1;
//		while (path != null && ix >= 0) {
//			String prevToken = tokens.get(ix);
//			// There might be several index expressions
//			while (path != null && prevToken.equals("]")) {
//				// We will have to find the corresponding opening bracket
//				int ixClose = ix;
//				int level = 1;
//				ix--;
//				while (level > 0 && ix >= 0) {
//					prevToken = tokens.get(ix);
//					if (prevToken.equals("]")) {
//						level++;
//					}
//					else if (prevToken.equals("[")) {
//						level--;
//					}
//					ix--;
//					/* If more than one index expression is listed here,
//					 * then we will find out via expression analysis below
//					 */
//				}
//				if (level > 0) {
//					path = null;
//				}
//				else {
//					// Now find out how many indices are given between the brackets
//					StringList indexExprs = Element.splitExpressionList(
//							tokens.subSequence(ix + 2, ixClose + 1), ",", false);
//					// Add as many bracket pairs to the path
//					for (int i = 0; i < indexExprs.count(); i++) {
//						path.add("[]");
//					}
//					prevToken = tokens.get(ix);
//				}
//			}
//			if (path != null && Syntax.isIdentifier(prevToken, true, null)) {
//				path.add(prevToken);
//				ix--;
//				if (ix > 0 && tokens.get(ix).equals(".")) {
//					ix--; // Continue path collection
//				}
//				else {
//					break;	// Stop analysis, path may be valid
//				}
//			}
//			else {
//				path = null;
//			}
//		}
//		if (path != null && path.count() >= 1) {
//			// Now we may have a reverse valid access path
//			path = path.reverse();
//			TypeMapEntry varType = typeMap.get(path.get(0));
//			path.remove(0);
//			while (varType != null && !path.isEmpty()) {
//				if (varType.isArray() && path.get(0).equals("[]")) {
//					String typeStr = varType.getCanonicalType(true, true);
//					while (typeStr.startsWith("@") && !path.isEmpty()
//							&& path.get(0).equals("[]")) {
//						typeStr = typeStr.substring(1);
//						path.remove(0);
//					}
//					varType = typeMap.get(":" + typeStr);
//				}
//				if (varType != null && varType.isRecord()) {
//					if (!path.isEmpty()) {
//						LinkedHashMap<String,TypeMapEntry> compInfo = varType.getComponentInfo(true);
//						varType = compInfo.get(path.get(0));
//						path.remove(0);
//					}
//				}
//				// START KGU#1115 2024-03-21: Bugfix #1128: We must not get trapped in the loop
//				if (varType != null && !varType.isArray() && !varType.isRecord()) {
//					varType = null;
//				}
//				// END KGU#1115 2024-03-21
//			}
//			if (varType != null && varType.isRecord()) {
//				// path must now be exhausted, the component names are our proposals
//				LinkedHashMap<String,TypeMapEntry> compInfo = varType.getComponentInfo(true);
//				proposals = new ArrayList<String>();
//				proposals.addAll(compInfo.keySet());
//			}
//		}
//		if (firstSeen != null && firstSeen.length > 0) {
//			firstSeen[0] = ix + 1;
//		}
//		return proposals;
//	}
//	// END KGU#1057 2022-08-20
	
	// START KGU#63 2015-11-03: getWidthOutVariables and writeOutVariables were nearly identical (and had to be!)
	// Now it's two wrappers and a common algorithm -> ought to avoid duplicate work and prevents from divergence
	/**
	 * Computes the expected width of text line {@code _text} of Element
	 * {@code _this} on the given {@code _canvas} (with its current font), where
	 * mode {@link #E_VARHIGHLIGHT} is considered.
	 * @param _canvas - the target {@link Canvas}
	 * @param _text - a line of element text
	 * @param _this - the Element this retrieval is done for
	 * @return the projected text width in pixel
	 */
	public static int getWidthOutVariables(Canvas _canvas, String _text, Element _this)
	{
		return writeOutVariables(_canvas, 0, 0, _text, _this, false, false);
	}

	/**
	 * Actually writes the of text line {@code _text} of Element {@code _this}
	 * to the given {@code _canvas} (with its current font), where mode
	 * {@link #E_VARHIGHLIGHT} is considered.
	 * 
	 * @param _canvas - the target {@link Canvas}
	 * @param _x - the horizontal start position
	 * @param _y - the vertical start position
	 * @param _text - the text line to be drawn
	 * @param _this - the responsible Element
	 * @param _inContention - a flag indication a possible event queue contention,
	 *    in which case the drawing ought to be simplified (e.g. by suppressing
	 *    syntax highlighting)
	 */
	public static void writeOutVariables(Canvas _canvas, int _x, int _y, String _text, Element _this, boolean _inContention)
	{
		writeOutVariables(_canvas, _x, _y, _text, _this, true, _inContention);
	}
	
	private static int writeOutVariables(Canvas _canvas, int _x, int _y, String _text, Element _this, boolean _actuallyDraw, boolean _inContention)
	// END KGU#63 2015-11-03
	{
		// init total (the result, telling the width in pixels)
		int total = 0;
		Root root = getRoot(_this);
		
		if (root != null)
		{
			// START KGU#226 2016-07-29: Issue #211: No syntax highlighting in comments
			//if (root.hightlightVars==true)
			// START KGU#502/KGU#524/KGU#553 2019-03-14: Bugfix #518,#544,#557 - No syntax highlighting in high contention
			//if (Element.E_VARHIGHLIGHT && !root.isSwitchTextCommentMode())
			if (Element.E_VARHIGHLIGHT && !isSwitchTextCommentMode() && !_inContention)
			// END KGU#502/KGU#524/KGU#553 2019-03-14
			// END KGU#226 2016-07-29
			{
				// START KGU#701 2019-03-29: Issue #718 - highlighting acceleration by caching
				// backup the original font
				Font backupFont = _canvas.getFont();
				// START KGU#902 2020-12-31: Issue #903 - method decomposed
				Vector<HighlightUnit> hlUnits = getHighlightUnits(_text, _this, root);
				// END KGU#902 2020-12-31
				// This is now the pure drawing
				synchronized (hlUnits) {
					for (HighlightUnit unit: hlUnits) {
						// START KGU#707 2019-05-15: Bugfix #724 special font properties of the canvas weren't used anymore
						// (This workaround will still only affect the standard font and have no impact on derived fonts)
						//_canvas.setFont(unit.bold ? boldFont : (unit.underlined ? underlinedFont : font));
						_canvas.setFont(unit.bold ? boldFont : (unit.underlined ? underlinedFont : backupFont));
						// END KGU#707 2019-05-15
						_canvas.setColor(unit.textColor);
						if (_actuallyDraw)
						{
							// write out text
							_canvas.writeOut(_x + total, _y, unit.textSnippet);
						}

						// add to the total
						total += _canvas.stringWidth(unit.textSnippet);
					}
				}
				// reset color
				_canvas.setColor(Color.BLACK);
				// reset font
				_canvas.setFont(backupFont);
				// END KGU#701 2019-03-29
			}
			else
			{
				_text = Syntax.decodeLine(new TokenList(_text)).getString();
				if (_actuallyDraw)
				{
					_canvas.writeOut(_x + total, _y, _text);
				}

				// add to the total
				total += _canvas.stringWidth(_text);

			}
		}
		
		return total;
	}
	
	// START KGU#902 2020-12-31: Enh. #903 Now the comment popup may contain highlighted text
	/**
	 * Composes an HTML string of the element comment or text (depending on
	 * {@link #isSwitchTextCommentMode()}) to be presented in the "show comment"
	 * popup.
	 * @param sb - a {@link StringBuilder} to append the HTML text parts to
	 * @return the {@link StringList} of the actual (not HTML) text lines to be
	 * presented.
	 */
	public StringList appendHtmlComment(StringBuilder sb)
	{
		sb.append("<html>");
		StringList lines = this.getComment(false);
		if (isSwitchTextCommentMode()) {
			if (Element.E_APPLY_ALIASES) {
				lines = StringList.explode(Element.replaceControllerAliases(lines.getText(), true, Element.E_VARHIGHLIGHT), "\n");
			}
			Root myRoot = getRoot(this);
			for (int i = 0; i < lines.count(); i++) {
				if (i > 0) {
					sb.append("<br/>");
				}
				appendLineToHtml(sb, lines.get(i), myRoot);
			}
		}
		else {
			// START KGU#199 2016-07-07: Enh. #188 - we must cope with combined comments now
			//StringList comment = selEle.getComment(false);
			lines = StringList.explode(lines, "\n");
			lines.removeAll("");	// Don't include empty lines here
			// END KGU#199 2016-07-07
			sb.append(BString.encodeToHtml(lines.getText()).replace("\n", "<br/>"));
		}
		sb.append("</html>");
		return lines;
	}
	
	/**
	 * Appends an HTML equivalent for the given {@code line} of text to the
	 * content of the {@link StringBuilder} {@code sb}.
	 * @param sb - a {@link StringBuilder} gathering the HTML text
	 * @param line - a line of text
	 * @param myRoot - the owning {@link Root}
	 */
	private void appendLineToHtml(StringBuilder sb, String line, Root myRoot) {
		if (Element.E_VARHIGHLIGHT) {
			Vector<HighlightUnit> hlUnits = getHighlightUnits(line, this, myRoot);
			for (HighlightUnit unit: hlUnits) {
				boolean hasColor = unit.textColor != null && !unit.textColor.equals(Color.BLACK);
				boolean hasSpan = hasColor || unit.underlined;
				boolean isStrong = unit.bold;
				if (hasSpan) {
					sb.append("<span style=\"");
					if (hasColor) {
						sb.append("color: #");
						sb.append(Integer.toHexString(unit.textColor.getRGB()).substring(2));
						sb.append(";");
					}
					if (unit.underlined) {
						sb.append("text-decoration: underline;");
					}
					sb.append("\">");
				}
				if (isStrong) {
					sb.append("<strong>");
				}
				sb.append(BString.encodeToHtml(unit.textSnippet));
				if (isStrong) {
					sb.append("</strong>");
				}
				if (hasSpan) {
					sb.append("</span>");
				}
			}
		}
		else {
			sb.append(BString.encodeToHtml(line));
		}
	}
	
	private static final StringList ioKeys = StringList.explode("input,output", ",");
	private static final StringList jpKeys = StringList.explode("preLeave,preReturn,preExit,preThrow", ",");
	/**
	 * Retrieves or creates the highlight units for the text of Element {@code _elem} from/in
	 * the {@link #highlightCache}
	 * @param _text - the interesting line of the element text
	 * @param _elem - the responsible Element
	 * @param _root - the owing {@link Root}
	 * @return the vector of cached highlight units for this line of text to be used for drawing
	 */
	private static Vector<HighlightUnit> getHighlightUnits(String _text, Element _elem, Root _root) {
		Vector<HighlightUnit> hlUnits = _elem.highlightCache.get(_text);
		if (hlUnits == null) {
			_elem.highlightCache.put(_text, hlUnits = new Vector<HighlightUnit>());
			// START KGU#686 2019-03-16: Enh. #56
			Set<String> variableSet = _elem.getVariableSetFor(_elem);
			// END KGU#686 2019-03-16

			TokenList parts = new TokenList(_text, true);

			// START KGU#701 2019-03-29: Issue #718 Derived fonts now cached in static fields
			//Font boldFont = new Font(Element.font.getName(), Font.BOLD, Element.font.getSize());
			// START KGU#480 2018-01-21: Enh. #490 - we will underline alias names
			//Map<TextAttribute, Integer> fontAttributes = new HashMap<TextAttribute, Integer>();
			//fontAttributes.put(TextAttribute.UNDERLINE, TextAttribute.UNDERLINE_ON);
			//Font underlinedFont = new Font(Element.font.getName(), Font.PLAIN, Element.font.getSize()).deriveFont(fontAttributes);
			// END KGU#480 2018-01-21
			//Font backupFont = _canvas.getFont();
			// END KGU#701 2019-03-29

			// START KGU#64 2015-11-03: Not to be done again and again. Private static field now!
			//StringList specialSigns = new StringList();
			if (specialSigns == null)	// lazy initialisation
			{
				// START KGU#843 2020-04-12: Bugfix #847
				specialSigns = new HashSet<String>();
				// START KGU#843 2020-04-12: Bugfix #847
			// END KGU#64 2015-11-03
				// START KGU#425 2017-09-29: Add the possible ellipses, too
				specialSigns.add("...");
				specialSigns.add("..");					
				// END KGU#425 2017-09-29
				specialSigns.add(".");
				specialSigns.add("[");
				specialSigns.add("]");
				specialSigns.add("\u2190");
				specialSigns.add(":=");
				// START KGU#332 2017-01-27: Enh. #306 "dim" as declaration keyword
				specialSigns.add(":");
				// END KGU#332 2017-01-27
				// START KGU#408 2021-02-24: Enh. #410 Since the " ? : " is executable, it should be highlighted
				specialSigns.add("?");
				// END KGU#408 2021-02-24

				specialSigns.add("+");
				specialSigns.add("/");
				// START KGU 2015-11-03: This operator had been missing
				specialSigns.add("%");
				// END KGU 2015-11-03
				specialSigns.add("*");
				specialSigns.add("-");
				specialSigns.add("var");
				// START KGU#332 2017-01-27: Enh. #306 "dim" as declaration keyword
				specialSigns.add("dim");
				// END KGU#332 2017-01-27
				// START KGU#375 2017-03-30: Enh. #388 "const" as declaration keyword
				specialSigns.add("const");
				// END KGU#375 2017-03-30
				// START KGU#388 2017-09-13: Enh. #423 "type", "record", and "struct" as type definition keywords
				specialSigns.add("type");
				specialSigns.add("record");
				specialSigns.add("struct");
				// END KGU#388 2017-09-13
				// START KGU#542 2019-11-17: Enh. #739 "enum" added to type definition keywords
				specialSigns.add("enum");
				// END KGU#542 2019-11-17
				// START KGU#331 2017-01-13: Enh. #333
				//specialSigns.add("<=");
				//specialSigns.add(">=");
				//specialSigns.add("<>");
				//specialSigns.add("!=");
				specialSigns.add("\u2260");
				specialSigns.add("\u2264");
				specialSigns.add("\u2265");
				// END KGU#331 2017-01-13
				specialSigns.add("<<");
				specialSigns.add(">>");
				specialSigns.add("<");
				specialSigns.add(">");
				specialSigns.add("==");
				specialSigns.add("=");
				specialSigns.add("!");
				// START KGU#24 2014-10-18
				specialSigns.add("&&");
				specialSigns.add("||");
				// END KGU#24 2014-10-18
				// START KGU#109 2016-01-15: Issues #61, #107 highlight the BASIC declarator keyword, too
				specialSigns.add("as");
				// END KGU#109 2016-01-15

				// START KGU#100 2016-01-16: Enh. #84: Also highlight the initialiser delimiters
				specialSigns.add("{");
				specialSigns.add("}");
				// END KGU#100 2016-01-16

				// The quotes will only occur as tokens if they are unpaired!
				specialSigns.add("'");
				specialSigns.add("\"");
				// START KGU#64 2015-11-03: See above
				
				// START KGU#872 2020-10-17: Enh. #872 operator symbols for C style
				specialSigns.add("!=");
				specialSigns.add("<=");
				specialSigns.add(">=");
				// END KGU#872 2020-10-17
				// START KGU#920 2021-02-03: Issue #920 Infinity now also literal
				specialSigns.add("Infinity");
				specialSigns.add("\u221E");
				// END KGU#920 2021-02-03
				// START KGU#883 2020-11-01: Enh. #881 bit operators and Boolean literal were missing
				specialSigns.add("false");
				specialSigns.add("true");
				specialSigns.add("&");
				specialSigns.add("|");
				specialSigns.add("^");
				specialSigns.add("~");
				// END KGU#883 2020-11-01
			}
			// START KGU#611/KGU843 2020-04-12: Issue #643, bugfix #847
			if (specialSignsCi == null) {
				specialSignsCi = new StringList();
				specialSignsCi.add("mod");
				specialSignsCi.add("div");
				// START KGU#24 2014-10-18
				specialSignsCi.add("and");
				specialSignsCi.add("or");
				specialSignsCi.add("xor");
				specialSignsCi.add("not");
				// END KGU#24 2014-10-18
				// START KGU#115 2015-12-23: Issue #74 - These Pascal operators hadn't been supported
				specialSignsCi.add("shl");
				specialSignsCi.add("shr");
				// END KGU#115 2015-12-23
			}
			// END KGU#611/KGU#843 2020-04-12
			// END KGU#64 2015-11-03

			// START KGU#1018 2021-11-17: Bugfix #1021 We must consider composed keywords
			// These markers might have changed by configuration, so don't cache them
			//StringList ioSigns = new StringList();
			//ioSigns.add(Syntax.getKeywordOrDefault("input", "").trim());
			//ioSigns.add(Syntax.getKeywordOrDefault("output", "").trim());
			// START KGU#116 2015-12-23: Enh. #75 - highlight jump keywords
			//StringList jumpSigns = new StringList();
			//jumpSigns.add(Syntax.getKeywordOrDefault("preLeave", "leave").trim());
			//jumpSigns.add(Syntax.getKeywordOrDefault("preReturn", "return").trim());
			//jumpSigns.add(Syntax.getKeywordOrDefault("preExit", "exit").trim());
			// START KGU#686 2019-03-18: Enh. #56
			//jumpSigns.add(Syntax.getKeywordOrDefault("preThrow", "throw").trim());
			// END KGU#686 2019-03-18
			// END KGU#116 2015-12-23
			String ioSign = null;
			// START KGU#1097 2023-11-16: Issue #800 New internal keyword representation
//			for (String ioKey: new String[] {"input", "output"}) {
//				TokenList splitKey = new TokenList(Syntax.getKeywordOrDefault(ioKey, ioKey), false);
//				// START KGU#1031 2022-05-31: Bugfix #1037
//				//if (parts.indexOf(splitKey, 0, Syntax.ignoreCase) == 0) {
//				if (parts.indexOf(splitKey, 0, !Syntax.ignoreCase) == 0) {
//				// END KGU#1031 2022-05-31
//					ioSign = parts.subSequence(0, splitKey.size()).getString();
//					parts.remove(1, splitKey.size());
//					parts.set(0, ioSign);
//					break;
//				}
//			}
//			String jumpSign = null;
//			if (ioSign == null && !parts.isEmpty()) {
//				for (String jumpKey: new String[] {"preLeave", "preReturn", "preExit", "preThrow"}) {
//					//TokenList splitKey = new TokenList(Syntax.getKeywordOrDefault(jumpKey, jumpKey.substring(3).toLowerCase()), false);
//					//if (parts.indexOf(splitKey, 0, Syntax.ignoreCase) == 0) {
//					//	jumpSign = parts.subSequence(0, splitKey.size()).getString();
//					//	parts.remove(1, splitKey.size());
//					//	parts.set(0, jumpSign);
//					//	break;
//					//}
//					if (parts.get(0).equals(Syntax.key2token(jumpKey))) {
//						parts.set(0, jumpSign = Syntax.getKeywordOrDefault(jumpKey, jumpKey.substring(3).toLowerCase()));
//					}
//				}
//			}
			// END KGU#1097 2023-11-16
			// END KGU#1018 2021-11-17

			// START KGU#377 2017-03-30: Bugfix #333
			parts.replaceAll("<-","\u2190");
			if (E_SHOW_UNICODE_OPERATORS) {
				parts.replaceAll("<>","\u2260");
				parts.replaceAll("!=","\u2260");
				parts.replaceAll("<=","\u2264");
				parts.replaceAll(">=","\u2265");
			}
			// END KGU#377 2017-03-30
			// START KGU#872 2020-10-17: Enh. #872 - show operators in C style
			if (E_SHOW_C_OPERATORS) {
				// Don't replace '=' in type definitions and optional parameters!
				// START KGU#872 2021-01-01: Issue #872 - we must suppress it with routine headers, too
				//if (!(_elem instanceof Instruction && ((Instruction)_elem).isTypeDefinition())) {
				if (!(_elem instanceof Instruction && ((Instruction)_elem).isTypeDefinition()
						|| _elem instanceof Root && ((Root)_elem).isSubroutine())) {
				// END KGU#872 2021-01-01
					parts.replaceAll("=", "==");
				}
				parts.replaceAll("\u2190", "=");
				parts.replaceAll(":=", "=");
				parts.replaceAll("\u2260", "!=");
				parts.replaceAll("<>", "!=");
				parts.replaceAll("\u2264", "<=");
				parts.replaceAll("\u2265", ">=");
				parts.replaceAll("not", "!", false);
				parts.replaceAll("and", "&&", false);
				parts.replaceAll("or", "||", false);
				parts.replaceAll("xor", "^", false);
				parts.replaceAll("div", "/", false);
				parts.replaceAll("mod", "%", false);
				parts.replaceAll("shl", "<<", false);
				parts.replaceAll("shr", ">>", false);
			}
			// END KGU#872 2020-10-17

			// START KGU#701 2019-03-29: Issue #718 concatenate normal text parts
			StringBuilder normalText = new StringBuilder();
			boolean lastWasNormal = false;
			// END KGU#701 2019-03-29
			synchronized (hlUnits) {
				for (int i = 0; i < parts.size(); i++)
				{
					// START KGU#790 2023-11-05: In TokenLists, the space is to be handled separately
					int gap = parts.getPadding(i)[0];
					if (gap > 0) {
						normalText.append(" ".repeat(gap));
						lastWasNormal = true;
					}
					// END KGU#790 2023-11-05
					
					String display = parts.get(i);

					if (!display.equals(""))
					{
						// START KGU#1097 2023-11-20: Issue #800
						String key = null;
						// END KGU#1097 2023-11-20
						// if this part has to be colored
						if (variableSet.contains(display))
						{
							// dark blue, bold
							// START KGU#701 2019-03-29: Issue #718
							//_canvas.setColor(E_HL_VARIABLE_COLOR);
							//_canvas.setFont(boldFont);
							if (lastWasNormal) {
								hlUnits.add(_elem.makeHighlightUnit(normalText.toString()));
								normalText.delete(0, Integer.MAX_VALUE);
								lastWasNormal = false;
							}
							hlUnits.add(_elem.makeHighlightUnit(display, E_HL_VARIABLE_COLOR, true, false));
							// END KGU#701 2019-03-29
						}
						// START KGU#388 2017-09-17: Enh. #423 Highlighting of defined types
						// START KGU#790 2022-04-25: Issue #800
						//else if (_root.getTypeInfo().containsKey(":" + display) || TypeMapEntry.isStandardType(display)) {
						else if (_root.getDataTypes().getType(display) != null) {
						// END KGU#790 2022-04-25
							// black, bold
							// START KGU#701 2019-03-29: Issue #718
							//_canvas.setFont(boldFont);
							if (lastWasNormal) {
								hlUnits.add(_elem.makeHighlightUnit(normalText.toString()));
								normalText.delete(0, Integer.MAX_VALUE);
								lastWasNormal = false;
							}
							hlUnits.add(_elem.makeHighlightUnit(display, Color.BLACK, true, false));
							// END KGU#701 2019-03-29
						}
						// END KGU#388 2017-09-17
						// if this part has to be coloured with special colour
						// START KGU#611/KGU#843 2020-04-12: Issue #643, bugfix #847
						//else if(specialSigns.contains(display))
						else if(specialSigns.contains(display) || specialSignsCi.contains(display, false))
						// END KGU#611/KGU#843 2020-04-12
						{
							// burgundy, bold
							// START KGU#701 2019-03-29: Issue #718
							//_canvas.setColor(E_HL_OPERATOR_COLOR);
							//_canvas.setFont(boldFont);
							if (lastWasNormal) {
								hlUnits.add(_elem.makeHighlightUnit(normalText.toString()));
								normalText.delete(0, Integer.MAX_VALUE);
								lastWasNormal = false;
							}
							hlUnits.add(_elem.makeHighlightUnit(display, E_HL_OPERATOR_COLOR, true, false));
							// END KGU#701 2019-03-29
						}
						// START KGU#1097 2023-11-20: Issue #800 New internal representation
//						// if this part has to be coloured with io colour
//						// START KGU#165 2016-03-25: consider the new option
//						//else if(ioSigns.contains(display))
//						// START KGU#1018 2021-11-17: Bugfix #1021
//						//else if(ioSigns.contains(display, !Syntax.ignoreCase))
//						else if (i == 0 && display.equals(ioSign))
//						// END KGU#1018 2021-11-17
//						// END KGU#165 2016-03-25
//						{
//							// green, bold
//							// START KGU#701 2019-03-29: Issue #718
//							//_canvas.setColor(E_HL_INOUT_COLOR);
//							//_canvas.setFont(boldFont);
//							if (lastWasNormal) {
//								hlUnits.add(_elem.makeHighlightUnit(normalText.toString()));
//								normalText.delete(0, Integer.MAX_VALUE);
//								lastWasNormal = false;
//							}
//							hlUnits.add(_elem.makeHighlightUnit(display, E_HL_INOUT_COLOR, true, false));
//							// END KGU#701 2019-03-29
//						}
//						// START KGU 2015-11-12
//						// START KGU#116 2015-12-23: Enh. #75
//						// START KGU#165 2016-03-25: consider the new case option
//						//else if(jumpSigns.contains(display))
//						// START KGU#1018 2021-11-17: Bugfix #1021
//						//else if(jumpSigns.contains(display, !Syntax.ignoreCase))
//						else if (i == 0 && display.equals(jumpSign))
//						// END KGU#1018 2021-11-17
//						// END KGU#165 2016-03-25
//						{
//							// orange, bold
//							// START KGU#701 2019-03-29: Issue #718
//							//_canvas.setColor(E_HL_JUMP_COLOR);
//							//_canvas.setFont(boldFont);
//							if (lastWasNormal) {
//								hlUnits.add(_elem.makeHighlightUnit(normalText.toString()));
//								normalText.delete(0, Integer.MAX_VALUE);
//								lastWasNormal = false;
//							}
//							hlUnits.add(_elem.makeHighlightUnit(display, E_HL_JUMP_COLOR, true, false));
//							// END KGU#701 2019-03-29
//						}
//						// END KGU#116 2015-12-23
						else if ((key = Syntax.token2key(display)) != null) {
							display = Syntax.getKeywordOrDefault(key, "");
							if (lastWasNormal) {
								hlUnits.add(_elem.makeHighlightUnit(normalText.toString()));
								normalText.delete(0, Integer.MAX_VALUE);
								lastWasNormal = false;
							}
							if (i == 0 && ioKeys.contains(key)) {
								hlUnits.add(_elem.makeHighlightUnit(display, E_HL_INOUT_COLOR, true, false));
							}
							else if (i == 0 && jpKeys.contains(key)) {
								hlUnits.add(_elem.makeHighlightUnit(display, E_HL_JUMP_COLOR, true, false));
							}
						}
						// END KGU#1097 2023-11-20
						// if it's a String or Character literal then mark it as such
						else if (display.startsWith("\"") && display.endsWith("\"") ||
								display.startsWith("'") && display.endsWith("'"))
						{
							// violet, plain
							// START KGU#701 2019-03-29: Issue #718
							//_canvas.setColor(E_HL_STRING_COLOR);
							if (lastWasNormal) {
								hlUnits.add(_elem.makeHighlightUnit(normalText.toString()));
								normalText.delete(0, Integer.MAX_VALUE);
								lastWasNormal = false;
							}
							hlUnits.add(_elem.makeHighlightUnit(display, E_HL_STRING_COLOR, false, false));
							// END KGU#701 2019-03-29
						}
						// END KGU 2015-11-12
						// START KGU#480 2018-01-21: Enh. #490 DiagramController routine aliases?
						else if (E_APPLY_ALIASES && Syntax.isIdentifier(display, false, "#")) {
							// START KGU#903 2021-01-01: Bugfix #904
							boolean wasHandled = false;
							// END KGU#903 3021-01-01
							int j = i;
							while (j < parts.size() && parts.get(++j).trim().isEmpty());
							if (j < parts.size() && parts.get(j).equals("(")) {
								if (Element.controllerAlias2Name.containsKey(display.toLowerCase())) {
									// Replace the name and show it underlined
									// START KGU#701 2019-03-29: Issue #718
									//display = display.substring(0, display.indexOf('#'));
									//_canvas.setFont(underlinedFont);
									if (lastWasNormal) {
										hlUnits.add(_elem.makeHighlightUnit(normalText.toString()));
										normalText.delete(0, Integer.MAX_VALUE);
										lastWasNormal = false;
									}
									hlUnits.add(_elem.makeHighlightUnit(display.substring(0, display.indexOf('#')),
											Color.BLACK, false, true));
									// END KGU#701 2019-03-29
									// START KGU#903 2021-01-01: Bugfix #904
									wasHandled = true;
									// END KGU#903 3021-01-01
								}
							}
							// START KGU#903 2021-01-01: Bugfix #904
							if (!wasHandled) {
								normalText.append(display);
								lastWasNormal = true;
							}
							// END KGU#903 3021-01-01
						}
						// START KGU#701 2019-03-29: Issue #718
						else {
							normalText.append(display);
							lastWasNormal = true;
						}
						// END KGU#701 2019-03-29
						// END KGU#480 2018-01-21
					}

					// START KGU#701 2019-03-29: Issue #718
					//if (_actuallyDraw)
					//{
					//	// write out text
					//	_canvas.writeOut(_x + total, _y, display);
					//}
					//
					//// add to the total
					//total += _canvas.stringWidth(display);
					//
					//// reset color
					//_canvas.setColor(Color.BLACK);
					//// reset font
					//_canvas.setFont(backupFont);
					// END KGU#701 2019-03-29

				} //for(int i = 0; i < parts.count(); i++)

				if (lastWasNormal) {
					hlUnits.add(_elem.makeHighlightUnit(normalText.toString()));
				}
			}
		}
		return hlUnits;
	}
	// END KGU#902 2020-12-31
	
	// START KGU#701 2019-03-29: Issue #718 - approach to accelerate syntax highlighting
	private HighlightUnit makeHighlightUnit(String string)
	{
		return new HighlightUnit(string, getTextColor(), false, false);
	}
	private HighlightUnit makeHighlightUnit(String string, Color color, boolean bold, boolean underlined) {
		return new HighlightUnit(string, color, bold, underlined);
	}
	// END KGU#701 2019-03-29
	
	// START KGU#686 2019-03-16: Enh. #56 introduction of Try elements
	/**
	 * @return the set of cached variable names for the element context of Element {@code _child}
	 */
	protected Set<String> getVariableSetFor(Element _child) {
		if (this.parent == null) {
			return new HashSet<String>();
		}
		return this.parent.getVariableSetFor(this);
	}
	// END KGU#686 2019-03-16
	
	// START KGU#227 2016-07-29: Enh. #128
	/**
	 * Writes the non-empty comment lines at position _x, _y to _canvas with 2/3 font height and in dark gray
	 * @param _canvas - the drawing canvas
	 * @param _x - left text anchor coordinate for the text area
	 * @param _y - top text anchor coordinate for the text area
	 * @param _actuallyDraw - if the text is actually to be written (otherwise we just return the bonds)
	 * @return - bounding box of the text
	 */
	protected Rect writeOutCommentLines(Canvas _canvas, int _x, int _y, boolean _actuallyDraw)
	{
		int height = 0;
		int width = 0;
		// smaller font - KGU 2019-03-29: Now taken from static field
		//Font smallFont = new Font(Element.font.getName(), Font.PLAIN, Element.font.getSize() * 2 / 3);
		FontMetrics fm = _canvas.getFontMetrics(smallFont);
		int fontHeight = fm.getHeight();	// Here we don't reduce to fm.getLeading() + fm.getAscend()
		int extraHeight = this.isBreakpoint() ? fontHeight/2 : 0;
		// backup the original font
		Font backupFont = _canvas.getFont();
		_canvas.setFont(smallFont);
		_canvas.setColor(Color.DARK_GRAY);
		int nLines = this.getComment().count();
		for (int i = 0; i < nLines; i++)
		{
			String line = this.getComment().get(i).trim();
			if (!line.isEmpty())
			{
				height += fontHeight;
				width = Math.max(width, _canvas.stringWidth(line));
				if (_actuallyDraw)
				{
					_canvas.writeOut(_x, _y + height + extraHeight, line);
				}
			}
		}
		
		_canvas.setFont(backupFont);
		_canvas.setColor(Color.BLACK);
		if (height > 0)
		{
			height += fontHeight/2;
		}
		return new Rect(_x, _y, _x+width, _y+height);
	}
	
	protected boolean haveOuterRectDrawn()
	{
		return true;
	}
	// END KGU#227 2016-07-29

	// START KGU#156 2016-03-11: Enh. #124 - helper routines to display run-time info
	/**
	 * Writes the selected runtime information in half-size font to the lower
	 * left of position (_right, _top).
	 * @param _canvas - the Canvas to write to
	 * @param _right - right border x coordinate
	 * @param _top - upper border y coordinate
	 */
	protected void writeOutRuntimeInfo(Canvas _canvas, int _right, int _top)
	{
		if (Element.E_COLLECTRUNTIMEDATA)
		{
			// smaller font - KGU 2019-03-29: now taken from static field
			//Font smallFont = new Font(Element.font.getName(), Font.PLAIN, Element.font.getSize()*2/3);
			FontMetrics fm = _canvas.getFontMetrics(smallFont);
			// backup the original font
			Font backupFont = _canvas.getFont();
			String info = this.getRuntimeInfoString();
			int yOffs = fm.getHeight() + (this.isBreakpoint() ? 4 : 0); 
			_canvas.setFont(smallFont);
			int width = _canvas.stringWidth(info);
			// START KGU#213 2016-08-01: Enh. #215
			//_canvas.setColor(Color.BLACK);
			if (this.isConditionedBreakpoint())
			{
				String triggerInfo = this.getBreakTriggerCount() + ": ";
				int extraWidth = _canvas.stringWidth(triggerInfo);
				_canvas.setColor(Color.RED);
				_canvas.writeOut(_right - width - extraWidth, _top + yOffs, triggerInfo);
			}
			// END KGU#213 2016-08-01
			_canvas.setColor(Color.BLACK);
			_canvas.writeOut(_right - width, _top + yOffs, info);
			_canvas.setFont(backupFont);
		}
	}
	
	/**
	 * Returns a runtime counter string, composed from execution count
	 * and a mode-dependent number of steps (pure or aggregated, with or
	 * without parenthesis). 
	 * @return the decoration string for runtime data visualisation
	 */
	protected String getRuntimeInfoString()
	{
		return this.getExecCount() + " / " + this.getExecStepCount(this.isCollapsed(true));
	}
	// END KGU#156 2016-03-11
	
    /**
     * Detect whether the element is currently collapsed (or to be shown as collapsed by other reasons)
     * @param _orHidingOthers - if some additional element-specific hiding criterion is to be considered, too  
     * @return true if element is to be shown in collapsed shape
     */
    public boolean isCollapsed(boolean _orHidingOthers) {
        return collapsed;
    }

    public void setCollapsed(boolean collapsed) {
        this.collapsed = collapsed;
        // START KGU#136 2016-03-01: Bugfix #97
        this.resetDrawingInfoUp();
        // END KGU#136 2016-03-01
    }
    
    // START KGU#122 2016-01-03: Enh. #87
    /**
     * @return the element-type-specific icon image intended to be placed in the upper left
     * corner of the drawn element if being collapsed.
     * @see #getMiniIcon()
     */
    public ImageIcon getIcon()
    {
    	return IconLoader.getIcon(57);
    }
    // END KGU#122 2016-01-03
    
    // START KGU#535 2018-06-28
    /**
     * @return the (somewhat smaller) element-type-specific icon image intended to be used in
     * the {@link FindAndReplace} dialog.
     * @see #getIcon()
     */
    public ImageIcon getMiniIcon()
    {
    	return IconLoader.getIcon(10);
    }
    // END KGU#535 2018-06-28

    // START KGU 2015-10-16: Some Root stuff properly delegated to the Element subclasses
    // (The obvious disadvantage is slightly reduced performance, of course)
    /**
     * Returns the serialised texts held within this element and its substructure.
     * The argument {@code _instructionsOnly} controls whether mere expressions like
     * logical conditions or even call statements are included. As a rule, no lines
     * that may not potentially introduce new variables are added if {@code true}
     * (which not only reduces time and space requirements but also avoids "false positives"
     * in variable detection).<br/>
     * Uses {@link #addFullText(StringList, boolean)} - so possibly better override that method if
     * necessary.
     * @param _instructionsOnly - if {@code true} then only the texts of Instruction elements are included
     * @return the composed {@link StringList}
     */
    public ArrayList<TokenList> getFullText(boolean _instructionsOnly)
    {
    	// The default...
    	ArrayList<TokenList> sl = new ArrayList<TokenList>();
    	this.addFullText(sl, _instructionsOnly);
    	return sl;
    }
    
    /**
     * Appends all the tokenized texts held within this element and its substructure to the given list.
     * The argument _instructionsOnly controls whether mere expressions like logical conditions or
     * even call statements are included. As a rule, no lines that may not potentially introduce new
     * variables are added if true (which not only reduces time and space requirements but also avoids
     * "false positives" in variable detection). 
     * (To be overridden by structured subclasses)
     * 
     * @param _lines - the list of TokenLists to append to 
     * @param _instructionsOnly - if true then texts not possibly containing variable declarations are omitted
     */
    protected abstract void addFullText(ArrayList<TokenList> _lines, boolean _instructionsOnly);
    // END KGU 2015-10-16
    
    /**
     * Returns a (hopefully) lossless representation of the stored text as a
     * StringList in a common intermediate language (code generation phase 1).
     * This allows the language-specific Generator subclasses to concentrate
     * on the translation into their respective target languages (code generation
     * phase 2).<br/>
     * Conventions of the intermediate language:<br/>
     * Operators (note the surrounding spaces - no double spaces will exist):
     * <ul>
     * <li>Assignment:	" <- "
     * <li>Comparison:	" = ", " < ", " > ", " <= ", " >= ", " <> "
     * <li>Logic:		" && ", " || ", " §NOT§ ", " ^ "
     * <li>Arithmetics:	usual Java operators without padding
     * <li>Control key words:<ul>
     *   <li>If, Case:		none (wiped off)</li>
     *   <li>While, Repeat:	none (wiped off)</li>
     *   <li>For:			unchanged</li>
     *   <li>Forever:		none (wiped off)</li>
     * </ul></li>
     * </ul>
     * @return a padded intermediate language equivalent of the stored text
     * 
     * @see #getIntermediateTokenText()
     */
    public StringList getIntermediateText()
    {
        var interSl = new StringList();
        ArrayList<TokenList> lines = this.getUnbrokenTokenText();
        for (int i = 0; i < lines.size(); i++)
        {
            interSl.add(transformIntermediate(lines.get(i)).getString());
        }
        return interSl;
    }
    
    /**
     * Returns a (hopefully) lossless representation of the stored text as a
     * list of TokenLists in a common intermediate language (code generation phase 1).
     * This allows the language-specific Generator subclasses to concentrate
     * on the translation into their respective target languages (code generation
     * phase 2).<br/>
     * Conventions of the intermediate language:<br/>
     * Operators (note the surrounding spaces - no double spaces will exist):
     * <ul>
     * <li>Assignment:	" <- "
     * <li>Comparison:	" = ", " < ", " > ", " <= ", " >= ", " <> "
     * <li>Logic:		" && ", " || ", " §NOT§ ", " ^ "
     * <li>Arithmetics:	usual Java operators without padding
     * <li>Control key words:<ul>
     *   <li>If, Case:		none (wiped off)</li>
     *   <li>While, Repeat:	none (wiped off)</li>
     *   <li>For:			unchanged</li>
     *   <li>Forever:		none (wiped off)</li>
     * </ul></li>
     * </ul>
     * @return a padded intermediate language equivalent of the stored text
     */
    public ArrayList<TokenList> getIntermediateTokenText()
    {
        var interTt = new ArrayList<TokenList>();
        ArrayList<TokenList> tokenLines = this.getUnbrokenTokenText();
        for (int i = 0; i < tokenLines.size(); i++)
        {
            interTt.add(transformIntermediate(tokenLines.get(i)));
        }
        return interTt;
    }
    
//    /**
//     * Translates the Pascal procedure calls {@code inc(var), inc(var, offs), dec(var)},
//     * and {@code dec(var, offs)} into simple assignments in Structorizer syntax.
//     * 
//     * @param code - the piece of text possibly containing {@code inc} or {@code dec} references
//     * @return the transformed string.
//     * 
//     * @deprecated prefer {@link #transform_inc_dec(TokenList)}
//     */
//    public static String transform_inc_dec(String code)
//    {
//        code = INC_PATTERN1.matcher(code).replaceAll("$1 <- $1 + $2");
//        code = INC_PATTERN2.matcher(code).replaceAll("$1 <- $1 + 1");
//        code = DEC_PATTERN1.matcher(code).replaceAll("$1 <- $1 - $2");
//        code = DEC_PATTERN2.matcher(code).replaceAll("$1 <- $1 - 1");
//        return code;
//    }
    
	/**
	 * Translates the Pascal procedure calls {@code inc(var), inc(var, offs), dec(var)},
	 * and {@code dec(var, offs)} into simple assignments in Structorizer syntax.
	 * 
	 * @param code - the piece of text possibly containing {@code inc} or {@code dec} references
	 * @return the transformed string.
	 */
	public static TokenList transform_inc_dec(TokenList code)
	{
//		TokenList argListEnd = new TokenList(")");
//		TokenList transf = new TokenList(code); // Avoid to backfeed argument modifications
//		for (String[] pair: substPairs) {
//			TokenList funcPattern = new TokenList(pair[0] + "(");
//			while ((pos = transf.indexOf(funcPattern, pos+1, false)) >= 0) {
//				ArrayList<TokenList> argExprs = Syntax.splitExpressionList(transf.subSequenceToEnd(pos + 2), ",");
//				int nArgs = argExprs.size() - 1;
//				if (argExprs.get(nArgs).startsWith(argListEnd, true) &&
//						nArgs >= 1 && nArgs <= 2) {
//					transf.remove(pos, pos + argExprs.get(0).size() + 1);
//					if (nArgs == 1) {
//						transf.add(pos, "1");
//					}
//					else {
//						transf.addAll(pos, argExprs.get(1));
//					}
//					transf.add(pos, pair[1]);
//					transf.addAll(pos, argExprs.get(0));
//					transf.add(pos, " <- ");
//					transf.addAll(pos, argExprs.get(0));
//				}
//			}
//		}
//		return transf;
		// Since inc and dec are procedures they can only be placed at the very beginning
		Function incOrDec = new Function(code);
		int arity = 0;
		String name = null;
		if (incOrDec.isFunction() && (arity = incOrDec.paramCount()) >= 1 && arity <= 2 &&
				((name = incOrDec.getName().toLowerCase()).equals("inc") || name.equals("dec"))) {
			TokenList variable = incOrDec.getParamTokens(0);
			code = new TokenList(variable);
			code.add(" <- ");
			code.addAll(variable);
			if (name.equals("inc")) {
				code.add(" + ");
			}
			else {
				code.add(" - ");
			}
			if (arity == 1) {
				code.add("1");
			}
			else {
				code.addAll(incOrDec.getParamTokens(1));
			}
		}
		return code;
	}

	/**
	 * Translates the Pascal procedure calls {@code insert(w, s, i), delete(s, i, n)} into
	 * Java-compatible assignments with the respective Structorizer functions:<br/>
	 * {@code s <- insert(w, s, i)}<br/>
	 * {@code s <- delete(s, i, n)}<br/>
	 * 
	 * @param code - the tokenized text possibly containing {@code insert} or {@code delete}
	 *     references.
	 * @return the transformed string.
	 */
	public static TokenList transform_insert_delete(TokenList code)
	{
		Function insOrDel = new Function(code);
		String name = null;
		TokenList transf = code;
		if (insOrDel.isFunction() && insOrDel.paramCount() == 3 &&
				((name = insOrDel.getName().toLowerCase()).equals("insert") || name.equals("delete"))) {
			TokenList variable = insOrDel.getParamTokens(name.equals("insert") ? 1 : 0);
			transf = new TokenList(variable);
			transf.add(" <- ");
			transf.addAll(code);
		}
		return transf;
	}

	/**
	 * Creates a (hopefully) lossless representation of the {@code _text} String as a
	 * tokens list of a common intermediate language (code generation phase 1).
	 * This allows the language-specific Generator subclasses to concentrate
	 * on the translation into their target language (code generation phase 2).
	 * Conventions of the intermediate language:<br/>
	 * Operators (note the surrounding spaces - no double spaces will exist):
	 * <ul>
	 * <li>Assignment:		"<-"</li>
	 * <li>Comparison:		"=", "<", ">", "<=", ">=", "<>"</li>
	 * <li>Logic:			"&&", "||", "!", "^"</li>
	 * <li>Arithmetics:		usual Java operators</li>
	 * <li>Control key words:<ul>
	 *   <li>If, Case:		none (wiped off)</li>
	 *   <li>While, Repeat:	none (wiped off)</li>
	 *   <li>For:			unchanged</li>
	 *   <li>Forever:		none (wiped off)</li>
	 * </ul></li>
	 * </ul>
	 * @param _text - a line of the Structorizer element
	 * //@return a padded intermediate language equivalent of the stored text
	 * @return a StringList consisting of tokens translated into a unified intermediate language
	 */

	// START KGU#93 2023-10-29: Bugfix #41/#68/#69
	public static TokenList transformIntermediate(TokenList tokens)
	{
		TokenList interm = transform_inc_dec(tokens);
		Syntax.removeDecorators(interm);
		Syntax.unifyOperators(interm, false);
		return interm;
	}
	// END KGU#18/KGU#23 2023-10-29
    
    // START KGU#162 2016-03-31: Enh. #144 - undispensible part of transformIntermediate
    // START KGU#790 2021-10-25: Issue #800 replaced by Syntax.removeDecorators(StringList)
    //public static void cutOutRedundantMarkers(StringList _tokens)
    //{
    //    // Collect redundant placemarkers to be deleted from the text
    //    // FIXME: Find a more efficient way to do this
    //    StringList redundantMarkers = new StringList();
    //    redundantMarkers.addByLength(Syntax.getKeyword("preAlt"));
    //    redundantMarkers.addByLength(Syntax.getKeyword("preCase"));
    //    redundantMarkers.addByLength(Syntax.getKeyword("preWhile"));
    //    redundantMarkers.addByLength(Syntax.getKeyword("preRepeat"));
    //
    //    redundantMarkers.addByLength(Syntax.getKeyword("postAlt"));
    //    redundantMarkers.addByLength(Syntax.getKeyword("postCase"));
    //    redundantMarkers.addByLength(Syntax.getKeyword("postWhile"));
    //    redundantMarkers.addByLength(Syntax.getKeyword("postRepeat"));
    //    
    //    for (int i = 0; i < redundantMarkers.count(); i++)
    //    {
    //    	String marker = redundantMarkers.get(i);
    //    	if (marker != null && !marker.trim().isEmpty())
    //    	{
    //    		StringList markerTokens = Syntax.splitLexically(marker, false);
    //    		int markerLen = markerTokens.count();
    //    		int pos = -1;
    //    		while ((pos = _tokens.indexOf(markerTokens, 0, !Syntax.ignoreCase)) >= 0)
    //    		{
    //    			for (int j = 0; j < markerLen; j++)
    //    			{
    //    				_tokens.delete(pos);
    //    			}
    //    		}
    //    	}
    //    }
    //}
    // END KGU#790 2021-10-25
    // END KGU#162 2016-03-31

	// START KGU#152 2016-03-02: Better self-description of Elements
	@Override
	public String toString()
	{
		return getClass().getSimpleName() + '@' + Integer.toHexString(hashCode()) +
				// START KGU#261 2017-01-19: Enh. #259 (type map)
				//"(" + (this.getText().count() > 0 ? this.getText().get(0) : "") + ")";
				"(" + this.id + (this.getText().count() > 0 ? (": " + this.getText().get(0)) : "") + ")";
		// END KGU#261 2017-01-19
	}
	// END KGU#152 2016-03-02

	// START KGU#258 2016-09-26: Enh. #253
	/**
	 * Returns a fixed array of names of parser preferences being relevant for
	 * the current type of Element (e.g. in case of refactoring)
	 * @return Arrays of key strings for Syntax.keywordMap
	 */
	protected abstract String[] getRelevantParserKeys();

// START KGU#1097 2023-11-09: Issue #800 Obsolete
//	/**
//	 * Looks up the associated token sequence in _splitOldKeywords for any of the parser preference names
//	 * provided by getRelevantParserKeys(). If there is such a token sequence then it will be
//	 * replaced throughout my text by the associated current parser preference for the respective name
//	 * @param _oldKeywords - a map of tokenized former non-empty parser preference keywords to be replaced
//	 * @param _ignoreCase - whether case is to be ignored on comparison.
//	 */
//	public void refactorKeywords(HashMap<String, StringList> _splitOldKeywords, boolean _ignoreCase)
//	{
//		String[] relevantKeys = getRelevantParserKeys();
//		if (relevantKeys != null && !_splitOldKeywords.isEmpty())
//		{
//			StringList result = new StringList();
//			for (int i = 0; i < this.text.count(); i++)
//			{
//				result.add(refactorLine(text.get(i), _splitOldKeywords, relevantKeys, _ignoreCase));
//			}
//			this.text = result;
//		}
//	}
//	
//	/**
//	 * Looks up the associated token sequence in _splitOldKeys for any of the parser
//	 * preference names provided by _prefNames. If there is such a token sequence
//	 * then it will be replaced throughout {@code _line} by the associated current
//	 * parser preference for the respective name.
//	 * 
//	 * @param _line - line of element text
//	 * @param _splitOldKeys - a map of tokenized former non-empty parser preference keywords to be replaced
//	 * @param _prefNames - Array of parser preference names being relevant for this kind of element
//	 * @param _ignoreCase - whether case is to be ignored on comparison
//	 * @return refactored line
//	 */
//	protected final String refactorLine(String _line, HashMap<String, TokenList> _splitOldKeys, String[] _prefNames, boolean _ignoreCase)
//	{
//		TokenList tokens = new TokenList(_line);
//		boolean isModified = false;
//		// FIXME: We should order the keys by decreasing length first!
//		for (int i = 0; i < _prefNames.length; i++)
//		{
//			TokenList splitKey = _splitOldKeys.get(_prefNames[i]);
//			if (splitKey != null)
//			{
//				String subst = Syntax.getKeyword(_prefNames[i]);
//				// line shouldn't be inflated ...
//				//if (!splitKey.get(0).equals(" ")) {
//				//	while (subst.startsWith(" ")) subst = subst.substring(1); 
//				//}
//				//if (!splitKey.get(splitKey.size()-1).equals(" ")) {
//				//	while (subst.endsWith(" ")) subst = subst.substring(0, subst.length()-1);
//				//}
//				// ... but spaces must not get lost either!
//				//if (splitKey.get(0).equals(" ") && !subst.startsWith(" ")) {
//				//	subst = " " + subst;
//				//}
//				//if (splitKey.size() > 1 && splitKey.get(splitKey.size()-1).equals(" ") && !subst.endsWith(" ")) {
//				//	subst += " ";
//				//}
//				// Now seek old keyword and replace it where found
//				int pos = -1;
//				while ((pos = tokens.indexOf(splitKey, pos+1, !_ignoreCase)) >= 0)
//				{
//					// Replace the first part of the saved keyword by the entire current keyword... 
//					tokens.set(pos, subst);
//					tokens.setPadding(pos, 1, 1);
//					// ... and remove the remaining parts of the saved key
//					tokens.remove(pos+1, pos+splitKey.size());
//					isModified = true;
//				}
//			}
//		}
//		if (isModified)
//		{
//			_line = tokens.getString().trim();
//		}
//		return _line;
//	}
//	// END KGU#258 2016-09-26
// END KGU#1097 2023-11-09

	// START KGU#258/KGU#1097 2023-11-09: Enh. #253, issue #800 TokenList version
	/**
	 * Looks up the associated token sequence in {@code _splitOldKeywords} for any of
	 * the parser preference keys provided by getRelevantParserKeys(). If there
	 * is such a token sequence then it will be replaced throughout my text by
	 * the respective internal marker token.
	 * 
	 * @param _oldKeywords - a map of tokenized former non-empty parser preference
	 *    keywords to be replaced, or {@code null} if the currently configured
	 *    keywords are expected in the current token lists
	 * @param _ignoreCase - whether case is to be ignored on comparison.
	 */
	public void encodeKeywords(HashMap<String, TokenList> _splitOldKeywords, boolean _ignoreCase)
	{
		/* Each member of relevant keys consists of an initial character specifying where
		 * to look for the keyword tokens in an unbroken line:
		 * '^' if only at the beginning
		 * '$' if only at the end
		 * '*' (or any other character) if at an arbitrary position
		 * The remaining character sequence is the actual keyword key
		 */
		String[] relevantKeys = getRelevantParserKeys();
		if (relevantKeys != null)
		{
			ArrayList<TokenList> result = new ArrayList<TokenList>();
			boolean isContinued = false;
			for (int i = 0; i < this.text.count(); i++)
			{
				// FIXME: We should order the keys by decreasing length first!
				TokenList encoded = Syntax.encodeLine(new TokenList(this.text.get(i)), _splitOldKeywords,
						relevantKeys, _ignoreCase, isContinued);
				isContinued = encoded.endsWith("\\");
				result.add(encoded);
			}
			this.setTokenText(result);
		}
	}
	// END KGU#258/KGU#1097 2023-10-29

	// START KGU#301 2016-12-01: Bugfix #301
	/**
	 * Helper method to detect exactly whether the given {@code expression} is enclosed in parentheses.
	 * Simply check whether it starts with "(" and ends with ")" is NOT sufficient because the expression
	 * might look like this: {@code (4 + 8) * sqrt(3.5)}, which starts and ends with parentheses without
	 * being parenthesized.
	 * @param expression - the expression to be analysed as string
	 * @return true if the expression is properly parenthesized. (Which is to be ensured e.g for conditions
	 * in C and derived languages.
	 */
	public static boolean isParenthesized(String expression)
	{
		boolean isEnclosed = expression.startsWith("(") && expression.endsWith(")");
		if (isEnclosed) {
			TokenList tokens = new TokenList(expression);
			isEnclosed = isParenthesized0(tokens);
		}
		return isEnclosed;
	}
	// END KGU#301 2016-12-01
	
	// START KGU#301 2017-09-19: Issue #302: Method isParenthesized(String expression) decomposed
	/**
	 * Helper method to detect exactly whether expression represented by the given {@code tokens} is enclosed
	 * in parentheses.<br>
	 * Simply to check whether it starts with "(" and ends with ")" is NOT sufficient because the expression
	 * might look like this: {@code (4 + 8) * sqrt(3.5)}, which starts and ends with parentheses without
	 * being parenthesized.
	 * @param tokens - the tokenised expression to be analysed as StringList
	 * @return true if the expression is properly parenthesized. (Which is to be ensured e.g for conditions
	 * in C and derived languages.
	 */
	public static boolean isParenthesized(TokenList tokens)
	{
		return tokens.size() > 1 && tokens.get(0).equals("(") && tokens.get(tokens.size()-1).equals(")")
				&& isParenthesized0(tokens);
	}
	
	// Internal check for both public isParenthesized() methods
	private static boolean isParenthesized0(TokenList tokens) {
		boolean isEnclosed;
		int level = 0;
		for (int i = 1; level >= 0 && i < tokens.size()-1; i++) {
			String token = tokens.get(i);
			if (token.equals("(")) {
				level++;
			}
			else if (token.equals(")")) {
				level--;
			}
		}
		isEnclosed = level == 0;
		return isEnclosed;
	}
	// END KGU#301 2019-09-19

	// START KGU#277 2016-10-13: Enh. #270 - Option to disable an Element from execution and export
	/**
	 * Checks whether this element or one of its ancestors is disabled 
	 * @param individually - if {@code true} then only the individual setting will be reported
	 * @return true if directly or indirectly disabled
	 */
	public boolean isDisabled(boolean individually)
	{
		return this.disabled || (this.parent != null && this.parent.isDisabled(individually));
	}
	// END KGU#277 2016-10-13
	
	// START KGU#408 2021-02-26: Enh. #410 - We need a composed disabled check
	/** Sets the {@link #disabled} flag to {@code b} */
	public void setDisabled(boolean b)
	{
		this.disabled = b;
	}
	// END KG#408 2021-02-26
	
	// START KGU 2017-10-21 New deep reachability check
	/** @return whether an entered control flow may leave this element sequentially. */
	public boolean mayPassControl()
	{
		// Normally, the control flow will leave every element.
		return true;
	}
	// END KGU 2017-10-21
	
	// START KGU#261 2017-01-19: Enh. #259 (type map)
	public Element findElementWithId(long _id)
	{
		final class ElementFinder implements IElementVisitor {
			
			private long id;
			private Element foundElement = null;

			public ElementFinder(long _id)
			{
				id = _id;
			}
			
			@Override
			public boolean visitPreOrder(Element _ele) {
				if (_ele.getId() == id) {
					foundElement = _ele;
					return false;
				}
				return true;
			}

			@Override
			public boolean visitPostOrder(Element _ele) {
				return true;
			}
			
		}
		ElementFinder finder = new ElementFinder(_id);
		traverse(finder);
		return finder.foundElement;
	}
	
	/**
	 * Adds own variable declarations (only this element, no substructure!) to the given
	 * type map (varname -> typeinfo).
	 * 
	 * @param typeMap - the type map to be used an extended
	 * 
	 * @deprecated Use {@link #updateTypeRegistry(TypeRegistry)} instead
	 */
	public void updateTypeMap(HashMap<String, TypeMapEntry> typeMap)
	{
		// Does nothing - to be sub-classed where necessary
	}
	// END KGU#261 2017-01-19
	
	/**
	 * Adds own variable declarations and type definitions (only this element,
	 * no substructure!) to the given {@link TypeRegistry}.
	 * 
	 * @param _dataTypes
	 */
	public void updateTypeRegistry(TypeRegistry _dataTypes)
	{
		Line[] lines = this.getParsedText(comment, _dataTypes);
		for (int i = 0; i < lines.length; i++) {
			Line line = lines[i];
			Type dataType = line.getDataType(false);
			if (dataType != null) {
				boolean force = false;
				int nExpr = line.getExprCount();
				Expression expr;
				switch (line.getType()) {
				case LT_CONST_DEF:
				case LT_VAR_INIT:
					force = true;
				case LT_ASSIGNMENT:
				case LT_FOR_LOOP:
					if (nExpr > 0
							&& (expr = line.getExpression(0)) != null
							&& expr.type == Expression.NodeType.OPERATOR
							&& expr.children.size() == 2
							&& (expr = expr.children.get(0)).type == Expression.NodeType.IDENTIFIER) {
						_dataTypes.putTypeFor(expr.text, dataType, force);
					}
					break;
				case LT_CATCH:
					if (nExpr > 0
							&& (expr = line.getExpression(0)).type == Expression.NodeType.IDENTIFIER) {
						// FIXME: How to cope with block scope here?
						_dataTypes.putTypeFor(expr.text, dataType, this, i, true);
					}
					break;
					// TODO To be done in Call class
//				case LT_CONST_FUNCT_CALL: 
//					break;
//				case LT_ROUTINE_CALL:
//					break;
				case LT_FOREACH_LOOP:
					if (nExpr > 0
							&& (expr = line.getExpression(0)).type == Expression.NodeType.IDENTIFIER) {
						// FIXME: How to cope with block scope here?
						_dataTypes.putTypeFor(expr.text, dataType, this, i, false);
					}
					break;
				case LT_TYPE_DEF:
					// FIXME Cause an error if the type already had been defined
					_dataTypes.putType(dataType, this, i, true);
					break;
				case LT_VAR_DECL:
					for (int j = 0; j < nExpr; j++) {
						expr = line.getExpression(j);
						if (expr.type == Expression.NodeType.IDENTIFIER) {
							// FIXME We should warn / raise an error if there had already been a type
							_dataTypes.putTypeFor(expr.text, dataType, this, i, true);
						}
					}
					break;
				default:
					break;
				}
			}
		}
	}
	
	// START KGU#261 2017-01-26: Enh. #259
	/**
	 * Analyses the given {@code typeSpec} string and adds a derived {@code TypeMapEntry.VarDeclaration}
	 * to the {@code typeMap} associated to the given {@code varName}.
	 * 
	 * @param typeMap - maps variable and type names to gathered detailed type information 
	 * @param varName - name of a variable being declared
	 * @param typeSpec - a type-describing string (might be a type name or a type construction)
	 * @param lineNo - number of the element text line containing the type description
	 * @param isAssigned - is to indicate whether a value is assigned here
	 * @param explicitly - whether the type association was an explicit declaration or just guessed
	 */
	protected void addToTypeMap(HashMap<String,TypeMapEntry> typeMap, String varName, String typeSpec, int lineNo, boolean isAssigned, boolean explicitly)
	{
		if (varName != null && !typeSpec.isEmpty()) {
			TypeMapEntry entry = typeMap.get(varName);
			// Get the referred type entry in case typeSpec is a previously defined type
			TypeMapEntry typeEntry = null;
			if (Syntax.isIdentifier(typeSpec, false, null)) {
				typeEntry = typeMap.get(":" + typeSpec);
			}
			if (entry == null) {
				if (typeEntry != null) {
					typeMap.put(varName, typeEntry);
				}
				else {
					// Add a new entry to the type map
					typeMap.put(varName, new TypeMapEntry(typeSpec, null, null, this, lineNo, isAssigned, explicitly));
				}
			}
			else if (typeEntry == null || !typeEntry.isRecord()) {
				// START KGU#593 2018-10-05: Bugfix #619
				if (explicitly && !entry.isDeclaredWithin(null)) {
					entry.isDeclared = true;
				}
				// END KGU#593 2018-10-05
				// add an alternative declaration to the type map entry
				entry.addDeclaration(typeSpec, this, lineNo, isAssigned);
			}
		}
	}
	
	// START KGU#388 2017-09-13: Enh. #423
	/**
	 * Adds a record type definition with name {@code typeName} and component definitions
	 * from lists {@code compNames} and {@code compTypes} to the {@code typeMap}.
	 * @param typeMap - maps variable and type names to gathered detailed type information 
	 * @param typeName - name of the new defined type
	 * @param typeSpec - a type-describing string as found in the definition
	 * @param compNames - list of the component identifiers (strings)
	 * @param compTypes - list of type-describing strings (a type name or a type construction or null!)
	 * @param lineNo - number of the element text line containing the type description
	 * @return true if the {@code typeName} was new and could be placed in the {@code typeMap}.
	 */
	protected boolean addRecordTypeToTypeMap(HashMap<String,TypeMapEntry> typeMap, String typeName, String typeSpec, StringList compNames, StringList compTypes, int lineNo)
	{
		boolean done = false;
		if (typeName != null && compNames.count() > 0 && compTypes.count() == compNames.count()) {
			TypeMapEntry entry = typeMap.get(":" + typeName);
			// Get the referred type entry in case typeSpec is a previously defined type
			if (entry == null) {
				// Add a new entry to the type map
				boolean isRecursive = false;
				// FIXME KGU#687 2019-03-16: Issue #408, #56 - shall we replace this by compTypes now?
				LinkedHashMap<String, TypeMapEntry> components = new LinkedHashMap<String, TypeMapEntry>();
				for (int i = 0; i < compNames.count(); i++) {
					TypeMapEntry compEntry = null; 
					if (i < compTypes.count()) {
						String type = compTypes.get(i);
						if (type != null) {
							if (Syntax.isIdentifier(type, false, null)) {
								// Try to find an existing type entry with this name
								compEntry = typeMap.get(":" + type);
								if (compEntry == null) {
									if (type.equals(typeName)) {
										isRecursive = true;
										// We postpone the completion of this self-referencing component 
									}
									else {
										// Create a named dummy entry
										compEntry = new TypeMapEntry(type, type, typeMap, this, lineNo, false, true);
									}
								}
							}
							// FIXME KGU#687 2019-03-16: Issue #408 - no longer needed?
							else {
								// Create an unnamed dummy entry
								compEntry = new TypeMapEntry(type, null, null, this, lineNo, false, true);
							}
						}
					}
					// Note that compEntry may be null here
					if (compEntry == null) compEntry = TypeMapEntry.getDummy();
					components.put(compNames.get(i), compEntry);
				}
				entry = new TypeMapEntry(typeSpec, typeName, typeMap, components, this, lineNo);
				// In case of self-references map the respective component names to the created TypeMapEntry 
				if (isRecursive) {
					for (int i = 0; i < compNames.count(); i++) {
						if (i < compTypes.count() && typeName.equals(compTypes.get(i))) {
							components.put(compNames.get(i), entry);
						}
					}
				}
				// Now register the accomplished type entry
				typeMap.put(":" + typeName, entry);
				done = true;
			}
			else {
				logger.log(Level.WARNING, "Type redefinition attempt for \"{1}\"!", typeName);
			}
		}
		return done;
	}
	// END KGU#388 2017-09-13

	/**
	 * Negates the given condition as intelligently as possible.
	 * 
	 * @param condition - a boolean expression (in Structorizer-conform syntax)
	 * @return an expression representing the logical opposite of {@code condition}
	 */
	public static String negateCondition(String condition)
	{
		String negCondition = null;
		TokenList condTokens = new TokenList(condition, true);
		// START KGU#790 2020-11-01: Issue #800 Replaced by new syntax stuff
		//int length = condTokens.count();
		//String first = condTokens.get(0);
		//// Already explicitly negated?
		//if (first.equals("not") || first.equals("!")) {
		//	int i = 1;
		//	while (i < length && condTokens.get(i).trim().isEmpty()) i++;
		//	if (i == length-1) {
		//		// Obviously a single negated token, so just drop the operator
		//		negCondition = condTokens.get(i); 
		//	}
		//	else if (i < length && Element.isParenthesized(condTokens.subSequence(i, length))) {
		//		negCondition = condTokens.subSequence(i+1, length-1).concatenate();
		//	}
		//}
		try {
			List<Expression> exprs = Expression.parse(condTokens, null, (short)0);
			if (exprs.size() == 1) {
				Expression cond = exprs.get(0);
				cond = Expression.negateCondition(cond, true);
				negCondition = cond.toString();
			}
		} catch (SyntaxException exc) {
			logger.log(Level.WARNING, "Trouble with negating " + condition, exc);
		}
		// END KGU#790 2020-11-01
		if (negCondition == null) {
			if (!Element.isParenthesized(condTokens)) {
				condition = "(" + condition + ")";
			}
			negCondition = "not " + condition;
		}
		return negCondition;
	}
	
	public void setRotated(boolean _rotated)
	{
		if (rotated != _rotated) {
			// Flip the stored rectangle
			this.rect0 = new Rect(rect0.left, rect0.top, rect0.bottom, rect0.right);
		}
	}
	
	// START KGU#906/KGU#926 2021-02-04: Enh. #905, #926 consider eclipsed substructure
	/**
	 * Retrieves all (or just the first) {@link DetectedError} objects related to this
	 * element or some substructure element (in case this element is collapsed)
	 * @param getAll - if not {@code true} then only the result will only contain the
	 * first related {@link DetectedError} found (allowing an efficient existence check)
	 * @return a map from element to lists of related {@link DetectedError} objects,
	 *  may be empty
	 */
	public LinkedHashMap<Element, Vector<DetectedError>> getRelatedErrors(boolean getAll)
	{
		LinkedHashMap<Element, Vector<DetectedError>> errorMap = 
				new LinkedHashMap<Element, Vector<DetectedError>>();
		addRelatedErrors(getAll, errorMap);
		return errorMap;
	}
	
	/**
	 * Internal helper for {@link #getRelatedErrors(boolean)}
	 * 
	 * @param getAll - if not {@code true} then the result will contain only the
	 * first related {@link DetectedError} found (allowing an efficient existence check)
	 * @param errorMap - a map from element to lists of related {@link DetectedError} objects,
	 *  may be empty
	 */
	protected final void addRelatedErrors(boolean getAll, LinkedHashMap<Element, Vector<DetectedError>> errorMap)
	{
		if (E_ANALYSER) {
			Root myRoot = getRoot(this);
			if (myRoot != null && myRoot.errors != null && !myRoot.errors.isEmpty()) {
				boolean descend = this.isCollapsed(false);
				// Now collect the information from the substructure if necessary
				final class ErrorFinder implements IElementVisitor {
					
//					private Root root;
//					public LinkedHashMap<Element, Vector<DetectedError>> errorMap;
//					boolean descend;
//					boolean oneIsEnough;
//
//					public ErrorFinder(Root _root, LinkedHashMap<Element, Vector<DetectedError>> _errorMap,
//							boolean _descend, boolean _getAll)
//					{
//						root = _root;
//						errorMap = _errorMap;
//						descend = _descend;
//						oneIsEnough = !_getAll;
//					}
					
					@Override
					public boolean visitPreOrder(Element _ele) {
						for (DetectedError error: myRoot.errors) {
							if (_ele == error.getElement()) {
								if (!errorMap.containsKey(_ele)) {
									errorMap.put(_ele, new Vector<DetectedError>());
								}
								errorMap.get(_ele).add(error);
								if (!getAll) {
									return false;
								}
							}
						}
						return descend;
					}

					@Override
					public boolean visitPostOrder(Element _ele) {
						return true;
					}

				}
				ErrorFinder finder = new ErrorFinder();
//				ErrorFinder finder = new ErrorFinder(myRoot, errorMap, descend, getAll);
				traverse(finder);
			}
		}
		
	}
	// END KGU#906/KGU#926 2021-02-04
	
	// START KGU#790 2020-11-02: Issue #800
	/**
	 * Get the parsed line structure for the text line {@code lineNo} if it exists.
	 * If the line type (to be obtained with {@link Line#getType()}) is
	 * {@link Line.LineType#LT_RAW} then something will have gone wrong and
	 * the original text line is all you can rely on. The corresponding error
	 * message can be obtained via {@link Line#getParserError()} in this case.<br/>
	 * <b>Note:</b> If there haven't been associated Line structures cached then
	 * this method will do the parsing for all lines of this element and cache the
	 * parsed Lines. If you want to obtain an array of freshly parsed Line objects
	 * without setting the cache then you might consider using
	 * {@link #getParsedText(StringList, TypeRegistry)} instead.
	 * 
	 * @param lineNo - index of the text line (w.r.t. unbroken text) - must be between
	 *     0 and the number of lines - 1.
	 * @return a {@link Line} structure for the requested text line.
	 * 
	 * @see #parseLines(TypeRegistry)
	 * @see #resetParsedLines()
	 */
	public Line getParsedLine(int lineNo)
	{
		if (parsedLines == null) {
			parseLines();
		}
		return parsedLines[lineNo];
	}
	
	/**
	 * Re-parses all text lines no matter whether there have already been parsed
	 * lines in the cache. Overwrites {@link #parsedLines}. Uses the
	 * {@link TypeRegistry} of he owning {@link Root} for data type retrieval.
	 * 
	 * @return A {@link StringList} of possible error descriptions
	 * 
	 * @see #parseLines(TypeRegistry)
	 * @see #getParsedLine(int)
	 * @see #getParsedText(StringList, Typeregistry)
	 * @see #getParsedText(StringList, StringList, Typeregistry, StringList)
	 */
	protected StringList parseLines()
	{
		return parseLines(null);
	}
	/**
	 * Re-parses all text lines no matter whether there have already been parsed
	 * lines in the cache. Overwrites {@link #parsedLines}. Uses the passed-in
	 * {@link TypeRegistry} {@code _dataTypes} for data type retrieval rather than
	 * the one held by the owning {@link Root}.
	 * 
	 * @param _dataTypes - the {@link TypeRegistry} to be used for data type
	 *     retrieval, falls back to {@link Root#getDataTypes()} if {@code null}.
	 * @return A {@link StringList} of possible error descriptions
	 * 
	 * @see #parseLines()
	 * @see #getParsedLine(int)
	 * @see #getParsedText(StringList, Typeregistry)
	 * @see #getParsedText(StringList, StringList, Typeregistry, StringList)
	 */
	protected StringList parseLines(TypeRegistry _dataTypes)
	{
		StringList errors = new StringList();
		StringList unbrokenLines = this.getUnbrokenText();
		parsedLines = new Line[unbrokenLines.count()];
		if (_dataTypes == null) {
			Root root = getRoot(this);
			if (root != null) {
				_dataTypes = root.getDataTypes();
			}
		}
		for (int i = 0; i < parsedLines.length; i++) {
			parsedLines[i] = LineParser.getInstance().parse(unbrokenLines.get(i), this, i, _dataTypes);
			String trouble = parsedLines[i].getParserError();
			if (trouble != null) {
				errors.add(trouble);
			}
		}
		return errors;
	}

	/**
	 * Wipes the parsing results for all text lines, thus forcing a reparsing
	 * on next {@link #getParsedLine(int)} call. This methd should be called
	 * whenever the text was changed.
	 */
	public void resetParsedLines()
	{
		parsedLines = null;
	}
	// END KGU#790 2020-11-02
}<|MERGE_RESOLUTION|>--- conflicted
+++ resolved
@@ -644,6 +644,10 @@
 	public static boolean useInputBoxCase = true;
 	// END KGU#916 2021-01-25
 	
+	// START KGU#453 2017-11-01: Issue #447 - cope with line continuation
+	protected static final String SOFT_LINE_BREAK = "\u00B6";
+	// END KGU#453 2017-11-01
+
 	// START KGU#906 2021-01-02: Enh. #905 Draw markers on elements with related Analyser reports
 	/** Defines the bit number of the canvas flag for drawing Analyser markers or not */
 	protected static final int CANVAS_FLAGNO_ERROR_CHECK = 0;
@@ -1111,16 +1115,11 @@
 	// END KGU#227 2016-07-30
 
 	/**
-<<<<<<< HEAD
-	 * Splits the given string {@code _text} into lines and assigns them as new text.
-	 * @param _text - the (possibly multi-line) new text as single string
-=======
 	 * Overwrites the text by the list of all strings resulting from splitting
 	 * {@code _text} into separate lines (at all contained newline characters).
 	 * Subclasses may override this with more complex behaviour.
 	 * 
 	 * @param _text - the source string (will be split by '\n')
->>>>>>> 2f5bb7b8
 	 */
 	public void setText(String _text)
 	{
@@ -1135,16 +1134,11 @@
 	}
 
 	/**
-<<<<<<< HEAD
-	 * Adopts the given StringList {@code _text} as is for the text.
-	 * @param _text - the new text (<b>this will just be assigned, not copied!</b>)
-=======
 	 * Just overwrites the text StringList by the given {@link StringList}
 	 * {@code _text}
 	 * 
 	 * @param _text - the new content as {@link StringList}, will be assigned
 	 *    as is, unless subclasses override it with more complex behaviour.
->>>>>>> 2f5bb7b8
 	 */
 	public void setText(StringList _text)
 	{
@@ -1155,8 +1149,8 @@
 
 	// START KGU#91 2015-12-01: We need a way to get the true value
 	/**
-	 * Returns the (decoded) content of the text field no matter if mode {@link #isSwitchTextCommentMode()}
-	 * is active.<br/>
+	 * Returns the (decoded) content of the text field no matter if mode
+	 * {@link #isSwitchTextCommentMode()} is active or not.<br/>
 	 * Use {@code getText(false)} for a mode-sensitive effect.<br/>
 	 * <b>NOTE:</b> This is no longer a reference to the internal text representation
 	 * but a reconstructed copy.
@@ -1199,7 +1193,7 @@
 		}
 	}
 
-	// START KGU#453 2017-11-01: Bugfix #447 - we need a cute representation of broken lines in some cases
+	//START KGU#453 2017-11-01: Bugfix #447 - we need a cute representation of broken lines in some cases
 	/**
 	 * Returns the content of the text field no matter if mode {@code isSwitchedTextAndComment}
 	 * is active.<br/>
@@ -1734,7 +1728,7 @@
 			return comment;
 		}
 	}
-	
+
 	/* START KGU#172 2016-04-01: Issue #145: Make it easier to obtain this information,
 	 * 2019-03-16 made static, 2020-12-15 made public */
 	/**
