/*
    Structorizer
    A little tool which you can use to create Nassi-Shneiderman Diagrams (NSD)

    Copyright (C) 2009  Bob Fisch

    This program is free software: you can redistribute it and/or modify
    it under the terms of the GNU General Public License as published by
    the Free Software Foundation, either version 3 of the License, or any
    later version.

    This program is distributed in the hope that it will be useful,
    but WITHOUT ANY WARRANTY; without even the implied warranty of
    MERCHANTABILITY or FITNESS FOR A PARTICULAR PURPOSE.  See the
    GNU General Public License for more details.

    You should have received a copy of the GNU General Public License
    along with this program.  If not, see <http://www.gnu.org/licenses/>.
*/

package lu.fisch.structorizer.elements;

/******************************************************************************************************
 *
 *      Author:         Bob Fisch
 *
 *      Description:    Abstract class for all Elements.
 *
 ******************************************************************************************************
 *
 *      Revision List
 *
 *      Author          Date            Description
 *      ------          ----            -----------
 *      Bob Fisch       2007-12-09      First Issue
 *      Kay Gürtzig     2014-11-11      Operator highlighting modified (sse comment)
 *      Kay Gürtzig     2015-10-09      Methods selectElementByCoord(x,y) and getElementByCoord() merged
 *      Kay Gürtzig     2015-10-11      Comment drawing centralized and breakpoint mechanism prepared
 *      Kay Gürtzig     2015-10-13      Execution state separated from selected state
 *      Kay Gürtzig     2015-11-01      operator unification and intermediate syntax transformation ready
 *      Kay Gürtzig     2015-11-12      Issue #25 (= KGU#80) fixed in unifyOperators, highlighting corrected
 *      Kay Gürtzig     2015-12-01      Bugfixes #39 (= KGU#91) and #41 (= KGU#92)
 *      Kay Gürtzig     2015-12-11      Enhancement #54 (KGU#101): Method splitExpressionList added
 *      Kay Gürtzig     2015-12-21      Bugfix #41/#68/#69 (KGU#93): Method transformIntermediate revised
 *      Kay Gürtzig     2015-12-23      Bugfix #74 (KGU#115): Pascal operators accidently disabled
 *                                      Enh. #75 (KGU#116): Highlighting of jump keywords (orange)
 *      Kay Gürtzig     2016-01-02      Bugfix #78 (KGU#119): New method equals(Element)
 *      Kay Gürtzig     2016-01-03/04   Enh. #87 for collapsing/expanding (KGU#122/KGU#123)
 *      Kay Gürtzig     2016-01-12      Bugfix #105: flaw in string literal tokenization (KGU#139)
 *      Kay Gürtzig     2016-01-12      Bugfix #104: transform caused index errors
 *      Kay Gürtzig     2016-01-14      Enh. #84: Added "{" and "}" to the token separator list (KGU#100)
 *      Kay Gürtzig     2016-01-15      Enh. #61,#107: Highlighting for "as" added (KGU#109)
 *      Kay Gürtzig     2016-01-16      Changes having got lost on a Nov. 2014 merge re-inserted
 *      Kay Gürtzig     2016-01-22      Bugfix for Enh. #38 (addressing moveUp/moveDown, KGU#144).
 *      Kay Gürtzig     2016-03-02      Bugfix #97: steady selection on dragging (see comment, KGU#136),
 *                                      Element self-description improved (method toString(), KGU#152)
 *      Kay Gürtzig     2016-03-06      Enh. #77 (KGU#117): Fields for test coverage tracking added
 *      Kay Gürtzig     2016-03-10      Enh. #124 (KGU#156): Counter fields for histographic tracking added
 *      Kay Gürtzig     2016-03-12      Enh. #124 (KGU#156): Runtime data collection accomplished
 *      Kay Gürtzig     2016-03-26      KGU#165: New option CodeParser.ignoreCase introduced
 *      Kay Gürtzig     2016-04-24      Issue #169: Method findSelected() introduced, copy() modified (KGU#183)
 *      Kay Gürtzig     2016-07-07      Enh. #188: Modification of getText(boolean) to cope with transmutation,
 *                                      Enh. #185: new abstract method convertToCalls() for code import
 *      Kay Gürtzig     2016-07-25      Bugfix #205: Alternative comment bar colour if fill colour equals (KGU#215)
 *      Kay Gürtzig     2016-07-28      Bugfix #210: Execution counting mechanism fundamentally revised
 *      Kay Gürtzig     2016-07-29      Issue #211: Modification in writeOutVariables() for E_TOGGLETC mode.
 *                                      Enh. #128: New mode E_COMMENTSPLUSTEXT
 *      Kay Gürtzig     2016-08-02      Enh. #215: Infrastructure for conditional breakpoints added.
 *      Kay Gürtzig     2016-09-21      Issue #248: API of setBreakTriggerCount() modified to prevent negative values
 *      Kay Gürtzig     2016-09-25      Enh. #253: CodeParser.keywordMap refactored
 *      Kay Gürtzig     2016-09-28      KGU#264: Font name property renamed from "Name" to "Font".
 *      Kay Gürtzig     2016-10-13      Issue #270: New field "disabled" for execution and code export
 *      Kay Gürtzig     2016-11-06      Issue #279: Several modifications to circumvent direct access to CodeParser.keywordMap
 *      Kay Gürtzig     2017-01-06      Issue #327: French default structure preferences replaced by English ones
 *      Kay Gürtzig     2017-01-13      Issue #333: Display of compound comparison operators as unicode symbols
 *      Kay Gürtzig     2017-01-27      Enh. #335: "dim" highlighted like "var" and ":" like "as"
 *      Kay Gürtzig     2017-02-01      KGU#335: Method splitLexically now reassembles floating-point literals (without sign)
 *      Kay Gürtzig     2017-02-07      Bugfix #341: Reconstruction of strings with mixed quotes in line fixed
 *      Kay Gürtzig     2017-03-30      Bugfix #333 (defective operator substitution), enh. #388 (const keyword)
 *      Kay Gürtzig     2017-04-14      Enh. #380: New highlighting mechanism troubleMakers / E_TROUBLECOLOR
 *      Kay Gürtzig     2017-05-22      Issue #354: Fixes type detection of binary, octal and hexadecimal literals
 *      Kay Gürtzig     2017-06-09      Enh. #416: Methods getUnbrokenText(), getBrokenText() introduced
 *      Kay Gürtzig     2017-07-02      Enh. #389: Signature of addFullText() reverted to two arguments
 *      Kay Gürtzig     2017-09-13      Enh. #423: New methods supporting type definitions
 *      Kay Gürtzig     2017-09-17      Enh. #423: Type name highlighting
 *      Kay Gürtzig     2017-09-18      Enh. #423: Recursive record definitions, splitLexically() improved
 *      Kay Gürtzig     2017-09-29      Enh. #423: splitLexically() debugged, now ellipses are tokens too
 *      Kay Gürtzig     2017-10-02      Enh. #423: Method extractDeclarationsFromList() and regex mechanisms revised
 *      Kay Gürtzig     2017-12-10/11   Enh. #487: Method access modifications to support hiding of declarations
 *      Kay Gürtzig     2018-01-21      Enh. #490: Methods for replacement of DiagramController aliases
 *      Kay Gürtzig     2018-02-02      Bugfix #501: Methods setAliasText() corrected (Case and Parallel elements)
 *      Kay Gürtzig     2018-07-02      KGU#245 Code revision: color0, color1,... fields replaced with colors array
 *      Kay Gürtzig     2018-07-20      Enh. #563: Intelligent conversion of simplified record initializers (see comment)
 *      Kay Gürtzig     2018-07-26      Issue #566: New central fields E_HOME_PAGE, E_HELP_PAGE
 *      Kay Gürtzig     2018-08-17      Bugfix #579: isConditionedBreakpoint() didn't work properly
 *      Kay Gürtzig     2018-09-10      Issue #508: New mechanism for proportional paddings (setFont(), E_PADDING_FIX) 
 *      Kay Gürtzig     2018-09-17      Issue #594: Last remnants of com.stevesoft.pat.Regex replaced
 *      Kay Gürtzig     2018-09-19      Structure preference field initialization aligned with ini defaults
 *      Kay Gürtzig     2018-09-24      Bugfix #605: Handling of const modifiers in declaration lists fixed
 *      Kay Gürtzig     2018-10-05      Bugfix #619: Declaration status of function result variable fixed
 *      Kay Gürtzig     2018-10-25      Enh. #419: New method breakTextLines(...)
 *      Kay Gürtzig     2019-03-07      Enh. #385: method extractDeclarationsFromList now also extracts default values
 *      Kay Gürtzig     2019-03-13      Issues #518, #544, #557: Element drawing now restricted to visible rect.
 *      Kay Gürtzig     2019-03-18      Enh. #56: Handling and highlighting of the throw keyword.
 *      Kay Gürtzig     2019-03-21      Enh. #707: Configurations for filename proposals
 *      Kay Gürtzig     2019-03-24      Bugfix #711: Eternal loop on parsing an instruction line
 *      Kay Gürtzig     2019-03-29      Issue #718: Breakthrough in drawing speed with syntax highlighting
 *      Kay Gürtzig     2019-05-15      Issue #724: Workaround for diagram titles in writeOutVariables
 *      Kay Gürtzig     2019-08-02      Issue #733: New method getPreferenceKeys() for partial preference export
 *      Kay Gürtzig     2019-11-17      Issue #739: Support for enum type definitions, addToTypeMap simplified
 *      Kay Gürtzig     2019-11-24      Bugfix #783: workaround for missing record type info
 *      Kay Gürtzig     2019-12-02      KGU#782: identifyExprType now also tries to detect char type
 *      Kay Gürtzig     2020-01-30      Missing newlines in E_THANKS (About > Implicated persons) inserted.
 *      Kay Gürtzig     2020-02-04      Bugfix #805 - method saveToINI decomposed
 *      Kay Gürtzig     2020-04-12      Bugfix #847 inconsistent handling of upper and lowercase in operator names (esp. DIV)
 *      Kay Gürtzig     2020-08-12      Enh. #800: Started to delegate syntactic analysis to class Syntax
 *      Kay Gürtzig     2020-10-17/19   Enh. #872: New mode to display operators in C style
 *      Kay Gürtzig     2020-10-30      Enh. #800: Methods unifyOperators moved to class Syntax
 *      Kay Gürtzig     2020-11-01      Issue #881: Highlighting of bit operators and Boolean literals
 *      Kay Gürtzig     2021-01-01      Issue #903: Syntax highlighting also in Popup when text and comment are switched
 *                                      Bugfix #904: Controller alias display wiped off all other routine names
 *                                      Issue #872: '=' in routine headers must not be replaced by "==" for C operator mode
 *      Kay Gürtzig     2021-01-02      Enh. #905: Method to draw a red triangle if an error entry refers to the element
 *      Kay Gürtzig     2021-01-10      Enh. #910: New method isImmutable(), synchronisation in writeOut...
 *      Kay Gürtzig     2021-01-22      Bugfix KGU#914 in splitExpressionList(StringList,...)
 *      Kay Gürtzig     2021-01-25      Enh. #915: New Structures preference "useInputBoxCase"
 *      Kay Gürtzig     2021-02-01/03   Bugfix #923: Method identifyExprType had ignored qualified names
 *      Kay Gürtzig     2021-02-03      Issue #920: Highlighting and tokenizing support for "Infinity" and '∞'
 *      Kay Gürtzig     2021-02-04      Enh. #905, #926: Improved drawing of Analyser flags and backlink support
 *      Kay Gürtzig     2021-02-24      Enh. #410: "?" added as lexical delimiter and operator symbol
 *      Kay Gürtzig     2021-03-03      Issue #954: Modified breakpoint behaviour
 *      Kay Gürtzig     2021-06-10      Enh. #926, #979: New method getAnalyserMarkerBounds() to support tooltip
 *      Kay Gürtzig     2021-10-25      Issue #800: cutOutRedundantMarkers substituted by Syntax.removeDecorators()
 *      Kay Gürtzig     2021-11-17      Bugfix #1021 in getHighlightUnits()
 *      Kay Gürtzig     2022-05-31      Bugfix #1037 in getHighlightUnits()
 *      Kay Gürtzig     2022-07-07      Issue #653: Consistency with Colors.defaultColors ensured
 *      Kay Gürtzig     2022-08-22      Bugfix #1068: Type inference failure for array initialisers mended
 *
 ******************************************************************************************************
 *
 *      Comment:
 *      
 *      2018-07-20 (Kay Gürtzig): Enh. #563
 *      - splitRecordInitializer can now also associate bare initializers (i.e. without explicit component names),
 *        provided that it obtains a valid record type entry as parameter.
 *      2016-07-28 (Kay Gürtzig): Bugfix #210 (KGU#225)
 *      - Before this fix the execution count values were held locally in the Elements. Without recursion,
 *        this wasn't a problem. But for recursive algorithms, particularly for spawning recursion as
 *        in Fibonacci, QuickSort, or binary search trees, all attempts to combine the counts from the
 *        various copies of an algorithm failed in the end. So now the counters are placed in a static
 *        vector on base class Element, the actual element instances hold only indices into this table.
 *        Hence, cloning of elements is no longer a problem, all copies of an element (recursion copies
 *        the diagram!) look via the shared index into the same vector slot and increment it when executed,
 *        at what call level ever. Still, the differences in run data copying between the element classes
 *        must still be put under scrutinous analysis. Not all differences seem plausible.
 *      2016-03-06 / 2016-03-12 (Kay Gürtzig): Enhancements #77, #124 (KGU#117/KGU#156)
 *      - According to an ER by [elemhsb], first a mechanism optionally to visualise code coverage (for
 *        white-box test completeness) was implemented. A green background colour was proposed and used
 *        to highlight covered Element. It soon became clear that with respect to subroutines a dis-
 *        tinction among loose (shallow) and strict (deep) coverage was necessary, particularly when
 *        recursion comes in. So the coverage tracking could be switched between shallow mode (where
 *        subroutines were automatically regarded as proven to have been covered previously, such the
 *        first CALL to a routine it was automatically marked as covered as well) and deep mode where
 *        a CALL was only marked after the subroutine (regarded as brand-new and never analyzed) had
 *        fully been covered at runtime.
 *      - When this obviously worked, I wanted to get more out of the new mechanism. Instead of
 *        deciding first which coverage tracking to do and having to do another run to see the effect
 *        of the complementary option, always both kinds of analysis were done at once, and the user
 *        could arbitrarily switch between the two possible coverage results.
 *      - And then I had a really great idea: Why not add some more runtime data collection, once data
 *        are collected? And so I added an execution counter for every very element, such that after
 *        a run one might easily see, how often a certain operation was executed. And a kind of
 *        histographic analysis seemed also sensible, i.e. to show how the load is distributed over
 *        the elements (particularly the structured ones) and how many instruction steps were needed
 *        in total to run the algorithm for certain data. This is practically an empirical abstract
 *        time estimation. Both count numbers (execution counter / instruction load) are now written
 *        to the upper right corner of any element, and additionally a scaled colouring from deep
 *        blue to hot red is used to visualize the hot spots and the lonesome places.
 *      2016-02-25 / 2016-03-02 (Kay Gürtzig): Bugfix #97 (KGU#136)
 *      - Methods prepareDraw() and draw() used the same field rect for temporary calculations but in
 *        a slightly different way: draw() left a bounding rec related to the Root coordinates whereas
 *        prepareDraw() always produced a (0,0)-bound rectangle i. e. with (0,0) as upper left corner.
 *      - getElementByCoord(), however compared the cursor coordinates with rect expecting it to contain
 *        the real drawing coordinates
 *      - getElementByCoord() was not ensured to be called after a draw() invocation but could follow a
 *        prepareDraw() call in which case the coordinate comparison led to wrong results
 *      - So a new field rect0 was introduced for prepareDraw() - in combination with field isRectUpToDate
 *        it even allows to avoid unnecessary re-calculation.
 *      - Field rect was also converted to a (0,0)-bound and hence position-independent bounds rectangle
 *        (in contrast to rect0 representing actual context-sensitive drawing extension (important for
 *        selection).
 *      2015.12.01 (Kay Gürtzig: KGU#91/KGU#92)
 *      - Methods setText() were inconsistent and caused nasty effects including data losses (bug #39).
 *      - Operator unification enhanced (issue #41)
 *      2015.11.03 (Kay Gürtzig: KGU#18/KGU#23/KGU#63)
 *      - Methods writeOutVariables() and getWidthOutVariables re-merged, lexical splitter extracted from
 *        them.
 *      2015.11.01 (Kay Gürtzig: KGU#18/KGU#23)
 *      - Methods unifyOperators(), transformIntermediate() and getIntermediateText() now support different
 *        activities like code generation and execution in a unique way.
 *      2015.10.11/13 (Kay Gürtzig: KGU#41 + KGU#43)
 *      - New fields added to distinguish states of selection from those of current execution, this way
 *        inducing more stable colouring and execution path tracking
 *      - a field and several methods introduced to support the setting of breakpoints for execution (it had
 *        always been extremely annoying that for the investigation of some issues near the end of the diagram
 *        either the entire execution had to be started in step more or you had to be utterly quick to pause
 *        in the right moment. Now breakpoints allow to catch the execution wherever necessary.
 *      2015.10.09 (Kay Gürtzig)
 *      - In E_SHOWCOMMENTS mode, substructures had been eclipsed by the top-level elements popping their
 *        comments. This was due to an incomplete subclassing of method getElementByCoord (in contrast
 *        to the nearly identical method selectElementByCoord), both methods were merged by means of a
 *        discriminating additional parameter to identifyElementByCoord(_x, _y, _forSelection)
 *      2014.10.18 / 2014.11.11 (Kay Gürtzig)
 *      - Additions for highlighting of logical operators (both C and Pascal style) in methods
 *        writeOutVariables() and getWidthOutVariables(),
 *      - minor code revision respecting 2- and 3-character operator symbols
 *
 ****************************************************************************************************///


import java.awt.Color;
import java.awt.Font;
import java.awt.FontMetrics;

import lu.fisch.utils.*;
import lu.fisch.graphics.*;
import lu.fisch.structorizer.syntax.Expression;
import lu.fisch.structorizer.syntax.Line;
import lu.fisch.structorizer.syntax.LineParser;
import lu.fisch.structorizer.syntax.Syntax;
import lu.fisch.structorizer.syntax.SyntaxException;
import lu.fisch.structorizer.syntax.Type;
import lu.fisch.structorizer.syntax.TypeRegistry;
import lu.fisch.structorizer.executor.Executor;
import lu.fisch.structorizer.gui.FindAndReplace;
import lu.fisch.structorizer.gui.IconLoader;
import lu.fisch.structorizer.io.*;
import lu.fisch.structorizer.syntax.Function;

import java.awt.Point;
import java.awt.Polygon;
import java.awt.Rectangle;
import java.awt.font.TextAttribute;
import java.util.HashMap;
import java.util.HashSet;
import java.util.Hashtable;
import java.util.LinkedHashMap;
import java.util.List;
import java.util.Map;
import java.util.Set;
import java.util.Stack;
import java.util.Vector;
import java.util.logging.Level;
import java.util.logging.Logger;
import java.util.regex.Matcher;
import java.util.regex.Pattern;

import javax.swing.ImageIcon;

/**
 * Abstract parent class for all kinds of elements of Nassi-Shneiderman diagrams,
 * i.e., the basic algorithmic structure blocks.
 * Provides primitives and utilities for drawing, syntax analysis, preferences,
 * and traversal.
 * @author Bob Fisch
 */
public abstract class Element {
	
	// START AS 2021-03-25: Enh. #967 (ARM code variant) - KGU 2021-04-15 disabled
	//public static boolean ARM_GNU = false;
	// END AS 2021-03-25
	/** This enumeration type distinguishes drawing contexts for selection display */
	// START KGU#906 2021-01-06: Enh. #905 need another context to suppress triangles
	//public enum DrawingContext {DC_STRUCTORIZER, DC_ARRANGER};
	public enum DrawingContext {DC_STRUCTORIZER, DC_ARRANGER, DC_IMAGE_EXPORT};
	// END KGU#906 2021-01-06
	
	/** A cached text snippet with associated style information for syntax highlighting */
	protected class HighlightUnit {
		String textSnippet = null;
		Color textColor = Color.BLACK;
		boolean bold = false, underlined = false;
		
		public HighlightUnit(String text, Color color, boolean bold, boolean underlined)
		{
			this.textSnippet = text;
			this.textColor = color;
			this.bold = bold;
			// START KGU#903 2021-01-01: Bugfix #904 Underlining of aliases didn't work
			//this.underlined = bold;
			this.underlined = underlined;
			// END KGU#903 2021-01-01
		}
		public String toString()
		{
			return "HLU(" + this.textSnippet + ":" + (bold ? "B" : "") + (underlined ? "U" : "") + ")";
		}
	};

	// START KGU#484 2018-03-22: Issue #463
	public static final Logger logger = Logger.getLogger(Element.class.getName());
	// END KGU#484 2018-03-22

	// Program CONSTANTS
	// START KGU#563 2018-07-26: Issue #566 - we need a central homepage URL
	public static final String E_HOME_PAGE = "https://structorizer.fisch.lu";
	public static final String E_HELP_PAGE = "https://help.structorizer.fisch.lu/index.php";
	// END KGU#563 2018-007-26
	// START KGU#791 2020-01-20: Enh. #801 - support for offline help
	public static final String E_HELP_FILE = "structorizer_user_guide.pdf";
	/** Estimated size of the User Guide PDF file (to be adapted when User Guide significantly grows) */
	public static final long E_HELP_FILE_SIZE = 12300000;
	public static final String E_DOWNLOAD_PAGE = "https://www.fisch.lu/Php/download.php";
	// END KGU#791 2020-01-20
	public static final String E_VERSION = "3.32-13";
	public static final String E_THANKS =
	"Developed and maintained by\n"+
	" - Robert Fisch <robert.fisch@education.lu>\n"+
	" - Kay Gürtzig <kay.guertzig@fh-erfurt.de>\n"+
	"\n"+
	"Export classes initially written by\n"+
	" - Oberon: Klaus-Peter Reimers <k_p_r@freenet.de>\n"+
	" - Perl: Jan Peter Klippel <structorizer@xtux.org>\n"+
	" - KSH: Jan Peter Klippel <structorizer@xtux.org>\n"+
	" - BASH: Markus Grundner <markus@praised-land.de>\n"+
	" - Java: Gunter Schillebeeckx <gunter.schillebeeckx@tsmmechelen.be>\n"+
	" - C: Praveen Kumar <praveen_sonal@yahoo.com>\n"+
	" - C#: Gunter Schillebeeckx <gunter.schillebeeckx@tsmmechelen.be>\n"+
	" - C++: Kay Gürtzig <kay.guertzig@fh-erfurt.de>\n"+
	" - PHP: Rolf Schmidt <rolf.frogs@t-online.de>\n"+
	" - BASIC: Jacek Dzieniewicz\n" +
	" - Python: Daniel Spittank <kontakt@daniel.spittank.net>\n"+
	" - Javascript: Kay Gürtzig <kay.guertzig@fh-erfurt.de>\n"+
	" - ARM code: Alessandro Simonetta <alessandro.simonetta@gmail.com>\n"+
	" - PapDesigner: Kay Gürtzig <kay.guertzig@fh-erfurt.de>\n"+
	"Import grammars and parsers written and maintained by\n"+
	" - ANSI-C: Kay Gürtzig <kay.guertzig@fh-erfurt.de>\n"+
	" - COBOL: Simon Sobisch, Kay Gürtzig\n"+
	" - Java: Kay Gürtzig <kay.guertzig@fh-erfurt.de>\n"+
	" - Processing: Kay Gürtzig <kay.guertzig@fh-erfurt.de>\n"+
	" - Struktogrammeditor: Kay Gürtzig\n"+
	" - hus-Struktogrammer: Kay Gürtzig\n"+
	" - sbide: Kay Gürtzig\n"+
	"\n"+
	"License setup and checking done by\n"+
	" - Marcus Radisch <radischm@googlemail.com>\n"+
	" - Stephan <clauwn@freenet.de>\n"+
	" - Simon Sobisch (https://github.com/Gitmensch)\n"+
	"\n"+
	"User manual edited and updated by\n"+
	" - David Morais <narutodc@hotmail.com>\n"+
	" - Praveen Kumar <praveen_sonal@yahoo.com>\n"+
	" - Jan Ollmann <bkgmjo@gmx.net>\n"+
	" - Kay Gürtzig <kay.guertzig@fh-erfurt.de>\n"+
	"\n"+
	"Translations initially provided or substantially updated by\n"+
	" - NL: Jerone <jeronevw@hotmail.com>, Jaap Woldringh\n"+
	" - DE: Klaus-Peter Reimers <k_p_r@freenet.de>\n"+
	" - LU: Laurent Zender <laurent.zender@hotmail.de>\n"+
	" - ES: Andres Cabrera <andrescabrera20@gmail.com>\n"+
	" - PT/BR: Theldo Cruz <cruz@pucminas.br>\n"+
	" - IT: Andrea Maiani <andreamaiani@gmail.com>, A. Simonetta (University of Rome Tor Vergata)\n"+
	" - ZH-CN: Wang Lei <wanglei@hollysys.com>\n"+
	" - ZH-TW: Joe Chem <hueyan_chen@yahoo.com.tw>\n"+
	" - CZ: Vladimír Vaščák <vascak@spszl.cz>\n"+
	" - RU: Юра Лебедев <elita.alegator@gmail.com>\n"+
	" - FR: tph002 (https://github.com/tph002)\n"+
	"\n"+
	"Different good ideas and improvements contributed by\n"+
	" - Serge Marelli <serge.marelli@education.lu>\n"+
	" - T1IF1 2006/2007\n"+
	" - Gil Belling <gil.belling@education.lu>\n"+
	" - Guy Loesch <guy.loesch@education.lu>\n"+
	" - Claude Sibenaler <claude.sibenaler@education.lu>\n"+
	" - Tom Van Houdenhove <tom@vanhoudenhove.be>\n"+
	" - Sylvain Piren <sylvain.piren@education.lu>\n"+
	" - Bernhard Wiesner <bernhard.wiesner@informatik.uni-erlangen.de>\n"+
	" - Christian Fandel <christian_fandel@web.de>\n"+
	" - Sascha Meyer <harlequin2@gmx.de>\n"+
	" - Andreas Jenet <ajenet@gmx.de>\n"+
	" - Jan Peter Klippel <structorizer@xtux.org>\n"+
	" - David Tremain <DTremain@omnisource.com>\n"+
	" - Rolf Schmidt <rolf.frogs@t-online.de>\n"+
	" - Benjamin Neuberg (https://github.com/newboerg)\n"+
	" - Johannes Kässinger <johannes.kaessinger@gmail.com>\n" +
	" - Simon Sobisch (https://github.com/Gitmensch)\n"+
	
	"\n"+
	"File dropper class by\n"+
	" - Robert W. Harder <robertharder@mac.com>\n"+
	"\n"+
	"AKDocLayout class by\n"+
	" - Kobrix Software, Inc. <http://www.kobrix.com>\n"+
	"\n"+
	"GOLDParser Java engine by\n"+
	" - Ralph Iden <https://www.creativewidgetworks.com>\n"+
	"\n"+
	"Delphi grammar by\n"+
	" - Rob F.M. van den Brink <R.F.M.vandenBrink@hccnet.nl>\n"+
	"\n"+
	"Vector graphics export by\n"+
	" - FreeHEP Team <http://freehep.github.io/freehep-vectorgraphics/>\n"+
	"\n"+
	"Command interpreter provided by\n"+
	" - Pat Niemeyer <pat@pat.net>\n"+
	"\n"+
	"SuggestionDropDownDecorator (Content Assist) provided by\n"+
	" - LogicBig <www.logicbic.com>\n"+
	"";
	public final static String E_CHANGELOG = "";

	// some static quasi-constants
	// START KGU#494 2018-09-10: Enh. #508
	/** Mode for fixed, i.e. font-independent, E_PADDING (= standard behaviour before 3.28-07) */
	public static boolean E_PADDING_FIX = false;
	// END KGU#494 2018-09-10
	/** Padding between e.g. the content of elements and their borders */
	protected static int E_PADDING = 20;
	// START KGU#444 2018-12-18: Issue #417 - we may need to have an external access to the padding
	/** @return Current padding between e.g. the content of elements and their borders */
	public static int getPadding() {
		return E_PADDING;
	}
	// END KGU#444 2018-12-18
	// START KGU#412 2017-06-09: Enh. #416 re-dedicated this apparently unused constant for drawing continuation lines
	//public static int E_INDENT = 2;
	/** Used as minimum text indentation for continuation lines (after lines ending with backslash) */
	public static int E_INDENT = 4;
	// END KGU#412 2017-06-09
	/** Actually, the background colour for selected elements */
	public static Color E_DRAWCOLOR = Color.YELLOW;
	/** Background colour for collapsed elements and drawing surrogates for eclipsed declarations */
	public static Color E_COLLAPSEDCOLOR = Color.LIGHT_GRAY;
	// START KGU#41 2015-10-13: Executing status now independent from selection
	/** Background colour for Elements currently (to be) executed */
	public static Color E_RUNNINGCOLOR = Color.ORANGE; 
	// END KGU#41 2015-10-13
	/** Background colour for Elements with pending execution (substructure is currently executed) */
	public static Color E_WAITCOLOR = new Color(255,255,210);
	/** Colour for the comment indicator bar */
	public static Color E_COMMENTCOLOR = Color.LIGHT_GRAY;
	// START KGU#43 2015-10-11: New fix color for breakpoint marking
	/** Colour of the breakpoint indicator bar at element top */
	public static Color E_BREAKPOINTCOLOR = Color.RED;
	// END KGU#43 2015-10-11
	// START KGU#365 2017-04-14: Enh. #380 Introduced to highlight trouble-making elements during GUI activities
	/** Colour for temporary highlighting of elements causing trouble */
	public static final Color E_TROUBLECOLOR = Color.RED;
	// END KGU#365 2017-04-14
	// START KGU#701 2019-03-29: Issue #718 accelerate syntax highlighting by caching as much as possible
	private static final Color E_HL_VARIABLE_COLOR = Color.decode("0x000099");	// dark blue
	private static final Color E_HL_OPERATOR_COLOR = Color.decode("0x990000");	// burgundy
	private static final Color E_HL_STRING_COLOR   = Color.decode("0x770077");	// violet
	private static final Color E_HL_INOUT_COLOR    = Color.decode("0x007700");	// green
	private static final Color E_HL_JUMP_COLOR     = Color.decode("0xff5511");	// orange
	// END KGU#701 2019-03-29
	// START KGU#117 2016-03-06: Test coverage colour and mode for Enh. #77
	/** Background colour for test-covered elements in run data tracking mode */
	public static Color E_TESTCOVEREDCOLOR = Color.GREEN;
	/** Flag for run data tracking mode */
	public static boolean E_COLLECTRUNTIMEDATA = false;
	/** Current mode for run data visualisation */
	public static RuntimeDataPresentMode E_RUNTIMEDATAPRESENTMODE = RuntimeDataPresentMode.NONE;
	// END KGU#117 2016-03-06
	
	// START KGU

	/** Highlight variables, operators, string literals, and certain keywords? */
	public static boolean E_VARHIGHLIGHT = false;
	/** Enable comment bars and comment popups? */
	public static boolean E_SHOWCOMMENTS = true;
	/** Swap text and comment on displaying? */
	public static boolean E_TOGGLETC = false;
	// START KGU#227 2016-07-29: Enh. #128
	/** Draw elements with both text and comments? */
	public static boolean E_COMMENTSPLUSTEXT = false;
	// END KGU#227 2016-07-29
	// START KGU#477 2017-12-06: Enh. #487
	/** Eclipse sequences of mere declaration behind their first elements? */
	public static boolean E_HIDE_DECL = false;
	// END KGU#477 2017-12-06
	/** Show FOR loops according to DIN 66261? */
	public static boolean E_DIN = false;
	/** Is Analyser enabled? */
	public static boolean E_ANALYSER = true;
	// START KGU#906 2021-01-02: Enh. #905
	/** Shall warning markers be drawn in flawed elements? */
	public static boolean E_ANALYSER_MARKER = true;
	// END KGU#906 2021-01-02
	// START KGU#123 2016-01-04: New toggle for Enh. #87
	/** Is collapsing by mouse wheel rotation enabled? */
	public static boolean E_WHEELCOLLAPSE = false;
	// END KGU#123 2016-01-04
	// START KGU#503 2018-03-14: Enh. #519 Configuration of the mouse wheel zoom direction
	/** Whether ctrl + wheel up is to zoom in (otherwise zoom out) */
	public static boolean E_WHEEL_REVERSE_ZOOM = false;
	// END KGU#503 2018-03-14
	// START KGU#699 2019-03-27: Issue #717
	public static int E_WHEEL_SCROLL_UNIT = 0;	// dummy value for OS adaptation on first scrolling ever.
	// END KGU#699 2019-03-27
	// START KGU#309 2016-12-15: Enh. #310 new saving options
	public static boolean E_AUTO_SAVE_ON_EXECUTE = false;
	public static boolean E_AUTO_SAVE_ON_CLOSE = false;
	public static boolean E_MAKE_BACKUPS = true;
	// END KGU#309 20161-12-15
	// START KGU#690 2019-03-21: Issue #707 - new saving options
	/**
	 * Specifies whether argument numbers are to be appended to a proposed file name
	 * @see #E_FILENAME_SIG_SEPARATOR
	 */
	public static boolean E_FILENAME_WITH_ARGNUMBERS = true;
	/**
	 * Specifies the separator character between base file name and argument numbers
	 * @see #E_FILENAME_WITH_ARGNUMBERS
	 */
	public static char E_FILENAME_SIG_SEPARATOR = '-';
	// END KGU#690 2019-03-21
	// START KGU#287 2017-01-11: Issue #81 (workaround)
	/** GUI scaling factor prepared for the next session */
	public static double E_NEXT_SCALE_FACTOR;
	// END KGU#287 2017-01-15
	// START KGU#331 2017-01-13:
	public static boolean E_SHOW_UNICODE_OPERATORS = true;
	// END KGU#331 2017-01-13
	// START KGU#872 2020-10-17: Enh. #872
	/** Option to show operators in C style (overrides {@link #E_SHOW_UNICODE_OPERATORS}) */
	public static boolean E_SHOW_C_OPERATORS = false;
	// END KGU#872 2020-10-17
	// START KGU#456 2017-11-05: Enh. #452
	/** Shall only the most important toolbar buttons be presented (beginners' mode)?*/
	public static boolean E_REDUCED_TOOLBARS = false;
	// END KGU#456 2017-11-05
	// START KGU#480 2018-01-21: Enh. #490
	/** Is the replacement of DiagramController aliases active? */
	public static boolean E_APPLY_ALIASES = false;
	// END KGU#480 2018-01-21
	// START KGU#952 2021-03-03: Issue #954 - Allow temporarily to ignore all breakpoints
	/** Controls the validity of existing breakpoints */
	public static boolean E_BREAKPOINTS_ENABLED = true;
	// END KGU#952 2021-03-03


	// some colors
	// START KGU#245 2018-02-07
//	public static Color color0 = Color.decode("0xFFFFFF");
//	public static Color color1 = Color.decode("0xFF8080");
//	public static Color color2 = Color.decode("0xFFFF80");
//	public static Color color3 = Color.decode("0x80FF80");
//	public static Color color4 = Color.decode("0x80FFFF");
//	public static Color color5 = Color.decode("0x0080FF");
//	public static Color color6 = Color.decode("0xFF80C0");
//	public static Color color7 = Color.decode("0xC0C0C0");
//	public static Color color8 = Color.decode("0xFF8000");
//	public static Color color9 = Color.decode("0x8080FF");
	private final static String[] defaultColors = {
			"FFFFFF",
			"FF8080",
			"FFFF80",
			"80FF80",
			"80FFFF",
			"0080FF",
			"FF80C0",
			"C0C0C0",
			"FF8000",
			"8080FF"
	};
	public final static Color[] colors = new Color[defaultColors.length];
	static {
		for (int i = 0; i < colors.length; i++) {
			colors[i] = Color.decode("0x" + defaultColors[i]);
		}
	}
	// END KGU#245 2018-02-07
	// START KGU#622 2022-07-07: Issue #653 the default colours in Colors had differed
	/**
	 * @return the array of default colours (for external use) */
	public static final Color[] getDefaultColors() {
		Color[] defCols = new Color[defaultColors.length];
		for (int i = 0; i < colors.length; i++) {
			defCols[i] = Color.decode("0x" + defaultColors[i]);
		}
		return defCols;
	}
	// END KGU#622 2022-07-07

	// text "constants"
	public static String preAlt = "(?)";
	public static String preAltT = "T";
	public static String preAltF = "F";
	public static String preCase = "(?)\n!\n!\ndefault";
	public static String preFor = "for ? <- ? to ?";
	public static String preWhile = "while (?)";
	public static String preRepeat = "until (?)";
	// START KGU#376 2017-07-01: Enh #389 - Configurable caption for the includes box of Root
	public static String preImport = "Included diagrams:";
	// END KGU#376 2017-07-01
	// START KGU#686 2019-03-15: Enh. #56 - configurable captions for the TRY block
	public static String preTry = "try";
	public static String preCatch = "catch";
	public static String preFinally = "finally";
	// END KGU#686 2019-03-15
	
	// START KGU#480 2018-01-19: Enh. #490 controller API alias mechanism
	/**
	 * Maps {@link DiagramController} routine signatures (@code <name>#<arity>) to aliases.
	 * @see #controllerAlias2Name
	 */
	public static final HashMap<String, String> controllerName2Alias = new HashMap<String, String>();
	/**
	 * Maps alias routine signatures (@code <alias>#<arity>) to the genuine {@link DiagramController} routine names
	 * @see #controllerAlias2Name
	 */
	public static final HashMap<String, String> controllerAlias2Name = new HashMap<String, String>();
	// END KGU#480 2018-01-19
	
	/** Used font for drawing element text */
	protected static Font font = new Font("Dialog", Font.PLAIN, 12);
	// START KGU#701 2019-03-29: Issue #718 We cache the dependent fonts too to save time
	protected static Font boldFont = null;
	protected static Font underlinedFont = null;
	protected static Font smallFont = null;
	// END KGU#701 2019-03-29
	/** A string indicating that the shortened text in collapsed elements may continue (an ellipse) */
	public static final String COLLAPSED =  "...";
	/** Whether the right branch of an alternative is to be padded (width enlarged) */
	public static boolean altPadRight = true;
	// START KGU#401 2017-05-17: Issue #405
	/** Number of CASE branches to trigger the attempt to shrink width by rotating branches */
	public static int caseShrinkByRot = 8;
	// END KGU#401 2017-05-17
	// START KGU#916 2021-01-25: Enh. #915
	public static boolean useInputBoxCase = true;
	// END KGU#916 2021-01-25
	
	// START KGU 2017-09-19: Performance tuning for syntax analysis
	private static final Pattern BIN_PATTERN = Pattern.compile("0b[01]+");
	private static final Pattern OCT_PATTERN = Pattern.compile("0[0-7]+");
	private static final Pattern HEX_PATTERN = Pattern.compile("0x[0-9A-Fa-f]+");
	//private static final java.util.regex.Pattern ARRAY_PATTERN = java.util.regex.Pattern.compile("(\\w.*)(\\[.*\\])$"); // seems to have been wrong
	private static final Matcher RECORD_MATCHER = java.util.regex.Pattern.compile("([A-Za-z]\\w*)\\s*\\{.*\\}").matcher("");
	// END KGU 2017-09-19
	// START KGU#575 2018-09-17: Issue #594 - replace an obsolete 3rd-party Regex library
	// Remark: It would not be a good idea to define the Matchers here because these aren't really constant but must be
	// reset for any new string which is likely to cause severe concurrency trouble as the patterns are used on drawing etc.
	private static final Pattern INC_PATTERN1 = Pattern.compile(BString.breakup("inc", true)+"[(](.*?)[,](.*?)[)](.*?)");
	private static final Pattern INC_PATTERN2 = Pattern.compile(BString.breakup("inc", true)+"[(](.*?)[)](.*?)");
	private static final Pattern DEC_PATTERN1 = Pattern.compile(BString.breakup("dec", true)+"[(](.*?)[,](.*?)[)](.*?)");
	private static final Pattern DEC_PATTERN2 = Pattern.compile(BString.breakup("dec", true)+"[(](.*?)[)](.*?)");
	// END KGU#575 2018-09-17
	
	// START KGU#906 2021-01-02: Enh. #905 Draw markers on elements with related Analyser reports
	/** Defines the bit number of the canvas flag for drawing Analyser markers or not */
	protected static final int CANVAS_FLAGNO_ERROR_CHECK = 0;
	// END KGU#906 2021-01-02

	// START KGU#156 2016-03-10; Enh. #124
	/** Maximum number of executions of any element while runEventTracking has been on */
	protected static int maxExecCount = 0;
	/** Maximum number of operation steps carried out directly per element */
	protected static int maxExecStepCount = 0;
	/** Maximum combined number of directly and indirectly performed operation steps */
	protected static int maxExecTotalCount = 0;
	// END KGU156 2016-03-10
	// START KGU#477 2017-12-10: Enh. #487 - mode E_HIDE_DECL required an additional max count
	/** Maximum combined number of performed steps including aggregated eclipsed declarations */
	protected static int maxExecStepsEclCount = 0; 
	// END KGU#477 2017-12-10
	// START KGU#225 2016-07-28: Bugfix #210
	/** Execution counter table, each element (together with all its clones) has an individual index */
	protected static Vector<Integer> execCounts = new Vector<Integer>();
	// END KGU#225 2016-07-28
	// START KGU#213 2016-08-02: Enh. #215
	/**
	 *  Container for temporarily (i.e. during execution) modified breakpoint count triggers
	 *  Keys are the indices into execCounts
	 */
	protected static Map<Integer, Integer> breakTriggersTemp = new Hashtable<Integer, Integer>();
	// END KGU#213 2016-08-2

	// START KGU#365 2017-04-14: Enh. #380 - New mechanism to mark trouble-making elements
	/**
	 * Set for quick highlighting elements that cause trouble in some complex GUI activities.
	 * Intended to be highlighted in the E_TROUBLECOLOR with high fill color priority
	 */
	public static final Set<Element> troubleMakers = new HashSet<Element>();
	// END KGU#365 2017-04-14
	
//	element attributes
	protected StringList text = new StringList();
	public StringList comment = new StringList();

	// START KGU#701 2019-03-29: Issue #718 Attempt to accelerate syntax highlighting by caching
	/** Maps text lines to preprocessed highlighting units (string + colour + style flags) */
	protected HashMap<String, Vector<HighlightUnit>> highlightCache = new HashMap<String, Vector<HighlightUnit>>();
	// END KGU#701 2019-03-29
	
	// START KGU#790 2020-11-02: Issue #800
	/**
	 * Caches the syntax structure for the unbroken lines of text, to be cleared on every change
	 */
	protected Line[] parsedLines = null;
	// END KGU#790 2020-11-03
	
	/** If the element is to be displayed rotated by 90° counter-clockwise (only used within CASE structures) */
	public boolean rotated = false;

	public Element parent = null;
	public boolean selected = false;
	// START KGU#41 2015-10-13: Execution mark had to be separated from selection
	/** Is set while being executed */
	public boolean executed = false;
	// END KGU#41 2015-10-13
	/** Is set while a substructure Element is under execution */
	public boolean waited = false;
	// START KGU#117 2016-03-06: Enh. #77 - for test coverage mode
	/** Flag indicates shallow test coverage */
	public boolean simplyCovered = false;
	/** Flag indicates full test coverage (including called subroutine diagrams etc.) */
	public boolean deeplyCovered = false;
	// END KGU#117 2016-03-06
	// START KGU#156 2016-03-10; Enh. #124
	///** Number of times this was executed while runEventTracking has been on */
	//protected int execCount = 0;
	/** Number of instructions carried out directly by this element */
	protected int execStepCount = 0;
	/** Number of instructions carried out by substructures of this element */
	protected int execSubCount;
	// END KGU#156 2016-03-11
	// START KGU#225 2016-07-28: Bugfix #210
	/** Index into the static execution counter table {@link #execCounts}, shared by all clones of the element */
	protected int execCountIndex = -1;
	// END KGU#225 2016-07-28
	// START KGU#277 2016-10-13: Enh. #270 Option to disable an Element from execution and export
	/**
	 * If true then this element is to be skipped on execution and outcommented on code export!
	 * Also see isDisabled() for recursively inherited disabled state
	 */
	protected boolean disabled = false;
	// END KGU#277 2016-10-13

	// END KGU156 2016-03-10
	
	private Color color = Color.WHITE;

	private boolean collapsed = false;
	
	// START KGU#43 2015-10-11: States whether the element serves as breakpoint for execution (stop before!)
	protected boolean breakpoint = false;
	// END KGU#43 2015-10-11
	// START KGU#213 2016-08-01: Enh. #215 - Optional execution Count trigger for breakpoint (0 = always active)
	public int breakTriggerCount = 0;
	// END KGU#213 2016-08-01

	// used for drawing
	// START KGU#136 2016-02-25: Bugfix #97 - New separate 0-based Rect for prepareDraw()
	/** bounds aligned to fit in the context, no longer public */
	protected Rect rect = new Rect();
	/** minimum bounds for stand-alone representation */
	protected Rect rect0 = new Rect();
	/** upper left corner coordinate offset wrt drawPoint */
	protected Point topLeft = new Point(0, 0);
	// END KGU#136 2016-03-01
	/** Will be set and used by prepareDraw() (validity of {@link rect0}, avoids repeated evaluation) - to be reset on changes */
	protected boolean isRect0UpToDate = false;
	// START KGU#502/KGU#524/KGU#553 2019-03-14: We need a second flag for correct drawing confinement
	/** Will be set after the first complete drawing of the element (validity of {@link rect} - to be reset on changes */
	protected boolean wasDrawn = false;
	// END KGU#502/KGU#524/KGU#553 2019-03-14

	/** Strings to be highlighted in the element text (lazy initialisation) */
	// START KGU#843 2020-04-12: Bugfix #847 We should distinguish between case-indifferent and case-relevant search
	//private static StringList specialSigns = null;
	private static HashSet<String> specialSigns = null;
	/** Strings to be highlighted in the element text case-independently (lazy initialisation) */
	private static StringList specialSignsCi = null;
	// END KGU#843 2020-04-12

	// START KGU#261 2017-01-19: Enh. #259 prepare the variable type map
	private static long lastId = 0;

	/**
	 * Change- and cloning-invariant id of this element
	 */
	private long id = 0;
	private void makeNewId()
	{
		id = ++lastId;
	}
	public long getId()
	{
		return id;
	}

	public Element()
	{
		makeNewId();
	}

	public Element(String _string)
	{
		makeNewId();
		setText(_string);
	}

	public Element(StringList _strings)
	{
		makeNewId();
		setText(_strings);
	}
	// END KGU#261 2017-01-19


	/**
	 * Resets my cached drawing info
	 */
	protected final void resetDrawingInfo()
	{
		this.isRect0UpToDate = false;
		// START KGU#502/KGU#524/KGU#553 2019-03-14: Issues #518,#544,#557
		this.wasDrawn = false;
		// END KGU#502/KGU#524/KGU#553 2019-03-14
		// START KGU#401 2017-05-17: Issue #405
		this.rotated = false;
		// END KGU#401 2017-05-17
		// START KGU#701 2019-03-29: Issue #718
		this.highlightCache.clear();
		// END KGU#701 2019-03-29
	}
	/**
	 * Resets my drawing info and that of all of my ancestors
	 */
	public final void resetDrawingInfoUp()
	{
		// If this element is touched then all ancestry information must be invalidated
		Element ancestor = this;
		do {
			ancestor.resetDrawingInfo();
		} while ((ancestor = ancestor.parent) != null);
	}
	/**
	 * Recursively clears all drawing info this subtree down
	 */
	// START KGU#238 2016-08-11: Code revision
	//public abstract void resetDrawingInfoDown();
	public void resetDrawingInfoDown()
	{
		traverse(new IElementVisitor() {
			@Override
			public boolean visitPreOrder(Element _ele) {
				_ele.resetDrawingInfo();
				return true;
			}
			@Override
			public boolean visitPostOrder(Element _ele) {
				return true;
			}
		});
	}
	// END KGU#238 2016-08-11
	
	// START KGU#502/KGU#524/KGU#553 2019-03-13: New approach to reduce drawing contention
	protected boolean checkVisibility(Rectangle _viewport, Rect _topLeft)
	{
		// START KGU#502/KGU#524/KGU#553 2019-03-14: Issues #518,#544,#557 - we must refer to the eventual record
		//Rectangle rctgl = new Rectangle(_topLeft.left, _topLeft.top, rect0.right, rect0.bottom);
		//return !this.isRect0UpToDate || _viewport == null || rctgl.intersects(_viewport);
		Rectangle rctgl = new Rectangle(_topLeft.left - E_PADDING/2, _topLeft.top - E_PADDING/2, rect.right - rect.left + E_PADDING, rect.bottom - rect.top + E_PADDING);
		return !this.wasDrawn || _viewport == null || rctgl.intersects(_viewport);
		// END KGU#502/KGU#524/KGU#553 2019-03-14
	}
	// END KGU#502/KGU#524/KGU#553 2019-03-13

	// abstract things
	/**
	 * Recursively computes the drawing extensions of the element and stores
	 * them in the 0-based rect0 attribute, which is also returned
	 * @param _canvas - the drawing canvas for which the drawing is to be prepared
	 * @return the origin-based extension record.
	 */
	public abstract Rect prepareDraw(Canvas _canvas);

	/**
	 * Actually draws this element within the given canvas, using _top_left
	 * for the placement of the upper left corner. Uses attribute rect0 as
	 * prepared by prepareDraw() to determine the expected extensions and
	 * stores the the actually drawn bounds in attribute rect.
	 * @param _canvas - the drawing canvas where the drawing is to be done in 
	 * @param _top_left - conveyes the upper-left corner for the placement
	 * @param _viewport - the visible area
	 * @param _inContention - whether there is a massive drawing event contention
	 */
	public abstract void draw(Canvas _canvas, Rect _top_left, Rectangle _viewport, boolean _inContention);
	
	/**
	 * Copies this element. Implementing subclasses may make use of some helper methods
	 * like {@link #copyDetails(Element, boolean)} to ensure that all relevant associated
	 * data will be copied (possibly depending on the context).
	 * @return a copy of this element.
	 * @see #copyDetails(Element, boolean)
	 */
	public abstract Element copy();
	
	/**
	 * Generic diagram traversal to be called with an IElementVisitor implementor
	 * in order to gather information or to modify the status of this Element and
	 * all its substructure.
	 * The _visitor may break the traversal on any visit.
	 * 
	 * @param _visitor - the visiting instance (must have access to the required
	 *          attributes or methods, of course)
	 * @return false iff the traversal is to be exited after this call
	 */
	public abstract boolean traverse(IElementVisitor _visitor);
	
	// START KGU#156 2016-03-11: Enh. #124
	/**
	 * Copies the runtime data that is to be cloned - Usually this comprises the deep
	 * coverage status and the execution counter index. Only for certain kinds of elements
	 * the shallow coverage status is to be copied as well - therefore the argument.
	 * @param _target - target element of the copy operation
	 * @param _simply_too - whether the shallow coverage status is to be copied, too
	 */
	protected void copyRuntimeData(Element _target, boolean _simply_too)
	{
		if (Element.E_COLLECTRUNTIMEDATA)
		{
			if (_simply_too)	// This distinction is important
			{
				_target.simplyCovered = this.simplyCovered;
			}
			_target.deeplyCovered = this.deeplyCovered;
			// START KGU#225 2016-07-28: Bugfix #210
			//_target.execCount = this.execCount;
			this.makeExecutionCount();
			_target.execCountIndex = this.execCountIndex;
			// END KGU#225 2016-07-28
		}
	}
	// END KGU#156 2016-03-11
	
	// START KGU#213 2016-08-01: Enh. #215 - derived from Instruction
	/**
	 * Copies important attributes of this element and associated data to the target
	 * element {@code _ele}.
	 * @param _ele - the target element
	 * @param _simplyCoveredToo - whether on copying runtime data the shallow coverage
	 * status is to be copied, too
	 * @see #copyRuntimeData(Element, boolean)
	 */
	protected void copyDetails(Element _ele, boolean _simplyCoveredToo)
	{
		// START KGU#261 2017-01-19: Enh. #259 (type map)
		_ele.id = this.id;
		// END KGU#261 2017-01-19
		_ele.setComment(new StringList(this.getComment()));
		_ele.setColor(this.getColor());
		_ele.breakpoint = this.breakpoint;
		_ele.breakTriggerCount = this.breakTriggerCount;
		this.copyRuntimeData(_ele, _simplyCoveredToo);
		// START KGU#183 2016-04-24: Issue #169
		_ele.selected = this.selected;
		// END KGU#183 2016-04-24
		// START KGU#277 2016-10-13: Enh. #270
		_ele.disabled = this.disabled;
		// END KGU#277 2016-10-13
		_ele.collapsed = this.collapsed;
		
		// START KGU#701 2019-03-29: Issue #718 It should not cause harm to share this info (it's a map!)
		_ele.highlightCache = this.highlightCache;
		// END KGU#701 2019-03-29

		/* TODO (KGU#790 2020-11-02: Issue #800) It is to be decided whether
		 * it might be a good idea to copy (i.e. initially to share) the cached
		 * parsedLines - would only be wrong if a different text had been copied.
		 * And it could cause trouble if the copied element lies in a different
		 * TypeRegistry context (i.e. belongs to a different Root). So we better
		 * don't do it for now. */
		//_ele.parsedLines = parsedLines;
	}
	// END KGU#213 2016-08-01

	// START KGU#119 2016-01-02 Bugfix #78
	/**
	 * Returns true iff another is of same class, all persistent attributes are equal, and
	 * all substructure of another recursively equals the substructure of this. 
	 * @param _another - the Element to be compared
	 * @return true on recursive structural equality, false else
	 */
	public boolean equals(Element _another)
	{
		boolean isEqual = this.getClass() == _another.getClass();
		if (isEqual) isEqual = this.getText().getText().equals(_another.getText().getText());
		if (isEqual) isEqual = this.getComment().getText().equals(_another.getComment().getText());
		// START KGU#156 2016-03-12: Colour had to be disabled due to races
		//if (isEqual) isEqual = this.getColor().equals(_another.getColor());
		// END KGU#156 2016-03-12
		return isEqual;
	}
	// END KGU#119 2016-01-02
	
	// START KGU#911 2021-01-10: Enh. #910 DiagramController Includables are immutable
	/**
	 * @return {@code true} if this element must not be edited, moved, deleted etc.
	 */
	public boolean isImmutable()
	{
		Root myRoot = getRoot(this);
		return myRoot.isRepresentingDiagramController();
	}
	// END KGU#911 2021-01-19

	// START KGU#117 2016-03-07: Enh. #77
	/**
	 * Disjunctively combines the test coverage status and the execution counts
	 * of _cloneOfMine (which is supposed to a clone of this) with this own
	 * runtime data (coverage status, execution and step counts)
	 * (Important for recursive tests)
	 * @param _cloneOfMine - the Element to be combined (must be equal to this)
	 * @return true on recursive structural equality, false else
	 */
	public boolean combineRuntimeData(Element _cloneOfMine)
	{
		if (this.equals(_cloneOfMine))	// This is rather paranoia
		{
			this.simplyCovered = this.simplyCovered || _cloneOfMine.simplyCovered;
			this.deeplyCovered = this.deeplyCovered || _cloneOfMine.deeplyCovered;
			// START KGU#225 2016-07-28: Bugfix #210 - no longer needed, seemed wrong
			//this.execCount += _cloneOfMine.execCount;
			// END KGU#225 2016-07-28
			//this.execStepCount += _cloneOfMine.execStepCount;
			// In case of (direct or indirect) recursion the substructure steps will
			// gathered on a different way! We must not do it twice
//			if (!this.getClass().getSimpleName().equals("Root"))
//			{
//				this.execSubCount += _cloneOfMine.execSubCount;
//			}
			return true;
		}
		logger.log(Level.WARNING, "CombineRuntimeData for {0} FAILED!", this);
		return false;
	}
	// END KGU#117 2016-03-07

	// draw point
	Point drawPoint = new Point(0,0);

	/**
	 * @return the top left drawing coordinate of the containing diagram's root element
	 */
	public Point getDrawPoint()
	{
		Element ele = this;
		while(ele.parent!=null) ele=ele.parent;
		return ele.drawPoint;
	}

	/**
	 * Sets the top left drawing coordinate for the containing diagram's root element.
	 * @param point
	 */
	public void setDrawPoint(Point point)
	{
		Element ele = this;
		while(ele.parent!=null) ele=ele.parent;
		ele.drawPoint=point;
	}

	// START KGU#227 2016-07-30: Enh. #128
	/**
	 * Provides a subclassable left offset for drawing the text
	 */
	protected int getTextDrawingOffset()
	{
		return 0;
	}
	// END KGU#227 2016-07-30

	/**
	 * Splits the given string {@code _text} into lines and assigns them as new text.
	 * @param _text - the (possibly multi-line) new text as single string
	 */
	public void setText(String _text)
	{
		text.setText(_text);
		// START KGU#790 2020-11-02: Issue #800 This is quite obvious but how to catch text alterations?
		parsedLines = null;
		// END KGU#790 2020-11-02
	}

	/**
	 * Adopts the given StringList {@code _text} as is for the text.
	 * @param _text - the new text (<b>this will just be assigned, not copied!</b>)
	 */
	public void setText(StringList _text)
	{
		text = _text;
		// START KGU#790 2020-11-02: Issue #800 This is quite obvious but how to catch text alterations?
		parsedLines = null;
		// END KGU#790 2020-11-02
	}

	// START KGU#91 2015-12-01: We need a way to get the true value
	/**
	 * Returns the content of the text field no matter if mode isSwitchedTextAndComment
	 * is active.<br/>
	 * Use {@code getText(false)} for a mode-sensitive effect.
	 * @return the text StringList (in normal mode) the comment StringList otherwise
	 * @see #getText(boolean)
	 */
	public StringList getText()
	{
		return text;
	}
	/**
	 * Returns the content of the text field unless _alwaysTrueText is false and
	 * mode isSwitchedTextAndComment is active, in which case the comment field
	 * is returned instead 
	 * @param _alwaysTrueText - if true then mode isSwitchTextAndComment is ignored
	 * @return either the text or the comment
	 */
	public StringList getText(boolean _alwaysTrueText)
	// END KGU#91 2015-12-01
	{
		if (!_alwaysTrueText & isSwitchTextCommentMode())
		{
			// START KGU#199 2016-07-07: Enh. #188
			// Had to be altered since the combination of instructions may produce
			// multi-line string elements which would compromise drawing
			//return comment;
			return StringList.explode(comment, "\n");
			// END KGU#199 2016-07-07
		}
		else
		{
			return text;
		}
	}

	// START KGU#453 2017-11-01: Bugfix #447 - we need a cute representation of broken lines in some cases
	/**
	 * Returns the content of the text field no matter if mode {@code isSwitchedTextAndComment}
	 * is active.<br/>
	 * In contrast to {@link #getText()}, end-standing backslashes will be wiped
	 * off. This is for cases where the deliberate breaking of lines is of no importance
	 * and would unnecessarily spoil the presentation.<br/>
	 * Use {@code getCuteText(false)} for a mode-sensitive effect.
	 * @return the text StringList (in normal mode) the comment StringList otherwise
	 * @see #getText()
	 * @see #getCuteText(boolean)
	 * @see #isSwitchTextCommentMode()
	 */
	public StringList getCuteText()
	{
		StringList cute = new StringList();
		for (int i = 0; i < text.count(); i++) {
			String line = text.get(i);
			if (line.endsWith("\\")) {
				line = line.substring(0, line.length() - 1);
			}
			cute.add(line);
		}
		return cute;
	}
	/**
	 * Returns the content of the text field unless {@code _alwaysTrueText} is false and
	 * mode {@code isSwitchedTextAndComment} is active, in which case the comment field
	 * is returned instead.<br/>
	 * In contrast to {@link #getText(boolean)}, end-standing backslashes will be wiped
	 * off. This is for cases where the deliberate breaking of lines is of no importance
	 * and would unnecessarily spoil the presentation. 
	 * @param _alwaysTrueText - if true then mode isSwitchTextAndComment is ignored
	 * @return either the text or the comment
	 * @see #getCuteText()
	 * @see #getText(boolean)
	 * @see #isSwitchTextCommentMode()
	 */
	protected StringList getCuteText(boolean _alwaysTrueText)
	{
		if (!_alwaysTrueText && isSwitchTextCommentMode())
		{
			// START KGU#199 2016-07-07: Enh. #188
			// Had to be altered since the combination of instructions may produce
			// multi-line string elements which would compromise drawing
			//return comment;
			return StringList.explode(comment, "\n");
			// END KGU#199 2016-07-07
		}
		return getCuteText();
	}
	// END KGU#453 2017-11-01

	/**
	 * @return a shortened text for the case this is collapsed (usually the first line plus an ellipse). 
	 */
	public StringList getCollapsedText()
	{
		StringList sl = new StringList();
		// START KGU#91 2015-12-01: Bugfix #39: This is for drawing, so use switch-sensitive methods
		//if(getText().count()>0) sl.add(getText().get(0));
		// START KGU#480 2018-01-21: Enh. #490 - It might be that a controller routine call starts in the 1st line
		//if (getText(false).count()>0) sl.add(getText(false).get(0));
		if (getText(false).count() > 0) {
			StringList myText = getText(false);
			if (Element.E_APPLY_ALIASES && !isSwitchTextCommentMode()) {
				myText = StringList.explode(Element.replaceControllerAliases(myText.getText(), true, Element.E_VARHIGHLIGHT), "\n");
			}
			sl.add(myText.get(0));
		}
		// END KGU#480 2018-01-21
		// END KGU#91 2015-12-01
		sl.add(COLLAPSED);
		return sl;
	}
	
	// START KGU#413 2017-06-09: Enh. #416 Cope with line continuations
	/**
	 * Returns the text of this element but with re-concatenated and trimmed lines if some
	 * lines were deliberately broken (i.e. ended with backslash).
	 * @return a StringList consisting of unbroken text lines
	 */
	public StringList getUnbrokenText()
	{
		return getBrokenText(" ");
	}
	/**
	 * Returns the text of this element as a new StringList where each broken line (by means
	 * of backslashes) will form together an element with newlines.
	 * @return a StringList consisting of possibly broken text lines
	 */
	public StringList getBrokenText()
	{
		// The separator is actually just a newline character but escaped for regular expression syntax
		return getBrokenText("\\\n");
	}
	/**
	 * Returns the text of this element as a new StringList where each broken line (by means
	 * of backslashes) will be glued together such that instead of the delimiting backslashes
	 * the given {@code separator} will be inserted.
	 * @param separator - an arbitrary string working as separator instead of the original backslash
	 * @return a StringList consisting of possibly broken text lines
	 */
	protected StringList getBrokenText(String separator)
	{
		StringList sl = new StringList();
		int nLines = text.count();
		int i = 0;
		while (i < nLines) {
			String line = text.get(i).trim();
			while (line.endsWith("\\") && (i + 1 < nLines)) {
				line = line.substring(0, line.length()-1) + separator + text.get(++i).trim();
			}
			sl.add(line);
			i++;
		}
		return sl;
	}
	// END KGU#413 2017-06-09
	
	// START KGU#790 2020-11-01: Issue #800 new syntax engine
	/**
	 * Parses the (unbroken) lines of the text and returns the array of associated
	 * {@link Line} objects for each unbroken line. Does <b>not</b> overwrite
	 * {@link #parsedLines}.
	 * 
	 * @param problems - a {@link StringList} gathering occurred syntax complaints
	 * @param typeMap - a data type map to retrieve from and add to, or {@code null}
	 * @return the array of parse results per line
	 * 
	 * @see #getParsedText(StringList, StringList, TypeRegistry, StringList)
	 * @see #parseLines(TypeRegistry)
	 */
	public Line[] getParsedText(StringList problems, TypeRegistry typeMap)
	{
		StringList unbrText = this.getUnbrokenText();
		Line[] lines = new Line[unbrText.count()];
		for (int i = 0; i < lines.length; i++) {
			lines[i] = LineParser.getInstance().parse(unbrText.get(i), this, i, typeMap);
		}
		return lines;
	}

	/**
	 * Retrieves an array of parsed lines (a {@link Line} object for each unbroken line)
	 * 
	 * @param declaredVars - unused by now (is it to gather the declared variables en passant?)
	 * @param usedVars - unused by now (is it to gather the used variables en passant?)
	 * @param typeMap - a data type map to retrieve from and add to, or {@code null}
	 * @param problems - a {@link StringList} gathering occurred syntax complaints
	 * @return the array of parse results per line
	 */
	public Line[] getParsedText(StringList assignedVars, StringList declaredVars, StringList usedVars, TypeRegistry typeMap, StringList problems)
	{
		StringList unbrText = this.getUnbrokenText();
		Line[] lines = new Line[unbrText.count()];
		for (int i = 0; i < lines.length; i++) {
			lines[i] = LineParser.getInstance().parse(unbrText.get(i), this, i, typeMap);
			if (lines[i].getType() != Line.LineType.LT_RAW) {
				lines[i].gatherVariables(assignedVars, declaredVars, usedVars, problems);
			}
		}
		return lines;
	}
	// END KGU#790 2020-11-01
	
	// START KGU#602 2018-10-25: Issue #419 - Tool to break very long lines is requested
	/**
	 * Breaks down all text lines longer than {@code maxLineLength} along the tokens
	 * into continuated lines (i.e. broken lines end with backslash). Already placed
	 * line breaks are preserved unless {@code rebreak} is true, in which case broken
	 * lines are first concatenated in order to be broken according to {@code maxLineLength}.
	 * If a token is longer than {@code maxLineLength} (might be a string literal) then
	 * it will not be broken or decomposed in any way such that the line length limit
	 * may not always hold.<br/>
	 * If this method led to a different text layout then the drawing info is invalidated
	 * up-tree.
	 * @param maxLineLength - the number of characters a line should not exceed
	 * @param rebreak - if true then existing line breaks (end-standing backslashes) or not preserved
	 * @return true if the text was effectively modified, false otherwise
	 * @see Root#breakElementTextLines(int, boolean)
	 */
	public boolean breakTextLines(int maxLineLength, boolean rebreak)
	{
		boolean modified = false;
		if (rebreak) {
			StringList unbroken = this.getUnbrokenText();
			modified = unbroken.count() < this.text.count();
			this.text = unbroken;
		}
		for (int i = this.text.count()-1; i >= 0; i--) {
			int offset = 0;
			String line = this.text.get(i);
			if (line.isEmpty()) {
				continue;
			}
			if (line.length() > maxLineLength) {
				String lineEnd = ""; 
				if (line.endsWith("\\")) {
					lineEnd = "\\";
					line = line.substring(0, line.length()-1);
				}
				this.text.remove(i);
				StringList tokens = Syntax.splitLexically(line, true);
				StringBuilder sb = new StringBuilder();
				for (int j = 0; j < tokens.count(); j++) {
					String token = tokens.get(j);
					if (sb.length() == 0 || sb.length() + token.length() < maxLineLength) {
						sb.append(token);
					}
					else {
						this.text.insert(sb.toString() + "\\", i + offset++);
						sb.setLength(0);
						sb.append(token);
					}
				}
				if (sb.length() > 0) {
					this.text.insert(sb.toString() + lineEnd, i + offset);					
				}
			}
			if (offset > 0) {
				modified = true;
			}
		}
		if (modified) {
			this.resetDrawingInfoUp();
		}
		return modified;
	}
	
	// START KGU#602 2018-10-25: Issue #419 - Mechanism to detect and handle long lines
	/**
	 * Detects the maximum text line length either on this very element 
	 * @param _includeSubstructure - whether (in case of a complex element) the substructure
	 * is to be involved
	 * @return the maximum line length
	 */
	public int getMaxLineLength(boolean _includeSubstructure)
	{
		int maxLen = 0;
		for (int i = 0; i < this.text.count(); i++) {
			maxLen = Math.max(maxLen, this.text.get(i).length());
		}
		return maxLen;
	}
	// END KGU#602 2018-10-25
	
	// START KGU#480 2018-01-21: Enh. #490
	/**
	 * @return the text of this element, with {@link DiagramController} routine names
	 * replaced by user-specific alias names if {@link #E_APPLY_ALIASES} is true
	 * @see #setAliasText(StringList)
	 * @see #getText()
	 */
	public StringList getAliasText()
	{
		if (!Element.E_APPLY_ALIASES) {
			return text;
		}
		String aliasText = replaceControllerAliases(text.getText(), true, false);
		return StringList.explode(aliasText, "\n");
	}
	
	/**
	 * Sets the element text from {@code aliasText}, after having replaced all
	 * user-specific {@link DiagramController} routine aliases by the original
	 * routine names.
	 * @param aliasText - the intended element text, possibly containing aliases
	 * @see #getAliasText()
	 * @see #setAliasText(String)
	 * @see #setText(StringList)
	 */
	public void setAliasText(StringList aliasText)
	{
		if (Element.E_APPLY_ALIASES) {
			// START KGU#488 2018-02-02: Bugfix #501 - We must not undermine the effect of overriding of setText()!
			//text.setText(Element.replaceControllerAliases(aliasText.getText(), false, false));
			this.setText(Element.replaceControllerAliases(aliasText.getText(), false, false));
			// END KGU#488 2018-01-02
		}
		else {
			// START KGU#488 2018-02-02: Bugfix #501 - We must not undermine the effect of overriding of setText()!
			//text = aliasText;
			this.setText(aliasText);
			// END KGU#488 2018-01-02
		}
	}
	
	/**
	 * Sets the element text from {@code aliasText} by splitting it at newlines,
	 * after having replaced all user-specific {@link DiagramController} routine
	 * aliases by the original routine names.
	 * @param aliasText - the intended element text, possibly containing aliases
	 * @see #getAliasText()
	 * @see #setAliasText(StringList)
	 * @see #setText(String)
	 */
	public void setAliasText(String aliasText)
	{
		if (Element.E_APPLY_ALIASES) {
			this.setText(Element.replaceControllerAliases(aliasText, false, false));
		}
		else {
			// START KGU#488 2018-02-02: Bugfix #501 - We must not undermine the effect of overriding of setText()!
			//text.setText(aliasText);
			this.setText(aliasText);
			// END KGU#488 2018-02-02
		}
	}

	/**
	 * If {@link #E_APPLY_ALIASES} is true then replaces the names of all routines
	 * of {@link DiagramController} classes with registered alias names or vice versa,
	 * depending on {@code names2aliases} and returns the modified text. The text may
	 * contain newlines and line continuators (end-standing backslashes).  
	 * @param text - the (Element) text as concatenated string
	 * @param names2aliases - whether names are to be replaced by aliases (or vice versa)
	 * @param withArity - whether the replacing alias (or original name) is to be combined
	 * with the number of the routine arguments (like this: "{@code <name>#<arity>}"). 
	 * @return the resulting text.
	 */
	public static String replaceControllerAliases(String text, boolean names2aliases, boolean withArity)
	{
		if (!Element.E_APPLY_ALIASES) {
			return text;
		}
		HashMap<String, String> substitutions = 
				names2aliases ? controllerName2Alias : controllerAlias2Name;
		StringList tokens = Syntax.splitLexically(text, true);
		for (int i = 0; i < tokens.count(); i++) {
			String token = tokens.get(i).trim();
			if (!token.isEmpty() && Syntax.isIdentifier(token, false, null)) {
				// Skip all whitespace
				int j = i;
				String nextToken = null;
				while (++j < tokens.count() && ((nextToken = tokens.get(j).trim()).isEmpty() || nextToken.equals("\\")));
				// Now check for a beginning parameter list
				if ("(".equals(nextToken)) {
					int nArgs = Syntax.splitExpressionList(tokens.subSequence(j+1, tokens.count()), ",").size() - 1;
					String key = token.toLowerCase() + "#" + nArgs;
					String subst = substitutions.get(key);
					if (subst != null) {
						token = subst;
						if (withArity) {
							token += "#" + nArgs;
						}
						tokens.set(i, token);
					}
				}
			}
		}
		return tokens.concatenate();
	}
	// END KGU#480 2018-01-21

	public void setComment(String _comment)
	{
		comment.setText(_comment);
	}

	public void setComment(StringList _comment)
	{
		comment = _comment;
	}

	// START KGU#91 2015-12-01: We need a way to get the true value
	/**
	 * Returns the content of the comment field no matter if mode isSwitchedTextAndComment
	 * is active, use getComment(false) for a mode-sensitive effect.
	 * @return the text StringList (in normal mode) the comment StringList otherwise
	 */
	public StringList getComment()
	{
		return comment;
	}

	/**
	 * Returns the content of the comment field unless _alwaysTrueComment is false and
	 * mode isSwitchedTextAndComment is active, in which case the text field
	 * content is returned instead 
	 * @param _alwaysTrueText - if true then mode isSwitchTextAndComment is ignored
	 * @return either the text or the comment
	 */
	public StringList getComment(boolean _alwaysTrueComment)
	// END KGU#91 2015-12-01
	{
		if (!_alwaysTrueComment && isSwitchTextCommentMode())
		{
			return text;
		}
		else
		{
			return comment;
		}
	}
	
	/* START KGU#172 2016-04-01: Issue #145: Make it easier to obtain this information,
	 * 2019-03-16 made static, 2020-12-15 made public */
	/**
	 * Checks whether texts and comments are to be swapped for display.
	 * @return true iff the swichTextAndComments flag is on and commentsPlusText mode is not
	 */
	public static boolean isSwitchTextCommentMode()
	{
//		Root root = getRoot(this);
//		return (root != null && root.isSwitchTextAndComments());
    	// START KGU#227 2016-07-31: Enh. #128 - Mode "comments and text" overrides "switch text/comments" 
    	//return Element.E_TOGGLETC;
    	return !Element.E_COMMENTSPLUSTEXT && Element.E_TOGGLETC;
    	// END KGU#227 2016-07-31
	}
	/* END KGU#172 2916-04-01 */

	/**
	 * Returns whether this element appears as selected in the standard {@link DrawingContext}.
	 * @return true if the element is marked selected.
	 * @see #getSelected(DrawingContext)
	 */
	public boolean getSelected()
	{
		return selected;
	}
	
	/**
	 * Returns whether this element appears as selected w.r.t. the given {@link DrawingContext}.
	 * For most kinds of Element the {@code drawingContext} doesn't make a difference.
	 * @param drawingContext
	 * @return true if this element is selected (in @code drawingContext}.
	 * @see #getSelected()
	 */
	public boolean getSelected(DrawingContext drawingContext)
	{
		return selected;
	}

	/**
	 * Sets the selection flag on this element
	 * @param _sel - if the element is to be selected or not
	 * @return the element(s) actually being selected (null if _sel = false).
	 */
	public Element setSelected(boolean _sel)
	{
		selected = _sel;
		return _sel ? this : null;
	}

	/**
	 * Sets the selection flag on this element for the given {@code _drawingContext}
	 * @param _sel - if the element is to be selected or not
	 * @param _drawingContext - the drawing context for which this is intended.
	 * @return the element(s) actually being selected (null if _sel = false).
	 * @see #setSelected(boolean)
	 */
	public Element setSelected(boolean _sel, DrawingContext _drawingContext)
	{
		// Default is the same as setSelected()
		return setSelected(_sel);
	}


	// START KGU#183 2016-04-24: Issue #169 
	/**
	 * Recursively searches the subtree for the currently selected Element or Element
	 * sequence and returns it
	 * @return selected Element (null if none was found)
	 */
	public abstract Element findSelected();
	// END KGU#183 2016-04-24
	
	// START KGU 2016-04-24: replaces Root.checkChild(this, _ancestor)
	/**
	 * Checks if this is a descendant of _ancestor in the tree
	 * @param _parent - Element to be verified as ancestor of _child
	 * @return true iff this is a descendant of _ancestor
	 */
	public boolean isDescendantOf(Element _ancestor)
	{
		Element tmp = this.parent;
		boolean res = false;
		while ((tmp != null) && !(res = tmp == _ancestor))
		{
			tmp = tmp.parent;
		}
		return res;
	}
	// END KGU 2016-04-24

	// START KGU#143 2016-01-22: Bugfix #114 - we need a method to decide execution involvement
	/**
	 * Checks execution involvement.
	 * @return true iff this or some substructure of this is currently executed. 
	 */
	public boolean isExecuted()
	{
		// START KGU#143 2016-11-17: Issue #114 refinement
		//return this.executed || this.waited;
		return this.isExecuted(true);
		// END KGU#143 2016-11-17
	}
	// END KGU#143 2016-01-22
	
	// START KGU#143 2016-11-17: Bugfix #114 - we need a method avoiding cyclic recursion
	/**
	 * Checks execution involvement.
	 * @param checkParent - whether the waiting status of the owning Subqueue is relevant
	 * @return true iff this or some substructure of this is currently executed. 
	 */
	public boolean isExecuted(boolean checkParent)
	{
		return this.executed || this.waited
				|| checkParent && this.parent != null && this.parent.getClass().getSimpleName().equals("Subqueue") && this.parent.isExecuted();
	}
	// END KGU#143 2016-11-17

	// START KGU#156 2016-03-11: Enh. #124 - We need a consistent execution step counting
	/**
	 * Resets all element execution counts and the derived maximum execution count as well
	 * as all centrally held temporary breakpoint triggers
	 */
	public static void resetMaxExecCount()
	{
		Element.maxExecTotalCount = Element.maxExecStepCount = Element.maxExecCount = 0;
		// START KGU#477 2017-12-10: Enh. #487 - consider maximum steps of eclipsed declarations
		Element.maxExecStepsEclCount = 0;
		// END KGU#477 2017-12-10
		// START KGU#225 2016-07-28: Bugfix #210
		Element.execCounts.clear();
		// END KGU#225 2016-07-28
		// START KGU#213 2016-08-02: Enh. #215
		Element.breakTriggersTemp.clear();
		// END KGU#213 2016-08-02
	}

	// START KGU#225 2016-07-28: Bugfix #210
	/**
	 * Resets the execution count value of this element and all its clones
	 */
	protected void resetExecCount()
	{
		if (this.execCountIndex >= 0)
		{
			if (this.execCountIndex < Element.execCounts.size())
			{
				Element.execCounts.set(this.execCountIndex, 0);
			}
			else
			{
				this.execCountIndex = -1;
			}
		}
	}
	
	/*
	 * Ensures an entry in the static execution count array. If there
	 * hadn't been an entry, then its value will be 0 and its index is
	 * stored in this.execCountEntry
	 */
	protected void makeExecutionCount()
	{
		if (this.execCountIndex < 0 || this.execCountIndex >= Element.execCounts.size())
		{
			this.execCountIndex = Element.execCounts.size();
			Element.execCounts.add(0);
		}
	}
	
	/**
	 * Retrieves the associated execution count and returns it.
	 * @return current execution count for this element (and all its clones)
	 */
	protected int getExecCount()
	{
		int execCount = 0;
		if (this.execCountIndex >= 0)
		{
			if (this.execCountIndex < Element.execCounts.size())
			{
				execCount = Element.execCounts.get(this.execCountIndex);
			}
			else
			{
				logger.log(Level.SEVERE, "Illegal execCountIndex {0} on {1}", new Object[]{this.execCountIndex, this});
			}
		}
		return execCount;
	}
	// END KGU#225 2016-07-28

	/**
	 * Returns the summed up execution steps of this element and - if {@code _combined} is true - 
	 * all its substructure.
	 * @param _combined - whether the (cached) substructure step counts are to be added
	 * @return the requested step count
	 */
	public int getExecStepCount(boolean _combined)
	{
		return this.execStepCount + (_combined ? this.execSubCount : 0);
	}

	/**
	 * Increments the execution counter (provided that {@link #E_COLLECTRUNTIMEDATA} is
	 * enabled). If the new counter value exceeds {@link #maxExecCount} then the latter
	 * will be updated to that value. 
	 */
	public final void countExecution()
	{
		// Element execution is always counting 1, no matter whether element is structured or not
		// START KGU#225 2016-07-28: Bugfix #210
		//if (Element.E_COLLECTRUNTIMEDATA && ++this.execCount > Element.maxExecCount)
		//{
		//	Element.maxExecCount = this.execCount;
		//}
		if (Element.E_COLLECTRUNTIMEDATA)
		{
			this.makeExecutionCount();
			int execCount = this.getExecCount() + 1;
			Element.execCounts.set(this.execCountIndex, execCount);
			if (execCount > Element.maxExecCount)
			{
				Element.maxExecCount = execCount;
			}
		}
		// END KGU#225 2016-07-28
	}
	
	/**
	 * Updates the own or substructure instruction counter by adding the {@code _growth} value.
	 * @param _growth - the amount by which the counter is to be increased
	 * @param _directly - whether is to be counted as own instruction or the substructure's
	 */
	public void addToExecTotalCount(int _growth, boolean _directly)
	{
		if (Element.E_COLLECTRUNTIMEDATA)
		{
			if (_directly)
			{
				this.execStepCount += _growth;
				if (this.execStepCount > Element.maxExecStepCount)
				{
					Element.maxExecStepCount = this.execStepCount;
				}
			}
			else
			{
				this.execSubCount += _growth;
				Element.maxExecTotalCount = 
						Math.max(this.getExecStepCount(true),
								Element.maxExecTotalCount);			
			}
		}
	}
	// END KGU#156 2016-03-11
	
	// START KGU#117 2016-03-10: Enh. #77
	/**
	 * In test coverage mode, sets the local tested flag if element is fully covered
	 * and then recursively checks test coverage upwards all ancestry if
	 * _propagateUpwards is true (otherwise it would be postponed to the termination
	 * of the superstructure).
	 * @param _propagateUpwards if true then the change is immediately propagated  
	 */
	public void checkTestCoverage(boolean _propagateUpwards)
	{
		//System.out.print("Checking coverage of " + this + " --> ");
		if (Element.E_COLLECTRUNTIMEDATA)
		{
			boolean hasChanged = false;
			if (!this.simplyCovered && this.isTestCovered(false))
			{
				hasChanged = true;
				this.simplyCovered = true;
			}
			if (!this.deeplyCovered && this.isTestCovered(true))
			{
				hasChanged = true;
				this.deeplyCovered = true;
			}
			if (hasChanged && _propagateUpwards)
			{
				Element parent = this.parent;
				while (parent != null)
				{
					parent.checkTestCoverage(false);
					parent = parent.parent;
				}
			}
		}
		//System.out.println(this.tested ? "SET" : "unset");
	}
	
	/**
	 * Detects shallow or deep test coverage of this element according to the
	 * argument _deeply
	 * @param _deeply if exhaustive coverage (including subroutines is requested)
	 * @return true iff element and all its sub-structure is test-covered
	 */
	public boolean isTestCovered(boolean _deeply)
	{
		return _deeply ? this.deeplyCovered : this.simplyCovered;
	}
	// END KGU#117 2016-03-10

	// START KGU#144 2016-01-22: Bugfix for #38 - Element knows best whether it can be moved up or down
	/**
	 * Checks whether this has a successor within the parenting Subqueue
	 * @return true iff this is element of a Subqueue and has a successor
	 */
	public boolean canMoveDown()
	{
		boolean canMove = false;
		if (parent != null && parent.getClass().getSimpleName().equals("Subqueue"))
		{
			int i = ((Subqueue)parent).getIndexOf(this);
			canMove = (i+1 < ((Subqueue)parent).getSize()) && !this.isExecuted() && !((Subqueue)parent).getElement(i+1).isExecuted();
		}
		return canMove;
	}

	/**
	 * Checks whether this has a predecessor within the parenting Subqueue
	 * @return true iff this is element of a Subqueue and has a predecessor
	 */
	public boolean canMoveUp()
	{
		boolean canMove = false;
		if (parent != null && parent.getClass().getSimpleName().equals("Subqueue"))
		{
			int  i = ((Subqueue)parent).getIndexOf(this);
			canMove = (i > 0) && !this.isExecuted() && !((Subqueue)parent).getElement(i-1).isExecuted();
		}
		return canMove;
	}
	//	END KGU#144 2016-01-22
	
	// START KGU#199 2016-07-07: Enh. #188 - ensure Call elements for known subroutines
	/**
	 * Recursively identifies Instruction elements with call syntax matching one
	 * of the given subroutine signatures and converts respective elements to Call
	 * elements.
	 * @param signatures - strings of the form "&lt;routinename&gt;#&lt;arity&gt;"
	 */
	public abstract void convertToCalls(StringList _signatures);
	// END KGU#199 2016-07-07

	public Color getColor()
	{
		return color;
	}

	public String getHexColor()
	{
		String rgb = Integer.toHexString(color.getRGB());
		return rgb.substring(2, rgb.length());
	}

	public static String getHexColor(Color _color)
	{
		String rgb = Integer.toHexString(_color.getRGB());
		return rgb.substring(2, rgb.length());
	}

	public void setColor(Color _color)
	{
		color = _color;
	}
	
	/**
	 * Returns the status-dependent background color or just the user-defined background color
	 * for this element.
	 * @see #getFillColor(DrawingContext)
	 */
	protected Color getFillColor()
	{
		return getFillColor(DrawingContext.DC_STRUCTORIZER);
	}
	// START KGU#41 2015-10-13: The highlighting rules are getting complex
	// but are more or less the same for all kinds of elements
	protected Color getFillColor(DrawingContext drawingContext)
	{
		// This priority might be arguable but represents more or less what was found in the draw methods before
		if (this.waited) {
			// FIXME (KGU#117): Need a combined colour for waited + tested
			return Element.E_WAITCOLOR;
		}
		else if (this.executed) {
			return Element.E_RUNNINGCOLOR;
		}
		// START KGU#365 2017-04-14: Enh. #380
		else if (troubleMakers.contains(this)) {
			return Element.E_TROUBLECOLOR;
		}
		// END KGU#365 2017-04-14
		else if (this.getSelected(drawingContext)) {
			return Element.E_DRAWCOLOR;
		}
		// START KGU#117/KGU#156 2016-03-06: Enh. #77 + #124 Specific colouring for test coverage tracking
		else if (E_COLLECTRUNTIMEDATA &&
				E_RUNTIMEDATAPRESENTMODE != RuntimeDataPresentMode.NONE) {
			switch (E_RUNTIMEDATAPRESENTMODE) {
			case SHALLOWCOVERAGE:
			case DEEPCOVERAGE:
				if (this.isTestCovered(Element.E_RUNTIMEDATAPRESENTMODE == RuntimeDataPresentMode.DEEPCOVERAGE)) {
					return Element.E_TESTCOVEREDCOLOR;
				}
				break;
			default:
				return getScaleColorForRTDPM();
			}
		}
		// END KGU#117 2016-03-06
		else if (this.isCollapsed(true)) {
			// NOTE: If the background colour for collapsed elements should once be discarded, then
			// for Instruction subclasses the icon is to be activated in Instruction.draw() 
			return Element.E_COLLAPSEDCOLOR;
		}
		return getColor();
	}
	// END KGU#41 2015-10-13
	
	// START KGU#408 2021-02-26: Enh. #410 Allows Elements to modify this depending on certain status
	/** Returns the (default) text colour for the drawing of Element text */
	protected Color getTextColor()
	{
		return Color.BLACK;
	}
	// END KGU#408 2021-02-26
	
	// START KGU#156 2016-03-12: Enh. #124 (Runtime data visualisation)
	protected Color getScaleColorForRTDPM()
	{
		int maxValue = 0;
		int value = 0;
		boolean logarithmic = false;
		switch (Element.E_RUNTIMEDATAPRESENTMODE) {
		case EXECCOUNTS:
			maxValue = Element.maxExecCount;
			value = this.getExecCount();
			break;
		case EXECSTEPS_LOG:
			logarithmic = true;
		case EXECSTEPS_LIN:
			maxValue = Element.maxExecStepCount;
			// START KGU#477 2017-12-10: Enh. #487 - consider amalgamated declarations
			if (Element.E_HIDE_DECL && Element.maxExecStepsEclCount > Element.maxExecStepCount) {
				maxValue = Element.maxExecStepsEclCount;
			}
			// END KGU#477 2017-12-10
			value = this.getExecStepCount(false);
			break;
		case TOTALSTEPS_LOG:
			logarithmic = true;
		case TOTALSTEPS_LIN:
			maxValue = Element.maxExecTotalCount;
			// START KGU#477 2017-12-10: Enh. #487 - consider amalgamated declarations
			if (Element.E_HIDE_DECL && Element.maxExecStepsEclCount > Element.maxExecTotalCount) {
				maxValue = Element.maxExecStepsEclCount;
			}
			// END KGU#477 2017-12-10
			value = this.getExecStepCount(true);
			break;
		default:
				;
		}
		if (logarithmic) {
			// We scale the logarithm a little up lest there should be too few
			// discrete possible values
			if (maxValue > 0) maxValue = (int) Math.round(25 * Math.log(maxValue));
			if (value > 0) value = (int) Math.round(25 * Math.log(value));
		}
		return getScaleColor(value, maxValue);
	}
	
	/**
	 * Converts the value in the range 0 ... maxValue in the a colour
	 * from deep blue to hot red.
	 * @param value	- a count value in the range 0 (blue) ... maxValue (red)
	 * @param maxValue - the end of the scale 
	 * @return the corresponding spectral colour.
	 */
	protected final Color getScaleColor(int value, int maxValue)
	{
		// Actually we split the range in four equally sized sections
		// In section 0, blue is at the brightness limit, red sticks to 0,
		// and green is linearly rising from 0 to he brightness limit.
		// In section 1, green is at the brightness limit and blue is linearly
		// falling from the brightness limit down to 0.
		// In section 2, green is at the brightness limit and red in linearly
		// rising from 0 to he brightness limit.
		// In section 1, red is at the brightness limit and green in linearly
		// decreasing from the brightness limit down to 0.
		
		// Lest the background colour should get too dark for the text to remain
		// legible, we shift the scale (e.g. by a twelfth) and this way reduce
		// the effective spectral range such that the latter starts with a less
		// deep blue...
		int rangeOffset = maxValue/12;
		value += rangeOffset;
		maxValue += rangeOffset;
		
		if (maxValue == 0)
		{
			return Color.WHITE;
		}
		int maxBrightness = 255;
		int blue = 0, green = 0, red = 0;
		int value4 = 4 * value * maxBrightness;
		int maxValueB = maxValue * maxBrightness;
		if (value4 < maxValueB)
		{
			blue = maxBrightness;
			green = (int)Math.round(value4 * 1.0 / maxValue);
		}
		else if (value4 < 2 * maxValueB)
		{
			green = maxBrightness;
			blue = Math.max((int)Math.round((maxValueB * 2.0 - value4) / maxValue), 0);
		}
		else if (value4 < 3 * maxValueB)
		{
			green = maxBrightness;
			red = Math.max((int)Math.round((value4 - 2.0 * maxValueB) / maxValue), 0);
		}
		else
		{
			red = maxBrightness;
			green = Math.max((int)Math.round((maxValueB * 3.0 - value4) / maxValue), 0);
		}
		return new Color(red, green, blue);
	}
	// END KGU#156 2016-03-12
	
	// START KGU#43 2015-10-12: Methods to control the new breakpoint property
	/**
	 * Alternatingly enables / disables the breakpoint property of the element
	 * Does not change the stored break trigger counter
	 */
	public void toggleBreakpoint()
	{
		this.breakpoint = !this.breakpoint;
	}
	
	/**
	 * Returns whether this Element works as breakpoint on execution
	 * @return true if breakpoint is enabled (no matter whether it is a count trigger or unconditioned)
	 */
	public boolean isBreakpoint()
	{
		return this.breakpoint;
	}
	
	// START KGU#213 2016-08-01: Enh. #215
	/**
	 * Tells whether this element may trigger a break with execution counting
	 * @return true iff breakpoint is enabled and conditioned (waiting for certain execution count)
	 */
	public boolean isConditionedBreakpoint()
	{
		// START KGU#570 2018-08-17: Bugfix #579 Dynamic triggers hadn't been detected (i.e. if set after debugging started)
		//return this.breakpoint && this.breakTriggerCount > 0;
		return this.breakpoint && this.getBreakTriggerCount() > 0;
		// END KGU#570 2018-08-17
	}
	
	/**
	 * Informs whether this element triggers a break just now - regarding the breakpoint info
	 * @return true iff breakpoint is enabled and either unconditioned or the execution count will match the trigger count on completion
	 */
	public boolean triggersBreakNow()
	{
		// START KGU#952 2021-03-03: Issue #954 Breakpoints may be generally disabled
		if (!E_BREAKPOINTS_ENABLED) {
			return false;
		}
		// END KGU#952 2021-03-03
		int trigger =  this.getBreakTriggerCount();
		return this.breakpoint && (trigger == 0 || Element.E_COLLECTRUNTIMEDATA && trigger == this.getExecCount()+1);
	}
	
	/**
	 * Gets the current break trigger value for this element
	 * @return either the permanent or the temporary (runtime) trigger value (0 if there isn't any)
	 */
	public int getBreakTriggerCount()
	{
		int trigger = this.breakTriggerCount;
		if (Element.E_COLLECTRUNTIMEDATA && Element.breakTriggersTemp.containsKey(this.execCountIndex))
		{
			trigger = Element.breakTriggersTemp.get(this.execCountIndex);
		}
		return trigger;
	}

	/**
	 * Sets a new trigger count value (to be compared with the execution counter).
	 * Trigger value must not be negative. Otherwise it is ignored and the method
	 * returns false.
	 * @param newTriggerCount - new trigger (0 means no dependency of execution counter)
	 */
	// START KGU#252 2016-09-21: Issue #248 (Linux workaround)
	//public void setBreakTriggerCount(int newTriggerCount)
	public boolean setBreakTriggerCount(int newTriggerCount)
	// END KGU#252 2016-09-21
	{
		// START KGU#252 2016-09-21: Issue #248 (Linux workaround)
		if (newTriggerCount < 0) return false;
		// END KGU#252 2016-09-21
		// After execution has begun we must face the existence of recursion clones
		// So change must be held in a central map rather tahn being stored in an
		// arbitrary clone of the element.. 
		if (Element.E_COLLECTRUNTIMEDATA &&
				(Executor.getInstance().isRunning()
				|| Executor.getInstance().getPaus()))
		{
			this.makeExecutionCount();
			Element.breakTriggersTemp.put(this.execCountIndex, newTriggerCount);
		}
		else
		{
			this.breakTriggerCount = newTriggerCount;
		}
		// START KGU#252 2016-09-21: Issue #248 (Linux workaround)
		return true;
		// END KGU#252 2016-09-21
	}
	// END KGU#213 2016-08-01
	
	/**
	 * Recursively clears all breakpoints in this branch
	 */
	public void clearBreakpoints()
	{
		// START KGU#238 2016-08-11: Code revision
		//this.breakpoint = false;
		traverse(new IElementVisitor(){
			public boolean visitPreOrder(Element _ele)
			{
				_ele.breakpoint = false;
				return true;
			}
			public boolean visitPostOrder(Element _ele)
			{
				return true;
			}
				});
		// END KGU#238 2016-08-11
	}
	// END KGU#43 2015-10-12

	// START KGU#41 2015-10-13
	/**
	 * Recursively clears all execution flags in this branch
	 */
	// START KGU#238 2016-08-11: Code revision
	public void clearExecutionStatus()
	{
		traverse(new IElementVisitor(){
			public boolean visitPreOrder(Element _ele)
			{
				_ele.intClearExecutionStatus();
				return true;
			}
			public boolean visitPostOrder(Element _ele)
			{
				return true;
			}
		});
	}
	
	private void intClearExecutionStatus()
	// END KGU#238
	{
		this.executed = false;
		this.waited = false;
		// START KGU#117 2016-03-06: Enh. #77 - extra functionality in test coverage mode
		if (!E_COLLECTRUNTIMEDATA)
		{
			this.deeplyCovered = this.simplyCovered = false;;
			// START KGU#156 2016-03-10: Enh. #124
			// START KGU#225 2016-07-28: Bugfix #210
			//this.execCount = this.execStepCount = this.execSubCount = 0;
			this.execStepCount = this.execSubCount = 0;
			this.execCountIndex = -1;
			// END KGU#225 2016-07-28
			// END KGU#156 2016-03-10
		}
		// KGU#117 2016-03-06
	}
	// END KGU#41 2015-10-13

	// START KGU#117 2016-03-07: Enh. #77
	/** 
	 * Recursively clears test coverage flags and execution counts in this branch
	 */
	// START KGU#238 2016-08-11: Code revision
	public void clearRuntimeData()
	{
		traverse(new IElementVisitor(){
			public boolean visitPreOrder(Element _ele)
			{
				_ele.intClearRuntimeData();
				return true;
			}
			public boolean visitPostOrder(Element _ele)
			{
				return true;
			}
				});
	}
	
	private void intClearRuntimeData()
	// END KGU#238 2016-08-11
	{
		this.deeplyCovered = this.simplyCovered = false;;
		// START KGU#156 2016-03-11: Enh. #124
		// START KGU#225 2016-07-28: Bugfix #210
		//this.execCount = this.execStepCount = this.execSubCount = 0;
		this.execStepCount = this.execSubCount = 0;
		// START KGU#213 2016-08-02: Enh. #215
		Element.breakTriggersTemp.remove(this.execCountIndex);
		// END KGU#213 2016-08-02
		if (this.execCountIndex >= Element.execCounts.size())
		{
			this.execCountIndex = -1;
		}
		else if (this.execCountIndex >= 0)
		{
			Element.execCounts.set(this.execCountIndex, 0);
		}
		// END KGU#225 2016-07-28
		// END KGU#156 2016-03-11
	}
	// END KGU#117 2016-03-07

	// START KGU 2015-10-09 Methods selectElementByCoord(int, int) and getElementByCoord(int, int) merged
	/**
	 * Retrieves the the most specific (i.e. smallest or deepest nested) Element
	 * containing coordinate (_x, _y) and flags it as {@link #selected}.
	 * @param _x - element-local (i.e. w.r.t. {@link #rect}) horizontal coordinate
	 * @param _y - element-local (i.e. w.r.t. {@link #rect}) vertical coordinate
	 * @return the selected Element (if any)
	 * @see #getElementByCoord(int, int)
	 * @see #findSelected()
	 */
	public Element selectElementByCoord(int _x, int _y)
	{
//            Point pt=getDrawPoint();
//
//            if ((rect.left-pt.x<_x)&&(_x<rect.right-pt.x)&&
//                    (rect.top-pt.y<_y)&&(_y<rect.bottom-pt.y))
//            {
//                    return this;
//            }
//            else
//            {
//                    selected=false;
//                    return null;
//            }
		return this.getElementByCoord(_x, _y, true);
	}

	// 
	/**
	 * Retrieves the most specific (i.e. smallest or deepest nested) Element
	 * containing coordinate {@code (_x, _y)}. Does not touch the {@link #selected}
	 * state of any of the elements along the path.
	 * @param _x - element-local (i.e. w.r.t. {@link #rect}) horizontal coordinate
	 * @param _y - element-local (i.e. w.r.t. {@link #rect}) vertical coordinate
	 * @return the (sub-)Element at the given coordinate (null if there is none such)
	 * @see #getElementByCoord(int, int, boolean)
	 */
	public Element getElementByCoord(int _x, int _y)
	{
//            Point pt=getDrawPoint();
//
//            if ((rect.left-pt.x<_x)&&(_x<rect.right-pt.x)&&
//                    (rect.top-pt.y<_y)&&(_y<rect.bottom-pt.y))
//            {
//                    return this;
//            }
//            else
//            {
//                    return null;
//            }
		return this.getElementByCoord(_x, _y, false);
	}

	/**
	 * Retrieves the most specific (i.e. smallest or deepest nested) Element
	 * containing coordinate {@code (_x, _y)} and marks it as selected (if
	 * {@code _forSelection} is true). Other elements along the search path
	 * are marked as unselected (i.e. their {@link #selected} attribute is
	 * reset).
	 * @param _x - element-local (i.e. w.r.t. {@link #rect}) horizontal coordinate
	 * @param _y - element-local (i.e. w.r.t. {@link #rect}) vertical coordinate
	 * @param _forSelection - whether the identified element is to be selected
	 * @return the (sub-)Element at the given coordinate (null, if there is none such)
	 */
	public Element getElementByCoord(int _x, int _y, boolean _forSelection)
	{
		// START KGU#136 2016-03-01: Bugfix #97 - we will now have origin-bound rects and coords
		//Point pt=getDrawPoint();
		// END KGU#136 2016-03-01

		// START KGU#136 2016-03-01: Bugfix #97: Now all coords will be "local"
//		if ((rect.left-pt.x < _x) && (_x < rect.right-pt.x) &&
//				(rect.top-pt.y < _y) && (_y < rect.bottom-pt.y))
		if ((rect.left <= _x) && (_x <= rect.right) &&
				(rect.top <= _y) && (_y <= rect.bottom))
		// END KGU#136 2016-03-01
		{
			//System.out.println("YES");
			return this;
		}
		else 
		{
			//System.out.println("NO");
			if (_forSelection)	
			{
				selected = false;	
			}
			return null;
		}
	}
	// END KGU 2015-10-09
	
	// START KGU 2015-10-11: Helper methods for all Element types' drawing
	
	/**
	 * Draws the marker bar on the left-hand side of the given _rect 
	 * @param _canvas - the canvas to be drawn in
	 * @param _rect - supposed to be the Element's surrounding rectangle
	 */
	protected void drawCommentMark(Canvas _canvas, Rect _rect)
	{
		// START KGU#215 2015-07-25: Bugfix # 205 - If fill colour is the same use an alternative colour
		//_canvas.setBackground(E_COMMENTCOLOR);
		//_canvas.setColor(E_COMMENTCOLOR);
		Color commentColor = E_COMMENTCOLOR;
		if (commentColor.equals(this.getFillColor()))
		{
			commentColor = Color.WHITE;
		}
		_canvas.setBackground(commentColor);
		_canvas.setColor(commentColor);
		// END KGU#215 2015-07-25
		
		Rect markerRect = new Rect(_rect.left + 2, _rect.top + 2,
				_rect.left + 4, _rect.bottom - 2);
		
		if (breakpoint)
		{
			// spare the area of the breakpoint bar
			markerRect.top += 5;
		}
		
		_canvas.fillRect(markerRect);
	}
 
	/**
	 * Draws the marker bar on the top side of the given _rect
	 * @param _canvas - the canvas to be drawn in
	 * @param _rect - the surrounding rectangle of the Element (or relevant part of it)
	 */
	protected void drawBreakpointMark(Canvas _canvas, Rect _rect)
	{
		if (breakpoint) {
			_canvas.setBackground(E_BREAKPOINTCOLOR);
			_canvas.setColor(E_BREAKPOINTCOLOR);

			Rect markerRect = _rect.copy();

			markerRect.left += 2;
			markerRect.top += 2;
			markerRect.right -= 2;
			markerRect.bottom = markerRect.top+4;

			// START KGU#213 2016-08-01: Enh. #215
			//_canvas.fillRect(markerRect);
			if (this.isConditionedBreakpoint())
			{
				Rect squareDot = markerRect.copy();
				int height = markerRect.bottom - markerRect.top;
				squareDot.right = squareDot.left + height;
				while (squareDot.right <= markerRect.right)
				{
					_canvas.fillRect(squareDot);
					squareDot.left += 2*height;
					squareDot.right += 2*height;
				}
			}
			else
			{
				_canvas.fillRect(markerRect);
			}
			// END KGU#213 2016-08-01
		}
	}
	// END KGU 2015-10-11

	// START KGU#906 2021-01-02: Enh. #905
	/**
	 * Places a small red triangle in the upper left corner if this element
	 * is referred to by some {@link DetectedError} record in the owning
	 * {@link Root}.
	 * @param _canvas - the drawing canvas
	 * @param _rect - the outer drawing rectangle
	 */
	protected void drawWarningSignOnError(Canvas _canvas, Rect _rect) {
		if (E_ANALYSER && E_ANALYSER_MARKER && _canvas.isSetFlag(CANVAS_FLAGNO_ERROR_CHECK)) {
			// START KGU#906 2021-02-04: Bugfix for #905 - consider collapsed case
//			Root myRoot = getRoot(this);
//			if (myRoot != null && myRoot.errors != null && !myRoot.errors.isEmpty()) {
//				for (DetectedError error: myRoot.errors) {
//					if (this == error.getElement()) {
//						Color oldCol = _canvas.getColor();
//						if (error.isWarning()) {
//							_canvas.setColor(Color.RED);
//						}
//						else {
//							_canvas.setColor(Color.BLUE);
//						}
//						int height = (int)Math.round(E_PADDING * Math.sin(Math.PI/3) / 2);
//						int yBase = _rect.top + E_PADDING/4 + height;
//						int[] xCoords = new int[] {
//								_rect.left + E_PADDING/4,		// left base corner
//								_rect.left + 3 * E_PADDING/4,	// right base corner
//								_rect.left + E_PADDING/2		// top corner
//						};
//						int[] yCoords = new int[] {
//								yBase,					// left base corner
//								yBase,					// right base corner
//								_rect.top + E_PADDING/4	// top corner
//						};
//						_canvas.fillPoly(new Polygon(xCoords, yCoords, xCoords.length));
//						_canvas.setColor(oldCol);
//						break;
//					}
//				}
//			}
			HashMap<Element, Vector<DetectedError>> errorMap = this.getRelatedErrors(false);
			{
				// There should be at most a single entry with a single error object
				for (Vector<DetectedError> errList: errorMap.values()) {
					DetectedError error = errList.firstElement();
					Color oldCol = _canvas.getColor();
					if (error.isWarning()) {
						_canvas.setColor(Color.RED);
					}
					else {
						_canvas.setColor(Color.BLUE);
					}
					Rect markerBounds = getAnalyserMarkerBounds(_rect, false);
					int[] xCoords = new int[] {
							markerBounds.left,		// left base corner
							markerBounds.right,		// right base corner
							markerBounds.left + E_PADDING/4		// top corner
					};
					int[] yCoords = new int[] {
							markerBounds.bottom,	// left base corner
							markerBounds.bottom,	// right base corner
							markerBounds.top		// top corner
					};
					_canvas.fillPoly(new Polygon(xCoords, yCoords, xCoords.length));
					_canvas.setColor(oldCol);
					break;
				}
			}
			// END KGU#906 2021-02-04
		}
	}
	// END KGU#906 2021-01-02
	
	// START KGU#979 2021-06-10: Enh. #926, #979 - tooltip on the Analyser marker 
	/**
	 * Returns the bounds for the Analyser marker "driehoekje" with respect to the given
	 * Element rectangle {@code Rect}
	 * @param _rect - The bounding rectangle of the Element (with whatever relative reference point)
	 * @param _outer - whether {@code _rect} is the total bounds or just the text field's bounds
	 * @return the "driehoekje" bounds with respect to {@code _rect}
	 */
	public Rect getAnalyserMarkerBounds(Rect _rect, boolean _outer)
	{
		int height = (int)Math.round(E_PADDING * Math.sin(Math.PI/3) / 2);
		int xBase = _rect.left + E_PADDING/4;
		int yBase = _rect.top + E_PADDING/4 + height;
		if (this.isCollapsed(true)) {
			// Put it below or aside the icon
			int iconHeight = this.getIcon().getIconHeight();
			if (yBase + iconHeight < _rect.bottom) {
				yBase += iconHeight;
			}
			else {
				xBase += this.getIcon().getIconWidth();
			}
		}
		return new Rect(xBase, yBase - height, xBase + E_PADDING/2, yBase);
	}
	// END KGU#979 2021-06-10

	/**
	 * Returns a copy of the (relocatable i. e. 0-bound) extension rectangle 
	 * @return a rectangle starting at (0,0) and spanning to (width, height) 
	 */
	public Rect getRect()
	{
		return rect.copy();
	}

	// START KGU#136 2016-03-01: Bugfix #97
	/**
	 * Returns the bounding rectangle translated to point {@code relativeTo}
	 * @return a rectangle having {@code relativeTo} as its upper left corner.
	 */
	public Rect getRect(Point relativeTo)
	{
		return new Rect(rect.left + relativeTo.x, rect.top + relativeTo.y,
				rect.right + relativeTo.x, rect.bottom + relativeTo.y);		
	}

	/**
	 * Returns the bounding rectangle translated relative to the drawingPoint 
	 * @return a rectangle starting at relativeTo 
	 */
	public Rect getRectOffDrawPoint()
	{
		return getRect(this.topLeft);		
	}
	// END KGU#136 2016-03-01
	
	public static Font getFont()
	{
		return font;
	}

	public static void setFont(Font _font)
	{
		font = _font;
		// START KGU 2019-03-29: Cache all dependent fonts to enhance drawing performance
		boldFont = new Font(Element.font.getName(), Font.BOLD, Element.font.getSize());
		// START KGU#480 2018-01-21: Enh. #490 - we will underline alias names
		// underlined font
		Map<TextAttribute, Integer> fontAttributes = new HashMap<TextAttribute, Integer>();
		fontAttributes.put(TextAttribute.UNDERLINE, TextAttribute.UNDERLINE_ON);
		underlinedFont = new Font(Element.font.getName(), Font.PLAIN, Element.font.getSize()).deriveFont(fontAttributes);
		smallFont = new Font(Element.font.getName(), Font.PLAIN, Element.font.getSize() * 2 / 3);
		// END KGU 2019-03-29
		// START KGU#572 2018-09-10: Issue #508
		if (!E_PADDING_FIX) {
			// set the padding relative to the used font size
			// by using a padding of 20 px as reference with a default font of 12 pt
			E_PADDING = (int)(20./12 * font.getSize());
		}
		else {
			// Adhere to the old 
			E_PADDING = 20;
		}
		// END KGU#572 2018-09-10: Issue #508
	}
	
	// START KGU#494 2018-09-11: Bundle the font height retrieval strewn over several subclasss and methods
	/**
	 * Derives the font height to be used for drawing preparation and drawing itself
	 * from the given {@link FontMetrics} (should correspond to on an UNzoomed (!) {@link Graphics2D}
	 * object).<br/>
	 * Note: This method is possibly subject to tuning.
	 * @param fm - the underlying {@link FontMetrics}
	 * @return the font height in px.
	 */
	protected static int getFontHeight(FontMetrics fm)
	{
		//return fm.getHeight();					// Original measure (before and up to version 3.28-07)
		return fm.getLeading() + fm.getAscent();	// As introduced by Bob Fisch 2018-09-08 (omits the descent, stronger rounding impact)
	}
	// END KGU#494 2018-09-11

	/************************
	 * static things
	 ************************/

	/**
	 * Reloads the ini file (???) and adopts SOME of the configurable properties
	 * held on class Element. These are:<br/>
	 * - structure preferences<br/>
	 * - font</br>
	 * - colours
	 */
	public static void loadFromINI()
	{
		try
		{
			Ini ini = Ini.getInstance();
			ini.load();
			// elements
			// START KGU#494 2018-02-14: Enh. #508 (still disabled because not desirable either, e.g. in presentation mode)
			//E_PADDING = Math.round((float)(E_PADDING_BASE * Double.parseDouble(ini.getProperty("scaleFactor", "1.0"))));
			// END KGU#494 2018-01-14
			// START KGU 2017-01-06: Issue #327: Default changed to English
			preAltT = ini.getProperty("IfTrue", "T");
			preAltF = ini.getProperty("IfFalse", "F");
			preAlt  = ini.getProperty("If", "(?)");
			// START KGU 2016-07-31: Bugfix #212 - After corrected effect the default is also turned
			//altPadRight = Boolean.valueOf(ini.getProperty("altPadRight", "true"));
			altPadRight = Boolean.valueOf(ini.getProperty("altPadRight", "false"));
			// END KGU#228 2016-07-31
			StringList sl = new StringList();
			sl.setCommaText(ini.getProperty("Case","\"(?)\",\"!\",\"!\",\"default\""));
			preCase = sl.getText();
			// START KGU#401 2017-05-18: Issue #405 - allow to reduce CASE width by branch element rotation
			caseShrinkByRot = Integer.parseInt(ini.getProperty("CaseShrinkRot", "8"));
			// END KGU#401 2017-05-18
			// START KGU#916 2021-01-25: Enh. #915
			useInputBoxCase = ini.getProperty("CaseEditor", "true").equals("true");
			// END KGU#916 2021-01-25
			preFor    = ini.getProperty("For", "for ? <- ? to ?");
			preWhile  = ini.getProperty("While", "while (?)");
			preRepeat = ini.getProperty("Repeat", "until (?)");
			// END KGU 2017-01-06 #327
			// START KGU#686 2019-03-22: Enh. #56
			preTry    = ini.getProperty("Try", "try");
			preCatch  = ini.getProperty("Catch", "catch");
			preFinally= ini.getProperty("Finally", "finally");
			// END KGU#686 2019-03-22
			// START KGU#376 2017-07-02: Enh. #389
			preImport = ini.getProperty("Import", "Included diagrams:");
			// END KGU#376 2017-07-02
			// font
			// START KGU#264 2016-09-28: key Name replaced by the more expressive "Font"
			//setFont(new Font(ini.getProperty("Name","Dialog"), Font.PLAIN,Integer.valueOf(ini.getProperty("Size","12")).intValue()));
			String fontName = ini.getProperty("Name","Dialog");	// legacy property name, will be overridden by the newer "Font" if present
			setFont(new Font(ini.getProperty("Font",fontName), Font.PLAIN,Integer.valueOf(ini.getProperty("Size","12")).intValue()));
			// colors
			// START KGU#245 2018-07-02
//			color0=Color.decode("0x"+ini.getProperty("color0","FFFFFF"));
//			color1=Color.decode("0x"+ini.getProperty("color1","FF8080"));
//			color2=Color.decode("0x"+ini.getProperty("color2","FFFF80"));
//			color3=Color.decode("0x"+ini.getProperty("color3","80FF80"));
//			color4=Color.decode("0x"+ini.getProperty("color4","80FFFF"));
//			color5=Color.decode("0x"+ini.getProperty("color5","0080FF"));
//			color6=Color.decode("0x"+ini.getProperty("color6","FF80C0"));
//			color7=Color.decode("0x"+ini.getProperty("color7","C0C0C0"));
//			color8=Color.decode("0x"+ini.getProperty("color8","FF8000"));
//			color9=Color.decode("0x"+ini.getProperty("color9","8080FF"));
			for (int i = 0; i < colors.length; i++) {
				colors[i] = Color.decode("0x"+ini.getProperty("color" + i, defaultColors[i]));
			}
			// END KGU#245 2018-07-02
		}
		catch (Exception e)
		{
			logger.log(Level.SEVERE, "Error", e);
		}
	}

	// START KGU#466 2019-08-02: Issue #733 - selective preferences export
	public static String[] getPreferenceKeys(String category)
	{
		if (category.equals("structure")) {
			return new String[] {"IfTrue", "IfFalse", "If", "altPadRight",
					"Case", "CaseShrinkRot",
					// START KGU#916 2021-01-26: Enh. #915
					"CaseEditor",
					// END KGU#916 2021-01-26
					"For", "While", "Repeat", "Try", "Catch", "Finally", "Import"};
		}
		else if (category.equals("color")) {
			String[] colKeys = new String[defaultColors.length];
			for (int i = 0; i < colKeys.length; i++) {
				colKeys[i] = "color" + i;
			}
			return colKeys;
		}
		return new String[]{};
	}
	// END KGU#466 2019-08-02
	
	/**
	 * Saves most Element-based settings to the INI file.
	 * @see #cacheToIni()
	 */
	public static void saveToINI()
	{
		try
		{
			Ini ini = Ini.getInstance();
			ini.load();
			// elements
			cacheToIni();

			ini.save();
		}
		catch (Exception e)
		{
			logger.log(Level.SEVERE, "Error", e);
		}
	}
	
	// START KGU#792 2020-02-04: Bugfix #805
	/**
	 * Caches most Element-based preferences as properties to the Ini instance.
	 * @see #saveToINI()
	 */
	public static void cacheToIni() {
		Ini ini = Ini.getInstance();
		ini.setProperty("IfTrue", preAltT);
		ini.setProperty("IfFalse", preAltF);
		ini.setProperty("If", preAlt);
		// START KGU 2016-01-16: Stuff having got lost by a Nov. 2014 merge
		ini.setProperty("altPadRight", String.valueOf(altPadRight));
		// END KGU 2016-01-16
		StringList sl = new StringList();
		sl.setText(preCase);
		ini.setProperty("Case", sl.getCommaText());
		// START KGU#401 2017-05-18: Issue #405 - allow to reduce CASE width by branch element rotation
		ini.setProperty("CaseShrinkRot", Integer.toString(caseShrinkByRot));
		// END KGU#401 2017-05-18
		// START KGU#916 2021-01-25: Enh.#915 - offer alternative CASE editor
		ini.setProperty("CaseEditor", Boolean.toString(useInputBoxCase));
		// END KGU#916 2021-01-25
		ini.setProperty("For", preFor);
		ini.setProperty("While", preWhile);
		ini.setProperty("Repeat", preRepeat);
		// START KGU#686 2019-03-22: Enh. #56
		ini.setProperty("Try", preTry);
		ini.setProperty("Catch", preCatch);
		ini.setProperty("Finally", preFinally);
		//END KGU#686 2019-03-22
		// START KGU#376 2017-07-02: Enh. #389
		ini.setProperty("Import", preImport);
		// END KGU#376 2017-07-02
		// font
		// START KGU#264 2016-09-28: font name property renamed 
		//ini.setProperty("Name",getFont().getFamily());
		ini.setProperty("Font", getFont().getFamily());
		// END KGU#264 2016-09-28
		ini.setProperty("Size", Integer.toString(getFont().getSize()));
		// colors
		for (int i = 0; i < colors.length; i++) {
			ini.setProperty("color" + i, getHexColor(colors[i]));
		}
	}
	// END KGU#792 2020-02-04

	/**
	 * Returns the {@link Root} the given Element {@code _element} is residing in.
	 * @param _element - the interesting Element
	 * @return the owning {@link Root} or null (if {@code _element} is orphaned).
	 * @see #getNestingDepth()
	 */
	public static Root getRoot(Element _element)
	{
		if (_element == null) {
			return null;
		}
		while (_element.parent != null)
		{
			_element = _element.parent;
		}
		if (_element instanceof Root)
			return (Root) _element;
		else
			return null;
	}
	
	/**
	 * Retrieves the length of the path from the given Element up to the rot (not
	 * counting the {@link Subqueue} levels).
	 * @param _element - the interesting Element
	 * @return the path length (0 for a Root, 1 for any of its immediate children etc.)
	 */
	public static int getNestingDepth(Element _element)
	{
		int depth = 0;
		while (_element.parent != null)
		{
			_element = _element.parent;
			depth++;
		}
		return depth / 2;
	}

	// START KGU#101 2015-12-11: Enhancement #54: We need to split expression lists (might go to a helper class)
	/**
	 * Splits the string {@code _text}, which is supposed to represent a list of expressions
	 * separated by character sequences {@code _listSeparator}, into strings comprising one of
	 * the listed expressions each.<br/>
	 * This does not mean mere string splitting but is aware of string literals, argument lists
	 * of function calls etc. (These must not be broken.)<br/>
	 * The analysis stops as soon as there is a level underflow (i.e. an unmatched right parenthesis,
	 * bracket, or the like).<br/>
	 * The remaining string from the unsatisfied right parenthesis, bracket, or brace on will
	 * be ignored!
	 * @param _text - string containing one or more expressions
	 * @param _listSeparator - a character sequence serving as separator among the expressions (default: ",") 
	 * @return a StringList, each element of which contains one of the separated expressions (order preserved)
	 * @see #splitExpressionList(String, String, boolean)
	 * @see #splitExpressionList(StringList, String, boolean)
	 */
	public static StringList splitExpressionList(String _text, String _listSeparator)
	// START KGU#93 2015-12-21 Bugfix #41/#68/#69
	{
		return splitExpressionList(_text, _listSeparator, false);
	}
	
	/**
	 * Splits the string {@code _text}, which is supposed to represent a list of expressions
	 * separated by character sequence {@code _listSeparator}, into strings comprising one of
	 * the listed expressions each.<br/>
	 * This does not mean mere string splitting but is aware of string literals, argument lists
	 * of function calls etc. (These must not be broken.)<br/>
	 * The analysis stops as soon as there is a level underflow (i.e. an unmatched right parenthesis,
	 * bracket, or the like).<br/>
	 * The remaining string from the unsatisfied right parenthesis, bracket, or brace on will
	 * be added as last element to the result if {@code _appendTail} is true - otherwise there is no
	 * difference to method {@link #splitExpressionList(String, String)}!<br/>
	 * If the last result element is empty then the expression list was syntactically "clean".
	 * @param _text - string containing one or more expressions
	 * @param _listSeparator - a character sequence serving as separator among the expressions (default: ",") 
	 * @param _appendTail - if the remaining part of _text from the first unaccepted character on is to be added 
	 * @return a StringList consisting of the separated expressions (and the tail if _appendTail was true).
	 * @see #splitExpressionList(StringList, String, boolean)
	 */
	public static StringList splitExpressionList(String _text, String _listSeparator, boolean _appendTail)
	// END KGU#93 2015-12-21
	{
		//StringList expressionList = new StringList();
		//if (_listSeparator == null) _listSeparator = ",";
		
	// START KGU#388 2017-09-13: New subroutine
		//StringList tokens = Element.splitLexically(_text, true);
		return splitExpressionList(Syntax.splitLexically(_text.trim(), true), _listSeparator, _appendTail);
	}
	
	/**
	 * Splits the token list {@code _tokens}, which is supposed to represent a sequence of expressions
	 * separated by separators {@code _listSeparator}, into strings comprising one of the listed expressions
	 * each.<br/>
	 * This is aware of string literals, argument lists of function calls etc. (These must not be broken.)
	 * The analysis stops as soon as there is a level underflow (i.e. an unmatched right parenthesis,
	 * bracket, or the like).<br/>
	 * The remaining tokens from the unsatisfied right parenthesis, bracket, or brace on will
	 * be concatenated and added as last element to the result if {@code _appendTail} is true.
	 * If the last result element is empty in mode {@code _appendTail} then the expression list was syntactically
	 * "clean".<br/>
	 * FIXME If the expression was given without some parentheses as delimiters then a tail won't be added.
	 * @param _tokens - {@link StringList} of tokens representing one or more expressions
	 * @param _listSeparator - a character sequence serving as separator among the expressions (default: ",") 
	 * @param _appendTail - if the remaining part of _text from the first unaccepted character on is to be added 
	 * @return a StringList consisting of the separated expressions (and the tail if _appendTail was true).
	 * @see #splitExpressionList(String, String, boolean)
	 */
	public static StringList splitExpressionList(StringList _tokens, String _listSeparator, boolean _appendTail)
	{

		StringList expressionList = new StringList();
		if (_listSeparator == null) _listSeparator = ",";
	// END KGU#388 2017-09-13
		int parenthDepth = 0;
		boolean isWellFormed = true;
		Stack<String> enclosings = new Stack<String>();
		int tokenCount = _tokens.count();
		// START KGU#914 2021-01-22: Bugfix - identifiers were glued in expressions if _tokens is condensed
		//String currExpr = "";
		StringList currExpr = new StringList();
		// END KGU#914 2021-01-22
		String tail = "";
		for (int i = 0; isWellFormed && parenthDepth >= 0 && i < tokenCount; i++)
		{
			String token = _tokens.get(i);
			if (token.equals(_listSeparator) && enclosings.isEmpty())
			{
				// store the current expression and start a new one
				// START KGU#914 2021-01-22: Bugfix - see above
				//expressionList.add(currExpr.trim());
				//currExpr = new String();
				expressionList.add(currExpr.trim().concatenate(null));
				currExpr.clear();
				// END KGU#914 2021-01-22
			}
			else
			{ 
				if (token.equals("("))
				{
					enclosings.push(")");
					parenthDepth++;
				}
				else if (token.equals("["))
				{
					enclosings.push("]");
					parenthDepth++;
				}
				else if (token.equals("{"))
				{
					enclosings.push("}");
					parenthDepth++;
				}
				else if ((token.equals(")") || token.equals("]") || token.equals("}")))
				{
					isWellFormed = parenthDepth > 0 && token.equals(enclosings.pop());
					parenthDepth--;
				}
				
				if (isWellFormed)
				{
					// START KGU#914 2021-01-22: Bugfix - see above
					//currExpr += token;
					currExpr.add(token);
					// END KGU#914 2021-01-22
				}
				else if (_appendTail)
				{
					// START KGU#914 2021-01-22: Bugfix - see above
					//expressionList.add(currExpr.trim());
					//currExpr = "";
					//tail = _tokens.concatenate("", i).trim();
					// START KGU#1061 2022-08-23: Bugfix #1068 an empty list generated a list with empty string
					//expressionList.add(currExpr.trim().concatenate(null));
					if (!(currExpr = currExpr.trim()).isEmpty() || !expressionList.isEmpty()) {
						// There must have been at least one separator - so add even an empty term
						expressionList.add(currExpr.concatenate(null));
					}
					// END KGU#1061 2022-08-23
					currExpr.clear();
					tail = _tokens.concatenate(null, i).trim();
					// END KGU#914 2021-01-22
				}
			}
		}
		// add the last expression if it's not empty
		if (!(currExpr = currExpr.trim()).isEmpty())
		{
			// START KGU#914 2021-01-22: Bugfix - see above
			//expressionList.add(currExpr);
			expressionList.add(currExpr.concatenate(null));
			// END KGU#914 2021-01-22
		}
		// Add the tail if requested. Empty if there is no bad tail
		if (_appendTail) {
			expressionList.add(tail);
		}
		return expressionList;
	}
	// END KGU#101 2015-12-11
	
	// START KGU#689 2019-03-21 Issue #706
	/**
	 * Coagulates all token sequences starting with some kind of brackets, parenthesis,
	 * or brace and ending with its counterpart (or with a level underflow).
	 * @param tokens - lexically split tokens (<b>may get modified!</b>).
	 * @return a sequence of level 0 lexical tokens and coagulated sub expressions
	 * @see Syntax#splitLexically(String, boolean)
	 * @see #splitExpressionList(String, String)
	 * @see #splitExpressionList(String, String, boolean)
	 * @see #splitExpressionList(StringList, String, boolean)
	 */
	public static StringList coagulateSubexpressions(StringList tokens) {
		final StringList starters = StringList.explode("(,[,{", ",");
		final StringList stoppers = StringList.explode("),],}", ",");
		int ix = 0;
		int ixLastStart = -1;
		int level = 0;
		while (ix < tokens.count()) {
			String token = tokens.get(ix);
			if (starters.contains(token)) {
				if (level == 0) {
					ixLastStart = ix;
				}
				level++;
			}
			else if (stoppers.contains(token)) {
				level--;
				if (level == 0) {
					tokens.set(ixLastStart, tokens.concatenate("", ixLastStart, ix + 1));
					tokens.remove(ixLastStart + 1, ix+1);
					// START KGU#693 2019-03-24: Bugfix #711
					ix = ixLastStart;
					// START KGU#693 2019-03-24
				}
				// START KGU#693 2019-03-24: Bugfix #711 misplaced instruction, caused an eternal loop
				//ix = ixLastStart;
				// START KGU#693 2019-03-24
			}
			ix++;
		}
		return tokens;
	}
	// END KGU#689 2019-03-21

	// START KGU#388 2017-09-13: Enh. #423; KGU#371 2019-03-07: Enh. #385 - parameter declDefaults added
	/**
	 * Extracts the parameter or component declarations from the parameter list (or
	 * record type definition, respectively) given by {@code declText} and adds their names
	 * and type descriptions to the respective StringList {@code declNames} and {@code declTypes}.<br/>
	 * CAUTION: Some elements of {@code declTypes} may be {@code null} on return!
	 * @param declText - the text of the declaration inside the parentheses or braces
	 * @param declNames - the names of the declared parameters or record components (in order of occurrence), or {@code null}
	 * @param declTypes - the types of the declared parameters or record components (in order of occurrence), or {@code null}
	 * @param declDefaults - the literals of the declared parameter/component defaults (in order of occurrence), or {@code null}
	 */
	protected static void extractDeclarationsFromList(String declText, StringList declNames, StringList declTypes, StringList declDefaults) {
		// START KGU#371 2019-03-07: Enh. #385 - We have to face e.g. string literals in the argument list now!
		//StringList declGroups = StringList.explode(declText,";");
		StringList declGroups = splitExpressionList(declText, ";");
		// END KGU#371 2019-03-07
		for(int i = 0; i < declGroups.count(); i++)
		{
			// common type for parameter / component group
			String type = null;
			String group = declGroups.get(i);
			// START KGU#371 2019-03-07: Enh. #385 - cope with default values
			String defltGr = null;
			// END KGU#371 2019-03-07
			int posColon = group.indexOf(":");
			if (posColon >= 0)
			{
				type = group.substring(posColon + 1).trim();
				group = group.substring(0, posColon).trim();
				// START KGU#371 2019-03-07: Enh. #385 - cope with default values
				int posEq = type.indexOf('=');
				if (posEq >= 0) {
					defltGr = type.substring(posEq+1).trim();
					type = type.substring(0, posEq).trim();
				}
				// END KGU#371 2019-03-07
			}
			// START KGU#109 2016-01-15 Bugfix #61/#107 - was wrong, must first split by ','
//			else if ((posColon = group.indexOf(" as ")) >= 0)
//			{
//				type = group.substring(posColon + " as ".length()).trim();
//				group = group.substring(0, posColon).trim();
//			}
			// END KGU#109 2016-01-15
			// START KGU#371 2019-03-07: Enh. #385 - we must face complex literals here
			//StringList vars = StringList.explode(group,",");
			StringList vars = splitExpressionList(group, ",");
			// END KGU#371 2019-03-07
			for (int j=0; j < vars.count(); j++)
			{
				String decl = vars.get(j).trim();
				if (!decl.isEmpty())
				{
					String prefix = "";	// KGU#375 2017-03-30: New for enh. #388 (constants)
					// START KGU#371 2019-03-07: Enh. #385
					String deflt = defltGr;
					// END KGU#371 2019-03-07
					// START KGU#109 2016-01-15: Bugfix #61/#107 - we must split every "varName" by ' '.
					// START KGU#371 2019-03-07: Enh. #385 - parameter lists getting more complex...
					//if (type == null && (posColon = decl.indexOf(" as ")) >= 0)
					StringList tokens = Syntax.splitLexically(decl, true);
					if (type == null && (posColon = tokens.indexOf("as", false)) >= 0)
					// END KGU#371 2019-03-07
					{
						// START KGU#371 2019-03-07: Enh. #385 Scan for default / initial values
						//type = decl.substring(posColon + " as ".length()).trim();
						//decl = decl.substring(0, posColon).trim();
						type = tokens.concatenate("", posColon + 1, tokens.count()).trim();
						decl = tokens.concatenate("", 0, posColon).trim();
						int posEq = type.indexOf('=');
						if (posEq >= 0) {
							deflt = type.substring(posEq+1).trim();
							type = type.substring(0, posEq).trim();
							// The redundant 'optional' keyword is to be ignored 
							if (decl.toLowerCase().startsWith("optional ")) {
								decl = decl.substring("optional ".length());
							}
						}						
						// END KGU#371 2019-03-07
					}
					//StringList tokens = splitLexically(decl, true);
					tokens.removeBlanks();
					if (tokens.count() > 1) {
						// Is a C or Java array type involved? 
						if (declGroups.count() == 1 && posColon < 0 || type == null) {
							// START KGU#371 2019-03-07: Enh. #385 Scan for default / initial values
							int posEq = tokens.indexOf("=");
							if (posEq >= 0) {
								if (deflt == null) {
									deflt = tokens.concatenate(null, posEq + 1, tokens.count());
								}
								tokens = tokens.subSequence(0, posEq);
							}						
							// END KGU#371 2019-03-07							
							int posBrack1 = tokens.indexOf("[");
							int posBrack2 = tokens.lastIndexOf("]");
							if (posBrack1 > 0 && posBrack2 > posBrack1) {
								String indices = tokens.concatenate(null, posBrack1, posBrack2+1);
								if (posBrack2 == tokens.count()-1) {
									// C-style: brackets right of the variable id
									decl = tokens.get(posBrack1-1);
									if (posBrack1 > 1 && type == null) {
										type = tokens.concatenate(null, 0, posBrack1-1);
										type += indices;
									}
								}
								else {
									// Java style: brackets between element type and variable id
									decl = tokens.concatenate(null, posBrack2+1, tokens.count());
									if (type == null) {
										type = tokens.concatenate(null, 0, posBrack2+1);
									}
								}
							}
							else {
								// No brackets...
								// START KGU#580 2018-09-24: Bugfix #605
								if (tokens.get(0).equals("const")) {
									prefix = "const ";
									tokens.remove(0);
								}
								// END KGU#580 2018-09-24
								// START KGU#371 2019-03-08: Issue #385 - We shouldn't return an empty string but null if there is no type
								//type = tokens.concatenate(null, 0, tokens.count()-1);
								if (tokens.count() > 1) {
									type = tokens.concatenate(null, 0, tokens.count()-1);
								}
								// END KGU#371 2019-03-07
								decl = tokens.get(tokens.count()-1);
							}
						}
						// START KGU#375 2017-03-30: New for enh. #388 (constants)
						else if (tokens.get(0).equals("const")) {
							// START KGU#580 2018-09-24: Bugfix #605							
							decl = decl.substring(6).trim();
							// END KGU#580 2018-09-24
							prefix = "const ";
						}
						// END KGU#375 2017-03-30
					}
					//System.out.println("Adding parameter: " + vars.get(j).trim());
					if (declNames != null) declNames.add(decl);
					// START KGU#375 2017-03-30: New for enh. #388 (constants) 
					//if (declTypes != null)	declTypes.add(type);
					if (declTypes != null){
						if (!prefix.isEmpty() || type != null) {
							declTypes.add(prefix + type);
						}
						else {
							declTypes.add(type);
						}
					}
					// END KGU#375 2017-03-30
					// START KGU#371 2019-03-07: Enh. #385
					if (declDefaults != null) {
						declDefaults.add(deflt);
					}
					// END KGU#371 2019-03-07
				}
			}
		}
	}

	/**
	 * Decomposes the interior of a record initializer of the form<br/>
	 * [typename]{compname1: value1, compname2: value2, ...}<br/>
	 * into a hash table mapping the component names to the corresponding value
	 * strings.<br/>
	 * If there is text following the closing brace it will be mapped to key "§TAIL§".
	 * If the typename is given then it will be provided mapped to key "§TYPENAME§".
	 * If {@code _typeInfo} is given and either {@code typename} was omitted or matches
	 * name of {@code _typeInfo} then unprefixed component values will be associated
	 * to the component names of the type in order of occurrence unless an explicit
	 * component name prefix occurs.<br/>
	 * If {@code _typeInfo} is null and {@code generateDummyCompNames} is {@code true}
	 * then generic component names of form {@code "FIXME_<typename>_<i>"} may be
	 * provided for components with missing names in the {@code _text}.
	 * 
	 * @param _text - the initializer expression with or without typename but with braces.
	 * @param _typeInfo - the type map entry for the corresponding record type if available
	 * @param _generateDummyCompNames - if {@code true} then missing component names (not
	 *     retrievable) will be replaced by generic ones
	 * 
	 * @return the component map (or null if there are no braces).
	 */
	public static HashMap<String, String> splitRecordInitializer(String _text, TypeMapEntry _typeInfo, boolean _generateDummyCompNames)
	{
		// START KGU#526 2018-08-01: Enh. #423 - effort to make the component order more stable (at higher costs, though)
		//HashMap<String, String> components = new HashMap<String, String>();
		HashMap<String, String> components = new LinkedHashMap<String, String>();
		// END KGU#526 2018-08-01
		int posBrace = _text.indexOf("{");
		if (posBrace < 0) {
			return null;
		}
		String typename = _text.substring(0, posBrace);
		if (!typename.isEmpty()) {
			components.put("§TYPENAME§", typename);
		}
		StringList parts = splitExpressionList(_text.substring(posBrace+1).trim(), ",", true);
		String tail = parts.get(parts.count()-1);
		if (!tail.startsWith("}")) {
			return null;
		}
		else if (!(tail = tail.substring(1).trim()).isEmpty()) {
			components.put("§TAIL§", tail);
		}
		// START KGU#559 2018-07-20: Enh. #563 In case of a given type, we may guess the target fields
		boolean guessComponents = _typeInfo != null && _typeInfo.isRecord()
				&& (typename.isEmpty() || typename.equals(_typeInfo.typeName));
		String[] compNames = null;
		if (guessComponents) {
			Set<String> keys = _typeInfo.getComponentInfo(true).keySet();
			compNames = keys.toArray(new String[keys.size()]);
		}
		// END KGU#559 2018-07-20
		for (int i = 0; i < parts.count()-1; i++) {
			StringList tokens = Syntax.splitLexically(parts.get(i), true);
			int posColon = tokens.indexOf(":");
			if (posColon >= 0) {
				String name = tokens.subSequence(0, posColon).concatenate().trim();
				String expr = tokens.subSequence(posColon + 1, tokens.count()).concatenate().trim();
				if (Syntax.isIdentifier(name, false, null)) {
					components.put(name, expr);
					// START KGU#559 2018-07-20: Enh. #563 Stop associating from type as soon as an explicit name is given
					guessComponents = false;
					// END KGU#559 2018-07-20
				}
			}
			// START KGU#559 2018-07-20: Enh. #563
			else if (guessComponents && i < compNames.length) {
				components.put(compNames[i], parts.get(i));
			}
			// END KGU#559 2018-07-20
			// START KGU#711 2019-11-24: Bugfix #783 workaround for missing type info
			else if (compNames == null && !typename.isEmpty()) {
				components.put("FIXME_" + typename + "_" + i, parts.get(i));
			}
			// END KGU#711 2019-11-24
		}
		return components;
	}
	// END KGU#388 2017-09-13

	// START KGU#261 2017-02-01: Enh. #259 (type map) - moved from Instruction hitherto
	// KGU 2017-04-14: signature enhanced by argument canonicalizeTypeNames
	/**
	 * Tries to derive the data type of expression {@code expr} by means of analysing literal
	 * syntax, built-in functions and the types associated to variables registered in
	 * the {@code typeMap}.<br/>
	 * The returned type description (if not empty) will be structurally canonicalised (i.e. array
	 * levels will be symbolised by a sequence of "@" prefixes, the element type names may also be
	 * heuristically canonicalised to assumed Java equivalents.
	 * Record (struct) initializers will be replaced by their respective type name (which must have
	 * been declared before). 
	 * @param typeMap - current mapping of variable names to statically concluded type information (may be null)
	 * @param expr - the expression to be categorised
	 * @param canonicalizeTypeNames - specifies whether contained type names are to be canonicalised
	 * (i.e. replaced by guessed Java equivalents) 
	 * @return a type description if available and unambiguous or an empty string otherwise
	 */
	public static String identifyExprType(HashMap<String, TypeMapEntry> typeMap, String expr, boolean canonicalizeTypeNames)
	{
		String typeSpec = "";	// This means no info
		// 1. Check whether it's a known typed variable
		TypeMapEntry typeEntry = null;
		if (typeMap != null) {
			// In case of a variable (name) we might directly get the type
			typeEntry = typeMap.get(expr);
			// START KGU#923 2021-02-03: Bugfix #923 complex access paths were ignored
			if (typeEntry == null && (expr.contains(".") || expr.contains("["))) {
				StringList tokens = Syntax.splitLexically(expr, true, true);
				String token0 = tokens.get(0);
				if (Syntax.isIdentifier(token0, false, null)
						&& (typeEntry = typeMap.get(token0)) != null) {
					// Well, that is a start.
					typeSpec = typeEntry.getCanonicalType(true, false);
					int nTokens = tokens.count();
					int pos = 1;
					while (!typeSpec.isEmpty() && (pos < nTokens)) {
						if (tokens.get(pos).equals(".")) {
							// Record component - or not
							if (typeEntry == null || !typeEntry.isRecord()
									|| pos + 1 >= nTokens
									|| !Syntax.isIdentifier(token0 = tokens.get(pos+1), false, null)) {
								// Something wrong here
								return "";
							}
							if ((typeEntry = typeEntry.getComponentInfo(true).get(token0)) == null) {
								return "";
							}
							typeSpec = typeEntry.getCanonicalType(true, false);
							pos += 2;
						}
						else if (tokens.get(pos).equals("[")) {
							StringList indexExprs = Element.splitExpressionList(tokens.subSequence(pos+1, nTokens), ",", true);
							for (int i = 0; i < indexExprs.count()-1; i++) {
								if (!typeSpec.startsWith("@")) {
									return "";
								}
								typeSpec = typeSpec.substring(1);
							}
							// typeSpec should not be the name of a (record) type
							if ((typeEntry = typeMap.get(":" + typeSpec)) != null) {
								typeSpec = typeEntry.getCanonicalType(true, false);
							}
							tokens.remove(pos, nTokens);
							tokens.add(Syntax.splitLexically(indexExprs.get(indexExprs.count()-1), true));
							nTokens = tokens.count();
							if (nTokens > pos && tokens.get(pos).equals("]")) {
								// Syntax correct, drop "]", prepare next cycle
								tokens.remove(pos);
								nTokens--;
							}
							else {
								// either "]" was missing or nonsense is following
								return "";
							}
						}
						else {
							// Neither "." nor "[" --> Syntax error
							return "";
						}
					}
				}
			}
			// END KGU#923 2021-02-03
		}
		if (typeEntry != null) {
			// START KGU#388 2017-07-12: Enh. #423
			//StringList types = typeEntry.getTypes(canonicalizeTypeNames);
			//if (types.count() == 1) {
			//	typeSpec = typeEntry.getTypes().get(0);
			//}
			typeSpec = typeEntry.getCanonicalType(canonicalizeTypeNames, true);
			// END KGU#388 2017-07-12
		}
		// Otherwise check if it's a built-in function with unambiguous type
		else if (Function.isFunction(expr, false)) {
			typeSpec = (new Function(expr).getResultType(""));
		}
		// START KGU#782 2019-12-02 For certain purposes, e.g. export of FOR-IN loops char detection may be essential
		else if (expr.startsWith("'") && expr.endsWith("'") && (expr.length() == 3 || expr.length() == 4 && expr.charAt(1) == '\\')) {
			typeSpec = "char";
		}
		// END KGU#782 2019-12-02
		else if (Syntax.STRING_PATTERN.matcher(expr).matches()) {
			typeSpec = "String";
		}
		// START KGU#388 2017-09-12: Enh. #423: Record initializer support (name-prefixed!)
		else if ((RECORD_MATCHER.reset(expr)).matches() && typeMap != null){
			typeSpec = RECORD_MATCHER.group(1);
			if (!typeMap.containsKey(":" + typeSpec)) {
				// It's hardly a valid prefixed record initializer...
				typeSpec = "";
			}
		}
		// END KGU#388 2017-09-12
		// START KGU#354 2017-05-22: Enh. #354
		// These literals cause errors with Double.parseDouble(expr) and Integer.parseInt(expr)
		else if (BIN_PATTERN.matcher(expr).matches() || OCT_PATTERN.matcher(expr).matches() || HEX_PATTERN.matcher(expr).matches()) {
			typeSpec = "int";
		}
		// END KGU#354 2017-05-22
		// START KGU#1060 2022-08-22: Bugfix #1068 Try an array initializer
		else if (expr.startsWith("{") && expr.endsWith("}")) {
			StringList exprs = Element.splitExpressionList(expr.substring(1), ",", true);
			int nExprs = exprs.count() - 1;
			String elType = null;
			if (nExprs > 0) {
				elType = identifyExprType(typeMap, exprs.get(0), canonicalizeTypeNames);
				for (int i = 1; i < nExprs; i++) {
					String exprType = identifyExprType(typeMap, exprs.get(i), canonicalizeTypeNames);
					if (exprType != null) {
						if (elType == null) {
							elType = exprType;
						}
						else if (!exprType.equals(elType)) {
							elType = "???";
							break;
						}
					}
				}
			}
			typeSpec = "@" + elType;
		}

		// 2. If none of the approaches above succeeded check for a numeric literal
		// START KGU#920 2021-02-03: Issue #920 Inifinity introduced as new literal
		if (typeSpec.isEmpty() && (expr.equals("Infinity") || expr.equals("-Infinity") || expr.equals("\u221E"))) {
			typeSpec = "double";
		}
		// END KGU#920 2021-02-03
		if (typeSpec.isEmpty()) {
			// START KGU#923 2021-02-04: Issue #923 We may at least analyse constant expressions
			//try {
			//	Double.parseDouble(expr);
			//	typeSpec = "double";
			//	Integer.parseInt(expr);
			//	typeSpec = "int";
			//}
			//catch (NumberFormatException ex) {}
			StringList tokens = Syntax.splitLexically(expr, true, true);
			tokens.removeAll("+");
			tokens.removeAll("-");
			tokens.removeAll("*");
			tokens.removeAll("/");
			tokens.removeAll("%");
			for (int i = 0; i < tokens.count(); i++) {
				String token = tokens.get(i);
				String subType = null;
				try {
					Double.parseDouble(token);
					subType = "double";
					Integer.parseInt(token);
					subType = "int";
				}
				catch (NumberFormatException ex) {}
				if (subType == null) {
					typeSpec = "";
					break;
				}
				if (typeSpec.isEmpty()) {
					typeSpec = subType;
				}
				else if (typeSpec.equals("double") || subType.equals("double")) {
					typeSpec = "double";
				}
			}
			// END KGU#923 2021-02-04
		}
		// Check for boolean literals
		if (typeSpec.isEmpty() && (expr.equals("true") || expr.equals("false"))) {
			typeSpec = "boolean";
		}
		return typeSpec;
	}
	// END KGU#261 2017-02-01
	
//	// START KGU#1057 2022-08-20: Enh. #1066 Interactive input assistent
//	/**
//	 * Analyses the token list {@code tokens} preceding a dot in backwards direction for
//	 * record structure information.<br/>
//	 * If the pretext describes an object with record structure then returns the list
//	 * of component names.
//	 * 
//	 * @param tokens - the lexically split line content up to (but not including) a dot
//	 * @param typeMap - the current mapping of variables and type names to type info
//	 * @param firstSeen - must either be {@code null} or an int array with at least one
//	 *     element, at position 0 of which the index of the first token that contributed
//	 *     to the analysis will be placed.
//	 * @return either a list of component names or {@code null}
//	 */
//	public static ArrayList<String> retrieveComponentNames(
//			StringList tokens,
//			HashMap<String, TypeMapEntry> typeMap,
//			int[] firstSeen) {
//		ArrayList<String> proposals = null;
//		tokens.removeAll(" ");
//		// Go as far backward as we can go to find the base variable
//		// We will not go beyond a function call, so what may precede is an id or ']'
//		StringList path = new StringList();
//		int ix = tokens.count() -1;
//		while (path != null && ix >= 0) {
//			String prevToken = tokens.get(ix);
//			// There might be several index expressions
//			while (path != null && prevToken.equals("]")) {
//				// We will have to find the corresponding opening bracket
//				int ixClose = ix;
//				int level = 1;
//				ix--;
//				while (level > 0 && ix >= 0) {
//					prevToken = tokens.get(ix);
//					if (prevToken.equals("]")) {
//						level++;
//					}
//					else if (prevToken.equals("[")) {
//						level--;
//					}
//					ix--;
//					/* If more than one index expression is listed here,
//					 * then we will find out via expression analysis below
//					 */
//				}
//				if (level > 0) {
//					path = null;
//				}
//				else {
//					// Now find out how many indices are given between the brackets
//					StringList indexExprs = Element.splitExpressionList(
//							tokens.subSequence(ix + 2, ixClose + 1), ",", false);
//					// Add as many bracket pairs to the path
//					for (int i = 0; i < indexExprs.count(); i++) {
//						path.add("[]");
//					}
//					prevToken = tokens.get(ix);
//				}
//			}
//			if (path != null && Syntax.isIdentifier(prevToken, true, null)) {
//				path.add(prevToken);
//				ix--;
//				if (ix > 0 && tokens.get(ix).equals(".")) {
//					ix--; // Continue path collection
//				}
//				else {
//					break;	// Stop analysis, path may be valid
//				}
//			}
//			else {
//				path = null;
//			}
//		}
//		if (path != null && path.count() >= 1) {
//			// Now we may have a reverse valid access path
//			path = path.reverse();
//			TypeMapEntry varType = typeMap.get(path.get(0));
//			path.remove(0);
//			while (varType != null && !path.isEmpty()) {
//				if (varType.isArray() && path.get(0).equals("[]")) {
//					String typeStr = varType.getCanonicalType(true, true);
//					while (typeStr.startsWith("@") && !path.isEmpty()
//							&& path.get(0).equals("[]")) {
//						typeStr = typeStr.substring(1);
//						path.remove(0);
//					}
//					varType = typeMap.get(":" + typeStr);
//				}
//				if (varType != null && varType.isRecord()) {
//					if (!path.isEmpty()) {
//						LinkedHashMap<String,TypeMapEntry> compInfo = varType.getComponentInfo(true);
//						varType = compInfo.get(path.get(0));
//						path.remove(0);
//					}
//				}
//			}
//			if (varType != null && varType.isRecord()) {
//				// path must now be exhausted, the component names are our proposals
//				LinkedHashMap<String,TypeMapEntry> compInfo = varType.getComponentInfo(true);
//				proposals = new ArrayList<String>();
//				proposals.addAll(compInfo.keySet());
//			}
//		}
//		if (firstSeen != null && firstSeen.length > 0) {
//			firstSeen[0] = ix + 1;
//		}
//		return proposals;
//	}
//	// END KGU#1057 2022-08-20
	
	// START KGU#63 2015-11-03: getWidthOutVariables and writeOutVariables were nearly identical (and had to be!)
	// Now it's two wrappers and a common algorithm -> ought to avoid duplicate work and prevents from divergence
	/**
	 * Computes the expected width of text line {@code _text} of Element
	 * {@code _this} on the given {@code _canvas} (with its current font), where
	 * mode {@link #E_VARHIGHLIGHT} is considered.
	 * @param _canvas - the target {@link Canvas}
	 * @param _text - a line of element text
	 * @param _this - the Element this retrieval is done for
	 * @return the projected text width in pixel
	 */
	public static int getWidthOutVariables(Canvas _canvas, String _text, Element _this)
	{
		return writeOutVariables(_canvas, 0, 0, _text, _this, false, false);
	}

	/**
	 * Actually writes the of text line {@code _text} of Element {@code _this}
	 * to the given {@code _canvas} (with its current font), where mode
	 * {@link #E_VARHIGHLIGHT} is considered.
	 * @param _canvas - the target {@link Canvas}
	 * @param _x - the horizontal start position
	 * @param _y - the vertical start position
	 * @param _text - the text line to be drawn
	 * @param _this - the responsible Element
	 * @param _inContention - a flag indication a possible event queue contention,
	 * in which case the drawing ought to be simplified (e.g. by suppressing syntax
	 * highlighting)
	 */
	public static void writeOutVariables(Canvas _canvas, int _x, int _y, String _text, Element _this, boolean _inContention)
	{
		writeOutVariables(_canvas, _x, _y, _text, _this, true, _inContention);
	}
	
	private static int writeOutVariables(Canvas _canvas, int _x, int _y, String _text, Element _this, boolean _actuallyDraw, boolean _inContention)
	// END KGU#63 2015-11-03
	{
		// init total (the result, telling the width in pixels)
		int total = 0;
		Root root = getRoot(_this);
		
		if (root != null)
		{
			// START KGU#226 2016-07-29: Issue #211: No syntax highlighting in comments
			//if (root.hightlightVars==true)
			// START KGU#502/KGU#524/KGU#553 2019-03-14: Bugfix #518,#544,#557 - No syntax highlighting in high contention
			//if (Element.E_VARHIGHLIGHT && !root.isSwitchTextCommentMode())
			if (Element.E_VARHIGHLIGHT && !isSwitchTextCommentMode() && !_inContention)
			// END KGU#502/KGU#524/KGU#553 2019-03-14
			// END KGU#226 2016-07-29
			{
				// START KGU#701 2019-03-29: Issue #718 - highlighting acceleration by caching
				// backup the original font
				Font backupFont = _canvas.getFont();
				// START KGU#902 2020-12-31: Issue #903 - method decomposed
				Vector<HighlightUnit> hlUnits = getHighlightUnits(_text, _this, root);
				// END KGU#902 2020-12-31
				// This is now the pure drawing
				synchronized (hlUnits) {
					for (HighlightUnit unit: hlUnits) {
						// START KGU#707 2019-05-15: Bugfix #724 special font properties of the canvas weren't used anymore
						// (This workaround will still only affect the standard font and have no impact on derived fonts)
						//_canvas.setFont(unit.bold ? boldFont : (unit.underlined ? underlinedFont : font));
						_canvas.setFont(unit.bold ? boldFont : (unit.underlined ? underlinedFont : backupFont));
						// END KGU#707 2019-05-15
						_canvas.setColor(unit.textColor);
						if (_actuallyDraw)
						{
							// write out text
							_canvas.writeOut(_x + total, _y, unit.textSnippet);
						}

						// add to the total
						total += _canvas.stringWidth(unit.textSnippet);
					}
				}
				// reset color
				_canvas.setColor(Color.BLACK);
				// reset font
				_canvas.setFont(backupFont);
				// END KGU#701 2019-03-29
			}
			else
			{
				if (_actuallyDraw)
				{
					_canvas.writeOut(_x + total, _y, _text);
				}

				// add to the total
				total += _canvas.stringWidth(_text);

			}
		}
		
		return total;
	}
	
	// START KGU#902 2020-12-31: Enh. #903 Now the comment popup may contain highlighted text
	/**
	 * Composes an HTML string of the element comment or text (depending on
	 * {@link #isSwitchTextCommentMode()}) to be presented in the "show comment"
	 * popup.
	 * @param sb - a {@link StringBuilder} to append the HTML text parts to
	 * @return the {@link StringList} of the actual (not HTML) text lines to be
	 * presented.
	 */
	public StringList appendHtmlComment(StringBuilder sb)
	{
		sb.append("<html>");
		StringList lines = this.getComment(false);
		if (isSwitchTextCommentMode()) {
			if (Element.E_APPLY_ALIASES) {
				lines = StringList.explode(Element.replaceControllerAliases(lines.getText(), true, Element.E_VARHIGHLIGHT), "\n");
			}
			Root myRoot = getRoot(this);
			for (int i = 0; i < lines.count(); i++) {
				if (i > 0) {
					sb.append("<br/>");
				}
				appendLineToHtml(sb, lines.get(i), myRoot);
			}
		}
		else {
			// START KGU#199 2016-07-07: Enh. #188 - we must cope with combined comments now
			//StringList comment = selEle.getComment(false);
			lines = StringList.explode(lines, "\n");
			lines.removeAll("");	// Don't include empty lines here
			// END KGU#199 2016-07-07
			sb.append(BString.encodeToHtml(lines.getText()).replace("\n", "<br/>"));
		}
		sb.append("</html>");
		return lines;
	}
	
	/**
	 * Appends an HTML equivalent for the given {@code line} of text to the
	 * content of the {@link StringBuilder} {@code sb}.
	 * @param sb - a {@link StringBuilder} gathering the HTML text
	 * @param line - a line of text
	 * @param myRoot - the owning {@link Root}
	 */
	private void appendLineToHtml(StringBuilder sb, String line, Root myRoot) {
		if (Element.E_VARHIGHLIGHT) {
			Vector<HighlightUnit> hlUnits = getHighlightUnits(line, this, myRoot);
			for (HighlightUnit unit: hlUnits) {
				boolean hasColor = unit.textColor != null && !unit.textColor.equals(Color.BLACK);
				boolean hasSpan = hasColor || unit.underlined;
				boolean isStrong = unit.bold;
				if (hasSpan) {
					sb.append("<span style=\"");
					if (hasColor) {
						sb.append("color: #");
						sb.append(Integer.toHexString(unit.textColor.getRGB()).substring(2));
						sb.append(";");
					}
					if (unit.underlined) {
						sb.append("text-decoration: underline;");
					}
					sb.append("\">");
				}
				if (isStrong) {
					sb.append("<strong>");
				}
				sb.append(BString.encodeToHtml(unit.textSnippet));
				if (isStrong) {
					sb.append("</strong>");
				}
				if (hasSpan) {
					sb.append("</span>");
				}
			}
		}
		else {
			sb.append(BString.encodeToHtml(line));
		}
	}
	
	/**
	 * Retrieves or creates the highlight units for the text of Element {@code _elem} from/in
	 * the {@link #highlightCache}
	 * @param _text - the interesting line of the element text
	 * @param _elem - the responsible Element
	 * @param _root - the owing {@link Root}
	 * @return the vector of cached highlight units for this line of text to be used for drawing
	 */
	private static Vector<HighlightUnit> getHighlightUnits(String _text, Element _elem, Root _root) {
		Vector<HighlightUnit> hlUnits = _elem.highlightCache.get(_text);
		if (hlUnits == null) {
			_elem.highlightCache.put(_text, hlUnits = new Vector<HighlightUnit>());
			// START KGU#686 2019-03-16: Enh. #56
			Set<String> variableSet = _elem.getVariableSetFor(_elem);
			// END KGU#686 2019-03-16

			StringList parts = Syntax.splitLexically(_text, true);

			// START KGU#701 2019-03-29: Issue #718 Derived fonts now cached in static fields
			//Font boldFont = new Font(Element.font.getName(), Font.BOLD, Element.font.getSize());
			// START KGU#480 2018-01-21: Enh. #490 - we will underline alias names
			//Map<TextAttribute, Integer> fontAttributes = new HashMap<TextAttribute, Integer>();
			//fontAttributes.put(TextAttribute.UNDERLINE, TextAttribute.UNDERLINE_ON);
			//Font underlinedFont = new Font(Element.font.getName(), Font.PLAIN, Element.font.getSize()).deriveFont(fontAttributes);
			// END KGU#480 2018-01-21
			//Font backupFont = _canvas.getFont();
			// END KGU#701 2019-03-29

			// START KGU#64 2015-11-03: Not to be done again and again. Private static field now!
			//StringList specialSigns = new StringList();
			if (specialSigns == null)	// lazy initialisation
			{
				// START KGU#843 2020-04-12: Bugfix #847
				specialSigns = new HashSet<String>();
				// START KGU#843 2020-04-12: Bugfix #847
			// END KGU#64 2015-11-03
				// START KGU#425 2017-09-29: Add the possible ellipses, too
				specialSigns.add("...");
				specialSigns.add("..");					
				// END KGU#425 2017-09-29
				specialSigns.add(".");
				specialSigns.add("[");
				specialSigns.add("]");
				specialSigns.add("\u2190");
				specialSigns.add(":=");
				// START KGU#332 2017-01-27: Enh. #306 "dim" as declaration keyword
				specialSigns.add(":");
				// END KGU#332 2017-01-27
				// START KGU#408 2021-02-24: Enh. #410 Since the " ? : " is executable, it should be highlighted
				specialSigns.add("?");
				// END KGU#408 2021-02-24

				specialSigns.add("+");
				specialSigns.add("/");
				// START KGU 2015-11-03: This operator had been missing
				specialSigns.add("%");
				// END KGU 2015-11-03
				specialSigns.add("*");
				specialSigns.add("-");
				specialSigns.add("var");
				// START KGU#332 2017-01-27: Enh. #306 "dim" as declaration keyword
				specialSigns.add("dim");
				// END KGU#332 2017-01-27
				// START KGU#375 2017-03-30: Enh. #388 "const" as declaration keyword
				specialSigns.add("const");
				// END KGU#375 2017-03-30
				// START KGU#388 2017-09-13: Enh. #423 "type", "record", and "struct" as type definition keywords
				specialSigns.add("type");
				specialSigns.add("record");
				specialSigns.add("struct");
				// END KGU#388 2017-09-13
				// START KGU#542 2019-11-17: Enh. #739 "enum" added to type definition keywords
				specialSigns.add("enum");
				// END KGU#542 2019-11-17
				// START KGU#331 2017-01-13: Enh. #333
				//specialSigns.add("<=");
				//specialSigns.add(">=");
				//specialSigns.add("<>");
				//specialSigns.add("!=");
				specialSigns.add("\u2260");
				specialSigns.add("\u2264");
				specialSigns.add("\u2265");
				// END KGU#331 2017-01-13
				specialSigns.add("<<");
				specialSigns.add(">>");
				specialSigns.add("<");
				specialSigns.add(">");
				specialSigns.add("==");
				specialSigns.add("=");
				specialSigns.add("!");
				// START KGU#24 2014-10-18
				specialSigns.add("&&");
				specialSigns.add("||");
				// END KGU#24 2014-10-18
				// START KGU#109 2016-01-15: Issues #61, #107 highlight the BASIC declarator keyword, too
				specialSigns.add("as");
				// END KGU#109 2016-01-15

				// START KGU#100 2016-01-16: Enh. #84: Also highlight the initialiser delimiters
				specialSigns.add("{");
				specialSigns.add("}");
				// END KGU#100 2016-01-16

				// The quotes will only occur as tokens if they are unpaired!
				specialSigns.add("'");
				specialSigns.add("\"");
				// START KGU#64 2015-11-03: See above
				
				// START KGU#872 2020-10-17: Enh. #872 operator symbols for C style
				specialSigns.add("!=");
				specialSigns.add("<=");
				specialSigns.add(">=");
				// END KGU#872 2020-10-17
				// START KGU#920 2021-02-03: Issue #920 Infinity now also literal
				specialSigns.add("Infinity");
				specialSigns.add("\u221E");
				// END KGU#920 2021-02-03
				// START KGU#883 2020-11-01: Enh. #881 bit operators and Boolean literal were missing
				specialSigns.add("false");
				specialSigns.add("true");
				specialSigns.add("&");
				specialSigns.add("|");
				specialSigns.add("^");
				specialSigns.add("~");
				// END KGU#883 2020-11-01
			}
			// START KGU#611/KGU843 2020-04-12: Issue #643, bugfix #847
			if (specialSignsCi == null) {
				specialSignsCi = new StringList();
				specialSignsCi.add("mod");
				specialSignsCi.add("div");
				// START KGU#24 2014-10-18
				specialSignsCi.add("and");
				specialSignsCi.add("or");
				specialSignsCi.add("xor");
				specialSignsCi.add("not");
				// END KGU#24 2014-10-18
				// START KGU#115 2015-12-23: Issue #74 - These Pascal operators hadn't been supported
				specialSignsCi.add("shl");
				specialSignsCi.add("shr");
				// END KGU#115 2015-12-23
			}
			// END KGU#611/KGU#843 2020-04-12
			// END KGU#64 2015-11-03

			// START KGU#1018 2021-11-17: Bugfix #1021 We must consider composed keywords
			// These markers might have changed by configuration, so don't cache them
			//StringList ioSigns = new StringList();
			//ioSigns.add(Syntax.getKeywordOrDefault("input", "").trim());
			//ioSigns.add(Syntax.getKeywordOrDefault("output", "").trim());
			// START KGU#116 2015-12-23: Enh. #75 - highlight jump keywords
			//StringList jumpSigns = new StringList();
			//jumpSigns.add(Syntax.getKeywordOrDefault("preLeave", "leave").trim());
			//jumpSigns.add(Syntax.getKeywordOrDefault("preReturn", "return").trim());
			//jumpSigns.add(Syntax.getKeywordOrDefault("preExit", "exit").trim());
			// START KGU#686 2019-03-18: Enh. #56
			//jumpSigns.add(Syntax.getKeywordOrDefault("preThrow", "throw").trim());
			// END KGU#686 2019-03-18
			// END KGU#116 2015-12-23
			String ioSign = null;
			for (String ioKey: new String[] {"input", "output"}) {
				StringList splitKey = Syntax.splitLexically(Syntax.getKeywordOrDefault(ioKey, ioKey), false);
				// START KGU#1031 2022-05-31: Bugfix #1037
				//if (parts.indexOf(splitKey, 0, Syntax.ignoreCase) == 0) {
				if (parts.indexOf(splitKey, 0, !Syntax.ignoreCase) == 0) {
				// END KGU#1031 2022-05-31
					ioSign = parts.concatenate("", 0, splitKey.count());
					parts.remove(1, splitKey.count());
					parts.set(0, ioSign);
					break;
				}
			}
			String jumpSign = null;
			if (ioSign == null) {
				for (String jumpKey: new String[] {"preLeave", "preReturn", "preExit", "preThrow"}) {
					StringList splitKey = Syntax.splitLexically(Syntax.getKeywordOrDefault(jumpKey, jumpKey.substring(3).toLowerCase()), false);
					if (parts.indexOf(splitKey, 0, Syntax.ignoreCase) == 0) {
						jumpSign = parts.concatenate("", 0, splitKey.count());
						parts.remove(1, splitKey.count());
						parts.set(0, jumpSign);
						break;
					}
				}
			}
			// END KGU#1018 2021-11-17

			// START KGU#377 2017-03-30: Bugfix #333
			parts.replaceAll("<-","\u2190");
			if (E_SHOW_UNICODE_OPERATORS) {
				parts.replaceAll("<>","\u2260");
				parts.replaceAll("!=","\u2260");
				parts.replaceAll("<=","\u2264");
				parts.replaceAll(">=","\u2265");
			}
			// END KGU#377 2017-03-30
			// START KGU#872 2020-10-17: Enh. #872 - show operators in C style
			if (E_SHOW_C_OPERATORS) {
				// Don't replace '=' in type definitions and optional parameters!
				// START KGU#872 2021-01-01: Issue #872 - we must suppress it with routine headers, too
				//if (!(_elem instanceof Instruction && ((Instruction)_elem).isTypeDefinition())) {
				if (!(_elem instanceof Instruction && ((Instruction)_elem).isTypeDefinition()
						|| _elem instanceof Root && ((Root)_elem).isSubroutine())) {
				// END KGU#872 2021-01-01
					parts.replaceAll("=", "==");
				}
				parts.replaceAll("\u2190", "=");
				parts.replaceAll(":=", "=");
				parts.replaceAll("\u2260", "!=");
				parts.replaceAll("<>", "!=");
				parts.replaceAll("\u2264", "<=");
				parts.replaceAll("\u2265", ">=");
				parts.replaceAllCi("not", "!");
				parts.replaceAllCi("and", "&&");
				parts.replaceAllCi("or", "||");
				parts.replaceAllCi("xor", "^");
				parts.replaceAllCi("div", "/");
				parts.replaceAllCi("mod", "%");
				parts.replaceAllCi("shl", "<<");
				parts.replaceAllCi("shr", ">>");
			}
			// END KGU#872 2020-10-17

			// START KGU#701 2019-03-29: Issue #718 concatenate normal text parts
			StringBuilder normalText = new StringBuilder();
			boolean lastWasNormal = false;
			// END KGU#701 2019-03-29
			synchronized (hlUnits) {
				for (int i = 0; i < parts.count(); i++)
				{
					String display = parts.get(i);

					if (!display.equals(""))
					{
						// if this part has to be colored
						if (variableSet.contains(display))
						{
							// dark blue, bold
							// START KGU#701 2019-03-29: Issue #718
							//_canvas.setColor(E_HL_VARIABLE_COLOR);
							//_canvas.setFont(boldFont);
							if (lastWasNormal) {
								hlUnits.add(_elem.makeHighlightUnit(normalText.toString()));
								normalText.delete(0, Integer.MAX_VALUE);
								lastWasNormal = false;
							}
							hlUnits.add(_elem.makeHighlightUnit(display, E_HL_VARIABLE_COLOR, true, false));
							// END KGU#701 2019-03-29
						}
						// START KGU#388 2017-09-17: Enh. #423 Highlighting of defined types
						// START KGU#790 2022-04-25: Issue #800
						//else if (_root.getTypeInfo().containsKey(":" + display) || TypeMapEntry.isStandardType(display)) {
						else if (_root.getDataTypes().getType(display) != null) {
						// END KGU#790 2022-04-25
							// black, bold
							// START KGU#701 2019-03-29: Issue #718
							//_canvas.setFont(boldFont);
							if (lastWasNormal) {
								hlUnits.add(_elem.makeHighlightUnit(normalText.toString()));
								normalText.delete(0, Integer.MAX_VALUE);
								lastWasNormal = false;
							}
							hlUnits.add(_elem.makeHighlightUnit(display, Color.BLACK, true, false));
							// END KGU#701 2019-03-29
						}
						// END KGU#388 2017-09-17
						// if this part has to be coloured with special colour
						// START KGU#611/KGU#843 2020-04-12: Issue #643, bugfix #847
						//else if(specialSigns.contains(display))
						else if(specialSigns.contains(display) || specialSignsCi.contains(display, false))
						// END KGU#611/KGU#843 2020-04-12
						{
							// burgundy, bold
							// START KGU#701 2019-03-29: Issue #718
							//_canvas.setColor(E_HL_OPERATOR_COLOR);
							//_canvas.setFont(boldFont);
							if (lastWasNormal) {
								hlUnits.add(_elem.makeHighlightUnit(normalText.toString()));
								normalText.delete(0, Integer.MAX_VALUE);
								lastWasNormal = false;
							}
							hlUnits.add(_elem.makeHighlightUnit(display, E_HL_OPERATOR_COLOR, true, false));
							// END KGU#701 2019-03-29
						}
						// if this part has to be coloured with io colour
						// START KGU#165 2016-03-25: consider the new option
						//else if(ioSigns.contains(display))
						// START KGU#1018 2021-11-17: Bugfix #1021
						//else if(ioSigns.contains(display, !Syntax.ignoreCase))
						else if (i == 0 && display.equals(ioSign))
						// END KGU#1018 2021-11-17
						// END KGU#165 2016-03-25
						{
							// green, bold
							// START KGU#701 2019-03-29: Issue #718
							//_canvas.setColor(E_HL_INOUT_COLOR);
							//_canvas.setFont(boldFont);
							if (lastWasNormal) {
								hlUnits.add(_elem.makeHighlightUnit(normalText.toString()));
								normalText.delete(0, Integer.MAX_VALUE);
								lastWasNormal = false;
							}
							hlUnits.add(_elem.makeHighlightUnit(display, E_HL_INOUT_COLOR, true, false));
							// END KGU#701 2019-03-29
						}
						// START KGU 2015-11-12
						// START KGU#116 2015-12-23: Enh. #75
						// START KGU#165 2016-03-25: consider the new case option
						//else if(jumpSigns.contains(display))
						// START KGU#1018 2021-11-17: Bugfix #1021
						//else if(jumpSigns.contains(display, !Syntax.ignoreCase))
						else if (i == 0 && display.equals(jumpSign))
						// END KGU#1018 2021-11-17
						// END KGU#165 2016-03-25
						{
							// orange, bold
							// START KGU#701 2019-03-29: Issue #718
							//_canvas.setColor(E_HL_JUMP_COLOR);
							//_canvas.setFont(boldFont);
							if (lastWasNormal) {
								hlUnits.add(_elem.makeHighlightUnit(normalText.toString()));
								normalText.delete(0, Integer.MAX_VALUE);
								lastWasNormal = false;
							}
							hlUnits.add(_elem.makeHighlightUnit(display, E_HL_JUMP_COLOR, true, false));
							// END KGU#701 2019-03-29
						}
						// END KGU#116 2015-12-23
						// if it's a String or Character literal then mark it as such
						else if (display.startsWith("\"") && display.endsWith("\"") ||
								display.startsWith("'") && display.endsWith("'"))
						{
							// violet, plain
							// START KGU#701 2019-03-29: Issue #718
							//_canvas.setColor(E_HL_STRING_COLOR);
							if (lastWasNormal) {
								hlUnits.add(_elem.makeHighlightUnit(normalText.toString()));
								normalText.delete(0, Integer.MAX_VALUE);
								lastWasNormal = false;
							}
							hlUnits.add(_elem.makeHighlightUnit(display, E_HL_STRING_COLOR, false, false));
							// END KGU#701 2019-03-29
						}
						// END KGU 2015-11-12
						// START KGU#480 2018-01-21: Enh. #490 DiagramController routine aliases?
						else if (E_APPLY_ALIASES && Syntax.isIdentifier(display, false, "#")) {
							// START KGU#903 2021-01-01: Bugfix #904
							boolean wasHandled = false;
							// END KGU#903 3021-01-01
							int j = i;
							while (j < parts.count() && parts.get(++j).trim().isEmpty());
							if (j < parts.count() && parts.get(j).equals("(")) {
								if (Element.controllerAlias2Name.containsKey(display.toLowerCase())) {
									// Replace the name and show it underlined
									// START KGU#701 2019-03-29: Issue #718
									//display = display.substring(0, display.indexOf('#'));
									//_canvas.setFont(underlinedFont);
									if (lastWasNormal) {
										hlUnits.add(_elem.makeHighlightUnit(normalText.toString()));
										normalText.delete(0, Integer.MAX_VALUE);
										lastWasNormal = false;
									}
									hlUnits.add(_elem.makeHighlightUnit(display.substring(0, display.indexOf('#')),
											Color.BLACK, false, true));
									// END KGU#701 2019-03-29
									// START KGU#903 2021-01-01: Bugfix #904
									wasHandled = true;
									// END KGU#903 3021-01-01
								}
							}
							// START KGU#903 2021-01-01: Bugfix #904
							if (!wasHandled) {
								normalText.append(display);
								lastWasNormal = true;
							}
							// END KGU#903 3021-01-01
						}
						// START KGU#701 2019-03-29: Issue #718
						else {
							normalText.append(display);
							lastWasNormal = true;
						}
						// END KGU#701 2019-03-29
						// END KGU#480 2018-01-21
					}

					// START KGU#701 2019-03-29: Issue #718
					//if (_actuallyDraw)
					//{
					//	// write out text
					//	_canvas.writeOut(_x + total, _y, display);
					//}
					//
					//// add to the total
					//total += _canvas.stringWidth(display);
					//
					//// reset color
					//_canvas.setColor(Color.BLACK);
					//// reset font
					//_canvas.setFont(backupFont);
					// END KGU#701 2019-03-29

				} //for(int i = 0; i < parts.count(); i++)

				if (lastWasNormal) {
					hlUnits.add(_elem.makeHighlightUnit(normalText.toString()));
				}
			}
		}
		return hlUnits;
	}
	// END KGU#902 2020-12-31
	
	// START KGU#701 2019-03-29: Issue #718 - approach to accelerate syntax highlighting
	private HighlightUnit makeHighlightUnit(String string)
	{
		return new HighlightUnit(string, getTextColor(), false, false);
	}
	private HighlightUnit makeHighlightUnit(String string, Color color, boolean bold, boolean underlined) {
		return new HighlightUnit(string, color, bold, underlined);
	}
	// END KGU#701 2019-03-29
	
	// START KGU#686 2019-03-16: Enh. #56 introduction of Try elements
	/**
	 * @return the set of cached variable names for the element context of Element {@code _child}
	 */
	protected Set<String> getVariableSetFor(Element _child) {
		if (this.parent == null) {
			return new HashSet<String>();
		}
		return this.parent.getVariableSetFor(this);
	}
	// END KGU#686 2019-03-16
	
	// START KGU#227 2016-07-29: Enh. #128
	/**
	 * Writes the non-empty comment lines at position _x, _y to _canvas with 2/3 font height and in dark gray
	 * @param _canvas - the drawing canvas
	 * @param _x - left text anchor coordinate for the text area
	 * @param _y - top text anchor coordinate for the text area
	 * @param _actuallyDraw - if the text is actually to be written (otherwise we just return the bonds)
	 * @return - bounding box of the text
	 */
	protected Rect writeOutCommentLines(Canvas _canvas, int _x, int _y, boolean _actuallyDraw)
	{
		int height = 0;
		int width = 0;
		// smaller font - KGU 2019-03-29: Now taken from static field
		//Font smallFont = new Font(Element.font.getName(), Font.PLAIN, Element.font.getSize() * 2 / 3);
		FontMetrics fm = _canvas.getFontMetrics(smallFont);
		int fontHeight = fm.getHeight();	// Here we don't reduce to fm.getLeading() + fm.getAscend()
		int extraHeight = this.isBreakpoint() ? fontHeight/2 : 0;
		// backup the original font
		Font backupFont = _canvas.getFont();
		_canvas.setFont(smallFont);
		_canvas.setColor(Color.DARK_GRAY);
		int nLines = this.getComment().count();
		for (int i = 0; i < nLines; i++)
		{
			String line = this.getComment().get(i).trim();
			if (!line.isEmpty())
			{
				height += fontHeight;
				width = Math.max(width, _canvas.stringWidth(line));
				if (_actuallyDraw)
				{
					_canvas.writeOut(_x, _y + height + extraHeight, line);
				}
			}
		}
		
		_canvas.setFont(backupFont);
		_canvas.setColor(Color.BLACK);
		if (height > 0)
		{
			height += fontHeight/2;
		}
		return new Rect(_x, _y, _x+width, _y+height);
	}
	
	protected boolean haveOuterRectDrawn()
	{
		return true;
	}
	// END KGU#227 2016-07-29

	// START KGU#156 2016-03-11: Enh. #124 - helper routines to display run-time info
	/**
	 * Writes the selected runtime information in half-size font to the lower
	 * left of position (_right, _top).
	 * @param _canvas - the Canvas to write to
	 * @param _right - right border x coordinate
	 * @param _top - upper border y coordinate
	 */
	protected void writeOutRuntimeInfo(Canvas _canvas, int _right, int _top)
	{
		if (Element.E_COLLECTRUNTIMEDATA)
		{
			// smaller font - KGU 2019-03-29: now taken from static field
			//Font smallFont = new Font(Element.font.getName(), Font.PLAIN, Element.font.getSize()*2/3);
			FontMetrics fm = _canvas.getFontMetrics(smallFont);
			// backup the original font
			Font backupFont = _canvas.getFont();
			String info = this.getRuntimeInfoString();
			int yOffs = fm.getHeight() + (this.isBreakpoint() ? 4 : 0); 
			_canvas.setFont(smallFont);
			int width = _canvas.stringWidth(info);
			// START KGU#213 2016-08-01: Enh. #215
			//_canvas.setColor(Color.BLACK);
			if (this.isConditionedBreakpoint())
			{
				String triggerInfo = this.getBreakTriggerCount() + ": ";
				int extraWidth = _canvas.stringWidth(triggerInfo);
				_canvas.setColor(Color.RED);
				_canvas.writeOut(_right - width - extraWidth, _top + yOffs, triggerInfo);
			}
			// END KGU#213 2016-08-01
			_canvas.setColor(Color.BLACK);
			_canvas.writeOut(_right - width, _top + yOffs, info);
			_canvas.setFont(backupFont);
		}
	}
	
	/**
	 * Returns a runtime counter string, composed from execution count
	 * and a mode-dependent number of steps (pure or aggregated, with or
	 * without parenthesis). 
	 * @return the decoration string for runtime data visualisation
	 */
	protected String getRuntimeInfoString()
	{
		return this.getExecCount() + " / " + this.getExecStepCount(this.isCollapsed(true));
	}
	// END KGU#156 2016-03-11
	
    /**
     * Detect whether the element is currently collapsed (or to be shown as collapsed by other reasons)
     * @param _orHidingOthers - if some additional element-specific hiding criterion is to be considered, too  
     * @return true if element is to be shown in collapsed shape
     */
    public boolean isCollapsed(boolean _orHidingOthers) {
        return collapsed;
    }

    public void setCollapsed(boolean collapsed) {
        this.collapsed = collapsed;
        // START KGU#136 2016-03-01: Bugfix #97
        this.resetDrawingInfoUp();
        // END KGU#136 2016-03-01
    }
    
    // START KGU#122 2016-01-03: Enh. #87
    /**
     * @return the element-type-specific icon image intended to be placed in the upper left
     * corner of the drawn element if being collapsed.
     * @see #getMiniIcon()
     */
    public ImageIcon getIcon()
    {
    	return IconLoader.getIcon(57);
    }
    // END KGU#122 2016-01-03
    
    // START KGU#535 2018-06-28
    /**
     * @return the (somewhat smaller) element-type-specific icon image intended to be used in
     * the {@link FindAndReplace} dialog.
     * @see #getIcon()
     */
    public ImageIcon getMiniIcon()
    {
    	return IconLoader.getIcon(10);
    }
    // END KGU#535 2018-06-28

    // START KGU 2015-10-16: Some Root stuff properly delegated to the Element subclasses
    // (The obvious disadvantage is slightly reduced performance, of course)
    /**
     * Returns the serialised texts held within this element and its substructure.
     * The argument {@code _instructionsOnly} controls whether mere expressions like
     * logical conditions or even call statements are included. As a rule, no lines
     * that may not potentially introduce new variables are added if {@code true}
     * (which not only reduces time and space requirements but also avoids "false positives"
     * in variable detection).<br/>
     * Uses {@link #addFullText(StringList, boolean)} - so possibly better override that method if
     * necessary.
     * @param _instructionsOnly - if {@code true} then only the texts of Instruction elements are included
     * @return the composed {@link StringList}
     */
    public StringList getFullText(boolean _instructionsOnly)
    {
    	// The default...
    	StringList sl = new StringList();
    	this.addFullText(sl, _instructionsOnly);
    	return sl;
    }
    
    /**
     * Appends all the texts held within this element and its substructure to the given StringList.
     * The argument _instructionsOnly controls whether mere expressions like logical conditions or
     * even call statements are included. As a rule, no lines that may not potentially introduce new
     * variables are added if true (which not only reduces time and space requirements but also avoids
     * "false positives" in variable detection). 
     * (To be overridden by structured subclasses)
     * @param _lines - the StringList to append to 
     * @param _instructionsOnly - if true then texts not possibly containing variable declarations are omitted
     */
    protected abstract void addFullText(StringList _lines, boolean _instructionsOnly);
    // END KGU 2015-10-16
    
    /**
     * Returns a (hopefully) lossless representation of the stored text as a
     * StringList in a common intermediate language (code generation phase 1).
     * This allows the language-specific Generator subclasses to concentrate
     * on the translation into their respective target languages (code generation
     * phase 2).<br/>
     * Conventions of the intermediate language:<br/>
     * Operators (note the surrounding spaces - no double spaces will exist):
     * <ul>
     * <li>Assignment:	" <- "
     * <li>Comparison:	" = ", " < ", " > ", " <= ", " >= ", " <> "
     * <li>Logic:		" && ", " || ", " §NOT§ ", " ^ "
     * <li>Arithmetics:	usual Java operators without padding
     * <li>Control key words:<ul>
     *   <li>If, Case:		none (wiped off)</li>
     *   <li>While, Repeat:	none (wiped off)</li>
     *   <li>For:			unchanged</li>
     *   <li>Forever:		none (wiped off)</li>
     * </ul></li>
     * </ul>
     * @return a padded intermediate language equivalent of the stored text
     */
    public StringList getIntermediateText()
    {
        StringList interSl = new StringList();
        StringList lines = this.getUnbrokenText();
        for (int i = 0; i < lines.count(); i++)
        {
            interSl.add(transformIntermediate(lines.get(i)));
        }
        return interSl;
    }
    
    /**
     * Translates the Pascal procedure calls {@code inc(var), inc(var, offs), dec(var)},
     * and {@code dec(var, offs)} into simple assignments in Structorizer syntax. 
     * @param code - the piece of text possibly containing {@code inc} or {@code dec} references
     * @return the transformed string.
     */
    public static String transform_inc_dec(String code)
    {
        code = INC_PATTERN1.matcher(code).replaceAll("$1 <- $1 + $2");
        code = INC_PATTERN2.matcher(code).replaceAll("$1 <- $1 + 1");
        code = DEC_PATTERN1.matcher(code).replaceAll("$1 <- $1 - $2");
        code = DEC_PATTERN2.matcher(code).replaceAll("$1 <- $1 - 1");
        return code;
    }
    
    /**
     * Creates a (hopefully) lossless representation of the {@code _text} String as a
     * tokens list of a common intermediate language (code generation phase 1).
     * This allows the language-specific Generator subclasses to concentrate
     * on the translation into their target language (code generation phase 2).
     * Conventions of the intermediate language:<br/>
     * Operators (note the surrounding spaces - no double spaces will exist):
     * <ul>
     * <li>Assignment:		"<-"</li>
     * <li>Comparison:		"=", "<", ">", "<=", ">=", "<>"</li>
     * <li>Logic:			"&&", "||", "!", "^"</li>
     * <li>Arithmetics:		usual Java operators</li>
     * <li>Control key words:<ul>
     *   <li>If, Case:		none (wiped off)</li>
     *   <li>While, Repeat:	none (wiped off)</li>
     *   <li>For:			unchanged</li>
     *   <li>Forever:		none (wiped off)</li>
     * </ul></li>
     * </ul>
     * @param _text - a line of the Structorizer element
     * //@return a padded intermediate language equivalent of the stored text
     * @return a StringList consisting of tokens translated into a unified intermediate language
     */
    // START KGU#93 2015-12-21: Bugfix #41/#68/#69
    //public static String transformIntermediate(String _text)
    public static StringList transformIntermediate(String _text)
    {
        //final String regexMatchers = ".?*+[](){}\\^$";
        
        String interm = " " + _text + " ";
        // START KGU 2016-01-13: Bugfix #104 - should have been done after the loop only
        interm = interm.trim();
        // END KGU 2016-01-13
        
        // START KGU#93 2015-12-21 Bugfix #41/#68/#69 Get rid of padding defects and string damages
        //interm = unifyOperators(interm);
        // END KGU#93 2015-12-21
        
        // START KGU 2015-11-30: Adopted from Root.getVarNames(): 
        // pascal: convert "inc" and "dec" procedures
        // (Of course we could omit it for Pascal, and for C offsprings there are more efficient translations, but this
        // works for all, and so we avoid trouble.
        // START KGU#575 2018-09-17: Issue #594 - replace obsolete 3rd-party Regex library
        //Regex r;
        //r = new Regex(BString.breakup("inc")+"[(](.*?)[,](.*?)[)](.*?)","$1 <- $1 + $2"); interm = r.replaceAll(interm);
        //r = new Regex(BString.breakup("inc")+"[(](.*?)[)](.*?)","$1 <- $1 + 1"); interm = r.replaceAll(interm);
        //r = new Regex(BString.breakup("dec")+"[(](.*?)[,](.*?)[)](.*?)","$1 <- $1 - $2"); interm = r.replaceAll(interm);
        //r = new Regex(BString.breakup("dec")+"[(](.*?)[)](.*?)","$1 <- $1 - 1"); interm = r.replaceAll(interm);
        interm = transform_inc_dec(interm);
        // END KGU#575 2018-09-17
        // END KGU 2015-11-30

        // START KGU#93 2015-12-21 Bugfix #41/#68/#69 Get rid of padding defects and string damages
        // Reduce multiple space characters
        //interm = interm.replace("  ", " ");
        //interm = interm.replace("  ", " ");	// By repetition we eliminate the remnants of odd-number space sequences
        //return interm/*.trim()*/;

        StringList tokens = Syntax.splitLexically(interm, true);
        
        // START KGU#165 2016-03-26: Now keyword search with/without case
        // START KGU#790 2021-10-25: Delegated to Syntax
        //cutOutRedundantMarkers(tokens);
        Syntax.removeDecorators(tokens);
        // END KGU#790 2021-10-25
        // END KGU#165 2016-03-26
        
        Syntax.unifyOperators(tokens, false);
        
        return tokens;
        // END KGU#93 2015-12-21

    }
    // END KGU#18/KGU#23 2015-10-24
    
    // START KGU#162 2016-03-31: Enh. #144 - undispensible part of transformIntermediate
    // START KGU#790 2021-10-25: Issue #800 replaced by Syntax.removeDecorators(StringList)
    //public static void cutOutRedundantMarkers(StringList _tokens)
    //{
    //    // Collect redundant placemarkers to be deleted from the text
    //    // FIXME: Find a more efficient way to do this
    //    StringList redundantMarkers = new StringList();
    //    redundantMarkers.addByLength(Syntax.getKeyword("preAlt"));
    //    redundantMarkers.addByLength(Syntax.getKeyword("preCase"));
    //    redundantMarkers.addByLength(Syntax.getKeyword("preWhile"));
    //    redundantMarkers.addByLength(Syntax.getKeyword("preRepeat"));
    //
    //    redundantMarkers.addByLength(Syntax.getKeyword("postAlt"));
    //    redundantMarkers.addByLength(Syntax.getKeyword("postCase"));
    //    redundantMarkers.addByLength(Syntax.getKeyword("postWhile"));
    //    redundantMarkers.addByLength(Syntax.getKeyword("postRepeat"));
    //    
    //    for (int i = 0; i < redundantMarkers.count(); i++)
    //    {
    //    	String marker = redundantMarkers.get(i);
    //    	if (marker != null && !marker.trim().isEmpty())
    //    	{
    //    		StringList markerTokens = Syntax.splitLexically(marker, false);
    //    		int markerLen = markerTokens.count();
    //    		int pos = -1;
    //    		while ((pos = _tokens.indexOf(markerTokens, 0, !Syntax.ignoreCase)) >= 0)
    //    		{
    //    			for (int j = 0; j < markerLen; j++)
    //    			{
    //    				_tokens.delete(pos);
    //    			}
    //    		}
    //    	}
    //    }
    //}
    // END KGU#790 2021-10-25
    // END KGU#162 2016-03-31

	// START KGU#152 2016-03-02: Better self-description of Elements
	@Override
	public String toString()
	{
		return getClass().getSimpleName() + '@' + Integer.toHexString(hashCode()) +
				// START KGU#261 2017-01-19: Enh. #259 (type map)
				//"(" + (this.getText().count() > 0 ? this.getText().get(0) : "") + ")";
				"(" + this.id + (this.getText().count() > 0 ? (": " + this.getText().get(0)) : "") + ")";
		// END KGU#261 2017-01-19
	}
	// END KGU#152 2016-03-02

	// START KGU#258 2016-09-26: Enh. #253
	/**
	 * Returns a fixed array of names of parser preferences being relevant for
	 * the current type of Element (e.g. in case of refactoring)
	 * @return Arrays of key strings for Syntax.keywordMap
	 */
	protected abstract String[] getRelevantParserKeys();

	/**
	 * Looks up the associated token sequence in _splitOldKeywords for any of the parser preference names
	 * provided by getRelevantParserKeys(). If there is such a token sequence then it will be
	 * replaced throughout my text by the associated current parser preference for the respective name
	 * @param _oldKeywords - a map of tokenized former non-empty parser preference keywords to be replaced
	 * @param _ignoreCase - whether case is to be ignored on comparison.
	 */
	public void refactorKeywords(HashMap<String, StringList> _splitOldKeywords, boolean _ignoreCase)
	{
		String[] relevantKeys = getRelevantParserKeys();
		if (relevantKeys != null && !_splitOldKeywords.isEmpty())
		{
			StringList result = new StringList();
			for (int i = 0; i < this.text.count(); i++)
			{
				result.add(refactorLine(text.get(i), _splitOldKeywords, relevantKeys, _ignoreCase));
			}
			this.text = result;
		}
	}
	
	/**
	 * Looks up the associated token sequence in _splitOldKeys for any of the parser
	 * preference names provided by _prefNames. If there is such a token sequence
	 * then it will be replaced throughout {@code _line} by the associated current
	 * parser preference for the respective name.
	 * @param _line - line of element text
	 * @param _splitOldKeys - a map of tokenized former non-empty parser preference keywords to be replaced
	 * @param _prefNames - Array of parser preference names being relevant for this kind of element
	 * @param _ignoreCase - whether case is to be ignored on comparison
	 * @return refactored line
	 */
	protected final String refactorLine(String _line, HashMap<String, StringList> _splitOldKeys, String[] _prefNames, boolean _ignoreCase)
	{
		StringList tokens = Syntax.splitLexically(_line, true);
		boolean isModified = false;
		// FIXME: We should order the keys by decreasing length first!
		for (int i = 0; i < _prefNames.length; i++)
		{
			StringList splitKey = _splitOldKeys.get(_prefNames[i]);
			if (splitKey != null)
			{
				String subst = Syntax.getKeyword(_prefNames[i]);
				// line shouldn't be inflated ...
				if (!splitKey.get(0).equals(" ")) {
					while (subst.startsWith(" ")) subst = subst.substring(1); 
				}
				if (!splitKey.get(splitKey.count()-1).equals(" ")) {
					while (subst.endsWith(" ")) subst = subst.substring(0, subst.length()-1);
				}
				// ... but spaces must not get lost either!
				if (splitKey.get(0).equals(" ") && !subst.startsWith(" ")) {
					subst = " " + subst;
				}
				if (splitKey.count() > 1 && splitKey.get(splitKey.count()-1).equals(" ") && !subst.endsWith(" ")) {
					subst += " ";
				}
				// Now seek old keyword and replace it where found
				int pos = -1;
				while ((pos = tokens.indexOf(splitKey, pos+1, !_ignoreCase)) >= 0)
				{
					// Replace the first part of the saved keyword by the entire current keyword... 
					tokens.set(pos, subst);
					// ... and remove the remaining parts of the saved key
					for (int j = 1; j < splitKey.count(); j++)
					{
						tokens.delete(pos+1);
					}
					isModified = true;
				}
			}
		}
		if (isModified)
		{
			_line = tokens.concatenate().trim();
		}
		return _line;
	}
	// END KGU#258 2016-09-25

	// START KGU#301 2016-12-01: Bugfix #301
	/**
	 * Helper method to detect exactly whether the given {@code expression} is enclosed in parentheses.
	 * Simply check whether it starts with "(" and ends with ")" is NOT sufficient because the expression
	 * might look like this: {@code (4 + 8) * sqrt(3.5)}, which starts and ends with parentheses without
	 * being parenthesized.
	 * @param expression - the expression to be analysed as string
	 * @return true if the expression is properly parenthesized. (Which is to be ensured e.g for conditions
	 * in C and derived languages.
	 */
	public static boolean isParenthesized(String expression)
	{
		boolean isEnclosed = expression.startsWith("(") && expression.endsWith(")");
		if (isEnclosed) {
			StringList tokens = Syntax.splitLexically(expression, true);
			isEnclosed = isParenthesized0(tokens);
		}
		return isEnclosed;
	}
	// END KGU#301 2016-12-01
	
	// START KGU#301 2017-09-19: Issue #302: Method isParenthesized(String expression) decomposed
	/**
	 * Helper method to detect exactly whether expression represented by the given {@code tokens} is enclosed
	 * in parentheses.<br>
	 * Simply to check whether it starts with "(" and ends with ")" is NOT sufficient because the expression
	 * might look like this: {@code (4 + 8) * sqrt(3.5)}, which starts and ends with parentheses without
	 * being parenthesized.
	 * @param tokens - the tokenised expression to be analysed as StringList
	 * @return true if the expression is properly parenthesized. (Which is to be ensured e.g for conditions
	 * in C and derived languages.
	 */
	public static boolean isParenthesized(StringList tokens)
	{
		return tokens.count() > 1 && tokens.get(0).equals("(") && tokens.get(tokens.count()-1).equals(")")
				&& isParenthesized0(tokens);
	}
	
	// Internal check for both public isParenthesized() methods
	private static boolean isParenthesized0(StringList tokens) {
		boolean isEnclosed;
		int level = 0;
		for (int i = 1; level >= 0 && i < tokens.count()-1; i++) {
			String token = tokens.get(i);
			if (token.equals("(")) {
				level++;
			}
			else if (token.equals(")")) {
				level--;
			}
		}
		isEnclosed = level == 0;
		return isEnclosed;
	}
	// END KGU#301 2019-09-19

	// START KGU#277 2016-10-13: Enh. #270 - Option to disable an Element from execution and export
	/**
	 * Checks whether this element or one of its ancestors is disabled 
	 * @param individually - if {@code true} then only the individual setting will be reported
	 * @return true if directly or indirectly disabled
	 */
	public boolean isDisabled(boolean individually)
	{
		return this.disabled || (this.parent != null && this.parent.isDisabled(individually));
	}
	// END KGU#277 2016-10-13
	
	// START KGU#408 2021-02-26: Enh. #410 - We need a composed disabled check
	/** Sets the {@link #disabled} flag to {@code b} */
	public void setDisabled(boolean b)
	{
		this.disabled = b;
	}
	// END KG#408 2021-02-26
	
	// START KGU 2017-10-21 New deep reachability check
	/** @return whether an entered control flow may leave this element sequentially. */
	public boolean mayPassControl()
	{
		// Normally, the control flow will leave every element.
		return true;
	}
	// END KGU 2017-10-21
	
	// START KGU#261 2017-01-19: Enh. #259 (type map)
	public Element findElementWithId(long _id)
	{
		final class ElementFinder implements IElementVisitor {
			
			private long id;
			private Element foundElement = null;

			public ElementFinder(long _id)
			{
				id = _id;
			}
			
			@Override
			public boolean visitPreOrder(Element _ele) {
				if (_ele.getId() == id) {
					foundElement = _ele;
					return false;
				}
				return true;
			}

			@Override
			public boolean visitPostOrder(Element _ele) {
				return true;
			}
			
		}
		ElementFinder finder = new ElementFinder(_id);
		traverse(finder);
		return finder.foundElement;
	}
	
	/**
	 * Adds own variable declarations (only this element, no substructure!) to the given
<<<<<<< HEAD
	 * map (varname -> typeinfo).
	 * @param typeMap
	 * 
	 * @deprecated Use {@link #updateTypeRegistry(TypeRegistry)} instead
=======
	 * type map (varname -> typeinfo).
	 * 
	 * @param typeMap - the type map to be used an extended
>>>>>>> c9691ccb
	 */
	public void updateTypeMap(HashMap<String, TypeMapEntry> typeMap)
	{
		// Does nothing - to be sub-classed where necessary
	}
	// END KGU#261 2017-01-19
	
	/**
	 * Adds own variable declarations and type definitions (only this element,
	 * no substructure!) to the given {@link TypeRegistry}.
	 * 
	 * @param _dataTypes
	 */
	public void updateTypeRegistry(TypeRegistry _dataTypes)
	{
		Line[] lines = this.getParsedText(comment, _dataTypes);
		for (int i = 0; i < lines.length; i++) {
			Line line = lines[i];
			Type dataType = line.getDataType(false);
			if (dataType != null) {
				boolean force = false;
				int nExpr = line.getExprCount();
				Expression expr;
				switch (line.getType()) {
				case LT_CONST_DEF:
				case LT_VAR_INIT:
					force = true;
				case LT_ASSIGNMENT:
				case LT_FOR_LOOP:
					if (nExpr > 0
							&& (expr = line.getExpression(0)) != null
							&& expr.type == Expression.NodeType.OPERATOR
							&& expr.children.size() == 2
							&& (expr = expr.children.get(0)).type == Expression.NodeType.IDENTIFIER) {
						_dataTypes.putTypeFor(expr.text, dataType, force);
					}
					break;
				case LT_CATCH:
					if (nExpr > 0
							&& (expr = line.getExpression(0)).type == Expression.NodeType.IDENTIFIER) {
						// FIXME: How to cope with block scope here?
						_dataTypes.putTypeFor(expr.text, dataType, this, i, true);
					}
					break;
					// TODO To be done in Call class
//				case LT_CONST_FUNCT_CALL: 
//					break;
//				case LT_ROUTINE_CALL:
//					break;
				case LT_FOREACH_LOOP:
					if (nExpr > 0
							&& (expr = line.getExpression(0)).type == Expression.NodeType.IDENTIFIER) {
						// FIXME: How to cope with block scope here?
						_dataTypes.putTypeFor(expr.text, dataType, this, i, false);
					}
					break;
				case LT_TYPE_DEF:
					// FIXME Cause an error if the type already had been defined
					_dataTypes.putType(dataType, this, i, true);
					break;
				case LT_VAR_DECL:
					for (int j = 0; j < nExpr; j++) {
						expr = line.getExpression(j);
						if (expr.type == Expression.NodeType.IDENTIFIER) {
							// FIXME We should warn / raise an error if there had already been a type
							_dataTypes.putTypeFor(expr.text, dataType, this, i, true);
						}
					}
					break;
				default:
					break;
				}
			}
		}
	}
	
	// START KGU#261 2017-01-26: Enh. #259
	/**
	 * Analyses the given {@code typeSpec} string and adds a derived {@code TypeMapEntry.VarDeclaration}
	 * to the {@code typeMap} associated to the given {@code varName}.
	 * 
	 * @param typeMap - maps variable and type names to gathered detailed type information 
	 * @param varName - name of a variable being declared
	 * @param typeSpec - a type-describing string (might be a type name or a type construction)
	 * @param lineNo - number of the element text line containing the type description
	 * @param isAssigned - is to indicate whether a value is assigned here
	 * @param explicitly - whether the type association was an explicit declaration or just guessed
	 */
	protected void addToTypeMap(HashMap<String,TypeMapEntry> typeMap, String varName, String typeSpec, int lineNo, boolean isAssigned, boolean explicitly)
	{
		if (varName != null && !typeSpec.isEmpty()) {
			TypeMapEntry entry = typeMap.get(varName);
			// Get the referred type entry in case typeSpec is a previously defined type
			TypeMapEntry typeEntry = null;
			if (Syntax.isIdentifier(typeSpec, false, null)) {
				typeEntry = typeMap.get(":" + typeSpec);
			}
			if (entry == null) {
				if (typeEntry != null) {
					typeMap.put(varName, typeEntry);
				}
				else {
					// Add a new entry to the type map
					typeMap.put(varName, new TypeMapEntry(typeSpec, null, null, this, lineNo, isAssigned, explicitly));
				}
			}
			else if (typeEntry == null || !typeEntry.isRecord()) {
				// START KGU#593 2018-10-05: Bugfix #619
				if (explicitly && !entry.isDeclaredWithin(null)) {
					entry.isDeclared = true;
				}
				// END KGU#593 2018-10-05
				// add an alternative declaration to the type map entry
				entry.addDeclaration(typeSpec, this, lineNo, isAssigned);
			}
		}
	}
	
	// START KGU#388 2017-09-13: Enh. #423
	/**
	 * Adds a record type definition with name {@code typeName} and component definitions
	 * from lists {@code compNames} and {@code compTypes} to the {@code typeMap}.
	 * @param typeMap - maps variable and type names to gathered detailed type information 
	 * @param typeName - name of the new defined type
	 * @param typeSpec - a type-describing string as found in the definition
	 * @param compNames - list of the component identifiers (strings)
	 * @param compTypes - list of type-describing strings (a type name or a type construction or null!)
	 * @param lineNo - number of the element text line containing the type description
	 * @return true if the {@code typeName} was new and could be placed in the {@code typeMap}.
	 */
	protected boolean addRecordTypeToTypeMap(HashMap<String,TypeMapEntry> typeMap, String typeName, String typeSpec, StringList compNames, StringList compTypes, int lineNo)
	{
		boolean done = false;
		if (typeName != null && compNames.count() > 0 && compTypes.count() == compNames.count()) {
			TypeMapEntry entry = typeMap.get(":" + typeName);
			// Get the referred type entry in case typeSpec is a previously defined type
			if (entry == null) {
				// Add a new entry to the type map
				boolean isRecursive = false;
				// FIXME KGU#687 2019-03-16: Issue #408, #56 - shall we replace this by compTypes now?
				LinkedHashMap<String, TypeMapEntry> components = new LinkedHashMap<String, TypeMapEntry>();
				for (int i = 0; i < compNames.count(); i++) {
					TypeMapEntry compEntry = null; 
					if (i < compTypes.count()) {
						String type = compTypes.get(i);
						if (type != null) {
							if (Syntax.isIdentifier(type, false, null)) {
								// Try to find an existing type entry with this name
								compEntry = typeMap.get(":" + type);
								if (compEntry == null) {
									if (type.equals(typeName)) {
										isRecursive = true;
										// We postpone the completion of this self-referencing component 
									}
									else {
										// Create a named dummy entry
										compEntry = new TypeMapEntry(type, type, typeMap, this, lineNo, false, true);
									}
								}
							}
							// FIXME KGU#687 2019-03-16: Issue #408 - no longer needed?
							else {
								// Create an unnamed dummy entry
								compEntry = new TypeMapEntry(type, null, null, this, lineNo, false, true);
							}
						}
					}
					// Note that compEntry may be null here
					if (compEntry == null) compEntry = TypeMapEntry.getDummy();
					components.put(compNames.get(i), compEntry);
				}
				entry = new TypeMapEntry(typeSpec, typeName, typeMap, components, this, lineNo);
				// In case of self-references map the respective component names to the created TypeMapEntry 
				if (isRecursive) {
					for (int i = 0; i < compNames.count(); i++) {
						if (i < compTypes.count() && typeName.equals(compTypes.get(i))) {
							components.put(compNames.get(i), entry);
						}
					}
				}
				// Now register the accomplished type entry
				typeMap.put(":" + typeName, entry);
				done = true;
			}
			else {
				logger.log(Level.WARNING, "Type redefinition attempt for \"{1}\"!", typeName);
			}
		}
		return done;
	}
	// END KGU#388 2017-09-13

	/**
	 * Negates the given condition as intelligently as possible.
	 * 
	 * @param condition - a boolean expression (in Structorizer-conform syntax)
	 * @return an expression representing the logical opposite of {@code condition}
	 */
	public static String negateCondition(String condition)
	{
		String negCondition = null;
		StringList condTokens = Syntax.splitLexically(condition, true);
		// START KGU#790 2020-11-01: Issue #800 Replaced by new syntax stuff
		//int length = condTokens.count();
		//String first = condTokens.get(0);
		//// Already explicitly negated?
		//if (first.equals("not") || first.equals("!")) {
		//	int i = 1;
		//	while (i < length && condTokens.get(i).trim().isEmpty()) i++;
		//	if (i == length-1) {
		//		// Obviously a single negated token, so just drop the operator
		//		negCondition = condTokens.get(i); 
		//	}
		//	else if (i < length && Element.isParenthesized(condTokens.subSequence(i, length))) {
		//		negCondition = condTokens.subSequence(i+1, length-1).concatenate();
		//	}
		//}
		try {
			List<Expression> exprs = Expression.parse(condTokens, null, (short)0);
			if (exprs.size() == 1) {
				Expression cond = exprs.get(0);
				cond = Expression.negateCondition(cond, true);
				negCondition = cond.toString();
			}
		} catch (SyntaxException exc) {
			logger.log(Level.WARNING, "Trouble with negating " + condition, exc);
		}
		// END KGU#790 2020-11-01
		if (negCondition == null) {
			if (!Element.isParenthesized(condTokens)) {
				condition = "(" + condition + ")";
			}
			negCondition = "not " + condition;
		}
		return negCondition;
	}
	
	public void setRotated(boolean _rotated)
	{
		if (rotated != _rotated) {
			// Flip the stored rectangle
			this.rect0 = new Rect(rect0.left, rect0.top, rect0.bottom, rect0.right);
		}
	}
	
	// START KGU#906/KGU#926 2021-02-04: Enh. #905, #926 consider eclipsed substructure
	/**
	 * Retrieves all (or just the first) {@link DetectedError} objects related to this
	 * element or some substructure element (in case this element is collapsed)
	 * @param getAll - if not {@code true} then only the result will only contain the
	 * first related {@link DetectedError} found (allowing an efficient existence check)
	 * @return a map from element to lists of related {@link DetectedError} objects,
	 *  may be empty
	 */
	public LinkedHashMap<Element, Vector<DetectedError>> getRelatedErrors(boolean getAll)
	{
		LinkedHashMap<Element, Vector<DetectedError>> errorMap = 
				new LinkedHashMap<Element, Vector<DetectedError>>();
		addRelatedErrors(getAll, errorMap);
		return errorMap;
	}
	
	/**
	 * Internal helper for {@link #getRelatedErrors(boolean)}
	 * 
	 * @param getAll - if not {@code true} then the result will contain only the
	 * first related {@link DetectedError} found (allowing an efficient existence check)
	 * @param errorMap - a map from element to lists of related {@link DetectedError} objects,
	 *  may be empty
	 */
	protected final void addRelatedErrors(boolean getAll, LinkedHashMap<Element, Vector<DetectedError>> errorMap)
	{
		if (E_ANALYSER) {
			Root myRoot = getRoot(this);
			if (myRoot != null && myRoot.errors != null && !myRoot.errors.isEmpty()) {
				boolean descend = this.isCollapsed(false);
				// Now collect the information from the substructure if necessary
				final class ErrorFinder implements IElementVisitor {
					
//					private Root root;
//					public LinkedHashMap<Element, Vector<DetectedError>> errorMap;
//					boolean descend;
//					boolean oneIsEnough;
//
//					public ErrorFinder(Root _root, LinkedHashMap<Element, Vector<DetectedError>> _errorMap,
//							boolean _descend, boolean _getAll)
//					{
//						root = _root;
//						errorMap = _errorMap;
//						descend = _descend;
//						oneIsEnough = !_getAll;
//					}
					
					@Override
					public boolean visitPreOrder(Element _ele) {
						for (DetectedError error: myRoot.errors) {
							if (_ele == error.getElement()) {
								if (!errorMap.containsKey(_ele)) {
									errorMap.put(_ele, new Vector<DetectedError>());
								}
								errorMap.get(_ele).add(error);
								if (!getAll) {
									return false;
								}
							}
						}
						return descend;
					}

					@Override
					public boolean visitPostOrder(Element _ele) {
						return true;
					}

				}
				ErrorFinder finder = new ErrorFinder();
//				ErrorFinder finder = new ErrorFinder(myRoot, errorMap, descend, getAll);
				traverse(finder);
			}
		}
		
	}
	
	// END KGU#906/KGU#926 2021-02-04
	
	// START KGU#790 2020-11-02: Issue #800
	/**
	 * Get the parsed line structure for the text line {@code lineNo} if it exists.
	 * If the line type (to be obtained with {@link Line#getType()}) is
	 * {@link Line.LineType#LT_RAW} then something will have gone wrong and
	 * the original text line is all you can rely on. The corresponding error
	 * message can be obtained via {@link Line#getParserError()} in this case.<br/>
	 * <b>Note:</b> If there haven't been associated Line structures cached then
	 * this method will do the parsing for all lines of this element and cache the
	 * parsed Lines. If you want to obtain an array of freshly parsed Line objects
	 * without setting the cache then you might consider using
	 * {@link #getParsedText(StringList, TypeRegistry)} instead.
	 * 
	 * @param lineNo - index of the text line (w.r.t. unbroken text) - must be between
	 *     0 and the number of lines - 1.
	 * @return a {@link Line} structure for the requested text line.
	 * 
	 * @see #parseLines(TypeRegistry)
	 * @see #resetParsedLines()
	 */
	public Line getParsedLine(int lineNo)
	{
		if (parsedLines == null) {
			parseLines();
		}
		return parsedLines[lineNo];
	}
	
	/**
	 * Re-parses all text lines no matter whether there have already been parsed
	 * lines in the cache. Overwrites {@link #parsedLines}. Uses the
	 * {@link TypeRegistry} of he owning {@link Root} for data type retrieval.
	 * 
	 * @return A {@link StringList} of possible error descriptions
	 * 
	 * @see #parseLines(TypeRegistry)
	 * @see #getParsedLine(int)
	 * @see #getParsedText(StringList, Typeregistry)
	 * @see #getParsedText(StringList, StringList, Typeregistry, StringList)
	 */
	protected StringList parseLines()
	{
		return parseLines(null);
	}
	/**
	 * Re-parses all text lines no matter whether there have already been parsed
	 * lines in the cache. Overwrites {@link #parsedLines}. Uses the passed-in
	 * {@link TypeRegistry} {@code _dataTypes} for data type retrieval rather than
	 * the one held by the owning {@link Root}.
	 * 
	 * @param _dataTypes - the {@link TypeRegistry} to be used for data type
	 *     retrieval, falls back to {@link Root#getDataTypes()} if {@code null}.
	 * @return A {@link StringList} of possible error descriptions
	 * 
	 * @see #parseLines()
	 * @see #getParsedLine(int)
	 * @see #getParsedText(StringList, Typeregistry)
	 * @see #getParsedText(StringList, StringList, Typeregistry, StringList)
	 */
	protected StringList parseLines(TypeRegistry _dataTypes)
	{
		StringList errors = new StringList();
		StringList unbrokenLines = this.getUnbrokenText();
		parsedLines = new Line[unbrokenLines.count()];
		if (_dataTypes == null) {
			Root root = getRoot(this);
			if (root != null) {
				_dataTypes = root.getDataTypes();
			}
		}
		for (int i = 0; i < parsedLines.length; i++) {
			parsedLines[i] = LineParser.getInstance().parse(unbrokenLines.get(i), this, i, _dataTypes);
			String trouble = parsedLines[i].getParserError();
			if (trouble != null) {
				errors.add(trouble);
			}
		}
		return errors;
	}

	/**
	 * Wipes the parsing results for all text lines, thus forcing a reparsing
	 * on next {@link #getParsedLine(int)} call. This methd should be called
	 * whenever the text was changed.
	 */
	public void resetParsedLines()
	{
		parsedLines = null;
	}
	// END KGU#790 2020-11-02
}<|MERGE_RESOLUTION|>--- conflicted
+++ resolved
@@ -4741,16 +4741,11 @@
 	
 	/**
 	 * Adds own variable declarations (only this element, no substructure!) to the given
-<<<<<<< HEAD
-	 * map (varname -> typeinfo).
-	 * @param typeMap
-	 * 
-	 * @deprecated Use {@link #updateTypeRegistry(TypeRegistry)} instead
-=======
 	 * type map (varname -> typeinfo).
 	 * 
 	 * @param typeMap - the type map to be used an extended
->>>>>>> c9691ccb
+	 * 
+	 * @deprecated Use {@link #updateTypeRegistry(TypeRegistry)} instead
 	 */
 	public void updateTypeMap(HashMap<String, TypeMapEntry> typeMap)
 	{
