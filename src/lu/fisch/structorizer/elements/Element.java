--- conflicted
+++ resolved
@@ -115,11 +115,8 @@
  *      Kay Gürtzig     2020-04-12      Bugfix #847 inconsistent handling of upper and lowercase in operator names (esp. DIV)
  *      Kay Gürtzig     2020-08-12      Enh. #800: Started to delegate syntactic analysis to class Syntax
  *      Kay Gürtzig     2020-10-17/19   Enh. #872: New mode to display operators in C style
-<<<<<<< HEAD
  *      Kay Gürtzig     2020-10-30      Enh. #800: Methods unifyOperators moved to class Syntax
-=======
  *      Kay Gürtzig     2020-11-01      Issue #881: Highlighting of bit operators and Boolean literals
->>>>>>> 9c1ea416
  *
  ******************************************************************************************************
  *
@@ -582,50 +579,6 @@
 	private static final Pattern DEC_PATTERN2 = Pattern.compile(BString.breakup("dec", true)+"[(](.*?)[)](.*?)");
 	// END KGU#575 2018-09-17
 
-<<<<<<< HEAD
-=======
-	// START KGU#425 2017-09-29: Lexical core mechanisms revised
-	private static final String[] LEXICAL_DELIMITERS = new String[] {
-			" ",
-			"\t",
-			"\n",
-			".",
-			",",
-			";",
-			"(",
-			")",
-			"[",
-			"]",
-			// START KGU#100 2016-01-14: We must also catch the initialiser delimiters
-			"{",
-			"}",
-			// END KGU#100 2016-01-14
-			"-",
-			"+",
-			"/",
-			"*",
-			">",
-			"<",
-			"=",
-			":",
-			"!",
-			"'",
-			"\"",
-			"\\",
-			"%",
-			// START KGU#790 2020-11-01: Enh. #800 unary C operators must also split
-			"&",
-			"~",
-			// END KGU#790 2020-11-01
-			// START KGU#331 2017-01-13: Enh. #333 Precaution against unicode comparison operators
-			"\u2260",
-			"\u2264",
-			"\u2265"
-			// END KGU#331 2017-01-13
-	};
-	// END KGU#425 2017-09-29
-
->>>>>>> 9c1ea416
 	// START KGU#156 2016-03-10; Enh. #124
 	/** Maximum number of executions of any element while runEventTracking has been on */
 	protected static int maxExecCount = 0;
@@ -3266,24 +3219,14 @@
 						specialSigns.add("<=");
 						specialSigns.add(">=");
 						// END KGU#872 2020-10-17
-<<<<<<< HEAD
-						// START KGU#790 2020-10-31: Issue #800
-=======
 						// START KGU#883 2020-11-01: Enh. #881 bit operators and Boolean literal were missing
->>>>>>> 9c1ea416
 						specialSigns.add("false");
 						specialSigns.add("true");
 						specialSigns.add("&");
 						specialSigns.add("|");
-<<<<<<< HEAD
-						specialSigns.add("~");
-						specialSigns.add("^");
-						// END KGU#790 2020-10-31
-=======
 						specialSigns.add("^");
 						specialSigns.add("~");
 						// END KGU#883 2020-11-01
->>>>>>> 9c1ea416
 					}
 					// START KGU#611/KGU843 2020-04-12: Issue #643, bugfix #847
 					if (specialSignsCi == null) {
