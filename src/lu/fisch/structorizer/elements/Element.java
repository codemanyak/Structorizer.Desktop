--- conflicted
+++ resolved
@@ -3220,351 +3220,9 @@
 				// START KGU#701 2019-03-29: Issue #718 - highlighting acceleration by caching
 				// backup the original font
 				Font backupFont = _canvas.getFont();
-<<<<<<< HEAD
-				Vector<HighlightUnit> hlUnits = _this.highlightCache.get(_text);
-				if (hlUnits == null) {
-					_this.highlightCache.put(_text, hlUnits = new Vector<HighlightUnit>());
-				// END KGU#701 2019-03-29 part 1
-					// START KGU#686 2019-03-16: Enh. #56
-					Set<String> variableSet = _this.getVariableSetFor(_this);
-					// END KGU#686 2019-03-16
-
-					StringList parts = Syntax.splitLexically(_text, true);
-
-					// START KGU#701 2019-03-29: Issue #718 Derived fonts now cached in static fields
-					//Font boldFont = new Font(Element.font.getName(), Font.BOLD, Element.font.getSize());
-					// START KGU#480 2018-01-21: Enh. #490 - we will underline alias names
-					//Map<TextAttribute, Integer> fontAttributes = new HashMap<TextAttribute, Integer>();
-					//fontAttributes.put(TextAttribute.UNDERLINE, TextAttribute.UNDERLINE_ON);
-					//Font underlinedFont = new Font(Element.font.getName(), Font.PLAIN, Element.font.getSize()).deriveFont(fontAttributes);
-					// END KGU#480 2018-01-21
-					//Font backupFont = _canvas.getFont();
-					// END KGU#701 2019-03-29
-
-					// START KGU#64 2015-11-03: Not to be done again and again. Private static field now!
-					//StringList specialSigns = new StringList();
-					if (specialSigns == null)	// lazy initialisation
-					{
-						// START KGU#843 2020-04-12: Bugfix #847
-						specialSigns = new HashSet<String>();
-						// START KGU#843 2020-04-12: Bugfix #847
-					// END KGU#64 2015-11-03
-						// START KGU#425 2017-09-29: Add the possible ellipses, too
-						specialSigns.add("...");
-						specialSigns.add("..");					
-						// END KGU#425 2017-09-29
-						specialSigns.add(".");
-						specialSigns.add("[");
-						specialSigns.add("]");
-						specialSigns.add("\u2190");
-						specialSigns.add(":=");
-						// START KGU#332 2017-01-27: Enh. #306 "dim" as declaration keyword
-						specialSigns.add(":");
-						// END KGU#332 2017-01-27
-
-						specialSigns.add("+");
-						specialSigns.add("/");
-						// START KGU 2015-11-03: This operator had been missing
-						specialSigns.add("%");
-						// END KGU 2015-11-03
-						specialSigns.add("*");
-						specialSigns.add("-");
-						specialSigns.add("var");
-						// START KGU#332 2017-01-27: Enh. #306 "dim" as declaration keyword
-						specialSigns.add("dim");
-						// END KGU#332 2017-01-27
-						// START KGU#375 2017-03-30: Enh. #388 "const" as declaration keyword
-						specialSigns.add("const");
-						// END KGU#375 2017-03-30
-						// START KGU#388 2017-09-13: Enh. #423 "type", "record", and "struct" as type definition keywords
-						specialSigns.add("type");
-						specialSigns.add("record");
-						specialSigns.add("struct");
-						// END KGU#388 2017-09-13
-						// START KGU#542 2019-11-17: Enh. #739 "enum" added to type definition keywords
-						specialSigns.add("enum");
-						// END KGU#542 2019-11-17
-						// START KGU#331 2017-01-13: Enh. #333
-						//specialSigns.add("<=");
-						//specialSigns.add(">=");
-						//specialSigns.add("<>");
-						//specialSigns.add("!=");
-						specialSigns.add("\u2260");
-						specialSigns.add("\u2264");
-						specialSigns.add("\u2265");
-						// END KGU#331 2017-01-13
-						specialSigns.add("<<");
-						specialSigns.add(">>");
-						specialSigns.add("<");
-						specialSigns.add(">");
-						specialSigns.add("==");
-						specialSigns.add("=");
-						specialSigns.add("!");
-						// START KGU#24 2014-10-18
-						specialSigns.add("&&");
-						specialSigns.add("||");
-						// END KGU#24 2014-10-18
-						// START KGU#109 2016-01-15: Issues #61, #107 highlight the BASIC declarator keyword, too
-						specialSigns.add("as");
-						// END KGU#109 2016-01-15
-
-						// START KGU#100 2016-01-16: Enh. #84: Also highlight the initialiser delimiters
-						specialSigns.add("{");
-						specialSigns.add("}");
-						// END KGU#100 2016-01-16
-
-						// The quotes will only occur as tokens if they are unpaired!
-						specialSigns.add("'");
-						specialSigns.add("\"");
-						// START KGU#64 2015-11-03: See above
-						
-						// START KGU#872 2020-10-17: Enh. #872 operator symbols for C style
-						specialSigns.add("!=");
-						specialSigns.add("<=");
-						specialSigns.add(">=");
-						// END KGU#872 2020-10-17
-						// START KGU#883 2020-11-01: Enh. #881 bit operators and Boolean literal were missing
-						specialSigns.add("false");
-						specialSigns.add("true");
-						specialSigns.add("&");
-						specialSigns.add("|");
-						specialSigns.add("^");
-						specialSigns.add("~");
-						// END KGU#883 2020-11-01
-					}
-					// START KGU#611/KGU843 2020-04-12: Issue #643, bugfix #847
-					if (specialSignsCi == null) {
-						specialSignsCi = new StringList();
-						specialSignsCi.add("mod");
-						specialSignsCi.add("div");
-						// START KGU#24 2014-10-18
-						specialSignsCi.add("and");
-						specialSignsCi.add("or");
-						specialSignsCi.add("xor");
-						specialSignsCi.add("not");
-						// END KGU#24 2014-10-18
-						// START KGU#115 2015-12-23: Issue #74 - These Pascal operators hadn't been supported
-						specialSignsCi.add("shl");
-						specialSignsCi.add("shr");
-						// END KGU#115 2015-12-23
-					}
-					// END KGU#611/KGU#843 2020-04-12
-					// END KGU#64 2015-11-03
-
-					// These markers might have changed by configuration, so don't cache them
-					StringList ioSigns = new StringList();
-					ioSigns.add(Syntax.getKeywordOrDefault("input", "").trim());
-					ioSigns.add(Syntax.getKeywordOrDefault("output", "").trim());
-					// START KGU#116 2015-12-23: Enh. #75 - highlight jump keywords
-					StringList jumpSigns = new StringList();
-					jumpSigns.add(Syntax.getKeywordOrDefault("preLeave", "leave").trim());
-					jumpSigns.add(Syntax.getKeywordOrDefault("preReturn", "return").trim());
-					jumpSigns.add(Syntax.getKeywordOrDefault("preExit", "exit").trim());
-					// START KGU#686 2019-03-18: Enh. #56
-					jumpSigns.add(Syntax.getKeywordOrDefault("preThrow", "throw").trim());
-					// END KGU#686 2019-03-18
-					// END KGU#116 2015-12-23
-
-					// START KGU#377 2017-03-30: Bugfix #333
-					parts.replaceAll("<-","\u2190");
-					if (E_SHOW_UNICODE_OPERATORS) {
-						parts.replaceAll("<>","\u2260");
-						parts.replaceAll("!=","\u2260");
-						parts.replaceAll("<=","\u2264");
-						parts.replaceAll(">=","\u2265");
-					}
-					// END KGU#377 2017-03-30
-					// START KGU#872 2020-10-17: Enh. #872 - show operators in C style
-					if (E_SHOW_C_OPERATORS) {
-						if (!(_this instanceof Instruction && ((Instruction)_this).isTypeDefinition())) {
-							// Don't replace '=' in type definitions!
-							parts.replaceAll("=", "==");
-						}
-						parts.replaceAll("\u2190", "=");
-						parts.replaceAll(":=", "=");
-						parts.replaceAll("\u2260", "!=");
-						parts.replaceAll("<>", "!=");
-						parts.replaceAll("\u2264", "<=");
-						parts.replaceAll("\u2265", ">=");
-						parts.replaceAllCi("not", "!");
-						parts.replaceAllCi("and", "&&");
-						parts.replaceAllCi("or", "||");
-						parts.replaceAllCi("xor", "^");
-						parts.replaceAllCi("div", "/");
-						parts.replaceAllCi("mod", "%");
-						parts.replaceAllCi("shl", "<<");
-						parts.replaceAllCi("shr", ">>");
-					}
-					// END KGU#872 2020-10-17
-
-					// START KGU#701 2019-03-29: Issue #718 concatenate normal text parts
-					StringBuilder normalText = new StringBuilder();
-					boolean lastWasNormal = false;
-					// END KGU#701 2019-03-29
-					for (int i = 0; i < parts.count(); i++)
-					{
-						String display = parts.get(i);
-
-						if (!display.equals(""))
-						{
-							// if this part has to be colored
-							if (variableSet.contains(display))
-							{
-								// dark blue, bold
-								// START KGU#701 2019-03-29: Issue #718
-								//_canvas.setColor(E_HL_VARIABLE_COLOR);
-								//_canvas.setFont(boldFont);
-								if (lastWasNormal) {
-									hlUnits.add(_this.makeHighlightUnit(normalText.toString()));
-									normalText.delete(0, Integer.MAX_VALUE);
-									lastWasNormal = false;
-								}
-								hlUnits.add(_this.makeHighlightUnit(display, E_HL_VARIABLE_COLOR, true, false));
-								// END KGU#701 2019-03-29
-							}
-							// START KGU#388 2017-09-17: Enh. #423 Highlighting of defined types
-							else if (root.getTypeInfo().containsKey(":" + display) || TypeMapEntry.isStandardType(display)) {
-								// black, bold
-								// START KGU#701 2019-03-29: Issue #718
-								//_canvas.setFont(boldFont);
-								if (lastWasNormal) {
-									hlUnits.add(_this.makeHighlightUnit(normalText.toString()));
-									normalText.delete(0, Integer.MAX_VALUE);
-									lastWasNormal = false;
-								}
-								hlUnits.add(_this.makeHighlightUnit(display, Color.BLACK, true, false));
-								// END KGU#701 2019-03-29
-							}
-							// END KGU#388 2017-09-17
-							// if this part has to be colored with special color
-							// START KGU#611/KGU#843 2020-04-12: Issue #643, bugfix #847
-							//else if(specialSigns.contains(display))
-							else if(specialSigns.contains(display) || specialSignsCi.contains(display, false))
-							// END KGU#611/KGU#843 2020-04-12
-							{
-								// burgundy, bold
-								// START KGU#701 2019-03-29: Issue #718
-								//_canvas.setColor(E_HL_OPERATOR_COLOR);
-								//_canvas.setFont(boldFont);
-								if (lastWasNormal) {
-									hlUnits.add(_this.makeHighlightUnit(normalText.toString()));
-									normalText.delete(0, Integer.MAX_VALUE);
-									lastWasNormal = false;
-								}
-								hlUnits.add(_this.makeHighlightUnit(display, E_HL_OPERATOR_COLOR, true, false));
-								// END KGU#701 2019-03-29
-							}
-							// if this part has to be colored with io color
-							// START KGU#165 2016-03-25: consider the new option
-							//else if(ioSigns.contains(display))
-							else if(ioSigns.contains(display, !Syntax.ignoreCase))
-								// END KGU#165 2016-03-25
-							{
-								// green, bold
-								// START KGU#701 2019-03-29: Issue #718
-								//_canvas.setColor(E_HL_INOUT_COLOR);
-								//_canvas.setFont(boldFont);
-								if (lastWasNormal) {
-									hlUnits.add(_this.makeHighlightUnit(normalText.toString()));
-									normalText.delete(0, Integer.MAX_VALUE);
-									lastWasNormal = false;
-								}
-								hlUnits.add(_this.makeHighlightUnit(display, E_HL_INOUT_COLOR, true, false));
-								// END KGU#701 2019-03-29
-							}
-							// START KGU 2015-11-12
-							// START KGU#116 2015-12-23: Enh. #75
-							// START KGU#165 2016-03-25: consider the new case option
-							//else if(jumpSigns.contains(display))
-							else if(jumpSigns.contains(display, !Syntax.ignoreCase))
-								// END KGU#165 2016-03-25
-							{
-								// orange, bold
-								// START KGU#701 2019-03-29: Issue #718
-								//_canvas.setColor(E_HL_JUMP_COLOR);
-								//_canvas.setFont(boldFont);
-								if (lastWasNormal) {
-									hlUnits.add(_this.makeHighlightUnit(normalText.toString()));
-									normalText.delete(0, Integer.MAX_VALUE);
-									lastWasNormal = false;
-								}
-								hlUnits.add(_this.makeHighlightUnit(display, E_HL_JUMP_COLOR, true, false));
-								// END KGU#701 2019-03-29
-							}
-							// END KGU#116 2015-12-23
-							// if it's a String or Character literal then mark it as such
-							else if (display.startsWith("\"") && display.endsWith("\"") ||
-									display.startsWith("'") && display.endsWith("'"))
-							{
-								// violet, plain
-								// START KGU#701 2019-03-29: Issue #718
-								//_canvas.setColor(E_HL_STRING_COLOR);
-								if (lastWasNormal) {
-									hlUnits.add(_this.makeHighlightUnit(normalText.toString()));
-									normalText.delete(0, Integer.MAX_VALUE);
-									lastWasNormal = false;
-								}
-								hlUnits.add(_this.makeHighlightUnit(display, E_HL_STRING_COLOR, false, false));
-								// END KGU#701 2019-03-29
-							}
-							// END KGU 2015-11-12
-							// START KGU#480 2018-01-21: Enh. #490 DiagramController routine aliases?
-							else if (E_APPLY_ALIASES && Syntax.isIdentifier(display, false, "#")) {
-								int j = i;
-								while (j < parts.count() && parts.get(++j).trim().isEmpty());
-								if (j < parts.count() && parts.get(j).equals("(")) {
-									if (Element.controllerAlias2Name.containsKey(display.toLowerCase())) {
-										// Replace the name and show it underlined
-										// START KGU#701 2019-03-29: Issue #718
-										//display = display.substring(0, display.indexOf('#'));
-										//_canvas.setFont(underlinedFont);
-										if (lastWasNormal) {
-											hlUnits.add(_this.makeHighlightUnit(normalText.toString()));
-											normalText.delete(0, Integer.MAX_VALUE);
-											lastWasNormal = false;
-										}
-										hlUnits.add(_this.makeHighlightUnit(display.substring(0, display.indexOf('#')), Color.BLACK, false, true));
-										// END KGU#701 2019-03-29
-									}
-								}
-							}
-							// START KGU#701 2019-03-29: Issue #718
-							else {
-								normalText.append(display);
-								lastWasNormal = true;
-							}
-							// END KGU#701 2019-03-29
-							// END KGU#480 2018-01-21
-						}
-
-						// START KGU#701 2019-03-29: Issue #718
-						//if (_actuallyDraw)
-						//{
-						//	// write out text
-						//	_canvas.writeOut(_x + total, _y, display);
-						//}
-						//
-						//// add to the total
-						//total += _canvas.stringWidth(display);
-						//
-						//// reset color
-						//_canvas.setColor(Color.BLACK);
-						//// reset font
-						//_canvas.setFont(backupFont);
-						// END KGU#701 2019-03-29
-
-					} //for(int i = 0; i < parts.count(); i++)
-					
-				// START KGU#701 2019-03-29: Issue #718 part 2
-					if (lastWasNormal) {
-						hlUnits.add(_this.makeHighlightUnit(normalText.toString()));
-					}
-				}
-=======
 				// START KGU#902 2020-12-31: Issue #903 - method decomposed
 				Vector<HighlightUnit> hlUnits = getHighlightUnits(_text, _this, root);
 				// END KGU#902 2020-12-31
->>>>>>> 2aaaf368
 				// This is now the pure drawing
 				for (HighlightUnit unit: hlUnits) {
 					// START KGU#707 2019-05-15: Bugfix #724 special font properties of the canvas weren't used anymore
@@ -3700,7 +3358,7 @@
 			Set<String> variableSet = _elem.getVariableSetFor(_elem);
 			// END KGU#686 2019-03-16
 
-			StringList parts = Element.splitLexically(_text, true);
+			StringList parts = Syntax.splitLexically(_text, true);
 
 			// START KGU#701 2019-03-29: Issue #718 Derived fonts now cached in static fields
 			//Font boldFont = new Font(Element.font.getName(), Font.BOLD, Element.font.getSize());
@@ -3824,15 +3482,15 @@
 
 			// These markers might have changed by configuration, so don't cache them
 			StringList ioSigns = new StringList();
-			ioSigns.add(CodeParser.getKeywordOrDefault("input", "").trim());
-			ioSigns.add(CodeParser.getKeywordOrDefault("output", "").trim());
+			ioSigns.add(Syntax.getKeywordOrDefault("input", "").trim());
+			ioSigns.add(Syntax.getKeywordOrDefault("output", "").trim());
 			// START KGU#116 2015-12-23: Enh. #75 - highlight jump keywords
 			StringList jumpSigns = new StringList();
-			jumpSigns.add(CodeParser.getKeywordOrDefault("preLeave", "leave").trim());
-			jumpSigns.add(CodeParser.getKeywordOrDefault("preReturn", "return").trim());
-			jumpSigns.add(CodeParser.getKeywordOrDefault("preExit", "exit").trim());
+			jumpSigns.add(Syntax.getKeywordOrDefault("preLeave", "leave").trim());
+			jumpSigns.add(Syntax.getKeywordOrDefault("preReturn", "return").trim());
+			jumpSigns.add(Syntax.getKeywordOrDefault("preExit", "exit").trim());
 			// START KGU#686 2019-03-18: Enh. #56
-			jumpSigns.add(CodeParser.getKeywordOrDefault("preThrow", "throw").trim());
+			jumpSigns.add(Syntax.getKeywordOrDefault("preThrow", "throw").trim());
 			// END KGU#686 2019-03-18
 			// END KGU#116 2015-12-23
 
@@ -3932,7 +3590,7 @@
 					// if this part has to be colored with io color
 					// START KGU#165 2016-03-25: consider the new option
 					//else if(ioSigns.contains(display))
-					else if(ioSigns.contains(display, !CodeParser.ignoreCase))
+					else if(ioSigns.contains(display, !Syntax.ignoreCase))
 						// END KGU#165 2016-03-25
 					{
 						// green, bold
@@ -3951,7 +3609,7 @@
 					// START KGU#116 2015-12-23: Enh. #75
 					// START KGU#165 2016-03-25: consider the new case option
 					//else if(jumpSigns.contains(display))
-					else if(jumpSigns.contains(display, !CodeParser.ignoreCase))
+					else if(jumpSigns.contains(display, !Syntax.ignoreCase))
 						// END KGU#165 2016-03-25
 					{
 						// orange, bold
@@ -3984,7 +3642,7 @@
 					}
 					// END KGU 2015-11-12
 					// START KGU#480 2018-01-21: Enh. #490 DiagramController routine aliases?
-					else if (E_APPLY_ALIASES && Function.testIdentifier(display, false, "#")) {
+					else if (E_APPLY_ALIASES && Syntax.isIdentifier(display, false, "#")) {
 						// START KGU#903 2021-01-01: Bugfix #904
 						boolean wasHandled = false;
 						// END KGU#903 3021-01-01
