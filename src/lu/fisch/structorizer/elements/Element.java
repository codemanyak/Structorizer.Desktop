/*
    Structorizer
    A little tool which you can use to create Nassi-Shneiderman Diagrams (NSD)

    Copyright (C) 2009  Bob Fisch

    This program is free software: you can redistribute it and/or modify
    it under the terms of the GNU General Public License as published by
    the Free Software Foundation, either version 3 of the License, or any
    later version.

    This program is distributed in the hope that it will be useful,
    but WITHOUT ANY WARRANTY; without even the implied warranty of
    MERCHANTABILITY or FITNESS FOR A PARTICULAR PURPOSE.  See the
    GNU General Public License for more details.

    You should have received a copy of the GNU General Public License
    along with this program.  If not, see <http://www.gnu.org/licenses/>.
*/

package lu.fisch.structorizer.elements;

/******************************************************************************************************
 *
 *      Author:         Bob Fisch
 *
 *      Description:    Abstract class for all Elements.
 *
 ******************************************************************************************************
 *
 *      Revision List
 *
 *      Author          Date            Description
 *      ------          ----            -----------
 *      Bob Fisch       2007-12-09      First Issue
 *      Kay Gürtzig     2014-11-11      Operator highlighting modified (sse comment)
 *      Kay Gürtzig     2015-10-09      Methods selectElementByCoord(x,y) and getElementByCoord() merged
 *      Kay Gürtzig     2015-10-11      Comment drawing centralized and breakpoint mechanism prepared
 *      Kay Gürtzig     2015-10-13      Execution state separated from selected state
 *      Kay Gürtzig     2015-11-01      operator unification and intermediate syntax transformation ready
 *      Kay Gürtzig     2015-11-12      Issue #25 (= KGU#80) fixed in unifyOperators, highlighting corrected
 *      Kay Gürtzig     2015-12-01      Bugfixes #39 (= KGU#91) and #41 (= KGU#92)
 *      Kay Gürtzig     2015-12-11      Enhancement #54 (KGU#101): Method splitExpressionList added
 *      Kay Gürtzig     2015-12-21      Bugfix #41/#68/#69 (KGU#93): Method transformIntermediate revised
 *      Kay Gürtzig     2015-12-23      Bugfix #74 (KGU#115): Pascal operators accidently disabled
 *                                      Enh. #75 (KGU#116): Highlighting of jump keywords (orange)
 *      Kay Gürtzig     2016-01-02      Bugfix #78 (KGU#119): New method equals(Element)
 *      Kay Gürtzig     2016-01-03/04   Enh. #87 for collapsing/expanding (KGU#122/KGU#123)
 *      Kay Gürtzig     2016-01-12      Bugfix #105: flaw in string literal tokenization (KGU#139)
 *      Kay Gürtzig     2016-01-12      Bugfix #104: transform caused index errors
 *      Kay Gürtzig     2016-01-14      Enh. #84: Added "{" and "}" to the token separator list (KGU#100)
 *      Kay Gürtzig     2016-01-15      Enh. #61,#107: Highlighting for "as" added (KGU#109)
 *      Kay Gürtzig     2016-01-16      Changes having got lost on a Nov. 2014 merge re-inserted
 *      Kay Gürtzig     2016-01-22      Bugfix for Enh. #38 (addressing moveUp/moveDown, KGU#144).
 *      Kay Gürtzig     2016-03-02      Bugfix #97: steady selection on dragging (see comment, KGU#136),
 *                                      Element self-description improved (method toString(), KGU#152)
 *      Kay Gürtzig     2016-03-06      Enh. #77 (KGU#117): Fields for test coverage tracking added
 *      Kay Gürtzig     2016-03-10      Enh. #124 (KGU#156): Counter fields for histographic tracking added
 *      Kay Gürtzig     2016-03-12      Enh. #124 (KGU#156): Runtime data collection accomplished
 *      Kay Gürtzig     2016-03-26      KGU#165: New option CodeParser.ignoreCase introduced
 *      Kay Gürtzig     2016-04-24      Issue #169: Method findSelected() introduced, copy() modified (KGU#183)
 *      Kay Gürtzig     2016-07-07      Enh. #188: Modification of getText(boolean) to cope with transmutation,
 *                                      Enh. #185: new abstract method convertToCalls() for code import
 *      Kay Gürtzig     2016-07-25      Bugfix #205: Alternative comment bar colour if fill colour equals (KGU#215)
 *      Kay Gürtzig     2016-07-28      Bugfix #210: Execution counting mechanism fundamentally revised
 *      Kay Gürtzig     2016-07-29      Issue #211: Modification in writeOutVariables() for E_TOGGLETC mode.
 *                                      Enh. #128: New mode E_COMMENTSPLUSTEXT
 *      Kay Gürtzig     2016-08-02      Enh. #215: Infrastructure for conditional breakpoints added.
 *      Kay Gürtzig     2016-09-21      Issue #248: API of setBreakTriggerCount() modified to prevent negative values
 *      Kay Gürtzig     2016-09-25      Enh. #253: CodeParser.keywordMap refactored
 *      Kay Gürtzig     2016-09-28      KGU#264: Font name property renamed from "Name" to "Font".
 *      Kay Gürtzig     2016-10-13      Issue #270: New field "disabled" for execution and code export
 *      Kay Gürtzig     2016-11-06      Issue #279: Several modifications to circumvent direct access to CodeParser.keywordMap
 *      Kay Gürtzig     2017-01-06      Issue #327: French default structure preferences replaced by English ones
 *      Kay Gürtzig     2017-01-13      Issue #333: Display of compound comparison operators as unicode symbols
 *      Kay Gürtzig     2017-01-27      Enh. #335: "dim" highlighted like "var" and ":" like "as"
 *      Kay Gürtzig     2017-02-01      KGU#335: Method splitLexically now reassembles floating-point literals (without sign)
 *      Kay Gürtzig     2017-02-07      Bugfix #341: Reconstruction of strings with mixed quotes in line fixed
 *      Kay Gürtzig     2017-03-30      Bugfix #333 (defective operator substitution), enh. #388 (const keyword)
 *      Kay Gürtzig     2017-04-14      Enh. #380: New highlighting mechanism troubleMakers / E_TROUBLECOLOR
 *      Kay Gürtzig     2017-05-22      Issue #354: Fixes type detection of binary, octal and hexadecimal literals
 *      Kay Gürtzig     2017-06-09      Enh. #416: Methods getUnbrokenText(), getBrokenText() introduced
 *      Kay Gürtzig     2017-07-02      Enh. #389: Signature of addFullText() reverted to two arguments
 *      Kay Gürtzig     2017-09-13      Enh. #423: New methods supporting type definitions
 *      Kay Gürtzig     2017-09-17      Enh. #423: Type name highlighting
 *      Kay Gürtzig     2017-09-18      Enh. #423: Recursive record definitions, splitLexically() improved
 *      Kay Gürtzig     2017-09-29      Enh. #423: splitLexically() debugged, now ellipses are tokens too
 *      Kay Gürtzig     2017-10-02      Enh. #423: Method extractDeclarationsFromList() and regex mechanisms revised
 *      Kay Gürtzig     2017-12-10/11   Enh. #487: Method access modifications to support hiding of declarations
 *      Kay Gürtzig     2018-01-21      Enh. #490: Methods for replacement of DiagramController aliases
 *      Kay Gürtzig     2018-02-02      Bugfix #501: Methods setAliasText() corrected (Case and Parallel elements)
 *      Kay Gürtzig     2018-07-02      KGU#245 Code revision: color0, color1,... fields replaced with colors array
 *      Kay Gürtzig     2018-07-20      Enh. #563: Intelligent conversion of simplified record initializers (see comment)
 *      Kay Gürtzig     2018-07-26      Issue #566: New central fields E_HOME_PAGE, E_HELP_PAGE
 *      Kay Gürtzig     2018-08-17      Bugfix #579: isConditionedBreakpoint() didn't work properly
 *      Kay Gürtzig     2018-09-10      Issue #508: New mechanism for proportional paddings (setFont(), E_PADDING_FIX) 
 *      Kay Gürtzig     2018-09-17      Issue #594: Last remnants of com.stevesoft.pat.Regex replaced
 *      Kay Gürtzig     2018-09-19      Structure preference field initialization aligned with ini defaults
 *      Kay Gürtzig     2018-09-24      Bugfix #605: Handling of const modifiers in declaration lists fixed
 *      Kay Gürtzig     2018-10-05      Bugfix #619: Declaration status of function result variable fixed
 *      Kay Gürtzig     2018-10-25      Enh. #419: New method breakTextLines(...)
 *      Kay Gürtzig     2019-03-07      Enh. #385: method extractDeclarationsFromList now also extracts default values
 *      Kay Gürtzig     2019-03-13      Issues #518, #544, #557: Element drawing now restricted to visible rect.
 *      Kay Gürtzig     2019-03-18      Enh. #56: Handling and highlighting of the throw keyword.
 *      Kay Gürtzig     2019-03-21      Enh. #707: Configurations for filename proposals
 *      Kay Gürtzig     2019-03-24      Bugfix #711: Eternal loop on parsing an instruction line
 *      Kay Gürtzig     2019-03-29      Issue #718: Breakthrough in drawing speed with syntax highlighting
 *      Kay Gürtzig     2019-05-15      Issue #724: Workaround for diagram titles in writeOutVariables
 *      Kay Gürtzig     2019-08-02      Issue #733: New method getPreferenceKeys() for partial preference export
 *      Kay Gürtzig     2019-11-17      Issue #739: Support for enum type definitions, addToTypeMap simplified
 *      Kay Gürtzig     2019-11-24      Bugfix #783: workaround for missing record type info
 *      Kay Gürtzig     2019-12-02      KGU#782: identifyExprType now also tries to detect char type
 *      Kay Gürtzig     2020-01-30      Missing newlines in E_THANKS (About > Implicated persons) inserted.
 *      Kay Gürtzig     2020-02-04      Bugfix #805 - method saveToINI decomposed
 *      Kay Gürtzig     2020-04-12      Bugfix #847 inconsistent handling of upper and lowercase in operator names (esp. DIV)
 *      Kay Gürtzig     2020-08-12      Enh. #800: Started to delegate syntactic analysis to class Syntax
 *      Kay Gürtzig     2020-10-17/19   Enh. #872: New mode to display operators in C style
 *      Kay Gürtzig     2020-10-30      Enh. #800: Methods unifyOperators moved to class Syntax
 *      Kay Gürtzig     2020-11-01      Issue #881: Highlighting of bit operators and Boolean literals
 *      Kay Gürtzig     2021-01-01      Issue #903: Syntax highlighting also in Popup when text and comment are switched
 *                                      Bugfix #904: Controller alias display wiped off all other routine names
 *                                      Issue #872: '=' in routine headers must not be replaced by "==" for C operator mode
 *      Kay Gürtzig     2021-01-02      Enh. #905: Method to draw a red triangle if an error entry refers to the element
 *      Kay Gürtzig     2021-01-10      Enh. #910: New method isImmutable(), synchronisation in writeOut...
 *      Kay Gürtzig     2021-01-22      Bugfix KGU#914 in splitExpressionList(StringList,...)
 *      Kay Gürtzig     2021-01-25      Enh. #915: New Structures preference "useInputBoxCase"
 *      Kay Gürtzig     2021-02-01/03   Bugfix #923: Method identifyExprType had ignored qualified names
 *      Kay Gürtzig     2021-02-03      Issue #920: Highlighting and tokenizing support for "Infinity" and '∞'
 *      Kay Gürtzig     2021-02-04      Enh. #905, #926: Improved drawing of Analyser flags and backlink support
 *      Kay Gürtzig     2021-02-24      Enh. #410: "?" added as lexical delimiter and operator symbol
 *      Kay Gürtzig     2021-03-03      Issue #954: Modified breakpoint behaviour
 *      Kay Gürtzig     2021-06-10      Enh. #926, #979: New method getAnalyserMarkerBounds() to support tooltip
 *      Kay Gürtzig     2021-10-25      Issue #800: cutOutRedundantMarkers substituted by Syntax.removeDecorators()
 *      Kay Gürtzig     2021-11-17      Bugfix #1021 in getHighlightUnits()
 *      Kay Gürtzig     2022-05-31      Bugfix #1037 in getHighlightUnits()
 *      Kay Gürtzig     2022-07-07      Issue #653: Consistency with Colors.defaultColors ensured
 *      Kay Gürtzig     2022-08-22      Bugfix #1068: Type inference failure for array initialisers mended
<<<<<<< HEAD
 *      Kay Gürtzig     2023-11-06      Issue #800: First bugfixing after code revision towards TokenList
=======
 *      Kay Gürtzig     2023-12-14      Issue #1119: To set an empty string as text now leads to an empty StringList
>>>>>>> 936b861f
 *
 ******************************************************************************************************
 *
 *      Comment:
 *      
 *      2018-07-20 (Kay Gürtzig): Enh. #563
 *      - splitRecordInitializer can now also associate bare initializers (i.e. without explicit component names),
 *        provided that it obtains a valid record type entry as parameter.
 *      2016-07-28 (Kay Gürtzig): Bugfix #210 (KGU#225)
 *      - Before this fix the execution count values were held locally in the Elements. Without recursion,
 *        this wasn't a problem. But for recursive algorithms, particularly for spawning recursion as
 *        in Fibonacci, QuickSort, or binary search trees, all attempts to combine the counts from the
 *        various copies of an algorithm failed in the end. So now the counters are placed in a static
 *        vector on base class Element, the actual element instances hold only indices into this table.
 *        Hence, cloning of elements is no longer a problem, all copies of an element (recursion copies
 *        the diagram!) look via the shared index into the same vector slot and increment it when executed,
 *        at what call level ever. Still, the differences in run data copying between the element classes
 *        must still be put under scrutinous analysis. Not all differences seem plausible.
 *      2016-03-06 / 2016-03-12 (Kay Gürtzig): Enhancements #77, #124 (KGU#117/KGU#156)
 *      - According to an ER by [elemhsb], first a mechanism optionally to visualise code coverage (for
 *        white-box test completeness) was implemented. A green background colour was proposed and used
 *        to highlight covered Element. It soon became clear that with respect to subroutines a dis-
 *        tinction among loose (shallow) and strict (deep) coverage was necessary, particularly when
 *        recursion comes in. So the coverage tracking could be switched between shallow mode (where
 *        subroutines were automatically regarded as proven to have been covered previously, such the
 *        first CALL to a routine it was automatically marked as covered as well) and deep mode where
 *        a CALL was only marked after the subroutine (regarded as brand-new and never analyzed) had
 *        fully been covered at runtime.
 *      - When this obviously worked, I wanted to get more out of the new mechanism. Instead of
 *        deciding first which coverage tracking to do and having to do another run to see the effect
 *        of the complementary option, always both kinds of analysis were done at once, and the user
 *        could arbitrarily switch between the two possible coverage results.
 *      - And then I had a really great idea: Why not add some more runtime data collection, once data
 *        are collected? And so I added an execution counter for every very element, such that after
 *        a run one might easily see, how often a certain operation was executed. And a kind of
 *        histographic analysis seemed also sensible, i.e. to show how the load is distributed over
 *        the elements (particularly the structured ones) and how many instruction steps were needed
 *        in total to run the algorithm for certain data. This is practically an empirical abstract
 *        time estimation. Both count numbers (execution counter / instruction load) are now written
 *        to the upper right corner of any element, and additionally a scaled colouring from deep
 *        blue to hot red is used to visualize the hot spots and the lonesome places.
 *      2016-02-25 / 2016-03-02 (Kay Gürtzig): Bugfix #97 (KGU#136)
 *      - Methods prepareDraw() and draw() used the same field rect for temporary calculations but in
 *        a slightly different way: draw() left a bounding rec related to the Root coordinates whereas
 *        prepareDraw() always produced a (0,0)-bound rectangle i. e. with (0,0) as upper left corner.
 *      - getElementByCoord(), however compared the cursor coordinates with rect expecting it to contain
 *        the real drawing coordinates
 *      - getElementByCoord() was not ensured to be called after a draw() invocation but could follow a
 *        prepareDraw() call in which case the coordinate comparison led to wrong results
 *      - So a new field rect0 was introduced for prepareDraw() - in combination with field isRectUpToDate
 *        it even allows to avoid unnecessary re-calculation.
 *      - Field rect was also converted to a (0,0)-bound and hence position-independent bounds rectangle
 *        (in contrast to rect0 representing actual context-sensitive drawing extension (important for
 *        selection).
 *      2015.12.01 (Kay Gürtzig: KGU#91/KGU#92)
 *      - Methods setText() were inconsistent and caused nasty effects including data losses (bug #39).
 *      - Operator unification enhanced (issue #41)
 *      2015.11.03 (Kay Gürtzig: KGU#18/KGU#23/KGU#63)
 *      - Methods writeOutVariables() and getWidthOutVariables re-merged, lexical splitter extracted from
 *        them.
 *      2015.11.01 (Kay Gürtzig: KGU#18/KGU#23)
 *      - Methods unifyOperators(), transformIntermediate() and getIntermediateText() now support different
 *        activities like code generation and execution in a unique way.
 *      2015.10.11/13 (Kay Gürtzig: KGU#41 + KGU#43)
 *      - New fields added to distinguish states of selection from those of current execution, this way
 *        inducing more stable colouring and execution path tracking
 *      - a field and several methods introduced to support the setting of breakpoints for execution (it had
 *        always been extremely annoying that for the investigation of some issues near the end of the diagram
 *        either the entire execution had to be started in step more or you had to be utterly quick to pause
 *        in the right moment. Now breakpoints allow to catch the execution wherever necessary.
 *      2015.10.09 (Kay Gürtzig)
 *      - In E_SHOWCOMMENTS mode, substructures had been eclipsed by the top-level elements popping their
 *        comments. This was due to an incomplete subclassing of method getElementByCoord (in contrast
 *        to the nearly identical method selectElementByCoord), both methods were merged by means of a
 *        discriminating additional parameter to identifyElementByCoord(_x, _y, _forSelection)
 *      2014.10.18 / 2014.11.11 (Kay Gürtzig)
 *      - Additions for highlighting of logical operators (both C and Pascal style) in methods
 *        writeOutVariables() and getWidthOutVariables(),
 *      - minor code revision respecting 2- and 3-character operator symbols
 *
 ****************************************************************************************************///


import java.awt.Color;
import java.awt.Font;
import java.awt.FontMetrics;

import lu.fisch.utils.*;
import lu.fisch.graphics.*;
import lu.fisch.structorizer.syntax.Expression;
import lu.fisch.structorizer.syntax.Line;
import lu.fisch.structorizer.syntax.LineParser;
import lu.fisch.structorizer.syntax.Syntax;
import lu.fisch.structorizer.syntax.SyntaxException;
import lu.fisch.structorizer.syntax.TokenList;
import lu.fisch.structorizer.syntax.Type;
import lu.fisch.structorizer.syntax.TypeRegistry;
import lu.fisch.structorizer.executor.Executor;
import lu.fisch.structorizer.gui.FindAndReplace;
import lu.fisch.structorizer.gui.IconLoader;
import lu.fisch.structorizer.io.*;
import lu.fisch.structorizer.syntax.Function;

import java.awt.Point;
import java.awt.Polygon;
import java.awt.Rectangle;
import java.awt.font.TextAttribute;
import java.util.ArrayList;
import java.util.HashMap;
import java.util.HashSet;
import java.util.Hashtable;
import java.util.LinkedHashMap;
import java.util.List;
import java.util.Map;
import java.util.Set;
import java.util.Vector;
import java.util.logging.Level;
import java.util.logging.Logger;

import javax.swing.ImageIcon;

/**
 * Abstract parent class for all kinds of elements of Nassi-Shneiderman diagrams,
 * i.e., the basic algorithmic structure blocks.
 * Provides primitives and utilities for drawing, syntax analysis, preferences,
 * and traversal.
 * @author Bob Fisch
 */
public abstract class Element {
	
	// START AS 2021-03-25: Enh. #967 (ARM code variant) - KGU 2021-04-15 disabled
	//public static boolean ARM_GNU = false;
	// END AS 2021-03-25
	/** This enumeration type distinguishes drawing contexts for selection display */
	// START KGU#906 2021-01-06: Enh. #905 need another context to suppress triangles
	//public enum DrawingContext {DC_STRUCTORIZER, DC_ARRANGER};
	public enum DrawingContext {DC_STRUCTORIZER, DC_ARRANGER, DC_IMAGE_EXPORT};
	// END KGU#906 2021-01-06
	
	/** A cached text snippet with associated style information for syntax highlighting */
	protected class HighlightUnit {
		String textSnippet = null;
		Color textColor = Color.BLACK;
		boolean bold = false, underlined = false;
		
		public HighlightUnit(String text, Color color, boolean bold, boolean underlined)
		{
			this.textSnippet = text;
			this.textColor = color;
			this.bold = bold;
			// START KGU#903 2021-01-01: Bugfix #904 Underlining of aliases didn't work
			//this.underlined = bold;
			this.underlined = underlined;
			// END KGU#903 2021-01-01
		}
		public String toString()
		{
			return "HLU(" + this.textSnippet + ":" + (bold ? "B" : "") + (underlined ? "U" : "") + ")";
		}
	};

	// START KGU#484 2018-03-22: Issue #463
	public static final Logger logger = Logger.getLogger(Element.class.getName());
	// END KGU#484 2018-03-22

	// Program CONSTANTS
	// START KGU#563 2018-07-26: Issue #566 - we need a central homepage URL
	public static final String E_HOME_PAGE = "https://structorizer.fisch.lu";
	public static final String E_HELP_PAGE = "https://help.structorizer.fisch.lu/index.php";
	// END KGU#563 2018-007-26
	// START KGU#791 2020-01-20: Enh. #801 - support for offline help
	public static final String E_HELP_FILE = "structorizer_user_guide.pdf";
	/** Estimated size of the User Guide PDF file (to be adapted when User Guide significantly grows) */
	public static final long E_HELP_FILE_SIZE = 12300000;
	public static final String E_DOWNLOAD_PAGE = "https://www.fisch.lu/Php/download.php";
	// END KGU#791 2020-01-20
	public static final String E_VERSION = "3.32-15";
	public static final String E_THANKS =
	"Developed and maintained by\n"+
	" - Robert Fisch <robert.fisch@education.lu>\n"+
	" - Kay Gürtzig <kay.guertzig@fh-erfurt.de>\n"+
	"\n"+
	"Export classes initially written by\n"+
	" - Oberon: Klaus-Peter Reimers <k_p_r@freenet.de>\n"+
	" - Perl: Jan Peter Klippel <structorizer@xtux.org>\n"+
	" - KSH: Jan Peter Klippel <structorizer@xtux.org>\n"+
	" - BASH: Markus Grundner <markus@praised-land.de>\n"+
	" - Java: Gunter Schillebeeckx <gunter.schillebeeckx@tsmmechelen.be>\n"+
	" - C: Praveen Kumar <praveen_sonal@yahoo.com>\n"+
	" - C#: Gunter Schillebeeckx <gunter.schillebeeckx@tsmmechelen.be>\n"+
	" - C++: Kay Gürtzig <kay.guertzig@fh-erfurt.de>\n"+
	" - PHP: Rolf Schmidt <rolf.frogs@t-online.de>\n"+
	" - BASIC: Jacek Dzieniewicz\n" +
	" - Python: Daniel Spittank <kontakt@daniel.spittank.net>\n"+
	" - Javascript: Kay Gürtzig <kay.guertzig@fh-erfurt.de>\n"+
	" - ARM code: Alessandro Simonetta <alessandro.simonetta@gmail.com>\n"+
	" - PapDesigner: Kay Gürtzig <kay.guertzig@fh-erfurt.de>\n"+
	"Import grammars and parsers written and maintained by\n"+
	" - ANSI-C: Kay Gürtzig <kay.guertzig@fh-erfurt.de>\n"+
	" - COBOL: Simon Sobisch, Kay Gürtzig\n"+
	" - Java: Kay Gürtzig <kay.guertzig@fh-erfurt.de>\n"+
	" - Processing: Kay Gürtzig <kay.guertzig@fh-erfurt.de>\n"+
	" - Struktogrammeditor: Kay Gürtzig\n"+
	" - hus-Struktogrammer: Kay Gürtzig\n"+
	" - sbide: Kay Gürtzig\n"+
	"\n"+
	"License setup and checking done by\n"+
	" - Marcus Radisch <radischm@googlemail.com>\n"+
	" - Stephan <clauwn@freenet.de>\n"+
	" - Simon Sobisch (https://github.com/Gitmensch)\n"+
	"\n"+
	"User manual edited and updated by\n"+
	" - David Morais <narutodc@hotmail.com>\n"+
	" - Praveen Kumar <praveen_sonal@yahoo.com>\n"+
	" - Jan Ollmann <bkgmjo@gmx.net>\n"+
	" - Kay Gürtzig <kay.guertzig@fh-erfurt.de>\n"+
	"\n"+
	"Translations initially provided or substantially updated by\n"+
	" - NL: Jerone <jeronevw@hotmail.com>, Jaap Woldringh\n"+
	" - DE: Klaus-Peter Reimers <k_p_r@freenet.de>\n"+
	" - LU: Laurent Zender <laurent.zender@hotmail.de>\n"+
	" - ES: Andres Cabrera <andrescabrera20@gmail.com>\n"+
	" - PT/BR: Theldo Cruz <cruz@pucminas.br>\n"+
	" - IT: Andrea Maiani <andreamaiani@gmail.com>, A. Simonetta (University of Rome Tor Vergata)\n"+
	" - ZH-CN: Wang Lei <wanglei@hollysys.com>\n"+
	" - ZH-TW: Joe Chem <hueyan_chen@yahoo.com.tw>\n"+
	" - CZ: Vladimír Vaščák <vascak@spszl.cz>\n"+
	" - RU: Юра Лебедев <elita.alegator@gmail.com>\n"+
	" - FR: tph002 (https://github.com/tph002)\n"+
	"\n"+
	"Different good ideas and improvements contributed by\n"+
	" - Serge Marelli <serge.marelli@education.lu>\n"+
	" - T1IF1 2006/2007\n"+
	" - Gil Belling <gil.belling@education.lu>\n"+
	" - Guy Loesch <guy.loesch@education.lu>\n"+
	" - Claude Sibenaler <claude.sibenaler@education.lu>\n"+
	" - Tom Van Houdenhove <tom@vanhoudenhove.be>\n"+
	" - Sylvain Piren <sylvain.piren@education.lu>\n"+
	" - Bernhard Wiesner <bernhard.wiesner@informatik.uni-erlangen.de>\n"+
	" - Christian Fandel <christian_fandel@web.de>\n"+
	" - Sascha Meyer <harlequin2@gmx.de>\n"+
	" - Andreas Jenet <ajenet@gmx.de>\n"+
	" - Jan Peter Klippel <structorizer@xtux.org>\n"+
	" - David Tremain <DTremain@omnisource.com>\n"+
	" - Rolf Schmidt <rolf.frogs@t-online.de>\n"+
	" - Benjamin Neuberg (https://github.com/newboerg)\n"+
	" - Johannes Kässinger <johannes.kaessinger@gmail.com>\n" +
	" - Simon Sobisch (https://github.com/Gitmensch)\n"+
	
	"\n"+
	"File dropper class by\n"+
	" - Robert W. Harder <robertharder@mac.com>\n"+
	"\n"+
	"AKDocLayout class by\n"+
	" - Kobrix Software, Inc. <http://www.kobrix.com>\n"+
	"\n"+
	"GOLDParser Java engine by\n"+
	" - Ralph Iden <https://www.creativewidgetworks.com>\n"+
	"\n"+
	"Delphi grammar by\n"+
	" - Rob F.M. van den Brink <R.F.M.vandenBrink@hccnet.nl>\n"+
	"\n"+
	"Vector graphics export by\n"+
	" - FreeHEP Team <http://freehep.github.io/freehep-vectorgraphics/>\n"+
	"\n"+
	"Command interpreter provided by\n"+
	" - Pat Niemeyer <pat@pat.net>\n"+
	"\n"+
	"SuggestionDropDownDecorator (Content Assist) provided by\n"+
	" - LogicBig <www.logicbic.com>\n"+
	"";
	public final static String E_CHANGELOG = "";

	// some static quasi-constants
	// START KGU#494 2018-09-10: Enh. #508
	/** Mode for fixed, i.e. font-independent, E_PADDING (= standard behaviour before 3.28-07) */
	public static boolean E_PADDING_FIX = false;
	// END KGU#494 2018-09-10
	/** Padding between e.g. the content of elements and their borders */
	protected static int E_PADDING = 20;
	// START KGU#444 2018-12-18: Issue #417 - we may need to have an external access to the padding
	/** @return Current padding between e.g. the content of elements and their borders */
	public static int getPadding() {
		return E_PADDING;
	}
	// END KGU#444 2018-12-18
	// START KGU#412 2017-06-09: Enh. #416 re-dedicated this apparently unused constant for drawing continuation lines
	//public static int E_INDENT = 2;
	/** Used as minimum text indentation for continuation lines (after lines ending with backslash) */
	public static int E_INDENT = 4;
	// END KGU#412 2017-06-09
	/** Actually, the background colour for selected elements */
	public static Color E_DRAWCOLOR = Color.YELLOW;
	/** Background colour for collapsed elements and drawing surrogates for eclipsed declarations */
	public static Color E_COLLAPSEDCOLOR = Color.LIGHT_GRAY;
	// START KGU#41 2015-10-13: Executing status now independent from selection
	/** Background colour for Elements currently (to be) executed */
	public static Color E_RUNNINGCOLOR = Color.ORANGE; 
	// END KGU#41 2015-10-13
	/** Background colour for Elements with pending execution (substructure is currently executed) */
	public static Color E_WAITCOLOR = new Color(255,255,210);
	/** Colour for the comment indicator bar */
	public static Color E_COMMENTCOLOR = Color.LIGHT_GRAY;
	// START KGU#43 2015-10-11: New fix color for breakpoint marking
	/** Colour of the breakpoint indicator bar at element top */
	public static Color E_BREAKPOINTCOLOR = Color.RED;
	// END KGU#43 2015-10-11
	// START KGU#365 2017-04-14: Enh. #380 Introduced to highlight trouble-making elements during GUI activities
	/** Colour for temporary highlighting of elements causing trouble */
	public static final Color E_TROUBLECOLOR = Color.RED;
	// END KGU#365 2017-04-14
	// START KGU#701 2019-03-29: Issue #718 accelerate syntax highlighting by caching as much as possible
	private static final Color E_HL_VARIABLE_COLOR = Color.decode("0x000099");	// dark blue
	private static final Color E_HL_OPERATOR_COLOR = Color.decode("0x990000");	// burgundy
	private static final Color E_HL_STRING_COLOR   = Color.decode("0x770077");	// violet
	private static final Color E_HL_INOUT_COLOR    = Color.decode("0x007700");	// green
	private static final Color E_HL_JUMP_COLOR     = Color.decode("0xff5511");	// orange
	// END KGU#701 2019-03-29
	// START KGU#117 2016-03-06: Test coverage colour and mode for Enh. #77
	/** Background colour for test-covered elements in run data tracking mode */
	public static Color E_TESTCOVEREDCOLOR = Color.GREEN;
	/** Flag for run data tracking mode */
	public static boolean E_COLLECTRUNTIMEDATA = false;
	/** Current mode for run data visualisation */
	public static RuntimeDataPresentMode E_RUNTIMEDATAPRESENTMODE = RuntimeDataPresentMode.NONE;
	// END KGU#117 2016-03-06
	
	// START KGU

	/** Highlight variables, operators, string literals, and certain keywords? */
	public static boolean E_VARHIGHLIGHT = false;
	/** Enable comment bars and comment popups? */
	public static boolean E_SHOWCOMMENTS = true;
	/** Swap text and comment on displaying? */
	public static boolean E_TOGGLETC = false;
	// START KGU#227 2016-07-29: Enh. #128
	/** Draw elements with both text and comments? */
	public static boolean E_COMMENTSPLUSTEXT = false;
	// END KGU#227 2016-07-29
	// START KGU#477 2017-12-06: Enh. #487
	/** Eclipse sequences of mere declaration behind their first elements? */
	public static boolean E_HIDE_DECL = false;
	// END KGU#477 2017-12-06
	/** Show FOR loops according to DIN 66261? */
	public static boolean E_DIN = false;
	/** Is Analyser enabled? */
	public static boolean E_ANALYSER = true;
	// START KGU#906 2021-01-02: Enh. #905
	/** Shall warning markers be drawn in flawed elements? */
	public static boolean E_ANALYSER_MARKER = true;
	// END KGU#906 2021-01-02
	// START KGU#123 2016-01-04: New toggle for Enh. #87
	/** Is collapsing by mouse wheel rotation enabled? */
	public static boolean E_WHEELCOLLAPSE = false;
	// END KGU#123 2016-01-04
	// START KGU#503 2018-03-14: Enh. #519 Configuration of the mouse wheel zoom direction
	/** Whether ctrl + wheel up is to zoom in (otherwise zoom out) */
	public static boolean E_WHEEL_REVERSE_ZOOM = false;
	// END KGU#503 2018-03-14
	// START KGU#699 2019-03-27: Issue #717
	public static int E_WHEEL_SCROLL_UNIT = 0;	// dummy value for OS adaptation on first scrolling ever.
	// END KGU#699 2019-03-27
	// START KGU#309 2016-12-15: Enh. #310 new saving options
	public static boolean E_AUTO_SAVE_ON_EXECUTE = false;
	public static boolean E_AUTO_SAVE_ON_CLOSE = false;
	public static boolean E_MAKE_BACKUPS = true;
	// END KGU#309 20161-12-15
	// START KGU#690 2019-03-21: Issue #707 - new saving options
	/**
	 * Specifies whether argument numbers are to be appended to a proposed file name
	 * @see #E_FILENAME_SIG_SEPARATOR
	 */
	public static boolean E_FILENAME_WITH_ARGNUMBERS = true;
	/**
	 * Specifies the separator character between base file name and argument numbers
	 * @see #E_FILENAME_WITH_ARGNUMBERS
	 */
	public static char E_FILENAME_SIG_SEPARATOR = '-';
	// END KGU#690 2019-03-21
	// START KGU#287 2017-01-11: Issue #81 (workaround)
	/** GUI scaling factor prepared for the next session */
	public static double E_NEXT_SCALE_FACTOR;
	// END KGU#287 2017-01-15
	// START KGU#331 2017-01-13:
	public static boolean E_SHOW_UNICODE_OPERATORS = true;
	// END KGU#331 2017-01-13
	// START KGU#872 2020-10-17: Enh. #872
	/** Option to show operators in C style (overrides {@link #E_SHOW_UNICODE_OPERATORS}) */
	public static boolean E_SHOW_C_OPERATORS = false;
	// END KGU#872 2020-10-17
	// START KGU#456 2017-11-05: Enh. #452
	/** Shall only the most important toolbar buttons be presented (beginners' mode)?*/
	public static boolean E_REDUCED_TOOLBARS = false;
	// END KGU#456 2017-11-05
	// START KGU#480 2018-01-21: Enh. #490
	/** Is the replacement of DiagramController aliases active? */
	public static boolean E_APPLY_ALIASES = false;
	// END KGU#480 2018-01-21
	// START KGU#952 2021-03-03: Issue #954 - Allow temporarily to ignore all breakpoints
	/** Controls the validity of existing breakpoints */
	public static boolean E_BREAKPOINTS_ENABLED = true;
	// END KGU#952 2021-03-03


	// some colors
	// START KGU#245 2018-02-07
//	public static Color color0 = Color.decode("0xFFFFFF");
//	public static Color color1 = Color.decode("0xFF8080");
//	public static Color color2 = Color.decode("0xFFFF80");
//	public static Color color3 = Color.decode("0x80FF80");
//	public static Color color4 = Color.decode("0x80FFFF");
//	public static Color color5 = Color.decode("0x0080FF");
//	public static Color color6 = Color.decode("0xFF80C0");
//	public static Color color7 = Color.decode("0xC0C0C0");
//	public static Color color8 = Color.decode("0xFF8000");
//	public static Color color9 = Color.decode("0x8080FF");
	private final static String[] defaultColors = {
			"FFFFFF",
			"FF8080",
			"FFFF80",
			"80FF80",
			"80FFFF",
			"0080FF",
			"FF80C0",
			"C0C0C0",
			"FF8000",
			"8080FF"
	};
	public final static Color[] colors = new Color[defaultColors.length];
	static {
		for (int i = 0; i < colors.length; i++) {
			colors[i] = Color.decode("0x" + defaultColors[i]);
		}
	}
	// END KGU#245 2018-02-07
	// START KGU#622 2022-07-07: Issue #653 the default colours in Colors had differed
	/**
	 * @return the array of default colours (for external use) */
	public static final Color[] getDefaultColors() {
		Color[] defCols = new Color[defaultColors.length];
		for (int i = 0; i < colors.length; i++) {
			defCols[i] = Color.decode("0x" + defaultColors[i]);
		}
		return defCols;
	}
	// END KGU#622 2022-07-07

	// text "constants"
	public static String preAlt = "(?)";
	public static String preAltT = "T";
	public static String preAltF = "F";
	public static String preCase = "(?)\n!\n!\ndefault";
	public static String preFor = "for ? <- ? to ?";
	public static String preWhile = "while (?)";
	public static String preRepeat = "until (?)";
	// START KGU#376 2017-07-01: Enh #389 - Configurable caption for the includes box of Root
	public static String preImport = "Included diagrams:";
	// END KGU#376 2017-07-01
	// START KGU#686 2019-03-15: Enh. #56 - configurable captions for the TRY block
	public static String preTry = "try";
	public static String preCatch = "catch";
	public static String preFinally = "finally";
	// END KGU#686 2019-03-15
	
	// START KGU#480 2018-01-19: Enh. #490 controller API alias mechanism
	/**
	 * Maps {@link DiagramController} routine signatures (@code <name>#<arity>) to aliases.
	 * @see #controllerAlias2Name
	 */
	public static final HashMap<String, String> controllerName2Alias = new HashMap<String, String>();
	/**
	 * Maps alias routine signatures (@code <alias>#<arity>) to the genuine {@link DiagramController} routine names
	 * @see #controllerAlias2Name
	 */
	public static final HashMap<String, String> controllerAlias2Name = new HashMap<String, String>();
	// END KGU#480 2018-01-19
	
	/** Used font for drawing element text */
	protected static Font font = new Font("Dialog", Font.PLAIN, 12);
	// START KGU#701 2019-03-29: Issue #718 We cache the dependent fonts too to save time
	protected static Font boldFont = null;
	protected static Font underlinedFont = null;
	protected static Font smallFont = null;
	// END KGU#701 2019-03-29
	/** A string indicating that the shortened text in collapsed elements may continue (an ellipse) */
	public static final String COLLAPSED =  "...";
	/** Whether the right branch of an alternative is to be padded (width enlarged) */
	public static boolean altPadRight = true;
	// START KGU#401 2017-05-17: Issue #405
	/** Number of CASE branches to trigger the attempt to shrink width by rotating branches */
	public static int caseShrinkByRot = 8;
	// END KGU#401 2017-05-17
	// START KGU#916 2021-01-25: Enh. #915
	public static boolean useInputBoxCase = true;
	// END KGU#916 2021-01-25
	
	// START KGU#906 2021-01-02: Enh. #905 Draw markers on elements with related Analyser reports
	/** Defines the bit number of the canvas flag for drawing Analyser markers or not */
	protected static final int CANVAS_FLAGNO_ERROR_CHECK = 0;
	// END KGU#906 2021-01-02

	// START KGU#156 2016-03-10; Enh. #124
	/** Maximum number of executions of any element while runEventTracking has been on */
	protected static int maxExecCount = 0;
	/** Maximum number of operation steps carried out directly per element */
	protected static int maxExecStepCount = 0;
	/** Maximum combined number of directly and indirectly performed operation steps */
	protected static int maxExecTotalCount = 0;
	// END KGU156 2016-03-10
	// START KGU#477 2017-12-10: Enh. #487 - mode E_HIDE_DECL required an additional max count
	/** Maximum combined number of performed steps including aggregated eclipsed declarations */
	protected static int maxExecStepsEclCount = 0; 
	// END KGU#477 2017-12-10
	// START KGU#225 2016-07-28: Bugfix #210
	/** Execution counter table, each element (together with all its clones) has an individual index */
	protected static Vector<Integer> execCounts = new Vector<Integer>();
	// END KGU#225 2016-07-28
	// START KGU#213 2016-08-02: Enh. #215
	/**
	 *  Container for temporarily (i.e. during execution) modified breakpoint count triggers
	 *  Keys are the indices into execCounts
	 */
	protected static Map<Integer, Integer> breakTriggersTemp = new Hashtable<Integer, Integer>();
	// END KGU#213 2016-08-2

	// START KGU#365 2017-04-14: Enh. #380 - New mechanism to mark trouble-making elements
	/**
	 * Set for quick highlighting elements that cause trouble in some complex GUI activities.
	 * Intended to be highlighted in the E_TROUBLECOLOR with high fill color priority
	 */
	public static final Set<Element> troubleMakers = new HashSet<Element>();
	// END KGU#365 2017-04-14
	
//	element attributes
	protected ArrayList<TokenList> text = new ArrayList<TokenList>();
	public StringList comment = new StringList();

	// START KGU#701 2019-03-29: Issue #718 Attempt to accelerate syntax highlighting by caching
	/** Maps text lines to preprocessed highlighting units (string + colour + style flags) */
	protected HashMap<String, Vector<HighlightUnit>> highlightCache = new HashMap<String, Vector<HighlightUnit>>();
	// END KGU#701 2019-03-29
	
	// START KGU#790 2020-11-02: Issue #800
	/**
	 * Caches the syntax structure for the unbroken lines of text, to be cleared on every change
	 */
	protected Line[] parsedLines = null;
	// END KGU#790 2020-11-03
	
	/** If the element is to be displayed rotated by 90° counter-clockwise (only used within CASE structures) */
	public boolean rotated = false;

	public Element parent = null;
	public boolean selected = false;
	// START KGU#41 2015-10-13: Execution mark had to be separated from selection
	/** Is set while being executed */
	public boolean executed = false;
	// END KGU#41 2015-10-13
	/** Is set while a substructure Element is under execution */
	public boolean waited = false;
	// START KGU#117 2016-03-06: Enh. #77 - for test coverage mode
	/** Flag indicates shallow test coverage */
	public boolean simplyCovered = false;
	/** Flag indicates full test coverage (including called subroutine diagrams etc.) */
	public boolean deeplyCovered = false;
	// END KGU#117 2016-03-06
	// START KGU#156 2016-03-10; Enh. #124
	///** Number of times this was executed while runEventTracking has been on */
	//protected int execCount = 0;
	/** Number of instructions carried out directly by this element */
	protected int execStepCount = 0;
	/** Number of instructions carried out by substructures of this element */
	protected int execSubCount;
	// END KGU#156 2016-03-11
	// START KGU#225 2016-07-28: Bugfix #210
	/** Index into the static execution counter table {@link #execCounts}, shared by all clones of the element */
	protected int execCountIndex = -1;
	// END KGU#225 2016-07-28
	// START KGU#277 2016-10-13: Enh. #270 Option to disable an Element from execution and export
	/**
	 * If true then this element is to be skipped on execution and outcommented on code export!
	 * Also see isDisabled() for recursively inherited disabled state
	 */
	protected boolean disabled = false;
	// END KGU#277 2016-10-13

	// END KGU156 2016-03-10
	
	private Color color = Color.WHITE;

	private boolean collapsed = false;
	
	// START KGU#43 2015-10-11: States whether the element serves as breakpoint for execution (stop before!)
	protected boolean breakpoint = false;
	// END KGU#43 2015-10-11
	// START KGU#213 2016-08-01: Enh. #215 - Optional execution Count trigger for breakpoint (0 = always active)
	public int breakTriggerCount = 0;
	// END KGU#213 2016-08-01

	// used for drawing
	// START KGU#136 2016-02-25: Bugfix #97 - New separate 0-based Rect for prepareDraw()
	/** bounds aligned to fit in the context, no longer public */
	protected Rect rect = new Rect();
	/** minimum bounds for stand-alone representation */
	protected Rect rect0 = new Rect();
	/** upper left corner coordinate offset wrt drawPoint */
	protected Point topLeft = new Point(0, 0);
	// END KGU#136 2016-03-01
	/** Will be set and used by prepareDraw() (validity of {@link rect0}, avoids repeated evaluation) - to be reset on changes */
	protected boolean isRect0UpToDate = false;
	// START KGU#502/KGU#524/KGU#553 2019-03-14: We need a second flag for correct drawing confinement
	/** Will be set after the first complete drawing of the element (validity of {@link rect} - to be reset on changes */
	protected boolean wasDrawn = false;
	// END KGU#502/KGU#524/KGU#553 2019-03-14

	/** Strings to be highlighted in the element text (lazy initialisation) */
	// START KGU#843 2020-04-12: Bugfix #847 We should distinguish between case-indifferent and case-relevant search
	//private static StringList specialSigns = null;
	private static HashSet<String> specialSigns = null;
	/** Strings to be highlighted in the element text case-independently (lazy initialisation) */
	private static StringList specialSignsCi = null;
	// END KGU#843 2020-04-12

	// START KGU#261 2017-01-19: Enh. #259 prepare the variable type map
	private static long lastId = 0;

	/**
	 * Change- and cloning-invariant id of this element
	 */
	private long id = 0;
	private void makeNewId()
	{
		id = ++lastId;
	}
	public long getId()
	{
		return id;
	}

	public Element()
	{
		makeNewId();
	}

	public Element(String _string)
	{
		makeNewId();
		setText(_string);
	}

	public Element(StringList _strings)
	{
		makeNewId();
		setText(_strings);
	}
	// END KGU#261 2017-01-19

	public Element(ArrayList<TokenList> _tokenizedLines)
	{
		makeNewId();
		text = new ArrayList<TokenList>(_tokenizedLines);
	}

	/**
	 * Resets my cached drawing info
	 */
	protected final void resetDrawingInfo()
	{
		this.isRect0UpToDate = false;
		// START KGU#502/KGU#524/KGU#553 2019-03-14: Issues #518,#544,#557
		this.wasDrawn = false;
		// END KGU#502/KGU#524/KGU#553 2019-03-14
		// START KGU#401 2017-05-17: Issue #405
		this.rotated = false;
		// END KGU#401 2017-05-17
		// START KGU#701 2019-03-29: Issue #718
		this.highlightCache.clear();
		// END KGU#701 2019-03-29
	}
	/**
	 * Resets my drawing info and that of all of my ancestors
	 */
	public final void resetDrawingInfoUp()
	{
		// If this element is touched then all ancestry information must be invalidated
		Element ancestor = this;
		do {
			ancestor.resetDrawingInfo();
		} while ((ancestor = ancestor.parent) != null);
	}
	/**
	 * Recursively clears all drawing info this subtree down
	 */
	// START KGU#238 2016-08-11: Code revision
	//public abstract void resetDrawingInfoDown();
	public void resetDrawingInfoDown()
	{
		traverse(new IElementVisitor() {
			@Override
			public boolean visitPreOrder(Element _ele) {
				_ele.resetDrawingInfo();
				return true;
			}
			@Override
			public boolean visitPostOrder(Element _ele) {
				return true;
			}
		});
	}
	// END KGU#238 2016-08-11
	
	// START KGU#502/KGU#524/KGU#553 2019-03-13: New approach to reduce drawing contention
	protected boolean checkVisibility(Rectangle _viewport, Rect _topLeft)
	{
		// START KGU#502/KGU#524/KGU#553 2019-03-14: Issues #518,#544,#557 - we must refer to the eventual record
		//Rectangle rctgl = new Rectangle(_topLeft.left, _topLeft.top, rect0.right, rect0.bottom);
		//return !this.isRect0UpToDate || _viewport == null || rctgl.intersects(_viewport);
		Rectangle rctgl = new Rectangle(_topLeft.left - E_PADDING/2, _topLeft.top - E_PADDING/2, rect.right - rect.left + E_PADDING, rect.bottom - rect.top + E_PADDING);
		return !this.wasDrawn || _viewport == null || rctgl.intersects(_viewport);
		// END KGU#502/KGU#524/KGU#553 2019-03-14
	}
	// END KGU#502/KGU#524/KGU#553 2019-03-13

	// abstract things
	/**
	 * Recursively computes the drawing extensions of the element and stores
	 * them in the 0-based rect0 attribute, which is also returned
	 * @param _canvas - the drawing canvas for which the drawing is to be prepared
	 * @return the origin-based extension record.
	 */
	public abstract Rect prepareDraw(Canvas _canvas);

	/**
	 * Actually draws this element within the given canvas, using _top_left
	 * for the placement of the upper left corner. Uses attribute rect0 as
	 * prepared by prepareDraw() to determine the expected extensions and
	 * stores the the actually drawn bounds in attribute rect.
	 * @param _canvas - the drawing canvas where the drawing is to be done in 
	 * @param _top_left - conveyes the upper-left corner for the placement
	 * @param _viewport - the visible area
	 * @param _inContention - whether there is a massive drawing event contention
	 */
	public abstract void draw(Canvas _canvas, Rect _top_left, Rectangle _viewport, boolean _inContention);
	
	/**
	 * Copies this element. Implementing subclasses may make use of some helper methods
	 * like {@link #copyDetails(Element, boolean)} to ensure that all relevant associated
	 * data will be copied (possibly depending on the context).
	 * @return a copy of this element.
	 * @see #copyDetails(Element, boolean)
	 */
	public abstract Element copy();
	
	/**
	 * Generic diagram traversal to be called with an IElementVisitor implementor
	 * in order to gather information or to modify the status of this Element and
	 * all its substructure.
	 * The _visitor may break the traversal on any visit.
	 * 
	 * @param _visitor - the visiting instance (must have access to the required
	 *          attributes or methods, of course)
	 * @return false iff the traversal is to be exited after this call
	 */
	public abstract boolean traverse(IElementVisitor _visitor);
	
	// START KGU#156 2016-03-11: Enh. #124
	/**
	 * Copies the runtime data that is to be cloned - Usually this comprises the deep
	 * coverage status and the execution counter index. Only for certain kinds of elements
	 * the shallow coverage status is to be copied as well - therefore the argument.
	 * @param _target - target element of the copy operation
	 * @param _simply_too - whether the shallow coverage status is to be copied, too
	 */
	protected void copyRuntimeData(Element _target, boolean _simply_too)
	{
		if (Element.E_COLLECTRUNTIMEDATA)
		{
			if (_simply_too)	// This distinction is important
			{
				_target.simplyCovered = this.simplyCovered;
			}
			_target.deeplyCovered = this.deeplyCovered;
			// START KGU#225 2016-07-28: Bugfix #210
			//_target.execCount = this.execCount;
			this.makeExecutionCount();
			_target.execCountIndex = this.execCountIndex;
			// END KGU#225 2016-07-28
		}
	}
	// END KGU#156 2016-03-11
	
	// START KGU#213 2016-08-01: Enh. #215 - derived from Instruction
	/**
	 * Copies important attributes of this element and associated data to the target
	 * element {@code _ele}.
	 * @param _ele - the target element
	 * @param _simplyCoveredToo - whether on copying runtime data the shallow coverage
	 * status is to be copied, too
	 * @see #copyRuntimeData(Element, boolean)
	 */
	protected void copyDetails(Element _ele, boolean _simplyCoveredToo)
	{
		// START KGU#261 2017-01-19: Enh. #259 (type map)
		_ele.id = this.id;
		// END KGU#261 2017-01-19
		_ele.setComment(new StringList(this.getComment()));
		_ele.setColor(this.getColor());
		_ele.breakpoint = this.breakpoint;
		_ele.breakTriggerCount = this.breakTriggerCount;
		this.copyRuntimeData(_ele, _simplyCoveredToo);
		// START KGU#183 2016-04-24: Issue #169
		_ele.selected = this.selected;
		// END KGU#183 2016-04-24
		// START KGU#277 2016-10-13: Enh. #270
		_ele.disabled = this.disabled;
		// END KGU#277 2016-10-13
		_ele.collapsed = this.collapsed;
		
		// START KGU#701 2019-03-29: Issue #718 It should not cause harm to share this info (it's a map!)
		_ele.highlightCache = this.highlightCache;
		// END KGU#701 2019-03-29

		/* TODO (KGU#790 2020-11-02: Issue #800) It is to be decided whether
		 * it might be a good idea to copy (i.e. initially to share) the cached
		 * parsedLines - would only be wrong if a different text had been copied.
		 * And it could cause trouble if the copied element lies in a different
		 * TypeRegistry context (i.e. belongs to a different Root). So we better
		 * don't do it for now. */
		//_ele.parsedLines = parsedLines;
	}
	// END KGU#213 2016-08-01

	// START KGU#119 2016-01-02 Bugfix #78
	/**
	 * Returns true iff another is of same class, all persistent attributes are equal, and
	 * all substructure of another recursively equals the substructure of this. 
	 * @param _another - the Element to be compared
	 * @return true on recursive structural equality, false else
	 */
	public boolean equals(Element _another)
	{
		boolean isEqual = this.getClass() == _another.getClass();
		if (isEqual) isEqual = this.getText().getText().equals(_another.getText().getText());
		if (isEqual) isEqual = this.getComment().getText().equals(_another.getComment().getText());
		// START KGU#156 2016-03-12: Colour had to be disabled due to races
		//if (isEqual) isEqual = this.getColor().equals(_another.getColor());
		// END KGU#156 2016-03-12
		return isEqual;
	}
	// END KGU#119 2016-01-02
	
	// START KGU#911 2021-01-10: Enh. #910 DiagramController Includables are immutable
	/**
	 * @return {@code true} if this element must not be edited, moved, deleted etc.
	 */
	public boolean isImmutable()
	{
		Root myRoot = getRoot(this);
		return myRoot.isRepresentingDiagramController();
	}
	// END KGU#911 2021-01-19

	// START KGU#117 2016-03-07: Enh. #77
	/**
	 * Disjunctively combines the test coverage status and the execution counts
	 * of _cloneOfMine (which is supposed to a clone of this) with this own
	 * runtime data (coverage status, execution and step counts)
	 * (Important for recursive tests)
	 * @param _cloneOfMine - the Element to be combined (must be equal to this)
	 * @return true on recursive structural equality, false else
	 */
	public boolean combineRuntimeData(Element _cloneOfMine)
	{
		if (this.equals(_cloneOfMine))	// This is rather paranoia
		{
			this.simplyCovered = this.simplyCovered || _cloneOfMine.simplyCovered;
			this.deeplyCovered = this.deeplyCovered || _cloneOfMine.deeplyCovered;
			// START KGU#225 2016-07-28: Bugfix #210 - no longer needed, seemed wrong
			//this.execCount += _cloneOfMine.execCount;
			// END KGU#225 2016-07-28
			//this.execStepCount += _cloneOfMine.execStepCount;
			// In case of (direct or indirect) recursion the substructure steps will
			// gathered on a different way! We must not do it twice
//			if (!this.getClass().getSimpleName().equals("Root"))
//			{
//				this.execSubCount += _cloneOfMine.execSubCount;
//			}
			return true;
		}
		logger.log(Level.WARNING, "CombineRuntimeData for {0} FAILED!", this);
		return false;
	}
	// END KGU#117 2016-03-07

	// draw point
	Point drawPoint = new Point(0,0);

	/**
	 * @return the top left drawing coordinate of the containing diagram's root element
	 */
	public Point getDrawPoint()
	{
		Element ele = this;
		while(ele.parent!=null) ele=ele.parent;
		return ele.drawPoint;
	}

	/**
	 * Sets the top left drawing coordinate for the containing diagram's root element.
	 * @param point
	 */
	public void setDrawPoint(Point point)
	{
		Element ele = this;
		while(ele.parent!=null) ele=ele.parent;
		ele.drawPoint=point;
	}

	// START KGU#227 2016-07-30: Enh. #128
	/**
	 * Provides a subclassable left offset for drawing the text
	 */
	protected int getTextDrawingOffset()
	{
		return 0;
	}
	// END KGU#227 2016-07-30

	/**
	 * Splits the given string {@code _text} into lines and assigns them as new text.
	 * @param _text - the (possibly multi-line) new text as single string
	 */
	public void setText(String _text)
	{
<<<<<<< HEAD
		//text.setText(_text);
		String[] lines = _text.split("\n");
		synchronized (text) {
			text.clear();
			for (String line: lines) {
				text.add(new TokenList(line));
			}
			// START KGU#790 2020-11-02: Issue #800 This is quite obvious but how to catch text alterations?
			parsedLines = null;
			// END KGU#790 2020-11-02
		}
=======
		// START KGU#1108 2023-12-14: Bugfix #1119 Suppress empty text
		//text.setText(_text);
		if (_text.isEmpty()) {
			text.clear();
		}
		else {
			text.setText(_text);	// Convert to a StringList
		}
		// END KGU#1108 2023-12-14
>>>>>>> 936b861f
	}

	/**
	 * Adopts the given StringList {@code _text} as is for the text.
	 * @param _text - the new text (<b>this will just be assigned, not copied!</b>)
	 */
	public void setText(StringList _text)
	{
		//text = _text
		synchronized (text) {
			text.clear();
			for (int i = 0; i < _text.count(); i++) {
				text.add(new TokenList(_text.get(i)));
			}
			// START KGU#790 2020-11-02: Issue #800 This is quite obvious but how to catch text alterations?
			parsedLines = null;
			// END KGU#790 2020-11-02
		}
	}

	// START KGU#91 2015-12-01: We need a way to get the true value
	/**
	 * Returns the (decoded) content of the text field no matter if mode {@link #isSwitchTextCommentMode()}
	 * is active.<br/>
	 * Use {@code getText(false)} for a mode-sensitive effect.<br/>
	 * <b>NOTE:</b> This is no longer a reference to the internal text representation
	 * but a reconstructed copy.
	 * 
	 * @return the text as StringList
	 * 
	 * @see #getText(boolean)
	 * @see #getBrokenText()
	 * @see #getUnbrokenText()
	 * @see #getBrokenTokenText()
	 * @see #getUnbrokenTokenText()U
	 */
	public StringList getText()
	{
		//return text;
		StringList strList = new StringList();
		synchronized (text) {
			for (TokenList tokens: text) {
				strList.add(tokens.getString());
			}
		}
		return strList;
	}
	/**
	 * Returns the content of the text field unless _alwaysTrueText is false and
	 * mode isSwitchedTextAndComment is active, in which case the comment field
	 * is returned instead.
	 * 
	 * @param _alwaysTrueText - if true then mode isSwitchTextAndComment is ignored
	 * @return either the text or the comment
	 */
	public StringList getText(boolean _alwaysTrueText)
	// END KGU#91 2015-12-01
	{
		if (!_alwaysTrueText & isSwitchTextCommentMode())
		{
			// START KGU#199 2016-07-07: Enh. #188
			// Had to be altered since the combination of instructions may produce
			// multi-line string elements which would compromise drawing
			//return comment;
			return StringList.explode(comment, "\n");
			// END KGU#199 2016-07-07
		}
		else
		{
			//return text;
			return getText();
		}
	}

	// START KGU#453 2017-11-01: Bugfix #447 - we need a cute representation of broken lines in some cases
	/**
	 * Returns the content of the text field no matter if mode {@code isSwitchedTextAndComment}
	 * is active.<br/>
	 * In contrast to {@link #getText()}, end-standing backslashes will be wiped
	 * off. This is for cases where the deliberate breaking of lines is of no importance
	 * and would unnecessarily spoil the presentation.<br/>
	 * Use {@code getCuteText(false)} for a mode-sensitive effect.
	 * 
	 * @return the text StringList (in normal mode) the comment StringList otherwise
	 * 
	 * @see #getText()
	 * @see #getCuteText(boolean)
	 * @see #isSwitchTextCommentMode()
	 */
	public StringList getCuteText()
	{
//		StringList cute = new StringList();
//		for (int i = 0; i < text.count(); i++) {
//			String line = text.get(i);
//			if (line.endsWith("\\")) {
//				line = line.substring(0, line.length() - 1);
//			}
//			cute.add(line);
//		}
		StringList cute = this.getText();
		for (int i = 0; i < cute.count(); i++) {
			String line = cute.get(i);
			if (line.endsWith("\\")) {
				line = line.substring(0, line.length() - 1);
				cute.set(i, line);
			}
		}
		return cute;
	}
	/**
	 * Returns the content of the text field unless {@code _alwaysTrueText} is false and
	 * mode {@code isSwitchedTextAndComment} is active, in which case the comment field
	 * is returned instead.<br/>
	 * In contrast to {@link #getText(boolean)}, end-standing backslashes will be wiped
	 * off. This is for cases where the deliberate breaking of lines is of no importance
	 * and would unnecessarily spoil the presentation. 
	 * @param _alwaysTrueText - if true then mode isSwitchTextAndComment is ignored
	 * @return either the text or the comment
	 * @see #getCuteText()
	 * @see #getText(boolean)
	 * @see #isSwitchTextCommentMode()
	 */
	protected StringList getCuteText(boolean _alwaysTrueText)
	{
		if (!_alwaysTrueText && isSwitchTextCommentMode())
		{
			// START KGU#199 2016-07-07: Enh. #188
			// Had to be altered since the combination of instructions may produce
			// multi-line string elements which would compromise drawing
			//return comment;
			return StringList.explode(comment, "\n");
			// END KGU#199 2016-07-07
		}
		return getCuteText();
	}
	// END KGU#453 2017-11-01

	/**
	 * @return a shortened text for the case this is collapsed (usually the first line plus an ellipse). 
	 */
	public StringList getCollapsedText()
	{
		StringList sl = new StringList();
		// START KGU#91 2015-12-01: Bugfix #39: This is for drawing, so use switch-sensitive methods
		//if(getText().count()>0) sl.add(getText().get(0));
		// START KGU#480 2018-01-21: Enh. #490 - It might be that a controller routine call starts in the 1st line
		//if (getText(false).count()>0) sl.add(getText(false).get(0));
		StringList myText = getText(false);
		if (myText.count() > 0) {
			if (Element.E_APPLY_ALIASES && !isSwitchTextCommentMode()) {
				myText = StringList.explode(Element.replaceControllerAliases(myText.getText(), true, Element.E_VARHIGHLIGHT), "\n");
			}
			sl.add(myText.get(0));
		}
		// END KGU#480 2018-01-21
		// END KGU#91 2015-12-01
		sl.add(COLLAPSED);
		return sl;
	}
	
	// START KGU#413 2017-06-09: Enh. #416 Cope with line continuations
	/**
	 * Returns the text of this element but with re-concatenated and trimmed lines if some
	 * lines were deliberately broken (i.e. ended with backslash).
	 * @return a StringList consisting of unbroken text lines
	 */
	public StringList getUnbrokenText()
	{
		return getBrokenText(" ");
	}
	/**
	 * Returns the text of this element as a new StringList where each broken line (by means
	 * of backslashes) will form together an element with newlines.
	 * @return a StringList consisting of possibly broken text lines
	 */
	public StringList getBrokenText()
	{
		// The separator is actually just a newline character but escaped for regular expression syntax
		return getBrokenText("\\\n");
	}
	/**
	 * Returns the text of this element as a new StringList where each broken line (by means
	 * of backslashes) will be glued together such that instead of the delimiting backslashes
	 * the given {@code separator} will be inserted.
	 * @param separator - an arbitrary string working as separator instead of the original backslash
	 * @return a StringList consisting of possibly broken text lines
	 */
	protected StringList getBrokenText(String separator)
	{
		StringList sl = new StringList();
		int nLines = text.size();
		int i = 0;
		while (i < nLines) {
			String line = text.get(i).getString().trim();
			while (line.endsWith("\\") && (i + 1 < nLines)) {
				line = line.substring(0, line.length()-1) + separator + text.get(++i).getString().trim();
			}
			sl.add(line);
			i++;
		}
		return sl;
	}
	// END KGU#413 2017-06-09
	// START KGU#1097 2023-11-09: Issue #800 New internal representation
	/**
	 * Returns the text of this element as a new ArrayList of TokenLists where each
	 * broken set of lines (by means of trailing backslashes) will be glued together
	 * to a single token list line.
	 * 
	 * @return a list of TokenLists
	 * 
	 * @see #getBrokenTokenText()
	 * @see #setTokenText(ArrayList)
	 */
	public ArrayList<TokenList> getUnbrokenTokenText()
	{
		ArrayList<TokenList> tt = new ArrayList<TokenList>();
		int nLines = text.size();
		int i = 0;
		while (i < nLines) {
			TokenList tokens = new TokenList(text.get(i));
			while (!tokens.isBlank() && tokens.getLast().equals("\\")
					&& (i + 1 < nLines)) {
				tokens.remove(tokens.size()-1);
				tokens.addAll(text.get(++i));
			}
			tt.add(tokens);
			i++;
		}
		return tt;
	}
	
	/**
	 * Returns the text of this element as a new ArrayList of TokenLists where each
	 * broken set of lines (by means of trailing backslashes) will be glued together
	 * to a single TokenList with a "\n" token where a trailing backslash had broken
	 * the line.
	 * 
	 * @return a list of TokenLists possibly containing "\n" tokens.
	 * 
	 * @see #getUnbrokenTokenText()
	 * @see #setTokenText(ArrayList)
	 */
	protected ArrayList<TokenList> getBrokenTokenText()
	{
		ArrayList<TokenList> tt = new ArrayList<TokenList>();
		int nLines = text.size();
		int i = 0;
		while (i < nLines) {
			TokenList line = new TokenList(text.get(i));
			while (!line.isBlank() && line.get(line.size()-1).equals("\\") && (i + 1 < nLines)) {
				line.set(line.size()-1, "\n");
				line.addAll(text.get(++i));
			}
			tt.add(line);
			i++;
		}
		return tt;
	}
	// END KGU#1097 2023-11-09
	// START KGU#1097 2023-11-15: Issue #800 New internal representation
	/**
	 * Overwrites the previous Element text with the given tokenized multi-line
	 * text. If any of the contained token lists contains a newline token then
	 * the line will be split at this position and the part before it will be
	 * suffixed by a "\" token.<br/>
	 * 
	 * @param tokenLines - a list of {@link TokenList}s representing the (possibly
	 *    broken) lines. "Broken" means that the token lists may contain newline
	 *    tokens at which positions the respective token lists will be split into
	 *    several ones.
	 *    
	 * @see #getBrokenTokenText()
	 * @see #getUnbrokenTokenText()
	 */
	public void setTokenText(ArrayList<TokenList> tokenLines)
	{
		// FIXME ensure triggers
		ArrayList<TokenList> tt = new ArrayList<TokenList>();
		for (TokenList tokens: tokenLines) {
			tokens = new TokenList(tokens);
			int posNl = -1;
			while ((posNl = tokens.indexOf("\n")) >= 0) {
				tokens.set(posNl, "\\");
				tt.add(tokens.subSequence(0, posNl));
				tokens.remove(0, posNl + 1);
			}
			tt.add(tokens);
		}
		this.text = tt;
		this.parsedLines = null;
	}
	// END KGU#1097 2023-11-15
	
	// START KGU#790 2020-11-01: Issue #800 new syntax engine
	/**
	 * Parses the (unbroken) lines of the text and returns the array of associated
	 * {@link Line} objects for each unbroken line. Does <b>not</b> overwrite
	 * {@link #parsedLines}.
	 * 
	 * @param problems - a {@link StringList} gathering occurred syntax complaints
	 * @param typeMap - a data type map to retrieve from and add to, or {@code null}
	 * @return the array of parse results per line
	 * 
	 * @see #getParsedText(StringList, StringList, StringList, TypeRegistry, StringList)
	 * @see #parseLines(TypeRegistry)
	 */
	public Line[] getParsedText(StringList problems, TypeRegistry typeMap)
	{
		StringList unbrText = this.getUnbrokenText();
		Line[] lines = new Line[unbrText.count()];
		for (int i = 0; i < lines.length; i++) {
			lines[i] = LineParser.getInstance().parse(unbrText.get(i), this, i, typeMap);
			// START KGU#790 2023-11-15: Issue #800
			if (lines[i].getType() == Line.LineType.LT_RAW) {
				problems.add(lines[i].getParserError() + " in line " + i);
			}
			// END KGU#790 2023-11-15
		}
		return lines;
	}

	/**
	 * Retrieves an array of parsed lines (a {@link Line} object for each unbroken line).
	 * Also collects the names of all variables that are assigned a value, explicitly
	 * declared, or simply used if the respective argument is not {@code null}.<br/>
	 * Does <b>not</b> overwrite {@link #parsedLines}.
	 * 
	 * @param assignedVars - gathers the names of modified variables if not {@code null}
	 * @param declaredVars - gathers the names of declared variables if not {@code null}
	 * @param usedVars - gathers the names of referenced variables if not {@code null}
	 * @param typeMap - a data type map to retrieve from and add to, or {@code null}
	 * @param problems - a {@link StringList} gathering occurred syntax complaints
	 * @return the array of parse results per line
	 */
	public Line[] getParsedText(StringList assignedVars, StringList declaredVars, StringList usedVars, TypeRegistry typeMap, StringList problems)
	{
		ArrayList<TokenList> unbrText = this.getUnbrokenTokenText();
		Line[] lines = new Line[unbrText.size()];
		for (int i = 0; i < lines.length; i++) {
			lines[i] = LineParser.getInstance().parse(unbrText.get(i).getString(), this, i, typeMap);
			if (lines[i].getType() != Line.LineType.LT_RAW) {
				lines[i].gatherVariables(assignedVars, declaredVars, usedVars, problems);
			}
			else {
				problems.add(lines[i].getParserError() + " in line " + i);
			}
		}
		return lines;
	}
	// END KGU#790 2020-11-01
	
	// START KGU#602 2018-10-25: Issue #419 - Tool to break very long lines is requested
	/**
	 * Breaks down all text lines longer than {@code maxLineLength} along the tokens
	 * into continuated lines (i.e. broken lines end with backslash). Already placed
	 * line breaks are preserved unless {@code rebreak} is {@code true}, in which case
	 * broken lines are first concatenated in order to be broken according to
	 * {@code maxLineLength}.<br/>
	 * If a token is longer than {@code maxLineLength} (it might be a string literal)
	 * then it will not be broken or decomposed in any way such that the line length
	 * limit may not always hold.<br/>
	 * If this method leads to a different text layout then the drawing info is
	 * invalidated up-tree.
	 * 
	 * @param maxLineLength - the number of characters a line should not exceed
	 * @param rebreak - if {@code true} then existing line breaks (trailing backslashes)
	 *     will not be preserved.
	 * @return {@code true} if the text was effectively modified, {@code false} otherwise
	 * 
	 * @see Root#breakElementTextLines(int, boolean)
	 */
	public boolean breakTextLines(int maxLineLength, boolean rebreak)
	{
		boolean modified = false;
		synchronized (text) {
			if (rebreak) {
				ArrayList<TokenList> unbroken = this.getUnbrokenTokenText();
				modified = unbroken.size() < this.text.size();
				this.text = unbroken;
			}
			for (int i = this.text.size()-1; i >= 0; i--) {
				TokenList line = this.text.get(i);
				int length = line.length();
				if (line.isEmpty()) {
					continue;
				}
				ArrayList<TokenList> broken = line.breakAtLength(maxLineLength);
				if (broken.size() > 1 || broken.get(0).length() != length) {
					this.text.remove(i);
					this.text.addAll(i, broken);
					modified = true;
				}
			}
		}
		if (modified) {
			this.resetDrawingInfoUp();
		}
		return modified;
	}
	
	// START KGU#602 2018-10-25: Issue #419 - Mechanism to detect and handle long lines
	/**
	 * Detects the maximum text line length either on this very element alone
	 * ({@code _includeSubstructure = false}) or including all elements of the
	 * substructure.
	 * 
	 * @param _includeSubstructure - whether (in case of a complex element) the substructure
	 * is to be involved
	 * @return the maximum line length
	 */
	public int getMaxLineLength(boolean _includeSubstructure)
	{
		int maxLen = 0;
		for (int i = 0; i < this.text.size(); i++) {
			maxLen = Math.max(maxLen, this.text.get(i).length());
		}
		return maxLen;
	}
	// END KGU#602 2018-10-25
	
	// START KGU#480 2018-01-21: Enh. #490
	/**
	 * @return the text of this element, with {@link DiagramController} routine names
	 * replaced by user-specific alias names if {@link #E_APPLY_ALIASES} is {@code true}
	 * 
	 * @see #setAliasText(StringList)
	 * @see #getText()
	 */
	public StringList getAliasText()
	{
		if (!Element.E_APPLY_ALIASES) {
			return this.getText();
		}
		var sl = new StringList();
		for (TokenList tokens: getBrokenTokenText()) 
		{
			TokenList aliasTokens = replaceControllerAliases(tokens, true, false);
			sl.add(StringList.explode(aliasTokens.getString(), "\n"));
		}
		return sl;
	}
	
	/**
	 * Sets the element text from {@code aliasText}, after having replaced all
	 * user-specific {@link DiagramController} routine aliases by the original
	 * routine names.
	 * @param aliasText - the intended element text, possibly containing aliases
	 * 
	 * @see #getAliasText()
	 * @see #setAliasText(String)
	 * @see #setText(StringList)
	 */
	public void setAliasText(StringList aliasText)
	{
		if (Element.E_APPLY_ALIASES) {
			// START KGU#488 2018-02-02: Bugfix #501 - We must not undermine the effect of overriding of setText()!
			//text.setText(Element.replaceControllerAliases(aliasText.getText(), false, false));
			this.setText(Element.replaceControllerAliases(aliasText.getText(), false, false));
			// END KGU#488 2018-01-02
		}
		else {
			// START KGU#488 2018-02-02: Bugfix #501 - We must not undermine the effect of overriding of setText()!
			//text = aliasText;
			this.setText(aliasText);
			// END KGU#488 2018-01-02
		}
	}
	
	/**
	 * Sets the element text from {@code aliasText} by splitting it at newlines,
	 * after having replaced all user-specific {@link DiagramController} routine
	 * aliases by the original routine names.
	 * 
	 * @param aliasText - the intended element text, possibly containing aliases
	 * @see #getAliasText()
	 * @see #setAliasText(StringList)
	 * @see #setText(String)
	 */
	public void setAliasText(String aliasText)
	{
		if (Element.E_APPLY_ALIASES) {
			this.setText(Element.replaceControllerAliases(aliasText, false, false));
		}
		else {
			// START KGU#488 2018-02-02: Bugfix #501 - We must not undermine the effect of overriding of setText()!
			//text.setText(aliasText);
			this.setText(aliasText);
			// END KGU#488 2018-02-02
		}
	}

	/**
	 * If {@link #E_APPLY_ALIASES} is true then replaces the names of all routines
	 * of {@link DiagramController} classes with registered alias names or vice versa,
	 * depending on {@code names2aliases} and returns the modified text. The text may
	 * contain newlines and line continuators (end-standing backslashes).  
	 * @param text - the (Element) text as concatenated string
	 * @param names2aliases - whether names are to be replaced by aliases (or vice versa)
	 * @param withArity - whether the replacing alias (or original name) is to be combined
	 * with the number of the routine arguments (like this: "{@code <name>#<arity>}"). 
	 * @return the resulting text.
	 */
	public static String replaceControllerAliases(String text, boolean names2aliases, boolean withArity)
	{
		if (!Element.E_APPLY_ALIASES) {
			return text;
		}
		HashMap<String, String> substitutions = 
				names2aliases ? controllerName2Alias : controllerAlias2Name;
		TokenList tokens = new TokenList(text);
		for (int i = 0; i < tokens.size(); i++) {
			String token = tokens.get(i).trim();
			if (!token.isEmpty() && Syntax.isIdentifier(token, false, null)) {
				// Skip all whitespace
				int j = i;
				String nextToken = null;
				while (++j < tokens.size() && ((nextToken = tokens.get(j).trim()).isEmpty() || nextToken.equals("\\")));
				// Now check for a beginning parameter list
				if ("(".equals(nextToken)) {
					int nArgs = Syntax.splitExpressionList(tokens.subSequenceToEnd(j+1), ",").size() - 1;
					String key = token.toLowerCase() + "#" + nArgs;
					String subst = substitutions.get(key);
					if (subst != null) {
						token = subst;
						if (withArity) {
							token += "#" + nArgs;
						}
						tokens.set(i, token);
					}
				}
			}
		}
		// FIXME Why not return as TokenList?
		return tokens.getString();
	}

	/**
	 * If {@link #E_APPLY_ALIASES} is true then replaces the names of all routines
	 * of {@link DiagramController} classes with registered alias names or vice versa,
	 * depending on {@code names2aliases} and returns the modified text. The text may
	 * contain newline characters as tokens.
	 * 
	 * @param tokens - an (Element) text line TokenList (may contain "\n" as tokens)
	 * @param names2aliases - whether names are to be replaced by aliases (or vice versa)
	 * @param withArity - whether the replacing alias (or original name) is to be combined
	 *     with the number of the routine arguments (like this: "{@code <name>#<arity>}"). 
	 * @return the resulting text.
	 */
	public static TokenList replaceControllerAliases(TokenList tokens, boolean names2aliases, boolean withArity)
	{
		if (!Element.E_APPLY_ALIASES) {
			return tokens;
		}
		var tokens1 = new TokenList(tokens);
		HashMap<String, String> substitutions = 
				names2aliases ? controllerName2Alias : controllerAlias2Name;
		for (int i = 0; i < tokens.size(); i++) {
			String token = tokens.get(i);
			if (!token.isBlank() && Syntax.isIdentifier(token, false, null)) {
				// Skip all whitespace
				int j = i;
				String nextToken = null;
				while (++j < tokens.size() && (nextToken = tokens.get(j)).isBlank());
				// Now check for a beginning parameter list
				if ("(".equals(nextToken)) {
					int nArgs = Syntax.splitExpressionList(tokens.subSequenceToEnd(j+1), ",").size() - 1;
					String key = token.toLowerCase() + "#" + nArgs;
					String subst = substitutions.get(key);
					if (subst != null) {
						token = subst;
						if (withArity) {
							token += "#" + nArgs;
						}
						tokens1.set(i, token);
					}
				}
			}
		}
		return tokens1;
	}
	// END KGU#480 2018-01-21

	public void setComment(String _comment)
	{
		comment.setText(_comment);
	}

	public void setComment(StringList _comment)
	{
		comment = _comment;
	}

	// START KGU#91 2015-12-01: We need a way to get the true value
	/**
	 * Returns the content of the comment field no matter if mode isSwitchedTextAndComment
	 * is active, use getComment(false) for a mode-sensitive effect.
	 * @return the text StringList (in normal mode) the comment StringList otherwise
	 */
	public StringList getComment()
	{
		return comment;
	}

	/**
	 * Returns the content of the comment field unless _alwaysTrueComment is false and
	 * mode isSwitchedTextAndComment is active, in which case the text field
	 * content is returned instead.
	 * 
	 * @param _alwaysTrueText - if true then mode isSwitchTextAndComment is ignored
	 * @return either the text or the comment
	 */
	public StringList getComment(boolean _alwaysTrueComment)
	// END KGU#91 2015-12-01
	{
		if (!_alwaysTrueComment && isSwitchTextCommentMode())
		{
			return getText();
		}
		else
		{
			return comment;
		}
	}
	
	/* START KGU#172 2016-04-01: Issue #145: Make it easier to obtain this information,
	 * 2019-03-16 made static, 2020-12-15 made public */
	/**
	 * Checks whether texts and comments are to be swapped for display.
	 * @return true iff the swichTextAndComments flag is on and commentsPlusText mode is not
	 */
	public static boolean isSwitchTextCommentMode()
	{
//		Root root = getRoot(this);
//		return (root != null && root.isSwitchTextAndComments());
    	// START KGU#227 2016-07-31: Enh. #128 - Mode "comments and text" overrides "switch text/comments" 
    	//return Element.E_TOGGLETC;
    	return !Element.E_COMMENTSPLUSTEXT && Element.E_TOGGLETC;
    	// END KGU#227 2016-07-31
	}
	/* END KGU#172 2916-04-01 */

	/**
	 * Returns whether this element appears as selected in the standard {@link DrawingContext}.
	 * @return true if the element is marked selected.
	 * @see #getSelected(DrawingContext)
	 */
	public boolean getSelected()
	{
		return selected;
	}
	
	/**
	 * Returns whether this element appears as selected w.r.t. the given {@link DrawingContext}.
	 * For most kinds of Element the {@code drawingContext} doesn't make a difference.
	 * @param drawingContext
	 * @return true if this element is selected (in @code drawingContext}.
	 * @see #getSelected()
	 */
	public boolean getSelected(DrawingContext drawingContext)
	{
		return selected;
	}

	/**
	 * Sets the selection flag on this element
	 * @param _sel - if the element is to be selected or not
	 * @return the element(s) actually being selected (null if _sel = false).
	 */
	public Element setSelected(boolean _sel)
	{
		selected = _sel;
		return _sel ? this : null;
	}

	/**
	 * Sets the selection flag on this element for the given {@code _drawingContext}
	 * @param _sel - if the element is to be selected or not
	 * @param _drawingContext - the drawing context for which this is intended.
	 * @return the element(s) actually being selected (null if _sel = false).
	 * @see #setSelected(boolean)
	 */
	public Element setSelected(boolean _sel, DrawingContext _drawingContext)
	{
		// Default is the same as setSelected()
		return setSelected(_sel);
	}


	// START KGU#183 2016-04-24: Issue #169 
	/**
	 * Recursively searches the subtree for the currently selected Element or Element
	 * sequence and returns it
	 * @return selected Element (null if none was found)
	 */
	public abstract Element findSelected();
	// END KGU#183 2016-04-24
	
	// START KGU 2016-04-24: replaces Root.checkChild(this, _ancestor)
	/**
	 * Checks if this is a descendant of _ancestor in the tree
	 * @param _parent - Element to be verified as ancestor of _child
	 * @return true iff this is a descendant of _ancestor
	 */
	public boolean isDescendantOf(Element _ancestor)
	{
		Element tmp = this.parent;
		boolean res = false;
		while ((tmp != null) && !(res = tmp == _ancestor))
		{
			tmp = tmp.parent;
		}
		return res;
	}
	// END KGU 2016-04-24

	// START KGU#143 2016-01-22: Bugfix #114 - we need a method to decide execution involvement
	/**
	 * Checks execution involvement.
	 * @return true iff this or some substructure of this is currently executed. 
	 */
	public boolean isExecuted()
	{
		// START KGU#143 2016-11-17: Issue #114 refinement
		//return this.executed || this.waited;
		return this.isExecuted(true);
		// END KGU#143 2016-11-17
	}
	// END KGU#143 2016-01-22
	
	// START KGU#143 2016-11-17: Bugfix #114 - we need a method avoiding cyclic recursion
	/**
	 * Checks execution involvement.
	 * @param checkParent - whether the waiting status of the owning Subqueue is relevant
	 * @return true iff this or some substructure of this is currently executed. 
	 */
	public boolean isExecuted(boolean checkParent)
	{
		return this.executed || this.waited
				|| checkParent && this.parent != null && this.parent.getClass().getSimpleName().equals("Subqueue") && this.parent.isExecuted();
	}
	// END KGU#143 2016-11-17

	// START KGU#156 2016-03-11: Enh. #124 - We need a consistent execution step counting
	/**
	 * Resets all element execution counts and the derived maximum execution count as well
	 * as all centrally held temporary breakpoint triggers
	 */
	public static void resetMaxExecCount()
	{
		Element.maxExecTotalCount = Element.maxExecStepCount = Element.maxExecCount = 0;
		// START KGU#477 2017-12-10: Enh. #487 - consider maximum steps of eclipsed declarations
		Element.maxExecStepsEclCount = 0;
		// END KGU#477 2017-12-10
		// START KGU#225 2016-07-28: Bugfix #210
		Element.execCounts.clear();
		// END KGU#225 2016-07-28
		// START KGU#213 2016-08-02: Enh. #215
		Element.breakTriggersTemp.clear();
		// END KGU#213 2016-08-02
	}

	// START KGU#225 2016-07-28: Bugfix #210
	/**
	 * Resets the execution count value of this element and all its clones
	 */
	protected void resetExecCount()
	{
		if (this.execCountIndex >= 0)
		{
			if (this.execCountIndex < Element.execCounts.size())
			{
				Element.execCounts.set(this.execCountIndex, 0);
			}
			else
			{
				this.execCountIndex = -1;
			}
		}
	}
	
	/*
	 * Ensures an entry in the static execution count array. If there
	 * hadn't been an entry, then its value will be 0 and its index is
	 * stored in this.execCountEntry
	 */
	protected void makeExecutionCount()
	{
		if (this.execCountIndex < 0 || this.execCountIndex >= Element.execCounts.size())
		{
			this.execCountIndex = Element.execCounts.size();
			Element.execCounts.add(0);
		}
	}
	
	/**
	 * Retrieves the associated execution count and returns it.
	 * @return current execution count for this element (and all its clones)
	 */
	protected int getExecCount()
	{
		int execCount = 0;
		if (this.execCountIndex >= 0)
		{
			if (this.execCountIndex < Element.execCounts.size())
			{
				execCount = Element.execCounts.get(this.execCountIndex);
			}
			else
			{
				logger.log(Level.SEVERE, "Illegal execCountIndex {0} on {1}", new Object[]{this.execCountIndex, this});
			}
		}
		return execCount;
	}
	// END KGU#225 2016-07-28

	/**
	 * Returns the summed up execution steps of this element and - if {@code _combined} is true - 
	 * all its substructure.
	 * @param _combined - whether the (cached) substructure step counts are to be added
	 * @return the requested step count
	 */
	public int getExecStepCount(boolean _combined)
	{
		return this.execStepCount + (_combined ? this.execSubCount : 0);
	}

	/**
	 * Increments the execution counter (provided that {@link #E_COLLECTRUNTIMEDATA} is
	 * enabled). If the new counter value exceeds {@link #maxExecCount} then the latter
	 * will be updated to that value. 
	 */
	public final void countExecution()
	{
		// Element execution is always counting 1, no matter whether element is structured or not
		// START KGU#225 2016-07-28: Bugfix #210
		//if (Element.E_COLLECTRUNTIMEDATA && ++this.execCount > Element.maxExecCount)
		//{
		//	Element.maxExecCount = this.execCount;
		//}
		if (Element.E_COLLECTRUNTIMEDATA)
		{
			this.makeExecutionCount();
			int execCount = this.getExecCount() + 1;
			Element.execCounts.set(this.execCountIndex, execCount);
			if (execCount > Element.maxExecCount)
			{
				Element.maxExecCount = execCount;
			}
		}
		// END KGU#225 2016-07-28
	}
	
	/**
	 * Updates the own or substructure instruction counter by adding the {@code _growth} value.
	 * @param _growth - the amount by which the counter is to be increased
	 * @param _directly - whether is to be counted as own instruction or the substructure's
	 */
	public void addToExecTotalCount(int _growth, boolean _directly)
	{
		if (Element.E_COLLECTRUNTIMEDATA)
		{
			if (_directly)
			{
				this.execStepCount += _growth;
				if (this.execStepCount > Element.maxExecStepCount)
				{
					Element.maxExecStepCount = this.execStepCount;
				}
			}
			else
			{
				this.execSubCount += _growth;
				Element.maxExecTotalCount = 
						Math.max(this.getExecStepCount(true),
								Element.maxExecTotalCount);			
			}
		}
	}
	// END KGU#156 2016-03-11
	
	// START KGU#117 2016-03-10: Enh. #77
	/**
	 * In test coverage mode, sets the local tested flag if element is fully covered
	 * and then recursively checks test coverage upwards all ancestry if
	 * _propagateUpwards is true (otherwise it would be postponed to the termination
	 * of the superstructure).
	 * @param _propagateUpwards if true then the change is immediately propagated  
	 */
	public void checkTestCoverage(boolean _propagateUpwards)
	{
		//System.out.print("Checking coverage of " + this + " --> ");
		if (Element.E_COLLECTRUNTIMEDATA)
		{
			boolean hasChanged = false;
			if (!this.simplyCovered && this.isTestCovered(false))
			{
				hasChanged = true;
				this.simplyCovered = true;
			}
			if (!this.deeplyCovered && this.isTestCovered(true))
			{
				hasChanged = true;
				this.deeplyCovered = true;
			}
			if (hasChanged && _propagateUpwards)
			{
				Element parent = this.parent;
				while (parent != null)
				{
					parent.checkTestCoverage(false);
					parent = parent.parent;
				}
			}
		}
		//System.out.println(this.tested ? "SET" : "unset");
	}
	
	/**
	 * Detects shallow or deep test coverage of this element according to the
	 * argument _deeply
	 * @param _deeply if exhaustive coverage (including subroutines is requested)
	 * @return true iff element and all its sub-structure is test-covered
	 */
	public boolean isTestCovered(boolean _deeply)
	{
		return _deeply ? this.deeplyCovered : this.simplyCovered;
	}
	// END KGU#117 2016-03-10

	// START KGU#144 2016-01-22: Bugfix for #38 - Element knows best whether it can be moved up or down
	/**
	 * Checks whether this has a successor within the parenting Subqueue
	 * @return true iff this is element of a Subqueue and has a successor
	 */
	public boolean canMoveDown()
	{
		boolean canMove = false;
		if (parent != null && parent.getClass().getSimpleName().equals("Subqueue"))
		{
			int i = ((Subqueue)parent).getIndexOf(this);
			canMove = (i+1 < ((Subqueue)parent).getSize()) && !this.isExecuted() && !((Subqueue)parent).getElement(i+1).isExecuted();
		}
		return canMove;
	}

	/**
	 * Checks whether this has a predecessor within the parenting Subqueue
	 * @return true iff this is element of a Subqueue and has a predecessor
	 */
	public boolean canMoveUp()
	{
		boolean canMove = false;
		if (parent != null && parent.getClass().getSimpleName().equals("Subqueue"))
		{
			int  i = ((Subqueue)parent).getIndexOf(this);
			canMove = (i > 0) && !this.isExecuted() && !((Subqueue)parent).getElement(i-1).isExecuted();
		}
		return canMove;
	}
	//	END KGU#144 2016-01-22
	
	// START KGU#199 2016-07-07: Enh. #188 - ensure Call elements for known subroutines
	/**
	 * Recursively identifies Instruction elements with call syntax matching one
	 * of the given subroutine signatures and converts respective elements to Call
	 * elements.
	 * @param signatures - strings of the form "&lt;routinename&gt;#&lt;arity&gt;"
	 */
	public abstract void convertToCalls(StringList _signatures);
	// END KGU#199 2016-07-07

	public Color getColor()
	{
		return color;
	}

	public String getHexColor()
	{
		String rgb = Integer.toHexString(color.getRGB());
		return rgb.substring(2, rgb.length());
	}

	public static String getHexColor(Color _color)
	{
		String rgb = Integer.toHexString(_color.getRGB());
		return rgb.substring(2, rgb.length());
	}

	public void setColor(Color _color)
	{
		color = _color;
	}
	
	/**
	 * Returns the status-dependent background color or just the user-defined background color
	 * for this element.
	 * @see #getFillColor(DrawingContext)
	 */
	protected Color getFillColor()
	{
		return getFillColor(DrawingContext.DC_STRUCTORIZER);
	}
	// START KGU#41 2015-10-13: The highlighting rules are getting complex
	// but are more or less the same for all kinds of elements
	protected Color getFillColor(DrawingContext drawingContext)
	{
		// This priority might be arguable but represents more or less what was found in the draw methods before
		if (this.waited) {
			// FIXME (KGU#117): Need a combined colour for waited + tested
			return Element.E_WAITCOLOR;
		}
		else if (this.executed) {
			return Element.E_RUNNINGCOLOR;
		}
		// START KGU#365 2017-04-14: Enh. #380
		else if (troubleMakers.contains(this)) {
			return Element.E_TROUBLECOLOR;
		}
		// END KGU#365 2017-04-14
		else if (this.getSelected(drawingContext)) {
			return Element.E_DRAWCOLOR;
		}
		// START KGU#117/KGU#156 2016-03-06: Enh. #77 + #124 Specific colouring for test coverage tracking
		else if (E_COLLECTRUNTIMEDATA &&
				E_RUNTIMEDATAPRESENTMODE != RuntimeDataPresentMode.NONE) {
			switch (E_RUNTIMEDATAPRESENTMODE) {
			case SHALLOWCOVERAGE:
			case DEEPCOVERAGE:
				if (this.isTestCovered(Element.E_RUNTIMEDATAPRESENTMODE == RuntimeDataPresentMode.DEEPCOVERAGE)) {
					return Element.E_TESTCOVEREDCOLOR;
				}
				break;
			default:
				return getScaleColorForRTDPM();
			}
		}
		// END KGU#117 2016-03-06
		else if (this.isCollapsed(true)) {
			// NOTE: If the background colour for collapsed elements should once be discarded, then
			// for Instruction subclasses the icon is to be activated in Instruction.draw() 
			return Element.E_COLLAPSEDCOLOR;
		}
		return getColor();
	}
	// END KGU#41 2015-10-13
	
	// START KGU#408 2021-02-26: Enh. #410 Allows Elements to modify this depending on certain status
	/** Returns the (default) text colour for the drawing of Element text */
	protected Color getTextColor()
	{
		return Color.BLACK;
	}
	// END KGU#408 2021-02-26
	
	// START KGU#156 2016-03-12: Enh. #124 (Runtime data visualisation)
	protected Color getScaleColorForRTDPM()
	{
		int maxValue = 0;
		int value = 0;
		boolean logarithmic = false;
		switch (Element.E_RUNTIMEDATAPRESENTMODE) {
		case EXECCOUNTS:
			maxValue = Element.maxExecCount;
			value = this.getExecCount();
			break;
		case EXECSTEPS_LOG:
			logarithmic = true;
		case EXECSTEPS_LIN:
			maxValue = Element.maxExecStepCount;
			// START KGU#477 2017-12-10: Enh. #487 - consider amalgamated declarations
			if (Element.E_HIDE_DECL && Element.maxExecStepsEclCount > Element.maxExecStepCount) {
				maxValue = Element.maxExecStepsEclCount;
			}
			// END KGU#477 2017-12-10
			value = this.getExecStepCount(false);
			break;
		case TOTALSTEPS_LOG:
			logarithmic = true;
		case TOTALSTEPS_LIN:
			maxValue = Element.maxExecTotalCount;
			// START KGU#477 2017-12-10: Enh. #487 - consider amalgamated declarations
			if (Element.E_HIDE_DECL && Element.maxExecStepsEclCount > Element.maxExecTotalCount) {
				maxValue = Element.maxExecStepsEclCount;
			}
			// END KGU#477 2017-12-10
			value = this.getExecStepCount(true);
			break;
		default:
				;
		}
		if (logarithmic) {
			// We scale the logarithm a little up lest there should be too few
			// discrete possible values
			if (maxValue > 0) maxValue = (int) Math.round(25 * Math.log(maxValue));
			if (value > 0) value = (int) Math.round(25 * Math.log(value));
		}
		return getScaleColor(value, maxValue);
	}
	
	/**
	 * Converts the value in the range 0 ... maxValue in the a colour
	 * from deep blue to hot red.
	 * @param value	- a count value in the range 0 (blue) ... maxValue (red)
	 * @param maxValue - the end of the scale 
	 * @return the corresponding spectral colour.
	 */
	protected final Color getScaleColor(int value, int maxValue)
	{
		// Actually we split the range in four equally sized sections
		// In section 0, blue is at the brightness limit, red sticks to 0,
		// and green is linearly rising from 0 to he brightness limit.
		// In section 1, green is at the brightness limit and blue is linearly
		// falling from the brightness limit down to 0.
		// In section 2, green is at the brightness limit and red in linearly
		// rising from 0 to he brightness limit.
		// In section 1, red is at the brightness limit and green in linearly
		// decreasing from the brightness limit down to 0.
		
		// Lest the background colour should get too dark for the text to remain
		// legible, we shift the scale (e.g. by a twelfth) and this way reduce
		// the effective spectral range such that the latter starts with a less
		// deep blue...
		int rangeOffset = maxValue/12;
		value += rangeOffset;
		maxValue += rangeOffset;
		
		if (maxValue == 0)
		{
			return Color.WHITE;
		}
		int maxBrightness = 255;
		int blue = 0, green = 0, red = 0;
		int value4 = 4 * value * maxBrightness;
		int maxValueB = maxValue * maxBrightness;
		if (value4 < maxValueB)
		{
			blue = maxBrightness;
			green = (int)Math.round(value4 * 1.0 / maxValue);
		}
		else if (value4 < 2 * maxValueB)
		{
			green = maxBrightness;
			blue = Math.max((int)Math.round((maxValueB * 2.0 - value4) / maxValue), 0);
		}
		else if (value4 < 3 * maxValueB)
		{
			green = maxBrightness;
			red = Math.max((int)Math.round((value4 - 2.0 * maxValueB) / maxValue), 0);
		}
		else
		{
			red = maxBrightness;
			green = Math.max((int)Math.round((maxValueB * 3.0 - value4) / maxValue), 0);
		}
		return new Color(red, green, blue);
	}
	// END KGU#156 2016-03-12
	
	// START KGU#43 2015-10-12: Methods to control the new breakpoint property
	/**
	 * Alternatingly enables / disables the breakpoint property of the element
	 * Does not change the stored break trigger counter
	 */
	public void toggleBreakpoint()
	{
		this.breakpoint = !this.breakpoint;
	}
	
	/**
	 * Returns whether this Element works as breakpoint on execution
	 * @return true if breakpoint is enabled (no matter whether it is a count trigger or unconditioned)
	 */
	public boolean isBreakpoint()
	{
		return this.breakpoint;
	}
	
	// START KGU#213 2016-08-01: Enh. #215
	/**
	 * Tells whether this element may trigger a break with execution counting
	 * @return true iff breakpoint is enabled and conditioned (waiting for certain execution count)
	 */
	public boolean isConditionedBreakpoint()
	{
		// START KGU#570 2018-08-17: Bugfix #579 Dynamic triggers hadn't been detected (i.e. if set after debugging started)
		//return this.breakpoint && this.breakTriggerCount > 0;
		return this.breakpoint && this.getBreakTriggerCount() > 0;
		// END KGU#570 2018-08-17
	}
	
	/**
	 * Informs whether this element triggers a break just now - regarding the breakpoint info
	 * @return true iff breakpoint is enabled and either unconditioned or the execution count will match the trigger count on completion
	 */
	public boolean triggersBreakNow()
	{
		// START KGU#952 2021-03-03: Issue #954 Breakpoints may be generally disabled
		if (!E_BREAKPOINTS_ENABLED) {
			return false;
		}
		// END KGU#952 2021-03-03
		int trigger =  this.getBreakTriggerCount();
		return this.breakpoint && (trigger == 0 || Element.E_COLLECTRUNTIMEDATA && trigger == this.getExecCount()+1);
	}
	
	/**
	 * Gets the current break trigger value for this element
	 * @return either the permanent or the temporary (runtime) trigger value (0 if there isn't any)
	 */
	public int getBreakTriggerCount()
	{
		int trigger = this.breakTriggerCount;
		if (Element.E_COLLECTRUNTIMEDATA && Element.breakTriggersTemp.containsKey(this.execCountIndex))
		{
			trigger = Element.breakTriggersTemp.get(this.execCountIndex);
		}
		return trigger;
	}

	/**
	 * Sets a new trigger count value (to be compared with the execution counter).
	 * Trigger value must not be negative. Otherwise it is ignored and the method
	 * returns false.
	 * @param newTriggerCount - new trigger (0 means no dependency of execution counter)
	 */
	// START KGU#252 2016-09-21: Issue #248 (Linux workaround)
	//public void setBreakTriggerCount(int newTriggerCount)
	public boolean setBreakTriggerCount(int newTriggerCount)
	// END KGU#252 2016-09-21
	{
		// START KGU#252 2016-09-21: Issue #248 (Linux workaround)
		if (newTriggerCount < 0) return false;
		// END KGU#252 2016-09-21
		// After execution has begun we must face the existence of recursion clones
		// So change must be held in a central map rather tahn being stored in an
		// arbitrary clone of the element.. 
		if (Element.E_COLLECTRUNTIMEDATA &&
				(Executor.getInstance().isRunning()
				|| Executor.getInstance().getPaus()))
		{
			this.makeExecutionCount();
			Element.breakTriggersTemp.put(this.execCountIndex, newTriggerCount);
		}
		else
		{
			this.breakTriggerCount = newTriggerCount;
		}
		// START KGU#252 2016-09-21: Issue #248 (Linux workaround)
		return true;
		// END KGU#252 2016-09-21
	}
	// END KGU#213 2016-08-01
	
	/**
	 * Recursively clears all breakpoints in this branch
	 */
	public void clearBreakpoints()
	{
		// START KGU#238 2016-08-11: Code revision
		//this.breakpoint = false;
		traverse(new IElementVisitor(){
			public boolean visitPreOrder(Element _ele)
			{
				_ele.breakpoint = false;
				return true;
			}
			public boolean visitPostOrder(Element _ele)
			{
				return true;
			}
				});
		// END KGU#238 2016-08-11
	}
	// END KGU#43 2015-10-12

	// START KGU#41 2015-10-13
	/**
	 * Recursively clears all execution flags in this branch
	 */
	// START KGU#238 2016-08-11: Code revision
	public void clearExecutionStatus()
	{
		traverse(new IElementVisitor(){
			public boolean visitPreOrder(Element _ele)
			{
				_ele.intClearExecutionStatus();
				return true;
			}
			public boolean visitPostOrder(Element _ele)
			{
				return true;
			}
		});
	}
	
	private void intClearExecutionStatus()
	// END KGU#238
	{
		this.executed = false;
		this.waited = false;
		// START KGU#117 2016-03-06: Enh. #77 - extra functionality in test coverage mode
		if (!E_COLLECTRUNTIMEDATA)
		{
			this.deeplyCovered = this.simplyCovered = false;;
			// START KGU#156 2016-03-10: Enh. #124
			// START KGU#225 2016-07-28: Bugfix #210
			//this.execCount = this.execStepCount = this.execSubCount = 0;
			this.execStepCount = this.execSubCount = 0;
			this.execCountIndex = -1;
			// END KGU#225 2016-07-28
			// END KGU#156 2016-03-10
		}
		// KGU#117 2016-03-06
	}
	// END KGU#41 2015-10-13

	// START KGU#117 2016-03-07: Enh. #77
	/** 
	 * Recursively clears test coverage flags and execution counts in this branch
	 */
	// START KGU#238 2016-08-11: Code revision
	public void clearRuntimeData()
	{
		traverse(new IElementVisitor(){
			public boolean visitPreOrder(Element _ele)
			{
				_ele.intClearRuntimeData();
				return true;
			}
			public boolean visitPostOrder(Element _ele)
			{
				return true;
			}
				});
	}
	
	private void intClearRuntimeData()
	// END KGU#238 2016-08-11
	{
		this.deeplyCovered = this.simplyCovered = false;;
		// START KGU#156 2016-03-11: Enh. #124
		// START KGU#225 2016-07-28: Bugfix #210
		//this.execCount = this.execStepCount = this.execSubCount = 0;
		this.execStepCount = this.execSubCount = 0;
		// START KGU#213 2016-08-02: Enh. #215
		Element.breakTriggersTemp.remove(this.execCountIndex);
		// END KGU#213 2016-08-02
		if (this.execCountIndex >= Element.execCounts.size())
		{
			this.execCountIndex = -1;
		}
		else if (this.execCountIndex >= 0)
		{
			Element.execCounts.set(this.execCountIndex, 0);
		}
		// END KGU#225 2016-07-28
		// END KGU#156 2016-03-11
	}
	// END KGU#117 2016-03-07

	// START KGU 2015-10-09 Methods selectElementByCoord(int, int) and getElementByCoord(int, int) merged
	/**
	 * Retrieves the the most specific (i.e. smallest or deepest nested) Element
	 * containing coordinate (_x, _y) and flags it as {@link #selected}.
	 * @param _x - element-local (i.e. w.r.t. {@link #rect}) horizontal coordinate
	 * @param _y - element-local (i.e. w.r.t. {@link #rect}) vertical coordinate
	 * @return the selected Element (if any)
	 * @see #getElementByCoord(int, int)
	 * @see #findSelected()
	 */
	public Element selectElementByCoord(int _x, int _y)
	{
//            Point pt=getDrawPoint();
//
//            if ((rect.left-pt.x<_x)&&(_x<rect.right-pt.x)&&
//                    (rect.top-pt.y<_y)&&(_y<rect.bottom-pt.y))
//            {
//                    return this;
//            }
//            else
//            {
//                    selected=false;
//                    return null;
//            }
		return this.getElementByCoord(_x, _y, true);
	}

	// 
	/**
	 * Retrieves the most specific (i.e. smallest or deepest nested) Element
	 * containing coordinate {@code (_x, _y)}. Does not touch the {@link #selected}
	 * state of any of the elements along the path.
	 * @param _x - element-local (i.e. w.r.t. {@link #rect}) horizontal coordinate
	 * @param _y - element-local (i.e. w.r.t. {@link #rect}) vertical coordinate
	 * @return the (sub-)Element at the given coordinate (null if there is none such)
	 * @see #getElementByCoord(int, int, boolean)
	 */
	public Element getElementByCoord(int _x, int _y)
	{
//            Point pt=getDrawPoint();
//
//            if ((rect.left-pt.x<_x)&&(_x<rect.right-pt.x)&&
//                    (rect.top-pt.y<_y)&&(_y<rect.bottom-pt.y))
//            {
//                    return this;
//            }
//            else
//            {
//                    return null;
//            }
		return this.getElementByCoord(_x, _y, false);
	}

	/**
	 * Retrieves the most specific (i.e. smallest or deepest nested) Element
	 * containing coordinate {@code (_x, _y)} and marks it as selected (if
	 * {@code _forSelection} is true). Other elements along the search path
	 * are marked as unselected (i.e. their {@link #selected} attribute is
	 * reset).
	 * @param _x - element-local (i.e. w.r.t. {@link #rect}) horizontal coordinate
	 * @param _y - element-local (i.e. w.r.t. {@link #rect}) vertical coordinate
	 * @param _forSelection - whether the identified element is to be selected
	 * @return the (sub-)Element at the given coordinate (null, if there is none such)
	 */
	public Element getElementByCoord(int _x, int _y, boolean _forSelection)
	{
		// START KGU#136 2016-03-01: Bugfix #97 - we will now have origin-bound rects and coords
		//Point pt=getDrawPoint();
		// END KGU#136 2016-03-01

		// START KGU#136 2016-03-01: Bugfix #97: Now all coords will be "local"
//		if ((rect.left-pt.x < _x) && (_x < rect.right-pt.x) &&
//				(rect.top-pt.y < _y) && (_y < rect.bottom-pt.y))
		if ((rect.left <= _x) && (_x <= rect.right) &&
				(rect.top <= _y) && (_y <= rect.bottom))
		// END KGU#136 2016-03-01
		{
			//System.out.println("YES");
			return this;
		}
		else 
		{
			//System.out.println("NO");
			if (_forSelection)	
			{
				selected = false;	
			}
			return null;
		}
	}
	// END KGU 2015-10-09
	
	// START KGU 2015-10-11: Helper methods for all Element types' drawing
	
	/**
	 * Draws the marker bar on the left-hand side of the given _rect 
	 * @param _canvas - the canvas to be drawn in
	 * @param _rect - supposed to be the Element's surrounding rectangle
	 */
	protected void drawCommentMark(Canvas _canvas, Rect _rect)
	{
		// START KGU#215 2015-07-25: Bugfix # 205 - If fill colour is the same use an alternative colour
		//_canvas.setBackground(E_COMMENTCOLOR);
		//_canvas.setColor(E_COMMENTCOLOR);
		Color commentColor = E_COMMENTCOLOR;
		if (commentColor.equals(this.getFillColor()))
		{
			commentColor = Color.WHITE;
		}
		_canvas.setBackground(commentColor);
		_canvas.setColor(commentColor);
		// END KGU#215 2015-07-25
		
		Rect markerRect = new Rect(_rect.left + 2, _rect.top + 2,
				_rect.left + 4, _rect.bottom - 2);
		
		if (breakpoint)
		{
			// spare the area of the breakpoint bar
			markerRect.top += 5;
		}
		
		_canvas.fillRect(markerRect);
	}
 
	/**
	 * Draws the marker bar on the top side of the given _rect
	 * @param _canvas - the canvas to be drawn in
	 * @param _rect - the surrounding rectangle of the Element (or relevant part of it)
	 */
	protected void drawBreakpointMark(Canvas _canvas, Rect _rect)
	{
		if (breakpoint) {
			_canvas.setBackground(E_BREAKPOINTCOLOR);
			_canvas.setColor(E_BREAKPOINTCOLOR);

			Rect markerRect = _rect.copy();

			markerRect.left += 2;
			markerRect.top += 2;
			markerRect.right -= 2;
			markerRect.bottom = markerRect.top+4;

			// START KGU#213 2016-08-01: Enh. #215
			//_canvas.fillRect(markerRect);
			if (this.isConditionedBreakpoint())
			{
				Rect squareDot = markerRect.copy();
				int height = markerRect.bottom - markerRect.top;
				squareDot.right = squareDot.left + height;
				while (squareDot.right <= markerRect.right)
				{
					_canvas.fillRect(squareDot);
					squareDot.left += 2*height;
					squareDot.right += 2*height;
				}
			}
			else
			{
				_canvas.fillRect(markerRect);
			}
			// END KGU#213 2016-08-01
		}
	}
	// END KGU 2015-10-11

	// START KGU#906 2021-01-02: Enh. #905
	/**
	 * Places a small red triangle in the upper left corner if this element
	 * is referred to by some {@link DetectedError} record in the owning
	 * {@link Root}.
	 * @param _canvas - the drawing canvas
	 * @param _rect - the outer drawing rectangle
	 */
	protected void drawWarningSignOnError(Canvas _canvas, Rect _rect) {
		if (E_ANALYSER && E_ANALYSER_MARKER && _canvas.isSetFlag(CANVAS_FLAGNO_ERROR_CHECK)) {
			// START KGU#906 2021-02-04: Bugfix for #905 - consider collapsed case
//			Root myRoot = getRoot(this);
//			if (myRoot != null && myRoot.errors != null && !myRoot.errors.isEmpty()) {
//				for (DetectedError error: myRoot.errors) {
//					if (this == error.getElement()) {
//						Color oldCol = _canvas.getColor();
//						if (error.isWarning()) {
//							_canvas.setColor(Color.RED);
//						}
//						else {
//							_canvas.setColor(Color.BLUE);
//						}
//						int height = (int)Math.round(E_PADDING * Math.sin(Math.PI/3) / 2);
//						int yBase = _rect.top + E_PADDING/4 + height;
//						int[] xCoords = new int[] {
//								_rect.left + E_PADDING/4,		// left base corner
//								_rect.left + 3 * E_PADDING/4,	// right base corner
//								_rect.left + E_PADDING/2		// top corner
//						};
//						int[] yCoords = new int[] {
//								yBase,					// left base corner
//								yBase,					// right base corner
//								_rect.top + E_PADDING/4	// top corner
//						};
//						_canvas.fillPoly(new Polygon(xCoords, yCoords, xCoords.length));
//						_canvas.setColor(oldCol);
//						break;
//					}
//				}
//			}
			HashMap<Element, Vector<DetectedError>> errorMap = this.getRelatedErrors(false);
			{
				// There should be at most a single entry with a single error object
				for (Vector<DetectedError> errList: errorMap.values()) {
					DetectedError error = errList.firstElement();
					Color oldCol = _canvas.getColor();
					if (error.isWarning()) {
						_canvas.setColor(Color.RED);
					}
					else {
						_canvas.setColor(Color.BLUE);
					}
					Rect markerBounds = getAnalyserMarkerBounds(_rect, false);
					int[] xCoords = new int[] {
							markerBounds.left,		// left base corner
							markerBounds.right,		// right base corner
							markerBounds.left + E_PADDING/4		// top corner
					};
					int[] yCoords = new int[] {
							markerBounds.bottom,	// left base corner
							markerBounds.bottom,	// right base corner
							markerBounds.top		// top corner
					};
					_canvas.fillPoly(new Polygon(xCoords, yCoords, xCoords.length));
					_canvas.setColor(oldCol);
					break;
				}
			}
			// END KGU#906 2021-02-04
		}
	}
	// END KGU#906 2021-01-02
	
	// START KGU#979 2021-06-10: Enh. #926, #979 - tooltip on the Analyser marker 
	/**
	 * Returns the bounds for the Analyser marker "driehoekje" with respect to the given
	 * Element rectangle {@code Rect}
	 * @param _rect - The bounding rectangle of the Element (with whatever relative reference point)
	 * @param _outer - whether {@code _rect} is the total bounds or just the text field's bounds
	 * @return the "driehoekje" bounds with respect to {@code _rect}
	 */
	public Rect getAnalyserMarkerBounds(Rect _rect, boolean _outer)
	{
		int height = (int)Math.round(E_PADDING * Math.sin(Math.PI/3) / 2);
		int xBase = _rect.left + E_PADDING/4;
		int yBase = _rect.top + E_PADDING/4 + height;
		if (this.isCollapsed(true)) {
			// Put it below or aside the icon
			int iconHeight = this.getIcon().getIconHeight();
			if (yBase + iconHeight < _rect.bottom) {
				yBase += iconHeight;
			}
			else {
				xBase += this.getIcon().getIconWidth();
			}
		}
		return new Rect(xBase, yBase - height, xBase + E_PADDING/2, yBase);
	}
	// END KGU#979 2021-06-10

	/**
	 * Returns a copy of the (relocatable i. e. 0-bound) extension rectangle 
	 * @return a rectangle starting at (0,0) and spanning to (width, height) 
	 */
	public Rect getRect()
	{
		return rect.copy();
	}

	// START KGU#136 2016-03-01: Bugfix #97
	/**
	 * Returns the bounding rectangle translated to point {@code relativeTo}
	 * @return a rectangle having {@code relativeTo} as its upper left corner.
	 */
	public Rect getRect(Point relativeTo)
	{
		return new Rect(rect.left + relativeTo.x, rect.top + relativeTo.y,
				rect.right + relativeTo.x, rect.bottom + relativeTo.y);		
	}

	/**
	 * Returns the bounding rectangle translated relative to the drawingPoint 
	 * @return a rectangle starting at relativeTo 
	 */
	public Rect getRectOffDrawPoint()
	{
		return getRect(this.topLeft);		
	}
	// END KGU#136 2016-03-01
	
	public static Font getFont()
	{
		return font;
	}

	public static void setFont(Font _font)
	{
		font = _font;
		// START KGU 2019-03-29: Cache all dependent fonts to enhance drawing performance
		boldFont = new Font(Element.font.getName(), Font.BOLD, Element.font.getSize());
		// START KGU#480 2018-01-21: Enh. #490 - we will underline alias names
		// underlined font
		Map<TextAttribute, Integer> fontAttributes = new HashMap<TextAttribute, Integer>();
		fontAttributes.put(TextAttribute.UNDERLINE, TextAttribute.UNDERLINE_ON);
		underlinedFont = new Font(Element.font.getName(), Font.PLAIN, Element.font.getSize()).deriveFont(fontAttributes);
		smallFont = new Font(Element.font.getName(), Font.PLAIN, Element.font.getSize() * 2 / 3);
		// END KGU 2019-03-29
		// START KGU#572 2018-09-10: Issue #508
		if (!E_PADDING_FIX) {
			// set the padding relative to the used font size
			// by using a padding of 20 px as reference with a default font of 12 pt
			E_PADDING = (int)(20./12 * font.getSize());
		}
		else {
			// Adhere to the old 
			E_PADDING = 20;
		}
		// END KGU#572 2018-09-10: Issue #508
	}
	
	// START KGU#494 2018-09-11: Bundle the font height retrieval strewn over several subclasss and methods
	/**
	 * Derives the font height to be used for drawing preparation and drawing itself
	 * from the given {@link FontMetrics} (should correspond to on an UNzoomed (!) {@link Graphics2D}
	 * object).<br/>
	 * Note: This method is possibly subject to tuning.
	 * @param fm - the underlying {@link FontMetrics}
	 * @return the font height in px.
	 */
	protected static int getFontHeight(FontMetrics fm)
	{
		//return fm.getHeight();					// Original measure (before and up to version 3.28-07)
		return fm.getLeading() + fm.getAscent();	// As introduced by Bob Fisch 2018-09-08 (omits the descent, stronger rounding impact)
	}
	// END KGU#494 2018-09-11

	/************************
	 * static things
	 ************************/

	/**
	 * Reloads the ini file (???) and adopts SOME of the configurable properties
	 * held on class Element. These are:<br/>
	 * - structure preferences<br/>
	 * - font</br>
	 * - colours
	 */
	public static void loadFromINI()
	{
		try
		{
			Ini ini = Ini.getInstance();
			ini.load();
			// elements
			// START KGU#494 2018-02-14: Enh. #508 (still disabled because not desirable either, e.g. in presentation mode)
			//E_PADDING = Math.round((float)(E_PADDING_BASE * Double.parseDouble(ini.getProperty("scaleFactor", "1.0"))));
			// END KGU#494 2018-01-14
			// START KGU 2017-01-06: Issue #327: Default changed to English
			preAltT = ini.getProperty("IfTrue", "T");
			preAltF = ini.getProperty("IfFalse", "F");
			preAlt  = ini.getProperty("If", "(?)");
			// START KGU 2016-07-31: Bugfix #212 - After corrected effect the default is also turned
			//altPadRight = Boolean.valueOf(ini.getProperty("altPadRight", "true"));
			altPadRight = Boolean.valueOf(ini.getProperty("altPadRight", "false"));
			// END KGU#228 2016-07-31
			StringList sl = new StringList();
			sl.setCommaText(ini.getProperty("Case","\"(?)\",\"!\",\"!\",\"default\""));
			preCase = sl.getText();
			// START KGU#401 2017-05-18: Issue #405 - allow to reduce CASE width by branch element rotation
			caseShrinkByRot = Integer.parseInt(ini.getProperty("CaseShrinkRot", "8"));
			// END KGU#401 2017-05-18
			// START KGU#916 2021-01-25: Enh. #915
			useInputBoxCase = ini.getProperty("CaseEditor", "true").equals("true");
			// END KGU#916 2021-01-25
			preFor    = ini.getProperty("For", "for ? <- ? to ?");
			preWhile  = ini.getProperty("While", "while (?)");
			preRepeat = ini.getProperty("Repeat", "until (?)");
			// END KGU 2017-01-06 #327
			// START KGU#686 2019-03-22: Enh. #56
			preTry    = ini.getProperty("Try", "try");
			preCatch  = ini.getProperty("Catch", "catch");
			preFinally= ini.getProperty("Finally", "finally");
			// END KGU#686 2019-03-22
			// START KGU#376 2017-07-02: Enh. #389
			preImport = ini.getProperty("Import", "Included diagrams:");
			// END KGU#376 2017-07-02
			// font
			// START KGU#264 2016-09-28: key Name replaced by the more expressive "Font"
			//setFont(new Font(ini.getProperty("Name","Dialog"), Font.PLAIN,Integer.valueOf(ini.getProperty("Size","12")).intValue()));
			String fontName = ini.getProperty("Name","Dialog");	// legacy property name, will be overridden by the newer "Font" if present
			setFont(new Font(ini.getProperty("Font",fontName), Font.PLAIN,Integer.valueOf(ini.getProperty("Size","12")).intValue()));
			// colors
			// START KGU#245 2018-07-02
//			color0=Color.decode("0x"+ini.getProperty("color0","FFFFFF"));
//			color1=Color.decode("0x"+ini.getProperty("color1","FF8080"));
//			color2=Color.decode("0x"+ini.getProperty("color2","FFFF80"));
//			color3=Color.decode("0x"+ini.getProperty("color3","80FF80"));
//			color4=Color.decode("0x"+ini.getProperty("color4","80FFFF"));
//			color5=Color.decode("0x"+ini.getProperty("color5","0080FF"));
//			color6=Color.decode("0x"+ini.getProperty("color6","FF80C0"));
//			color7=Color.decode("0x"+ini.getProperty("color7","C0C0C0"));
//			color8=Color.decode("0x"+ini.getProperty("color8","FF8000"));
//			color9=Color.decode("0x"+ini.getProperty("color9","8080FF"));
			for (int i = 0; i < colors.length; i++) {
				colors[i] = Color.decode("0x"+ini.getProperty("color" + i, defaultColors[i]));
			}
			// END KGU#245 2018-07-02
		}
		catch (Exception e)
		{
			logger.log(Level.SEVERE, "Error", e);
		}
	}

	// START KGU#466 2019-08-02: Issue #733 - selective preferences export
	public static String[] getPreferenceKeys(String category)
	{
		if (category.equals("structure")) {
			return new String[] {"IfTrue", "IfFalse", "If", "altPadRight",
					"Case", "CaseShrinkRot",
					// START KGU#916 2021-01-26: Enh. #915
					"CaseEditor",
					// END KGU#916 2021-01-26
					"For", "While", "Repeat", "Try", "Catch", "Finally", "Import"};
		}
		else if (category.equals("color")) {
			String[] colKeys = new String[defaultColors.length];
			for (int i = 0; i < colKeys.length; i++) {
				colKeys[i] = "color" + i;
			}
			return colKeys;
		}
		return new String[]{};
	}
	// END KGU#466 2019-08-02
	
	/**
	 * Saves most Element-based settings to the INI file.
	 * @see #cacheToIni()
	 */
	public static void saveToINI()
	{
		try
		{
			Ini ini = Ini.getInstance();
			ini.load();
			// elements
			cacheToIni();

			ini.save();
		}
		catch (Exception e)
		{
			logger.log(Level.SEVERE, "Error", e);
		}
	}
	
	// START KGU#792 2020-02-04: Bugfix #805
	/**
	 * Caches most Element-based preferences as properties to the Ini instance.
	 * @see #saveToINI()
	 */
	public static void cacheToIni() {
		Ini ini = Ini.getInstance();
		ini.setProperty("IfTrue", preAltT);
		ini.setProperty("IfFalse", preAltF);
		ini.setProperty("If", preAlt);
		// START KGU 2016-01-16: Stuff having got lost by a Nov. 2014 merge
		ini.setProperty("altPadRight", String.valueOf(altPadRight));
		// END KGU 2016-01-16
		StringList sl = new StringList();
		sl.setText(preCase);
		ini.setProperty("Case", sl.getCommaText());
		// START KGU#401 2017-05-18: Issue #405 - allow to reduce CASE width by branch element rotation
		ini.setProperty("CaseShrinkRot", Integer.toString(caseShrinkByRot));
		// END KGU#401 2017-05-18
		// START KGU#916 2021-01-25: Enh.#915 - offer alternative CASE editor
		ini.setProperty("CaseEditor", Boolean.toString(useInputBoxCase));
		// END KGU#916 2021-01-25
		ini.setProperty("For", preFor);
		ini.setProperty("While", preWhile);
		ini.setProperty("Repeat", preRepeat);
		// START KGU#686 2019-03-22: Enh. #56
		ini.setProperty("Try", preTry);
		ini.setProperty("Catch", preCatch);
		ini.setProperty("Finally", preFinally);
		//END KGU#686 2019-03-22
		// START KGU#376 2017-07-02: Enh. #389
		ini.setProperty("Import", preImport);
		// END KGU#376 2017-07-02
		// font
		// START KGU#264 2016-09-28: font name property renamed 
		//ini.setProperty("Name",getFont().getFamily());
		ini.setProperty("Font", getFont().getFamily());
		// END KGU#264 2016-09-28
		ini.setProperty("Size", Integer.toString(getFont().getSize()));
		// colors
		for (int i = 0; i < colors.length; i++) {
			ini.setProperty("color" + i, getHexColor(colors[i]));
		}
	}
	// END KGU#792 2020-02-04

	/**
	 * Returns the {@link Root} the given Element {@code _element} is residing in.
	 * @param _element - the interesting Element
	 * @return the owning {@link Root} or null (if {@code _element} is orphaned).
	 * @see #getNestingDepth()
	 */
	public static Root getRoot(Element _element)
	{
		if (_element == null) {
			return null;
		}
		while (_element.parent != null)
		{
			_element = _element.parent;
		}
		if (_element instanceof Root)
			return (Root) _element;
		else
			return null;
	}
	
	/**
	 * Retrieves the length of the path from the given Element up to the rot (not
	 * counting the {@link Subqueue} levels).
	 * @param _element - the interesting Element
	 * @return the path length (0 for a Root, 1 for any of its immediate children etc.)
	 */
	public static int getNestingDepth(Element _element)
	{
		int depth = 0;
		while (_element.parent != null)
		{
			_element = _element.parent;
			depth++;
		}
		return depth / 2;
	}

//	// START KGU#101 2015-12-11: Enhancement #54: We need to split expression lists (might go to a helper class)
//	/**
//	 * Splits the string {@code _text}, which is supposed to represent a list of expressions
//	 * separated by character sequences {@code _listSeparator}, into strings comprising one of
//	 * the listed expressions each.<br/>
//	 * This does not mean mere string splitting but is aware of string literals, argument lists
//	 * of function calls etc. (These must not be broken.)<br/>
//	 * The analysis stops as soon as there is a level underflow (i.e. an unmatched right parenthesis,
//	 * bracket, or the like).<br/>
//	 * The remaining string from the unsatisfied right parenthesis, bracket, or brace on will
//	 * be ignored!
//	 * @param _text - string containing one or more expressions
//	 * @param _listSeparator - a character sequence serving as separator among the expressions (default: ",") 
//	 * @return a StringList, each element of which contains one of the separated expressions (order preserved)
//	 * @see #splitExpressionList(String, String, boolean)
//	 * @see #splitExpressionList(StringList, String, boolean)
//	 */
//	public static StringList splitExpressionList(String _text, String _listSeparator)
//	// START KGU#93 2015-12-21 Bugfix #41/#68/#69
//	{
//		return splitExpressionList(_text, _listSeparator, false);
//	}
//	
//	/**
//	 * Splits the string {@code _text}, which is supposed to represent a list of expressions
//	 * separated by character sequence {@code _listSeparator}, into strings comprising one of
//	 * the listed expressions each.<br/>
//	 * This does not mean mere string splitting but is aware of string literals, argument lists
//	 * of function calls etc. (These must not be broken.)<br/>
//	 * The analysis stops as soon as there is a level underflow (i.e. an unmatched right parenthesis,
//	 * bracket, or the like).<br/>
//	 * The remaining string from the unsatisfied right parenthesis, bracket, or brace on will
//	 * be added as last element to the result if {@code _appendTail} is true - otherwise there is no
//	 * difference to method {@link #splitExpressionList(String, String)}!<br/>
//	 * If the last result element is empty then the expression list was syntactically "clean".
//	 * @param _text - string containing one or more expressions
//	 * @param _listSeparator - a character sequence serving as separator among the expressions (default: ",") 
//	 * @param _appendTail - if the remaining part of _text from the first unaccepted character on is to be added 
//	 * @return a StringList consisting of the separated expressions (and the tail if _appendTail was true).
//	 * @see #splitExpressionList(StringList, String, boolean)
//	 */
//	public static StringList splitExpressionList(String _text, String _listSeparator, boolean _appendTail)
//	// END KGU#93 2015-12-21
//	{
//		//StringList expressionList = new StringList();
//		//if (_listSeparator == null) _listSeparator = ",";
//		
//	// START KGU#388 2017-09-13: New subroutine
//		//StringList tokens = Element.splitLexically(_text, true);
//		return splitExpressionList(Syntax.splitLexically(_text.trim(), true), _listSeparator, _appendTail);
//	}
//	
//	/**
//	 * Splits the token list {@code _tokens}, which is supposed to represent a sequence of expressions
//	 * separated by separators {@code _listSeparator}, into strings comprising one of the listed expressions
//	 * each.<br/>
//	 * This is aware of string literals, argument lists of function calls etc. (These must not be broken.)
//	 * The analysis stops as soon as there is a level underflow (i.e. an unmatched right parenthesis,
//	 * bracket, or the like).<br/>
//	 * The remaining tokens from the unsatisfied right parenthesis, bracket, or brace on will
//	 * be concatenated and added as last element to the result if {@code _appendTail} is true.
//	 * If the last result element is empty in mode {@code _appendTail} then the expression list was syntactically
//	 * "clean".<br/>
//	 * FIXME If the expression was given without some parentheses as delimiters then a tail won't be added.
//	 * @param _tokens - {@link StringList} of tokens representing one or more expressions
//	 * @param _listSeparator - a character sequence serving as separator among the expressions (default: ",") 
//	 * @param _appendTail - if the remaining part of _text from the first unaccepted character on is to be added 
//	 * @return a StringList consisting of the separated expressions (and the tail if _appendTail was true).
//	 * @see #splitExpressionList(String, String, boolean)
//	 */
//	public static StringList splitExpressionList(StringList _tokens, String _listSeparator, boolean _appendTail)
//	{
//
//		StringList expressionList = new StringList();
//		if (_listSeparator == null) _listSeparator = ",";
//	// END KGU#388 2017-09-13
//		int parenthDepth = 0;
//		boolean isWellFormed = true;
//		Stack<String> enclosings = new Stack<String>();
//		int tokenCount = _tokens.count();
//		// START KGU#914 2021-01-22: Bugfix - identifiers were glued in expressions if _tokens is condensed
//		//String currExpr = "";
//		StringList currExpr = new StringList();
//		// END KGU#914 2021-01-22
//		String tail = "";
//		for (int i = 0; isWellFormed && parenthDepth >= 0 && i < tokenCount; i++)
//		{
//			String token = _tokens.get(i);
//			if (token.equals(_listSeparator) && enclosings.isEmpty())
//			{
//				// store the current expression and start a new one
//				// START KGU#914 2021-01-22: Bugfix - see above
//				//expressionList.add(currExpr.trim());
//				//currExpr = new String();
//				expressionList.add(currExpr.trim().concatenate(null));
//				currExpr.clear();
//				// END KGU#914 2021-01-22
//			}
//			else
//			{ 
//				if (token.equals("("))
//				{
//					enclosings.push(")");
//					parenthDepth++;
//				}
//				else if (token.equals("["))
//				{
//					enclosings.push("]");
//					parenthDepth++;
//				}
//				else if (token.equals("{"))
//				{
//					enclosings.push("}");
//					parenthDepth++;
//				}
//				else if ((token.equals(")") || token.equals("]") || token.equals("}")))
//				{
//					isWellFormed = parenthDepth > 0 && token.equals(enclosings.pop());
//					parenthDepth--;
//				}
//				
//				if (isWellFormed)
//				{
//					// START KGU#914 2021-01-22: Bugfix - see above
//					//currExpr += token;
//					currExpr.add(token);
//					// END KGU#914 2021-01-22
//				}
//				else if (_appendTail)
//				{
//					// START KGU#914 2021-01-22: Bugfix - see above
//					//expressionList.add(currExpr.trim());
//					//currExpr = "";
//					//tail = _tokens.concatenate("", i).trim();
//					// START KGU#1061 2022-08-23: Bugfix #1068 an empty list generated a list with empty string
//					//expressionList.add(currExpr.trim().concatenate(null));
//					if (!(currExpr = currExpr.trim()).isEmpty() || !expressionList.isEmpty()) {
//						// There must have been at least one separator - so add even an empty term
//						expressionList.add(currExpr.concatenate(null));
//					}
//					// END KGU#1061 2022-08-23
//					currExpr.clear();
//					tail = _tokens.concatenate(null, i).trim();
//					// END KGU#914 2021-01-22
//				}
//			}
//		}
//		// add the last expression if it's not empty
//		if (!(currExpr = currExpr.trim()).isEmpty())
//		{
//			// START KGU#914 2021-01-22: Bugfix - see above
//			//expressionList.add(currExpr);
//			expressionList.add(currExpr.concatenate(null));
//			// END KGU#914 2021-01-22
//		}
//		// Add the tail if requested. Empty if there is no bad tail
//		if (_appendTail) {
//			expressionList.add(tail);
//		}
//		return expressionList;
//	}
//	// END KGU#101 2015-12-11
	
	// START KGU#388 2017-09-13: Enh. #423; KGU#371 2019-03-07: Enh. #385 - parameter declDefaults added
	/**
	 * Extracts the parameter or component declarations from the parameter list (or
	 * record type definition, respectively) given by {@code declText} and adds their
	 * names and type descriptions to the respective StringList {@code declNames} and
	 * {@code declTypes}.<br/>
	 * CAUTION: Some elements of {@code declTypes} may be {@code null} on return!
	 * 
	 * @param declText - the text of the declaration inside the parentheses or braces
	 * @param declNames - the names of the declared parameters or record components (in
	 *    order of occurrence), or {@code null}
	 * @param declTypes - the types of the declared parameters or record components (in
	 *    order of occurrence), or {@code null}
	 * @param declDefaults - the literals of the declared parameter/component defaults
	 *    (in order of occurrence), or {@code null}
	 */
	protected static void extractDeclarationsFromList(String declText, StringList declNames,
			StringList declTypes, StringList declDefaults) {
		extractDeclarationsFromList(new TokenList(declText), declNames, declTypes, declDefaults);
	}
	/**
	 * Extracts the parameter or component declarations from the tokenized parameter list (or
	 * record type definition, respectively) given by {@code declText} and adds their names
	 * and type descriptions to the respective StringList {@code declNames} and {@code declTypes}.<br/>
	 * CAUTION: Some elements of {@code declTypes} may be {@code null} on return!
	 * 
	 * @param declTokens - the tokenized text of the declaration inside the parentheses or braces
	 * @param declNames - the names of the declared parameters or record components (in order
	 *    of occurrence), or {@code null}
	 * @param declTypes - the types of the declared parameters or record components (in order
	 *    of occurrence), or {@code null}
	 * @param declDefaults - the literals of the declared parameter/component defaults (in order
	 *    of occurrence), or {@code null}
	 */
	protected static void extractDeclarationsFromList(TokenList declTokens, StringList declNames,
			StringList declTypes, StringList declDefaults) {
		// Enh. #385 We have to face e.g. string literals in the argument list (default values)!
		ArrayList<TokenList> declGroups = Syntax.splitExpressionList(declTokens, ";");
		for (int i = 0; i < declGroups.size() - 1; i++)
		{
			// common type for parameter / component group
			TokenList type = null;
			TokenList group = declGroups.get(i);
			// Enh. #385 - cope with default values
			TokenList defltGr = null;
			int posColon = group.indexOf(":");
			if (posColon >= 0)
			{
				type = group.subSequenceToEnd(posColon + 1);
				group = group.subSequence(0, posColon);
				// Enh. #385 - cope with default values
				int posEq = type.indexOf("=");
				if (posEq >= 0) {
					defltGr = type.subSequenceToEnd(posEq+1);
					type.remove(posEq, type.size());
				}
			}
			// There may be several listed variables, must first split by ','
			// Enh. #385 - we must face complex literals here
			ArrayList<TokenList> vars = Syntax.splitExpressionList(group, ",");
			for (int j = 0; j < vars.size() - 1; j++)
			{
				TokenList decl = vars.get(j);
				if (!decl.isBlank())
				{
					String prefix = "";	// Enh. #388, for constants
					// Enh. #385 Get default values
					TokenList deflt = null;
					if (defltGr != null) {
						deflt = new TokenList(defltGr);
					}
					if (type == null && (posColon = decl.indexOf("as", false)) >= 0)
					{
						// Enh. #385 Scan for default / initial values
						type = decl.subSequenceToEnd(posColon + 1);
						decl.remove(posColon, decl.size());
						int posEq = type.indexOf("=");
						if (posEq >= 0) {
							deflt = type.subSequenceToEnd(posEq+1);
							type = type.subSequence(0, posEq);
							// The redundant 'optional' keyword is to be ignored 
							if (!decl.isBlank() && decl.get(0).equalsIgnoreCase("optional")) {
								decl.remove(0);
							}
						}
					}
					//StringList tokens = splitLexically(decl, true);
					if (decl.size() > 1) {
						// Is a C or Java array type involved? 
						if (declGroups.size() == 1 && posColon < 0 || type == null) {
							// START KGU#371 2019-03-07: Enh. #385 Scan for default / initial values
							int posEq = decl.indexOf("=");
							if (posEq >= 0) {
								if (deflt == null) {
									deflt = decl.subSequenceToEnd(posEq + 1);
								}
								decl.remove(posEq, decl.size());
							}						
							// END KGU#371 2019-03-07							
							int posBrack1 = decl.indexOf("[");
							int posBrack2 = decl.lastIndexOf("]");
							TokenList tokens = new TokenList(decl);
							if (posBrack1 > 0 && posBrack2 > posBrack1) {
								// FIXME This is a syntax we don't want to support, actually!
								//String indices = tokens.concatenate(null, posBrack1, posBrack2+1);
								ArrayList<TokenList> indices = Syntax.splitExpressionList(tokens.subSequenceToEnd(posBrack1+1), ",");
								// TODO check this logic! Looks somewhat poor
								if (posBrack2 == tokens.size()-1) {
									// C-style: brackets right of the variable id
									decl.remove(posBrack1, decl.size());
									decl.remove(0, posBrack1-1);
									if (posBrack1 > 1 && type == null) {
										type = tokens.subSequence(0, posBrack1-1);
										type.add("[");
										for (int k = 0; k < indices.size() - 1; k++) {
											if (k > 0) {
												type.add(",");
											}
											type.addAll(indices.get(k));
										}
										type.add("]");
									}
								}
								else {
									// Java style: brackets between element type and variable id
									decl = tokens.subSequenceToEnd(posBrack2+1);
									if (type == null) {
										type = tokens.subSequence(0, posBrack2+1);
									}
								}
							}
							else {
								// No brackets...
								if (decl.get(0).equals("const")) {
									prefix = "const ";
									decl.remove(0);
								}
								// Issue #385 - We shouldn't return an empty string but null if there is no type
								if (decl.size() > 1) {
									// Type could comprise more words, e.g. unsigned int
									type = decl.subSequence(0, decl.size()-1);
								}
								decl.remove(0, decl.size()-1);
							}
						}
						// Enh. #388 - Care for constant declarations
						else if (decl.get(0).equals("const")) {
							decl.remove(0);
							prefix = "const ";
						}
					}
					//System.out.println("Adding parameter: " + vars.get(j).trim());
					if (declNames != null) declNames.add(decl.getString().trim());
					// Enh. #388 Care for constant declarations
					if (declTypes != null){
						if (!prefix.isEmpty() || type != null) {
							declTypes.add(prefix + type.getString().trim());
						}
						else {
							// type must be null but we cannot add it directly, because null is not a String
							String dummy = null;
							declTypes.add(dummy);
						}
					}
					// Enh. #385 gather the possible default values
					if (declDefaults != null) {
						if (deflt != null) {
							declDefaults.add(deflt.getString().trim());
						}
						else {
							// default must be null but we cannot add it directly, because null is not a String
							String dummy = null;
							declDefaults.add(dummy);
						}
					}
				}
			}
		}
	}

	/**
	 * Decomposes the interior of a record initializer of the form<br/>
	 * [typename]{compname1: value1, compname2: value2, ...}<br/>
	 * into a hash table mapping the component names to the corresponding value
	 * strings.<br/>
	 * If there is text following the closing brace it will be mapped to key "§TAIL§".
	 * If the typename is given then it will be provided mapped to key "§TYPENAME§".
	 * If {@code _typeInfo} is given and either {@code typename} was omitted or matches
	 * name of {@code _typeInfo} then unprefixed component values will be associated
	 * to the component names of the type in order of occurrence unless an explicit
	 * component name prefix occurs.<br/>
	 * If {@code _typeInfo} is null and {@code generateDummyCompNames} is {@code true}
	 * then generic component names of form {@code "FIXME_<typename>_<i>"} may be
	 * provided for components with missing names in the {@code _text}.
	 * 
	 * @param _text - the initializer expression with or without typename but with braces.
	 * @param _typeInfo - the type map entry for the corresponding record type if available
	 * @return the component map (or null if there are no braces).
	 * 
	 * @deprecated prefer {@link Syntax#splitRecordInitializer(TokenList, TypeMapEntry)}
	 */
	public static HashMap<String, String> splitRecordInitializer(String _text, TypeMapEntry _typeInfo)
	{
		return Syntax.splitRecordInitializer(new TokenList(_text), _typeInfo);
	}
//	/**
//	 * Decomposes the interior of a record initializer of the form<br/>
//	 * [typename]{compname1: value1, compname2: value2, ...}<br/>
//	 * into a hash table mapping the component names to the corresponding value
//	 * strings.<br/>
//	 * If there is text following the closing brace it will be mapped to key "§TAIL§".
//	 * If the typename is given then it will be provided mapped to key "§TYPENAME§".
//	 * If {@code _typeInfo} is given and either {@code typename} was omitted or matches
//	 * name of {@code _typeInfo} then unprefixed component values will be associated
//	 * to the component names of the type in order of occurrence unless an explicit
//	 * component name prefix occurs.<br/>
//	 * If {@code _typeInfo} is null and {@code generateDummyCompNames} is {@code true}
//	 * then generic component names of form {@code "FIXME_<typename>_<i>"} may be
//	 * provided for components with missing names in the {@code _text}.
//	 * 
//	 * @param _tokens - the tokenized initializer expression with or without typename
//	 *    but with braces.
//	 * @param _typeInfo - the type map entry for the corresponding record type if available
//	 * @return the component map (or null if there are no braces).
//	 */
//	public static HashMap<String, String> splitRecordInitializer(TokenList _tokens, TypeMapEntry _typeInfo)
//	{
//		// START KGU#526 2018-08-01: Enh. #423 - effort to make the component order more stable (at higher costs, though)
//		//HashMap<String, String> components = new HashMap<String, String>();
//		HashMap<String, String> components = new LinkedHashMap<String, String>();
//		// END KGU#526 2018-08-01
//		int posBrace = _tokens.indexOf("{");
//		if (posBrace < 0) {
//			return null;
//		}
//		String typename = _tokens.subSequence(0, posBrace).getString().trim();
//		if (!typename.isEmpty()) {
//			components.put("§TYPENAME§", typename);
//		}
//		ArrayList<TokenList> parts = Syntax.splitExpressionList(_tokens.subSequenceToEnd(posBrace+1), ",");
//		TokenList tail = parts.get(parts.size()-1);
//		if (!tail.startsWith("}")) {
//			return null;
//		}
//		else if (tail.size() > 1) {
//			components.put("§TAIL§", tail.subSequence(1, tail.size()).getString().trim());
//		}
//		// START KGU#559 2018-07-20: Enh. #563 In case of a given type, we may guess the target fields
//		boolean guessComponents = _typeInfo != null && _typeInfo.isRecord()
//				&& (typename.isEmpty() || typename.equals(_typeInfo.typeName));
//		String[] compNames = null;
//		if (guessComponents) {
//			Set<String> keys = _typeInfo.getComponentInfo(true).keySet();
//			compNames = keys.toArray(new String[keys.size()]);
//		}
//		// END KGU#559 2018-07-20
//		for (int i = 0; i < parts.size()-1; i++) {
//			TokenList tokens = parts.get(i);
//			int posColon = tokens.indexOf(":");
//			if (posColon >= 0) {
//				String name = tokens.subSequence(0, posColon).getString().trim();
//				String expr = tokens.subSequenceToEnd(posColon + 1).getString().trim();
//				if (Syntax.isIdentifier(name, false, null)) {
//					components.put(name, expr);
//					// START KGU#559 2018-07-20: Enh. #563 Stop associating from type as soon as an explicit name is given
//					guessComponents = false;
//					// END KGU#559 2018-07-20
//				}
//			}
//			// START KGU#559 2018-07-20: Enh. #563
//			else if (guessComponents && i < compNames.length) {
//				components.put(compNames[i], parts.get(i).getString());
//			}
//			// END KGU#559 2018-07-20
//			// START KGU#711 2019-11-24: Bugfix #783 workaround for missing type info
//			else if (compNames == null && !typename.isEmpty()) {
//				components.put("FIXME_" + typename + "_" + i, parts.get(i).getString());
//			}
//			// END KGU#711 2019-11-24
//		}
//		return components;
//	}
//	// END KGU#388 2017-09-13

	
//	// START KGU#1057 2022-08-20: Enh. #1066 Interactive input assistent
//	/**
//	 * Analyses the token list {@code tokens} preceding a dot in backwards direction for
//	 * record structure information.<br/>
//	 * If the pretext describes an object with record structure then returns the list
//	 * of component names.
//	 * 
//	 * @param tokens - the lexically split line content up to (but not including) a dot
//	 * @param typeMap - the current mapping of variables and type names to type info
//	 * @param firstSeen - must either be {@code null} or an int array with at least one
//	 *     element, at position 0 of which the index of the first token that contributed
//	 *     to the analysis will be placed.
//	 * @return either a list of component names or {@code null}
//	 */
//	public static ArrayList<String> retrieveComponentNames(
//			StringList tokens,
//			HashMap<String, TypeMapEntry> typeMap,
//			int[] firstSeen) {
//		ArrayList<String> proposals = null;
//		tokens.removeAll(" ");
//		// Go as far backward as we can go to find the base variable
//		// We will not go beyond a function call, so what may precede is an id or ']'
//		StringList path = new StringList();
//		int ix = tokens.count() -1;
//		while (path != null && ix >= 0) {
//			String prevToken = tokens.get(ix);
//			// There might be several index expressions
//			while (path != null && prevToken.equals("]")) {
//				// We will have to find the corresponding opening bracket
//				int ixClose = ix;
//				int level = 1;
//				ix--;
//				while (level > 0 && ix >= 0) {
//					prevToken = tokens.get(ix);
//					if (prevToken.equals("]")) {
//						level++;
//					}
//					else if (prevToken.equals("[")) {
//						level--;
//					}
//					ix--;
//					/* If more than one index expression is listed here,
//					 * then we will find out via expression analysis below
//					 */
//				}
//				if (level > 0) {
//					path = null;
//				}
//				else {
//					// Now find out how many indices are given between the brackets
//					StringList indexExprs = Element.splitExpressionList(
//							tokens.subSequence(ix + 2, ixClose + 1), ",", false);
//					// Add as many bracket pairs to the path
//					for (int i = 0; i < indexExprs.count(); i++) {
//						path.add("[]");
//					}
//					prevToken = tokens.get(ix);
//				}
//			}
//			if (path != null && Syntax.isIdentifier(prevToken, true, null)) {
//				path.add(prevToken);
//				ix--;
//				if (ix > 0 && tokens.get(ix).equals(".")) {
//					ix--; // Continue path collection
//				}
//				else {
//					break;	// Stop analysis, path may be valid
//				}
//			}
//			else {
//				path = null;
//			}
//		}
//		if (path != null && path.count() >= 1) {
//			// Now we may have a reverse valid access path
//			path = path.reverse();
//			TypeMapEntry varType = typeMap.get(path.get(0));
//			path.remove(0);
//			while (varType != null && !path.isEmpty()) {
//				if (varType.isArray() && path.get(0).equals("[]")) {
//					String typeStr = varType.getCanonicalType(true, true);
//					while (typeStr.startsWith("@") && !path.isEmpty()
//							&& path.get(0).equals("[]")) {
//						typeStr = typeStr.substring(1);
//						path.remove(0);
//					}
//					varType = typeMap.get(":" + typeStr);
//				}
//				if (varType != null && varType.isRecord()) {
//					if (!path.isEmpty()) {
//						LinkedHashMap<String,TypeMapEntry> compInfo = varType.getComponentInfo(true);
//						varType = compInfo.get(path.get(0));
//						path.remove(0);
//					}
//				}
//			}
//			if (varType != null && varType.isRecord()) {
//				// path must now be exhausted, the component names are our proposals
//				LinkedHashMap<String,TypeMapEntry> compInfo = varType.getComponentInfo(true);
//				proposals = new ArrayList<String>();
//				proposals.addAll(compInfo.keySet());
//			}
//		}
//		if (firstSeen != null && firstSeen.length > 0) {
//			firstSeen[0] = ix + 1;
//		}
//		return proposals;
//	}
//	// END KGU#1057 2022-08-20
	
	// START KGU#63 2015-11-03: getWidthOutVariables and writeOutVariables were nearly identical (and had to be!)
	// Now it's two wrappers and a common algorithm -> ought to avoid duplicate work and prevents from divergence
	/**
	 * Computes the expected width of text line {@code _text} of Element
	 * {@code _this} on the given {@code _canvas} (with its current font), where
	 * mode {@link #E_VARHIGHLIGHT} is considered.
	 * @param _canvas - the target {@link Canvas}
	 * @param _text - a line of element text
	 * @param _this - the Element this retrieval is done for
	 * @return the projected text width in pixel
	 */
	public static int getWidthOutVariables(Canvas _canvas, String _text, Element _this)
	{
		return writeOutVariables(_canvas, 0, 0, _text, _this, false, false);
	}

	/**
	 * Actually writes the of text line {@code _text} of Element {@code _this}
	 * to the given {@code _canvas} (with its current font), where mode
	 * {@link #E_VARHIGHLIGHT} is considered.
	 * 
	 * @param _canvas - the target {@link Canvas}
	 * @param _x - the horizontal start position
	 * @param _y - the vertical start position
	 * @param _text - the text line to be drawn
	 * @param _this - the responsible Element
	 * @param _inContention - a flag indication a possible event queue contention,
	 *    in which case the drawing ought to be simplified (e.g. by suppressing
	 *    syntax highlighting)
	 */
	public static void writeOutVariables(Canvas _canvas, int _x, int _y, String _text, Element _this, boolean _inContention)
	{
		writeOutVariables(_canvas, _x, _y, _text, _this, true, _inContention);
	}
	
	private static int writeOutVariables(Canvas _canvas, int _x, int _y, String _text, Element _this, boolean _actuallyDraw, boolean _inContention)
	// END KGU#63 2015-11-03
	{
		// init total (the result, telling the width in pixels)
		int total = 0;
		Root root = getRoot(_this);
		
		if (root != null)
		{
			// START KGU#226 2016-07-29: Issue #211: No syntax highlighting in comments
			//if (root.hightlightVars==true)
			// START KGU#502/KGU#524/KGU#553 2019-03-14: Bugfix #518,#544,#557 - No syntax highlighting in high contention
			//if (Element.E_VARHIGHLIGHT && !root.isSwitchTextCommentMode())
			if (Element.E_VARHIGHLIGHT && !isSwitchTextCommentMode() && !_inContention)
			// END KGU#502/KGU#524/KGU#553 2019-03-14
			// END KGU#226 2016-07-29
			{
				// START KGU#701 2019-03-29: Issue #718 - highlighting acceleration by caching
				// backup the original font
				Font backupFont = _canvas.getFont();
				// START KGU#902 2020-12-31: Issue #903 - method decomposed
				Vector<HighlightUnit> hlUnits = getHighlightUnits(_text, _this, root);
				// END KGU#902 2020-12-31
				// This is now the pure drawing
				synchronized (hlUnits) {
					for (HighlightUnit unit: hlUnits) {
						// START KGU#707 2019-05-15: Bugfix #724 special font properties of the canvas weren't used anymore
						// (This workaround will still only affect the standard font and have no impact on derived fonts)
						//_canvas.setFont(unit.bold ? boldFont : (unit.underlined ? underlinedFont : font));
						_canvas.setFont(unit.bold ? boldFont : (unit.underlined ? underlinedFont : backupFont));
						// END KGU#707 2019-05-15
						_canvas.setColor(unit.textColor);
						if (_actuallyDraw)
						{
							// write out text
							_canvas.writeOut(_x + total, _y, unit.textSnippet);
						}

						// add to the total
						total += _canvas.stringWidth(unit.textSnippet);
					}
				}
				// reset color
				_canvas.setColor(Color.BLACK);
				// reset font
				_canvas.setFont(backupFont);
				// END KGU#701 2019-03-29
			}
			else
			{
				_text = Syntax.decodeLine(new TokenList(_text)).getString();
				if (_actuallyDraw)
				{
					_canvas.writeOut(_x + total, _y, _text);
				}

				// add to the total
				total += _canvas.stringWidth(_text);

			}
		}
		
		return total;
	}
	
	// START KGU#902 2020-12-31: Enh. #903 Now the comment popup may contain highlighted text
	/**
	 * Composes an HTML string of the element comment or text (depending on
	 * {@link #isSwitchTextCommentMode()}) to be presented in the "show comment"
	 * popup.
	 * @param sb - a {@link StringBuilder} to append the HTML text parts to
	 * @return the {@link StringList} of the actual (not HTML) text lines to be
	 * presented.
	 */
	public StringList appendHtmlComment(StringBuilder sb)
	{
		sb.append("<html>");
		StringList lines = this.getComment(false);
		if (isSwitchTextCommentMode()) {
			if (Element.E_APPLY_ALIASES) {
				lines = StringList.explode(Element.replaceControllerAliases(lines.getText(), true, Element.E_VARHIGHLIGHT), "\n");
			}
			Root myRoot = getRoot(this);
			for (int i = 0; i < lines.count(); i++) {
				if (i > 0) {
					sb.append("<br/>");
				}
				appendLineToHtml(sb, lines.get(i), myRoot);
			}
		}
		else {
			// START KGU#199 2016-07-07: Enh. #188 - we must cope with combined comments now
			//StringList comment = selEle.getComment(false);
			lines = StringList.explode(lines, "\n");
			lines.removeAll("");	// Don't include empty lines here
			// END KGU#199 2016-07-07
			sb.append(BString.encodeToHtml(lines.getText()).replace("\n", "<br/>"));
		}
		sb.append("</html>");
		return lines;
	}
	
	/**
	 * Appends an HTML equivalent for the given {@code line} of text to the
	 * content of the {@link StringBuilder} {@code sb}.
	 * @param sb - a {@link StringBuilder} gathering the HTML text
	 * @param line - a line of text
	 * @param myRoot - the owning {@link Root}
	 */
	private void appendLineToHtml(StringBuilder sb, String line, Root myRoot) {
		if (Element.E_VARHIGHLIGHT) {
			Vector<HighlightUnit> hlUnits = getHighlightUnits(line, this, myRoot);
			for (HighlightUnit unit: hlUnits) {
				boolean hasColor = unit.textColor != null && !unit.textColor.equals(Color.BLACK);
				boolean hasSpan = hasColor || unit.underlined;
				boolean isStrong = unit.bold;
				if (hasSpan) {
					sb.append("<span style=\"");
					if (hasColor) {
						sb.append("color: #");
						sb.append(Integer.toHexString(unit.textColor.getRGB()).substring(2));
						sb.append(";");
					}
					if (unit.underlined) {
						sb.append("text-decoration: underline;");
					}
					sb.append("\">");
				}
				if (isStrong) {
					sb.append("<strong>");
				}
				sb.append(BString.encodeToHtml(unit.textSnippet));
				if (isStrong) {
					sb.append("</strong>");
				}
				if (hasSpan) {
					sb.append("</span>");
				}
			}
		}
		else {
			sb.append(BString.encodeToHtml(line));
		}
	}
	
	private static final StringList ioKeys = StringList.explode("input,output", ",");
	private static final StringList jpKeys = StringList.explode("preLeave,preReturn,preExit,preThrow", ",");
	/**
	 * Retrieves or creates the highlight units for the text of Element {@code _elem} from/in
	 * the {@link #highlightCache}
	 * @param _text - the interesting line of the element text
	 * @param _elem - the responsible Element
	 * @param _root - the owing {@link Root}
	 * @return the vector of cached highlight units for this line of text to be used for drawing
	 */
	private static Vector<HighlightUnit> getHighlightUnits(String _text, Element _elem, Root _root) {
		Vector<HighlightUnit> hlUnits = _elem.highlightCache.get(_text);
		if (hlUnits == null) {
			_elem.highlightCache.put(_text, hlUnits = new Vector<HighlightUnit>());
			// START KGU#686 2019-03-16: Enh. #56
			Set<String> variableSet = _elem.getVariableSetFor(_elem);
			// END KGU#686 2019-03-16

			TokenList parts = new TokenList(_text, true);

			// START KGU#701 2019-03-29: Issue #718 Derived fonts now cached in static fields
			//Font boldFont = new Font(Element.font.getName(), Font.BOLD, Element.font.getSize());
			// START KGU#480 2018-01-21: Enh. #490 - we will underline alias names
			//Map<TextAttribute, Integer> fontAttributes = new HashMap<TextAttribute, Integer>();
			//fontAttributes.put(TextAttribute.UNDERLINE, TextAttribute.UNDERLINE_ON);
			//Font underlinedFont = new Font(Element.font.getName(), Font.PLAIN, Element.font.getSize()).deriveFont(fontAttributes);
			// END KGU#480 2018-01-21
			//Font backupFont = _canvas.getFont();
			// END KGU#701 2019-03-29

			// START KGU#64 2015-11-03: Not to be done again and again. Private static field now!
			//StringList specialSigns = new StringList();
			if (specialSigns == null)	// lazy initialisation
			{
				// START KGU#843 2020-04-12: Bugfix #847
				specialSigns = new HashSet<String>();
				// START KGU#843 2020-04-12: Bugfix #847
			// END KGU#64 2015-11-03
				// START KGU#425 2017-09-29: Add the possible ellipses, too
				specialSigns.add("...");
				specialSigns.add("..");					
				// END KGU#425 2017-09-29
				specialSigns.add(".");
				specialSigns.add("[");
				specialSigns.add("]");
				specialSigns.add("\u2190");
				specialSigns.add(":=");
				// START KGU#332 2017-01-27: Enh. #306 "dim" as declaration keyword
				specialSigns.add(":");
				// END KGU#332 2017-01-27
				// START KGU#408 2021-02-24: Enh. #410 Since the " ? : " is executable, it should be highlighted
				specialSigns.add("?");
				// END KGU#408 2021-02-24

				specialSigns.add("+");
				specialSigns.add("/");
				// START KGU 2015-11-03: This operator had been missing
				specialSigns.add("%");
				// END KGU 2015-11-03
				specialSigns.add("*");
				specialSigns.add("-");
				specialSigns.add("var");
				// START KGU#332 2017-01-27: Enh. #306 "dim" as declaration keyword
				specialSigns.add("dim");
				// END KGU#332 2017-01-27
				// START KGU#375 2017-03-30: Enh. #388 "const" as declaration keyword
				specialSigns.add("const");
				// END KGU#375 2017-03-30
				// START KGU#388 2017-09-13: Enh. #423 "type", "record", and "struct" as type definition keywords
				specialSigns.add("type");
				specialSigns.add("record");
				specialSigns.add("struct");
				// END KGU#388 2017-09-13
				// START KGU#542 2019-11-17: Enh. #739 "enum" added to type definition keywords
				specialSigns.add("enum");
				// END KGU#542 2019-11-17
				// START KGU#331 2017-01-13: Enh. #333
				//specialSigns.add("<=");
				//specialSigns.add(">=");
				//specialSigns.add("<>");
				//specialSigns.add("!=");
				specialSigns.add("\u2260");
				specialSigns.add("\u2264");
				specialSigns.add("\u2265");
				// END KGU#331 2017-01-13
				specialSigns.add("<<");
				specialSigns.add(">>");
				specialSigns.add("<");
				specialSigns.add(">");
				specialSigns.add("==");
				specialSigns.add("=");
				specialSigns.add("!");
				// START KGU#24 2014-10-18
				specialSigns.add("&&");
				specialSigns.add("||");
				// END KGU#24 2014-10-18
				// START KGU#109 2016-01-15: Issues #61, #107 highlight the BASIC declarator keyword, too
				specialSigns.add("as");
				// END KGU#109 2016-01-15

				// START KGU#100 2016-01-16: Enh. #84: Also highlight the initialiser delimiters
				specialSigns.add("{");
				specialSigns.add("}");
				// END KGU#100 2016-01-16

				// The quotes will only occur as tokens if they are unpaired!
				specialSigns.add("'");
				specialSigns.add("\"");
				// START KGU#64 2015-11-03: See above
				
				// START KGU#872 2020-10-17: Enh. #872 operator symbols for C style
				specialSigns.add("!=");
				specialSigns.add("<=");
				specialSigns.add(">=");
				// END KGU#872 2020-10-17
				// START KGU#920 2021-02-03: Issue #920 Infinity now also literal
				specialSigns.add("Infinity");
				specialSigns.add("\u221E");
				// END KGU#920 2021-02-03
				// START KGU#883 2020-11-01: Enh. #881 bit operators and Boolean literal were missing
				specialSigns.add("false");
				specialSigns.add("true");
				specialSigns.add("&");
				specialSigns.add("|");
				specialSigns.add("^");
				specialSigns.add("~");
				// END KGU#883 2020-11-01
			}
			// START KGU#611/KGU843 2020-04-12: Issue #643, bugfix #847
			if (specialSignsCi == null) {
				specialSignsCi = new StringList();
				specialSignsCi.add("mod");
				specialSignsCi.add("div");
				// START KGU#24 2014-10-18
				specialSignsCi.add("and");
				specialSignsCi.add("or");
				specialSignsCi.add("xor");
				specialSignsCi.add("not");
				// END KGU#24 2014-10-18
				// START KGU#115 2015-12-23: Issue #74 - These Pascal operators hadn't been supported
				specialSignsCi.add("shl");
				specialSignsCi.add("shr");
				// END KGU#115 2015-12-23
			}
			// END KGU#611/KGU#843 2020-04-12
			// END KGU#64 2015-11-03

			// START KGU#1018 2021-11-17: Bugfix #1021 We must consider composed keywords
			// These markers might have changed by configuration, so don't cache them
			//StringList ioSigns = new StringList();
			//ioSigns.add(Syntax.getKeywordOrDefault("input", "").trim());
			//ioSigns.add(Syntax.getKeywordOrDefault("output", "").trim());
			// START KGU#116 2015-12-23: Enh. #75 - highlight jump keywords
			//StringList jumpSigns = new StringList();
			//jumpSigns.add(Syntax.getKeywordOrDefault("preLeave", "leave").trim());
			//jumpSigns.add(Syntax.getKeywordOrDefault("preReturn", "return").trim());
			//jumpSigns.add(Syntax.getKeywordOrDefault("preExit", "exit").trim());
			// START KGU#686 2019-03-18: Enh. #56
			//jumpSigns.add(Syntax.getKeywordOrDefault("preThrow", "throw").trim());
			// END KGU#686 2019-03-18
			// END KGU#116 2015-12-23
			String ioSign = null;
			// START KGU#1097 2023-11-16: Issue #800 New internal keyword representation
//			for (String ioKey: new String[] {"input", "output"}) {
//				TokenList splitKey = new TokenList(Syntax.getKeywordOrDefault(ioKey, ioKey), false);
//				// START KGU#1031 2022-05-31: Bugfix #1037
//				//if (parts.indexOf(splitKey, 0, Syntax.ignoreCase) == 0) {
//				if (parts.indexOf(splitKey, 0, !Syntax.ignoreCase) == 0) {
//				// END KGU#1031 2022-05-31
//					ioSign = parts.subSequence(0, splitKey.size()).getString();
//					parts.remove(1, splitKey.size());
//					parts.set(0, ioSign);
//					break;
//				}
//			}
//			String jumpSign = null;
//			if (ioSign == null && !parts.isEmpty()) {
//				for (String jumpKey: new String[] {"preLeave", "preReturn", "preExit", "preThrow"}) {
//					//TokenList splitKey = new TokenList(Syntax.getKeywordOrDefault(jumpKey, jumpKey.substring(3).toLowerCase()), false);
//					//if (parts.indexOf(splitKey, 0, Syntax.ignoreCase) == 0) {
//					//	jumpSign = parts.subSequence(0, splitKey.size()).getString();
//					//	parts.remove(1, splitKey.size());
//					//	parts.set(0, jumpSign);
//					//	break;
//					//}
//					if (parts.get(0).equals(Syntax.key2token(jumpKey))) {
//						parts.set(0, jumpSign = Syntax.getKeywordOrDefault(jumpKey, jumpKey.substring(3).toLowerCase()));
//					}
//				}
//			}
			// END KGU#1097 2023-11-16
			// END KGU#1018 2021-11-17

			// START KGU#377 2017-03-30: Bugfix #333
			parts.replaceAll("<-","\u2190");
			if (E_SHOW_UNICODE_OPERATORS) {
				parts.replaceAll("<>","\u2260");
				parts.replaceAll("!=","\u2260");
				parts.replaceAll("<=","\u2264");
				parts.replaceAll(">=","\u2265");
			}
			// END KGU#377 2017-03-30
			// START KGU#872 2020-10-17: Enh. #872 - show operators in C style
			if (E_SHOW_C_OPERATORS) {
				// Don't replace '=' in type definitions and optional parameters!
				// START KGU#872 2021-01-01: Issue #872 - we must suppress it with routine headers, too
				//if (!(_elem instanceof Instruction && ((Instruction)_elem).isTypeDefinition())) {
				if (!(_elem instanceof Instruction && ((Instruction)_elem).isTypeDefinition()
						|| _elem instanceof Root && ((Root)_elem).isSubroutine())) {
				// END KGU#872 2021-01-01
					parts.replaceAll("=", "==");
				}
				parts.replaceAll("\u2190", "=");
				parts.replaceAll(":=", "=");
				parts.replaceAll("\u2260", "!=");
				parts.replaceAll("<>", "!=");
				parts.replaceAll("\u2264", "<=");
				parts.replaceAll("\u2265", ">=");
				parts.replaceAll("not", "!", false);
				parts.replaceAll("and", "&&", false);
				parts.replaceAll("or", "||", false);
				parts.replaceAll("xor", "^", false);
				parts.replaceAll("div", "/", false);
				parts.replaceAll("mod", "%", false);
				parts.replaceAll("shl", "<<", false);
				parts.replaceAll("shr", ">>", false);
			}
			// END KGU#872 2020-10-17

			// START KGU#701 2019-03-29: Issue #718 concatenate normal text parts
			StringBuilder normalText = new StringBuilder();
			boolean lastWasNormal = false;
			// END KGU#701 2019-03-29
			synchronized (hlUnits) {
				for (int i = 0; i < parts.size(); i++)
				{
					// START KGU#790 2023-11-05: In TokenLists, the space is to be handled separately
					int gap = parts.getPadding(i)[0];
					if (gap > 0) {
						normalText.append(" ".repeat(gap));
						lastWasNormal = true;
					}
					// END KGU#790 2023-11-05
					
					String display = parts.get(i);

					if (!display.equals(""))
					{
						// START KGU#1097 2023-11-20: Issue #800
						String key = null;
						// END KGU#1097 2023-11-20
						// if this part has to be colored
						if (variableSet.contains(display))
						{
							// dark blue, bold
							// START KGU#701 2019-03-29: Issue #718
							//_canvas.setColor(E_HL_VARIABLE_COLOR);
							//_canvas.setFont(boldFont);
							if (lastWasNormal) {
								hlUnits.add(_elem.makeHighlightUnit(normalText.toString()));
								normalText.delete(0, Integer.MAX_VALUE);
								lastWasNormal = false;
							}
							hlUnits.add(_elem.makeHighlightUnit(display, E_HL_VARIABLE_COLOR, true, false));
							// END KGU#701 2019-03-29
						}
						// START KGU#388 2017-09-17: Enh. #423 Highlighting of defined types
						// START KGU#790 2022-04-25: Issue #800
						//else if (_root.getTypeInfo().containsKey(":" + display) || TypeMapEntry.isStandardType(display)) {
						else if (_root.getDataTypes().getType(display) != null) {
						// END KGU#790 2022-04-25
							// black, bold
							// START KGU#701 2019-03-29: Issue #718
							//_canvas.setFont(boldFont);
							if (lastWasNormal) {
								hlUnits.add(_elem.makeHighlightUnit(normalText.toString()));
								normalText.delete(0, Integer.MAX_VALUE);
								lastWasNormal = false;
							}
							hlUnits.add(_elem.makeHighlightUnit(display, Color.BLACK, true, false));
							// END KGU#701 2019-03-29
						}
						// END KGU#388 2017-09-17
						// if this part has to be coloured with special colour
						// START KGU#611/KGU#843 2020-04-12: Issue #643, bugfix #847
						//else if(specialSigns.contains(display))
						else if(specialSigns.contains(display) || specialSignsCi.contains(display, false))
						// END KGU#611/KGU#843 2020-04-12
						{
							// burgundy, bold
							// START KGU#701 2019-03-29: Issue #718
							//_canvas.setColor(E_HL_OPERATOR_COLOR);
							//_canvas.setFont(boldFont);
							if (lastWasNormal) {
								hlUnits.add(_elem.makeHighlightUnit(normalText.toString()));
								normalText.delete(0, Integer.MAX_VALUE);
								lastWasNormal = false;
							}
							hlUnits.add(_elem.makeHighlightUnit(display, E_HL_OPERATOR_COLOR, true, false));
							// END KGU#701 2019-03-29
						}
						// START KGU#1097 2023-11-20: Issue #800 New internal representation
//						// if this part has to be coloured with io colour
//						// START KGU#165 2016-03-25: consider the new option
//						//else if(ioSigns.contains(display))
//						// START KGU#1018 2021-11-17: Bugfix #1021
//						//else if(ioSigns.contains(display, !Syntax.ignoreCase))
//						else if (i == 0 && display.equals(ioSign))
//						// END KGU#1018 2021-11-17
//						// END KGU#165 2016-03-25
//						{
//							// green, bold
//							// START KGU#701 2019-03-29: Issue #718
//							//_canvas.setColor(E_HL_INOUT_COLOR);
//							//_canvas.setFont(boldFont);
//							if (lastWasNormal) {
//								hlUnits.add(_elem.makeHighlightUnit(normalText.toString()));
//								normalText.delete(0, Integer.MAX_VALUE);
//								lastWasNormal = false;
//							}
//							hlUnits.add(_elem.makeHighlightUnit(display, E_HL_INOUT_COLOR, true, false));
//							// END KGU#701 2019-03-29
//						}
//						// START KGU 2015-11-12
//						// START KGU#116 2015-12-23: Enh. #75
//						// START KGU#165 2016-03-25: consider the new case option
//						//else if(jumpSigns.contains(display))
//						// START KGU#1018 2021-11-17: Bugfix #1021
//						//else if(jumpSigns.contains(display, !Syntax.ignoreCase))
//						else if (i == 0 && display.equals(jumpSign))
//						// END KGU#1018 2021-11-17
//						// END KGU#165 2016-03-25
//						{
//							// orange, bold
//							// START KGU#701 2019-03-29: Issue #718
//							//_canvas.setColor(E_HL_JUMP_COLOR);
//							//_canvas.setFont(boldFont);
//							if (lastWasNormal) {
//								hlUnits.add(_elem.makeHighlightUnit(normalText.toString()));
//								normalText.delete(0, Integer.MAX_VALUE);
//								lastWasNormal = false;
//							}
//							hlUnits.add(_elem.makeHighlightUnit(display, E_HL_JUMP_COLOR, true, false));
//							// END KGU#701 2019-03-29
//						}
//						// END KGU#116 2015-12-23
						else if ((key = Syntax.token2key(display)) != null) {
							display = Syntax.getKeywordOrDefault(key, "");
							if (lastWasNormal) {
								hlUnits.add(_elem.makeHighlightUnit(normalText.toString()));
								normalText.delete(0, Integer.MAX_VALUE);
								lastWasNormal = false;
							}
							if (i == 0 && ioKeys.contains(key)) {
								hlUnits.add(_elem.makeHighlightUnit(display, E_HL_INOUT_COLOR, true, false));
							}
							else if (i == 0 && jpKeys.contains(key)) {
								hlUnits.add(_elem.makeHighlightUnit(display, E_HL_JUMP_COLOR, true, false));
							}
						}
						// END KGU#1097 2023-11-20
						// if it's a String or Character literal then mark it as such
						else if (display.startsWith("\"") && display.endsWith("\"") ||
								display.startsWith("'") && display.endsWith("'"))
						{
							// violet, plain
							// START KGU#701 2019-03-29: Issue #718
							//_canvas.setColor(E_HL_STRING_COLOR);
							if (lastWasNormal) {
								hlUnits.add(_elem.makeHighlightUnit(normalText.toString()));
								normalText.delete(0, Integer.MAX_VALUE);
								lastWasNormal = false;
							}
							hlUnits.add(_elem.makeHighlightUnit(display, E_HL_STRING_COLOR, false, false));
							// END KGU#701 2019-03-29
						}
						// END KGU 2015-11-12
						// START KGU#480 2018-01-21: Enh. #490 DiagramController routine aliases?
						else if (E_APPLY_ALIASES && Syntax.isIdentifier(display, false, "#")) {
							// START KGU#903 2021-01-01: Bugfix #904
							boolean wasHandled = false;
							// END KGU#903 3021-01-01
							int j = i;
							while (j < parts.size() && parts.get(++j).trim().isEmpty());
							if (j < parts.size() && parts.get(j).equals("(")) {
								if (Element.controllerAlias2Name.containsKey(display.toLowerCase())) {
									// Replace the name and show it underlined
									// START KGU#701 2019-03-29: Issue #718
									//display = display.substring(0, display.indexOf('#'));
									//_canvas.setFont(underlinedFont);
									if (lastWasNormal) {
										hlUnits.add(_elem.makeHighlightUnit(normalText.toString()));
										normalText.delete(0, Integer.MAX_VALUE);
										lastWasNormal = false;
									}
									hlUnits.add(_elem.makeHighlightUnit(display.substring(0, display.indexOf('#')),
											Color.BLACK, false, true));
									// END KGU#701 2019-03-29
									// START KGU#903 2021-01-01: Bugfix #904
									wasHandled = true;
									// END KGU#903 3021-01-01
								}
							}
							// START KGU#903 2021-01-01: Bugfix #904
							if (!wasHandled) {
								normalText.append(display);
								lastWasNormal = true;
							}
							// END KGU#903 3021-01-01
						}
						// START KGU#701 2019-03-29: Issue #718
						else {
							normalText.append(display);
							lastWasNormal = true;
						}
						// END KGU#701 2019-03-29
						// END KGU#480 2018-01-21
					}

					// START KGU#701 2019-03-29: Issue #718
					//if (_actuallyDraw)
					//{
					//	// write out text
					//	_canvas.writeOut(_x + total, _y, display);
					//}
					//
					//// add to the total
					//total += _canvas.stringWidth(display);
					//
					//// reset color
					//_canvas.setColor(Color.BLACK);
					//// reset font
					//_canvas.setFont(backupFont);
					// END KGU#701 2019-03-29

				} //for(int i = 0; i < parts.count(); i++)

				if (lastWasNormal) {
					hlUnits.add(_elem.makeHighlightUnit(normalText.toString()));
				}
			}
		}
		return hlUnits;
	}
	// END KGU#902 2020-12-31
	
	// START KGU#701 2019-03-29: Issue #718 - approach to accelerate syntax highlighting
	private HighlightUnit makeHighlightUnit(String string)
	{
		return new HighlightUnit(string, getTextColor(), false, false);
	}
	private HighlightUnit makeHighlightUnit(String string, Color color, boolean bold, boolean underlined) {
		return new HighlightUnit(string, color, bold, underlined);
	}
	// END KGU#701 2019-03-29
	
	// START KGU#686 2019-03-16: Enh. #56 introduction of Try elements
	/**
	 * @return the set of cached variable names for the element context of Element {@code _child}
	 */
	protected Set<String> getVariableSetFor(Element _child) {
		if (this.parent == null) {
			return new HashSet<String>();
		}
		return this.parent.getVariableSetFor(this);
	}
	// END KGU#686 2019-03-16
	
	// START KGU#227 2016-07-29: Enh. #128
	/**
	 * Writes the non-empty comment lines at position _x, _y to _canvas with 2/3 font height and in dark gray
	 * @param _canvas - the drawing canvas
	 * @param _x - left text anchor coordinate for the text area
	 * @param _y - top text anchor coordinate for the text area
	 * @param _actuallyDraw - if the text is actually to be written (otherwise we just return the bonds)
	 * @return - bounding box of the text
	 */
	protected Rect writeOutCommentLines(Canvas _canvas, int _x, int _y, boolean _actuallyDraw)
	{
		int height = 0;
		int width = 0;
		// smaller font - KGU 2019-03-29: Now taken from static field
		//Font smallFont = new Font(Element.font.getName(), Font.PLAIN, Element.font.getSize() * 2 / 3);
		FontMetrics fm = _canvas.getFontMetrics(smallFont);
		int fontHeight = fm.getHeight();	// Here we don't reduce to fm.getLeading() + fm.getAscend()
		int extraHeight = this.isBreakpoint() ? fontHeight/2 : 0;
		// backup the original font
		Font backupFont = _canvas.getFont();
		_canvas.setFont(smallFont);
		_canvas.setColor(Color.DARK_GRAY);
		int nLines = this.getComment().count();
		for (int i = 0; i < nLines; i++)
		{
			String line = this.getComment().get(i).trim();
			if (!line.isEmpty())
			{
				height += fontHeight;
				width = Math.max(width, _canvas.stringWidth(line));
				if (_actuallyDraw)
				{
					_canvas.writeOut(_x, _y + height + extraHeight, line);
				}
			}
		}
		
		_canvas.setFont(backupFont);
		_canvas.setColor(Color.BLACK);
		if (height > 0)
		{
			height += fontHeight/2;
		}
		return new Rect(_x, _y, _x+width, _y+height);
	}
	
	protected boolean haveOuterRectDrawn()
	{
		return true;
	}
	// END KGU#227 2016-07-29

	// START KGU#156 2016-03-11: Enh. #124 - helper routines to display run-time info
	/**
	 * Writes the selected runtime information in half-size font to the lower
	 * left of position (_right, _top).
	 * @param _canvas - the Canvas to write to
	 * @param _right - right border x coordinate
	 * @param _top - upper border y coordinate
	 */
	protected void writeOutRuntimeInfo(Canvas _canvas, int _right, int _top)
	{
		if (Element.E_COLLECTRUNTIMEDATA)
		{
			// smaller font - KGU 2019-03-29: now taken from static field
			//Font smallFont = new Font(Element.font.getName(), Font.PLAIN, Element.font.getSize()*2/3);
			FontMetrics fm = _canvas.getFontMetrics(smallFont);
			// backup the original font
			Font backupFont = _canvas.getFont();
			String info = this.getRuntimeInfoString();
			int yOffs = fm.getHeight() + (this.isBreakpoint() ? 4 : 0); 
			_canvas.setFont(smallFont);
			int width = _canvas.stringWidth(info);
			// START KGU#213 2016-08-01: Enh. #215
			//_canvas.setColor(Color.BLACK);
			if (this.isConditionedBreakpoint())
			{
				String triggerInfo = this.getBreakTriggerCount() + ": ";
				int extraWidth = _canvas.stringWidth(triggerInfo);
				_canvas.setColor(Color.RED);
				_canvas.writeOut(_right - width - extraWidth, _top + yOffs, triggerInfo);
			}
			// END KGU#213 2016-08-01
			_canvas.setColor(Color.BLACK);
			_canvas.writeOut(_right - width, _top + yOffs, info);
			_canvas.setFont(backupFont);
		}
	}
	
	/**
	 * Returns a runtime counter string, composed from execution count
	 * and a mode-dependent number of steps (pure or aggregated, with or
	 * without parenthesis). 
	 * @return the decoration string for runtime data visualisation
	 */
	protected String getRuntimeInfoString()
	{
		return this.getExecCount() + " / " + this.getExecStepCount(this.isCollapsed(true));
	}
	// END KGU#156 2016-03-11
	
    /**
     * Detect whether the element is currently collapsed (or to be shown as collapsed by other reasons)
     * @param _orHidingOthers - if some additional element-specific hiding criterion is to be considered, too  
     * @return true if element is to be shown in collapsed shape
     */
    public boolean isCollapsed(boolean _orHidingOthers) {
        return collapsed;
    }

    public void setCollapsed(boolean collapsed) {
        this.collapsed = collapsed;
        // START KGU#136 2016-03-01: Bugfix #97
        this.resetDrawingInfoUp();
        // END KGU#136 2016-03-01
    }
    
    // START KGU#122 2016-01-03: Enh. #87
    /**
     * @return the element-type-specific icon image intended to be placed in the upper left
     * corner of the drawn element if being collapsed.
     * @see #getMiniIcon()
     */
    public ImageIcon getIcon()
    {
    	return IconLoader.getIcon(57);
    }
    // END KGU#122 2016-01-03
    
    // START KGU#535 2018-06-28
    /**
     * @return the (somewhat smaller) element-type-specific icon image intended to be used in
     * the {@link FindAndReplace} dialog.
     * @see #getIcon()
     */
    public ImageIcon getMiniIcon()
    {
    	return IconLoader.getIcon(10);
    }
    // END KGU#535 2018-06-28

    // START KGU 2015-10-16: Some Root stuff properly delegated to the Element subclasses
    // (The obvious disadvantage is slightly reduced performance, of course)
    /**
     * Returns the serialised texts held within this element and its substructure.
     * The argument {@code _instructionsOnly} controls whether mere expressions like
     * logical conditions or even call statements are included. As a rule, no lines
     * that may not potentially introduce new variables are added if {@code true}
     * (which not only reduces time and space requirements but also avoids "false positives"
     * in variable detection).<br/>
     * Uses {@link #addFullText(StringList, boolean)} - so possibly better override that method if
     * necessary.
     * @param _instructionsOnly - if {@code true} then only the texts of Instruction elements are included
     * @return the composed {@link StringList}
     */
    public ArrayList<TokenList> getFullText(boolean _instructionsOnly)
    {
    	// The default...
    	ArrayList<TokenList> sl = new ArrayList<TokenList>();
    	this.addFullText(sl, _instructionsOnly);
    	return sl;
    }
    
    /**
     * Appends all the tokenized texts held within this element and its substructure to the given list.
     * The argument _instructionsOnly controls whether mere expressions like logical conditions or
     * even call statements are included. As a rule, no lines that may not potentially introduce new
     * variables are added if true (which not only reduces time and space requirements but also avoids
     * "false positives" in variable detection). 
     * (To be overridden by structured subclasses)
     * 
     * @param _lines - the list of TokenLists to append to 
     * @param _instructionsOnly - if true then texts not possibly containing variable declarations are omitted
     */
    protected abstract void addFullText(ArrayList<TokenList> _lines, boolean _instructionsOnly);
    // END KGU 2015-10-16
    
    /**
     * Returns a (hopefully) lossless representation of the stored text as a
     * StringList in a common intermediate language (code generation phase 1).
     * This allows the language-specific Generator subclasses to concentrate
     * on the translation into their respective target languages (code generation
     * phase 2).<br/>
     * Conventions of the intermediate language:<br/>
     * Operators (note the surrounding spaces - no double spaces will exist):
     * <ul>
     * <li>Assignment:	" <- "
     * <li>Comparison:	" = ", " < ", " > ", " <= ", " >= ", " <> "
     * <li>Logic:		" && ", " || ", " §NOT§ ", " ^ "
     * <li>Arithmetics:	usual Java operators without padding
     * <li>Control key words:<ul>
     *   <li>If, Case:		none (wiped off)</li>
     *   <li>While, Repeat:	none (wiped off)</li>
     *   <li>For:			unchanged</li>
     *   <li>Forever:		none (wiped off)</li>
     * </ul></li>
     * </ul>
     * @return a padded intermediate language equivalent of the stored text
     * 
     * @see #getIntermediateTokenText()
     */
    public StringList getIntermediateText()
    {
        var interSl = new StringList();
        ArrayList<TokenList> lines = this.getUnbrokenTokenText();
        for (int i = 0; i < lines.size(); i++)
        {
            interSl.add(transformIntermediate(lines.get(i)).getString());
        }
        return interSl;
    }
    
    /**
     * Returns a (hopefully) lossless representation of the stored text as a
     * list of TokenLists in a common intermediate language (code generation phase 1).
     * This allows the language-specific Generator subclasses to concentrate
     * on the translation into their respective target languages (code generation
     * phase 2).<br/>
     * Conventions of the intermediate language:<br/>
     * Operators (note the surrounding spaces - no double spaces will exist):
     * <ul>
     * <li>Assignment:	" <- "
     * <li>Comparison:	" = ", " < ", " > ", " <= ", " >= ", " <> "
     * <li>Logic:		" && ", " || ", " §NOT§ ", " ^ "
     * <li>Arithmetics:	usual Java operators without padding
     * <li>Control key words:<ul>
     *   <li>If, Case:		none (wiped off)</li>
     *   <li>While, Repeat:	none (wiped off)</li>
     *   <li>For:			unchanged</li>
     *   <li>Forever:		none (wiped off)</li>
     * </ul></li>
     * </ul>
     * @return a padded intermediate language equivalent of the stored text
     */
    public ArrayList<TokenList> getIntermediateTokenText()
    {
        var interTt = new ArrayList<TokenList>();
        ArrayList<TokenList> tokenLines = this.getUnbrokenTokenText();
        for (int i = 0; i < tokenLines.size(); i++)
        {
            interTt.add(transformIntermediate(tokenLines.get(i)));
        }
        return interTt;
    }
    
//    /**
//     * Translates the Pascal procedure calls {@code inc(var), inc(var, offs), dec(var)},
//     * and {@code dec(var, offs)} into simple assignments in Structorizer syntax.
//     * 
//     * @param code - the piece of text possibly containing {@code inc} or {@code dec} references
//     * @return the transformed string.
//     * 
//     * @deprecated prefer {@link #transform_inc_dec(TokenList)}
//     */
//    public static String transform_inc_dec(String code)
//    {
//        code = INC_PATTERN1.matcher(code).replaceAll("$1 <- $1 + $2");
//        code = INC_PATTERN2.matcher(code).replaceAll("$1 <- $1 + 1");
//        code = DEC_PATTERN1.matcher(code).replaceAll("$1 <- $1 - $2");
//        code = DEC_PATTERN2.matcher(code).replaceAll("$1 <- $1 - 1");
//        return code;
//    }
    
	/**
	 * Translates the Pascal procedure calls {@code inc(var), inc(var, offs), dec(var)},
	 * and {@code dec(var, offs)} into simple assignments in Structorizer syntax.
	 * 
	 * @param code - the piece of text possibly containing {@code inc} or {@code dec} references
	 * @return the transformed string.
	 */
	public static TokenList transform_inc_dec(TokenList code)
	{
//		TokenList argListEnd = new TokenList(")");
//		TokenList transf = new TokenList(code); // Avoid to backfeed argument modifications
//		for (String[] pair: substPairs) {
//			TokenList funcPattern = new TokenList(pair[0] + "(");
//			while ((pos = transf.indexOf(funcPattern, pos+1, false)) >= 0) {
//				ArrayList<TokenList> argExprs = Syntax.splitExpressionList(transf.subSequenceToEnd(pos + 2), ",");
//				int nArgs = argExprs.size() - 1;
//				if (argExprs.get(nArgs).startsWith(argListEnd, true) &&
//						nArgs >= 1 && nArgs <= 2) {
//					transf.remove(pos, pos + argExprs.get(0).size() + 1);
//					if (nArgs == 1) {
//						transf.add(pos, "1");
//					}
//					else {
//						transf.addAll(pos, argExprs.get(1));
//					}
//					transf.add(pos, pair[1]);
//					transf.addAll(pos, argExprs.get(0));
//					transf.add(pos, " <- ");
//					transf.addAll(pos, argExprs.get(0));
//				}
//			}
//		}
//		return transf;
		// Since inc and dec are procedures they can only be placed at the very beginning
		Function incOrDec = new Function(code);
		int arity = 0;
		String name = null;
		if (incOrDec.isFunction() && (arity = incOrDec.paramCount()) >= 1 && arity <= 2 &&
				((name = incOrDec.getName().toLowerCase()).equals("inc") || name.equals("dec"))) {
			TokenList variable = incOrDec.getParamTokens(0);
			code = new TokenList(variable);
			code.add(" <- ");
			code.addAll(variable);
			if (name.equals("inc")) {
				code.add(" + ");
			}
			else {
				code.add(" - ");
			}
			if (arity == 1) {
				code.add("1");
			}
			else {
				code.addAll(incOrDec.getParamTokens(1));
			}
		}
		return code;
	}

	/**
	 * Translates the Pascal procedure calls {@code insert(w, s, i), delete(s, i, n)} into
	 * Java-compatible assignments with the respective Structorizer functions:<br/>
	 * {@code s <- insert(w, s, i)}<br/>
	 * {@code s <- delete(s, i, n)}<br/>
	 * 
	 * @param code - the tokenized text possibly containing {@code insert} or {@code delete}
	 *     references.
	 * @return the transformed string.
	 */
	public static TokenList transform_insert_delete(TokenList code)
	{
		Function insOrDel = new Function(code);
		String name = null;
		TokenList transf = code;
		if (insOrDel.isFunction() && insOrDel.paramCount() == 3 &&
				((name = insOrDel.getName().toLowerCase()).equals("insert") || name.equals("delete"))) {
			TokenList variable = insOrDel.getParamTokens(name.equals("insert") ? 1 : 0);
			transf = new TokenList(variable);
			transf.add(" <- ");
			transf.addAll(code);
		}
		return transf;
	}

	/**
	 * Creates a (hopefully) lossless representation of the {@code _text} String as a
	 * tokens list of a common intermediate language (code generation phase 1).
	 * This allows the language-specific Generator subclasses to concentrate
	 * on the translation into their target language (code generation phase 2).
	 * Conventions of the intermediate language:<br/>
	 * Operators (note the surrounding spaces - no double spaces will exist):
	 * <ul>
	 * <li>Assignment:		"<-"</li>
	 * <li>Comparison:		"=", "<", ">", "<=", ">=", "<>"</li>
	 * <li>Logic:			"&&", "||", "!", "^"</li>
	 * <li>Arithmetics:		usual Java operators</li>
	 * <li>Control key words:<ul>
	 *   <li>If, Case:		none (wiped off)</li>
	 *   <li>While, Repeat:	none (wiped off)</li>
	 *   <li>For:			unchanged</li>
	 *   <li>Forever:		none (wiped off)</li>
	 * </ul></li>
	 * </ul>
	 * @param _text - a line of the Structorizer element
	 * //@return a padded intermediate language equivalent of the stored text
	 * @return a StringList consisting of tokens translated into a unified intermediate language
	 */

	// START KGU#93 2023-10-29: Bugfix #41/#68/#69
	public static TokenList transformIntermediate(TokenList tokens)
	{
		TokenList interm = transform_inc_dec(tokens);
		Syntax.removeDecorators(interm);
		Syntax.unifyOperators(interm, false);
		return interm;
	}
	// END KGU#18/KGU#23 2023-10-29
    
    // START KGU#162 2016-03-31: Enh. #144 - undispensible part of transformIntermediate
    // START KGU#790 2021-10-25: Issue #800 replaced by Syntax.removeDecorators(StringList)
    //public static void cutOutRedundantMarkers(StringList _tokens)
    //{
    //    // Collect redundant placemarkers to be deleted from the text
    //    // FIXME: Find a more efficient way to do this
    //    StringList redundantMarkers = new StringList();
    //    redundantMarkers.addByLength(Syntax.getKeyword("preAlt"));
    //    redundantMarkers.addByLength(Syntax.getKeyword("preCase"));
    //    redundantMarkers.addByLength(Syntax.getKeyword("preWhile"));
    //    redundantMarkers.addByLength(Syntax.getKeyword("preRepeat"));
    //
    //    redundantMarkers.addByLength(Syntax.getKeyword("postAlt"));
    //    redundantMarkers.addByLength(Syntax.getKeyword("postCase"));
    //    redundantMarkers.addByLength(Syntax.getKeyword("postWhile"));
    //    redundantMarkers.addByLength(Syntax.getKeyword("postRepeat"));
    //    
    //    for (int i = 0; i < redundantMarkers.count(); i++)
    //    {
    //    	String marker = redundantMarkers.get(i);
    //    	if (marker != null && !marker.trim().isEmpty())
    //    	{
    //    		StringList markerTokens = Syntax.splitLexically(marker, false);
    //    		int markerLen = markerTokens.count();
    //    		int pos = -1;
    //    		while ((pos = _tokens.indexOf(markerTokens, 0, !Syntax.ignoreCase)) >= 0)
    //    		{
    //    			for (int j = 0; j < markerLen; j++)
    //    			{
    //    				_tokens.delete(pos);
    //    			}
    //    		}
    //    	}
    //    }
    //}
    // END KGU#790 2021-10-25
    // END KGU#162 2016-03-31

	// START KGU#152 2016-03-02: Better self-description of Elements
	@Override
	public String toString()
	{
		return getClass().getSimpleName() + '@' + Integer.toHexString(hashCode()) +
				// START KGU#261 2017-01-19: Enh. #259 (type map)
				//"(" + (this.getText().count() > 0 ? this.getText().get(0) : "") + ")";
				"(" + this.id + (this.getText().count() > 0 ? (": " + this.getText().get(0)) : "") + ")";
		// END KGU#261 2017-01-19
	}
	// END KGU#152 2016-03-02

	// START KGU#258 2016-09-26: Enh. #253
	/**
	 * Returns a fixed array of names of parser preferences being relevant for
	 * the current type of Element (e.g. in case of refactoring)
	 * @return Arrays of key strings for Syntax.keywordMap
	 */
	protected abstract String[] getRelevantParserKeys();

// START KGU#1097 2023-11-09: Issue #800 Obsolete
//	/**
//	 * Looks up the associated token sequence in _splitOldKeywords for any of the parser preference names
//	 * provided by getRelevantParserKeys(). If there is such a token sequence then it will be
//	 * replaced throughout my text by the associated current parser preference for the respective name
//	 * @param _oldKeywords - a map of tokenized former non-empty parser preference keywords to be replaced
//	 * @param _ignoreCase - whether case is to be ignored on comparison.
//	 */
//	public void refactorKeywords(HashMap<String, StringList> _splitOldKeywords, boolean _ignoreCase)
//	{
//		String[] relevantKeys = getRelevantParserKeys();
//		if (relevantKeys != null && !_splitOldKeywords.isEmpty())
//		{
//			StringList result = new StringList();
//			for (int i = 0; i < this.text.count(); i++)
//			{
//				result.add(refactorLine(text.get(i), _splitOldKeywords, relevantKeys, _ignoreCase));
//			}
//			this.text = result;
//		}
//	}
//	
//	/**
//	 * Looks up the associated token sequence in _splitOldKeys for any of the parser
//	 * preference names provided by _prefNames. If there is such a token sequence
//	 * then it will be replaced throughout {@code _line} by the associated current
//	 * parser preference for the respective name.
//	 * 
//	 * @param _line - line of element text
//	 * @param _splitOldKeys - a map of tokenized former non-empty parser preference keywords to be replaced
//	 * @param _prefNames - Array of parser preference names being relevant for this kind of element
//	 * @param _ignoreCase - whether case is to be ignored on comparison
//	 * @return refactored line
//	 */
//	protected final String refactorLine(String _line, HashMap<String, TokenList> _splitOldKeys, String[] _prefNames, boolean _ignoreCase)
//	{
//		TokenList tokens = new TokenList(_line);
//		boolean isModified = false;
//		// FIXME: We should order the keys by decreasing length first!
//		for (int i = 0; i < _prefNames.length; i++)
//		{
//			TokenList splitKey = _splitOldKeys.get(_prefNames[i]);
//			if (splitKey != null)
//			{
//				String subst = Syntax.getKeyword(_prefNames[i]);
//				// line shouldn't be inflated ...
//				//if (!splitKey.get(0).equals(" ")) {
//				//	while (subst.startsWith(" ")) subst = subst.substring(1); 
//				//}
//				//if (!splitKey.get(splitKey.size()-1).equals(" ")) {
//				//	while (subst.endsWith(" ")) subst = subst.substring(0, subst.length()-1);
//				//}
//				// ... but spaces must not get lost either!
//				//if (splitKey.get(0).equals(" ") && !subst.startsWith(" ")) {
//				//	subst = " " + subst;
//				//}
//				//if (splitKey.size() > 1 && splitKey.get(splitKey.size()-1).equals(" ") && !subst.endsWith(" ")) {
//				//	subst += " ";
//				//}
//				// Now seek old keyword and replace it where found
//				int pos = -1;
//				while ((pos = tokens.indexOf(splitKey, pos+1, !_ignoreCase)) >= 0)
//				{
//					// Replace the first part of the saved keyword by the entire current keyword... 
//					tokens.set(pos, subst);
//					tokens.setPadding(pos, 1, 1);
//					// ... and remove the remaining parts of the saved key
//					tokens.remove(pos+1, pos+splitKey.size());
//					isModified = true;
//				}
//			}
//		}
//		if (isModified)
//		{
//			_line = tokens.getString().trim();
//		}
//		return _line;
//	}
//	// END KGU#258 2016-09-26
// END KGU#1097 2023-11-09

	// START KGU#258/KGU#1097 2023-11-09: Enh. #253, issue #800 TokenList version
	/**
	 * Looks up the associated token sequence in {@code _splitOldKeywords} for any of
	 * the parser preference keys provided by getRelevantParserKeys(). If there
	 * is such a token sequence then it will be replaced throughout my text by
	 * the respective internal marker token.
	 * 
	 * @param _oldKeywords - a map of tokenized former non-empty parser preference
	 *    keywords to be replaced, or {@code null} if the currently configured
	 *    keywords are expected in the current token lists
	 * @param _ignoreCase - whether case is to be ignored on comparison.
	 */
	public void encodeKeywords(HashMap<String, TokenList> _splitOldKeywords, boolean _ignoreCase)
	{
		/* Each member of relevant keys consists of an initial character specifying where
		 * to look for the keyword tokens in an unbroken line:
		 * '^' if only at the beginning
		 * '$' if only at the end
		 * '*' (or any other character) if at an arbitrary position
		 * The remaining character sequence is the actual keyword key
		 */
		String[] relevantKeys = getRelevantParserKeys();
		if (relevantKeys != null)
		{
			ArrayList<TokenList> result = new ArrayList<TokenList>();
			boolean isContinued = false;
			for (int i = 0; i < this.text.size(); i++)
			{
				// FIXME: We should order the keys by decreasing length first!
				TokenList encoded = Syntax.encodeLine(this.text.get(i), _splitOldKeywords,
						relevantKeys, _ignoreCase, isContinued);
				isContinued = encoded.endsWith("\\");
			}
			this.text = result;
		}
	}
	// END KGU#258/KGU#1097 2023-10-29

	// START KGU#301 2016-12-01: Bugfix #301
	/**
	 * Helper method to detect exactly whether the given {@code expression} is enclosed in parentheses.
	 * Simply check whether it starts with "(" and ends with ")" is NOT sufficient because the expression
	 * might look like this: {@code (4 + 8) * sqrt(3.5)}, which starts and ends with parentheses without
	 * being parenthesized.
	 * @param expression - the expression to be analysed as string
	 * @return true if the expression is properly parenthesized. (Which is to be ensured e.g for conditions
	 * in C and derived languages.
	 */
	public static boolean isParenthesized(String expression)
	{
		boolean isEnclosed = expression.startsWith("(") && expression.endsWith(")");
		if (isEnclosed) {
			TokenList tokens = new TokenList(expression);
			isEnclosed = isParenthesized0(tokens);
		}
		return isEnclosed;
	}
	// END KGU#301 2016-12-01
	
	// START KGU#301 2017-09-19: Issue #302: Method isParenthesized(String expression) decomposed
	/**
	 * Helper method to detect exactly whether expression represented by the given {@code tokens} is enclosed
	 * in parentheses.<br>
	 * Simply to check whether it starts with "(" and ends with ")" is NOT sufficient because the expression
	 * might look like this: {@code (4 + 8) * sqrt(3.5)}, which starts and ends with parentheses without
	 * being parenthesized.
	 * @param tokens - the tokenised expression to be analysed as StringList
	 * @return true if the expression is properly parenthesized. (Which is to be ensured e.g for conditions
	 * in C and derived languages.
	 */
	public static boolean isParenthesized(TokenList tokens)
	{
		return tokens.size() > 1 && tokens.get(0).equals("(") && tokens.get(tokens.size()-1).equals(")")
				&& isParenthesized0(tokens);
	}
	
	// Internal check for both public isParenthesized() methods
	private static boolean isParenthesized0(TokenList tokens) {
		boolean isEnclosed;
		int level = 0;
		for (int i = 1; level >= 0 && i < tokens.size()-1; i++) {
			String token = tokens.get(i);
			if (token.equals("(")) {
				level++;
			}
			else if (token.equals(")")) {
				level--;
			}
		}
		isEnclosed = level == 0;
		return isEnclosed;
	}
	// END KGU#301 2019-09-19

	// START KGU#277 2016-10-13: Enh. #270 - Option to disable an Element from execution and export
	/**
	 * Checks whether this element or one of its ancestors is disabled 
	 * @param individually - if {@code true} then only the individual setting will be reported
	 * @return true if directly or indirectly disabled
	 */
	public boolean isDisabled(boolean individually)
	{
		return this.disabled || (this.parent != null && this.parent.isDisabled(individually));
	}
	// END KGU#277 2016-10-13
	
	// START KGU#408 2021-02-26: Enh. #410 - We need a composed disabled check
	/** Sets the {@link #disabled} flag to {@code b} */
	public void setDisabled(boolean b)
	{
		this.disabled = b;
	}
	// END KG#408 2021-02-26
	
	// START KGU 2017-10-21 New deep reachability check
	/** @return whether an entered control flow may leave this element sequentially. */
	public boolean mayPassControl()
	{
		// Normally, the control flow will leave every element.
		return true;
	}
	// END KGU 2017-10-21
	
	// START KGU#261 2017-01-19: Enh. #259 (type map)
	public Element findElementWithId(long _id)
	{
		final class ElementFinder implements IElementVisitor {
			
			private long id;
			private Element foundElement = null;

			public ElementFinder(long _id)
			{
				id = _id;
			}
			
			@Override
			public boolean visitPreOrder(Element _ele) {
				if (_ele.getId() == id) {
					foundElement = _ele;
					return false;
				}
				return true;
			}

			@Override
			public boolean visitPostOrder(Element _ele) {
				return true;
			}
			
		}
		ElementFinder finder = new ElementFinder(_id);
		traverse(finder);
		return finder.foundElement;
	}
	
	/**
	 * Adds own variable declarations (only this element, no substructure!) to the given
	 * type map (varname -> typeinfo).
	 * 
	 * @param typeMap - the type map to be used an extended
	 * 
	 * @deprecated Use {@link #updateTypeRegistry(TypeRegistry)} instead
	 */
	public void updateTypeMap(HashMap<String, TypeMapEntry> typeMap)
	{
		// Does nothing - to be sub-classed where necessary
	}
	// END KGU#261 2017-01-19
	
	/**
	 * Adds own variable declarations and type definitions (only this element,
	 * no substructure!) to the given {@link TypeRegistry}.
	 * 
	 * @param _dataTypes
	 */
	public void updateTypeRegistry(TypeRegistry _dataTypes)
	{
		Line[] lines = this.getParsedText(comment, _dataTypes);
		for (int i = 0; i < lines.length; i++) {
			Line line = lines[i];
			Type dataType = line.getDataType(false);
			if (dataType != null) {
				boolean force = false;
				int nExpr = line.getExprCount();
				Expression expr;
				switch (line.getType()) {
				case LT_CONST_DEF:
				case LT_VAR_INIT:
					force = true;
				case LT_ASSIGNMENT:
				case LT_FOR_LOOP:
					if (nExpr > 0
							&& (expr = line.getExpression(0)) != null
							&& expr.type == Expression.NodeType.OPERATOR
							&& expr.children.size() == 2
							&& (expr = expr.children.get(0)).type == Expression.NodeType.IDENTIFIER) {
						_dataTypes.putTypeFor(expr.text, dataType, force);
					}
					break;
				case LT_CATCH:
					if (nExpr > 0
							&& (expr = line.getExpression(0)).type == Expression.NodeType.IDENTIFIER) {
						// FIXME: How to cope with block scope here?
						_dataTypes.putTypeFor(expr.text, dataType, this, i, true);
					}
					break;
					// TODO To be done in Call class
//				case LT_CONST_FUNCT_CALL: 
//					break;
//				case LT_ROUTINE_CALL:
//					break;
				case LT_FOREACH_LOOP:
					if (nExpr > 0
							&& (expr = line.getExpression(0)).type == Expression.NodeType.IDENTIFIER) {
						// FIXME: How to cope with block scope here?
						_dataTypes.putTypeFor(expr.text, dataType, this, i, false);
					}
					break;
				case LT_TYPE_DEF:
					// FIXME Cause an error if the type already had been defined
					_dataTypes.putType(dataType, this, i, true);
					break;
				case LT_VAR_DECL:
					for (int j = 0; j < nExpr; j++) {
						expr = line.getExpression(j);
						if (expr.type == Expression.NodeType.IDENTIFIER) {
							// FIXME We should warn / raise an error if there had already been a type
							_dataTypes.putTypeFor(expr.text, dataType, this, i, true);
						}
					}
					break;
				default:
					break;
				}
			}
		}
	}
	
	// START KGU#261 2017-01-26: Enh. #259
	/**
	 * Analyses the given {@code typeSpec} string and adds a derived {@code TypeMapEntry.VarDeclaration}
	 * to the {@code typeMap} associated to the given {@code varName}.
	 * 
	 * @param typeMap - maps variable and type names to gathered detailed type information 
	 * @param varName - name of a variable being declared
	 * @param typeSpec - a type-describing string (might be a type name or a type construction)
	 * @param lineNo - number of the element text line containing the type description
	 * @param isAssigned - is to indicate whether a value is assigned here
	 * @param explicitly - whether the type association was an explicit declaration or just guessed
	 */
	protected void addToTypeMap(HashMap<String,TypeMapEntry> typeMap, String varName, String typeSpec, int lineNo, boolean isAssigned, boolean explicitly)
	{
		if (varName != null && !typeSpec.isEmpty()) {
			TypeMapEntry entry = typeMap.get(varName);
			// Get the referred type entry in case typeSpec is a previously defined type
			TypeMapEntry typeEntry = null;
			if (Syntax.isIdentifier(typeSpec, false, null)) {
				typeEntry = typeMap.get(":" + typeSpec);
			}
			if (entry == null) {
				if (typeEntry != null) {
					typeMap.put(varName, typeEntry);
				}
				else {
					// Add a new entry to the type map
					typeMap.put(varName, new TypeMapEntry(typeSpec, null, null, this, lineNo, isAssigned, explicitly));
				}
			}
			else if (typeEntry == null || !typeEntry.isRecord()) {
				// START KGU#593 2018-10-05: Bugfix #619
				if (explicitly && !entry.isDeclaredWithin(null)) {
					entry.isDeclared = true;
				}
				// END KGU#593 2018-10-05
				// add an alternative declaration to the type map entry
				entry.addDeclaration(typeSpec, this, lineNo, isAssigned);
			}
		}
	}
	
	// START KGU#388 2017-09-13: Enh. #423
	/**
	 * Adds a record type definition with name {@code typeName} and component definitions
	 * from lists {@code compNames} and {@code compTypes} to the {@code typeMap}.
	 * @param typeMap - maps variable and type names to gathered detailed type information 
	 * @param typeName - name of the new defined type
	 * @param typeSpec - a type-describing string as found in the definition
	 * @param compNames - list of the component identifiers (strings)
	 * @param compTypes - list of type-describing strings (a type name or a type construction or null!)
	 * @param lineNo - number of the element text line containing the type description
	 * @return true if the {@code typeName} was new and could be placed in the {@code typeMap}.
	 */
	protected boolean addRecordTypeToTypeMap(HashMap<String,TypeMapEntry> typeMap, String typeName, String typeSpec, StringList compNames, StringList compTypes, int lineNo)
	{
		boolean done = false;
		if (typeName != null && compNames.count() > 0 && compTypes.count() == compNames.count()) {
			TypeMapEntry entry = typeMap.get(":" + typeName);
			// Get the referred type entry in case typeSpec is a previously defined type
			if (entry == null) {
				// Add a new entry to the type map
				boolean isRecursive = false;
				// FIXME KGU#687 2019-03-16: Issue #408, #56 - shall we replace this by compTypes now?
				LinkedHashMap<String, TypeMapEntry> components = new LinkedHashMap<String, TypeMapEntry>();
				for (int i = 0; i < compNames.count(); i++) {
					TypeMapEntry compEntry = null; 
					if (i < compTypes.count()) {
						String type = compTypes.get(i);
						if (type != null) {
							if (Syntax.isIdentifier(type, false, null)) {
								// Try to find an existing type entry with this name
								compEntry = typeMap.get(":" + type);
								if (compEntry == null) {
									if (type.equals(typeName)) {
										isRecursive = true;
										// We postpone the completion of this self-referencing component 
									}
									else {
										// Create a named dummy entry
										compEntry = new TypeMapEntry(type, type, typeMap, this, lineNo, false, true);
									}
								}
							}
							// FIXME KGU#687 2019-03-16: Issue #408 - no longer needed?
							else {
								// Create an unnamed dummy entry
								compEntry = new TypeMapEntry(type, null, null, this, lineNo, false, true);
							}
						}
					}
					// Note that compEntry may be null here
					if (compEntry == null) compEntry = TypeMapEntry.getDummy();
					components.put(compNames.get(i), compEntry);
				}
				entry = new TypeMapEntry(typeSpec, typeName, typeMap, components, this, lineNo);
				// In case of self-references map the respective component names to the created TypeMapEntry 
				if (isRecursive) {
					for (int i = 0; i < compNames.count(); i++) {
						if (i < compTypes.count() && typeName.equals(compTypes.get(i))) {
							components.put(compNames.get(i), entry);
						}
					}
				}
				// Now register the accomplished type entry
				typeMap.put(":" + typeName, entry);
				done = true;
			}
			else {
				logger.log(Level.WARNING, "Type redefinition attempt for \"{1}\"!", typeName);
			}
		}
		return done;
	}
	// END KGU#388 2017-09-13

	/**
	 * Negates the given condition as intelligently as possible.
	 * 
	 * @param condition - a boolean expression (in Structorizer-conform syntax)
	 * @return an expression representing the logical opposite of {@code condition}
	 */
	public static String negateCondition(String condition)
	{
		String negCondition = null;
		TokenList condTokens = new TokenList(condition, true);
		// START KGU#790 2020-11-01: Issue #800 Replaced by new syntax stuff
		//int length = condTokens.count();
		//String first = condTokens.get(0);
		//// Already explicitly negated?
		//if (first.equals("not") || first.equals("!")) {
		//	int i = 1;
		//	while (i < length && condTokens.get(i).trim().isEmpty()) i++;
		//	if (i == length-1) {
		//		// Obviously a single negated token, so just drop the operator
		//		negCondition = condTokens.get(i); 
		//	}
		//	else if (i < length && Element.isParenthesized(condTokens.subSequence(i, length))) {
		//		negCondition = condTokens.subSequence(i+1, length-1).concatenate();
		//	}
		//}
		try {
			List<Expression> exprs = Expression.parse(condTokens, null, (short)0);
			if (exprs.size() == 1) {
				Expression cond = exprs.get(0);
				cond = Expression.negateCondition(cond, true);
				negCondition = cond.toString();
			}
		} catch (SyntaxException exc) {
			logger.log(Level.WARNING, "Trouble with negating " + condition, exc);
		}
		// END KGU#790 2020-11-01
		if (negCondition == null) {
			if (!Element.isParenthesized(condTokens)) {
				condition = "(" + condition + ")";
			}
			negCondition = "not " + condition;
		}
		return negCondition;
	}
	
	public void setRotated(boolean _rotated)
	{
		if (rotated != _rotated) {
			// Flip the stored rectangle
			this.rect0 = new Rect(rect0.left, rect0.top, rect0.bottom, rect0.right);
		}
	}
	
	// START KGU#906/KGU#926 2021-02-04: Enh. #905, #926 consider eclipsed substructure
	/**
	 * Retrieves all (or just the first) {@link DetectedError} objects related to this
	 * element or some substructure element (in case this element is collapsed)
	 * @param getAll - if not {@code true} then only the result will only contain the
	 * first related {@link DetectedError} found (allowing an efficient existence check)
	 * @return a map from element to lists of related {@link DetectedError} objects,
	 *  may be empty
	 */
	public LinkedHashMap<Element, Vector<DetectedError>> getRelatedErrors(boolean getAll)
	{
		LinkedHashMap<Element, Vector<DetectedError>> errorMap = 
				new LinkedHashMap<Element, Vector<DetectedError>>();
		addRelatedErrors(getAll, errorMap);
		return errorMap;
	}
	
	/**
	 * Internal helper for {@link #getRelatedErrors(boolean)}
	 * 
	 * @param getAll - if not {@code true} then the result will contain only the
	 * first related {@link DetectedError} found (allowing an efficient existence check)
	 * @param errorMap - a map from element to lists of related {@link DetectedError} objects,
	 *  may be empty
	 */
	protected final void addRelatedErrors(boolean getAll, LinkedHashMap<Element, Vector<DetectedError>> errorMap)
	{
		if (E_ANALYSER) {
			Root myRoot = getRoot(this);
			if (myRoot != null && myRoot.errors != null && !myRoot.errors.isEmpty()) {
				boolean descend = this.isCollapsed(false);
				// Now collect the information from the substructure if necessary
				final class ErrorFinder implements IElementVisitor {
					
//					private Root root;
//					public LinkedHashMap<Element, Vector<DetectedError>> errorMap;
//					boolean descend;
//					boolean oneIsEnough;
//
//					public ErrorFinder(Root _root, LinkedHashMap<Element, Vector<DetectedError>> _errorMap,
//							boolean _descend, boolean _getAll)
//					{
//						root = _root;
//						errorMap = _errorMap;
//						descend = _descend;
//						oneIsEnough = !_getAll;
//					}
					
					@Override
					public boolean visitPreOrder(Element _ele) {
						for (DetectedError error: myRoot.errors) {
							if (_ele == error.getElement()) {
								if (!errorMap.containsKey(_ele)) {
									errorMap.put(_ele, new Vector<DetectedError>());
								}
								errorMap.get(_ele).add(error);
								if (!getAll) {
									return false;
								}
							}
						}
						return descend;
					}

					@Override
					public boolean visitPostOrder(Element _ele) {
						return true;
					}

				}
				ErrorFinder finder = new ErrorFinder();
//				ErrorFinder finder = new ErrorFinder(myRoot, errorMap, descend, getAll);
				traverse(finder);
			}
		}
		
	}
	
	// END KGU#906/KGU#926 2021-02-04
	
	// START KGU#790 2020-11-02: Issue #800
	/**
	 * Get the parsed line structure for the text line {@code lineNo} if it exists.
	 * If the line type (to be obtained with {@link Line#getType()}) is
	 * {@link Line.LineType#LT_RAW} then something will have gone wrong and
	 * the original text line is all you can rely on. The corresponding error
	 * message can be obtained via {@link Line#getParserError()} in this case.<br/>
	 * <b>Note:</b> If there haven't been associated Line structures cached then
	 * this method will do the parsing for all lines of this element and cache the
	 * parsed Lines. If you want to obtain an array of freshly parsed Line objects
	 * without setting the cache then you might consider using
	 * {@link #getParsedText(StringList, TypeRegistry)} instead.
	 * 
	 * @param lineNo - index of the text line (w.r.t. unbroken text) - must be between
	 *     0 and the number of lines - 1.
	 * @return a {@link Line} structure for the requested text line.
	 * 
	 * @see #parseLines(TypeRegistry)
	 * @see #resetParsedLines()
	 */
	public Line getParsedLine(int lineNo)
	{
		if (parsedLines == null) {
			parseLines();
		}
		return parsedLines[lineNo];
	}
	
	/**
	 * Re-parses all text lines no matter whether there have already been parsed
	 * lines in the cache. Overwrites {@link #parsedLines}. Uses the
	 * {@link TypeRegistry} of he owning {@link Root} for data type retrieval.
	 * 
	 * @return A {@link StringList} of possible error descriptions
	 * 
	 * @see #parseLines(TypeRegistry)
	 * @see #getParsedLine(int)
	 * @see #getParsedText(StringList, Typeregistry)
	 * @see #getParsedText(StringList, StringList, Typeregistry, StringList)
	 */
	protected StringList parseLines()
	{
		return parseLines(null);
	}
	/**
	 * Re-parses all text lines no matter whether there have already been parsed
	 * lines in the cache. Overwrites {@link #parsedLines}. Uses the passed-in
	 * {@link TypeRegistry} {@code _dataTypes} for data type retrieval rather than
	 * the one held by the owning {@link Root}.
	 * 
	 * @param _dataTypes - the {@link TypeRegistry} to be used for data type
	 *     retrieval, falls back to {@link Root#getDataTypes()} if {@code null}.
	 * @return A {@link StringList} of possible error descriptions
	 * 
	 * @see #parseLines()
	 * @see #getParsedLine(int)
	 * @see #getParsedText(StringList, Typeregistry)
	 * @see #getParsedText(StringList, StringList, Typeregistry, StringList)
	 */
	protected StringList parseLines(TypeRegistry _dataTypes)
	{
		StringList errors = new StringList();
		StringList unbrokenLines = this.getUnbrokenText();
		parsedLines = new Line[unbrokenLines.count()];
		if (_dataTypes == null) {
			Root root = getRoot(this);
			if (root != null) {
				_dataTypes = root.getDataTypes();
			}
		}
		for (int i = 0; i < parsedLines.length; i++) {
			parsedLines[i] = LineParser.getInstance().parse(unbrokenLines.get(i), this, i, _dataTypes);
			String trouble = parsedLines[i].getParserError();
			if (trouble != null) {
				errors.add(trouble);
			}
		}
		return errors;
	}

	/**
	 * Wipes the parsing results for all text lines, thus forcing a reparsing
	 * on next {@link #getParsedLine(int)} call. This methd should be called
	 * whenever the text was changed.
	 */
	public void resetParsedLines()
	{
		parsedLines = null;
	}
	// END KGU#790 2020-11-02
}<|MERGE_RESOLUTION|>--- conflicted
+++ resolved
@@ -135,11 +135,8 @@
  *      Kay Gürtzig     2022-05-31      Bugfix #1037 in getHighlightUnits()
  *      Kay Gürtzig     2022-07-07      Issue #653: Consistency with Colors.defaultColors ensured
  *      Kay Gürtzig     2022-08-22      Bugfix #1068: Type inference failure for array initialisers mended
-<<<<<<< HEAD
  *      Kay Gürtzig     2023-11-06      Issue #800: First bugfixing after code revision towards TokenList
-=======
  *      Kay Gürtzig     2023-12-14      Issue #1119: To set an empty string as text now leads to an empty StringList
->>>>>>> 936b861f
  *
  ******************************************************************************************************
  *
@@ -1074,29 +1071,21 @@
 	 */
 	public void setText(String _text)
 	{
-<<<<<<< HEAD
 		//text.setText(_text);
 		String[] lines = _text.split("\n");
 		synchronized (text) {
 			text.clear();
-			for (String line: lines) {
-				text.add(new TokenList(line));
-			}
+			// START KGU#1108 2023-12-14: Bugfix #1119 Suppress empty text
+			if (!_text.isEmpty()) {
+				for (String line: lines) {
+					text.add(new TokenList(line));
+				}
+			}
+			// END KGU#1108 2023-12-14
 			// START KGU#790 2020-11-02: Issue #800 This is quite obvious but how to catch text alterations?
 			parsedLines = null;
 			// END KGU#790 2020-11-02
 		}
-=======
-		// START KGU#1108 2023-12-14: Bugfix #1119 Suppress empty text
-		//text.setText(_text);
-		if (_text.isEmpty()) {
-			text.clear();
-		}
-		else {
-			text.setText(_text);	// Convert to a StringList
-		}
-		// END KGU#1108 2023-12-14
->>>>>>> 936b861f
 	}
 
 	/**
@@ -4764,6 +4753,7 @@
 				TokenList encoded = Syntax.encodeLine(this.text.get(i), _splitOldKeywords,
 						relevantKeys, _ignoreCase, isContinued);
 				isContinued = encoded.endsWith("\\");
+				result.add(encoded);
 			}
 			this.text = result;
 		}
