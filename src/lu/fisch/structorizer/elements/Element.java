/*
    Structorizer
    A little tool which you can use to create Nassi-Shneiderman Diagrams (NSD)

    Copyright (C) 2009  Bob Fisch

    This program is free software: you can redistribute it and/or modify
    it under the terms of the GNU General Public License as published by
    the Free Software Foundation, either version 3 of the License, or any
    later version.

    This program is distributed in the hope that it will be useful,
    but WITHOUT ANY WARRANTY; without even the implied warranty of
    MERCHANTABILITY or FITNESS FOR A PARTICULAR PURPOSE.  See the
    GNU General Public License for more details.

    You should have received a copy of the GNU General Public License
    along with this program.  If not, see <http://www.gnu.org/licenses/>.
*/

package lu.fisch.structorizer.elements;

/******************************************************************************************************
 *
 *      Author:         Bob Fisch
 *
 *      Description:    Abstract class for all Elements.
 *
 ******************************************************************************************************
 *
 *      Revision List
 *
 *      Author          Date            Description
 *      ------          ----            -----------
 *      Bob Fisch       2007-12-09      First Issue
 *      Kay Gürtzig     2014-11-11      Operator highlighting modified (sse comment)
 *      Kay Gürtzig     2015-10-09      Methods selectElementByCoord(x,y) and getElementByCoord() merged
 *      Kay Gürtzig     2015-10-11      Comment drawing centralized and breakpoint mechanism prepared
 *      Kay Gürtzig     2015-10-13      Execution state separated from selected state
 *      Kay Gürtzig     2015-11-01      operator unification and intermediate syntax transformation ready
 *      Kay Gürtzig     2015-11-12      Issue #25 (= KGU#80) fixed in unifyOperators, highlighting corrected
 *      Kay Gürtzig     2015-12-01      Bugfixes #39 (= KGU#91) and #41 (= KGU#92)
 *      Kay Gürtzig     2015-12-11      Enhancement #54 (KGU#101): Method splitExpressionList added
 *      Kay Gürtzig     2015-12-21      Bugfix #41/#68/#69 (KGU#93): Method transformIntermediate revised
 *      Kay Gürtzig     2015-12-23      Bugfix #74 (KGU#115): Pascal operators accidently disabled
 *                                      Enh. #75 (KGU#116): Highlighting of jump keywords (orange)
 *      Kay Gürtzig     2016-01-02      Bugfix #78 (KGU#119): New method equals(Element)
 *      Kay Gürtzig     2016-01-03/04   Enh. #87 for collapsing/expanding (KGU#122/KGU#123)
 *      Kay Gürtzig     2016-01-12      Bugfix #105: flaw in string literal tokenization (KGU#139)
 *      Kay Gürtzig     2016-01-12      Bugfix #104: transform caused index errors
 *      Kay Gürtzig     2016-01-14      Enh. #84: Added "{" and "}" to the token separator list (KGU#100)
 *      Kay Gürtzig     2016-01-15      Enh. #61,#107: Highlighting for "as" added (KGU#109)
 *      Kay Gürtzig     2016-01-16      Changes having got lost on a Nov. 2014 merge re-inserted
 *      Kay Gürtzig     2016-01-22      Bugfix for Enh. #38 (addressing moveUp/moveDown, KGU#144).
 *      Kay Gürtzig     2016-03-02      Bugfix #97: steady selection on dragging (see comment, KGU#136),
 *                                      Element self-description improved (method toString(), KGU#152)
 *      Kay Gürtzig     2016-03-06      Enh. #77 (KGU#117): Fields for test coverage tracking added
 *      Kay Gürtzig     2016-03-10      Enh. #124 (KGU#156): Counter fields for histographic tracking added
 *      Kay Gürtzig     2016-03-12      Enh. #124 (KGU#156): Runtime data collection accomplished
 *      Kay Gürtzig     2016-03-26      KGU#165: New option CodeParser.ignoreCase introduced
 *      Kay Gürtzig     2016-04-24      Issue #169: Method findSelected() introduced, copy() modified (KGU#183)
 *      Kay Gürtzig     2016-07-07      Enh. #188: Modification of getText(boolean) to cope with transmutation,
 *                                      Enh. #185: new abstract method convertToCalls() for code import
 *      Kay Gürtzig     2016-07-25      Bugfix #205: Alternative comment bar colour if fill colour equals (KGU#215)
 *      Kay Gürtzig     2016-07-28      Bugfix #210: Execution counting mechanism fundamentally revised
 *      Kay Gürtzig     2016-07-29      Issue #211: Modification in writeOutVariables() for E_TOGGLETC mode.
 *                                      Enh. #128: New mode E_COMMENTSPLUSTEXT
 *      Kay Gürtzig     2016-08-02      Enh. #215: Infrastructure for conditional breakpoints added.
 *      Kay Gürtzig     2016-09-21      Issue #248: API of setBreakTriggerCount() modified to prevent negative values
 *      Kay Gürtzig     2016-09-25      Enh. #253: CodeParser.keywordMap refactored
 *      Kay Gürtzig     2016-09-28      KGU#264: Font name property renamed from "Name" to "Font".
 *      Kay Gürtzig     2016-10-13      Issue #270: New field "disabled" for execution and code export
 *      Kay Gürtzig     2016-11-06      Issue #279: Several modifications to circumvent direct access to CodeParser.keywordMap
 *      Kay Gürtzig     2017-01-06      Issue #327: French default structure preferences replaced by English ones
 *      Kay Gürtzig     2017-01-13      Issue #333: Display of compound comparison operators as unicode symbols
 *      Kay Gürtzig     2017-01-27      Enh. #335: "dim" highlighted like "var" and ":" like "as"
 *      Kay Gürtzig     2017-02-01      KGU#335: Method splitLexically now reassembles floating-point literals (without sign)
 *      Kay Gürtzig     2017-02-07      Bugfix #341: Reconstruction of strings with mixed quotes in line fixed
 *      Kay Gürtzig     2017-03-30      Bugfix #333 (defective operator substitution), enh. #388 (const keyword)
 *      Kay Gürtzig     2017-04-14      Enh. #380: New highlighting mechanism troubleMakers / E_TROUBLECOLOR
 *      Kay Gürtzig     2017-05-22      Issue #354: Fixes type detection of binary, octal and hexadecimal literals
 *      Kay Gürtzig     2017-06-09      Enh. #416: Methods getUnbrokenText(), getBrokenText() introduced
 *      Kay Gürtzig     2017-07-02      Enh. #389: Signature of addFullText() reverted to two arguments
 *      Kay Gürtzig     2017-09-13      Enh. #423: New methods supporting type definitions
 *      Kay Gürtzig     2017-09-17      Enh. #423: Type name highlighting
 *      Kay Gürtzig     2017-09-18      Enh. #423: Recursive record definitions, splitLexically() improved
 *      Kay Gürtzig     2017-09-29      Enh. #423: splitLexically() debugged, now ellipses are tokens too
 *      Kay Gürtzig     2017-10-02      Enh. #423: Method extractDeclarationsFromList() and regex mechanisms revised
 *      Kay Gürtzig     2017-12-10/11   Enh. #487: Method access modifications to support hiding of declarations
 *      Kay Gürtzig     2018-01-21      Enh. #490: Methods for replacement of DiagramController aliases
 *      Kay Gürtzig     2018-02-02      Bugfix #501: Methods setAliasText() corrected (Case and Parallel elements)
 *      Kay Gürtzig     2018-07-02      KGU#245 Code revision: color0, color1,... fields replaced with colors array
 *      Kay Gürtzig     2018-07-20      Enh. #563: Intelligent conversion of simplified record initializers (see comment)
 *      Kay Gürtzig     2018-07-26      Issue #566: New central fields E_HOME_PAGE, E_HELP_PAGE
 *      Kay Gürtzig     2018-08-17      Bugfix #579: isConditionedBreakpoint() didn't work properly
 *      Kay Gürtzig     2018-09-10      Issue #508: New mechanism for proportional paddings (setFont(), E_PADDING_FIX) 
 *      Kay Gürtzig     2018-09-17      Issue #594: Last remnants of com.stevesoft.pat.Regex replaced
 *      Kay Gürtzig     2018-09-19      Structure preference field initialization aligned with ini defaults
 *      Kay Gürtzig     2018-09-24      Bugfix #605: Handling of const modifiers in declaration lists fixed
 *      Kay Gürtzig     2018-10-05      Bugfix #619: Declaration status of function result variable fixed
 *      Kay Gürtzig     2018-10-25      Enh. #419: New method breakTextLines(...)
 *      Kay Gürtzig     2019-03-07      Enh. #385: method extractDeclarationsFromList now also extracts default values
 *      Kay Gürtzig     2019-03-13      Issues #518, #544, #557: Element drawing now restricted to visible rect.
 *      Kay Gürtzig     2019-03-18      Enh. #56: Handling and highlighting of the throw keyword.
 *      Kay Gürtzig     2019-03-21      Enh. #707: Configurations for filename proposals
 *      Kay Gürtzig     2019-03-24      Bugfix #711: Eternal loop on parsing an instruction line
 *      Kay Gürtzig     2019-03-29      Issue #718: Breakthrough in drawing speed with syntax highlighting
 *      Kay Gürtzig     2019-05-15      Issue #724: Workaround for diagram titles in writeOutVariables
 *      Kay Gürtzig     2019-08-02      Issue #733: New method getPreferenceKeys() for partial preference export
 *      Kay Gürtzig     2019-11-17      Issue #739: Support for enum type definitions, addToTypeMap simplified
 *      Kay Gürtzig     2019-11-24      Bugfix #783: workaround for missing record type info
 *      Kay Gürtzig     2019-12-02      KGU#782: identifyExprType now also tries to detect char type
 *      Kay Gürtzig     2020-01-30      Missing newlines in E_THANKS (About > Implicated persons) inserted.
 *      Kay Gürtzig     2020-02-04      Bugfix #805 - method saveToINI decomposed
 *      Kay Gürtzig     2020-04-12      Bugfix #847 inconsistent handling of upper and lowercase in operator names (esp. DIV)
 *      Kay Gürtzig     2020-08-12      Enh. #800: Started to delegate syntactic analysis to class Syntax
 *      Kay Gürtzig     2020-10-17/19   Enh. #872: New mode to display operators in C style
 *      Kay Gürtzig     2020-10-30      Enh. #800: Methods unifyOperators moved to class Syntax
 *      Kay Gürtzig     2020-11-01      Issue #881: Highlighting of bit operators and Boolean literals
 *      Kay Gürtzig     2021-01-01      Issue #903: Syntax highlighting also in Popup when text and comment are switched
 *                                      Bugfix #904: Controller alias display wiped off all other routine names
 *                                      Issue #872: '=' in routine headers must not be replaced by "==" for C operator mode
 *      Kay Gürtzig     2021-01-02      Enh. #905: Method to draw a red triangle if an error entry refers to the element
 *      Kay Gürtzig     2021-01-10      Enh. #910: New method isImmutable(), synchronisation in writeOut...
 *      Kay Gürtzig     2021-01-22      Bugfix KGU#914 in splitExpressionList(StringList,...)
 *      Kay Gürtzig     2021-01-25      Enh. #915: New Structures preference "useInputBoxCase"
 *      Kay Gürtzig     2021-02-01/03   Bugfix #923: Method identifyExprType had ignored qualified names
 *      Kay Gürtzig     2021-02-03      Issue #920: Highlighting and tokenizing support for "Infinity" and '∞'
 *      Kay Gürtzig     2021-02-04      Enh. #905, #926: Improved drawing of Analyser flags and backlink support
 *      Kay Gürtzig     2021-02-24      Enh. #410: "?" added as lexical delimiter and operator symbol
 *      Kay Gürtzig     2021-03-03      Issue #954: Modified breakpoint behaviour
 *      Kay Gürtzig     2021-06-10      Enh. #926, #979: New method getAnalyserMarkerBounds() to support tooltip
<<<<<<< HEAD
 *      Kay Gürtzig     2021-10-25      Issue #800: cutOutRedundantMarkers substituted by Syntax.removeDecorators()
=======
 *      Kay Gürtzig     2021-11-17      Bugfix #1021 in getHighlightUnits()
>>>>>>> 573ba262
 *
 ******************************************************************************************************
 *
 *      Comment:
 *      
 *      2018-07-20 (Kay Gürtzig): Enh. #563
 *      - splitRecordInitializer can now also associate bare initializers (i.e. without explicit component names),
 *        provided that it obtains a valid record type entry as parameter.
 *      2016-07-28 (Kay Gürtzig): Bugfix #210 (KGU#225)
 *      - Before this fix the execution count values were held locally in the Elements. Without recursion,
 *        this wasn't a problem. But for recursive algorithms, particularly for spawning recursion as
 *        in Fibonacci, QuickSort, or binary search trees, all attempts to combine the counts from the
 *        various copies of an algorithm failed in the end. So now the counters are placed in a static
 *        vector on base class Element, the actual element instances hold only indices into this table.
 *        Hence, cloning of elements is no longer a problem, all copies of an element (recursion copies
 *        the diagram!) look via the shared index into the same vector slot and increment it when executed,
 *        at what call level ever. Still, the differences in run data copying between the element classes
 *        must still be put under scrutinous analysis. Not all differences seem plausible.
 *      2016-03-06 / 2016-03-12 (Kay Gürtzig): Enhancements #77, #124 (KGU#117/KGU#156)
 *      - According to an ER by [elemhsb], first a mechanism optionally to visualise code coverage (for
 *        white-box test completeness) was implemented. A green background colour was proposed and used
 *        to highlight covered Element. It soon became clear that with respect to subroutines a dis-
 *        tinction among loose (shallow) and strict (deep) coverage was necessary, particularly when
 *        recursion comes in. So the coverage tracking could be switched between shallow mode (where
 *        subroutines were automatically regarded as proven to have been covered previously, such the
 *        first CALL to a routine it was automatically marked as covered as well) and deep mode where
 *        a CALL was only marked after the subroutine (regarded as brand-new and never analyzed) had
 *        fully been covered at runtime.
 *      - When this obviously worked, I wanted to get more out of the new mechanism. Instead of
 *        deciding first which coverage tracking to do and having to do another run to see the effect
 *        of the complementary option, always both kinds of analysis were done at once, and the user
 *        could arbitrarily switch between the two possible coverage results.
 *      - And then I had a really great idea: Why not add some more runtime data collection, once data
 *        are collected? And so I added an execution counter for every very element, such that after
 *        a run one might easily see, how often a certain operation was executed. And a kind of
 *        histographic analysis seemed also sensible, i.e. to show how the load is distributed over
 *        the elements (particularly the structured ones) and how many instruction steps were needed
 *        in total to run the algorithm for certain data. This is practically an empirical abstract
 *        time estimation. Both count numbers (execution counter / instruction load) are now written
 *        to the upper right corner of any element, and additionally a scaled colouring from deep
 *        blue to hot red is used to visualize the hot spots and the lonesome places.
 *      2016-02-25 / 2016-03-02 (Kay Gürtzig): Bugfix #97 (KGU#136)
 *      - Methods prepareDraw() and draw() used the same field rect for temporary calculations but in
 *        a slightly different way: draw() left a bounding rec related to the Root coordinates whereas
 *        prepareDraw() always produced a (0,0)-bound rectangle i. e. with (0,0) as upper left corner.
 *      - getElementByCoord(), however compared the cursor coordinates with rect expecting it to contain
 *        the real drawing coordinates
 *      - getElementByCoord() was not ensured to be called after a draw() invocation but could follow a
 *        prepareDraw() call in which case the coordinate comparison led to wrong results
 *      - So a new field rect0 was introduced for prepareDraw() - in combination with field isRectUpToDate
 *        it even allows to avoid unnecessary re-calculation.
 *      - Field rect was also converted to a (0,0)-bound and hence position-independent bounds rectangle
 *        (in contrast to rect0 representing actual context-sensitive drawing extension (important for
 *        selection).
 *      2015.12.01 (Kay Gürtzig: KGU#91/KGU#92)
 *      - Methods setText() were inconsistent and caused nasty effects including data losses (bug #39).
 *      - Operator unification enhanced (issue #41)
 *      2015.11.03 (Kay Gürtzig: KGU#18/KGU#23/KGU#63)
 *      - Methods writeOutVariables() and getWidthOutVariables re-merged, lexical splitter extracted from
 *        them.
 *      2015.11.01 (Kay Gürtzig: KGU#18/KGU#23)
 *      - Methods unifyOperators(), transformIntermediate() and getIntermediateText() now support different
 *        activities like code generation and execution in a unique way.
 *      2015.10.11/13 (Kay Gürtzig: KGU#41 + KGU#43)
 *      - New fields added to distinguish states of selection from those of current execution, this way
 *        inducing more stable colouring and execution path tracking
 *      - a field and several methods introduced to support the setting of breakpoints for execution (it had
 *        always been extremely annoying that for the investigation of some issues near the end of the diagram
 *        either the entire execution had to be started in step more or you had to be utterly quick to pause
 *        in the right moment. Now breakpoints allow to catch the execution wherever necessary.
 *      2015.10.09 (Kay Gürtzig)
 *      - In E_SHOWCOMMENTS mode, substructures had been eclipsed by the top-level elements popping their
 *        comments. This was due to an incomplete subclassing of method getElementByCoord (in contrast
 *        to the nearly identical method selectElementByCoord), both methods were merged by means of a
 *        discriminating additional parameter to identifyElementByCoord(_x, _y, _forSelection)
 *      2014.10.18 / 2014.11.11 (Kay Gürtzig)
 *      - Additions for highlighting of logical operators (both C and Pascal style) in methods
 *        writeOutVariables() and getWidthOutVariables(),
 *      - minor code revision respecting 2- and 3-character operator symbols
 *
 ****************************************************************************************************///


import java.awt.Color;
import java.awt.Font;
import java.awt.FontMetrics;

import lu.fisch.utils.*;
import lu.fisch.graphics.*;
import lu.fisch.structorizer.syntax.Expression;
import lu.fisch.structorizer.syntax.Line;
import lu.fisch.structorizer.syntax.Syntax;
import lu.fisch.structorizer.syntax.SyntaxException;
import lu.fisch.structorizer.syntax.TypeRegistry;
import lu.fisch.structorizer.executor.Executor;
import lu.fisch.structorizer.gui.FindAndReplace;
import lu.fisch.structorizer.gui.IconLoader;
import lu.fisch.structorizer.io.*;
import lu.fisch.structorizer.syntax.Function;

import java.awt.Point;
import java.awt.Polygon;
import java.awt.Rectangle;
import java.awt.font.TextAttribute;
import java.util.HashMap;
import java.util.HashSet;
import java.util.Hashtable;
import java.util.LinkedHashMap;
import java.util.List;
import java.util.Map;
import java.util.Set;
import java.util.Stack;
import java.util.Vector;
import java.util.logging.Level;
import java.util.logging.Logger;
import java.util.regex.Matcher;
import java.util.regex.Pattern;

import javax.swing.ImageIcon;

/**
 * Abstract parent class for all kinds of elements of Nassi-Shneiderman diagrams,
 * i.e., the basic algorithmic structure blocks.
 * Provides primitives and utilities for drawing, syntax analysis, preferences,
 * and traversal.
 * @author Bob Fisch
 */
public abstract class Element {
	
	// START AS 2021-03-25: Enh. #967 (ARM code variant) - KGU 2021-04-15 disabled
	//public static boolean ARM_GNU = false;
	// END AS 2021-03-25
	/** This enumeration type distinguishes drawing contexts for selection display */
	// START KGU#906 2021-01-06: Enh. #905 need another context to suppress triangles
	//public enum DrawingContext {DC_STRUCTORIZER, DC_ARRANGER};
	public enum DrawingContext {DC_STRUCTORIZER, DC_ARRANGER, DC_IMAGE_EXPORT};
	// END KGU#906 2021-01-06
	
	/** A cached text snippet with associated style information for syntax highlighting */
	protected class HighlightUnit {
		String textSnippet = null;
		Color textColor = Color.BLACK;
		boolean bold = false, underlined = false;
		
		public HighlightUnit(String text, Color color, boolean bold, boolean underlined)
		{
			this.textSnippet = text;
			this.textColor = color;
			this.bold = bold;
			// START KGU#903 2021-01-01: Bugfix #904 Underlining of aliases didn't work
			//this.underlined = bold;
			this.underlined = underlined;
			// END KGU#903 2021-01-01
		}
		public String toString()
		{
			return "HLU(" + this.textSnippet + ":" + (bold ? "B" : "") + (underlined ? "U" : "") + ")";
		}
	};

	// START KGU#484 2018-03-22: Issue #463
	public static final Logger logger = Logger.getLogger(Element.class.getName());
	// END KGU#484 2018-03-22

	// Program CONSTANTS
	// START KGU#563 2018-07-26: Issue #566 - we need a central homepage URL
	public static final String E_HOME_PAGE = "https://structorizer.fisch.lu";
	public static final String E_HELP_PAGE = "https://help.structorizer.fisch.lu/index.php";
	// END KGU#563 2018-007-26
	// START KGU#791 2020-01-20: Enh. #801 - support for offline help
	public static final String E_HELP_FILE = "structorizer_user_guide.pdf";
	/** Estimated size of the User Guide PDF file (to be adapted when User Guide significantly grows) */
	public static final long E_HELP_FILE_SIZE = 11700000;
	public static final String E_DOWNLOAD_PAGE = "https://www.fisch.lu/Php/download.php";
	// END KGU#791 2020-01-20
	public static final String E_VERSION = "3.32-06";
	public static final String E_THANKS =
	"Developed and maintained by\n"+
	" - Robert Fisch <robert.fisch@education.lu>\n"+
	" - Kay Gürtzig <kay.guertzig@fh-erfurt.de>\n"+
	"\n"+
	"Export classes initially written by\n"+
	" - Oberon: Klaus-Peter Reimers <k_p_r@freenet.de>\n"+
	" - Perl: Jan Peter Klippel <structorizer@xtux.org>\n"+
	" - KSH: Jan Peter Klippel <structorizer@xtux.org>\n"+
	" - BASH: Markus Grundner <markus@praised-land.de>\n"+
	" - Java: Gunter Schillebeeckx <gunter.schillebeeckx@tsmmechelen.be>\n"+
	" - C: Praveen Kumar <praveen_sonal@yahoo.com>\n"+
	" - C#: Gunter Schillebeeckx <gunter.schillebeeckx@tsmmechelen.be>\n"+
	" - C++: Kay Gürtzig <kay.guertzig@fh-erfurt.de>\n"+
	" - PHP: Rolf Schmidt <rolf.frogs@t-online.de>\n"+
	" - BASIC: Jacek Dzieniewicz\n" +
	" - Python: Daniel Spittank <kontakt@daniel.spittank.net>\n"+
	" - Javascript: Kay Gürtzig <kay.guertzig@fh-erfurt.de>\n"+
	" - ARM code: Alessandro Simonetta <alessandro.simonetta@gmail.com>\n"+
	" - PapDesigner: Kay Gürtzig <kay.guertzig@fh-erfurt.de>\n"+
	"Import grammars and parsers written and maintained by\n"+
	" - ANSI-C: Kay Gürtzig <kay.guertzig@fh-erfurt.de>\n"+
	" - COBOL: Simon Sobisch, Kay Gürtzig\n"+
	" - Java: Kay Gürtzig <kay.guertzig@fh-erfurt.de>\n"+
	" - Processing: Kay Gürtzig <kay.guertzig@fh-erfurt.de>\n"+
	" - Struktogrammeditor: Kay Gürtzig\n"+
	" - hus-Struktogrammer: Kay Gürtzig\n"+
	"\n"+
	"License setup and checking done by\n"+
	" - Marcus Radisch <radischm@googlemail.com>\n"+
	" - Stephan <clauwn@freenet.de>\n"+
	" - Simon Sobisch (https://github.com/Gitmensch)\n"+
	"\n"+
	"User manual edited and updated by\n"+
	" - David Morais <narutodc@hotmail.com>\n"+
	" - Praveen Kumar <praveen_sonal@yahoo.com>\n"+
	" - Jan Ollmann <bkgmjo@gmx.net>\n"+
	" - Kay Gürtzig <kay.guertzig@fh-erfurt.de>\n"+
	"\n"+
	"Translations initially provided or substantially updated by\n"+
	" - NL: Jerone <jeronevw@hotmail.com>, Jaap Woldringh\n"+
	" - DE: Klaus-Peter Reimers <k_p_r@freenet.de>\n"+
	" - LU: Laurent Zender <laurent.zender@hotmail.de>\n"+
	" - ES: Andres Cabrera <andrescabrera20@gmail.com>\n"+
	" - PT/BR: Theldo Cruz <cruz@pucminas.br>\n"+
	" - IT: Andrea Maiani <andreamaiani@gmail.com>, A. Simonetta (University of Rome Tor Vergata)\n"+
	" - ZH-CN: Wang Lei <wanglei@hollysys.com>\n"+
	" - ZH-TW: Joe Chem <hueyan_chen@yahoo.com.tw>\n"+
	" - CZ: Vladimír Vaščák <vascak@spszl.cz>\n"+
	" - RU: Юра Лебедев <elita.alegator@gmail.com>\n"+
	"\n"+
	"Different good ideas and improvements contributed by\n"+
	" - Serge Marelli <serge.marelli@education.lu>\n"+
	" - T1IF1 2006/2007\n"+
	" - Gil Belling <gil.belling@education.lu>\n"+
	" - Guy Loesch <guy.loesch@education.lu>\n"+
	" - Claude Sibenaler <claude.sibenaler@education.lu>\n"+
	" - Tom Van Houdenhove <tom@vanhoudenhove.be>\n"+
	" - Sylvain Piren <sylvain.piren@education.lu>\n"+
	" - Bernhard Wiesner <bernhard.wiesner@informatik.uni-erlangen.de>\n"+
	" - Christian Fandel <christian_fandel@web.de>\n"+
	" - Sascha Meyer <harlequin2@gmx.de>\n"+
	" - Andreas Jenet <ajenet@gmx.de>\n"+
	" - Jan Peter Klippel <structorizer@xtux.org>\n"+
	" - David Tremain <DTremain@omnisource.com>\n"+
	" - Rolf Schmidt <rolf.frogs@t-online.de>\n"+
	" - Benjamin Neuberg (https://github.com/newboerg)\n"+
	" - Simon Sobisch (https://github.com/Gitmensch)\n"+
	
	"\n"+
	"File dropper class by\n"+
	" - Robert W. Harder <robertharder@mac.com>\n"+
	"\n"+
	"AKDocLayout class by\n"+
	" - Kobrix Software, Inc. <http://www.kobrix.com>\n"+
	"\n"+
	"GOLDParser Java engine by\n"+
	" - Ralph Iden <https://www.creativewidgetworks.com>\n"+
	"\n"+
	"Delphi grammar by\n"+
	" - Rob F.M. van den Brink <R.F.M.vandenBrink@hccnet.nl>\n"+
	"\n"+
	"Vector graphics export by\n"+
	" - FreeHEP Team <http://freehep.github.io/freehep-vectorgraphics/>\n"+
	"\n"+
	"Command interpreter provided by\n"+
	" - Pat Niemeyer <pat@pat.net>\n"+
	"";
	public final static String E_CHANGELOG = "";

	// some static quasi-constants
	// START KGU#494 2018-09-10: Enh. #508
	/** Mode for fixed, i.e. font-independent, E_PADDING (= standard behaviour before 3.28-07) */
	public static boolean E_PADDING_FIX = false;
	// END KGU#494 2018-09-10
	/** Padding between e.g. the content of elements and their borders */
	protected static int E_PADDING = 20;
	// START KGU#444 2018-12-18: Issue #417 - we may need to have an external access to the padding
	/** @return Current padding between e.g. the content of elements and their borders */
	public static int getPadding() {
		return E_PADDING;
	}
	// END KGU#444 2018-12-18
	// START KGU#412 2017-06-09: Enh. #416 re-dedicated this apparently unused constant for drawing continuation lines
	//public static int E_INDENT = 2;
	/** Used as minimum text indentation for continuation lines (after lines ending with backslash) */
	public static int E_INDENT = 4;
	// END KGU#412 2017-06-09
	/** Actually, the background colour for selected elements */
	public static Color E_DRAWCOLOR = Color.YELLOW;
	/** Background colour for collapsed elements and drawing surrogates for eclipsed declarations */
	public static Color E_COLLAPSEDCOLOR = Color.LIGHT_GRAY;
	// START KGU#41 2015-10-13: Executing status now independent from selection
	/** Background colour for Elements currently (to be) executed */
	public static Color E_RUNNINGCOLOR = Color.ORANGE; 
	// END KGU#41 2015-10-13
	/** Background colour for Elements with pending execution (substructure is currently executed) */
	public static Color E_WAITCOLOR = new Color(255,255,210);
	/** Colour for the comment indicator bar */
	public static Color E_COMMENTCOLOR = Color.LIGHT_GRAY;
	// START KGU#43 2015-10-11: New fix color for breakpoint marking
	/** Colour of the breakpoint indicator bar at element top */
	public static Color E_BREAKPOINTCOLOR = Color.RED;
	// END KGU#43 2015-10-11
	// START KGU#365 2017-04-14: Enh. #380 Introduced to highlight trouble-making elements during GUI activities
	/** Colour for temporary highlighting of elements causing trouble */
	public static final Color E_TROUBLECOLOR = Color.RED;
	// END KGU#365 2017-04-14
	// START KGU#701 2019-03-29: Issue #718 accelerate syntax highlighting by caching as much as possible
	private static final Color E_HL_VARIABLE_COLOR = Color.decode("0x000099");	// dark blue
	private static final Color E_HL_OPERATOR_COLOR = Color.decode("0x990000");	// burgundy
	private static final Color E_HL_STRING_COLOR   = Color.decode("0x770077");	// violet
	private static final Color E_HL_INOUT_COLOR    = Color.decode("0x007700");	// green
	private static final Color E_HL_JUMP_COLOR     = Color.decode("0xff5511");	// orange
	// END KGU#701 2019-03-29
	// START KGU#117 2016-03-06: Test coverage colour and mode for Enh. #77
	/** Background colour for test-covered elements in run data tracking mode */
	public static Color E_TESTCOVEREDCOLOR = Color.GREEN;
	/** Flag for run data tracking mode */
	public static boolean E_COLLECTRUNTIMEDATA = false;
	/** Current mode for run data visualisation */
	public static RuntimeDataPresentMode E_RUNTIMEDATAPRESENTMODE = RuntimeDataPresentMode.NONE;
	// END KGU#117 2016-03-06
	
	// START KGU

	/** Highlight variables, operators, string literals, and certain keywords? */
	public static boolean E_VARHIGHLIGHT = false;
	/** Enable comment bars and comment popups? */
	public static boolean E_SHOWCOMMENTS = true;
	/** Swap text and comment on displaying? */
	public static boolean E_TOGGLETC = false;
	// START KGU#227 2016-07-29: Enh. #128
	/** Draw elements with both text and comments? */
	public static boolean E_COMMENTSPLUSTEXT = false;
	// END KGU#227 2016-07-29
	// START KGU#477 2017-12-06: Enh. #487
	/** Eclipse sequences of mere declaration behind their first elements? */
	public static boolean E_HIDE_DECL = false;
	// END KGU#477 2017-12-06
	/** Show FOR loops according to DIN 66261? */
	public static boolean E_DIN = false;
	/** Is Analyser enabled? */
	public static boolean E_ANALYSER = true;
	// START KGU#906 2021-01-02: Enh. #905
	/** Shall warning markers be drawn in flawed elements? */
	public static boolean E_ANALYSER_MARKER = true;
	// END KGU#906 2021-01-02
	// START KGU#123 2016-01-04: New toggle for Enh. #87
	/** Is collapsing by mouse wheel rotation enabled? */
	public static boolean E_WHEELCOLLAPSE = false;
	// END KGU#123 2016-01-04
	// START KGU#503 2018-03-14: Enh. #519 Configuration of the mouse wheel zoom direction
	/** Whether ctrl + wheel up is to zoom in (otherwise zoom out) */
	public static boolean E_WHEEL_REVERSE_ZOOM = false;
	// END KGU#503 2018-03-14
	// START KGU#699 2019-03-27: Issue #717
	public static int E_WHEEL_SCROLL_UNIT = 0;	// dummy value for OS adaptation on first scrolling ever.
	// END KGU#699 2019-03-27
	// START KGU#309 2016-12-15: Enh. #310 new saving options
	public static boolean E_AUTO_SAVE_ON_EXECUTE = false;
	public static boolean E_AUTO_SAVE_ON_CLOSE = false;
	public static boolean E_MAKE_BACKUPS = true;
	// END KGU#309 20161-12-15
	// START KGU#690 2019-03-21: Issue #707 - new saving options
	/**
	 * Specifies whether argument numbers are to be appended to a proposed file name
	 * @see #E_FILENAME_SIG_SEPARATOR
	 */
	public static boolean E_FILENAME_WITH_ARGNUMBERS = true;
	/**
	 * Specifies the separator character between base file name and argument numbers
	 * @see #E_FILENAME_WITH_ARGNUMBERS
	 */
	public static char E_FILENAME_SIG_SEPARATOR = '-';
	// END KGU#690 2019-03-21
	// START KGU#287 2017-01-11: Issue #81 (workaround)
	/** GUI scaling factor prepared for the next session */
	public static double E_NEXT_SCALE_FACTOR;
	// END KGU#287 2017-01-15
	// START KGU#331 2017-01-13:
	public static boolean E_SHOW_UNICODE_OPERATORS = true;
	// END KGU#331 2017-01-13
	// START KGU#872 2020-10-17: Enh. #872
	/** Option to show operators in C style (overrides {@link #E_SHOW_UNICODE_OPERATORS}) */
	public static boolean E_SHOW_C_OPERATORS = false;
	// END KGU#872 2020-10-17
	// START KGU#456 2017-11-05: Enh. #452
	/** Shall only the most important toolbar buttons be presented (beginners' mode)?*/
	public static boolean E_REDUCED_TOOLBARS = false;
	// END KGU#456 2017-11-05
	// START KGU#480 2018-01-21: Enh. #490
	/** Is the replacement of DiagramController aliases active? */
	public static boolean E_APPLY_ALIASES = false;
	// END KGU#480 2018-01-21
	// START KGU#952 2021-03-03: Issue #954 - Allow temporarily to ignore all breakpoints
	/** Controls the validity of existing breakpoints */
	public static boolean E_BREAKPOINTS_ENABLED = true;
	// END KGU#952 2021-03-03


	// some colors
	// START KGU#245 2018-02-07
//	public static Color color0 = Color.decode("0xFFFFFF");
//	public static Color color1 = Color.decode("0xFF8080");
//	public static Color color2 = Color.decode("0xFFFF80");
//	public static Color color3 = Color.decode("0x80FF80");
//	public static Color color4 = Color.decode("0x80FFFF");
//	public static Color color5 = Color.decode("0x0080FF");
//	public static Color color6 = Color.decode("0xFF80C0");
//	public static Color color7 = Color.decode("0xC0C0C0");
//	public static Color color8 = Color.decode("0xFF8000");
//	public static Color color9 = Color.decode("0x8080FF");
	private final static String[] defaultColors = {
			"FFFFFF",
			"FF8080",
			"FFFF80",
			"80FF80",
			"80FFFF",
			"0080FF",
			"FF80C0",
			"C0C0C0",
			"FF8000",
			"8080FF"			
	};
	public final static Color[] colors = new Color[defaultColors.length];
	static {
		for (int i = 0; i < colors.length; i++) {
			colors[i] = Color.decode("0x" + defaultColors[i]);
		}
	};
	// END KGU#245 2018-02-07

	// text "constants"
	public static String preAlt = "(?)";
	public static String preAltT = "T";
	public static String preAltF = "F";
	public static String preCase = "(?)\n!\n!\ndefault";
	public static String preFor = "for ? <- ? to ?";
	public static String preWhile = "while (?)";
	public static String preRepeat = "until (?)";
	// START KGU#376 2017-07-01: Enh #389 - Configurable caption for the includes box of Root
	public static String preImport = "Included diagrams:";
	// END KGU#376 2017-07-01
	// START KGU#686 2019-03-15: Enh. #56 - configurable captions for the TRY block
	public static String preTry = "try";
	public static String preCatch = "catch";
	public static String preFinally = "finally";
	// END KGU#686 2019-03-15
	
	// START KGU#480 2018-01-19: Enh. #490 controller API alias mechanism
	/**
	 * Maps {@link DiagramController} routine signatures (@code <name>#<arity>) to aliases.
	 * @see #controllerAlias2Name
	 */
	public static final HashMap<String, String> controllerName2Alias = new HashMap<String, String>();
	/**
	 * Maps alias routine signatures (@code <alias>#<arity>) to the genuine {@link DiagramController} routine names
	 * @see #controllerAlias2Name
	 */
	public static final HashMap<String, String> controllerAlias2Name = new HashMap<String, String>();
	// END KGU#480 2018-01-19
	
	/** Used font for drawing element text */
	protected static Font font = new Font("Dialog", Font.PLAIN, 12);
	// START KGU#701 2019-03-29: Issue #718 We cache the dependent fonts too to save time
	protected static Font boldFont = null;
	protected static Font underlinedFont = null;
	protected static Font smallFont = null;
	// END KGU#701 2019-03-29
	/** A string indicating that the shortened text in collapsed elements may continue (an ellipse) */
	public static final String COLLAPSED =  "...";
	/** Whether the right branch of an alternative is to be padded (width enlarged) */
	public static boolean altPadRight = true;
	// START KGU#401 2017-05-17: Issue #405
	/** Number of CASE branches to trigger the attempt to shrink width by rotating branches */
	public static int caseShrinkByRot = 8;
	// END KGU#401 2017-05-17
	// START KGU#916 2021-01-25: Enh. #915
	public static boolean useInputBoxCase = true;
	// END KGU#916 2021-01-25
	
	// START KGU 2017-09-19: Performance tuning for syntax analysis
	private static final Pattern BIN_PATTERN = Pattern.compile("0b[01]+");
	private static final Pattern OCT_PATTERN = Pattern.compile("0[0-7]+");
	private static final Pattern HEX_PATTERN = Pattern.compile("0x[0-9A-Fa-f]+");
	//private static final java.util.regex.Pattern ARRAY_PATTERN = java.util.regex.Pattern.compile("(\\w.*)(\\[.*\\])$"); // seems to have been wrong
	private static final Matcher RECORD_MATCHER = java.util.regex.Pattern.compile("([A-Za-z]\\w*)\\s*\\{.*\\}").matcher("");
	// END KGU 2017-09-19
	// START KGU#575 2018-09-17: Issue #594 - replace an obsolete 3rd-party Regex library
	// Remark: It would not be a good idea to define the Matchers here because these aren't really constant but must be
	// reset for any new string which is likely to cause severe concurrency trouble as the patterns are used on drawing etc.
	private static final Pattern INC_PATTERN1 = Pattern.compile(BString.breakup("inc", true)+"[(](.*?)[,](.*?)[)](.*?)");
	private static final Pattern INC_PATTERN2 = Pattern.compile(BString.breakup("inc", true)+"[(](.*?)[)](.*?)");
	private static final Pattern DEC_PATTERN1 = Pattern.compile(BString.breakup("dec", true)+"[(](.*?)[,](.*?)[)](.*?)");
	private static final Pattern DEC_PATTERN2 = Pattern.compile(BString.breakup("dec", true)+"[(](.*?)[)](.*?)");
	// END KGU#575 2018-09-17
	
	// START KGU#906 2021-01-02: Enh. #905 Draw markers on elements with related Analyser reports
	/** Defines the bit number of the canvas flag for drawing Analyser markers or not */
	protected static final int CANVAS_FLAGNO_ERROR_CHECK = 0;
	// END KGU#906 2021-01-02

	// START KGU#156 2016-03-10; Enh. #124
	/** Maximum number of executions of any element while runEventTracking has been on */
	protected static int maxExecCount = 0;
	/** Maximum number of operation steps carried out directly per element */
	protected static int maxExecStepCount = 0;
	/** Maximum combined number of directly and indirectly performed operation steps */
	protected static int maxExecTotalCount = 0;
	// END KGU156 2016-03-10
	// START KGU#477 2017-12-10: Enh. #487 - mode E_HIDE_DECL required an additional max count
	/** Maximum combined number of performed steps including aggregated eclipsed declarations */
	protected static int maxExecStepsEclCount = 0; 
	// END KGU#477 2017-12-10
	// START KGU#225 2016-07-28: Bugfix #210
	/** Execution counter table, each element (together with all its clones) has an individual index */
	protected static Vector<Integer> execCounts = new Vector<Integer>();
	// END KGU#225 2016-07-28
	// START KGU#213 2016-08-02: Enh. #215
	/**
	 *  Container for temporarily (i.e. during execution) modified breakpoint count triggers
	 *  Keys are the indices into execCounts
	 */
	protected static Map<Integer, Integer> breakTriggersTemp = new Hashtable<Integer, Integer>();
	// END KGU#213 2016-08-2

	// START KGU#365 2017-04-14: Enh. #380 - New mechanism to mark trouble-making elements
	/**
	 * Set for quick highlighting elements that cause trouble in some complex GUI activities.
	 * Intended to be highlighted in the E_TROUBLECOLOR with high fill color priority
	 */
	public static final Set<Element> troubleMakers = new HashSet<Element>();
	// END KGU#365 2017-04-14
	
//	element attributes
	protected StringList text = new StringList();
	public StringList comment = new StringList();

	// START KGU#701 2019-03-29: Issue #718 Attempt to accelerate syntax highlighting by caching
	/** Maps text lines to preprocessed highlighting units (string + colour + style flags) */
	protected HashMap<String, Vector<HighlightUnit>> highlightCache = new HashMap<String, Vector<HighlightUnit>>();
	// END KGU#701 2019-03-29
	
	// START KGU#790 2020-11-02: Issue #800
	/**
	 * Caches the syntax structure for the unbroken lines of text, to be cleared on every change
	 */
	protected Line[] parsedLines = null;
	// END KGU#790 2020-11-03
	
	/** If the element is to be displayed rotated by 90° counter-clockwise (only used within CASE structures) */
	public boolean rotated = false;

	public Element parent = null;
	public boolean selected = false;
	// START KGU#41 2015-10-13: Execution mark had to be separated from selection
	/** Is set while being executed */
	public boolean executed = false;
	// END KGU#41 2015-10-13
	/** Is set while a substructure Element is under execution */
	public boolean waited = false;
	// START KGU#117 2016-03-06: Enh. #77 - for test coverage mode
	/** Flag indicates shallow test coverage */
	public boolean simplyCovered = false;
	/** Flag indicates full test coverage (including called subroutine diagrams etc.) */
	public boolean deeplyCovered = false;
	// END KGU#117 2016-03-06
	// START KGU#156 2016-03-10; Enh. #124
	///** Number of times this was executed while runEventTracking has been on */
	//protected int execCount = 0;
	/** Number of instructions carried out directly by this element */
	protected int execStepCount = 0;
	/** Number of instructions carried out by substructures of this element */
	protected int execSubCount;
	// END KGU#156 2016-03-11
	// START KGU#225 2016-07-28: Bugfix #210
	/** Index into the static execution counter table {@link #execCounts}, shared by all clones of the element */
	protected int execCountIndex = -1;
	// END KGU#225 2016-07-28
	// START KGU#277 2016-10-13: Enh. #270 Option to disable an Element from execution and export
	/**
	 * If true then this element is to be skipped on execution and outcommented on code export!
	 * Also see isDisabled() for recursively inherited disabled state
	 */
	protected boolean disabled = false;
	// END KGU#277 2016-10-13

	// END KGU156 2016-03-10
	
	private Color color = Color.WHITE;

	private boolean collapsed = false;
	
	// START KGU#43 2015-10-11: States whether the element serves as breakpoint for execution (stop before!)
	protected boolean breakpoint = false;
	// END KGU#43 2015-10-11
	// START KGU#213 2016-08-01: Enh. #215 - Optional execution Count trigger for breakpoint (0 = always active)
	public int breakTriggerCount = 0;
	// END KGU#213 2016-08-01

	// used for drawing
	// START KGU#136 2016-02-25: Bugfix #97 - New separate 0-based Rect for prepareDraw()
	/** bounds aligned to fit in the context, no longer public */
	protected Rect rect = new Rect();
	/** minimum bounds for stand-alone representation */
	protected Rect rect0 = new Rect();
	/** upper left corner coordinate offset wrt drawPoint */
	protected Point topLeft = new Point(0, 0);
	// END KGU#136 2016-03-01
	/** Will be set and used by prepareDraw() (validity of {@link rect0}, avoids repeated evaluation) - to be reset on changes */
	protected boolean isRect0UpToDate = false;
	// START KGU#502/KGU#524/KGU#553 2019-03-14: We need a second flag for correct drawing confinement
	/** Will be set after the first complete drawing of the element (validity of {@link rect} - to be reset on changes */
	protected boolean wasDrawn = false;
	// END KGU#502/KGU#524/KGU#553 2019-03-14

	/** Strings to be highlighted in the element text (lazy initialisation) */
	// START KGU#843 2020-04-12: Bugfix #847 We should distinguish between case-indifferent and case-relevant search
	//private static StringList specialSigns = null;
	private static HashSet<String> specialSigns = null;
	/** Strings to be highlighted in the element text case-independently (lazy initialisation) */
	private static StringList specialSignsCi = null;
	// END KGU#843 2020-04-12

	// START KGU#261 2017-01-19: Enh. #259 prepare the variable type map
	private static long lastId = 0;

	/**
	 * Change- and cloning-invariant id of this element
	 */
	private long id = 0;
	private void makeNewId()
	{
		id = ++lastId;
	}
	public long getId()
	{
		return id;
	}

	public Element()
	{
		makeNewId();
	}

	public Element(String _string)
	{
		makeNewId();
		setText(_string);
	}

	public Element(StringList _strings)
	{
		makeNewId();
		setText(_strings);
	}
	// END KGU#261 2017-01-19


	/**
	 * Resets my cached drawing info
	 */
	protected final void resetDrawingInfo()
	{
		this.isRect0UpToDate = false;
		// START KGU#502/KGU#524/KGU#553 2019-03-14: Issues #518,#544,#557
		this.wasDrawn = false;
		// END KGU#502/KGU#524/KGU#553 2019-03-14
		// START KGU#401 2017-05-17: Issue #405
		this.rotated = false;
		// END KGU#401 2017-05-17
		// START KGU#701 2019-03-29: Issue #718
		this.highlightCache.clear();
		// END KGU#701 2019-03-29
	}
	/**
	 * Resets my drawing info and that of all of my ancestors
	 */
	public final void resetDrawingInfoUp()
	{
		// If this element is touched then all ancestry information must be invalidated
		Element ancestor = this;
		do {
			ancestor.resetDrawingInfo();
		} while ((ancestor = ancestor.parent) != null);
	}
	/**
	 * Recursively clears all drawing info this subtree down
	 */
	// START KGU#238 2016-08-11: Code revision
	//public abstract void resetDrawingInfoDown();
	public void resetDrawingInfoDown()
	{
		traverse(new IElementVisitor() {
			@Override
			public boolean visitPreOrder(Element _ele) {
				_ele.resetDrawingInfo();
				return true;
			}
			@Override
			public boolean visitPostOrder(Element _ele) {
				return true;
			}
		});
	}
	// END KGU#238 2016-08-11
	
	// START KGU#502/KGU#524/KGU#553 2019-03-13: New approach to reduce drawing contention
	protected boolean checkVisibility(Rectangle _viewport, Rect _topLeft)
	{
		// START KGU#502/KGU#524/KGU#553 2019-03-14: Issues #518,#544,#557 - we must refer to the eventual record
		//Rectangle rctgl = new Rectangle(_topLeft.left, _topLeft.top, rect0.right, rect0.bottom);
		//return !this.isRect0UpToDate || _viewport == null || rctgl.intersects(_viewport);
		Rectangle rctgl = new Rectangle(_topLeft.left - E_PADDING/2, _topLeft.top - E_PADDING/2, rect.right - rect.left + E_PADDING, rect.bottom - rect.top + E_PADDING);
		return !this.wasDrawn || _viewport == null || rctgl.intersects(_viewport);
		// END KGU#502/KGU#524/KGU#553 2019-03-14
	}
	// END KGU#502/KGU#524/KGU#553 2019-03-13

	// abstract things
	/**
	 * Recursively computes the drawing extensions of the element and stores
	 * them in the 0-based rect0 attribute, which is also returned
	 * @param _canvas - the drawing canvas for which the drawing is to be prepared
	 * @return the origin-based extension record.
	 */
	public abstract Rect prepareDraw(Canvas _canvas);

	/**
	 * Actually draws this element within the given canvas, using _top_left
	 * for the placement of the upper left corner. Uses attribute rect0 as
	 * prepared by prepareDraw() to determine the expected extensions and
	 * stores the the actually drawn bounds in attribute rect.
	 * @param _canvas - the drawing canvas where the drawing is to be done in 
	 * @param _top_left - conveyes the upper-left corner for the placement
	 * @param _viewport - the visible area
	 * @param _inContention - whether there is a massive drawing event contention
	 */
	public abstract void draw(Canvas _canvas, Rect _top_left, Rectangle _viewport, boolean _inContention);
	
	/**
	 * Copies this element. Implementing subclasses may make use of some helper methods
	 * like {@link #copyDetails(Element, boolean)} to ensure that all relevant associated
	 * data will be copied (possibly depending on the context).
	 * @return a copy of this element.
	 * @see #copyDetails(Element, boolean)
	 */
	public abstract Element copy();
	
	/**
	 * Generic diagram traversal to be called with an IElementVisitor implementor
	 * in order to gather information or to modify the status of this Element and
	 * all its substructure.
	 * The _visitor may break the traveral on any visit.
	 * 
	 * @param _visitor - the visiting instance (must have access to the required
	 *          attributes or methods, of course)
	 * @return false iff the traversal is to be exited after this call
	 */
	public abstract boolean traverse(IElementVisitor _visitor);
	
	// START KGU#156 2016-03-11: Enh. #124
	/**
	 * Copies the runtime data that is to be cloned - Usually this comprises the deep
	 * coverage status and the execution counter index. Only for certain kinds of elements
	 * the shallow coverage status is to be copied as well - therefore the argument.
	 * @param _target - target element of the copy operation
	 * @param _simply_too - whether the shallow coverage status is to be copied, too
	 */
	protected void copyRuntimeData(Element _target, boolean _simply_too)
	{
		if (Element.E_COLLECTRUNTIMEDATA)
		{
			if (_simply_too)	// This distinction is important
			{
				_target.simplyCovered = this.simplyCovered;
			}
			_target.deeplyCovered = this.deeplyCovered;
			// START KGU#225 2016-07-28: Bugfix #210
			//_target.execCount = this.execCount;
			this.makeExecutionCount();
			_target.execCountIndex = this.execCountIndex;
			// END KGU#225 2016-07-28
		}
	}
	// END KGU#156 2016-03-11
	
	// START KGU#213 2016-08-01: Enh. #215 - derived from Instruction
	/**
	 * Copies important attributes of this element and associated data to the target
	 * element {@code _ele}.
	 * @param _ele - the target element
	 * @param _simplyCoveredToo - whether on copying runtime data the shallow coverage
	 * status is to be copied, too
	 * @see #copyRuntimeData(Element, boolean)
	 */
	protected void copyDetails(Element _ele, boolean _simplyCoveredToo)
	{
		// START KGU#261 2017-01-19: Enh. #259 (type map)
		_ele.id = this.id;
		// END KGU#261 2017-01-19
		_ele.setComment(new StringList(this.getComment()));
		_ele.setColor(this.getColor());
		_ele.breakpoint = this.breakpoint;
		_ele.breakTriggerCount = this.breakTriggerCount;
		this.copyRuntimeData(_ele, _simplyCoveredToo);
		// START KGU#183 2016-04-24: Issue #169
		_ele.selected = this.selected;
		// END KGU#183 2016-04-24
		// START KGU#277 2016-10-13: Enh. #270
		_ele.disabled = this.disabled;
		// END KGU#277 2016-10-13
		_ele.collapsed = this.collapsed;
		
		// START KGU#701 2019-03-29: Issue #718 It should not cause harm to share this info (it's a map!)
		_ele.highlightCache = this.highlightCache;
		// END KGU#701 2019-03-29

		/* TODO (KGU#790 2020-11-02: Issue #800) It is to be decided whether
		 * it might be a good idea to copy (i.e. initially to share) the cached
		 * parsedLines - would only be wrong if a different text had been copied.
		 * And it could cause trouble if the copied element lies in a different
		 * TypeRegistry context (i.e. belongs to a different Root). So we better
		 * don't do it for now. */
		//_ele.parsedLines = parsedLines;
	}
	// END KGU#213 2016-08-01

	// START KGU#119 2016-01-02 Bugfix #78
	/**
	 * Returns true iff another is of same class, all persistent attributes are equal, and
	 * all substructure of another recursively equals the substructure of this. 
	 * @param _another - the Element to be compared
	 * @return true on recursive structural equality, false else
	 */
	public boolean equals(Element _another)
	{
		boolean isEqual = this.getClass() == _another.getClass();
		if (isEqual) isEqual = this.getText().getText().equals(_another.getText().getText());
		if (isEqual) isEqual = this.getComment().getText().equals(_another.getComment().getText());
		// START KGU#156 2016-03-12: Colour had to be disabled due to races
		//if (isEqual) isEqual = this.getColor().equals(_another.getColor());
		// END KGU#156 2016-03-12
		return isEqual;
	}
	// END KGU#119 2016-01-02
	
	// START KGU#911 2021-01-10: Enh. #910 DiagramController Includables are immutable
	/**
	 * @return {@code true} if this element must not be edited, moved, deleted etc.
	 */
	public boolean isImmutable()
	{
		Root myRoot = getRoot(this);
		return myRoot.isRepresentingDiagramController();
	}
	// END KGU#911 2021-01-19

	// START KGU#117 2016-03-07: Enh. #77
	/**
	 * Disjunctively combines the test coverage status and the execution counts
	 * of _cloneOfMine (which is supposed to a clone of this) with this own
	 * runtime data (coverage status, execution and step counts)
	 * (Important for recursive tests)
	 * @param _cloneOfMine - the Element to be combined (must be equal to this)
	 * @return true on recursive structural equality, false else
	 */
	public boolean combineRuntimeData(Element _cloneOfMine)
	{
		if (this.equals(_cloneOfMine))	// This is rather paranoia
		{
			this.simplyCovered = this.simplyCovered || _cloneOfMine.simplyCovered;
			this.deeplyCovered = this.deeplyCovered || _cloneOfMine.deeplyCovered;
			// START KGU#225 2016-07-28: Bugfix #210 - no longer needed, seemed wrong
			//this.execCount += _cloneOfMine.execCount;
			// END KGU#225 2016-07-28
			//this.execStepCount += _cloneOfMine.execStepCount;
			// In case of (direct or indirect) recursion the substructure steps will
			// gathered on a different way! We must not do it twice
//			if (!this.getClass().getSimpleName().equals("Root"))
//			{
//				this.execSubCount += _cloneOfMine.execSubCount;
//			}
			return true;
		}
		logger.log(Level.WARNING, "CombineRuntimeData for {0} FAILED!", this);
		return false;
	}
	// END KGU#117 2016-03-07

	// draw point
	Point drawPoint = new Point(0,0);

	/**
	 * @return the top left drawing coordinate of the containing diagram's root element
	 */
	public Point getDrawPoint()
	{
		Element ele = this;
		while(ele.parent!=null) ele=ele.parent;
		return ele.drawPoint;
	}

	/**
	 * Sets the top left drawing coordinate for the containing diagram's root element.
	 * @param point
	 */
	public void setDrawPoint(Point point)
	{
		Element ele = this;
		while(ele.parent!=null) ele=ele.parent;
		ele.drawPoint=point;
	}

	// START KGU#227 2016-07-30: Enh. #128
	/**
	 * Provides a subclassable left offset for drawing the text
	 */
	protected int getTextDrawingOffset()
	{
		return 0;
	}
	// END KGU#227 2016-07-30

	/**
	 * Splits the given string {@code _text} into lines and assigns them as new text.
	 * @param _text - the (possibly multi-line) new text as single string
	 */
	public void setText(String _text)
	{
		text.setText(_text);
		// START KGU#790 2020-11-02: Issue #800 This is quite obvious but how to catch text alterations?
		parsedLines = null;
		// END KGU#790 2020-11-02
	}

	/**
	 * Adopts the given StringList {@code _text} as is for the text.
	 * @param _text - the new text (<b>this will just be assigned, not copied!</b>)
	 */
	public void setText(StringList _text)
	{
		text = _text;
		// START KGU#790 2020-11-02: Issue #800 This is quite obvious but how to catch text alterations?
		parsedLines = null;
		// END KGU#790 2020-11-02
	}

	// START KGU#91 2015-12-01: We need a way to get the true value
	/**
	 * Returns the content of the text field no matter if mode isSwitchedTextAndComment
	 * is active.<br/>
	 * Use {@code getText(false)} for a mode-sensitive effect.
	 * @return the text StringList (in normal mode) the comment StringList otherwise
	 * @see #getText(boolean)
	 */
	public StringList getText()
	{
		return text;
	}
	/**
	 * Returns the content of the text field unless _alwaysTrueText is false and
	 * mode isSwitchedTextAndComment is active, in which case the comment field
	 * is returned instead 
	 * @param _alwaysTrueText - if true then mode isSwitchTextAndComment is ignored
	 * @return either the text or the comment
	 */
	public StringList getText(boolean _alwaysTrueText)
	// END KGU#91 2015-12-01
	{
		if (!_alwaysTrueText & isSwitchTextCommentMode())
		{
			// START KGU#199 2016-07-07: Enh. #188
			// Had to be altered since the combination of instructions may produce
			// multi-line string elements which would compromise drawing
			//return comment;
			return StringList.explode(comment, "\n");
			// END KGU#199 2016-07-07
		}
		else
		{
			return text;
		}
	}

	// START KGU#453 2017-11-01: Bugfix #447 - we need a cute representation of broken lines in some cases
	/**
	 * Returns the content of the text field no matter if mode {@code isSwitchedTextAndComment}
	 * is active.<br/>
	 * In contrast to {@link #getText()}, end-standing backslashes will be wiped
	 * off. This is for cases where the deliberate breaking of lines is of no importance
	 * and would unnecessarily spoil the presentation.<br/>
	 * Use {@code getCuteText(false)} for a mode-sensitive effect.
	 * @return the text StringList (in normal mode) the comment StringList otherwise
	 * @see #getText()
	 * @see #getCuteText(boolean)
	 * @see #isSwitchTextCommentMode()
	 */
	public StringList getCuteText()
	{
    	StringList cute = new StringList();
    	for (int i = 0; i < text.count(); i++) {
    		String line = text.get(i);
    		if (line.endsWith("\\")) {
    			line = line.substring(0, line.length() - 1);
    		}
    		cute.add(line);
    	}
    	return cute;
	}
	/**
	 * Returns the content of the text field unless {@code _alwaysTrueText} is false and
	 * mode {@code isSwitchedTextAndComment} is active, in which case the comment field
	 * is returned instead.<br/>
	 * In contrast to {@link #getText(boolean)}, end-standing backslashes will be wiped
	 * off. This is for cases where the deliberate breaking of lines is of no importance
	 * and would unnecessarily spoil the presentation. 
	 * @param _alwaysTrueText - if true then mode isSwitchTextAndComment is ignored
	 * @return either the text or the comment
	 * @see #getCuteText()
	 * @see #getText(boolean)
	 * @see #isSwitchTextCommentMode()
	 */
	protected StringList getCuteText(boolean _alwaysTrueText)
	{
		if (!_alwaysTrueText && isSwitchTextCommentMode())
		{
			// START KGU#199 2016-07-07: Enh. #188
			// Had to be altered since the combination of instructions may produce
			// multi-line string elements which would compromise drawing
			//return comment;
			return StringList.explode(comment, "\n");
			// END KGU#199 2016-07-07
		}
		return getCuteText();
	}
	// END KGU#453 2017-11-01

	/**
	 * @return a shortened text for the case this is collapsed (usually the first line plus an ellipse). 
	 */
	public StringList getCollapsedText()
	{
		StringList sl = new StringList();
		// START KGU#91 2015-12-01: Bugfix #39: This is for drawing, so use switch-sensitive methods
		//if(getText().count()>0) sl.add(getText().get(0));
		// START KGU#480 2018-01-21: Enh. #490 - It might be that a controller routine call starts in the 1st line
		//if (getText(false).count()>0) sl.add(getText(false).get(0));
		if (getText(false).count() > 0) {
			StringList myText = getText(false);
			if (Element.E_APPLY_ALIASES && !isSwitchTextCommentMode()) {
				myText = StringList.explode(Element.replaceControllerAliases(myText.getText(), true, Element.E_VARHIGHLIGHT), "\n");
			}
			sl.add(myText.get(0));
		}
		// END KGU#480 2018-01-21
		// END KGU#91 2015-12-01
		sl.add(COLLAPSED);
		return sl;
	}
	
	// START KGU#413 2017-06-09: Enh. #416 Cope with line continuations
	/**
	 * Returns the text of this element but with re-concatenated and trimmed lines if some
	 * lines were deliberately broken (i.e. ended with backslash).
	 * @return a StringList consisting of unbroken text lines
	 */
	public StringList getUnbrokenText()
	{
		return getBrokenText(" ");
	}
	/**
	 * Returns the text of this element as a new StringList where each broken line (by means
	 * of backslashes) will form together an element with newlines.
	 * @return a StringList consisting of possibly broken text lines
	 */
	public StringList getBrokenText()
	{
		// The separator is actually just a newline character but escaped for regular expression syntax
		return getBrokenText("\\\n");
	}
	/**
	 * Returns the text of this element as a new StringList where each broken line (by means
	 * of backslashes) will be glued together such that instead of the delimiting backslashes
	 * the given {@code separator} will be inserted.
	 * @param separator - an arbitrary string working as separator instead of the original backslash
	 * @return a StringList consisting of possibly broken text lines
	 */
	protected StringList getBrokenText(String separator)
	{
		StringList sl = new StringList();
		int nLines = text.count();
		int i = 0;
		while (i < nLines) {
			String line = text.get(i).trim();
			while (line.endsWith("\\") && (i + 1 < nLines)) {
				line = line.substring(0, line.length()-1) + separator + text.get(++i).trim();
			}
			sl.add(line);
			i++;
		}
		return sl;
	}
	// END KGU#413 2017-06-09
	
	// START KGU#790 2020-11-01: Issue #800 new syntax engine
	/**
	 * Parses the (unbroken) lines of the text and returns the array of associated
	 * {@link Line} objects for each unbroken line. Does <b>not</b> overwrite
	 * {@link #parsedLines}.
	 * @param problems - a {@link StringList} gathering occurred syntax complaints
	 * @param typeMap - a data type map to retrieve from and add to, or {@code null}
	 * @return the array of parse results per line
	 * @see #getParsedText(StringList, StringList, TypeRegistry, StringList)
	 * @see #parseLines()
	 */
	public Line[] getParsedText(StringList problems, TypeRegistry typeMap)
	{
		StringList unbrText = this.getUnbrokenText();
		Line[] lines = new Line[unbrText.count()];
		for (int i = 0; i < lines.length; i++) {
			lines[i] = Line.parse(unbrText.get(i), getLineTypeSet(i), typeMap, problems);
		}
		return lines;
	}

	/**
	 * Retrieves an array of parsed lines (a {@link Line} object for each unbroken line)
	 * @param declaredVars - unused by now (is it to gather the declared variables en passant?)
	 * @param usedVars - unused by now (is it to gather the used variables en passant?)
	 * @param typeMap - a data type map to retrieve from and add to, or {@code null}
	 * @param problems a {@link StringList} gathering occurred syntax complaints
	 * @return the array of parse results per line
	 */
	public Line[] getParsedText(StringList declaredVars, StringList usedVars, TypeRegistry typeMap, StringList problems)
	{
		// TODO: What is to be done with declaredVars and usedVars here?
		StringList unbrText = this.getUnbrokenText();
		Line[] lines = new Line[unbrText.count()];
		for (int i = 0; i < lines.length; i++) {
			lines[i] = Line.parse(unbrText.get(i), getLineTypeSet(i), typeMap, problems);
		}
		return lines;
	}
	// END KGU#790 2020-11-01
	
	// START KGU#790 2021-01-17: Enh. #800 The Element should specify the expected line types
	/**
	 * Returns a bit pattern where set bits indicate that the associated {@link Line.LineType}
	 * is expected and acceptable for the (unbroken) text line with index {@code lineNo}
	 * @param lineNo - number of the line (in case it matters), might be ignored
	 * @return a bit pattern, e.g. {@code Line.LT_RETURN_MASK | Line.LT_EXIT_MASK |
	 * line.LT_LEAVE_MASK | Line.LT_THROW_MASK}
	 */
	protected abstract int getLineTypeSet(int lineNo);
	// END KGU#790 2021-01-07
	
	// START KGU#602 2018-10-25: Issue #419 - Tool to break very long lines is requested
	/**
	 * Breaks down all text lines longer than {@code maxLineLength} along the tokens
	 * into continuated lines (i.e. broken lines end with backslash). Already placed
	 * line breaks are preserved unless {@code rebreak} is true, in which case broken
	 * lines are first concatenated in order to be broken according to {@code maxLineLength}.
	 * If a token is longer than {@code maxLineLength} (might be a string literal) then
	 * it will not be broken or decomposed in any way such that the line length limit
	 * may not always hold.<br/>
	 * If this method led to a different text layout then the drawing info is invalidated
	 * up-tree.
	 * @param maxLineLength - the number of characters a line should not exceed
	 * @param rebreak - if true then existing line breaks (end-standing backslashes) or not preserved
	 * @return true if the text was effectively modified, false otherwise
	 * @see Root#breakElementTextLines(int, boolean)
	 */
	public boolean breakTextLines(int maxLineLength, boolean rebreak)
	{
		boolean modified = false;
		if (rebreak) {
			StringList unbroken = this.getUnbrokenText();
			modified = unbroken.count() < this.text.count();
			this.text = unbroken;
		}
		for (int i = this.text.count()-1; i >= 0; i--) {
			int offset = 0;
			String line = this.text.get(i);
			if (line.isEmpty()) {
				continue;
			}
			if (line.length() > maxLineLength) {
				String lineEnd = ""; 
				if (line.endsWith("\\")) {
					lineEnd = "\\";
					line = line.substring(0, line.length()-1);
				}
				this.text.remove(i);
				StringList tokens = Syntax.splitLexically(line, true);
				StringBuilder sb = new StringBuilder();
				for (int j = 0; j < tokens.count(); j++) {
					String token = tokens.get(j);
					if (sb.length() == 0 || sb.length() + token.length() < maxLineLength) {
						sb.append(token);
					}
					else {
						this.text.insert(sb.toString() + "\\", i + offset++);
						sb.setLength(0);
						sb.append(token);
					}
				}
				if (sb.length() > 0) {
					this.text.insert(sb.toString() + lineEnd, i + offset);					
				}
			}
			if (offset > 0) {
				modified = true;
			}
		}
		if (modified) {
			this.resetDrawingInfoUp();
		}
		return modified;
	}
	
	// START KGU#602 2018-10-25: Issue #419 - Mechanism to detect and handle long lines
	/**
	 * Detects the maximum text line length either on this very element 
	 * @param _includeSubstructure - whether (in case of a complex element) the substructure
	 * is to be involved
	 * @return the maximum line length
	 */
	public int getMaxLineLength(boolean _includeSubstructure)
	{
		int maxLen = 0;
		for (int i = 0; i < this.text.count(); i++) {
			maxLen = Math.max(maxLen, this.text.get(i).length());
		}
		return maxLen;
	}
	// END KGU#602 2018-10-25
	
	// START KGU#480 2018-01-21: Enh. #490
	/**
	 * @return the text of this element, with {@link DiagramController} routine names
	 * replaced by user-specific alias names if {@link #E_APPLY_ALIASES} is true
	 * @see #setAliasText(StringList)
	 * @see #getText()
	 */
	public StringList getAliasText()
	{
		if (!Element.E_APPLY_ALIASES) {
			return text;
		}
		String aliasText = replaceControllerAliases(text.getText(), true, false);
		return StringList.explode(aliasText, "\n");
	}
	
	/**
	 * Sets the element text from {@code aliasText}, after having replaced all
	 * user-specific {@link DiagramController} routine aliases by the original
	 * routine names.
	 * @param aliasText - the intended element text, possibly containing aliases
	 * @see #getAliasText()
	 * @see #setAliasText(String)
	 * @see #setText(StringList)
	 */
	public void setAliasText(StringList aliasText)
	{
		if (Element.E_APPLY_ALIASES) {
			// START KGU#488 2018-02-02: Bugfix #501 - We must not undermine the effect of overriding of setText()!
			//text.setText(Element.replaceControllerAliases(aliasText.getText(), false, false));
			this.setText(Element.replaceControllerAliases(aliasText.getText(), false, false));
			// END KGU#488 2018-01-02
		}
		else {
			// START KGU#488 2018-02-02: Bugfix #501 - We must not undermine the effect of overriding of setText()!
			//text = aliasText;
			this.setText(aliasText);
			// END KGU#488 2018-01-02
		}
	}
	
	/**
	 * Sets the element text from {@code aliasText} by splitting it at newlines,
	 * after having replaced all user-specific {@link DiagramController} routine
	 * aliases by the original routine names.
	 * @param aliasText - the intended element text, possibly containing aliases
	 * @see #getAliasText()
	 * @see #setAliasText(StringList)
	 * @see #setText(String)
	 */
	public void setAliasText(String aliasText)
	{
		if (Element.E_APPLY_ALIASES) {
			this.setText(Element.replaceControllerAliases(aliasText, false, false));
		}
		else {
			// START KGU#488 2018-02-02: Bugfix #501 - We must not undermine the effect of overriding of setText()!
			//text.setText(aliasText);
			this.setText(aliasText);
			// END KGU#488 2018-02-02
		}
	}

	/**
	 * If {@link #E_APPLY_ALIASES} is true then replaces the names of all routines
	 * of {@link DiagramController} classes with registered alias names or vice versa,
	 * depending on {@code names2aliases} and returns the modified text. The text may
	 * contain newlines and line continuators (end-standing backslashes).  
	 * @param text - the (Element) text as concatenated string
	 * @param names2aliases - whether names are to be replaced by aliases (or vice versa)
	 * @param withArity - whether the replacing alias (or original name) is to be combined
	 * with the number of the routine arguments (like this: "{@code <name>#<arity>}"). 
	 * @return the resulting text.
	 */
	public static String replaceControllerAliases(String text, boolean names2aliases, boolean withArity)
	{
		if (!Element.E_APPLY_ALIASES) {
			return text;
		}
		HashMap<String, String> substitutions = 
				names2aliases ? controllerName2Alias : controllerAlias2Name;
		StringList tokens = Syntax.splitLexically(text, true);
		for (int i = 0; i < tokens.count(); i++) {
			String token = tokens.get(i).trim();
			if (!token.isEmpty() && Syntax.isIdentifier(token, false, null)) {
				// Skip all whitespace
				int j = i;
				String nextToken = null;
				while (++j < tokens.count() && ((nextToken = tokens.get(j).trim()).isEmpty() || nextToken.equals("\\")));
				// Now check for a beginning parameter list
				if ("(".equals(nextToken)) {
					int nArgs = Syntax.splitExpressionList(tokens.subSequence(j+1, tokens.count()), ",").size() - 1;
					String key = token.toLowerCase() + "#" + nArgs;
					String subst = substitutions.get(key);
					if (subst != null) {
						token = subst;
						if (withArity) {
							token += "#" + nArgs;
						}
						tokens.set(i, token);
					}
				}
			}
		}
		return tokens.concatenate();
	}
	// END KGU#480 2018-01-21

	public void setComment(String _comment)
	{
		comment.setText(_comment);
	}

	public void setComment(StringList _comment)
	{
		comment = _comment;
	}

	// START KGU#91 2015-12-01: We need a way to get the true value
	/**
	 * Returns the content of the comment field no matter if mode isSwitchedTextAndComment
	 * is active, use getComment(false) for a mode-sensitive effect.
	 * @return the text StringList (in normal mode) the comment StringList otherwise
	 */
	public StringList getComment()
	{
		return comment;
	}

	/**
	 * Returns the content of the comment field unless _alwaysTrueComment is false and
	 * mode isSwitchedTextAndComment is active, in which case the text field
	 * content is returned instead 
	 * @param _alwaysTrueText - if true then mode isSwitchTextAndComment is ignored
	 * @return either the text or the comment
	 */
	public StringList getComment(boolean _alwaysTrueComment)
	// END KGU#91 2015-12-01
	{
		if (!_alwaysTrueComment && isSwitchTextCommentMode())
		{
			return text;
		}
		else
		{
			return comment;
		}
	}
	
	/* START KGU#172 2016-04-01: Issue #145: Make it easier to obtain this information,
	 * 2019-03-16 made static, 2020-12-15 made public */
	/**
	 * Checks whether texts and comments are to be swapped for display.
	 * @return true iff the swichTextAndComments flag is on and commentsPlusText mode is not
	 */
	public static boolean isSwitchTextCommentMode()
	{
//		Root root = getRoot(this);
//		return (root != null && root.isSwitchTextAndComments());
    	// START KGU#227 2016-07-31: Enh. #128 - Mode "comments and text" overrides "switch text/comments" 
    	//return Element.E_TOGGLETC;
    	return !Element.E_COMMENTSPLUSTEXT && Element.E_TOGGLETC;
    	// END KGU#227 2016-07-31
	}
	/* END KGU#172 2916-04-01 */

	/**
	 * Returns whether this element appears as selected in the standard {@link DrawingContext}.
	 * @return true if the element is marked selected.
	 * @see #getSelected(DrawingContext)
	 */
	public boolean getSelected()
	{
		return selected;
	}
	
	/**
	 * Returns whether this element appears as selected w.r.t. the given {@link DrawingContext}.
	 * For most kinds of Element the {@code drawingContext} doesn't make a difference.
	 * @param drawingContext
	 * @return true if this element is selected (in @code drawingContext}.
	 * @see #getSelected()
	 */
	public boolean getSelected(DrawingContext drawingContext)
	{
		return selected;
	}

	/**
	 * Sets the selection flag on this element
	 * @param _sel - if the element is to be selected or not
	 * @return the element(s) actually being selected (null if _sel = false).
	 */
	public Element setSelected(boolean _sel)
	{
		selected = _sel;
		return _sel ? this : null;
	}

	/**
	 * Sets the selection flag on this element for the given {@code _drawingContext}
	 * @param _sel - if the element is to be selected or not
	 * @param _drawingContext - the drawing context for which this is intended.
	 * @return the element(s) actually being selected (null if _sel = false).
	 * @see #setSelected(boolean)
	 */
	public Element setSelected(boolean _sel, DrawingContext _drawingContext)
	{
		// Default is the same as setSelected()
		return setSelected(_sel);
	}


	// START KGU#183 2016-04-24: Issue #169 
	/**
	 * Recursively searches the subtree for the currently selected Element or Element
	 * sequence and returns it
	 * @return selected Element (null if none was found)
	 */
	public abstract Element findSelected();
	// END KGU#183 2016-04-24
	
	// START KGU 2016-04-24: replaces Root.checkChild(this, _ancestor)
    /**
     * Checks if this is a descendant of _ancestor in the tree
     * @param _parent - Element to be verified as ancestor of _child
     * @return true iff this is a descendant of _ancestor
     */
    public boolean isDescendantOf(Element _ancestor)
    {
            Element tmp = this.parent;
            boolean res = false;
            while ((tmp != null) && !(res = tmp == _ancestor))
            {
            	tmp = tmp.parent;
            }
            return res;
    }
    // END KGU 2016-04-24
    
    // START KGU#143 2016-01-22: Bugfix #114 - we need a method to decide execution involvement
	/**
	 * Checks execution involvement.
	 * @return true iff this or some substructure of this is currently executed. 
	 */
	public boolean isExecuted()
	{
		// START KGU#143 2016-11-17: Issue #114 refinement
		//return this.executed || this.waited;
		return this.isExecuted(true);
		// END KGU#143 2016-11-17
	}
	// END KGU#143 2016-01-22
	
    // START KGU#143 2016-11-17: Bugfix #114 - we need a method avoiding cyclic recursion
	/**
	 * Checks execution involvement.
	 * @param checkParent - whether the waiting status of the owning Subqueue is relevant
	 * @return true iff this or some substructure of this is currently executed. 
	 */
	public boolean isExecuted(boolean checkParent)
	{
		return this.executed || this.waited
				|| checkParent && this.parent != null && this.parent.getClass().getSimpleName().equals("Subqueue") && this.parent.isExecuted();
	}
	// END KGU#143 2016-11-17

	// START KGU#156 2016-03-11: Enh. #124 - We need a consistent execution step counting
	/**
	 * Resets all element execution counts and the derived maximum execution count as well
	 * as all centrally held temporary breakpoint triggers
	 */
	public static void resetMaxExecCount()
	{
		Element.maxExecTotalCount = Element.maxExecStepCount = Element.maxExecCount = 0;
		// START KGU#477 2017-12-10: Enh. #487 - consider maximum steps of eclipsed declarations
		Element.maxExecStepsEclCount = 0;
		// END KGU#477 2017-12-10
		// START KGU#225 2016-07-28: Bugfix #210
		Element.execCounts.clear();
		// END KGU#225 2016-07-28
		// START KGU#213 2016-08-02: Enh. #215
		Element.breakTriggersTemp.clear();
		// END KGU#213 2016-08-02
	}

	// START KGU#225 2016-07-28: Bugfix #210
	/**
	 * Resets the execution count value of this element and all its clones
	 */
	protected void resetExecCount()
	{
		if (this.execCountIndex >= 0)
		{
			if (this.execCountIndex < Element.execCounts.size())
			{
				Element.execCounts.set(this.execCountIndex, 0);
			}
			else
			{
				this.execCountIndex = -1;
			}
		}
	}
	
	/*
	 * Ensures an entry in the static execution count array. If there
	 * hadn't been an entry, then its value will be 0 and its index is
	 * stored in this.execCountEntry
	 */
	protected void makeExecutionCount()
	{
		if (this.execCountIndex < 0 || this.execCountIndex >= Element.execCounts.size())
		{
			this.execCountIndex = Element.execCounts.size();
			Element.execCounts.add(0);
		}
	}
	
	/**
	 * Retrieves the associated execution count and returns it.
	 * @return current execution count for this element (and all its clones)
	 */
	protected int getExecCount()
	{
		int execCount = 0;
		if (this.execCountIndex >= 0)
		{
			if (this.execCountIndex < Element.execCounts.size())
			{
				execCount = Element.execCounts.get(this.execCountIndex);
			}
			else
			{
				logger.log(Level.SEVERE, "Illegal execCountIndex {0} on {1}", new Object[]{this.execCountIndex, this});
			}
		}
		return execCount;
	}
	// END KGU#225 2016-07-28

	/**
	 * Returns the summed up execution steps of this element and - if {@code _combined} is true - 
	 * all its substructure.
	 * @param _combined - whether the (cached) substructure step counts are to be added
	 * @return the requested step count
	 */
	public int getExecStepCount(boolean _combined)
	{
		return this.execStepCount + (_combined ? this.execSubCount : 0);
	}

	/**
	 * Increments the execution counter (provided that {@link #E_COLLECTRUNTIMEDATA} is
	 * enabled). If the new counter value exceeds {@link #maxExecCount} then the latter
	 * will be updated to that value. 
	 */
	public final void countExecution()
	{
		// Element execution is always counting 1, no matter whether element is structured or not
		// START KGU#225 2016-07-28: Bugfix #210
		//if (Element.E_COLLECTRUNTIMEDATA && ++this.execCount > Element.maxExecCount)
		//{
		//	Element.maxExecCount = this.execCount;
		//}
		if (Element.E_COLLECTRUNTIMEDATA)
		{
			this.makeExecutionCount();
			int execCount = this.getExecCount() + 1;
			Element.execCounts.set(this.execCountIndex, execCount);
			if (execCount > Element.maxExecCount)
			{
				Element.maxExecCount = execCount;
			}
		}
		// END KGU#225 2016-07-28
	}
	
	/**
	 * Updates the own or substructure instruction counter by adding the {@code _growth} value.
	 * @param _growth - the amount by which the counter is to be increased
	 * @param _directly - whether is to be counted as own instruction or the substructure's
	 */
	public void addToExecTotalCount(int _growth, boolean _directly)
	{
		if (Element.E_COLLECTRUNTIMEDATA)
		{
			if (_directly)
			{
				this.execStepCount += _growth;
				if (this.execStepCount > Element.maxExecStepCount)
				{
					Element.maxExecStepCount = this.execStepCount;
				}
			}
			else
			{
				this.execSubCount += _growth;
				Element.maxExecTotalCount = 
						Math.max(this.getExecStepCount(true),
								Element.maxExecTotalCount);			
			}
		}
	}
	// END KGU#156 2016-03-11
	
	// START KGU#117 2016-03-10: Enh. #77
	/**
	 * In test coverage mode, sets the local tested flag if element is fully covered
	 * and then recursively checks test coverage upwards all ancestry if
	 * _propagateUpwards is true (otherwise it would be postponed to the termination
	 * of the superstructure).
	 * @param _propagateUpwards if true then the change is immediately propagated  
	 */
	public void checkTestCoverage(boolean _propagateUpwards)
	{
		//System.out.print("Checking coverage of " + this + " --> ");
		if (Element.E_COLLECTRUNTIMEDATA)
		{
			boolean hasChanged = false;
			if (!this.simplyCovered && this.isTestCovered(false))
			{
				hasChanged = true;
				this.simplyCovered = true;
			}
			if (!this.deeplyCovered && this.isTestCovered(true))
			{
				hasChanged = true;
				this.deeplyCovered = true;
			}
			if (hasChanged && _propagateUpwards)
			{
				Element parent = this.parent;
				while (parent != null)
				{
					parent.checkTestCoverage(false);
					parent = parent.parent;
				}
			}
		}
		//System.out.println(this.tested ? "SET" : "unset");
	}
	
	/**
	 * Detects shallow or deep test coverage of this element according to the
	 * argument _deeply
	 * @param _deeply if exhaustive coverage (including subroutines is requested)
	 * @return true iff element and all its sub-structure is test-covered
	 */
	public boolean isTestCovered(boolean _deeply)
	{
		return _deeply ? this.deeplyCovered : this.simplyCovered;
	}
	// END KGU#117 2016-03-10

	// START KGU#144 2016-01-22: Bugfix for #38 - Element knows best whether it can be moved up or down
	/**
	 * Checks whether this has a successor within the parenting Subqueue
	 * @return true iff this is element of a Subqueue and has a successor
	 */
	public boolean canMoveDown()
	{
		boolean canMove = false;
		if (parent != null && parent.getClass().getSimpleName().equals("Subqueue"))
		{
			int i = ((Subqueue)parent).getIndexOf(this);
			canMove = (i+1 < ((Subqueue)parent).getSize()) && !this.isExecuted() && !((Subqueue)parent).getElement(i+1).isExecuted();
		}
		return canMove;
	}

	/**
	 * Checks whether this has a predecessor within the parenting Subqueue
	 * @return true iff this is element of a Subqueue and has a predecessor
	 */
	public boolean canMoveUp()
	{
		boolean canMove = false;
		if (parent != null && parent.getClass().getSimpleName().equals("Subqueue"))
		{
			int  i = ((Subqueue)parent).getIndexOf(this);
			canMove = (i > 0) && !this.isExecuted() && !((Subqueue)parent).getElement(i-1).isExecuted();
		}
		return canMove;
	}
	//	END KGU#144 2016-01-22
	
	// START KGU#199 2016-07-07: Enh. #188 - ensure Call elements for known subroutines
	/**
	 * Recursively identifies Instruction elements with call syntax matching one
	 * of the given subroutine signatures and converts respective elements to Call
	 * elements.
	 * @param signatures - strings of the form "&lt;routinename&gt;#&lt;arity&gt;"
	 */
	public abstract void convertToCalls(StringList _signatures);
	// END KGU#199 2016-07-07

	public Color getColor()
	{
		return color;
	}

	public String getHexColor()
	{
		String rgb = Integer.toHexString(color.getRGB());
		return rgb.substring(2, rgb.length());
	}

	public static String getHexColor(Color _color)
	{
		String rgb = Integer.toHexString(_color.getRGB());
		return rgb.substring(2, rgb.length());
	}

	public void setColor(Color _color)
	{
		color = _color;
	}
	
	/**
	 * Returns the status-dependent background color or just the user-defined background color
	 * for this element.
	 * @see #getFillColor(DrawingContext)
	 */
	protected Color getFillColor()
	{
		return getFillColor(DrawingContext.DC_STRUCTORIZER);
	}
	// START KGU#41 2015-10-13: The highlighting rules are getting complex
	// but are more or less the same for all kinds of elements
	protected Color getFillColor(DrawingContext drawingContext)
	{
		// This priority might be arguable but represents more or less what was found in the draw methods before
		if (this.waited) {
			// FIXME (KGU#117): Need a combined colour for waited + tested
			return Element.E_WAITCOLOR;
		}
		else if (this.executed) {
			return Element.E_RUNNINGCOLOR;
		}
		// START KGU#365 2017-04-14: Enh. #380
		else if (troubleMakers.contains(this)) {
			return Element.E_TROUBLECOLOR;
		}
		// END KGU#365 2017-04-14
		else if (this.getSelected(drawingContext)) {
			return Element.E_DRAWCOLOR;
		}
		// START KGU#117/KGU#156 2016-03-06: Enh. #77 + #124 Specific colouring for test coverage tracking
		else if (E_COLLECTRUNTIMEDATA &&
				E_RUNTIMEDATAPRESENTMODE != RuntimeDataPresentMode.NONE) {
			switch (E_RUNTIMEDATAPRESENTMODE) {
			case SHALLOWCOVERAGE:
			case DEEPCOVERAGE:
				if (this.isTestCovered(Element.E_RUNTIMEDATAPRESENTMODE == RuntimeDataPresentMode.DEEPCOVERAGE)) {
					return Element.E_TESTCOVEREDCOLOR;
				}
				break;
			default:
				return getScaleColorForRTDPM();
			}
		}
		// END KGU#117 2016-03-06
		else if (this.isCollapsed(true)) {
			// NOTE: If the background colour for collapsed elements should once be discarded, then
			// for Instruction subclasses the icon is to be activated in Instruction.draw() 
			return Element.E_COLLAPSEDCOLOR;
		}
		return getColor();
	}
	// END KGU#41 2015-10-13
	
	// START KGU#408 2021-02-26: Enh. #410 Allows Elements to modify this depending on certain status
	/** Returns the (default) text colour for the drawing of Element text */
	protected Color getTextColor()
	{
		return Color.BLACK;
	}
	// END KGU#408 2021-02-26
	
	// START KGU#156 2016-03-12: Enh. #124 (Runtime data visualisation)
	protected Color getScaleColorForRTDPM()
	{
		int maxValue = 0;
		int value = 0;
		boolean logarithmic = false;
		switch (Element.E_RUNTIMEDATAPRESENTMODE) {
		case EXECCOUNTS:
			maxValue = Element.maxExecCount;
			value = this.getExecCount();
			break;
		case EXECSTEPS_LOG:
			logarithmic = true;
		case EXECSTEPS_LIN:
			maxValue = Element.maxExecStepCount;
			// START KGU#477 2017-12-10: Enh. #487 - consider amalgamated declarations
			if (Element.E_HIDE_DECL && Element.maxExecStepsEclCount > Element.maxExecStepCount) {
				maxValue = Element.maxExecStepsEclCount;
			}
			// END KGU#477 2017-12-10
			value = this.getExecStepCount(false);
			break;
		case TOTALSTEPS_LOG:
			logarithmic = true;
		case TOTALSTEPS_LIN:
			maxValue = Element.maxExecTotalCount;
			// START KGU#477 2017-12-10: Enh. #487 - consider amalgamated declarations
			if (Element.E_HIDE_DECL && Element.maxExecStepsEclCount > Element.maxExecTotalCount) {
				maxValue = Element.maxExecStepsEclCount;
			}
			// END KGU#477 2017-12-10
			value = this.getExecStepCount(true);
			break;
		default:
				;
		}
		if (logarithmic) {
			// We scale the logarithm a little up lest there should be too few
			// discrete possible values
			if (maxValue > 0) maxValue = (int) Math.round(25 * Math.log(maxValue));
			if (value > 0) value = (int) Math.round(25 * Math.log(value));
		}
		return getScaleColor(value, maxValue);
	}
	
	/**
	 * Converts the value in the range 0 ... maxValue in the a colour
	 * from deep blue to hot red.
	 * @param value	- a count value in the range 0 (blue) ... maxValue (red)
	 * @param maxValue - the end of the scale 
	 * @return the corresponding spectral colour.
	 */
	protected final Color getScaleColor(int value, int maxValue)
	{
		// Actually we split the range in four equally sized sections
		// In section 0, blue is at the brightness limit, red sticks to 0,
		// and green is linearly rising from 0 to he brightness limit.
		// In section 1, green is at the brightness limit and blue is linearly
		// falling from the brightness limit down to 0.
		// In section 2, green is at the brightness limit and red in linearly
		// rising from 0 to he brightness limit.
		// In section 1, red is at the brightness limit and green in linearly
		// decreasing from the brightness limit down to 0.
		
		// Lest the background colour should get too dark for the text to remain
		// legible, we shift the scale (e.g. by a twelfth) and this way reduce
		// the effective spectral range such that the latter starts with a less
		// deep blue...
		int rangeOffset = maxValue/12;
		value += rangeOffset;
		maxValue += rangeOffset;
		
		if (maxValue == 0)
		{
			return Color.WHITE;
		}
		int maxBrightness = 255;
		int blue = 0, green = 0, red = 0;
		int value4 = 4 * value * maxBrightness;
		int maxValueB = maxValue * maxBrightness;
		if (value4 < maxValueB)
		{
			blue = maxBrightness;
			green = (int)Math.round(value4 * 1.0 / maxValue);
		}
		else if (value4 < 2 * maxValueB)
		{
			green = maxBrightness;
			blue = Math.max((int)Math.round((maxValueB * 2.0 - value4) / maxValue), 0);
		}
		else if (value4 < 3 * maxValueB)
		{
			green = maxBrightness;
			red = Math.max((int)Math.round((value4 - 2.0 * maxValueB) / maxValue), 0);
		}
		else
		{
			red = maxBrightness;
			green = Math.max((int)Math.round((maxValueB * 3.0 - value4) / maxValue), 0);
		}
		return new Color(red, green, blue);
	}
	// END KGU#156 2016-03-12
	
	// START KGU#43 2015-10-12: Methods to control the new breakpoint property
	/**
	 * Alternatingly enables / disables the breakpoint property of the element
	 * Does not change the stored break trigger counter
	 */
	public void toggleBreakpoint()
	{
		this.breakpoint = !this.breakpoint;
	}
	
	/**
	 * Returns whether this Element works as breakpoint on execution
	 * @return true if breakpoint is enabled (no matter whether it is a count trigger or unconditioned)
	 */
	public boolean isBreakpoint()
	{
		return this.breakpoint;
	}
	
	// START KGU#213 2016-08-01: Enh. #215
	/**
	 * Tells whether this element may trigger a break with execution counting
	 * @return true iff breakpoint is enabled and conditioned (waiting for certain execution count)
	 */
	public boolean isConditionedBreakpoint()
	{
		// START KGU#570 2018-08-17: Bugfix #579 Dynamic triggers hadn't been detected (i.e. if set after debugging started)
		//return this.breakpoint && this.breakTriggerCount > 0;
		return this.breakpoint && this.getBreakTriggerCount() > 0;
		// END KGU#570 2018-08-17
	}
	
	/**
	 * Informs whether this element triggers a break just now - regarding the breakpoint info
	 * @return true iff breakpoint is enabled and either unconditioned or the execution count will match the trigger count on completion
	 */
	public boolean triggersBreakNow()
	{
		// START KGU#952 2021-03-03: Issue #954 Breakpoints may be generally disabled
		if (!E_BREAKPOINTS_ENABLED) {
			return false;
		}
		// END KGU#952 2021-03-03
		int trigger =  this.getBreakTriggerCount();
		return this.breakpoint && (trigger == 0 || Element.E_COLLECTRUNTIMEDATA && trigger == this.getExecCount()+1);
	}
	
	/**
	 * Gets the current break trigger value for this element
	 * @return either the permanent or the temporary (runtime) trigger value (0 if there isn't any)
	 */
	public int getBreakTriggerCount()
	{
		int trigger = this.breakTriggerCount;
		if (Element.E_COLLECTRUNTIMEDATA && Element.breakTriggersTemp.containsKey(this.execCountIndex))
		{
			trigger = Element.breakTriggersTemp.get(this.execCountIndex);
		}
		return trigger;
	}

	/**
	 * Sets a new trigger count value (to be compared with the execution counter).
	 * Trigger value must not be negative. Otherwise it is ignored and the method
	 * returns false.
	 * @param newTriggerCount - new trigger (0 means no dependency of execution counter)
	 */
	// START KGU#252 2016-09-21: Issue #248 (Linux workaround)
	//public void setBreakTriggerCount(int newTriggerCount)
	public boolean setBreakTriggerCount(int newTriggerCount)
	// END KGU#252 2016-09-21
	{
		// START KGU#252 2016-09-21: Issue #248 (Linux workaround)
		if (newTriggerCount < 0) return false;
		// END KGU#252 2016-09-21
		// After execution has begun we must face the existence of recursion clones
		// So change must be held in a central map rather tahn being stored in an
		// arbitrary clone of the element.. 
		if (Element.E_COLLECTRUNTIMEDATA &&
				(Executor.getInstance().isRunning()
				|| Executor.getInstance().getPaus()))
		{
			this.makeExecutionCount();
			Element.breakTriggersTemp.put(this.execCountIndex, newTriggerCount);
		}
		else
		{
			this.breakTriggerCount = newTriggerCount;
		}
		// START KGU#252 2016-09-21: Issue #248 (Linux workaround)
		return true;
		// END KGU#252 2016-09-21
	}
	// END KGU#213 2016-08-01
	
	/**
	 * Recursively clears all breakpoints in this branch
	 */
	public void clearBreakpoints()
	{
		// START KGU#238 2016-08-11: Code revision
		//this.breakpoint = false;
		traverse(new IElementVisitor(){
			public boolean visitPreOrder(Element _ele)
			{
				_ele.breakpoint = false;
				return true;
			}
			public boolean visitPostOrder(Element _ele)
			{
				return true;
			}
				});
		// END KGU#238 2016-08-11
	}
	// END KGU#43 2015-10-12

	// START KGU#41 2015-10-13
	/**
	 * Recursively clears all execution flags in this branch
	 */
	// START KGU#238 2016-08-11: Code revision
	public void clearExecutionStatus()
	{
		traverse(new IElementVisitor(){
			public boolean visitPreOrder(Element _ele)
			{
				_ele.intClearExecutionStatus();
				return true;
			}
			public boolean visitPostOrder(Element _ele)
			{
				return true;
			}
		});
	}
	
	private void intClearExecutionStatus()
	// END KGU#238
	{
		this.executed = false;
		this.waited = false;
		// START KGU#117 2016-03-06: Enh. #77 - extra functionality in test coverage mode
		if (!E_COLLECTRUNTIMEDATA)
		{
			this.deeplyCovered = this.simplyCovered = false;;
			// START KGU#156 2016-03-10: Enh. #124
			// START KGU#225 2016-07-28: Bugfix #210
			//this.execCount = this.execStepCount = this.execSubCount = 0;
			this.execStepCount = this.execSubCount = 0;
			this.execCountIndex = -1;
			// END KGU#225 2016-07-28
			// END KGU#156 2016-03-10
		}
		// KGU#117 2016-03-06
	}
	// END KGU#41 2015-10-13

	// START KGU#117 2016-03-07: Enh. #77
	/** 
	 * Recursively clears test coverage flags and execution counts in this branch
	 */
	// START KGU#238 2016-08-11: Code revision
	public void clearRuntimeData()
	{
		traverse(new IElementVisitor(){
			public boolean visitPreOrder(Element _ele)
			{
				_ele.intClearRuntimeData();
				return true;
			}
			public boolean visitPostOrder(Element _ele)
			{
				return true;
			}
				});
	}
	
	private void intClearRuntimeData()
	// END KGU#238 2016-08-11
	{
		this.deeplyCovered = this.simplyCovered = false;;
		// START KGU#156 2016-03-11: Enh. #124
		// START KGU#225 2016-07-28: Bugfix #210
		//this.execCount = this.execStepCount = this.execSubCount = 0;
		this.execStepCount = this.execSubCount = 0;
		// START KGU#213 2016-08-02: Enh. #215
		Element.breakTriggersTemp.remove(this.execCountIndex);
		// END KGU#213 2016-08-02
		if (this.execCountIndex >= Element.execCounts.size())
		{
			this.execCountIndex = -1;
		}
		else if (this.execCountIndex >= 0)
		{
			Element.execCounts.set(this.execCountIndex, 0);
		}
		// END KGU#225 2016-07-28
		// END KGU#156 2016-03-11
	}
	// END KGU#117 2016-03-07

	// START KGU 2015-10-09 Methods selectElementByCoord(int, int) and getElementByCoord(int, int) merged
	/**
	 * Retrieves the the most specific (i.e. smallest or deepest nested) Element
	 * containing coordinate (_x, _y) and flags it as {@link #selected}.
	 * @param _x - element-local (i.e. w.r.t. {@link #rect}) horizontal coordinate
	 * @param _y - element-local (i.e. w.r.t. {@link #rect}) vertical coordinate
	 * @return the selected Element (if any)
	 * @see #getElementByCoord(int, int)
	 * @see #findSelected()
	 */
	public Element selectElementByCoord(int _x, int _y)
	{
//            Point pt=getDrawPoint();
//
//            if ((rect.left-pt.x<_x)&&(_x<rect.right-pt.x)&&
//                    (rect.top-pt.y<_y)&&(_y<rect.bottom-pt.y))
//            {
//                    return this;
//            }
//            else
//            {
//                    selected=false;
//                    return null;
//            }
		return this.getElementByCoord(_x, _y, true);
	}

	// 
	/**
	 * Retrieves the most specific (i.e. smallest or deepest nested) Element
	 * containing coordinate {@code (_x, _y)}. Does not touch the {@link #selected}
	 * state of any of the elements along the path.
	 * @param _x - element-local (i.e. w.r.t. {@link #rect}) horizontal coordinate
	 * @param _y - element-local (i.e. w.r.t. {@link #rect}) vertical coordinate
	 * @return the (sub-)Element at the given coordinate (null if there is none such)
	 * @see #getElementByCoord(int, int, boolean)
	 */
	public Element getElementByCoord(int _x, int _y)
	{
//            Point pt=getDrawPoint();
//
//            if ((rect.left-pt.x<_x)&&(_x<rect.right-pt.x)&&
//                    (rect.top-pt.y<_y)&&(_y<rect.bottom-pt.y))
//            {
//                    return this;
//            }
//            else
//            {
//                    return null;
//            }
		return this.getElementByCoord(_x, _y, false);
	}

	/**
	 * Retrieves the most specific (i.e. smallest or deepest nested) Element
	 * containing coordinate {@code (_x, _y)} and marks it as selected (if
	 * {@code _forSelection} is true). Other elements along the search path
	 * are marked as unselected (i.e. their {@link #selected} attribute is
	 * reset).
	 * @param _x - element-local (i.e. w.r.t. {@link #rect}) horizontal coordinate
	 * @param _y - element-local (i.e. w.r.t. {@link #rect}) vertical coordinate
	 * @param _forSelection - whether the identified element is to be selected
	 * @return the (sub-)Element at the given coordinate (null, if there is none such)
	 */
	public Element getElementByCoord(int _x, int _y, boolean _forSelection)
	{
		// START KGU#136 2016-03-01: Bugfix #97 - we will now have origin-bound rects and coords
		//Point pt=getDrawPoint();
		// END KGU#136 2016-03-01

		// START KGU#136 2016-03-01: Bugfix #97: Now all coords will be "local"
//		if ((rect.left-pt.x < _x) && (_x < rect.right-pt.x) &&
//				(rect.top-pt.y < _y) && (_y < rect.bottom-pt.y))
		if ((rect.left <= _x) && (_x <= rect.right) &&
				(rect.top <= _y) && (_y <= rect.bottom))
		// END KGU#136 2016-03-01
		{
			//System.out.println("YES");
			return this;
		}
		else 
		{
			//System.out.println("NO");
			if (_forSelection)	
			{
				selected = false;	
			}
			return null;
		}
	}
	// END KGU 2015-10-09
	
	// START KGU 2015-10-11: Helper methods for all Element types' drawing
	
	/**
	 * Draws the marker bar on the left-hand side of the given _rect 
	 * @param _canvas - the canvas to be drawn in
	 * @param _rect - supposed to be the Element's surrounding rectangle
	 */
	protected void drawCommentMark(Canvas _canvas, Rect _rect)
	{
		// START KGU#215 2015-07-25: Bugfix # 205 - If fill colour is the same use an alternative colour
		//_canvas.setBackground(E_COMMENTCOLOR);
		//_canvas.setColor(E_COMMENTCOLOR);
		Color commentColor = E_COMMENTCOLOR;
		if (commentColor.equals(this.getFillColor()))
		{
			commentColor = Color.WHITE;
		}
		_canvas.setBackground(commentColor);
		_canvas.setColor(commentColor);
		// END KGU#215 2015-07-25
		
		Rect markerRect = new Rect(_rect.left + 2, _rect.top + 2,
				_rect.left + 4, _rect.bottom - 2);
		
		if (breakpoint)
		{
			// spare the area of the breakpoint bar
			markerRect.top += 5;
		}
		
		_canvas.fillRect(markerRect);
	}
 
	/**
	 * Draws the marker bar on the top side of the given _rect
	 * @param _canvas - the canvas to be drawn in
	 * @param _rect - the surrounding rectangle of the Element (or relevant part of it)
	 */
	protected void drawBreakpointMark(Canvas _canvas, Rect _rect)
	{
		if (breakpoint) {
			_canvas.setBackground(E_BREAKPOINTCOLOR);
			_canvas.setColor(E_BREAKPOINTCOLOR);

			Rect markerRect = _rect.copy();

			markerRect.left += 2;
			markerRect.top += 2;
			markerRect.right -= 2;
			markerRect.bottom = markerRect.top+4;

			// START KGU#213 2016-08-01: Enh. #215
			//_canvas.fillRect(markerRect);
			if (this.isConditionedBreakpoint())
			{
				Rect squareDot = markerRect.copy();
				int height = markerRect.bottom - markerRect.top;
				squareDot.right = squareDot.left + height;
				while (squareDot.right <= markerRect.right)
				{
					_canvas.fillRect(squareDot);
					squareDot.left += 2*height;
					squareDot.right += 2*height;
				}
			}
			else
			{
				_canvas.fillRect(markerRect);
			}
			// END KGU#213 2016-08-01
		}
	}
	// END KGU 2015-10-11

	// START KGU#906 2021-01-02: Enh. #905
	/**
	 * Places a small red triangle in the upper left corner if this element
	 * is referred to by some {@link DetectedError} record in the owning
	 * {@link Root}.
	 * @param _canvas - the drawing canvas
	 * @param _rect - the outer drawing rectangle
	 */
	protected void drawWarningSignOnError(Canvas _canvas, Rect _rect) {
		if (E_ANALYSER && E_ANALYSER_MARKER && _canvas.isSetFlag(CANVAS_FLAGNO_ERROR_CHECK)) {
			// START KGU#906 2021-02-04: Bugfix for #905 - consider collapsed case
//			Root myRoot = getRoot(this);
//			if (myRoot != null && myRoot.errors != null && !myRoot.errors.isEmpty()) {
//				for (DetectedError error: myRoot.errors) {
//					if (this == error.getElement()) {
//						Color oldCol = _canvas.getColor();
//						if (error.isWarning()) {
//							_canvas.setColor(Color.RED);
//						}
//						else {
//							_canvas.setColor(Color.BLUE);
//						}
//						int height = (int)Math.round(E_PADDING * Math.sin(Math.PI/3) / 2);
//						int yBase = _rect.top + E_PADDING/4 + height;
//						int[] xCoords = new int[] {
//								_rect.left + E_PADDING/4,		// left base corner
//								_rect.left + 3 * E_PADDING/4,	// right base corner
//								_rect.left + E_PADDING/2		// top corner
//						};
//						int[] yCoords = new int[] {
//								yBase,					// left base corner
//								yBase,					// right base corner
//								_rect.top + E_PADDING/4	// top corner
//						};
//						_canvas.fillPoly(new Polygon(xCoords, yCoords, xCoords.length));
//						_canvas.setColor(oldCol);
//						break;
//					}
//				}
//			}
			HashMap<Element, Vector<DetectedError>> errorMap = this.getRelatedErrors(false);
			{
				// There should be at most a single entry with a single error object
				for (Vector<DetectedError> errList: errorMap.values()) {
					DetectedError error = errList.firstElement();
					Color oldCol = _canvas.getColor();
					if (error.isWarning()) {
						_canvas.setColor(Color.RED);
					}
					else {
						_canvas.setColor(Color.BLUE);
					}
					Rect markerBounds = getAnalyserMarkerBounds(_rect, false);
					int[] xCoords = new int[] {
							markerBounds.left,		// left base corner
							markerBounds.right,		// right base corner
							markerBounds.left + E_PADDING/4		// top corner
					};
					int[] yCoords = new int[] {
							markerBounds.bottom,	// left base corner
							markerBounds.bottom,	// right base corner
							markerBounds.top		// top corner
					};
					_canvas.fillPoly(new Polygon(xCoords, yCoords, xCoords.length));
					_canvas.setColor(oldCol);
					break;
				}
			}
			// END KGU#906 2021-02-04
		}
	}
	// END KGU#906 2021-01-02
	
	// START KGU#979 2021-06-10: Enh. #926, #979 - tooltip on the Analyser marker 
	/**
	 * Returns the bounds for the Analyser marker "driehoekje" with respect to the given
	 * Element rectangle {@code Rect}
	 * @param _rect - The bounding rectangle of the Element (with whatever relative reference point)
	 * @param _outer - whether {@code _rect} is the total bounds or just the text field's bounds
	 * @return the "driehoekje" bounds with respect to {@code _rect}
	 */
	public Rect getAnalyserMarkerBounds(Rect _rect, boolean _outer)
	{
		int height = (int)Math.round(E_PADDING * Math.sin(Math.PI/3) / 2);
		int xBase = _rect.left + E_PADDING/4;
		int yBase = _rect.top + E_PADDING/4 + height;
		if (this.isCollapsed(true)) {
			// Put it below or aside the icon
			int iconHeight = this.getIcon().getIconHeight();
			if (yBase + iconHeight < _rect.bottom) {
				yBase += iconHeight;
			}
			else {
				xBase += this.getIcon().getIconWidth();
			}
		}
		return new Rect(xBase, yBase - height, xBase + E_PADDING/2, yBase);
	}
	// END KGU#979 2021-06-10

	/**
	 * Returns a copy of the (relocatable i. e. 0-bound) extension rectangle 
	 * @return a rectangle starting at (0,0) and spanning to (width, height) 
	 */
	public Rect getRect()
	{
		return rect.copy();
	}

	// START KGU#136 2016-03-01: Bugfix #97
	/**
	 * Returns the bounding rectangle translated to point {@code relativeTo}
	 * @return a rectangle having {@code relativeTo} as its upper left corner.
	 */
	public Rect getRect(Point relativeTo)
	{
		return new Rect(rect.left + relativeTo.x, rect.top + relativeTo.y,
				rect.right + relativeTo.x, rect.bottom + relativeTo.y);		
	}

	/**
	 * Returns the bounding rectangle translated relative to the drawingPoint 
	 * @return a rectangle starting at relativeTo 
	 */
	public Rect getRectOffDrawPoint()
	{
		return getRect(this.topLeft);		
	}
	// END KGU#136 2016-03-01
	
	public static Font getFont()
	{
		return font;
	}

	public static void setFont(Font _font)
	{
		font = _font;
		// START KGU 2019-03-29: Cache all dependent fonts to enhance drawing performance
		boldFont = new Font(Element.font.getName(), Font.BOLD, Element.font.getSize());
		// START KGU#480 2018-01-21: Enh. #490 - we will underline alias names
		// underlined font
		Map<TextAttribute, Integer> fontAttributes = new HashMap<TextAttribute, Integer>();
		fontAttributes.put(TextAttribute.UNDERLINE, TextAttribute.UNDERLINE_ON);
		underlinedFont = new Font(Element.font.getName(), Font.PLAIN, Element.font.getSize()).deriveFont(fontAttributes);
		smallFont = new Font(Element.font.getName(), Font.PLAIN, Element.font.getSize() * 2 / 3);
		// END KGU 2019-03-29
		// START KGU#572 2018-09-10: Issue #508
		if (!E_PADDING_FIX) {
			// set the padding relative to the used font size
			// by using a padding of 20 px as reference with a default font of 12 pt
			E_PADDING = (int)(20./12 * font.getSize());
		}
		else {
			// Adhere to the old 
			E_PADDING = 20;
		}
		// END KGU#572 2018-09-10: Issue #508
	}
	
	// START KGU#494 2018-09-11: Bundle the font height retrieval strewn over several subclasss and methods
	/**
	 * Derives the font height to be used for drawing preparation and drawing itself
	 * from the given {@link FontMetrics} (should correspond to on an UNzoomed (!) {@link Graphics2D}
	 * object).<br/>
	 * Note: This method is possibly subject to tuning.
	 * @param fm - the underlying {@link FontMetrics}
	 * @return the font height in px.
	 */
	protected static int getFontHeight(FontMetrics fm)
	{
		//return fm.getHeight();					// Original measure (before and up to version 3.28-07)
		return fm.getLeading() + fm.getAscent();	// As introduced by Bob Fisch 2018-09-08 (omits the descent, stronger rounding impact)
	}
	// END KGU#494 2018-09-11

	/************************
	 * static things
	 ************************/

	/**
	 * Reloads the ini file (???) and adopts SOME of the configurable properties
	 * held on class Element. These are:<br/>
	 * - structure preferences<br/>
	 * - font</br>
	 * - colours
	 */
	public static void loadFromINI()
	{
		try
		{
			Ini ini = Ini.getInstance();
			ini.load();
			// elements
			// START KGU#494 2018-02-14: Enh. #508 (still disabled because not desirable either, e.g. in presentation mode)
			//E_PADDING = Math.round((float)(E_PADDING_BASE * Double.parseDouble(ini.getProperty("scaleFactor", "1.0"))));
			// END KGU#494 2018-01-14
			// START KGU 2017-01-06: Issue #327: Default changed to English
			preAltT = ini.getProperty("IfTrue", "T");
			preAltF = ini.getProperty("IfFalse", "F");
			preAlt  = ini.getProperty("If", "(?)");
			// START KGU 2016-07-31: Bugfix #212 - After corrected effect the default is also turned
			//altPadRight = Boolean.valueOf(ini.getProperty("altPadRight", "true"));
			altPadRight = Boolean.valueOf(ini.getProperty("altPadRight", "false"));
			// END KGU#228 2016-07-31
			StringList sl = new StringList();
			sl.setCommaText(ini.getProperty("Case","\"(?)\",\"!\",\"!\",\"default\""));
			preCase = sl.getText();
			// START KGU#401 2017-05-18: Issue #405 - allow to reduce CASE width by branch element rotation
			caseShrinkByRot = Integer.parseInt(ini.getProperty("CaseShrinkRot", "8"));
			// END KGU#401 2017-05-18
			// START KGU#916 2021-01-25: Enh. #915
			useInputBoxCase = ini.getProperty("CaseEditor", "true").equals("true");
			// END KGU#916 2021-01-25
			preFor    = ini.getProperty("For", "for ? <- ? to ?");
			preWhile  = ini.getProperty("While", "while (?)");
			preRepeat = ini.getProperty("Repeat", "until (?)");
			// END KGU 2017-01-06 #327
			// START KGU#686 2019-03-22: Enh. #56
			preTry    = ini.getProperty("Try", "try");
			preCatch  = ini.getProperty("Catch", "catch");
			preFinally= ini.getProperty("Finally", "finally");
			// END KGU#686 2019-03-22
			// START KGU#376 2017-07-02: Enh. #389
			preImport = ini.getProperty("Import", "Included diagrams:");
			// END KGU#376 2017-07-02
			// font
			// START KGU#264 2016-09-28: key Name replaced by the more expressive "Font"
			//setFont(new Font(ini.getProperty("Name","Dialog"), Font.PLAIN,Integer.valueOf(ini.getProperty("Size","12")).intValue()));
			String fontName = ini.getProperty("Name","Dialog");	// legacy property name, will be overridden by the newer "Font" if present
			setFont(new Font(ini.getProperty("Font",fontName), Font.PLAIN,Integer.valueOf(ini.getProperty("Size","12")).intValue()));
			// colors
			// START KGU#245 2018-07-02
//			color0=Color.decode("0x"+ini.getProperty("color0","FFFFFF"));
//			color1=Color.decode("0x"+ini.getProperty("color1","FF8080"));
//			color2=Color.decode("0x"+ini.getProperty("color2","FFFF80"));
//			color3=Color.decode("0x"+ini.getProperty("color3","80FF80"));
//			color4=Color.decode("0x"+ini.getProperty("color4","80FFFF"));
//			color5=Color.decode("0x"+ini.getProperty("color5","0080FF"));
//			color6=Color.decode("0x"+ini.getProperty("color6","FF80C0"));
//			color7=Color.decode("0x"+ini.getProperty("color7","C0C0C0"));
//			color8=Color.decode("0x"+ini.getProperty("color8","FF8000"));
//			color9=Color.decode("0x"+ini.getProperty("color9","8080FF"));
			for (int i = 0; i < colors.length; i++) {
				colors[i] = Color.decode("0x"+ini.getProperty("color" + i, defaultColors[i]));
			}
			// END KGU#245 2018-07-02
		}
		catch (Exception e)
		{
			logger.log(Level.SEVERE, "Error", e);
		}
	}

	// START KGU#466 2019-08-02: Issue #733 - selective preferences export
	public static String[] getPreferenceKeys(String category)
	{
		if (category.equals("structure")) {
			return new String[] {"IfTrue", "IfFalse", "If", "altPadRight",
					"Case", "CaseShrinkRot",
					// START KGU#916 2021-01-26: Enh. #915
					"CaseEditor",
					// END KGU#916 2021-01-26
					"For", "While", "Repeat", "Try", "Catch", "Finally", "Import"};
		}
		else if (category.equals("color")) {
			String[] colKeys = new String[defaultColors.length];
			for (int i = 0; i < colKeys.length; i++) {
				colKeys[i] = "color" + i;
			}
			return colKeys;
		}
		return new String[]{};
	}
	// END KGU#466 2019-08-02
	
	/**
	 * Saves most Element-based settings to the INI file.
	 * @see #cacheToIni()
	 */
	public static void saveToINI()
	{
		try
		{
			Ini ini = Ini.getInstance();
			ini.load();
			// elements
			cacheToIni();

			ini.save();
		}
		catch (Exception e)
		{
			logger.log(Level.SEVERE, "Error", e);
		}
	}
	
	// START KGU#792 2020-02-04: Bugfix #805
	/**
	 * Caches most Element-based preferences as properties to the Ini instance.
	 * @see #saveToINI()
	 */
	public static void cacheToIni() {
		Ini ini = Ini.getInstance();
		ini.setProperty("IfTrue", preAltT);
		ini.setProperty("IfFalse", preAltF);
		ini.setProperty("If", preAlt);
		// START KGU 2016-01-16: Stuff having got lost by a Nov. 2014 merge
		ini.setProperty("altPadRight", String.valueOf(altPadRight));
		// END KGU 2016-01-16
		StringList sl = new StringList();
		sl.setText(preCase);
		ini.setProperty("Case", sl.getCommaText());
		// START KGU#401 2017-05-18: Issue #405 - allow to reduce CASE width by branch element rotation
		ini.setProperty("CaseShrinkRot", Integer.toString(caseShrinkByRot));
		// END KGU#401 2017-05-18
		// START KGU#916 2021-01-25: Enh.#915 - offer alternative CASE editor
		ini.setProperty("CaseEditor", Boolean.toString(useInputBoxCase));
		// END KGU#916 2021-01-25
		ini.setProperty("For", preFor);
		ini.setProperty("While", preWhile);
		ini.setProperty("Repeat", preRepeat);
		// START KGU#686 2019-03-22: Enh. #56
		ini.setProperty("Try", preTry);
		ini.setProperty("Catch", preCatch);
		ini.setProperty("Finally", preFinally);
		//END KGU#686 2019-03-22
		// START KGU#376 2017-07-02: Enh. #389
		ini.setProperty("Import", preImport);
		// END KGU#376 2017-07-02
		// font
		// START KGU#264 2016-09-28: font name property renamed 
		//ini.setProperty("Name",getFont().getFamily());
		ini.setProperty("Font", getFont().getFamily());
		// END KGU#264 2016-09-28
		ini.setProperty("Size", Integer.toString(getFont().getSize()));
		// colors
		for (int i = 0; i < colors.length; i++) {
			ini.setProperty("color" + i, getHexColor(colors[i]));
		}
	}
	// END KGU#792 2020-02-04

	/**
	 * Returns the {@link Root} the given Element {@code _element} is residing in.
	 * @param _element - the interesting Element
	 * @return the owning {@link Root} or null (if {@code _element} is orphaned).
	 * @see #getNestingDepth()
	 */
	public static Root getRoot(Element _element)
	{
		if (_element == null) {
			return null;
		}
		while (_element.parent != null)
		{
			_element = _element.parent;
		}
		if (_element instanceof Root)
			return (Root) _element;
		else
			return null;
	}
	
	/**
	 * Retrieves the length of the path from the given Element up to the rot (not
	 * counting the {@link Subqueue} levels).
	 * @param _element - the interesting Element
	 * @return the path length (0 for a Root, 1 for any of its immediate children etc.)
	 */
	public static int getNestingDepth(Element _element)
	{
		int depth = 0;
		while (_element.parent != null)
		{
			_element = _element.parent;
			depth++;
		}
		return depth / 2;
	}

	// START KGU#101 2015-12-11: Enhancement #54: We need to split expression lists (might go to a helper class)
	/**
	 * Splits the string {@code _text}, which is supposed to represent a list of expressions
	 * separated by character sequences {@code _listSeparator}, into strings comprising one of
	 * the listed expressions each.<br/>
	 * This does not mean mere string splitting but is aware of string literals, argument lists
	 * of function calls etc. (These must not be broken.)<br/>
	 * The analysis stops as soon as there is a level underflow (i.e. an unmatched right parenthesis,
	 * bracket, or the like).<br/>
	 * The remaining string from the unsatisfied right parenthesis, bracket, or brace on will
	 * be ignored!
	 * @param _text - string containing one or more expressions
	 * @param _listSeparator - a character sequence serving as separator among the expressions (default: ",") 
	 * @return a StringList, each element of which contains one of the separated expressions (order preserved)
	 * @see #splitExpressionList(String, String, boolean)
	 * @see #splitExpressionList(StringList, String, boolean)
	 */
	public static StringList splitExpressionList(String _text, String _listSeparator)
	// START KGU#93 2015-12-21 Bugfix #41/#68/#69
	{
		return splitExpressionList(_text, _listSeparator, false);
	}
	
	/**
	 * Splits the string {@code _text}, which is supposed to represent a list of expressions
	 * separated by character sequence {@code _listSeparator}, into strings comprising one of
	 * the listed expressions each.<br/>
	 * This does not mean mere string splitting but is aware of string literals, argument lists
	 * of function calls etc. (These must not be broken.)<br/>
	 * The analysis stops as soon as there is a level underflow (i.e. an unmatched right parenthesis,
	 * bracket, or the like).<br/>
	 * The remaining string from the unsatisfied right parenthesis, bracket, or brace on will
	 * be added as last element to the result if {@code _appendTail} is true - otherwise there is no
	 * difference to method {@link #splitExpressionList(String, String)}!<br/>
	 * If the last result element is empty then the expression list was syntactically "clean".
	 * @param _text - string containing one or more expressions
	 * @param _listSeparator - a character sequence serving as separator among the expressions (default: ",") 
	 * @param _appendTail - if the remaining part of _text from the first unaccepted character on is to be added 
	 * @return a StringList consisting of the separated expressions (and the tail if _appendTail was true).
	 * @see #splitExpressionList(StringList, String, boolean)
	 */
	public static StringList splitExpressionList(String _text, String _listSeparator, boolean _appendTail)
	// END KGU#93 2015-12-21
	{
		//StringList expressionList = new StringList();
		//if (_listSeparator == null) _listSeparator = ",";
		
	// START KGU#388 2017-09-13: New subroutine
		//StringList tokens = Element.splitLexically(_text, true);
		return splitExpressionList(Syntax.splitLexically(_text.trim(), true), _listSeparator, _appendTail);
	}
	
	/**
	 * Splits the token list {@code _tokens}, which is supposed to represent a sequence of expressions
	 * separated by separators {@code _listSeparator}, into strings comprising one of the listed expressions
	 * each.<br/>
	 * This is aware of string literals, argument lists of function calls etc. (These must not be broken.)
	 * The analysis stops as soon as there is a level underflow (i.e. an unmatched right parenthesis,
	 * bracket, or the like).<br/>
	 * The remaining tokens from the unsatisfied right parenthesis, bracket, or brace on will
	 * be concatenated and added as last element to the result if {@code _appendTail} is true.
	 * If the last result element is empty in mode {@code _appendTail} then the expression list was syntactically
	 * "clean".<br/>
	 * FIXME If the expression was given without some parentheses as delimiters then a tail won't be added.
	 * @param _tokens - {@link StringList} of tokens representing one or more expressions
	 * @param _listSeparator - a character sequence serving as separator among the expressions (default: ",") 
	 * @param _appendTail - if the remaining part of _text from the first unaccepted character on is to be added 
	 * @return a StringList consisting of the separated expressions (and the tail if _appendTail was true).
	 * @see #splitExpressionList(String, String, boolean)
	 */
	public static StringList splitExpressionList(StringList _tokens, String _listSeparator, boolean _appendTail)
	{

		StringList expressionList = new StringList();
		if (_listSeparator == null) _listSeparator = ",";
	// END KGU#388 2017-09-13
		int parenthDepth = 0;
		boolean isWellFormed = true;
		Stack<String> enclosings = new Stack<String>();
		int tokenCount = _tokens.count();
		// START KGU#914 2021-01-22: Bugfix - identifiers were glued in expressions if _tokens is condensed
		//String currExpr = "";
		StringList currExpr = new StringList();
		// END KGU#914 2021-01-22
		String tail = "";
		for (int i = 0; isWellFormed && parenthDepth >= 0 && i < tokenCount; i++)
		{
			String token = _tokens.get(i);
			if (token.equals(_listSeparator) && enclosings.isEmpty())
			{
				// store the current expression and start a new one
				// START KGU#914 2021-01-22: Bugfix - see above
				//expressionList.add(currExpr.trim());
				//currExpr = new String();
				expressionList.add(currExpr.trim().concatenate(null));
				currExpr.clear();
				// END KGU#914 2021-01-22
			}
			else
			{ 
				if (token.equals("("))
				{
					enclosings.push(")");
					parenthDepth++;
				}
				else if (token.equals("["))
				{
					enclosings.push("]");
					parenthDepth++;
				}
				else if (token.equals("{"))
				{
					enclosings.push("}");
					parenthDepth++;
				}
				else if ((token.equals(")") || token.equals("]") || token.equals("}")))
				{
					isWellFormed = parenthDepth > 0 && token.equals(enclosings.pop());
					parenthDepth--;
				}
				if (isWellFormed)
				{
					// START KGU#914 2021-01-22: Bugfix - see above
					//currExpr += token;
					currExpr.add(token);
					// END KGU#914 2021-01-22
				}
				else if (_appendTail)
				{
					// START KGU#914 2021-01-22: Bugfix - see above
					//expressionList.add(currExpr.trim());
					//currExpr = "";
					//tail = _tokens.concatenate("", i).trim();
					expressionList.add(currExpr.trim().concatenate(null));
					currExpr.clear();
					tail = _tokens.concatenate(null, i).trim();
					// END KGU#914 2021-01-22
				}
			}
		}
		// add the last expression if it's not empty
		if (!(currExpr = currExpr.trim()).isEmpty())
		{
			// START KGU#914 2021-01-22: Bugfix - see above
			//expressionList.add(currExpr);
			expressionList.add(currExpr.concatenate(null));
			// END KGU#914 2021-01-22
		}
		// Add the tail if requested. Empty if there is no bad tail
		if (_appendTail) {
			expressionList.add(tail);
		}
		return expressionList;
	}
	// END KGU#101 2015-12-11
	
	// START KGU#689 2019-03-21 Issue #706
	/**
	 * Coagulates all token sequences starting with some kind of brackets, parenthesis,
	 * or brace and ending with its counterpart (or with a level underflow).
	 * @param tokens - lexically split tokens (<b>may get modified!</b>).
	 * @return a sequence of level 0 lexical tokens and coagulated sub expressions
	 * @see Syntax#splitLexically(String, boolean)
	 * @see #splitExpressionList(String, String)
	 * @see #splitExpressionList(String, String, boolean)
	 * @see #splitExpressionList(StringList, String, boolean)
	 */
	public static StringList coagulateSubexpressions(StringList tokens) {
		final StringList starters = StringList.explode("(,[,{", ",");
		final StringList stoppers = StringList.explode("),],}", ",");
		int ix = 0;
		int ixLastStart = -1;
		int level = 0;
		while (ix < tokens.count()) {
			String token = tokens.get(ix);
			if (starters.contains(token)) {
				if (level == 0) {
					ixLastStart = ix;
				}
				level++;
			}
			else if (stoppers.contains(token)) {
				level--;
				if (level == 0) {
					tokens.set(ixLastStart, tokens.concatenate("", ixLastStart, ix + 1));
					tokens.remove(ixLastStart + 1, ix+1);
					// START KGU#693 2019-03-24: Bugfix #711
					ix = ixLastStart;
					// START KGU#693 2019-03-24
				}
				// START KGU#693 2019-03-24: Bugfix #711 misplaced instruction, caused an eternal loop
				//ix = ixLastStart;
				// START KGU#693 2019-03-24
			}
			ix++;
		}
		return tokens;
	}
	// END KGU#689 2019-03-21

	// START KGU#388 2017-09-13: Enh. #423; KGU#371 2019-03-07: Enh. #385 - parameter declDefaults added
	/**
	 * Extracts the parameter or component declarations from the parameter list (or
	 * record type definition, respectively) given by {@code declText} and adds their names
	 * and type descriptions to the respective StringList {@code declNames} and {@code declTypes}.<br/>
	 * CAUTION: Some elements of {@code declTypes} may be {@code null} on return!
	 * @param declText - the text of the declaration inside the parentheses or braces
	 * @param declNames - the names of the declared parameters or record components (in order of occurrence), or {@code null}
	 * @param declTypes - the types of the declared parameters or record components (in order of occurrence), or {@code null}
	 * @param declDefaults - the literals of the declared parameter/component defaults (in order of occurrence), or {@code null}
	 */
	protected static void extractDeclarationsFromList(String declText, StringList declNames, StringList declTypes, StringList declDefaults) {
		// START KGU#371 2019-03-07: Enh. #385 - We have to face e.g. string literals in the argument list now!
		//StringList declGroups = StringList.explode(declText,";");
		StringList declGroups = splitExpressionList(declText, ";");
		// END KGU#371 2019-03-07
		for(int i = 0; i < declGroups.count(); i++)
		{
			// common type for parameter / component group
			String type = null;
			String group = declGroups.get(i);
			// START KGU#371 2019-03-07: Enh. #385 - cope with default values
			String defltGr = null;
			// END KGU#371 2019-03-07
			int posColon = group.indexOf(":");
			if (posColon >= 0)
			{
				type = group.substring(posColon + 1).trim();
				group = group.substring(0, posColon).trim();
				// START KGU#371 2019-03-07: Enh. #385 - cope with default values
				int posEq = type.indexOf('=');
				if (posEq >= 0) {
					defltGr = type.substring(posEq+1).trim();
					type = type.substring(0, posEq).trim();
				}
				// END KGU#371 2019-03-07
			}
			// START KGU#109 2016-01-15 Bugfix #61/#107 - was wrong, must first split by ','
//			else if ((posColon = group.indexOf(" as ")) >= 0)
//			{
//				type = group.substring(posColon + " as ".length()).trim();
//				group = group.substring(0, posColon).trim();
//			}
			// END KGU#109 2016-01-15
			// START KGU#371 2019-03-07: Enh. #385 - we must face complex literals here
			//StringList vars = StringList.explode(group,",");
			StringList vars = splitExpressionList(group, ",");
			// END KGU#371 2019-03-07
			for (int j=0; j < vars.count(); j++)
			{
				String decl = vars.get(j).trim();
				if (!decl.isEmpty())
				{
					String prefix = "";	// KGU#375 2017-03-30: New for enh. #388 (constants)
					// START KGU#371 2019-03-07: Enh. #385
					String deflt = defltGr;
					// END KGU#371 2019-03-07
					// START KGU#109 2016-01-15: Bugfix #61/#107 - we must split every "varName" by ' '.
					// START KGU#371 2019-03-07: Enh. #385 - parameter lists getting more complex...
					//if (type == null && (posColon = decl.indexOf(" as ")) >= 0)
					StringList tokens = Syntax.splitLexically(decl, true);
					if (type == null && (posColon = tokens.indexOf("as", false)) >= 0)
					// END KGU#371 2019-03-07
					{
						// START KGU#371 2019-03-07: Enh. #385 Scan for default / initial values
						//type = decl.substring(posColon + " as ".length()).trim();
						//decl = decl.substring(0, posColon).trim();
						type = tokens.concatenate("", posColon + 1, tokens.count()).trim();
						decl = tokens.concatenate("", 0, posColon).trim();
						int posEq = type.indexOf('=');
						if (posEq >= 0) {
							deflt = type.substring(posEq+1).trim();
							type = type.substring(0, posEq).trim();
							// The redundant 'optional' keyword is to be ignored 
							if (decl.toLowerCase().startsWith("optional ")) {
								decl = decl.substring("optional ".length());
							}
						}						
						// END KGU#371 2019-03-07
					}
					//StringList tokens = splitLexically(decl, true);
					tokens.removeAll(" ");
					if (tokens.count() > 1) {
						// Is a C or Java array type involved? 
						if (declGroups.count() == 1 && posColon < 0 || type == null) {
							// START KGU#371 2019-03-07: Enh. #385 Scan for default / initial values
							int posEq = tokens.indexOf("=");
							if (posEq >= 0) {
								if (deflt == null) {
									deflt = tokens.concatenate(null, posEq + 1, tokens.count());
								}
								tokens = tokens.subSequence(0, posEq);
							}						
							// END KGU#371 2019-03-07							
							int posBrack1 = tokens.indexOf("[");
							int posBrack2 = tokens.lastIndexOf("]");
							if (posBrack1 > 0 && posBrack2 > posBrack1) {
								String indices = tokens.concatenate(null, posBrack1, posBrack2+1);
								if (posBrack2 == tokens.count()-1) {
									// C-style: brackets right of the variable id
									decl = tokens.get(posBrack1-1);
									if (posBrack1 > 1 && type == null) {
										type = tokens.concatenate(null, 0, posBrack1-1);
										type += indices;
									}
								}
								else {
									// Java style: brackets between element type and variable id
									decl = tokens.concatenate(null, posBrack2+1, tokens.count());
									if (type == null) {
										type = tokens.concatenate(null, 0, posBrack2+1);
									}
								}
							}
							else {
								// No brackets...
								// START KGU#580 2018-09-24: Bugfix #605
								if (tokens.get(0).equals("const")) {
									prefix = "const ";
									tokens.remove(0);
								}
								// END KGU#580 2018-09-24
								// START KGU#371 2019-03-08: Issue #385 - We shouldn't return an empty string but null if there is no type
								//type = tokens.concatenate(null, 0, tokens.count()-1);
								if (tokens.count() > 1) {
									type = tokens.concatenate(null, 0, tokens.count()-1);
								}
								// END KGU#371 2019-03-07
								decl = tokens.get(tokens.count()-1);
							}
						}
						// START KGU#375 2017-03-30: New for enh. #388 (constants)
						else if (tokens.get(0).equals("const")) {
							// START KGU#580 2018-09-24: Bugfix #605							
							decl = decl.substring(6).trim();
							// END KGU#580 2018-09-24
							prefix = "const ";
						}
						// END KGU#375 2017-03-30
					}
					//System.out.println("Adding parameter: " + vars.get(j).trim());
					if (declNames != null) declNames.add(decl);
					// START KGU#375 2017-03-30: New for enh. #388 (constants) 
					//if (declTypes != null)	declTypes.add(type);
					if (declTypes != null){
						if (!prefix.isEmpty() || type != null) {
							declTypes.add(prefix + type);
						}
						else {
							declTypes.add(type);
						}
					}
					// END KGU#375 2017-03-30
					// START KGU#371 2019-03-07: Enh. #385
					if (declDefaults != null) {
						declDefaults.add(deflt);
					}
					// END KGU#371 2019-03-07
				}
			}
		}
	}

	/**
	 * Decomposes the interior of a record initializer of the form
	 * [typename]{compname1: value1, compname2: value2, ...} into a hash table
	 * mapping the component names to the corresponding value strings.
	 * If there is text following the closing brace it will be mapped to key "§TAIL§".
	 * If the typename is given then it will be provided mapped to key "§TYPENAME§".
	 * If {@code _typeInfo} is given and either {@code typename} was omitted or matches
	 * name of {@code _typeInfo} then unprefixed component values will be associated
	 * to the component names of the type in order of occurrence unless an explicit
	 * component name prefix occurs.<br/>
	 * If {@code _typeInfo} is null and {@code generateDummyCompNames} is true then generic
	 * component names of form {@code "FIXME_<typename>_<i>"} may be provided for components
	 * with missing names in the {@code _text}.
	 * @param _text - the initializer expression with or without typename but with braces.
	 * @param _typeInfo - the type map entry for the corresponding record type if available
	 * @param _generateDummyCompNames - if true then missing component names (not retrievable) will be replaced by generic ones
	 * @return the component map (or null if there are no braces).
	 */
	public static HashMap<String, String> splitRecordInitializer(String _text, TypeMapEntry _typeInfo, boolean _generateDummyCompNames)
	{
		// START KGU#526 2018-08-01: Enh. #423 - effort to make the component order more stable (at higher costs, though)
		//HashMap<String, String> components = new HashMap<String, String>();
		HashMap<String, String> components = new LinkedHashMap<String, String>();
		// END KGU#526 2018-08-01
		int posBrace = _text.indexOf("{");
		if (posBrace < 0) {
			return null;
		}
		String typename = _text.substring(0, posBrace);
		if (!typename.isEmpty()) {
			components.put("§TYPENAME§", typename);
		}
		StringList parts = splitExpressionList(_text.substring(posBrace+1).trim(), ",", true);
		String tail = parts.get(parts.count()-1);
		if (!tail.startsWith("}")) {
			return null;
		}
		else if (!(tail = tail.substring(1).trim()).isEmpty()) {
			components.put("§TAIL§", tail);
		}
		// START KGU#559 2018-07-20: Enh. #563 In case of a given type, we may guess the target fields
		boolean guessComponents = _typeInfo != null && _typeInfo.isRecord()
				&& (typename.isEmpty() || typename.equals(_typeInfo.typeName));
		String[] compNames = null;
		if (guessComponents) {
			Set<String> keys = _typeInfo.getComponentInfo(true).keySet();
			compNames = keys.toArray(new String[keys.size()]);
		}
		// END KGU#559 2018-07-20
		for (int i = 0; i < parts.count()-1; i++) {
			StringList tokens = Syntax.splitLexically(parts.get(i), true);
			int posColon = tokens.indexOf(":");
			if (posColon >= 0) {
				String name = tokens.subSequence(0, posColon).concatenate().trim();
				String expr = tokens.subSequence(posColon + 1, tokens.count()).concatenate().trim();
				if (Syntax.isIdentifier(name, false, null)) {
					components.put(name, expr);
					// START KGU#559 2018-07-20: Enh. #563 Stop associating from type as soon as an explicit name is given
					guessComponents = false;
					// END KGU#559 2018-07-20
				}
			}
			// START KGU#559 2018-07-20: Enh. #563
			else if (guessComponents && i < compNames.length) {
				components.put(compNames[i], parts.get(i));
			}
			// END KGU#559 2018-07-20
			// START KGU#711 2019-11-24: Bugfix #783 workaround for missing type info
			else if (compNames == null && !typename.isEmpty()) {
				components.put("FIXME_" + typename + "_" + i, parts.get(i));
			}
			// END KGU#711 2019-11-24
		}
		return components;
	}
	// END KGU#388 2017-09-13

	// START KGU#261 2017-02-01: Enh. #259 (type map) - moved from Instruction hitherto
	// KGU 2017-04-14: signature enhanced by argument canonicalizeTypeNames
	/**
	 * Tries to derive the data type of expression {@code expr} by means of analysing literal
	 * syntax, built-in functions and the types associated to variables registered in
	 * the {@code typeMap}.<br/>
	 * The returned type description (if not empty) will be structurally canonicalized (i.e. array
	 * levels will be symbolized by a sequence of "@" prefixes, the element type names may also be
	 * heuristically canonicalized to assumed Java equivalents.
	 * Record (struct) initializers will be replaced by their respective type name (which must have
	 * been declared before). 
	 * @param typeMap - current mapping of variable names to statically concluded type information (may be null)
	 * @param expr - the expression to be categorized
	 * @param canonicalizeTypeNames - specifies whether contained type names are to be canonicalized
	 * (i.e. replaced by guessed Java equivalents) 
	 * @return a type description if available and unambiguous or an empty string otherwise
	 */
	public static String identifyExprType(HashMap<String, TypeMapEntry> typeMap, String expr, boolean canonicalizeTypeNames)
	{
		String typeSpec = "";	// This means no info
		// 1. Check whether it's a known typed variable
		TypeMapEntry typeEntry = null;
		if (typeMap != null) {
			typeEntry = typeMap.get(expr);
			// START KGU#923 2021-02-03: Bugfix #923 complex access paths were ignored
			if (typeEntry == null && (expr.contains(".") || expr.contains("["))) {
				StringList tokens = Syntax.splitLexically(expr, true);
				tokens.removeAll(" ");
				String token0 = tokens.get(0);
				if (Syntax.isIdentifier(token0, false, null)
						&& (typeEntry = typeMap.get(token0)) != null) {
					// Well, that is a start.
					typeSpec = typeEntry.getCanonicalType(true, false);
					int nTokens = tokens.count();
					int pos = 1;
					while (!typeSpec.isEmpty() && (pos < nTokens)) {
						if (tokens.get(pos).equals(".")) {
							// Record component - or not
							if (typeEntry == null || !typeEntry.isRecord()
									|| pos + 1 >= nTokens
									|| !Syntax.isIdentifier(token0 = tokens.get(pos+1), false, null)) {
								// Something wrong here
								return "";
							}
							if ((typeEntry = typeEntry.getComponentInfo(true).get(token0)) == null) {
								return "";
							}
							typeSpec = typeEntry.getCanonicalType(true, false);
							pos += 2;
						}
						else if (tokens.get(pos).equals("[")) {
							StringList indexExprs = Element.splitExpressionList(tokens.subSequence(pos+1, nTokens), ",", true);
							for (int i = 0; i < indexExprs.count()-1; i++) {
								if (!typeSpec.startsWith("@")) {
									return "";
								}
								typeSpec = typeSpec.substring(1);
							}
							// typeSpec should not be the name of a (record) type
							if ((typeEntry = typeMap.get(":" + typeSpec)) != null) {
								typeSpec = typeEntry.getCanonicalType(true, false);
							}
							tokens.remove(pos, nTokens);
							tokens.add(Syntax.splitLexically(indexExprs.get(indexExprs.count()-1), true));
							nTokens = tokens.count();
							if (nTokens > pos && tokens.get(pos).equals("]")) {
								// Syntax correct, drop "]", prepare next cycle
								tokens.remove(pos);
								nTokens--;
							}
							else {
								// either "]" was missing or nonsense is following
								return "";
							}
						}
						else {
							// Neither "." nor "[" --> Syntax error
							return "";
						}
					}
				}
			}
			// END KGU#923 2021-02-03
		}
		if (typeEntry != null) {
			// START KGU#388 2017-07-12: Enh. #423
			//StringList types = typeEntry.getTypes(canonicalizeTypeNames);
			//if (types.count() == 1) {
			//	typeSpec = typeEntry.getTypes().get(0);
			//}
			typeSpec = typeEntry.getCanonicalType(canonicalizeTypeNames, true);
			// END KGU#388 2017-07-12
		}
		// Otherwise check if it's a built-in function with unambiguous type
		else if (Function.isFunction(expr, false)) {
			typeSpec = (new Function(expr).getResultType(""));
		}
		// START KGU#782 2019-12-02 For certain purposes, e.g. export of FOR-IN loops char detection may be essential
		else if (expr.startsWith("'") && expr.endsWith("'") && (expr.length() == 3 || expr.length() == 4 && expr.charAt(1) == '\\')) {
			typeSpec = "char";
		}
		// END KGU#782 2019-12-02
		else if (Syntax.STRING_PATTERN.matcher(expr).matches()) {
			typeSpec = "String";
		}
		// START KGU#388 2017-09-12: Enh. #423: Record initializer support (name-prefixed!)
		else if ((RECORD_MATCHER.reset(expr)).matches() && typeMap != null){
			typeSpec = RECORD_MATCHER.group(1);
			if (!typeMap.containsKey(":" + typeSpec)) {
				// It's hardly a valid prefixed record initializer...
				typeSpec = "";
			}
		}
		// END KGU#388 2017-09-12
		// START KGU#354 2017-05-22: Enh. #354
		// These literals cause errors with Double.parseDouble(expr) and Integer.parseInt(expr)
		else if (BIN_PATTERN.matcher(expr).matches() || OCT_PATTERN.matcher(expr).matches() || HEX_PATTERN.matcher(expr).matches()) {
			typeSpec = "int";
		}
		// END KGU#354 2017-05-22
		// 2. If none of the approaches above succeeded check for a numeric literal
		// START KGU#920 2021-02-03: Issue #920 Inifinity introduced as new literal
		if (typeSpec.isEmpty() && (expr.equals("Infinity") || expr.equals("-Infinity") || expr.equals("\u221E"))) {
			typeSpec = "double";
		}
		// END KGU#920 2021-02-03
		if (typeSpec.isEmpty()) {
			// START KGU#923 2021-02-04: Issue #923 We may at least analyse constant expressions
			//try {
			//	Double.parseDouble(expr);
			//	typeSpec = "double";
			//	Integer.parseInt(expr);
			//	typeSpec = "int";
			//}
			//catch (NumberFormatException ex) {}
			StringList tokens = Syntax.splitLexically(expr, true);
			tokens.removeAll(" ");
			tokens.removeAll("+");
			tokens.removeAll("-");
			tokens.removeAll("*");
			tokens.removeAll("/");
			tokens.removeAll("%");
			for (int i = 0; i < tokens.count(); i++) {
				String token = tokens.get(i);
				String subType = null;
				try {
					Double.parseDouble(token);
					subType = "double";
					Integer.parseInt(token);
					subType = "int";
				}
				catch (NumberFormatException ex) {}
				if (subType == null) {
					typeSpec = "";
					break;
				}
				if (typeSpec.isEmpty()) {
					typeSpec = subType;
				}
				else if (typeSpec.equals("double") || subType.equals("double")) {
					typeSpec = "double";
				}
			}
			// END KGU#923 2021-02-04
		}
		// Check for boolean literals
		if (typeSpec.isEmpty() && (expr.equals("true") || expr.equals("false"))) {
			typeSpec = "boolean";
		}
		return typeSpec;
	}
	// END KGU#261 2017-02-01
	
	// START KGU#63 2015-11-03: getWidthOutVariables and writeOutVariables were nearly identical (and had to be!)
	// Now it's two wrappers and a common algorithm -> ought to avoid duplicate work and prevents from divergence
	/**
	 * Computes the expected width of text line {@code _text} of Element
	 * {@code _this} on the given {@code _canvas} (with its current font), where
	 * mode {@link #E_VARHIGHLIGHT} is considered.
	 * @param _canvas - the target {@link Canvas}
	 * @param _text - a line of element text
	 * @param _this - the Element this retrieval is done for
	 * @return the projected text width in pixel
	 */
	public static int getWidthOutVariables(Canvas _canvas, String _text, Element _this)
	{
		return writeOutVariables(_canvas, 0, 0, _text, _this, false, false);
	}

	/**
	 * Actually writes the of text line {@code _text} of Element {@code _this}
	 * to the given {@code _canvas} (with its current font), where mode
	 * {@link #E_VARHIGHLIGHT} is considered.
	 * @param _canvas - the target {@link Canvas}
	 * @param _x - the horizontal start position
	 * @param _y - the vertical start position
	 * @param _text - the text line to be drawn
	 * @param _this - the responsible Element
	 * @param _inContention - a flag indication a possible event queue contention,
	 * in which case the drawing ought to be simplified (e.g. by suppressing syntax
	 * highlighting)
	 */
	public static void writeOutVariables(Canvas _canvas, int _x, int _y, String _text, Element _this, boolean _inContention)
	{
		writeOutVariables(_canvas, _x, _y, _text, _this, true, _inContention);
	}
	
	private static int writeOutVariables(Canvas _canvas, int _x, int _y, String _text, Element _this, boolean _actuallyDraw, boolean _inContention)
	// END KGU#63 2015-11-03
	{
		// init total (the result, telling the width in pixels)
		int total = 0;
		Root root = getRoot(_this);
		
		if (root != null)
		{
			// START KGU#226 2016-07-29: Issue #211: No syntax highlighting in comments
			//if (root.hightlightVars==true)
			// START KGU#502/KGU#524/KGU#553 2019-03-14: Bugfix #518,#544,#557 - No syntax highlighting in high contention
			//if (Element.E_VARHIGHLIGHT && !root.isSwitchTextCommentMode())
			if (Element.E_VARHIGHLIGHT && !isSwitchTextCommentMode() && !_inContention)
			// END KGU#502/KGU#524/KGU#553 2019-03-14
			// END KGU#226 2016-07-29
			{
				// START KGU#701 2019-03-29: Issue #718 - highlighting acceleration by caching
				// backup the original font
				Font backupFont = _canvas.getFont();
				// START KGU#902 2020-12-31: Issue #903 - method decomposed
				Vector<HighlightUnit> hlUnits = getHighlightUnits(_text, _this, root);
				// END KGU#902 2020-12-31
				// This is now the pure drawing
				synchronized (hlUnits) {
					for (HighlightUnit unit: hlUnits) {
						// START KGU#707 2019-05-15: Bugfix #724 special font properties of the canvas weren't used anymore
						// (This workaround will still only affect the standard font and have no impact on derived fonts)
						//_canvas.setFont(unit.bold ? boldFont : (unit.underlined ? underlinedFont : font));
						_canvas.setFont(unit.bold ? boldFont : (unit.underlined ? underlinedFont : backupFont));
						// END KGU#707 2019-05-15
						_canvas.setColor(unit.textColor);
						if (_actuallyDraw)
						{
							// write out text
							_canvas.writeOut(_x + total, _y, unit.textSnippet);
						}

						// add to the total
						total += _canvas.stringWidth(unit.textSnippet);
					}
				}
				// reset color
				_canvas.setColor(Color.BLACK);
				// reset font
				_canvas.setFont(backupFont);
				// END KGU#701 2019-03-29
			}
			else
			{
				if (_actuallyDraw)
				{
					_canvas.writeOut(_x + total, _y, _text);
				}

				// add to the total
				total += _canvas.stringWidth(_text);

			}
		}
		
		return total;
	}
	
	// START KGU#902 2020-12-31: Enh. #903 Now the comment popup may contain highlighted text
	/**
	 * Composes an HTML string of the element comment or text (depending on
	 * {@link #isSwitchTextCommentMode()}) to be presented in the "show comment"
	 * popup.
	 * @param sb - a {@link StringBuilder} to append the HTML text parts to
	 * @return the {@link StringList} of the actual (not HTML) text lines to be
	 * presented.
	 */
	public StringList appendHtmlComment(StringBuilder sb)
	{
		sb.append("<html>");
		StringList lines = this.getComment(false);
		if (isSwitchTextCommentMode()) {
			if (Element.E_APPLY_ALIASES) {
				lines = StringList.explode(Element.replaceControllerAliases(lines.getText(), true, Element.E_VARHIGHLIGHT), "\n");
			}
			Root myRoot = getRoot(this);
			for (int i = 0; i < lines.count(); i++) {
				if (i > 0) {
					sb.append("<br/>");
				}
				appendLineToHtml(sb, lines.get(i), myRoot);
			}
		}
		else {
			// START KGU#199 2016-07-07: Enh. #188 - we must cope with combined comments now
			//StringList comment = selEle.getComment(false);
			lines = StringList.explode(lines, "\n");
			lines.removeAll("");	// Don't include empty lines here
			// END KGU#199 2016-07-07
			sb.append(BString.encodeToHtml(lines.getText()).replace("\n", "<br/>"));
		}
		sb.append("</html>");
		return lines;
	}
	
	/**
	 * Appends an HTML equivalent for the given {@code line} of text to the
	 * content of the {@link StringBuilder} {@code sb}.
	 * @param sb - a {@link StringBuilder} gathering the HTML text
	 * @param line - a line of text
	 * @param myRoot - the owning {@link Root}
	 */
	private void appendLineToHtml(StringBuilder sb, String line, Root myRoot) {
		if (Element.E_VARHIGHLIGHT) {
			Vector<HighlightUnit> hlUnits = getHighlightUnits(line, this, myRoot);
			for (HighlightUnit unit: hlUnits) {
				boolean hasColor = unit.textColor != null && !unit.textColor.equals(Color.BLACK);
				boolean hasSpan = hasColor || unit.underlined;
				boolean isStrong = unit.bold;
				if (hasSpan) {
					sb.append("<span style=\"");
					if (hasColor) {
						sb.append("color: #");
						sb.append(Integer.toHexString(unit.textColor.getRGB()).substring(2));
						sb.append(";");
					}
					if (unit.underlined) {
						sb.append("text-decoration: underline;");
					}
					sb.append("\">");
				}
				if (isStrong) {
					sb.append("<strong>");
				}
				sb.append(BString.encodeToHtml(unit.textSnippet));
				if (isStrong) {
					sb.append("</strong>");
				}
				if (hasSpan) {
					sb.append("</span>");
				}
			}
		}
		else {
			sb.append(BString.encodeToHtml(line));
		}
	}
	
	/**
	 * Retrieves or creates the highlight units for the text of Element {@code _elem} from/in
	 * the {@link #highlightCache}
	 * @param _text - the interesting line of the element text
	 * @param _elem - the responsible Element
	 * @param _root - the owing {@link Root}
	 * @return the vector of cached highlight units for this line of text to be used for drawing
	 */
	private static Vector<HighlightUnit> getHighlightUnits(String _text, Element _elem, Root _root) {
		Vector<HighlightUnit> hlUnits = _elem.highlightCache.get(_text);
		if (hlUnits == null) {
			_elem.highlightCache.put(_text, hlUnits = new Vector<HighlightUnit>());
			// START KGU#686 2019-03-16: Enh. #56
			Set<String> variableSet = _elem.getVariableSetFor(_elem);
			// END KGU#686 2019-03-16

			StringList parts = Syntax.splitLexically(_text, true);

			// START KGU#701 2019-03-29: Issue #718 Derived fonts now cached in static fields
			//Font boldFont = new Font(Element.font.getName(), Font.BOLD, Element.font.getSize());
			// START KGU#480 2018-01-21: Enh. #490 - we will underline alias names
			//Map<TextAttribute, Integer> fontAttributes = new HashMap<TextAttribute, Integer>();
			//fontAttributes.put(TextAttribute.UNDERLINE, TextAttribute.UNDERLINE_ON);
			//Font underlinedFont = new Font(Element.font.getName(), Font.PLAIN, Element.font.getSize()).deriveFont(fontAttributes);
			// END KGU#480 2018-01-21
			//Font backupFont = _canvas.getFont();
			// END KGU#701 2019-03-29

			// START KGU#64 2015-11-03: Not to be done again and again. Private static field now!
			//StringList specialSigns = new StringList();
			if (specialSigns == null)	// lazy initialisation
			{
				// START KGU#843 2020-04-12: Bugfix #847
				specialSigns = new HashSet<String>();
				// START KGU#843 2020-04-12: Bugfix #847
			// END KGU#64 2015-11-03
				// START KGU#425 2017-09-29: Add the possible ellipses, too
				specialSigns.add("...");
				specialSigns.add("..");					
				// END KGU#425 2017-09-29
				specialSigns.add(".");
				specialSigns.add("[");
				specialSigns.add("]");
				specialSigns.add("\u2190");
				specialSigns.add(":=");
				// START KGU#332 2017-01-27: Enh. #306 "dim" as declaration keyword
				specialSigns.add(":");
				// END KGU#332 2017-01-27
				// START KGU#408 2021-02-24: Enh. #410 Since the " ? : " is executable, it should be highlighted
				specialSigns.add("?");
				// END KGU#408 2021-02-24

				specialSigns.add("+");
				specialSigns.add("/");
				// START KGU 2015-11-03: This operator had been missing
				specialSigns.add("%");
				// END KGU 2015-11-03
				specialSigns.add("*");
				specialSigns.add("-");
				specialSigns.add("var");
				// START KGU#332 2017-01-27: Enh. #306 "dim" as declaration keyword
				specialSigns.add("dim");
				// END KGU#332 2017-01-27
				// START KGU#375 2017-03-30: Enh. #388 "const" as declaration keyword
				specialSigns.add("const");
				// END KGU#375 2017-03-30
				// START KGU#388 2017-09-13: Enh. #423 "type", "record", and "struct" as type definition keywords
				specialSigns.add("type");
				specialSigns.add("record");
				specialSigns.add("struct");
				// END KGU#388 2017-09-13
				// START KGU#542 2019-11-17: Enh. #739 "enum" added to type definition keywords
				specialSigns.add("enum");
				// END KGU#542 2019-11-17
				// START KGU#331 2017-01-13: Enh. #333
				//specialSigns.add("<=");
				//specialSigns.add(">=");
				//specialSigns.add("<>");
				//specialSigns.add("!=");
				specialSigns.add("\u2260");
				specialSigns.add("\u2264");
				specialSigns.add("\u2265");
				// END KGU#331 2017-01-13
				specialSigns.add("<<");
				specialSigns.add(">>");
				specialSigns.add("<");
				specialSigns.add(">");
				specialSigns.add("==");
				specialSigns.add("=");
				specialSigns.add("!");
				// START KGU#24 2014-10-18
				specialSigns.add("&&");
				specialSigns.add("||");
				// END KGU#24 2014-10-18
				// START KGU#109 2016-01-15: Issues #61, #107 highlight the BASIC declarator keyword, too
				specialSigns.add("as");
				// END KGU#109 2016-01-15

				// START KGU#100 2016-01-16: Enh. #84: Also highlight the initialiser delimiters
				specialSigns.add("{");
				specialSigns.add("}");
				// END KGU#100 2016-01-16

				// The quotes will only occur as tokens if they are unpaired!
				specialSigns.add("'");
				specialSigns.add("\"");
				// START KGU#64 2015-11-03: See above
				
				// START KGU#872 2020-10-17: Enh. #872 operator symbols for C style
				specialSigns.add("!=");
				specialSigns.add("<=");
				specialSigns.add(">=");
				// END KGU#872 2020-10-17
				// START KGU#920 2021-02-03: Issue #920 Infinity now also literal
				specialSigns.add("Infinity");
				specialSigns.add("\u221E");
				// END KGU#920 2021-02-03
				// START KGU#883 2020-11-01: Enh. #881 bit operators and Boolean literal were missing
				specialSigns.add("false");
				specialSigns.add("true");
				specialSigns.add("&");
				specialSigns.add("|");
				specialSigns.add("^");
				specialSigns.add("~");
				// END KGU#883 2020-11-01
			}
			// START KGU#611/KGU843 2020-04-12: Issue #643, bugfix #847
			if (specialSignsCi == null) {
				specialSignsCi = new StringList();
				specialSignsCi.add("mod");
				specialSignsCi.add("div");
				// START KGU#24 2014-10-18
				specialSignsCi.add("and");
				specialSignsCi.add("or");
				specialSignsCi.add("xor");
				specialSignsCi.add("not");
				// END KGU#24 2014-10-18
				// START KGU#115 2015-12-23: Issue #74 - These Pascal operators hadn't been supported
				specialSignsCi.add("shl");
				specialSignsCi.add("shr");
				// END KGU#115 2015-12-23
			}
			// END KGU#611/KGU#843 2020-04-12
			// END KGU#64 2015-11-03

			// START KGU#1018 2021-11-17: Bugfix #1021 We must consider composed keywords
			// These markers might have changed by configuration, so don't cache them
<<<<<<< HEAD
			StringList ioSigns = new StringList();
			ioSigns.add(Syntax.getKeywordOrDefault("input", "").trim());
			ioSigns.add(Syntax.getKeywordOrDefault("output", "").trim());
			// START KGU#116 2015-12-23: Enh. #75 - highlight jump keywords
			StringList jumpSigns = new StringList();
			jumpSigns.add(Syntax.getKeywordOrDefault("preLeave", "leave").trim());
			jumpSigns.add(Syntax.getKeywordOrDefault("preReturn", "return").trim());
			jumpSigns.add(Syntax.getKeywordOrDefault("preExit", "exit").trim());
			// START KGU#686 2019-03-18: Enh. #56
			jumpSigns.add(Syntax.getKeywordOrDefault("preThrow", "throw").trim());
=======
			//StringList ioSigns = new StringList();
			//ioSigns.add(CodeParser.getKeywordOrDefault("input", "").trim());
			//ioSigns.add(CodeParser.getKeywordOrDefault("output", "").trim());
			// START KGU#116 2015-12-23: Enh. #75 - highlight jump keywords
			//StringList jumpSigns = new StringList();
			//jumpSigns.add(CodeParser.getKeywordOrDefault("preLeave", "leave").trim());
			//jumpSigns.add(CodeParser.getKeywordOrDefault("preReturn", "return").trim());
			//jumpSigns.add(CodeParser.getKeywordOrDefault("preExit", "exit").trim());
			// START KGU#686 2019-03-18: Enh. #56
			//jumpSigns.add(CodeParser.getKeywordOrDefault("preThrow", "throw").trim());
>>>>>>> 573ba262
			// END KGU#686 2019-03-18
			// END KGU#116 2015-12-23
			String ioSign = null;
			for (String ioKey: new String[] {"input", "output"}) {
				StringList splitKey = splitLexically(CodeParser.getKeywordOrDefault(ioKey, ioKey), false);
				if (parts.indexOf(splitKey, 0, CodeParser.ignoreCase) == 0) {
					ioSign = parts.concatenate("", 0, splitKey.count());
					parts.remove(1, splitKey.count());
					parts.set(0, ioSign);
					break;
				}
			}
			String jumpSign = null;
			if (ioSign == null) {
				for (String jumpKey: new String[] {"preLeave", "preReturn", "preExit", "preThrow"}) {
					StringList splitKey = splitLexically(CodeParser.getKeywordOrDefault(jumpKey, jumpKey.substring(3).toLowerCase()), false);
					if (parts.indexOf(splitKey, 0, CodeParser.ignoreCase) == 0) {
						jumpSign = parts.concatenate("", 0, splitKey.count());
						parts.remove(1, splitKey.count());
						parts.set(0, jumpSign);
						break;
					}
				}
			}
			// END KGU#1018 2021-11-17

			// START KGU#377 2017-03-30: Bugfix #333
			parts.replaceAll("<-","\u2190");
			if (E_SHOW_UNICODE_OPERATORS) {
				parts.replaceAll("<>","\u2260");
				parts.replaceAll("!=","\u2260");
				parts.replaceAll("<=","\u2264");
				parts.replaceAll(">=","\u2265");
			}
			// END KGU#377 2017-03-30
			// START KGU#872 2020-10-17: Enh. #872 - show operators in C style
			if (E_SHOW_C_OPERATORS) {
				// Don't replace '=' in type definitions and optional parameters!
				// START KGU#872 2021-01-01: Issue #872 - we must suppress it with routine headers, too
				//if (!(_elem instanceof Instruction && ((Instruction)_elem).isTypeDefinition())) {
				if (!(_elem instanceof Instruction && ((Instruction)_elem).isTypeDefinition()
						|| _elem instanceof Root && ((Root)_elem).isSubroutine())) {
				// END KGU#872 2021-01-01
					parts.replaceAll("=", "==");
				}
				parts.replaceAll("\u2190", "=");
				parts.replaceAll(":=", "=");
				parts.replaceAll("\u2260", "!=");
				parts.replaceAll("<>", "!=");
				parts.replaceAll("\u2264", "<=");
				parts.replaceAll("\u2265", ">=");
				parts.replaceAllCi("not", "!");
				parts.replaceAllCi("and", "&&");
				parts.replaceAllCi("or", "||");
				parts.replaceAllCi("xor", "^");
				parts.replaceAllCi("div", "/");
				parts.replaceAllCi("mod", "%");
				parts.replaceAllCi("shl", "<<");
				parts.replaceAllCi("shr", ">>");
			}
			// END KGU#872 2020-10-17

			// START KGU#701 2019-03-29: Issue #718 concatenate normal text parts
			StringBuilder normalText = new StringBuilder();
			boolean lastWasNormal = false;
			// END KGU#701 2019-03-29
			synchronized (hlUnits) {
				for (int i = 0; i < parts.count(); i++)
				{
					String display = parts.get(i);

					if (!display.equals(""))
					{
						// if this part has to be colored
						if (variableSet.contains(display))
						{
							// dark blue, bold
							// START KGU#701 2019-03-29: Issue #718
							//_canvas.setColor(E_HL_VARIABLE_COLOR);
							//_canvas.setFont(boldFont);
							if (lastWasNormal) {
								hlUnits.add(_elem.makeHighlightUnit(normalText.toString()));
								normalText.delete(0, Integer.MAX_VALUE);
								lastWasNormal = false;
							}
							hlUnits.add(_elem.makeHighlightUnit(display, E_HL_VARIABLE_COLOR, true, false));
							// END KGU#701 2019-03-29
						}
						// START KGU#388 2017-09-17: Enh. #423 Highlighting of defined types
						else if (_root.getTypeInfo().containsKey(":" + display) || TypeMapEntry.isStandardType(display)) {
							// black, bold
							// START KGU#701 2019-03-29: Issue #718
							//_canvas.setFont(boldFont);
							if (lastWasNormal) {
								hlUnits.add(_elem.makeHighlightUnit(normalText.toString()));
								normalText.delete(0, Integer.MAX_VALUE);
								lastWasNormal = false;
							}
							hlUnits.add(_elem.makeHighlightUnit(display, Color.BLACK, true, false));
							// END KGU#701 2019-03-29
						}
						// END KGU#388 2017-09-17
						// if this part has to be coloured with special colour
						// START KGU#611/KGU#843 2020-04-12: Issue #643, bugfix #847
						//else if(specialSigns.contains(display))
						else if(specialSigns.contains(display) || specialSignsCi.contains(display, false))
						// END KGU#611/KGU#843 2020-04-12
						{
							// burgundy, bold
							// START KGU#701 2019-03-29: Issue #718
							//_canvas.setColor(E_HL_OPERATOR_COLOR);
							//_canvas.setFont(boldFont);
							if (lastWasNormal) {
								hlUnits.add(_elem.makeHighlightUnit(normalText.toString()));
								normalText.delete(0, Integer.MAX_VALUE);
								lastWasNormal = false;
							}
							hlUnits.add(_elem.makeHighlightUnit(display, E_HL_OPERATOR_COLOR, true, false));
							// END KGU#701 2019-03-29
						}
						// if this part has to be coloured with io colour
						// START KGU#165 2016-03-25: consider the new option
						//else if(ioSigns.contains(display))
<<<<<<< HEAD
						else if(ioSigns.contains(display, !Syntax.ignoreCase))
=======
						// START KGU#1018 2021-11-17: Bugfix #1021
						//else if(ioSigns.contains(display, !CodeParser.ignoreCase))
						else if (i == 0 && display.equals(ioSign))
						// END KGU#1018 2021-11-17
>>>>>>> 573ba262
						// END KGU#165 2016-03-25
						{
							// green, bold
							// START KGU#701 2019-03-29: Issue #718
							//_canvas.setColor(E_HL_INOUT_COLOR);
							//_canvas.setFont(boldFont);
							if (lastWasNormal) {
								hlUnits.add(_elem.makeHighlightUnit(normalText.toString()));
								normalText.delete(0, Integer.MAX_VALUE);
								lastWasNormal = false;
							}
							hlUnits.add(_elem.makeHighlightUnit(display, E_HL_INOUT_COLOR, true, false));
							// END KGU#701 2019-03-29
						}
						// START KGU 2015-11-12
						// START KGU#116 2015-12-23: Enh. #75
						// START KGU#165 2016-03-25: consider the new case option
						//else if(jumpSigns.contains(display))
<<<<<<< HEAD
						else if(jumpSigns.contains(display, !Syntax.ignoreCase))
=======
						// START KGU#1018 2021-11-17: Bugfix #1021
						//else if(jumpSigns.contains(display, !CodeParser.ignoreCase))
						else if (i == 0 && display.equals(jumpSign))
						// END KGU#1018 2021-11-17
>>>>>>> 573ba262
						// END KGU#165 2016-03-25
						{
							// orange, bold
							// START KGU#701 2019-03-29: Issue #718
							//_canvas.setColor(E_HL_JUMP_COLOR);
							//_canvas.setFont(boldFont);
							if (lastWasNormal) {
								hlUnits.add(_elem.makeHighlightUnit(normalText.toString()));
								normalText.delete(0, Integer.MAX_VALUE);
								lastWasNormal = false;
							}
							hlUnits.add(_elem.makeHighlightUnit(display, E_HL_JUMP_COLOR, true, false));
							// END KGU#701 2019-03-29
						}
						// END KGU#116 2015-12-23
						// if it's a String or Character literal then mark it as such
						else if (display.startsWith("\"") && display.endsWith("\"") ||
								display.startsWith("'") && display.endsWith("'"))
						{
							// violet, plain
							// START KGU#701 2019-03-29: Issue #718
							//_canvas.setColor(E_HL_STRING_COLOR);
							if (lastWasNormal) {
								hlUnits.add(_elem.makeHighlightUnit(normalText.toString()));
								normalText.delete(0, Integer.MAX_VALUE);
								lastWasNormal = false;
							}
							hlUnits.add(_elem.makeHighlightUnit(display, E_HL_STRING_COLOR, false, false));
							// END KGU#701 2019-03-29
						}
						// END KGU 2015-11-12
						// START KGU#480 2018-01-21: Enh. #490 DiagramController routine aliases?
						else if (E_APPLY_ALIASES && Syntax.isIdentifier(display, false, "#")) {
							// START KGU#903 2021-01-01: Bugfix #904
							boolean wasHandled = false;
							// END KGU#903 3021-01-01
							int j = i;
							while (j < parts.count() && parts.get(++j).trim().isEmpty());
							if (j < parts.count() && parts.get(j).equals("(")) {
								if (Element.controllerAlias2Name.containsKey(display.toLowerCase())) {
									// Replace the name and show it underlined
									// START KGU#701 2019-03-29: Issue #718
									//display = display.substring(0, display.indexOf('#'));
									//_canvas.setFont(underlinedFont);
									if (lastWasNormal) {
										hlUnits.add(_elem.makeHighlightUnit(normalText.toString()));
										normalText.delete(0, Integer.MAX_VALUE);
										lastWasNormal = false;
									}
									hlUnits.add(_elem.makeHighlightUnit(display.substring(0, display.indexOf('#')),
											Color.BLACK, false, true));
									// END KGU#701 2019-03-29
									// START KGU#903 2021-01-01: Bugfix #904
									wasHandled = true;
									// END KGU#903 3021-01-01
								}
							}
							// START KGU#903 2021-01-01: Bugfix #904
							if (!wasHandled) {
								normalText.append(display);
								lastWasNormal = true;
							}
							// END KGU#903 3021-01-01
						}
						// START KGU#701 2019-03-29: Issue #718
						else {
							normalText.append(display);
							lastWasNormal = true;
						}
						// END KGU#701 2019-03-29
						// END KGU#480 2018-01-21
					}

					// START KGU#701 2019-03-29: Issue #718
					//if (_actuallyDraw)
					//{
					//	// write out text
					//	_canvas.writeOut(_x + total, _y, display);
					//}
					//
					//// add to the total
					//total += _canvas.stringWidth(display);
					//
					//// reset color
					//_canvas.setColor(Color.BLACK);
					//// reset font
					//_canvas.setFont(backupFont);
					// END KGU#701 2019-03-29

				} //for(int i = 0; i < parts.count(); i++)

				if (lastWasNormal) {
					hlUnits.add(_elem.makeHighlightUnit(normalText.toString()));
				}
			}
		}
		return hlUnits;
	}
	// END KGU#902 2020-12-31
	
	// START KGU#701 2019-03-29: Issue #718 - approach to accelerate syntax highlighting
	private HighlightUnit makeHighlightUnit(String string)
	{
		return new HighlightUnit(string, getTextColor(), false, false);
	}
	private HighlightUnit makeHighlightUnit(String string, Color color, boolean bold, boolean underlined) {
		return new HighlightUnit(string, color, bold, underlined);
	}
	// END KGU#701 2019-03-29
	
	// START KGU#686 2019-03-16: Enh. #56 introduction of Try elements
	/**
	 * @return the set of cached variable names for the element context of Element {@code _child}
	 */
	protected Set<String> getVariableSetFor(Element _child) {
		if (this.parent == null) {
			return new HashSet<String>();
		}
		return this.parent.getVariableSetFor(this);
	}
	// END KGU#686 2019-03-16
	
	// START KGU#227 2016-07-29: Enh. #128
	/**
	 * Writes the non-empty comment lines at position _x, _y to _canvas with 2/3 font height and in dark gray
	 * @param _canvas - the drawing canvas
	 * @param _x - left text anchor coordinate for the text area
	 * @param _y - top text anchor coordinate for the text area
	 * @param _actuallyDraw - if the text is actually to be written (otherwise we just return the bonds)
	 * @return - bounding box of the text
	 */
	protected Rect writeOutCommentLines(Canvas _canvas, int _x, int _y, boolean _actuallyDraw)
	{
		int height = 0;
		int width = 0;
		// smaller font - KGU 2019-03-29: Now taken from static field
		//Font smallFont = new Font(Element.font.getName(), Font.PLAIN, Element.font.getSize() * 2 / 3);
		FontMetrics fm = _canvas.getFontMetrics(smallFont);
		int fontHeight = fm.getHeight();	// Here we don't reduce to fm.getLeading() + fm.getAscend()
		int extraHeight = this.isBreakpoint() ? fontHeight/2 : 0;
		// backup the original font
		Font backupFont = _canvas.getFont();
		_canvas.setFont(smallFont);
		_canvas.setColor(Color.DARK_GRAY);
		int nLines = this.getComment().count();
		for (int i = 0; i < nLines; i++)
		{
			String line = this.getComment().get(i).trim();
			if (!line.isEmpty())
			{
				height += fontHeight;
				width = Math.max(width, _canvas.stringWidth(line));
				if (_actuallyDraw)
				{
					_canvas.writeOut(_x, _y + height + extraHeight, line);
				}
			}
		}
		
		_canvas.setFont(backupFont);
		_canvas.setColor(Color.BLACK);
		if (height > 0)
		{
			height += fontHeight/2;
		}
		return new Rect(_x, _y, _x+width, _y+height);
	}
	
	protected boolean haveOuterRectDrawn()
	{
		return true;
	}
	// END KGU#227 2016-07-29

	// START KGU#156 2016-03-11: Enh. #124 - helper routines to display run-time info
	/**
	 * Writes the selected runtime information in half-size font to the lower
	 * left of position (_right, _top).
	 * @param _canvas - the Canvas to write to
	 * @param _right - right border x coordinate
	 * @param _top - upper border y coordinate
	 */
	protected void writeOutRuntimeInfo(Canvas _canvas, int _right, int _top)
	{
		if (Element.E_COLLECTRUNTIMEDATA)
		{
			// smaller font - KGU 2019-03-29: now taken from static field
			//Font smallFont = new Font(Element.font.getName(), Font.PLAIN, Element.font.getSize()*2/3);
			FontMetrics fm = _canvas.getFontMetrics(smallFont);
			// backup the original font
			Font backupFont = _canvas.getFont();
			String info = this.getRuntimeInfoString();
			int yOffs = fm.getHeight() + (this.isBreakpoint() ? 4 : 0); 
			_canvas.setFont(smallFont);
			int width = _canvas.stringWidth(info);
			// START KGU#213 2016-08-01: Enh. #215
			//_canvas.setColor(Color.BLACK);
			if (this.isConditionedBreakpoint())
			{
				String triggerInfo = this.getBreakTriggerCount() + ": ";
				int extraWidth = _canvas.stringWidth(triggerInfo);
				_canvas.setColor(Color.RED);
				_canvas.writeOut(_right - width - extraWidth, _top + yOffs, triggerInfo);
			}
			// END KGU#213 2016-08-01
			_canvas.setColor(Color.BLACK);
			_canvas.writeOut(_right - width, _top + yOffs, info);
			_canvas.setFont(backupFont);
		}
	}
	
	/**
	 * Returns a runtime counter string, composed from execution count
	 * and a mode-dependent number of steps (pure or aggregated, with or
	 * without parenthesis). 
	 * @return the decoration string for runtime data visualisation
	 */
	protected String getRuntimeInfoString()
	{
		return this.getExecCount() + " / " + this.getExecStepCount(this.isCollapsed(true));
	}
	// END KGU#156 2016-03-11
	
    /**
     * Detect whether the element is currently collapsed (or to be shown as collapsed by other reasons)
     * @param _orHidingOthers - if some additional element-specific hiding criterion is to be considered, too  
     * @return true if element is to be shown in collapsed shape
     */
    public boolean isCollapsed(boolean _orHidingOthers) {
        return collapsed;
    }

    public void setCollapsed(boolean collapsed) {
        this.collapsed = collapsed;
        // START KGU#136 2016-03-01: Bugfix #97
        this.resetDrawingInfoUp();
        // END KGU#136 2016-03-01
    }
    
    // START KGU#122 2016-01-03: Enh. #87
    /**
     * @return the element-type-specific icon image intended to be placed in the upper left
     * corner of the drawn element if being collapsed.
     * @see #getMiniIcon()
     */
    public ImageIcon getIcon()
    {
    	return IconLoader.getIcon(57);
    }
    // END KGU#122 2016-01-03
    
    // START KGU#535 2018-06-28
    /**
     * @return the (somewhat smaller) element-type-specific icon image intended to be used in
     * the {@link FindAndReplace} dialog.
     * @see #getIcon()
     */
    public ImageIcon getMiniIcon()
    {
    	return IconLoader.getIcon(10);
    }
    // END KGU#535 2018-06-28

    // START KGU 2015-10-16: Some Root stuff properly delegated to the Element subclasses
    // (The obvious disadvantage is slightly reduced performance, of course)
    /**
     * Returns the serialised texts held within this element and its substructure.
     * The argument {@code _instructionsOnly} controls whether mere expressions like
     * logical conditions or even call statements are included. As a rule, no lines
     * that may not potentially introduce new variables are added if {@code true}
     * (which not only reduces time and space requirements but also avoids "false positives"
     * in variable detection).<br/>
     * Uses {@link #addFullText(StringList, boolean)} - so possibly better override that method if
     * necessary.
     * @param _instructionsOnly - if {@code true} then only the texts of Instruction elements are included
     * @return the composed {@link StringList}
     */
    public StringList getFullText(boolean _instructionsOnly)
    {
    	// The default...
    	StringList sl = new StringList();
    	this.addFullText(sl, _instructionsOnly);
    	return sl;
    }
    
    /**
     * Appends all the texts held within this element and its substructure to the given StringList.
     * The argument _instructionsOnly controls whether mere expressions like logical conditions or
     * even call statements are included. As a rule, no lines that may not potentially introduce new
     * variables are added if true (which not only reduces time and space requirements but also avoids
     * "false positives" in variable detection). 
     * (To be overridden by structured subclasses)
     * @param _lines - the StringList to append to 
     * @param _instructionsOnly - if true then texts not possibly containing variable declarations are omitted
     */
    protected abstract void addFullText(StringList _lines, boolean _instructionsOnly);
    // END KGU 2015-10-16
    
    /**
     * Returns a (hopefully) lossless representation of the stored text as a
     * StringList in a common intermediate language (code generation phase 1).
     * This allows the language-specific Generator subclasses to concentrate
     * on the translation into their respective target languages (code generation
     * phase 2).<br/>
     * Conventions of the intermediate language:<br/>
     * Operators (note the surrounding spaces - no double spaces will exist):
     * <ul>
     * <li>Assignment:	" <- "
     * <li>Comparison:	" = ", " < ", " > ", " <= ", " >= ", " <> "
     * <li>Logic:		" && ", " || ", " §NOT§ ", " ^ "
     * <li>Arithmetics:	usual Java operators without padding
     * <li>Control key words:<ul>
     *   <li>If, Case:		none (wiped off)</li>
     *   <li>While, Repeat:	none (wiped off)</li>
     *   <li>For:			unchanged</li>
     *   <li>Forever:		none (wiped off)</li>
     * </ul></li>
     * </ul>
     * @return a padded intermediate language equivalent of the stored text
     */
    public StringList getIntermediateText()
    {
        StringList interSl = new StringList();
        StringList lines = this.getUnbrokenText();
        for (int i = 0; i < lines.count(); i++)
        {
            interSl.add(transformIntermediate(lines.get(i)));
        }
        return interSl;
    }
    
    /**
     * Translates the Pascal procedure calls {@code inc(var), inc(var, offs), dec(var)},
     * and {@code dec(var, offs)} into simple assignments in Structorizer syntax. 
     * @param code - the piece of text possibly containing {@code inc} or {@code dec} references
     * @return the transformed string.
     */
    public static String transform_inc_dec(String code)
    {
        code = INC_PATTERN1.matcher(code).replaceAll("$1 <- $1 + $2");
        code = INC_PATTERN2.matcher(code).replaceAll("$1 <- $1 + 1");
        code = DEC_PATTERN1.matcher(code).replaceAll("$1 <- $1 - $2");
        code = DEC_PATTERN2.matcher(code).replaceAll("$1 <- $1 - 1");
        return code;
    }
    
    /**
     * Creates a (hopefully) lossless representation of the {@code _text} String as a
     * tokens list of a common intermediate language (code generation phase 1).
     * This allows the language-specific Generator subclasses to concentrate
     * on the translation into their target language (code generation phase 2).
     * Conventions of the intermediate language:<br/>
     * Operators (note the surrounding spaces - no double spaces will exist):
     * <ul>
     * <li>Assignment:		"<-"</li>
     * <li>Comparison:		"=", "<", ">", "<=", ">=", "<>"</li>
     * <li>Logic:			"&&", "||", "!", "^"</li>
     * <li>Arithmetics:		usual Java operators</li>
     * <li>Control key words:<ul>
     *   <li>If, Case:		none (wiped off)</li>
     *   <li>While, Repeat:	none (wiped off)</li>
     *   <li>For:			unchanged</li>
     *   <li>Forever:		none (wiped off)</li>
     * </ul></li>
     * </ul>
     * @param _text - a line of the Structorizer element
     * //@return a padded intermediate language equivalent of the stored text
     * @return a StringList consisting of tokens translated into a unified intermediate language
     */
    // START KGU#93 2015-12-21: Bugfix #41/#68/#69
    //public static String transformIntermediate(String _text)
    public static StringList transformIntermediate(String _text)
    {
        //final String regexMatchers = ".?*+[](){}\\^$";
        
        String interm = " " + _text + " ";
        // START KGU 2016-01-13: Bugfix #104 - should have been done after the loop only
        interm = interm.trim();
        // END KGU 2016-01-13
        
        // START KGU#93 2015-12-21 Bugfix #41/#68/#69 Get rid of padding defects and string damages
        //interm = unifyOperators(interm);
        // END KGU#93 2015-12-21
        
        // START KGU 2015-11-30: Adopted from Root.getVarNames(): 
        // pascal: convert "inc" and "dec" procedures
        // (Of course we could omit it for Pascal, and for C offsprings there are more efficient translations, but this
        // works for all, and so we avoid trouble.
        // START KGU#575 2018-09-17: Issue #594 - replace obsolete 3rd-party Regex library
        //Regex r;
        //r = new Regex(BString.breakup("inc")+"[(](.*?)[,](.*?)[)](.*?)","$1 <- $1 + $2"); interm = r.replaceAll(interm);
        //r = new Regex(BString.breakup("inc")+"[(](.*?)[)](.*?)","$1 <- $1 + 1"); interm = r.replaceAll(interm);
        //r = new Regex(BString.breakup("dec")+"[(](.*?)[,](.*?)[)](.*?)","$1 <- $1 - $2"); interm = r.replaceAll(interm);
        //r = new Regex(BString.breakup("dec")+"[(](.*?)[)](.*?)","$1 <- $1 - 1"); interm = r.replaceAll(interm);
        interm = transform_inc_dec(interm);
        // END KGU#575 2018-09-17
        // END KGU 2015-11-30

        // START KGU#93 2015-12-21 Bugfix #41/#68/#69 Get rid of padding defects and string damages
        // Reduce multiple space characters
        //interm = interm.replace("  ", " ");
        //interm = interm.replace("  ", " ");	// By repetition we eliminate the remnants of odd-number space sequences
        //return interm/*.trim()*/;

        StringList tokens = Syntax.splitLexically(interm, true);
        
        // START KGU#165 2016-03-26: Now keyword search with/without case
        // START KGU#790 2021-10-25: Delegated to Syntax
        //cutOutRedundantMarkers(tokens);
        Syntax.removeDecorators(tokens);
        // END KGU#790 2021-10-25
        // END KGU#165 2016-03-26
        
        Syntax.unifyOperators(tokens, false);
        
        return tokens;
        // END KGU#93 2015-12-21

    }
    // END KGU#18/KGU#23 2015-10-24
    
    // START KGU#162 2016-03-31: Enh. #144 - undispensible part of transformIntermediate
    // START KGU#790 2021-10-25: Issue #800 replaced by Syntax.removeDecorators(StringList)
    //public static void cutOutRedundantMarkers(StringList _tokens)
    //{
    //    // Collect redundant placemarkers to be deleted from the text
    //    // FIXME: Find a more efficient way to do this
    //    StringList redundantMarkers = new StringList();
    //    redundantMarkers.addByLength(Syntax.getKeyword("preAlt"));
    //    redundantMarkers.addByLength(Syntax.getKeyword("preCase"));
    //    redundantMarkers.addByLength(Syntax.getKeyword("preWhile"));
    //    redundantMarkers.addByLength(Syntax.getKeyword("preRepeat"));
    //
    //    redundantMarkers.addByLength(Syntax.getKeyword("postAlt"));
    //    redundantMarkers.addByLength(Syntax.getKeyword("postCase"));
    //    redundantMarkers.addByLength(Syntax.getKeyword("postWhile"));
    //    redundantMarkers.addByLength(Syntax.getKeyword("postRepeat"));
    //    
    //    for (int i = 0; i < redundantMarkers.count(); i++)
    //    {
    //    	String marker = redundantMarkers.get(i);
    //    	if (marker != null && !marker.trim().isEmpty())
    //    	{
    //    		StringList markerTokens = Syntax.splitLexically(marker, false);
    //    		int markerLen = markerTokens.count();
    //    		int pos = -1;
    //    		while ((pos = _tokens.indexOf(markerTokens, 0, !Syntax.ignoreCase)) >= 0)
    //    		{
    //    			for (int j = 0; j < markerLen; j++)
    //    			{
    //    				_tokens.delete(pos);
    //    			}
    //    		}
    //    	}
    //    }
    //}
    // END KGU#790 2021-10-25
    // END KGU#162 2016-03-31
    
    // START KGU#152 2016-03-02: Better self-description of Elements
    @Override
    public String toString()
    {
    	return getClass().getSimpleName() + '@' + Integer.toHexString(hashCode()) +
    			// START KGU#261 2017-01-19: Enh. #259 (type map)
    			//"(" + (this.getText().count() > 0 ? this.getText().get(0) : "") + ")";
    			"(" + this.id + (this.getText().count() > 0 ? (": " + this.getText().get(0)) : "") + ")";
    			// END KGU#261 2017-01-19
    }
    // END KGU#152 2016-03-02

	// START KGU#258 2016-09-26: Enh. #253
	/**
	 * Returns a fixed array of names of parser preferences being relevant for
	 * the current type of Element (e.g. in case of refactoring)
	 * @return Arrays of key strings for Syntax.keywordMap
	 */
	protected abstract String[] getRelevantParserKeys();

	/**
	 * Looks up the associated token sequence in _splitOldKeywords for any of the parser preference names
	 * provided by getRelevantParserKeys(). If there is such a token sequence then it will be
	 * replaced throughout my text by the associated current parser preference for the respective name
	 * @param _oldKeywords - a map of tokenized former non-empty parser preference keywords to be replaced
	 * @param _ignoreCase - whether case is to be ignored on comparison.
	 */
	public void refactorKeywords(HashMap<String, StringList> _splitOldKeywords, boolean _ignoreCase)
	{
		String[] relevantKeys = getRelevantParserKeys();
		if (relevantKeys != null && !_splitOldKeywords.isEmpty())
		{
			StringList result = new StringList();
			for (int i = 0; i < this.text.count(); i++)
			{
				result.add(refactorLine(text.get(i), _splitOldKeywords, relevantKeys, _ignoreCase));
			}
			this.text = result;
		}
	}
	
	/**
	 * Looks up the associated token sequence in _splitOldKeys for any of the parser
	 * preference names provided by _prefNames. If there is such a token sequence
	 * then it will be replaced throughout {@code _line} by the associated current
	 * parser preference for the respective name.
	 * @param _line - line of element text
	 * @param _splitOldKeys - a map of tokenized former non-empty parser preference keywords to be replaced
	 * @param _prefNames - Array of parser preference names being relevant for this kind of element
	 * @param _ignoreCase - whether case is to be ignored on comparison
	 * @return refactored line
	 */
	protected final String refactorLine(String _line, HashMap<String, StringList> _splitOldKeys, String[] _prefNames, boolean _ignoreCase)
	{
		StringList tokens = Syntax.splitLexically(_line, true);
		boolean isModified = false;
		// FIXME: We should order the keys by decreasing length first!
		for (int i = 0; i < _prefNames.length; i++)
		{
			StringList splitKey = _splitOldKeys.get(_prefNames[i]);
			if (splitKey != null)
			{
				String subst = Syntax.getKeyword(_prefNames[i]);
				// line shouldn't be inflated ...
				if (!splitKey.get(0).equals(" ")) {
					while (subst.startsWith(" ")) subst = subst.substring(1); 
				}
				if (!splitKey.get(splitKey.count()-1).equals(" ")) {
					while (subst.endsWith(" ")) subst = subst.substring(0, subst.length()-1);
				}
				// ... but spaces must not get lost either!
				if (splitKey.get(0).equals(" ") && !subst.startsWith(" ")) {
					subst = " " + subst;
				}
				if (splitKey.count() > 1 && splitKey.get(splitKey.count()-1).equals(" ") && !subst.endsWith(" ")) {
					subst += " ";
				}
				// Now seek old keyword and replace it where found
				int pos = -1;
				while ((pos = tokens.indexOf(splitKey, pos+1, !_ignoreCase)) >= 0)
				{
					// Replace the first part of the saved keyword by the entire current keyword... 
					tokens.set(pos, subst);
					// ... and remove the remaining parts of the saved key
					for (int j = 1; j < splitKey.count(); j++)
					{
						tokens.delete(pos+1);
					}
					isModified = true;
				}
			}
		}
		if (isModified)
		{
			_line = tokens.concatenate().trim();
		}
		return _line;
	}
	// END KGU#258 2016-09-25

	// START KGU#301 2016-12-01: Bugfix #301
	/**
	 * Helper method to detect exactly whether the given {@code expression} is enclosed in parentheses.
	 * Simply check whether it starts with "(" and ends with ")" is NOT sufficient because the expression
	 * might look like this: {@code (4 + 8) * sqrt(3.5)}, which starts and ends with parentheses without
	 * being parenthesized.
	 * @param expression - the expression to be analysed as string
	 * @return true if the expression is properly parenthesized. (Which is to be ensured e.g for conditions
	 * in C and derived languages.
	 */
	public static boolean isParenthesized(String expression)
	{
		boolean isEnclosed = expression.startsWith("(") && expression.endsWith(")");
		if (isEnclosed) {
			StringList tokens = Syntax.splitLexically(expression, true);
			isEnclosed = isParenthesized0(tokens);
		}
		return isEnclosed;
	}
	// END KGU#301 2016-12-01
	
	// START KGU#301 2017-09-19: Issue #302: Method isParenthesized(String expression) decomposed
	/**
	 * Helper method to detect exactly whether expression represented by the given {@code tokens} is enclosed
	 * in parentheses.<br>
	 * Simply to check whether it starts with "(" and ends with ")" is NOT sufficient because the expression
	 * might look like this: {@code (4 + 8) * sqrt(3.5)}, which starts and ends with parentheses without
	 * being parenthesized.
	 * @param tokens - the tokenised expression to be analysed as StringList
	 * @return true if the expression is properly parenthesized. (Which is to be ensured e.g for conditions
	 * in C and derived languages.
	 */
	public static boolean isParenthesized(StringList tokens)
	{
		return tokens.count() > 1 && tokens.get(0).equals("(") && tokens.get(tokens.count()-1).equals(")")
				&& isParenthesized0(tokens);
	}
	
	// Internal check for both public isParenthesized() methods
	private static boolean isParenthesized0(StringList tokens) {
		boolean isEnclosed;
		int level = 0;
		for (int i = 1; level >= 0 && i < tokens.count()-1; i++) {
			String token = tokens.get(i);
			if (token.equals("(")) {
				level++;
			}
			else if (token.equals(")")) {
				level--;
			}
		}
		isEnclosed = level == 0;
		return isEnclosed;
	}
	// END KGU#301 2019-09-19

	// START KGU#277 2016-10-13: Enh. #270 - Option to disable an Element from execution and export
	/**
	 * Checks whether this element or one of its ancestors is disabled 
	 * @param individually - if {@code true} then only the individual setting will be reported
	 * @return true if directly or indirectly disabled
	 */
	public boolean isDisabled(boolean individually)
	{
		return this.disabled || (this.parent != null && this.parent.isDisabled(individually));
	}
	// END KGU#277 2016-10-13
	
	// START KGU#408 2021-02-26: Enh. #410 - We need a composed disabled check
	/** Sets the {@link #disabled} flag to {@code b} */
	public void setDisabled(boolean b)
	{
		this.disabled = b;
	}
	// END KG#408 2021-02-26
	
	// START KGU 2017-10-21 New deep reachability check
	/** @return whether an entered control flow may leave this element sequentially. */
	public boolean mayPassControl()
	{
		// Normally, the control flow will leave every element.
		return true;
	}
	// END KGU 2017-10-21
	
	// START KGU#261 2017-01-19: Enh. #259 (type map)
	public Element findElementWithId(long _id)
	{
		final class ElementFinder implements IElementVisitor {
			
			private long id;
			private Element foundElement = null;

			public ElementFinder(long _id)
			{
				id = _id;
			}
			
			@Override
			public boolean visitPreOrder(Element _ele) {
				if (_ele.getId() == id) {
					foundElement = _ele;
					return false;
				}
				return true;
			}

			@Override
			public boolean visitPostOrder(Element _ele) {
				return true;
			}
			
		}
		ElementFinder finder = new ElementFinder(_id);
		traverse(finder);
		return finder.foundElement;
	}
	
	/**
	 * Adds own variable declarations (only this element, no substructure!) to the given
	 * map (varname -> typeinfo).
	 * @param typeMap
	 */
	public void updateTypeMap(HashMap<String, TypeMapEntry> typeMap)
	{
		// Does nothing - to be sub-classed if necessary
	}
	// END KGU#261 2017-01-19
	
	// START KGU#261 2017-01-26: Enh. #259
	/**
	 * Analyses the given {@code typeSpec} string and adds a derived {@code TypeMapEntry.VarDeclaration}
	 * to the {@code typeMap} associated to the given {@code varName}.
	 * @param typeMap - maps variable and type names to gathered detailed type information 
	 * @param varName - name of a variable being declared
	 * @param typeSpec - a type-describing string (might be a type name or a type construction)
	 * @param lineNo - number of the element text line containing the type description
	 * @param isAssigned - is to indicate whether a value is assigned here
	 * @param explicitly - whether the type association was an explicit declaration or just guessed
	 */
	protected void addToTypeMap(HashMap<String,TypeMapEntry> typeMap, String varName, String typeSpec, int lineNo, boolean isAssigned, boolean explicitly)
	{
		if (varName != null && !typeSpec.isEmpty()) {
			TypeMapEntry entry = typeMap.get(varName);
			// Get the referred type entry in case typeSpec is a previously defined type
			TypeMapEntry typeEntry = null;
			if (Syntax.isIdentifier(typeSpec, false, null)) {
				typeEntry = typeMap.get(":" + typeSpec);
			}
			if (entry == null) {
				if (typeEntry != null) {
					typeMap.put(varName, typeEntry);
				}
				else {
					// Add a new entry to the type map
					typeMap.put(varName, new TypeMapEntry(typeSpec, null, null, this, lineNo, isAssigned, explicitly));
				}
			}
			else if (typeEntry == null || !typeEntry.isRecord()) {
				// START KGU#593 2018-10-05: Bugfix #619
				if (explicitly && !entry.isDeclaredWithin(null)) {
					entry.isDeclared = true;
				}
				// END KGU#593 2018-10-05
				// add an alternative declaration to the type map entry
				entry.addDeclaration(typeSpec, this, lineNo, isAssigned);
			}
		}				
	}
	
	// START KGU#388 2017-09-13: Enh. #423
	/**
	 * Adds a record type definition with name {@code typeName} and component definitions
	 * from lists {@code compNames} and {@code compTypes} to the {@code typeMap}.
	 * @param typeMap - maps variable and type names to gathered detailed type information 
	 * @param typeName - name of the new defined type
	 * @param typeSpec - a type-describing string as found in the definition
	 * @param compNames - list of the component identifiers (strings)
	 * @param compTypes - list of type-describing strings (a type name or a type construction or null!)
	 * @param lineNo - number of the element text line containing the type description
	 * @return true if the {@code typeName} was new and could be placed in the {@code typeMap}.
	 */
	protected boolean addRecordTypeToTypeMap(HashMap<String,TypeMapEntry> typeMap, String typeName, String typeSpec, StringList compNames, StringList compTypes, int lineNo)
	{
		boolean done = false;
		if (typeName != null && compNames.count() > 0 && compTypes.count() == compNames.count()) {
			TypeMapEntry entry = typeMap.get(":" + typeName);
			// Get the referred type entry in case typeSpec is a previously defined type
			if (entry == null) {
				// Add a new entry to the type map
				boolean isRecursive = false;
				// FIXME KGU#687 2019-03-16: Issue #408, #56 - shall we replace this by compTypes now?
				LinkedHashMap<String, TypeMapEntry> components = new LinkedHashMap<String, TypeMapEntry>();
				for (int i = 0; i < compNames.count(); i++) {
					TypeMapEntry compEntry = null; 
					if (i < compTypes.count()) {
						String type = compTypes.get(i);
						if (type != null) {
							if (Syntax.isIdentifier(type, false, null)) {
								// Try to find an existing type entry with this name
								compEntry = typeMap.get(":" + type);
								if (compEntry == null) {
									if (type.equals(typeName)) {
										isRecursive = true;
										// We postpone the completion of this self-referencing component 
									}
									else {
										// Create a named dummy entry
										compEntry = new TypeMapEntry(type, type, typeMap, this, lineNo, false, true);
									}
								}
							}
							// FIXME KGU#687 2019-03-16: Issue #408 - no longer needed?
							else {
								// Create an unnamed dummy entry
								compEntry = new TypeMapEntry(type, null, null, this, lineNo, false, true);
							}
						}
					}
					// Note that compEntry may be null here
					if (compEntry == null) compEntry = TypeMapEntry.getDummy();
					components.put(compNames.get(i), compEntry);
				}
				entry = new TypeMapEntry(typeSpec, typeName, typeMap, components, this, lineNo);
				// In case of self-references map the respective component names to the created TypeMapEntry 
				if (isRecursive) {
					for (int i = 0; i < compNames.count(); i++) {
						if (i < compTypes.count() && typeName.equals(compTypes.get(i))) {
							components.put(compNames.get(i), entry);
						}
					}
				}
				// Now register the accomplished type entry
				typeMap.put(":" + typeName, entry);
				done = true;
			}
			else {
				logger.log(Level.WARNING, "Type redefinition attempt for \"{1}\"!", typeName);
			}
		}
		return done;
	}
	// END KGU#388 2017-09-13

	/**
	 * Negates the given condition as intelligently as possible.
	 * @param condition - a boolean expression (in Structorizer-conform syntax)
	 * @return an expression reprsenting the logical opposite of {@code condition}
	 */
	public static String negateCondition(String condition)
	{
		String negCondition = null;
		StringList condTokens = Syntax.splitLexically(condition, true);
		// START KGU#790 2020-11-01: Issue #800 Replaced by new syntax stuff
		//int length = condTokens.count();
		//String first = condTokens.get(0);
		//// Already explicitly negated?
		//if (first.equals("not") || first.equals("!")) {
		//	int i = 1;
		//	while (i < length && condTokens.get(i).trim().isEmpty()) i++;
		//	if (i == length-1) {
		//		// Obviously a single negated token, so just drop the operator
		//		negCondition = condTokens.get(i); 
		//	}
		//	else if (i < length && Element.isParenthesized(condTokens.subSequence(i, length))) {
		//		negCondition = condTokens.subSequence(i+1, length-1).concatenate();
		//	}
		//}
		try {
			List<Expression> exprs = Expression.parse(condTokens, null, (short)0);
			if (exprs.size() == 1) {
				Expression cond = exprs.get(0);
				cond = Expression.negateCondition(cond, true);
				negCondition = cond.toString();
			}
		} catch (SyntaxException exc) {
			logger.log(Level.WARNING, "Trouble with negating " + condition, exc);
		}
		// END KGU#790 2020-11-01
		if (negCondition == null) {
			if (!Element.isParenthesized(condTokens)) {
				condition = "(" + condition + ")";
			}
			negCondition = "not " + condition;
		}
		return negCondition;
	}
	
	public void setRotated(boolean _rotated)
	{
		if (rotated != _rotated) {
			// Flip the stored rectangle
			this.rect0 = new Rect(rect0.left, rect0.top, rect0.bottom, rect0.right);
		}
	}
	
	// START KGU#906/KGU#926 2021-02-04: Enh. #905, #926 consider eclipsed substructure
	/**
	 * Retrieves all (or just the first) {@link DetectedError} objects related to this
	 * element or some substructure element (in case this element is collapsed)
	 * @param getAll - if not {@code true} then only the result will only contain the
	 * first related {@link DetectedError} found (allowing an efficient existence check)
	 * @return a map from element to lists of related {@link DetectedError} objects,
	 *  may be empty
	 */
	public LinkedHashMap<Element, Vector<DetectedError>> getRelatedErrors(boolean getAll)
	{
		LinkedHashMap<Element, Vector<DetectedError>> errorMap = 
				new LinkedHashMap<Element, Vector<DetectedError>>();
		addRelatedErrors(getAll, errorMap);
		return errorMap;
	}
	
	/**
	 * Internal helper for {@link #getRelatedErrors(boolean)}
	 * @param getAll - if not {@code true} then only the result will only contain the
	 * first related {@link DetectedError} found (allowing an efficient existence check)
	 * @param errorMap - a map from element to lists of related {@link DetectedError} objects,
	 *  may be empty
	 */
	protected final void addRelatedErrors(boolean getAll, LinkedHashMap<Element, Vector<DetectedError>> errorMap)
	{
		if (E_ANALYSER) {
			Root myRoot = getRoot(this);
			if (myRoot != null && myRoot.errors != null && !myRoot.errors.isEmpty()) {
				boolean descend = this.isCollapsed(false);
				// Now collect the information from the substructure if necessary
				final class ErrorFinder implements IElementVisitor {
					
//					private Root root;
//					public LinkedHashMap<Element, Vector<DetectedError>> errorMap;
//					boolean descend;
//					boolean oneIsEnough;
//
//					public ErrorFinder(Root _root, LinkedHashMap<Element, Vector<DetectedError>> _errorMap,
//							boolean _descend, boolean _getAll)
//					{
//						root = _root;
//						errorMap = _errorMap;
//						descend = _descend;
//						oneIsEnough = !_getAll;
//					}
					
					@Override
					public boolean visitPreOrder(Element _ele) {
						for (DetectedError error: myRoot.errors) {
							if (_ele == error.getElement()) {
								if (!errorMap.containsKey(_ele)) {
									errorMap.put(_ele, new Vector<DetectedError>());
								}
								errorMap.get(_ele).add(error);
								if (!getAll) {
									return false;
								}
							}
						}
						return descend;
					}

					@Override
					public boolean visitPostOrder(Element _ele) {
						return true;
					}

				}
				ErrorFinder finder = new ErrorFinder();
//				ErrorFinder finder = new ErrorFinder(myRoot, errorMap, descend, getAll);
				traverse(finder);
			}
		}
		
	}
	
	// END KGU#906/KGU#926 2021-02-04
	
	// START KGU#790 2020-11-02: Issue #800
	/**
	 * Get the parsed line structure for the text line {@code lineNo} if
	 * it exists. If the line type (to be obtained with {@link Line#getType()})
	 * is {@link Line.LineType#LT_RAW} then something will have gone wrong and
	 * the original text line is all you can rely on.
	 * @param lineNo - index of the text line (w.r.t. unbroken text) - must be between
	 * 0 and the number of lines - 1.
	 * @return a {@link Line} structure for the requested text line.
	 */
	public Line getParsedLine(int lineNo)
	{
		if (parsedLines == null) {
			parseLines();
		}
		return parsedLines[lineNo];
	}
	
	/**
	 * Re-parses all text lines no matter whether there have already been parsed
	 * lines in the cache. Overwrites {@link #parsedLines}.
	 * @return A {@link StringList} of possible error descriptions
	 * @see #getParsedText(StringList, Typeregistry)
	 * @see #getParsedText(StringList, StringList, Typeregistry, StringList)
	 */
	protected StringList parseLines()
	{
		// FIXME both this and getParsedText() needed?
		StringList errors = new StringList();
		StringList unbrokenLines = this.getUnbrokenText();
		parsedLines = new Line[unbrokenLines.count()];
		for (int i = 0; i < parsedLines.length; i++) {
			// FIXME guess a suited line type, ought to be delegated to subclasses, though
			parsedLines[i] = Line.parse(unbrokenLines.get(i), getLineTypeSet(i), null, errors);
		}
		return errors;
	}
	
	/**
	 * Wipes the parsing results for all text lines, thus forcing a reparsing
	 * on next {@link #getParsedLine(int)} call. This methd should be called
	 * whenever the text was changed.
	 */
	public void resetParsedLines()
	{
		parsedLines = null;
	}
	// END KGU#790 2020-11-02
}<|MERGE_RESOLUTION|>--- conflicted
+++ resolved
@@ -130,11 +130,8 @@
  *      Kay Gürtzig     2021-02-24      Enh. #410: "?" added as lexical delimiter and operator symbol
  *      Kay Gürtzig     2021-03-03      Issue #954: Modified breakpoint behaviour
  *      Kay Gürtzig     2021-06-10      Enh. #926, #979: New method getAnalyserMarkerBounds() to support tooltip
-<<<<<<< HEAD
  *      Kay Gürtzig     2021-10-25      Issue #800: cutOutRedundantMarkers substituted by Syntax.removeDecorators()
-=======
  *      Kay Gürtzig     2021-11-17      Bugfix #1021 in getHighlightUnits()
->>>>>>> 573ba262
  *
  ******************************************************************************************************
  *
@@ -3741,35 +3738,22 @@
 
 			// START KGU#1018 2021-11-17: Bugfix #1021 We must consider composed keywords
 			// These markers might have changed by configuration, so don't cache them
-<<<<<<< HEAD
-			StringList ioSigns = new StringList();
-			ioSigns.add(Syntax.getKeywordOrDefault("input", "").trim());
-			ioSigns.add(Syntax.getKeywordOrDefault("output", "").trim());
-			// START KGU#116 2015-12-23: Enh. #75 - highlight jump keywords
-			StringList jumpSigns = new StringList();
-			jumpSigns.add(Syntax.getKeywordOrDefault("preLeave", "leave").trim());
-			jumpSigns.add(Syntax.getKeywordOrDefault("preReturn", "return").trim());
-			jumpSigns.add(Syntax.getKeywordOrDefault("preExit", "exit").trim());
-			// START KGU#686 2019-03-18: Enh. #56
-			jumpSigns.add(Syntax.getKeywordOrDefault("preThrow", "throw").trim());
-=======
 			//StringList ioSigns = new StringList();
-			//ioSigns.add(CodeParser.getKeywordOrDefault("input", "").trim());
-			//ioSigns.add(CodeParser.getKeywordOrDefault("output", "").trim());
+			//ioSigns.add(Syntax.getKeywordOrDefault("input", "").trim());
+			//ioSigns.add(Syntax.getKeywordOrDefault("output", "").trim());
 			// START KGU#116 2015-12-23: Enh. #75 - highlight jump keywords
 			//StringList jumpSigns = new StringList();
-			//jumpSigns.add(CodeParser.getKeywordOrDefault("preLeave", "leave").trim());
-			//jumpSigns.add(CodeParser.getKeywordOrDefault("preReturn", "return").trim());
-			//jumpSigns.add(CodeParser.getKeywordOrDefault("preExit", "exit").trim());
+			//jumpSigns.add(Syntax.getKeywordOrDefault("preLeave", "leave").trim());
+			//jumpSigns.add(Syntax.getKeywordOrDefault("preReturn", "return").trim());
+			//jumpSigns.add(Syntax.getKeywordOrDefault("preExit", "exit").trim());
 			// START KGU#686 2019-03-18: Enh. #56
-			//jumpSigns.add(CodeParser.getKeywordOrDefault("preThrow", "throw").trim());
->>>>>>> 573ba262
+			//jumpSigns.add(Syntax.getKeywordOrDefault("preThrow", "throw").trim());
 			// END KGU#686 2019-03-18
 			// END KGU#116 2015-12-23
 			String ioSign = null;
 			for (String ioKey: new String[] {"input", "output"}) {
-				StringList splitKey = splitLexically(CodeParser.getKeywordOrDefault(ioKey, ioKey), false);
-				if (parts.indexOf(splitKey, 0, CodeParser.ignoreCase) == 0) {
+				StringList splitKey = Syntax.splitLexically(Syntax.getKeywordOrDefault(ioKey, ioKey), false);
+				if (parts.indexOf(splitKey, 0, Syntax.ignoreCase) == 0) {
 					ioSign = parts.concatenate("", 0, splitKey.count());
 					parts.remove(1, splitKey.count());
 					parts.set(0, ioSign);
@@ -3779,8 +3763,8 @@
 			String jumpSign = null;
 			if (ioSign == null) {
 				for (String jumpKey: new String[] {"preLeave", "preReturn", "preExit", "preThrow"}) {
-					StringList splitKey = splitLexically(CodeParser.getKeywordOrDefault(jumpKey, jumpKey.substring(3).toLowerCase()), false);
-					if (parts.indexOf(splitKey, 0, CodeParser.ignoreCase) == 0) {
+					StringList splitKey = Syntax.splitLexically(Syntax.getKeywordOrDefault(jumpKey, jumpKey.substring(3).toLowerCase()), false);
+					if (parts.indexOf(splitKey, 0, Syntax.ignoreCase) == 0) {
 						jumpSign = parts.concatenate("", 0, splitKey.count());
 						parts.remove(1, splitKey.count());
 						parts.set(0, jumpSign);
@@ -3887,14 +3871,10 @@
 						// if this part has to be coloured with io colour
 						// START KGU#165 2016-03-25: consider the new option
 						//else if(ioSigns.contains(display))
-<<<<<<< HEAD
-						else if(ioSigns.contains(display, !Syntax.ignoreCase))
-=======
 						// START KGU#1018 2021-11-17: Bugfix #1021
-						//else if(ioSigns.contains(display, !CodeParser.ignoreCase))
+						//else if(ioSigns.contains(display, !Syntax.ignoreCase))
 						else if (i == 0 && display.equals(ioSign))
 						// END KGU#1018 2021-11-17
->>>>>>> 573ba262
 						// END KGU#165 2016-03-25
 						{
 							// green, bold
@@ -3913,14 +3893,10 @@
 						// START KGU#116 2015-12-23: Enh. #75
 						// START KGU#165 2016-03-25: consider the new case option
 						//else if(jumpSigns.contains(display))
-<<<<<<< HEAD
-						else if(jumpSigns.contains(display, !Syntax.ignoreCase))
-=======
 						// START KGU#1018 2021-11-17: Bugfix #1021
-						//else if(jumpSigns.contains(display, !CodeParser.ignoreCase))
+						//else if(jumpSigns.contains(display, !Syntax.ignoreCase))
 						else if (i == 0 && display.equals(jumpSign))
 						// END KGU#1018 2021-11-17
->>>>>>> 573ba262
 						// END KGU#165 2016-03-25
 						{
 							// orange, bold
