--- conflicted
+++ resolved
@@ -611,53 +611,6 @@
 	protected static final int CANVAS_FLAGNO_ERROR_CHECK = 0;
 	// END KGU#906 2021-01-02
 
-<<<<<<< HEAD
-=======
-	// START KGU#425 2017-09-29: Lexical core mechanisms revised
-	private static final String[] LEXICAL_DELIMITERS = new String[] {
-			" ",
-			"\t",
-			"\n",
-			".",
-			",",
-			";",
-			"(",
-			")",
-			"[",
-			"]",
-			// START KGU#100 2016-01-14: We must also catch the initialiser delimiters
-			"{",
-			"}",
-			// END KGU#100 2016-01-14
-			"-",
-			"+",
-			"/",
-			"*",
-			">",
-			"<",
-			"=",
-			":",
-			"!",
-			"'",
-			"\"",
-			"\\",
-			"%",
-			// START KGU#790 2020-11-01: Enh. #800 unary C operators must also split
-			"&",
-			"~",
-			// END KGU#790 2020-11-01
-			// START KGU#920 2021-02-03: Enh. #920 We allow ∞ as synonym for Infinity
-			"\u221E",
-			// END KGU#920 2021-02-03
-			// START KGU#331 2017-01-13: Enh. #333 Precaution against unicode comparison operators
-			"\u2260",
-			"\u2264",
-			"\u2265"
-			// END KGU#331 2017-01-13
-	};
-	// END KGU#425 2017-09-29
-
->>>>>>> 1e6f7683
 	// START KGU#156 2016-03-10; Enh. #124
 	/** Maximum number of executions of any element while runEventTracking has been on */
 	protected static int maxExecCount = 0;
@@ -3223,10 +3176,10 @@
 			typeEntry = typeMap.get(expr);
 			// START KGU#923 2021-02-03: Bugfix #923 complex access paths were ignored
 			if (typeEntry == null && (expr.contains(".") || expr.contains("["))) {
-				StringList tokens = Element.splitLexically(expr, true);
+				StringList tokens = Syntax.splitLexically(expr, true);
 				tokens.removeAll(" ");
 				String token0 = tokens.get(0);
-				if (Function.testIdentifier(token0, false, null)
+				if (Syntax.isIdentifier(token0, false, null)
 						&& (typeEntry = typeMap.get(token0)) != null) {
 					// Well, that is a start.
 					typeSpec = typeEntry.getCanonicalType(true, false);
@@ -3237,7 +3190,7 @@
 							// Record component - or not
 							if (typeEntry == null || !typeEntry.isRecord()
 									|| pos + 1 >= nTokens
-									|| !Function.testIdentifier(token0 = tokens.get(pos+1), false, null)) {
+									|| !Syntax.isIdentifier(token0 = tokens.get(pos+1), false, null)) {
 								// Something wrong here
 								return "";
 							}
@@ -3260,7 +3213,7 @@
 								typeSpec = typeEntry.getCanonicalType(true, false);
 							}
 							tokens.remove(pos, nTokens);
-							tokens.add(Element.splitLexically(indexExprs.get(indexExprs.count()-1), true));
+							tokens.add(Syntax.splitLexically(indexExprs.get(indexExprs.count()-1), true));
 							nTokens = tokens.count();
 							if (nTokens > pos && tokens.get(pos).equals("]")) {
 								// Syntax correct, drop "]", prepare next cycle
@@ -3332,7 +3285,7 @@
 			//	typeSpec = "int";
 			//}
 			//catch (NumberFormatException ex) {}
-			StringList tokens = Element.splitLexically(expr, true);
+			StringList tokens = Syntax.splitLexically(expr, true);
 			tokens.removeAll(" ");
 			tokens.removeAll("+");
 			tokens.removeAll("-");
@@ -4118,72 +4071,6 @@
     protected abstract void addFullText(StringList _lines, boolean _instructionsOnly);
     // END KGU 2015-10-16
     
-<<<<<<< HEAD
-=======
-    // START KGU#18/KGU#23 2015-10-24 intermediate transformation added and decomposed
-    /**
-     * Converts the operator symbols accepted by Structorizer into Java operators:
-     * - Assignment:		"<-"
-     * - Comparison:		"==", "<", ">", "<=", ">=", "!="
-     * - Logic:				"&&", "||", "!", "^"
-     * - Arithmetics:		"div" and usual Java operators (e.g. "mod" -> "%")
-     * @param _expression - an Element's text in practically unknown syntax
-     * @return an equivalent of the _expression String with replaced operators
-     */
-    public static String unifyOperators(String _expression)
-    {
-    	// START KGU#93 2015-12-21: Bugfix #41/#68/#69 Avoid operator padding
-    	//return unifyOperators(_expression, false);
-    	StringList tokens = Element.splitLexically(_expression, true);
-    	unifyOperators(tokens, false);
-    	return tokens.concatenate();
-    	// END KGU#93 2015-12-21
-    }
-    
-	// START KGU#92 2015-12-01: Bugfix #41 Okay now, here is the new approach (still a sketch)
-    /**
-     * Converts the operator symbols accepted by Structorizer into intermediate operators
-     * (mostly Java operators):
-     * <ul>
-     * <li>Assignment:		"<-"</li>
-     * <li>Comparison*:		"==", "<", ">", "<=", ">=", "!="</li>
-     * <li>Logic*:			"&&", "||", "!", "^"</li>
-     * <li>Arithmetics*:		"div" and usual Java operators (e. g. "mod" -> "%")</li>
-     * </ul>
-     * @param _tokens - a tokenised line of an Element's text (in practically unknown syntax)
-     * @param _assignmentOnly - if true then only assignment operator will be unified
-     * @return total number of deletions / replacements
-     */
-    public static int unifyOperators(StringList _tokens, boolean _assignmentOnly)
-    {
-        int count = 0;
-        count += _tokens.replaceAll(":=", "<-");
-        // START KGU#115 2015-12-23: Bugfix #74 - logical inversion
-        //if (_assignmentOnly)
-        if (!_assignmentOnly)
-        // END KGU#115 2015-12-23
-        {
-        	count += _tokens.replaceAll("=", "==");
-        	count += _tokens.replaceAll("<>", "!=");
-        	count += _tokens.replaceAllCi("mod", "%");
-        	count += _tokens.replaceAllCi("shl", "<<");
-        	count += _tokens.replaceAllCi("shr", ">>");
-        	count += _tokens.replaceAllCi("and", "&&");
-        	count += _tokens.replaceAllCi("or", "||");
-        	count += _tokens.replaceAllCi("not", "!");
-        	count += _tokens.replaceAllCi("xor", "^");
-        	// START KGU#843 2020-04-11: Bugfix #847 Inconsistency in handling operators (we don't count this, though)
-        	_tokens.replaceAllCi("DIV", "div");
-        	// END KGU#843 2020-04-11
-        	// START KGU#920 2021-02-03: Issue #920 Handle Infinity literal
-        	_tokens.replaceAll("\u221E", "Infinity");
-        	// END KGU#920 2021-02-03
-        }
-        return count;
-    }
-	// END KGU#92 2015-12-01
-
->>>>>>> 1e6f7683
     /**
      * Returns a (hopefully) lossless representation of the stored text as a
      * StringList in a common intermediate language (code generation phase 1).
