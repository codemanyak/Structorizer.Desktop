/*
    Structorizer
    A little tool which you can use to create Nassi-Shneiderman Diagrams (NSD)

    Copyright (C) 2009  Bob Fisch

    This program is free software: you can redistribute it and/or modify
    it under the terms of the GNU General Public License as published by
    the Free Software Foundation, either version 3 of the License, or any
    later version.

    This program is distributed in the hope that it will be useful,
    but WITHOUT ANY WARRANTY; without even the implied warranty of
    MERCHANTABILITY or FITNESS FOR A PARTICULAR PURPOSE.  See the
    GNU General Public License for more details.

    You should have received a copy of the GNU General Public License
    along with this program.  If not, see <http://www.gnu.org/licenses/>.
*/

package lu.fisch.structorizer.elements;

/******************************************************************************************************
 *
 *      Author:         Bob Fisch
 *
 *      Description:    Abstract class for all Elements.
 *
 ******************************************************************************************************
 *
 *      Revision List
 *
 *      Author          Date            Description
 *      ------          ----            -----------
 *      Bob Fisch       2007-12-09      First Issue
 *      Kay Gürtzig     2014-11-11      Operator highlighting modified (sse comment)
 *      Kay Gürtzig     2015-10-09      Methods selectElementByCoord(x,y) and getElementByCoord() merged
 *      Kay Gürtzig     2015-10-11      Comment drawing centralized and breakpoint mechanism prepared
 *      Kay Gürtzig     2015-10-13      Execution state separated from selected state
 *      Kay Gürtzig     2015-11-01      operator unification and intermediate syntax transformation ready
 *      Kay Gürtzig     2015-11-12      Issue #25 (= KGU#80) fixed in unifyOperators, highlighting corrected
 *      Kay Gürtzig     2015-12-01      Bugfixes #39 (= KGU#91) and #41 (= KGU#92)
 *      Kay Gürtzig     2015-12-11      Enhancement #54 (KGU#101): Method splitExpressionList added
 *      Kay Gürtzig     2015-12-21      Bugfix #41/#68/#69 (KGU#93): Method transformIntermediate revised
 *      Kay Gürtzig     2015-12-23      Bugfix #74 (KGU#115): Pascal operators accidently disabled
 *                                      Enh. #75 (KGU#116): Highlighting of jump keywords (orange)
 *      Kay Gürtzig     2016-01-02      Bugfix #78 (KGU#119): New method equals(Element)
 *      Kay Gürtzig     2016-01-03/04   Enh. #87 for collapsing/expanding (KGU#122/KGU#123)
 *      Kay Gürtzig     2016-01-12      Bugfix #105: flaw in string literal tokenization (KGU#139)
 *      Kay Gürtzig     2016-01-12      Bugfix #104: transform caused index errors
 *      Kay Gürtzig     2016-01-14      Enh. #84: Added "{" and "}" to the token separator list (KGU#100)
 *      Kay Gürtzig     2016-01-15      Enh. #61,#107: Highlighting for "as" added (KGU#109)
 *      Kay Gürtzig     2016-01-16      Changes having got lost on a Nov. 2014 merge re-inserted
 *      Kay Gürtzig     2016-01-22      Bugfix for Enh. #38 (addressing moveUp/moveDown, KGU#144).
 *      Kay Gürtzig     2016-03-02      Bugfix #97: steady selection on dragging (see comment, KGU#136),
 *                                      Element self-description improved (method toString(), KGU#152)
 *      Kay Gürtzig     2016-03-06      Enh. #77 (KGU#117): Fields for test coverage tracking added
 *      Kay Gürtzig     2016-03-10      Enh. #124 (KGU#156): Counter fields for histographic tracking added
 *      Kay Gürtzig     2016-03-12      Enh. #124 (KGU#156): Runtime data collection accomplished
 *      Kay Gürtzig     2016-03-26      KGU#165: New option CodeParser.ignoreCase introduced
 *      Kay Gürtzig     2016-04-24      Issue #169: Method findSelected() introduced, copy() modified (KGU#183)
 *      Kay Gürtzig     2016-07-07      Enh. #188: Modification of getText(boolean) to cope with transmutation,
 *                                      Enh. #185: new abstract method convertToCalls() for code import
 *      Kay Gürtzig     2016-07-25      Bugfix #205: Alternative comment bar colour if fill colour equals (KGU#215)
 *      Kay Gürtzig     2016-07-28      Bugfix #210: Execution counting mechanism fundamentally revised
 *      Kay Gürtzig     2016-07-29      Issue #211: Modification in writeOutVariables() for E_TOGGLETC mode.
 *                                      Enh. #128: New mode E_COMMENTSPLUSTEXT
 *      Kay Gürtzig     2016-08-02      Enh. #215: Infrastructure for conditional breakpoints added.
 *      Kay Gürtzig     2016-09-21      Issue #248: API of setBreakTriggerCount() modified to prevent negative values
 *      Kay Gürtzig     2016-09-25      Enh. #253: CodeParser.keywordMap refactored
 *      Kay Gürtzig     2016-09-28      KGU#264: Font name property renamed from "Name" to "Font".
 *      Kay Gürtzig     2016-10-13      Issue #270: New field "disabled" for execution and code export
 *      Kay Gürtzig     2016-11-06      Issue #279: Several modifications to circumvent direct access to CodeParser.keywordMap
 *      Kay Gürtzig     2017-01-06      Issue #327: French default structure preferences replaced by English ones
 *      Kay Gürtzig     2017-01-13      Issue #333: Display of compound comparison operators as unicode symbols
 *      Kay Gürtzig     2017-01-27      Enh. #335: "dim" highlighted like "var" and ":" like "as"
 *      Kay Gürtzig     2017-02-01      KGU#335: Method splitLexically now reassembles floating-point literals (without sign)
 *      Kay Gürtzig     2017-02-07      Bugfix #341: Reconstruction of strings with mixed quotes in line fixed
 *      Kay Gürtzig     2017-03-30      Bugfix #333 (defective operator substitution), enh. #388 (const keyword)
 *      Kay Gürtzig     2017-04-14      Enh. #380: New highlighting mechanism troubleMakers / E_TROUBLECOLOR
 *      Kay Gürtzig     2017-05-22      Issue #354: Fixes type detection of binary, octal and hexadecimal literals
 *      Kay Gürtzig     2017-06-09      Enh. #416: Methods getUnbrokenText(), getBrokenText() introduced
 *      Kay Gürtzig     2017-07-02      Enh. #389: Signature of addFullText() reverted to two arguments
 *      Kay Gürtzig     2017-09-13      Enh. #423: New methods supporting type definitions
 *      Kay Gürtzig     2017-09-17      Enh. #423: Type name highlighting
 *      Kay Gürtzig     2017-09-18      Enh. #423: Recursive record definitions, splitLexically() improved
 *      Kay Gürtzig     2017-09-29      Enh. #423: splitLexically() debugged, now ellipses are tokens too
 *      Kay Gürtzig     2017-10-02      Enh. #423: Method extractDeclarationsFromList() and regex mechanisms revised
 *      Kay Gürtzig     2017-12-10/11   Enh. #487: Method access modifications to support hiding of declarations
 *      Kay Gürtzig     2018-01-21      Enh. #490: Methods for replacement of DiagramController aliases
 *      Kay Gürtzig     2018-02-02      Bugfix #501: Methods setAliasText() corrected (Case and Parallel elements)
 *      Kay Gürtzig     2018-07-02      KGU#245 Code revision: color0, color1,... fields replaced with colors array
 *      Kay Gürtzig     2018-07-20      Enh. #563: Intelligent conversion of simplified record initializers (see comment)
 *      Kay Gürtzig     2018-07-26      Issue #566: New central fields E_HOME_PAGE, E_HELP_PAGE
 *      Kay Gürtzig     2018-08-17      Bugfix #579: isConditionedBreakpoint() didn't work properly
 *      Kay Gürtzig     2018-09-10      Issue #508: New mechanism for proportional paddings (setFont(), E_PADDING_FIX) 
 *      Kay Gürtzig     2018-09-17      Issue #594: Last remnants of com.stevesoft.pat.Regex replaced
 *      Kay Gürtzig     2018-09-19      Structure preference field initialization aligned with ini defaults
 *      Kay Gürtzig     2018-09-24      Bugfix #605: Handling of const modifiers in declaration lists fixed
 *      Kay Gürtzig     2018-10-05      Bugfix #619: Declaration status of function result variable fixed
 *      Kay Gürtzig     2018-10-25      Enh. #419: New method breakTextLines(...)
 *      Kay Gürtzig     2019-03-07      Enh. #385: method extractDeclarationsFromList now also extracts default values
 *      Kay Gürtzig     2019-03-13      Issues #518, #544, #557: Element drawing now restricted to visible rect.
 *      Kay Gürtzig     2019-03-18      Enh. #56: Handling and highlighting of the throw keyword.
 *      Kay Gürtzig     2019-03-21      Enh. #707: Configurations for filename proposals
 *      Kay Gürtzig     2019-03-24      Bugfix #711: Eternal loop on parsing an instruction line
 *      Kay Gürtzig     2019-03-29      Issue #718: Breakthrough in drawing speed with syntax highlighting
 *      Kay Gürtzig     2019-05-15      Issue #724: Workaround for diagram titles in writeOutVariables
 *      Kay Gürtzig     2019-08-02      Issue #733: New method getPreferenceKeys() for partial preference export
 *      Kay Gürtzig     2019-11-17      Issue #739: Support for enum type definitions, addToTypeMap simplified
 *      Kay Gürtzig     2019-11-24      Bugfix #783: workaround for missing record type info
 *      Kay Gürtzig     2019-12-02      KGU#782: identifyExprType now also tries to detect char type
 *      Kay Gürtzig     2020-01-30      Missing newlines in E_THANKS (About > Implicated persons) inserted.
 *      Kay Gürtzig     2020-02-04      Bugfix #805 - method saveToINI decomposed
 *      Kay Gürtzig     2020-04-12      Bugfix #847 inconsistent handling of upper and lowercase in operator names (esp. DIV)
 *      Kay Gürtzig     2020-10-17/19   Enh. #872: New mode to display operators in C style
 *      Kay Gürtzig     2020-11-01      Issue #881: Highlighting of bit operators and Boolean literals
 *      Kay Gürtzig     2021-01-01      Issue #903: Syntax highlighting also in Popup when text and comment are switched
 *                                      Bugfix #904: Controller alias display wiped off all other routine names
 *                                      Issue #872: '=' in routine headers must not be replaced by "==" for C operator mode
 *      Kay Gürtzig     2021-01-02      Enh. #905: Method to draw a red triangle if an error entry refers to the element
 *      Kay Gürtzig     2021-01-10      Enh. #910: New method isImmutable(), synchronisation in writeOut...
 *      Kay Gürtzig     2021-01-22      Bugfix KGU#914 in splitExpressionList(StringList,...)
<<<<<<< HEAD
=======
 *      Kay Gürtzig     2021-01-25      Enh. #915: New Structures preference "useInputBoxCase"
>>>>>>> ecfbf2f1
 *
 ******************************************************************************************************
 *
 *      Comment:
 *      
 *      2018-07-20 (Kay Gürtzig): Enh. #563
 *      - splitRecordInitializer can now also associate bare initializers (i.e. without explicit component names),
 *        provided that it obtains a valid record type entry as parameter.
 *      2016-07-28 (Kay Gürtzig): Bugfix #210 (KGU#225)
 *      - Before this fix the execution count values were held locally in the Elements. Without recursion,
 *        this wasn't a problem. But for recursive algorithms, particularly for spawning recursion as
 *        in Fibonacci, QuickSort, or binary search trees, all attempts to combine the counts from the
 *        various copies of an algorithm failed in the end. So now the counters are placed in a static
 *        vector on base class Element, the actual element instances hold only indices into this table.
 *        Hence, cloning of elements is no longer a problem, all copies of an element (recursion copies
 *        the diagram!) look via the shared index into the same vector slot and increment it when executed,
 *        at what call level ever. Still, the differences in run data copying between the element classes
 *        must still be put under scrutinous analysis. Not all differences seem plausible.
 *      2016-03-06 / 2016-03-12 (Kay Gürtzig): Enhancements #77, #124 (KGU#117/KGU#156)
 *      - According to an ER by [elemhsb], first a mechanism optionally to visualise code coverage (for
 *        white-box test completeness) was implemented. A green background colour was proposed and used
 *        to highlight covered Element. It soon became clear that with respect to subroutines a dis-
 *        tinction among loose (shallow) and strict (deep) coverage was necessary, particularly when
 *        recursion comes in. So the coverage tracking could be switched between shallow mode (where
 *        subroutines were automatically regarded as proven to have been covered previously, such the
 *        first CALL to a routine it was automatically marked as covered as well) and deep mode where
 *        a CALL was only marked after the subroutine (regarded as brand-new and never analyzed) had
 *        fully been covered at runtime.
 *      - When this obviously worked, I wanted to get more out of the new mechanism. Instead of
 *        deciding first which coverage tracking to do and having to do another run to see the effect
 *        of the complementary option, always both kinds of analysis were done at once, and the user
 *        could arbitrarily switch between the two possible coverage results.
 *      - And then I had a really great idea: Why not add some more runtime data collection, once data
 *        are collected? And so I added an execution counter for every very element, such that after
 *        a run one might easily see, how often a certain operation was executed. And a kind of
 *        histographic analysis seemed also sensible, i.e. to show how the load is distributed over
 *        the elements (particularly the structured ones) and how many instruction steps were needed
 *        in total to run the algorithm for certain data. This is practically an empirical abstract
 *        time estimation. Both count numbers (execution counter / instruction load) are now written
 *        to the upper right corner of any element, and additionally a scaled colouring from deep
 *        blue to hot red is used to visualize the hot spots and the lonesome places.
 *      2016-02-25 / 2016-03-02 (Kay Gürtzig): Bugfix #97 (KGU#136)
 *      - Methods prepareDraw() and draw() used the same field rect for temporary calculations but in
 *        a slightly different way: draw() left a bounding rec related to the Root coordinates whereas
 *        prepareDraw() always produced a (0,0)-bound rectangle i. e. with (0,0) as upper left corner.
 *      - getElementByCoord(), however compared the cursor coordinates with rect expecting it to contain
 *        the real drawing coordinates
 *      - getElementByCoord() was not ensured to be called after a draw() invocation but could follow a
 *        prepareDraw() call in which case the coordinate comparison led to wrong results
 *      - So a new field rect0 was introduced for prepareDraw() - in combination with field isRectUpToDate
 *        it even allows to avoid unnecessary re-calculation.
 *      - Field rect was also converted to a (0,0)-bound and hence position-independent bounds rectangle
 *        (in contrast to rect0 representing actual context-sensitive drawing extension (important for
 *        selection).
 *      2015.12.01 (Kay Gürtzig: KGU#91/KGU#92)
 *      - Methods setText() were inconsistent and caused nasty effects including data losses (bug #39).
 *      - Operator unification enhanced (issue #41)
 *      2015.11.03 (Kay Gürtzig: KGU#18/KGU#23/KGU#63)
 *      - Methods writeOutVariables() and getWidthOutVariables re-merged, lexical splitter extracted from
 *        them.
 *      2015.11.01 (Kay Gürtzig: KGU#18/KGU#23)
 *      - Methods unifyOperators(), transformIntermediate() and getIntermediateText() now support different
 *        activities like code generation and execution in a unique way.
 *      2015.10.11/13 (Kay Gürtzig: KGU#41 + KGU#43)
 *      - New fields added to distinguish states of selection from those of current execution, this way
 *        inducing more stable colouring and execution path tracking
 *      - a field and several methods introduced to support the setting of breakpoints for execution (it had
 *        always been extremely annoying that for the investigation of some issues near the end of the diagram
 *        either the entire execution had to be started in step more or you had to be utterly quick to pause
 *        in the right moment. Now breakpoints allow to catch the execution wherever necessary.
 *      2015.10.09 (Kay Gürtzig)
 *      - In E_SHOWCOMMENTS mode, substructures had been eclipsed by the top-level elements popping their
 *        comments. This was due to an incomplete subclassing of method getElementByCoord (in contrast
 *        to the nearly identical method selectElementByCoord), both methods were merged by means of a
 *        discriminating additional parameter to identifyElementByCoord(_x, _y, _forSelection)
 *      2014.10.18 / 2014.11.11 (Kay Gürtzig)
 *      - Additions for highlighting of logical operators (both C and Pascal style) in methods
 *        writeOutVariables() and getWidthOutVariables(),
 *      - minor code revision respecting 2- and 3-character operator symbols
 *
 ****************************************************************************************************///


import java.awt.Color;
import java.awt.Font;
import java.awt.FontMetrics;

import lu.fisch.utils.*;
import lu.fisch.graphics.*;
import lu.fisch.structorizer.parsers.*;
import lu.fisch.structorizer.executor.Executor;
import lu.fisch.structorizer.executor.Function;
import lu.fisch.structorizer.gui.FindAndReplace;
import lu.fisch.structorizer.gui.IconLoader;
import lu.fisch.structorizer.io.*;

import java.awt.Point;
import java.awt.Polygon;
import java.awt.Rectangle;
import java.awt.font.TextAttribute;
import java.util.HashMap;
import java.util.HashSet;
import java.util.Hashtable;
import java.util.LinkedHashMap;
import java.util.Map;
import java.util.Set;
import java.util.Stack;
import java.util.Vector;
import java.util.logging.Level;
import java.util.logging.Logger;
import java.util.regex.Matcher;
import java.util.regex.Pattern;

import javax.swing.ImageIcon;

/**
 * Abstract parent class for all kinds of elements of Nassi-Shneiderman diagrams,
 * i.e. the basic algorithmic structure blocks.
 * Provides primitives and utilities for drawing, syntax analysis, preferences,
 * and traversal.
 * @author Bob Fisch
 */
public abstract class Element {
	
	/** This enumeration type distinguishes drawing contexts for selection display */
	// START KGU#906 2021-01-06: Enh. #905 need another context to suppress triangles
	//public enum DrawingContext {DC_STRUCTORIZER, DC_ARRANGER};
	public enum DrawingContext {DC_STRUCTORIZER, DC_ARRANGER, DC_IMAGE_EXPORT};
	// END KGU#906 2021-01-06
	
	/** A cached text snippet with associated style information for syntax highlighting */
	protected class HighlightUnit {
		String textSnippet = null;
		Color textColor = Color.BLACK;
		boolean bold = false, underlined = false;
		
		public HighlightUnit(String text, Color color, boolean bold, boolean underlined)
		{
			this.textSnippet = text;
			this.textColor = color;
			this.bold = bold;
			// START KGU#903 2021-01-01: Bugfix #904 Underlining of aliases didn't work
			//this.underlined = bold;
			this.underlined = underlined;
			// END KGU#903 2021-01-01
		}
		public String toString()
		{
			return "HLU(" + this.textSnippet + ":" + (bold ? "B" : "") + (underlined ? "U" : "") + ")";
		}
	};

	// START KGU#484 2018-03-22: Issue #463
	public static final Logger logger = Logger.getLogger(Element.class.getName());
	// END KGU#484 2018-03-22

	// Program CONSTANTS
	// START KGU#563 2018-07-26: Issue #566 - we need a central homepage URL
	public static final String E_HOME_PAGE = "https://structorizer.fisch.lu";
	public static final String E_HELP_PAGE = "https://help.structorizer.fisch.lu/index.php";
	// END KGU#563 2018-007-26
	// START KGU#791 2020-01-20: Enh. #801 - support for offline help
	public static final String E_HELP_FILE = "structorizer_user_guide.pdf";
	/** Estimated size of the User Guide PDF file (to be adapted when User Guide significantly grows) */
	public static final long E_HELP_FILE_SIZE = 10000000;
	public static final String E_DOWNLOAD_PAGE = "https://www.fisch.lu/Php/download.php";
	// END KGU#791 2020-01-20
	public static final String E_VERSION = "3.30-15";
	public static final String E_THANKS =
	"Developed and maintained by\n"+
	" - Robert Fisch <robert.fisch@education.lu>\n"+
	" - Kay Gürtzig <kay.guertzig@fh-erfurt.de>\n"+
	"\n"+
	"Export classes initially written by\n"+
	" - Oberon: Klaus-Peter Reimers <k_p_r@freenet.de>\n"+
	" - Perl: Jan Peter Klippel <structorizer@xtux.org>\n"+
	" - KSH: Jan Peter Klippel <structorizer@xtux.org>\n"+
	" - BASH: Markus Grundner <markus@praised-land.de>\n"+
	" - Java: Gunter Schillebeeckx <gunter.schillebeeckx@tsmmechelen.be>\n"+
	" - C: Praveen Kumar <praveen_sonal@yahoo.com>\n"+
	" - C#: Gunter Schillebeeckx <gunter.schillebeeckx@tsmmechelen.be>\n"+
	" - C++: Kay Gürtzig <kay.guertzig@fh-erfurt.de>\n"+
	" - PHP: Rolf Schmidt <rolf.frogs@t-online.de>\n"+
	" - Python: Daniel Spittank <kontakt@daniel.spittank.net>\n"+
	" - Javascript: Kay Gürtzig <kay.guertzig@fh-erfurt.de>\n"+
	"Import grammars and parsers written and maintained by\n"+
	" - ANSI-C: Kay Gürtzig <kay.guertzig@fh-erfurt.de>\n"+
	" - COBOL: Simon Sobisch, Kay Gürtzig\n"+
	" - Struktogrammeditor: Kay Gürtzig\n"+
	" - hus-Struktogrammer: Kay Gürtzig\n"+
	"\n"+
	"License setup and checking done by\n"+
	" - Marcus Radisch <radischm@googlemail.com>\n"+
	" - Stephan <clauwn@freenet.de>\n"+
	" - Simon Sobisch (https://github.com/Gitmensch)\n"+
	"\n"+
	"User manual edited and updated by\n"+
	" - David Morais <narutodc@hotmail.com>\n"+
	" - Praveen Kumar <praveen_sonal@yahoo.com>\n"+
	" - Jan Ollmann <bkgmjo@gmx.net>\n"+
	" - Kay Gürtzig <kay.guertzig@fh-erfurt.de>\n"+
	"\n"+
	"Translations initially provided or substantially updated by\n"+
	" - NL: Jerone <jeronevw@hotmail.com>, Jaap Woldringh\n"+
	" - DE: Klaus-Peter Reimers <k_p_r@freenet.de>\n"+
	" - LU: Laurent Zender <laurent.zender@hotmail.de>\n"+
	" - ES: Andres Cabrera <andrescabrera20@gmail.com>\n"+
	" - PT/BR: Theldo Cruz <cruz@pucminas.br>\n"+
	" - IT: Andrea Maiani <andreamaiani@gmail.com>\n"+
	" - ZH-CN: Wang Lei <wanglei@hollysys.com>\n"+
	" - ZH-TW: Joe Chem <hueyan_chen@yahoo.com.tw>\n"+
	" - CZ: Vladimír Vaščák <vascak@spszl.cz>\n"+
	" - RU: Юра Лебедев <elita.alegator@gmail.com>\n"+
	"\n"+
	"Different good ideas and improvements contributed by\n"+
	" - Serge Marelli <serge.marelli@education.lu>\n"+
	" - T1IF1 2006/2007\n"+
	" - Gil Belling <gil.belling@education.lu>\n"+
	" - Guy Loesch <guy.loesch@education.lu>\n"+
	" - Claude Sibenaler <claude.sibenaler@education.lu>\n"+
	" - Tom Van Houdenhove <tom@vanhoudenhove.be>\n"+
	" - Sylvain Piren <sylvain.piren@education.lu>\n"+
	" - Bernhard Wiesner <bernhard.wiesner@informatik.uni-erlangen.de>\n"+
	" - Christian Fandel <christian_fandel@web.de>\n"+
	" - Sascha Meyer <harlequin2@gmx.de>\n"+
	" - Andreas Jenet <ajenet@gmx.de>\n"+
	" - Jan Peter Klippel <structorizer@xtux.org>\n"+
	" - David Tremain <DTremain@omnisource.com>\n"+
	" - Rolf Schmidt <rolf.frogs@t-online.de>\n"+
	" - Benjamin Neuberg (https://github.com/newboerg)\n"+
	" - Simon Sobisch (https://github.com/Gitmensch)\n"+
	
	"\n"+
	"File dropper class by\n"+
	" - Robert W. Harder <robertharder@mac.com>\n"+
	"\n"+
	"GOLDParser Java engine by\n"+
	" - Ralph Iden <http://www.creativewidgetworks.com>\n"+
	"\n"+
	"Delphi grammar by\n"+
	" - Rob F.M. van den Brink <R.F.M.vandenBrink@hccnet.nl>\n"+
	"\n"+
	"Vector graphics export by\n"+
	" - FreeHEP Team <http://java.freehep.org/vectorgraphics>\n"+
	"\n"+
	"Command interpreter provided by\n"+
	" - Pat Niemeyer <pat@pat.net>\n"+
	"";
	public final static String E_CHANGELOG = "";

	// some static quasi-constants
	// START KGU#494 2018-09-10: Enh. #508
	/** Mode for fixed, i.e. font-independent, E_PADDING (= standard behaviour before 3.28-07) */
	public static boolean E_PADDING_FIX = false;
	// END KGU#494 2018-09-10
	/** Padding between e.g. the content of elements and their borders */
	protected static int E_PADDING = 20;
	// START KGU#444 2018-12-18: Issue #417 - we may need to have an external access to the padding
	/** @return Current padding between e.g. the content of elements and their borders */
	public static int getPadding() {
		return E_PADDING;
	}
	// END KGU#444 2018-12-18
	// START KGU#412 2017-06-09: Enh. #416 re-dedicated this apparently unused constant for drawing continuation lines
	//public static int E_INDENT = 2;
	/** Used as minimum text indentation for continuation lines (after lines ending with backslash) */
	public static int E_INDENT = 4;
	// END KGU#412 2017-06-09
	/** Actually, the background colour for selected elements */
	public static Color E_DRAWCOLOR = Color.YELLOW;
	/** Background colour for collapsed elements and drawing surrogates for eclipsed declarations */
	public static Color E_COLLAPSEDCOLOR = Color.LIGHT_GRAY;
	// START KGU#41 2015-10-13: Executing status now independent from selection
	/** Background colour for Elements currently (to be) executed */
	public static Color E_RUNNINGCOLOR = Color.ORANGE; 
	// END KGU#41 2015-10-13
	/** Background colour for Elements with pending execution (substructure is currently executed) */
	public static Color E_WAITCOLOR = new Color(255,255,210);
	/** Colour for the comment indicator bar */
	public static Color E_COMMENTCOLOR = Color.LIGHT_GRAY;
	// START KGU#43 2015-10-11: New fix color for breakpoint marking
	/** Colour of the breakpoint indicator bar at element top */
	public static Color E_BREAKPOINTCOLOR = Color.RED;
	// END KGU#43 2015-10-11
	// START KGU#365 2017-04-14: Enh. #380 Introduced to highlight trouble-making elements during GUI activities
	/** Colour for temporary highlighting of elements causing trouble */
	public static final Color E_TROUBLECOLOR = Color.RED;
	// END KGU#365 2017-04-14
	// START KGU#701 2019-03-29: Issue #718 accelerate syntax highlighting by caching as much as possible
	private static final Color E_HL_VARIABLE_COLOR = Color.decode("0x000099");	// dark blue
	private static final Color E_HL_OPERATOR_COLOR = Color.decode("0x990000");	// burgundy
	private static final Color E_HL_STRING_COLOR   = Color.decode("0x770077");	// violet
	private static final Color E_HL_INOUT_COLOR    = Color.decode("0x007700");	// green
	private static final Color E_HL_JUMP_COLOR     = Color.decode("0xff5511");	// orange
	// END KGU#701 2019-03-29
	// START KGU#117 2016-03-06: Test coverage colour and mode for Enh. #77
	/** Background colour for test-covered elements in run data tracking mode */
	public static Color E_TESTCOVEREDCOLOR = Color.GREEN;
	/** Flag for run data tracking mode */
	public static boolean E_COLLECTRUNTIMEDATA = false;
	/** Current mode for run data visualisation */
	public static RuntimeDataPresentMode E_RUNTIMEDATAPRESENTMODE = RuntimeDataPresentMode.NONE;
	// END KGU#117 2016-03-06
	
	// START KGU

	/** Highlight variables, operators, string literals, and certain keywords? */
	public static boolean E_VARHIGHLIGHT = false;
	/** Enable comment bars and comment popups? */
	public static boolean E_SHOWCOMMENTS = true;
	/** Swap text and comment on displaying? */
	public static boolean E_TOGGLETC = false;
	// START KGU#227 2016-07-29: Enh. #128
	/** Draw elements with both text and comments? */
	public static boolean E_COMMENTSPLUSTEXT = false;
	// END KGU#227 2016-07-29
	// START KGU#477 2017-12-06: Enh. #487
	/** Eclipse sequences of mere declaration behind their first elements? */
	public static boolean E_HIDE_DECL = false;
	// END KGU#477 2017-12-06
	/** Show FOR loops according to DIN 66261? */
	public static boolean E_DIN = false;
	/** Is Analyser enabled? */
	public static boolean E_ANALYSER = true;
	// START KGU#906 2021-01-02: Enh. #905
	/** Shall warning markers be drawn in flawed elements? */
	public static boolean E_ANALYSER_MARKER = true;
	// END KGU#906 2021-01-02
	// START KGU#123 2016-01-04: New toggle for Enh. #87
	/** Is collapsing by mouse wheel rotation enabled? */
	public static boolean E_WHEELCOLLAPSE = false;
	// END KGU#123 2016-01-04
	// START KGU#503 2018-03-14: Enh. #519 Configuration of the mouse wheel zoom direction
	/** Whether ctrl + wheel up is to zoom in (otherwise zoom out) */
	public static boolean E_WHEEL_REVERSE_ZOOM = false;
	// END KGU#503 2018-03-14
	// START KGU#699 2019-03-27: Issue #717
	public static int E_WHEEL_SCROLL_UNIT = 0;	// dummy value for OS adaptation on first scrolling ever.
	// END KGU#699 2019-03-27
	// START KGU#309 2016-12-15: Enh. #310 new saving options
	public static boolean E_AUTO_SAVE_ON_EXECUTE = false;
	public static boolean E_AUTO_SAVE_ON_CLOSE = false;
	public static boolean E_MAKE_BACKUPS = true;
	// END KGU#309 20161-12-15
	// START KGU#690 2019-03-21: Issue #707 - new saving options
	/**
	 * Specifies whether argument numbers are to be appended to a proposed file name
	 * @see #E_FILENAME_SIG_SEPARATOR
	 */
	public static boolean E_FILENAME_WITH_ARGNUMBERS = true;
	/**
	 * Specifies the separator character between base file name and argument numbers
	 * @see #E_FILENAME_WITH_ARGNUMBERS
	 */
	public static char E_FILENAME_SIG_SEPARATOR = '-';
	// END KGU#690 2019-03-21
	// START KGU#287 2017-01-11: Issue #81 (workaround)
	/** GUI scaling factor prepared for the next session */
	public static double E_NEXT_SCALE_FACTOR;
	// END KGU#287 2017-01-15
	// START KGU#331 2017-01-13:
	public static boolean E_SHOW_UNICODE_OPERATORS = true;
	// END KGU#331 2017-01-13
	// START KGU#872 2020-10-17: Enh. #872
	/** Option to show operators in C style (overrides {@link #E_SHOW_UNICODE_OPERATORS}) */
	public static boolean E_SHOW_C_OPERATORS = false;
	// END KGU#872 2020-10-17
	// START KGU#456 2017-11-05: Enh. #452
	/** Shall only the most important toolbar buttons be presented (beginners' mode)?*/
	public static boolean E_REDUCED_TOOLBARS = false;
	// END KGU#456 2017-11-05
	// START KGU#480 2018-01-21: Enh. #490
	/** Is the replacement of DiagramController aliases active? */
	public static boolean E_APPLY_ALIASES = false;
	// END KGU#480 2018-01-21

	// some colors
	// START KGU#245 2018-02-07
//	public static Color color0 = Color.decode("0xFFFFFF");
//	public static Color color1 = Color.decode("0xFF8080");
//	public static Color color2 = Color.decode("0xFFFF80");
//	public static Color color3 = Color.decode("0x80FF80");
//	public static Color color4 = Color.decode("0x80FFFF");
//	public static Color color5 = Color.decode("0x0080FF");
//	public static Color color6 = Color.decode("0xFF80C0");
//	public static Color color7 = Color.decode("0xC0C0C0");
//	public static Color color8 = Color.decode("0xFF8000");
//	public static Color color9 = Color.decode("0x8080FF");
	private final static String[] defaultColors = {
			"FFFFFF",
			"FF8080",
			"FFFF80",
			"80FF80",
			"80FFFF",
			"0080FF",
			"FF80C0",
			"C0C0C0",
			"FF8000",
			"8080FF"			
	};
	public final static Color[] colors = new Color[defaultColors.length];
	static {
		for (int i = 0; i < colors.length; i++) {
			colors[i] = Color.decode("0x" + defaultColors[i]);
		}
	};
	// END KGU#245 2018-02-07

	// text "constants"
	public static String preAlt = "(?)";
	public static String preAltT = "T";
	public static String preAltF = "F";
	public static String preCase = "(?)\n!\n!\ndefault";
	public static String preFor = "for ? <- ? to ?";
	public static String preWhile = "while (?)";
	public static String preRepeat = "until (?)";
	// START KGU#376 2017-07-01: Enh #389 - Configurable caption for the includes box of Root
	public static String preImport = "Included diagrams:";
	// END KGU#376 2017-07-01
	// START KGU#686 2019-03-15: Enh. #56 - configurable captions for the TRY block
	public static String preTry = "try";
	public static String preCatch = "catch";
	public static String preFinally = "finally";
	// END KGU#686 2019-03-15
	
	// START KGU#480 2018-01-19: Enh. #490 controller API alias mechanism
	/**
	 * Maps {@link DiagramController} routine signatures (@code <name>#<arity>) to aliases.
	 * @see #controllerAlias2Name
	 */
	public static final HashMap<String, String> controllerName2Alias = new HashMap<String, String>();
	/**
	 * Maps alias routine signatures (@code <alias>#<arity>) to the genuine {@link DiagramController} routine names
	 * @see #controllerAlias2Name
	 */
	public static final HashMap<String, String> controllerAlias2Name = new HashMap<String, String>();
	// END KGU#480 2018-01-19
	
	/** Used font for drawing element text */
	protected static Font font = new Font("Dialog", Font.PLAIN, 12);
	// START KGU#701 2019-03-29: Issue #718 We cache the dependent fonts too to save time
	protected static Font boldFont = null;
	protected static Font underlinedFont = null;
	protected static Font smallFont = null;
	// END KGU#701 2019-03-29
	/** A string indicating that the shortened text in collapsed elements may continue (an ellipse) */
	public static final String COLLAPSED =  "...";
	/** Whether the right branch of an alternative is to be padded (width enlarged) */
	public static boolean altPadRight = true;
	// START KGU#401 2017-05-17: Issue #405
	/** Number of CASE branches to trigger the attempt to shrink width by rotating branches */
	public static int caseShrinkByRot = 8;
	// END KGU#401 2017-05-17
	// START KGU#916 2021-01-25: Enh. #915
	public static boolean useInputBoxCase = true;
	// END KGU#916 2021-01-25
	
	// START KGU 2017-09-19: Performance tuning for syntax analysis
	private static final Pattern FLOAT_PATTERN1 = Pattern.compile("[0-9]+([eE][0-9]+)?");
	private static final Pattern FLOAT_PATTERN2 = Pattern.compile("[0-9]+[eE]");
	private static final Pattern INT_PATTERN = Pattern.compile("[0-9]+");
	private static final Pattern BIN_PATTERN = Pattern.compile("0b[01]+");
	private static final Pattern OCT_PATTERN = Pattern.compile("0[0-7]+");
	private static final Pattern HEX_PATTERN = Pattern.compile("0x[0-9A-Fa-f]+");
	private static final Pattern SIGN_PATTERN = Pattern.compile("[+-]");
	//private static final java.util.regex.Pattern ARRAY_PATTERN = java.util.regex.Pattern.compile("(\\w.*)(\\[.*\\])$"); // seems to have been wrong
	private static final Matcher RECORD_MATCHER = java.util.regex.Pattern.compile("([A-Za-z]\\w*)\\s*\\{.*\\}").matcher("");
	// END KGU 2017-09-19
	// START KGU#575 2018-09-17: Issue #594 - replace an obsolete 3rd-party Regex library
	// Remark: It would not be a good idea to define the Matchers here because these aren't really constant but must be
	// reset for any new string which is likely to cause severe concurrency trouble as the patterns are used on drawing etc.
	private static final Pattern STRING_PATTERN = Pattern.compile("(^\\\".*\\\"$)|(^\\\'.*\\\'$)");
	private static final Pattern INC_PATTERN1 = Pattern.compile(BString.breakup("inc", true)+"[(](.*?)[,](.*?)[)](.*?)");
	private static final Pattern INC_PATTERN2 = Pattern.compile(BString.breakup("inc", true)+"[(](.*?)[)](.*?)");
	private static final Pattern DEC_PATTERN1 = Pattern.compile(BString.breakup("dec", true)+"[(](.*?)[,](.*?)[)](.*?)");
	private static final Pattern DEC_PATTERN2 = Pattern.compile(BString.breakup("dec", true)+"[(](.*?)[)](.*?)");
	// END KGU#575 2018-09-17
	
	// START KGU#906 2021-01-02: Enh. #905 Draw markers on elements with related Analyser reports
	protected static final int CANVAS_FLAGNO_ERROR_CHECK = 0;
	// END KGU#906 2021-01-02

	// START KGU#425 2017-09-29: Lexical core mechanisms revised
	private static final String[] LEXICAL_DELIMITERS = new String[] {
			" ",
			"\t",
			"\n",
			".",
			",",
			";",
			"(",
			")",
			"[",
			"]",
			// START KGU#100 2016-01-14: We must also catch the initialiser delimiters
			"{",
			"}",
			// END KGU#100 2016-01-14
			"-",
			"+",
			"/",
			"*",
			">",
			"<",
			"=",
			":",
			"!",
			"'",
			"\"",
			"\\",
			"%",
			// START KGU#790 2020-11-01: Enh. #800 unary C operators must also split
			"&",
			"~",
			// END KGU#790 2020-11-01
			// START KGU#331 2017-01-13: Enh. #333 Precaution against unicode comparison operators
			"\u2260",
			"\u2264",
			"\u2265"
			// END KGU#331 2017-01-13
	};
	// END KGU#425 2017-09-29

	// START KGU#156 2016-03-10; Enh. #124
	/** Maximum number of executions of any element while runEventTracking has been on */
	protected static int maxExecCount = 0;
	/** Maximum number of operation steps carried out directly per element */
	protected static int maxExecStepCount = 0;
	/** Maximum combined number of directly and indirectly performed operation steps */
	protected static int maxExecTotalCount = 0;
	// END KGU156 2016-03-10
	// START KGU#477 2017-12-10: Enh. #487 - mode E_HIDE_DECL required an additional max count
	/** Maximum combined number of performed steps including aggregated eclipsed declarations */
	protected static int maxExecStepsEclCount = 0; 
	// END KGU#477 2017-12-10
	// START KGU#225 2016-07-28: Bugfix #210
	/** Execution counter table, each element (together with all its clones) has an individual index */
	protected static Vector<Integer> execCounts = new Vector<Integer>();
	// END KGU#225 2016-07-28
	// START KGU#213 2016-08-02: Enh. #215
	/**
	 *  Container for temporarily (i.e. during execution) modified breakpoint count triggers
	 *  Keys are the indices into execCounts
	 */
	protected static Map<Integer, Integer> breakTriggersTemp = new Hashtable<Integer, Integer>();
	// END KGU#213 2016-08-2

	// START KGU#365 2017-04-14: Enh. #380 - New mechanism to mark trouble-making elements
	/**
	 * Set for quick highlighting elements that cause trouble in some complex GUI activities.
	 * Intended to be highlighted in the E_TROUBLECOLOR with high fill color priority
	 */
	public static final Set<Element> troubleMakers = new HashSet<Element>();
	// END KGU#365 2017-04-14
	
//	element attributes
	protected StringList text = new StringList();
	public StringList comment = new StringList();

	// START KGU#701 2019-03-29: Issue #718 Attempt to accelerate syntax highlighting by caching
	/** Maps text lines to preprocessed highlighting units (string + colour + style flags) */
	protected HashMap<String, Vector<HighlightUnit>> highlightCache = new HashMap<String, Vector<HighlightUnit>>();
	// END KGU#701 2019-03-29
	
	/** If the element is to be displayed rotated by 90° counter-clockwise (only used within CASE structures) */
	public boolean rotated = false;

	public Element parent = null;
	public boolean selected = false;
	// START KGU#41 2015-10-13: Execution mark had to be separated from selection
	/** Is set while being executed */
	public boolean executed = false;
	// END KGU#41 2015-10-13
	/** Is set while a substructure Element is under execution */
	public boolean waited = false;
	// START KGU#117 2016-03-06: Enh. #77 - for test coverage mode
	/** Flag indicates shallow test coverage */
	public boolean simplyCovered = false;
	/** Flag indicates full test coverage (including called subroutine diagrams etc.) */
	public boolean deeplyCovered = false;
	// END KGU#117 2016-03-06
	// START KGU#156 2016-03-10; Enh. #124
	///** Number of times this was executed while runEventTracking has been on */
	//protected int execCount = 0;
	/** Number of instructions carried out directly by this element */
	protected int execStepCount = 0;
	/** Number of instructions carried out by substructures of this element */
	protected int execSubCount;
	// END KGU#156 2016-03-11
	// START KGU#225 2016-07-28: Bugfix #210
	/** Index into the static execution counter table {@link #execCounts}, shared by all clones of the element */
	protected int execCountIndex = -1;
	// END KGU#225 2016-07-28
	// START KGU#277 2016-10-13: Enh. #270 Option to disable an Element from execution and export
	/**
	 * If true then this element is to be skipped on execution and outcommented on code export!
	 * Also see isDisabled() for recursively inherited disabled state
	 */
	public boolean disabled = false;
	// END KGU#277 2016-10-13

	// END KGU156 2016-03-10
	
	private Color color = Color.WHITE;

	private boolean collapsed = false;
	
	// START KGU#43 2015-10-11: States whether the element serves as breakpoint for execution (stop before!)
	protected boolean breakpoint = false;
	// END KGU#43 2015-10-11
	// START KGU#213 2016-08-01: Enh. #215 - Optional execution Count trigger for breakpoint (0 = always active)
	public int breakTriggerCount = 0;
	// END KGU#213 2016-08-01

	// used for drawing
	// START KGU#136 2016-02-25: Bugfix #97 - New separate 0-based Rect for prepareDraw()
	/** bounds aligned to fit in the context, no longer public */
	protected Rect rect = new Rect();
	/** minimum bounds for stand-alone representation */
	protected Rect rect0 = new Rect();
	/** upper left corner coordinate offset wrt drawPoint */
	protected Point topLeft = new Point(0, 0);
	// END KGU#136 2016-03-01
	/** Will be set and used by prepareDraw() (validity of {@link rect0}, avoids repeated evaluation) - to be reset on changes */
	protected boolean isRect0UpToDate = false;
	// START KGU#502/KGU#524/KGU#553 2019-03-14: We need a second flag for correct drawing confinement
	/** Will be set after the first complete drawing of the element (validity of {@link rect} - to be reset on changes */
	protected boolean wasDrawn = false;
	// END KGU#502/KGU#524/KGU#553 2019-03-14

	/** Strings to be highlighted in the element text (lazy initialisation) */
	// START KGU#843 2020-04-12: Bugfix #847 We should distinguish between case-indifferent and case-relevant search
	//private static StringList specialSigns = null;
	private static HashSet<String> specialSigns = null;
	/** Strings to be highlighted in the element text case-independently (lazy initialisation) */
	private static StringList specialSignsCi = null;
	// END KGU#843 2020-04-12

	// START KGU#261 2017-01-19: Enh. #259 prepare the variable type map
	private static long lastId = 0;

	/**
	 * Change- and cloning-invariant id of this element
	 */
	private long id = 0;
	private void makeNewId()
	{
		id = ++lastId;
	}
	public long getId()
	{
		return id;
	}

	public Element()
	{
		makeNewId();
	}

	public Element(String _string)
	{
		makeNewId();
		setText(_string);
	}

	public Element(StringList _strings)
	{
		makeNewId();
		setText(_strings);
	}
	// END KGU#261 2017-01-19


	/**
	 * Resets my cached drawing info
	 */
	protected final void resetDrawingInfo()
	{
		this.isRect0UpToDate = false;
		// START KGU#502/KGU#524/KGU#553 2019-03-14: Issues #518,#544,#557
		this.wasDrawn = false;
		// END KGU#502/KGU#524/KGU#553 2019-03-14
		// START KGU#401 2017-05-17: Issue #405
		this.rotated = false;
		// END KGU#401 2017-05-17
		// START KGU#701 2019-03-29: Issue #718
		this.highlightCache.clear();
		// END KGU#701 2019-03-29
	}
	/**
	 * Resets my drawing info and that of all of my ancestors
	 */
	public final void resetDrawingInfoUp()
	{
		// If this element is touched then all ancestry information must be invalidated
		Element ancestor = this;
		do {
			ancestor.resetDrawingInfo();
		} while ((ancestor = ancestor.parent) != null);
	}
	/**
	 * Recursively clears all drawing info this subtree down
	 */
	// START KGU#238 2016-08-11: Code revision
	//public abstract void resetDrawingInfoDown();
	public void resetDrawingInfoDown()
	{
		traverse(new IElementVisitor() {
			@Override
			public boolean visitPreOrder(Element _ele) {
				_ele.resetDrawingInfo();
				return true;
			}
			@Override
			public boolean visitPostOrder(Element _ele) {
				return true;
			}
		});
	}
	// END KGU#238 2016-08-11
	
	// START KGU#502/KGU#524/KGU#553 2019-03-13: New approach to reduce drawing contention
	protected boolean checkVisibility(Rectangle _viewport, Rect _topLeft)
	{
		// START KGU#502/KGU#524/KGU#553 2019-03-14: Issues #518,#544,#557 - we must refer to the eventual record
		//Rectangle rctgl = new Rectangle(_topLeft.left, _topLeft.top, rect0.right, rect0.bottom);
		//return !this.isRect0UpToDate || _viewport == null || rctgl.intersects(_viewport);
		Rectangle rctgl = new Rectangle(_topLeft.left - E_PADDING/2, _topLeft.top - E_PADDING/2, rect.right - rect.left + E_PADDING, rect.bottom - rect.top + E_PADDING);
		return !this.wasDrawn || _viewport == null || rctgl.intersects(_viewport);
		// END KGU#502/KGU#524/KGU#553 2019-03-14
	}
	// END KGU#502/KGU#524/KGU#553 2019-03-13

	// abstract things
	/**
	 * Recursively computes the drawing extensions of the element and stores
	 * them in the 0-based rect0 attribute, which is also returned
	 * @param _canvas - the drawing canvas for which the drawing is to be prepared
	 * @return the origin-based extension record.
	 */
	public abstract Rect prepareDraw(Canvas _canvas);

	/**
	 * Actually draws this element within the given canvas, using _top_left
	 * for the placement of the upper left corner. Uses attribute rect0 as
	 * prepared by prepareDraw() to determine the expected extensions and
	 * stores the the actually drawn bounds in attribute rect.
	 * @param _canvas - the drawing canvas where the drawing is to be done in 
	 * @param _top_left - conveyes the upper-left corner for the placement
	 * @param _viewport - the visible area
	 * @param _inContention - whether there is a massive drawing event contention
	 */
	public abstract void draw(Canvas _canvas, Rect _top_left, Rectangle _viewport, boolean _inContention);
	
	/**
	 * Copies this element. Implementing subclasses may make use of some helper methods
	 * like {@link #copyDetails(Element, boolean)} to ensure that all relevant associated
	 * data will be copied (possibly depending on the context).
	 * @return a copy of this element.
	 * @see #copyDetails(Element, boolean)
	 */
	public abstract Element copy();
	
	/**
	 * Generic diagram traversal to be called with an IElementVisitor implementor
	 * in order to gather information or to modify the status of this Element and
	 * all its substructure.
	 * The _visitor may break the traveral on any visit.
	 * 
	 * @param _visitor - the visiting instance (must have access to the required
	 *          attributes or methods, of course)
	 * @return false iff the traversal is to be exited after this call
	 */
	public abstract boolean traverse(IElementVisitor _visitor);
	
	// START KGU#156 2016-03-11: Enh. #124
	/**
	 * Copies the runtime data that is to be cloned - Usually this comprises the deep
	 * coverage status and the execution counter index. Only for certain kinds of elements
	 * the shallow coverage status is to be copied as well - therefore the argument.
	 * @param _target - target element of the copy operation
	 * @param _simply_too - whether the shallow coverage status is to be copied, too
	 */
	protected void copyRuntimeData(Element _target, boolean _simply_too)
	{
		if (Element.E_COLLECTRUNTIMEDATA)
		{
			if (_simply_too)	// This distinction is important
			{
				_target.simplyCovered = this.simplyCovered;
			}
			_target.deeplyCovered = this.deeplyCovered;
			// START KGU#225 2016-07-28: Bugfix #210
			//_target.execCount = this.execCount;
			this.makeExecutionCount();
			_target.execCountIndex = this.execCountIndex;
			// END KGU#225 2016-07-28
		}
	}
	// END KGU#156 2016-03-11
	
	// START KGU#213 2016-08-01: Enh. #215 - derived from Instruction
	/**
	 * Copies important attributes of this element and associated data to the target
	 * element {@code _ele}.
	 * @param _ele - the target element
	 * @param _simplyCoveredToo - whether on copying runtime data the shallow coverage
	 * status is to be copied, too
	 * @see #copyRuntimeData(Element, boolean)
	 */
	protected void copyDetails(Element _ele, boolean _simplyCoveredToo)
	{
		// START KGU#261 2017-01-19: Enh. #259 (type map)
		_ele.id = this.id;
		// END KGU#261 2017-01-19
		_ele.setComment(this.getComment().copy());
		_ele.setColor(this.getColor());
		_ele.breakpoint = this.breakpoint;
		_ele.breakTriggerCount = this.breakTriggerCount;
    	this.copyRuntimeData(_ele, _simplyCoveredToo);
		// START KGU#183 2016-04-24: Issue #169
		_ele.selected = this.selected;
		// END KGU#183 2016-04-24
		// START KGU#277 2016-10-13: Enh. #270
		_ele.disabled = this.disabled;
		// END KGU#277 2016-10-13
		_ele.collapsed = this.collapsed;
		
		// START KGU#701 2019-03-29: Issue #718 It should not cause harm to share this info (it's a map!)
		_ele.highlightCache = this.highlightCache;
		// END KGU#701 2019-03-29
	}
	// END KGU#213 2016-08-01

	// START KGU#119 2016-01-02 Bugfix #78
	/**
	 * Returns true iff another is of same class, all persistent attributes are equal, and
	 * all substructure of another recursively equals the substructure of this. 
	 * @param _another - the Element to be compared
	 * @return true on recursive structural equality, false else
	 */
	public boolean equals(Element _another)
	{
		boolean isEqual = this.getClass() == _another.getClass();
		if (isEqual) isEqual = this.getText().getText().equals(_another.getText().getText());
		if (isEqual) isEqual = this.getComment().getText().equals(_another.getComment().getText());
		// START KGU#156 2016-03-12: Colour had to be disabled due to races
		//if (isEqual) isEqual = this.getColor().equals(_another.getColor());
		// END KGU#156 2016-03-12
		return isEqual;
	}
	// END KGU#119 2016-01-02
	
	// START KGU#911 2021-01-10: Enh. #910 DiagramController Includables are immutable
	/**
	 * @return {@code true} if this element must not be edited, moved, deleted etc.
	 */
	public boolean isImmutable()
	{
		Root myRoot = getRoot(this);
		return myRoot.isDiagramControllerRepresentative();
	}
	// END KGU#911 2021-01-19

	// START KGU#117 2016-03-07: Enh. #77
	/**
	 * Disjunctively combines the test coverage status and the execution counts
	 * of _cloneOfMine (which is supposed to a clone of this) with this own
	 * runtime data (coverage status, execution and step counts)
	 * (Important for recursive tests)
	 * @param _cloneOfMine - the Element to be combined (must be equal to this)
	 * @return true on recursive structural equality, false else
	 */
	public boolean combineRuntimeData(Element _cloneOfMine)
	{
		if (this.equals(_cloneOfMine))	// This is rather paranoia
		{
			this.simplyCovered = this.simplyCovered || _cloneOfMine.simplyCovered;
			this.deeplyCovered = this.deeplyCovered || _cloneOfMine.deeplyCovered;
			// START KGU#225 2016-07-28: Bugfix #210 - no longer needed, seemed wrong
			//this.execCount += _cloneOfMine.execCount;
			// END KGU#225 2016-07-28
			//this.execStepCount += _cloneOfMine.execStepCount;
			// In case of (direct or indirect) recursion the substructure steps will
			// gathered on a different way! We must not do it twice
//			if (!this.getClass().getSimpleName().equals("Root"))
//			{
//				this.execSubCount += _cloneOfMine.execSubCount;
//			}
			return true;
		}
		logger.log(Level.WARNING, "CombineRuntimeData for {0} FAILED!", this);
		return false;
	}
	// END KGU#117 2016-03-07

	// draw point
	Point drawPoint = new Point(0,0);

	public Point getDrawPoint()
	{
		Element ele = this;
		while(ele.parent!=null) ele=ele.parent;
		return ele.drawPoint;
	}

	public void setDrawPoint(Point point)
	{
		Element ele = this;
		while(ele.parent!=null) ele=ele.parent;
		ele.drawPoint=point;
	}

	// START KGU#227 2016-07-30: Enh. #128
	/**
	 * Provides a subclassable left offset for drawing the text
	 */
	protected int getTextDrawingOffset()
	{
		return 0;
	}
	// END KGU#227 2016-07-30

	public void setText(String _text)
	{
		text.setText(_text);
	}

	public void setText(StringList _text)
	{
		text = _text;
	}

	// START KGU#91 2015-12-01: We need a way to get the true value
	/**
	 * Returns the content of the text field no matter if mode isSwitchedTextAndComment
	 * is active.<br/>
	 * Use {@code getText(false)} for a mode-sensitive effect.
	 * @return the text StringList (in normal mode) the comment StringList otherwise
	 * @see #getText(boolean)
	 */
	public StringList getText()
	{
		return text;
	}
	/**
	 * Returns the content of the text field unless _alwaysTrueText is false and
	 * mode isSwitchedTextAndComment is active, in which case the comment field
	 * is returned instead 
	 * @param _alwaysTrueText - if true then mode isSwitchTextAndComment is ignored
	 * @return either the text or the comment
	 */
	public StringList getText(boolean _alwaysTrueText)
	// END KGU#91 2015-12-01
	{
		if (!_alwaysTrueText & isSwitchTextCommentMode())
		{
			// START KGU#199 2016-07-07: Enh. #188
			// Had to be altered since the combination of instructions may produce
			// multi-line string elements which would compromise drawing
			//return comment;
			return StringList.explode(comment, "\n");
			// END KGU#199 2016-07-07
		}
		else
		{
			return text;
		}
	}

	// START KGU#453 2017-11-01: Bugfix #447 - we need a cute representation of broken lines in some cases
	/**
	 * Returns the content of the text field no matter if mode {@code isSwitchedTextAndComment}
	 * is active.<br/>
	 * In contrast to {@link #getText()}, end-standing backslashes will be wiped
	 * off. This is for cases where the deliberate breaking of lines is of no importance
	 * and would unnecessarily spoil the presentation.<br/>
	 * Use {@code getCuteText(false)} for a mode-sensitive effect.
	 * @return the text StringList (in normal mode) the comment StringList otherwise
	 * @see #getText()
	 * @see #getCuteText(boolean)
	 * @see #isSwitchTextCommentMode()
	 */
	public StringList getCuteText()
	{
    	StringList cute = new StringList();
    	for (int i = 0; i < text.count(); i++) {
    		String line = text.get(i);
    		if (line.endsWith("\\")) {
    			line = line.substring(0, line.length() - 1);
    		}
    		cute.add(line);
    	}
    	return cute;
	}
	/**
	 * Returns the content of the text field unless {@code _alwaysTrueText} is false and
	 * mode {@code isSwitchedTextAndComment} is active, in which case the comment field
	 * is returned instead.<br/>
	 * In contrast to {@link #getText(boolean)}, end-standing backslashes will be wiped
	 * off. This is for cases where the deliberate breaking of lines is of no importance
	 * and would unnecessarily spoil the presentation. 
	 * @param _alwaysTrueText - if true then mode isSwitchTextAndComment is ignored
	 * @return either the text or the comment
	 * @see #getCuteText()
	 * @see #getText(boolean)
	 * @see #isSwitchTextCommentMode()
	 */
	protected StringList getCuteText(boolean _alwaysTrueText)
	{
		if (!_alwaysTrueText && isSwitchTextCommentMode())
		{
			// START KGU#199 2016-07-07: Enh. #188
			// Had to be altered since the combination of instructions may produce
			// multi-line string elements which would compromise drawing
			//return comment;
			return StringList.explode(comment, "\n");
			// END KGU#199 2016-07-07
		}
		return getCuteText();
	}
	// END KGU#453 2017-11-01

	/**
	 * @return a shortened text for the case this is collapsed (usually the first line plus an ellipse). 
	 */
	public StringList getCollapsedText()
	{
		StringList sl = new StringList();
		// START KGU#91 2015-12-01: Bugfix #39: This is for drawing, so use switch-sensitive methods
		//if(getText().count()>0) sl.add(getText().get(0));
		// START KGU#480 2018-01-21: Enh. #490 - It might be that a controller routine call starts in the 1st line
		//if (getText(false).count()>0) sl.add(getText(false).get(0));
		if (getText(false).count() > 0) {
			StringList myText = getText(false);
			if (Element.E_APPLY_ALIASES && !isSwitchTextCommentMode()) {
				myText = StringList.explode(Element.replaceControllerAliases(myText.getText(), true, Element.E_VARHIGHLIGHT), "\n");
			}
			sl.add(myText.get(0));
		}
		// END KGU#480 2018-01-21
		// END KGU#91 2015-12-01
		sl.add(COLLAPSED);
		return sl;
	}
	
	// START KGU#413 2017-06-09: Enh. #416 Cope with line continuations
	/**
	 * Returns the text of this element but with re-concatenated and trimmed lines if some
	 * lines were deliberately broken (i.e. ended with backslash).
	 * @return a StringList consisting of unbroken text lines
	 */
	public StringList getUnbrokenText()
	{
		return getBrokenText(" ");
	}
	/**
	 * Returns the text of this element as a new StringList where each broken line (by means
	 * of backslashes) will form together an element with newlines.
	 * @return a StringList consisting of possibly broken text lines
	 */
	public StringList getBrokenText()
	{
		// The separator is actually just a newline character but escaped for regular expression syntax
		return getBrokenText("\\\n");
	}
	/**
	 * Returns the text of this element as a new StringList where each broken line (by means
	 * of backslashes) will be glued together such that instead of the delimiting backslashes
	 * the given {@code separator} will be inserted.
	 * @param separator - an arbitrary string working as separator instead of the original backslash
	 * @return a StringList consisting of possibly broken text lines
	 */
	protected StringList getBrokenText(String separator)
	{
		StringList sl = new StringList();
		int nLines = text.count();
		int i = 0;
		while (i < nLines) {
			String line = text.get(i).trim();
			while (line.endsWith("\\") && (i + 1 < nLines)) {
				line = line.substring(0, line.length()-1) + separator + text.get(++i).trim();
			}
			sl.add(line);
			i++;
		}
		return sl;
	}
	// END KGU#413 2017-06-09
	
	// START KGU#602 2018-10-25: Issue #419 - Tool to break very long lines is requested
	/**
	 * Breaks down all text lines longer than {@code maxLineLength} along the tokens
	 * into continuated lines (i.e. broken lines end with backslash). Already placed
	 * line breaks are preserved unless {@code rebreak} is true, in which case broken
	 * lines are first concatenated in order to be broken according to {@code maxLineLength}.
	 * If a token is longer than {@code maxLineLength} (might be a string literal) then
	 * it will not be broken or decomposed in any way such that the line length limit
	 * may not always hold.<br/>
	 * If this method led to a different text layout then the drawing info is invalidated
	 * up-tree.
	 * @param maxLineLength - the number of characters a line should not exceed
	 * @param rebreak - if true then existing line breaks (end-standing backslashes) or not preserved
	 * @return true if the text was effectively modified, false otherwise
	 * @see Root#breakElementTextLines(int, boolean)
	 */
	public boolean breakTextLines(int maxLineLength, boolean rebreak)
	{
		boolean modified = false;
		if (rebreak) {
			StringList unbroken = this.getUnbrokenText();
			modified = unbroken.count() < this.text.count();
			this.text = unbroken;
		}
		for (int i = this.text.count()-1; i >= 0; i--) {
			int offset = 0;
			String line = this.text.get(i);
			if (line.isEmpty()) {
				continue;
			}
			if (line.length() > maxLineLength) {
				String lineEnd = ""; 
				if (line.endsWith("\\")) {
					lineEnd = "\\";
					line = line.substring(0, line.length()-1);
				}
				this.text.remove(i);
				StringList tokens = Element.splitLexically(line, true);
				StringBuilder sb = new StringBuilder();
				for (int j = 0; j < tokens.count(); j++) {
					String token = tokens.get(j);
					if (sb.length() == 0 || sb.length() + token.length() < maxLineLength) {
						sb.append(token);
					}
					else {
						this.text.insert(sb.toString() + "\\", i + offset++);
						sb.setLength(0);
						sb.append(token);
					}
				}
				if (sb.length() > 0) {
					this.text.insert(sb.toString() + lineEnd, i + offset);					
				}
			}
			if (offset > 0) {
				modified = true;
			}
		}
		if (modified) {
			this.resetDrawingInfoUp();
		}
		return modified;
	}
	
	// START KGU#602 2018-10-25: Issue #419 - Mechanism to detect and handle long lines
	/**
	 * Detects the maximum text line length either on this very element 
	 * @param _includeSubstructure - whether (in case of a complex element) the substructure
	 * is to be involved
	 * @return the maximum line length
	 */
	public int getMaxLineLength(boolean _includeSubstructure)
	{
		int maxLen = 0;
		for (int i = 0; i < this.text.count(); i++) {
			maxLen = Math.max(maxLen, this.text.get(i).length());
		}
		return maxLen;
	}
	// END KGU#602 2018-10-25
	
	// START KGU#480 2018-01-21: Enh. #490
	/**
	 * @return the text of this element, with {@link DiagramController} routine names
	 * replaced by user-specific alias names if {@link #E_APPLY_ALIASES} is true
	 * @see #setAliasText(StringList)
	 * @see #getText()
	 */
	public StringList getAliasText()
	{
		if (!Element.E_APPLY_ALIASES) {
			return text;
		}
		String aliasText = replaceControllerAliases(text.getText(), true, false);
		return StringList.explode(aliasText, "\n");
	}
	
	/**
	 * Sets the element text from {@code aliasText}, after having replaced all
	 * user-specific {@link DiagramController} routine aliases by the original
	 * routine names.
	 * @param aliasText - the intended element text, possibly containing aliases
	 * @see #getAliasText()
	 * @see #setAliasText(String)
	 * @see #setText(StringList)
	 */
	public void setAliasText(StringList aliasText)
	{
		if (Element.E_APPLY_ALIASES) {
			// START KGU#488 2018-02-02: Bugfix #501 - We must not undermine the effect of overriding of setText()!
			//text.setText(Element.replaceControllerAliases(aliasText.getText(), false, false));
			this.setText(Element.replaceControllerAliases(aliasText.getText(), false, false));
			// END KGU#488 2018-01-02
		}
		else {
			// START KGU#488 2018-02-02: Bugfix #501 - We must not undermine the effect of overriding of setText()!
			//text = aliasText;
			this.setText(aliasText);
			// END KGU#488 2018-01-02
		}
	}
	
	/**
	 * Sets the element text from {@code aliasText} by splitting it at newlines,
	 * after having replaced all user-specific {@link DiagramController} routine
	 * aliases by the original routine names.
	 * @param aliasText - the intended element text, possibly containing aliases
	 * @see #getAliasText()
	 * @see #setAliasText(StringList)
	 * @see #setText(String)
	 */
	public void setAliasText(String aliasText)
	{
		if (Element.E_APPLY_ALIASES) {
			this.setText(Element.replaceControllerAliases(aliasText, false, false));
		}
		else {
			// START KGU#488 2018-02-02: Bugfix #501 - We must not undermine the effect of overriding of setText()!
			//text.setText(aliasText);
			this.setText(aliasText);
			// END KGU#488 2018-02-02
		}
	}

	/**
	 * If {@link #E_APPLY_ALIASES} is true then replaces the names of all routines
	 * of {@link DiagramController} classes with registered alias names or vice versa,
	 * depending on {@code names2aliases} and returns the modified text. The text may
	 * contain newlines and line continuators (end-standing backslashes).  
	 * @param text - the (Element) text as concatenated string
	 * @param names2aliases - whether names are to be replaced by aliases (or vice versa)
	 * @param withArity - whether the replacing alias (or original name) is to be combined
	 * with the number of the routine arguments (like this: "{@code <name>#<arity>}"). 
	 * @return the resulting text.
	 */
	public static String replaceControllerAliases(String text, boolean names2aliases, boolean withArity)
	{
		if (!Element.E_APPLY_ALIASES) {
			return text;
		}
		HashMap<String, String> substitutions = 
				names2aliases ? controllerName2Alias : controllerAlias2Name;
		StringList tokens = splitLexically(text, true);
		for (int i = 0; i < tokens.count(); i++) {
			String token = tokens.get(i).trim();
			if (!token.isEmpty() && Function.testIdentifier(token, false, null)) {
				// Skip all whitespace
				int j = i;
				String nextToken = null;
				while (++j < tokens.count() && ((nextToken = tokens.get(j).trim()).isEmpty() || nextToken.equals("\\")));
				// Now check for a beginning parameter list
				if ("(".equals(nextToken)) {
					int nArgs = Element.splitExpressionList(tokens.subSequence(j+1, tokens.count()), ",", false).count();
					String key = token.toLowerCase() + "#" + nArgs;
					String subst = substitutions.get(key);
					if (subst != null) {
						token = subst;
						if (withArity) {
							token += "#" + nArgs;
						}
						tokens.set(i, token);
					}
				}
			}
		}
		return tokens.concatenate();
	}
	// END KGU#480 2018-01-21

	public void setComment(String _comment)
	{
		comment.setText(_comment);
	}

	public void setComment(StringList _comment)
	{
		comment = _comment;
	}

	// START KGU#91 2015-12-01: We need a way to get the true value
	/**
	 * Returns the content of the comment field no matter if mode isSwitchedTextAndComment
	 * is active, use getComment(false) for a mode-sensitive effect.
	 * @return the text StringList (in normal mode) the comment StringList otherwise
	 */
	public StringList getComment()
	{
		return comment;
	}

	/**
	 * Returns the content of the comment field unless _alwaysTrueComment is false and
	 * mode isSwitchedTextAndComment is active, in which case the text field
	 * content is returned instead 
	 * @param _alwaysTrueText - if true then mode isSwitchTextAndComment is ignored
	 * @return either the text or the comment
	 */
	public StringList getComment(boolean _alwaysTrueComment)
	// END KGU#91 2015-12-01
	{
		if (!_alwaysTrueComment && isSwitchTextCommentMode())
		{
			return text;
		}
		else
		{
			return comment;
		}
	}
	
	/* START KGU#172 2016-04-01: Issue #145: Make it easier to obtain this information,
	 * 2019-03-16 made static, 2020-12-15 made public */
	/**
	 * Checks whether texts and comments are to be swapped for display.
	 * @return true iff the swichTextAndComments flag is on and commentsPlusText mode is not
	 */
	public static boolean isSwitchTextCommentMode()
	{
//		Root root = getRoot(this);
//		return (root != null && root.isSwitchTextAndComments());
    	// START KGU#227 2016-07-31: Enh. #128 - Mode "comments and text" overrides "switch text/comments" 
    	//return Element.E_TOGGLETC;
    	return !Element.E_COMMENTSPLUSTEXT && Element.E_TOGGLETC;
    	// END KGU#227 2016-07-31
	}
	/* END KGU#172 2916-04-01 */

	/**
	 * Returns whether this element appears as selected in the standard {@link DrawingContext}.
	 * @return true if the element is marked selected.
	 * @see #getSelected(DrawingContext)
	 */
	public boolean getSelected()
	{
		return selected;
	}
	
	/**
	 * Returns whether this element appears as selected w.r.t. the given {@link DrawingContext}.
	 * For most kinds of Element the {@code drawingContext} doesn't make a difference.
	 * @param drawingContext
	 * @return true if this element is selected (in @code drawingContext}.
	 * @see #getSelected()
	 */
	public boolean getSelected(DrawingContext drawingContext)
	{
		return selected;
	}

	/**
	 * Sets the selection flag on this element
	 * @param _sel - if the element is to be selected or not
	 * @return the element(s) actually being selected (null if _sel = false).
	 */
	public Element setSelected(boolean _sel)
	{
		selected = _sel;
		return _sel ? this : null;
	}

	/**
	 * Sets the selection flag on this element for the given {@code _drawingContext}
	 * @param _sel - if the element is to be selected or not
	 * @param _drawingContext - the drawing context for which this is intended.
	 * @return the element(s) actually being selected (null if _sel = false).
	 * @see #setSelected(boolean)
	 */
	public Element setSelected(boolean _sel, DrawingContext _drawingContext)
	{
		// Default is the same as setSelected()
		return setSelected(_sel);
	}


	// START KGU#183 2016-04-24: Issue #169 
	/**
	 * Recursively searches the subtree for the currently selected Element or Element
	 * sequence and returns it
	 * @return selected Element (null if none was found)
	 */
	public abstract Element findSelected();
	// END KGU#183 2016-04-24
	
	// START KGU 2016-04-24: replaces Root.checkChild(this, _ancestor)
    /**
     * Checks if this is a descendant of _ancestor in the tree
     * @param _parent - Element to be verified as ancestor of _child
     * @return true iff this is a descendant of _ancestor
     */
    public boolean isDescendantOf(Element _ancestor)
    {
            Element tmp = this.parent;
            boolean res = false;
            while ((tmp != null) && !(res = tmp == _ancestor))
            {
            	tmp = tmp.parent;
            }
            return res;
    }
    // END KGU 2016-04-24
    
    // START KGU#143 2016-01-22: Bugfix #114 - we need a method to decide execution involvement
	/**
	 * Checks execution involvement.
	 * @return true iff this or some substructure of this is currently executed. 
	 */
	public boolean isExecuted()
	{
		// START KGU#143 2016-11-17: Issue #114 refinement
		//return this.executed || this.waited;
		return this.isExecuted(true);
		// END KGU#143 2016-11-17
	}
	// END KGU#143 2016-01-22
	
    // START KGU#143 2016-11-17: Bugfix #114 - we need a method avoiding cyclic recursion
	/**
	 * Checks execution involvement.
	 * @param checkParent - whether the waiting status of the owning Subqueue is relevant
	 * @return true iff this or some substructure of this is currently executed. 
	 */
	public boolean isExecuted(boolean checkParent)
	{
		return this.executed || this.waited
				|| checkParent && this.parent != null && this.parent.getClass().getSimpleName().equals("Subqueue") && this.parent.isExecuted();
	}
	// END KGU#143 2016-11-17

	// START KGU#156 2016-03-11: Enh. #124 - We need a consistent execution step counting
	/**
	 * Resets all element execution counts and the derived maximum execution count as well
	 * as all centrally held temporary breakpoint triggers
	 */
	public static void resetMaxExecCount()
	{
		Element.maxExecTotalCount = Element.maxExecStepCount = Element.maxExecCount = 0;
		// START KGU#477 2017-12-10: Enh. #487 - consider maximum steps of eclipsed declarations
		Element.maxExecStepsEclCount = 0;
		// END KGU#477 2017-12-10
		// START KGU#225 2016-07-28: Bugfix #210
		Element.execCounts.clear();
		// END KGU#225 2016-07-28
		// START KGU#213 2016-08-02: Enh. #215
		Element.breakTriggersTemp.clear();
		// END KGU#213 2016-08-02
	}

	// START KGU#225 2016-07-28: Bugfix #210
	/**
	 * Resets the execution count value of this element and all its clones
	 */
	protected void resetExecCount()
	{
		if (this.execCountIndex >= 0)
		{
			if (this.execCountIndex < Element.execCounts.size())
			{
				Element.execCounts.set(this.execCountIndex, 0);
			}
			else
			{
				this.execCountIndex = -1;
			}
		}
	}
	
	/*
	 * Ensures an entry in the static execution count array. If there
	 * hadn't been an entry, then its value will be 0 and its index is
	 * stored in this.execCountEntry
	 */
	protected void makeExecutionCount()
	{
		if (this.execCountIndex < 0 || this.execCountIndex >= Element.execCounts.size())
		{
			this.execCountIndex = Element.execCounts.size();
			Element.execCounts.add(0);
		}
	}
	
	/**
	 * Retrieves the associated execution count and returns it.
	 * @return current execution count for this element (and all its clones)
	 */
	protected int getExecCount()
	{
		int execCount = 0;
		if (this.execCountIndex >= 0)
		{
			if (this.execCountIndex < Element.execCounts.size())
			{
				execCount = Element.execCounts.get(this.execCountIndex);
			}
			else
			{
				logger.log(Level.SEVERE, "Illegal execCountIndex {0} on {1}", new Object[]{this.execCountIndex, this});
			}
		}
		return execCount;
	}
	// END KGU#225 2016-07-28

	/**
	 * Returns the summed up execution steps of this element and - if {@code _combined} is true - 
	 * all its substructure.
	 * @param _combined - whether the (cached) substructure step counts are to be added
	 * @return the requested step count
	 */
	public int getExecStepCount(boolean _combined)
	{
		return this.execStepCount + (_combined ? this.execSubCount : 0);
	}

	/**
	 * Increments the execution counter (provided that {@link #E_COLLECTRUNTIMEDATA} is
	 * enabled). If the new counter value exceeds {@link #maxExecCount} then the latter
	 * will be updated to that value. 
	 */
	public final void countExecution()
	{
		// Element execution is always counting 1, no matter whether element is structured or not
		// START KGU#225 2016-07-28: Bugfix #210
		//if (Element.E_COLLECTRUNTIMEDATA && ++this.execCount > Element.maxExecCount)
		//{
		//	Element.maxExecCount = this.execCount;
		//}
		if (Element.E_COLLECTRUNTIMEDATA)
		{
			this.makeExecutionCount();
			int execCount = this.getExecCount() + 1;
			Element.execCounts.set(this.execCountIndex, execCount);
			if (execCount > Element.maxExecCount)
			{
				Element.maxExecCount = execCount;
			}
		}
		// END KGU#225 2016-07-28
	}
	
	/**
	 * Updates the own or substructure instruction counter by adding the {@code _growth} value.
	 * @param _growth - the amount by which the counter is to be increased
	 * @param _directly - whether is to be counted as own instruction or the substructure's
	 */
	public void addToExecTotalCount(int _growth, boolean _directly)
	{
		if (Element.E_COLLECTRUNTIMEDATA)
		{
			if (_directly)
			{
				this.execStepCount += _growth;
				if (this.execStepCount > Element.maxExecStepCount)
				{
					Element.maxExecStepCount = this.execStepCount;
				}
			}
			else
			{
				this.execSubCount += _growth;
				Element.maxExecTotalCount = 
						Math.max(this.getExecStepCount(true),
								Element.maxExecTotalCount);			
			}
		}
	}
	// END KGU#156 2016-03-11
	
	// START KGU#117 2016-03-10: Enh. #77
	/**
	 * In test coverage mode, sets the local tested flag if element is fully covered
	 * and then recursively checks test coverage upwards all ancestry if
	 * _propagateUpwards is true (otherwise it would be postponed to the termination
	 * of the superstructure).
	 * @param _propagateUpwards if true then the change is immediately propagated  
	 */
	public void checkTestCoverage(boolean _propagateUpwards)
	{
		//System.out.print("Checking coverage of " + this + " --> ");
		if (Element.E_COLLECTRUNTIMEDATA)
		{
			boolean hasChanged = false;
			if (!this.simplyCovered && this.isTestCovered(false))
			{
				hasChanged = true;
				this.simplyCovered = true;
			}
			if (!this.deeplyCovered && this.isTestCovered(true))
			{
				hasChanged = true;
				this.deeplyCovered = true;
			}
			if (hasChanged && _propagateUpwards)
			{
				Element parent = this.parent;
				while (parent != null)
				{
					parent.checkTestCoverage(false);
					parent = parent.parent;
				}
			}
		}
		//System.out.println(this.tested ? "SET" : "unset");
	}
	
	/**
	 * Detects shallow or deep test coverage of this element according to the
	 * argument _deeply
	 * @param _deeply if exhaustive coverage (including subroutines is requested)
	 * @return true iff element and all its sub-structure is test-covered
	 */
	public boolean isTestCovered(boolean _deeply)
	{
		return _deeply ? this.deeplyCovered : this.simplyCovered;
	}
	// END KGU#117 2016-03-10

	// START KGU#144 2016-01-22: Bugfix for #38 - Element knows best whether it can be moved up or down
	/**
	 * Checks whether this has a successor within the parenting Subqueue
	 * @return true iff this is element of a Subqueue and has a successor
	 */
	public boolean canMoveDown()
	{
		boolean canMove = false;
		if (parent != null && parent.getClass().getSimpleName().equals("Subqueue"))
		{
			int i = ((Subqueue)parent).getIndexOf(this);
			canMove = (i+1 < ((Subqueue)parent).getSize()) && !this.isExecuted() && !((Subqueue)parent).getElement(i+1).isExecuted();
		}
		return canMove;
	}

	/**
	 * Checks whether this has a predecessor within the parenting Subqueue
	 * @return true iff this is element of a Subqueue and has a predecessor
	 */
	public boolean canMoveUp()
	{
		boolean canMove = false;
		if (parent != null && parent.getClass().getSimpleName().equals("Subqueue"))
		{
			int  i = ((Subqueue)parent).getIndexOf(this);
			canMove = (i > 0) && !this.isExecuted() && !((Subqueue)parent).getElement(i-1).isExecuted();
		}
		return canMove;
	}
	//	END KGU#144 2016-01-22
	
	// START KGU#199 2016-07-07: Enh. #188 - ensure Call elements for known subroutines
	/**
	 * Recursively identifies Instruction elements with call syntax matching one
	 * of the given subroutine signatures and converts respective elements to Call
	 * elements.
	 * @param signatures - strings of the form "&lt;routinename&gt;#&lt;arity&gt;"
	 */
	public abstract void convertToCalls(StringList _signatures);
	// END KGU#199 2016-07-07

	public Color getColor()
	{
		return color;
	}

	public String getHexColor()
	{
		String rgb = Integer.toHexString(color.getRGB());
		return rgb.substring(2, rgb.length());
	}

	public static String getHexColor(Color _color)
	{
		String rgb = Integer.toHexString(_color.getRGB());
		return rgb.substring(2, rgb.length());
	}

	public void setColor(Color _color)
	{
		color = _color;
	}
	
	/**
	 * Returns the status-dependent background color or just the user-defined background color
	 * for this element.
	 * @see #getFillColor(DrawingContext)
	 */
	protected Color getFillColor()
	{
		return getFillColor(DrawingContext.DC_STRUCTORIZER);
	}
	// START KGU#41 2015-10-13: The highlighting rules are getting complex
	// but are more or less the same for all kinds of elements
	protected Color getFillColor(DrawingContext drawingContext)
	{
		// This priority might be arguable but represents more or less what was found in the draw methods before
		if (this.waited) {
			// FIXME (KGU#117): Need a combined colour for waited + tested
			return Element.E_WAITCOLOR;
		}
		else if (this.executed) {
			return Element.E_RUNNINGCOLOR;
		}
		// START KGU#365 2017-04-14: Enh. #380
		else if (troubleMakers.contains(this)) {
			return Element.E_TROUBLECOLOR;
		}
		// END KGU#365 2017-04-14
		else if (this.getSelected(drawingContext)) {
			return Element.E_DRAWCOLOR;
		}
		// START KGU#117/KGU#156 2016-03-06: Enh. #77 + #124 Specific colouring for test coverage tracking
		else if (E_COLLECTRUNTIMEDATA &&
				E_RUNTIMEDATAPRESENTMODE != RuntimeDataPresentMode.NONE) {
			switch (E_RUNTIMEDATAPRESENTMODE) {
			case SHALLOWCOVERAGE:
			case DEEPCOVERAGE:
				if (this.isTestCovered(Element.E_RUNTIMEDATAPRESENTMODE == RuntimeDataPresentMode.DEEPCOVERAGE)) {
					return Element.E_TESTCOVEREDCOLOR;
				}
				break;
			default:
				return getScaleColorForRTDPM();
			}
		}
		// END KGU#117 2016-03-06
		else if (this.isCollapsed(true)) {
			// NOTE: If the background colour for collapsed elements should once be discarded, then
			// for Instruction subclasses the icon is to be activated in Instruction.draw() 
			return Element.E_COLLAPSEDCOLOR;
		}
		return getColor();
	}
	// END KGU#41 2015-10-13
	
	// START KGU#156 2016-03-12: Enh. #124 (Runtime data visualisation)
	protected Color getScaleColorForRTDPM()
	{
		int maxValue = 0;
		int value = 0;
		boolean logarithmic = false;
		switch (Element.E_RUNTIMEDATAPRESENTMODE) {
		case EXECCOUNTS:
			maxValue = Element.maxExecCount;
			value = this.getExecCount();
			break;
		case EXECSTEPS_LOG:
			logarithmic = true;
		case EXECSTEPS_LIN:
			maxValue = Element.maxExecStepCount;
			// START KGU#477 2017-12-10: Enh. #487 - consider amalgamated declarations
			if (Element.E_HIDE_DECL && Element.maxExecStepsEclCount > Element.maxExecStepCount) {
				maxValue = Element.maxExecStepsEclCount;
			}
			// END KGU#477 2017-12-10
			value = this.getExecStepCount(false);
			break;
		case TOTALSTEPS_LOG:
			logarithmic = true;
		case TOTALSTEPS_LIN:
			maxValue = Element.maxExecTotalCount;
			// START KGU#477 2017-12-10: Enh. #487 - consider amalgamated declarations
			if (Element.E_HIDE_DECL && Element.maxExecStepsEclCount > Element.maxExecTotalCount) {
				maxValue = Element.maxExecStepsEclCount;
			}
			// END KGU#477 2017-12-10
			value = this.getExecStepCount(true);
			break;
		default:
				;
		}
		if (logarithmic) {
			// We scale the logarithm a little up lest there should be too few
			// discrete possible values
			if (maxValue > 0) maxValue = (int) Math.round(25 * Math.log(maxValue));
			if (value > 0) value = (int) Math.round(25 * Math.log(value));
		}
		return getScaleColor(value, maxValue);
	}
	
	/**
	 * Converts the value in the range 0 ... maxValue in the a colour
	 * from deep blue to hot red.
	 * @param value	- a count value in the range 0 (blue) ... maxValue (red)
	 * @param maxValue - the end of the scale 
	 * @return the corresponding spectral colour.
	 */
	protected final Color getScaleColor(int value, int maxValue)
	{
		// Actually we split the range in four equally sized sections
		// In section 0, blue is at the brightness limit, red sticks to 0,
		// and green is linearly rising from 0 to he brightness limit.
		// In section 1, green is at the brightness limit and blue is linearly
		// falling from the brightness limit down to 0.
		// In section 2, green is at the brightness limit and red in linearly
		// rising from 0 to he brightness limit.
		// In section 1, red is at the brightness limit and green in linearly
		// decreasing from the brightness limit down to 0.
		
		// Lest the background colour should get too dark for the text to remain
		// legible, we shift the scale (e.g. by a twelfth) and this way reduce
		// the effective spectral range such that the latter starts with a less
		// deep blue...
		int rangeOffset = maxValue/12;
		value += rangeOffset;
		maxValue += rangeOffset;
		
		if (maxValue == 0)
		{
			return Color.WHITE;
		}
		int maxBrightness = 255;
		int blue = 0, green = 0, red = 0;
		int value4 = 4 * value * maxBrightness;
		int maxValueB = maxValue * maxBrightness;
		if (value4 < maxValueB)
		{
			blue = maxBrightness;
			green = (int)Math.round(value4 * 1.0 / maxValue);
		}
		else if (value4 < 2 * maxValueB)
		{
			green = maxBrightness;
			blue = Math.max((int)Math.round((maxValueB * 2.0 - value4) / maxValue), 0);
		}
		else if (value4 < 3 * maxValueB)
		{
			green = maxBrightness;
			red = Math.max((int)Math.round((value4 - 2.0 * maxValueB) / maxValue), 0);
		}
		else
		{
			red = maxBrightness;
			green = Math.max((int)Math.round((maxValueB * 3.0 - value4) / maxValue), 0);
		}
		return new Color(red, green, blue);
	}
	// END KGU#156 2016-03-12
	
	// START KGU#43 2015-10-12: Methods to control the new breakpoint property
	/**
	 * Alternatingly enables / disables the breakpoint property of the element
	 * Does not change the stored break trigger counter
	 */
	public void toggleBreakpoint()
	{
		this.breakpoint = !this.breakpoint;
	}
	
	/**
	 * Returns whether this Element works as breakpoint on execution
	 * @return true if breakpoint is enabled (no matter whether it is a count trigger or unconditioned)
	 */
	public boolean isBreakpoint()
	{
		return this.breakpoint;
	}
	
	// START KGU#213 2016-08-01: Enh. #215
	/**
	 * Tells whether this element may trigger a break with execution counting
	 * @return true iff breakpoint is enabled and conditioned (waiting for certain execution count)
	 */
	public boolean isConditionedBreakpoint()
	{
		// START KGU#570 2018-08-17: Bugfix #579 Dynamic triggers hadn't been detected (i.e. if set after debugging started)
		//return this.breakpoint && this.breakTriggerCount > 0;
		return this.breakpoint && this.getBreakTriggerCount() > 0;
		// END KGU#570 2018-08-17
	}
	
	/**
	 * Informs whether this element triggers a break just now - regarding the breakpoint info
	 * @return true iff breakpoint is enabled and either unconditioned or the execution count will match the trigger count on completion
	 */
	public boolean triggersBreakNow()
	{
		int trigger =  this.getBreakTriggerCount();
		return this.breakpoint && (trigger == 0 || Element.E_COLLECTRUNTIMEDATA && trigger == this.getExecCount()+1);
	}
	
	/**
	 * Gets the current break trigger value for this element
	 * @return either the permanent or the temporary (runtime) trigger value (0 if there isn't any)
	 */
	public int getBreakTriggerCount()
	{
		int trigger = this.breakTriggerCount;
		if (Element.E_COLLECTRUNTIMEDATA && Element.breakTriggersTemp.containsKey(this.execCountIndex))
		{
			trigger = Element.breakTriggersTemp.get(this.execCountIndex);
		}
		return trigger;
	}

	/**
	 * Sets a new trigger count value (to be compared with the execution counter).
	 * Trigger value must not be negative. Otherwise it is ignored and the method
	 * returns false.
	 * @param newTriggerCount - new trigger (0 means no dependency of execution counter)
	 */
	// START KGU#252 2016-09-21: Issue #248 (Linux workaround)
	//public void setBreakTriggerCount(int newTriggerCount)
	public boolean setBreakTriggerCount(int newTriggerCount)
	// END KGU#252 2016-09-21
	{
		// START KGU#252 2016-09-21: Issue #248 (Linux workaround)
		if (newTriggerCount < 0) return false;
		// END KGU#252 2016-09-21
		// After execution has begun we must face the existence of recursion clones
		// So change must be held in a central map rather tahn being stored in an
		// arbitrary clone of the element.. 
		if (Element.E_COLLECTRUNTIMEDATA &&
				(Executor.getInstance().isRunning()
				|| Executor.getInstance().getPaus()))
		{
			this.makeExecutionCount();
			Element.breakTriggersTemp.put(this.execCountIndex, newTriggerCount);
		}
		else
		{
			this.breakTriggerCount = newTriggerCount;
		}
		// START KGU#252 2016-09-21: Issue #248 (Linux workaround)
		return true;
		// END KGU#252 2016-09-21
	}
	// END KGU#213 2016-08-01
	
	/**
	 * Recursively clears all breakpoints in this branch
	 */
	public void clearBreakpoints()
	{
		// START KGU#238 2016-08-11: Code revision
		//this.breakpoint = false;
		traverse(new IElementVisitor(){
			public boolean visitPreOrder(Element _ele)
			{
				_ele.breakpoint = false;
				return true;
			}
			public boolean visitPostOrder(Element _ele)
			{
				return true;
			}
				});
		// END KGU#238 2016-08-11
	}
	// END KGU#43 2015-10-12

	// START KGU#41 2015-10-13
	/**
	 * Recursively clears all execution flags in this branch
	 */
	// START KGU#238 2016-08-11: Code revision
	public void clearExecutionStatus()
	{
		traverse(new IElementVisitor(){
			public boolean visitPreOrder(Element _ele)
			{
				_ele.intClearExecutionStatus();
				return true;
			}
			public boolean visitPostOrder(Element _ele)
			{
				return true;
			}
		});
	}
	
	private void intClearExecutionStatus()
	// END KGU#238
	{
		this.executed = false;
		this.waited = false;
		// START KGU#117 2016-03-06: Enh. #77 - extra functionality in test coverage mode
		if (!E_COLLECTRUNTIMEDATA)
		{
			this.deeplyCovered = this.simplyCovered = false;;
			// START KGU#156 2016-03-10: Enh. #124
			// START KGU#225 2016-07-28: Bugfix #210
			//this.execCount = this.execStepCount = this.execSubCount = 0;
			this.execStepCount = this.execSubCount = 0;
			this.execCountIndex = -1;
			// END KGU#225 2016-07-28
			// END KGU#156 2016-03-10
		}
		// KGU#117 2016-03-06
	}
	// END KGU#41 2015-10-13

	// START KGU#117 2016-03-07: Enh. #77
	/** 
	 * Recursively clears test coverage flags and execution counts in this branch
	 */
	// START KGU#238 2016-08-11: Code revision
	public void clearRuntimeData()
	{
		traverse(new IElementVisitor(){
			public boolean visitPreOrder(Element _ele)
			{
				_ele.intClearRuntimeData();
				return true;
			}
			public boolean visitPostOrder(Element _ele)
			{
				return true;
			}
				});
	}
	
	private void intClearRuntimeData()
	// END KGU#238 2016-08-11
	{
		this.deeplyCovered = this.simplyCovered = false;;
		// START KGU#156 2016-03-11: Enh. #124
		// START KGU#225 2016-07-28: Bugfix #210
		//this.execCount = this.execStepCount = this.execSubCount = 0;
		this.execStepCount = this.execSubCount = 0;
		// START KGU#213 2016-08-02: Enh. #215
		Element.breakTriggersTemp.remove(this.execCountIndex);
		// END KGU#213 2016-08-02
		if (this.execCountIndex >= Element.execCounts.size())
		{
			this.execCountIndex = -1;
		}
		else if (this.execCountIndex >= 0)
		{
			Element.execCounts.set(this.execCountIndex, 0);
		}
		// END KGU#225 2016-07-28
		// END KGU#156 2016-03-11
	}
	// END KGU#117 2016-03-07

	// START KGU 2015-10-09 Methods selectElementByCoord(int, int) and getElementByCoord(int, int) merged
	/**
	 * Retrieves the the most specific (i.e. smallest or deepest nested) Element
	 * containing coordinate (_x, _y) and flags it as {@link #selected}.
	 * @param _x
	 * @param _y
	 * @return the selected Element (if any)
	 * @see #getElementByCoord(int, int)
	 * @see #findSelected()
	 */
	public Element selectElementByCoord(int _x, int _y)
	{
//            Point pt=getDrawPoint();
//
//            if ((rect.left-pt.x<_x)&&(_x<rect.right-pt.x)&&
//                    (rect.top-pt.y<_y)&&(_y<rect.bottom-pt.y))
//            {
//                    return this;
//            }
//            else
//            {
//                    selected=false;
//                    return null;
//            }
		return this.getElementByCoord(_x, _y, true);
	}

	// 
	/**
	 * Retrieves the most specific (i.e. smallest or deepest nested) Element
	 * containing coordinate {@code (_x, _y)}. Does not touch the {@link #selected}
	 * state of any of the elements along the path.
	 * @param _x
	 * @param _y
	 * @return the (sub-)Element at the given coordinate (null if there is none such)
	 * @see #getElementByCoord(int, int, boolean)
	 */
	public Element getElementByCoord(int _x, int _y)
	{
//            Point pt=getDrawPoint();
//
//            if ((rect.left-pt.x<_x)&&(_x<rect.right-pt.x)&&
//                    (rect.top-pt.y<_y)&&(_y<rect.bottom-pt.y))
//            {
//                    return this;
//            }
//            else
//            {
//                    return null;
//            }
		return this.getElementByCoord(_x, _y, false);
	}

	/**
	 * Retrieves the most specific (i.e. smallest or deepest nested) Element
	 * containing coordinate {@code (_x, _y)} and marks it as selected (if
	 * {@code _forSelection} is true). Other elements along the search path
	 * are marked as unselected (i.e. their {@link #selected} attribute is
	 * reset).
	 * @param _x
	 * @param _y
	 * @param _forSelection - whether the identified element is to be selected
	 * @return the (sub-)Element at the given coordinate (null, if there is none such)
	 */
	public Element getElementByCoord(int _x, int _y, boolean _forSelection)
	{
		// START KGU#136 2016-03-01: Bugfix #97 - we will now have origin-bound rects and coords
		//Point pt=getDrawPoint();
		// END KGU#136 2016-03-01

		// START KGU#136 2016-03-01: Bugfix #97: Now all coords will be "local"
//		if ((rect.left-pt.x < _x) && (_x < rect.right-pt.x) &&
//				(rect.top-pt.y < _y) && (_y < rect.bottom-pt.y))
		if ((rect.left <= _x) && (_x <= rect.right) &&
				(rect.top <= _y) && (_y <= rect.bottom))
		// END KGU#136 2016-03-01
		{
			//System.out.println("YES");
			return this;         
		}
		else 
		{
			//System.out.println("NO");
			if (_forSelection)	
			{
				selected = false;	
			}
			return null;    
		}
	}
	// END KGU 2015-10-09
	
	// START KGU 2015-10-11: Helper methods for all Element types' drawing
	
	/**
	 * Draws the marker bar on the left-hand side of the given _rect 
	 * @param _canvas - the canvas to be drawn in
	 * @param _rect - supposed to be the Element's surrounding rectangle
	 */
	protected void drawCommentMark(Canvas _canvas, Rect _rect)
	{
		// START KGU#215 2015-07-25: Bugfix # 205 - If fill colour is the same use an alternative colour
		//_canvas.setBackground(E_COMMENTCOLOR);
		//_canvas.setColor(E_COMMENTCOLOR);
		Color commentColor = E_COMMENTCOLOR;
		if (commentColor.equals(this.getFillColor()))
		{
			commentColor = Color.WHITE;
		}
		_canvas.setBackground(commentColor);
		_canvas.setColor(commentColor);
		// END KGU#215 2015-07-25
		
		Rect markerRect = new Rect(_rect.left + 2, _rect.top + 2,
				_rect.left + 4, _rect.bottom - 2);
		
		if (breakpoint)
		{
			// spare the area of the breakpoint bar
			markerRect.top += 5;
		}
		
		_canvas.fillRect(markerRect);
	}
 
	/**
	 * Draws the marker bar on the top side of the given _rect
	 * @param _canvas - the canvas to be drawn in
	 * @param _rect - the surrounding rectangle of the Element (or relevant part of it)
	 */
	protected void drawBreakpointMark(Canvas _canvas, Rect _rect)
	{
		if (breakpoint) {
			_canvas.setBackground(E_BREAKPOINTCOLOR);
			_canvas.setColor(E_BREAKPOINTCOLOR);

			Rect markerRect = _rect.copy();

			markerRect.left += 2;
			markerRect.top += 2;
			markerRect.right -= 2;
			markerRect.bottom = markerRect.top+4;

			// START KGU#213 2016-08-01: Enh. #215
			//_canvas.fillRect(markerRect);
			if (this.isConditionedBreakpoint())
			{
				Rect squareDot = markerRect.copy();
				int height = markerRect.bottom - markerRect.top;
				squareDot.right = squareDot.left + height;
				while (squareDot.right <= markerRect.right)
				{
					_canvas.fillRect(squareDot);
					squareDot.left += 2*height;
					squareDot.right += 2*height;
				}
			}
			else
			{
				_canvas.fillRect(markerRect);
			}
			// END KGU#213 2016-08-01
		}
	}
	// END KGU 2015-10-11

	// START KGU#906 2021-01-02: Enh.
	/**
	 * Places a small red triangle in the upper left corner if this element
	 * is referred to by some {@link DetectedError} record in the owning
	 * {@link Root}.
	 * @param _canvas - the drawing canvas
	 * @param _rect - the outer drawing rectangle
	 */
	protected void drawWarningSignOnError(Canvas _canvas, Rect _rect) {
		if (E_ANALYSER && E_ANALYSER_MARKER && _canvas.isSetFlag(CANVAS_FLAGNO_ERROR_CHECK)) {
			Root myRoot = getRoot(this);
			if (myRoot != null && myRoot.errors != null && !myRoot.errors.isEmpty()) {
				for (DetectedError error: myRoot.errors) {
					if (this == error.getElement()) {
						Color oldCol = _canvas.getColor();
						if (error.isWarning()) {
							_canvas.setColor(Color.RED);
						}
						else {
							_canvas.setColor(Color.BLUE);
						}
						int height = (int)Math.round(E_PADDING * Math.sin(Math.PI/3) / 2);
						int yBase = _rect.top + E_PADDING/4 + height;
						int[] xCoords = new int[] {
								_rect.left + E_PADDING/4,		// left base corner
								_rect.left + 3 * E_PADDING/4,	// right base corner
								_rect.left + E_PADDING/2		// top corner
						};
						int[] yCoords = new int[] {
								yBase,					// left base corner
								yBase,					// right base corner
								_rect.top + E_PADDING/4	// top corner
						};
						_canvas.fillPoly(new Polygon(xCoords, yCoords, xCoords.length));
						_canvas.setColor(oldCol);
						break;
					}
				}
			}
		}
	}
	// END KGU#906 2021-01-02

	/**
	 * Returns a copy of the (relocatable i. e. 0-bound) extension rectangle 
	 * @return a rectangle starting at (0,0) and spanning to (width, height) 
	 */
	public Rect getRect()
	{
		return rect.copy();
	}

	// START KGU#136 2016-03-01: Bugfix #97
	/**
	 * Returns the bounding rectangle translated to point {@code relativeTo}
	 * @return a rectangle having {@code relativeTo} as its upper left corner.
	 */
	public Rect getRect(Point relativeTo)
	{
		return new Rect(rect.left + relativeTo.x, rect.top + relativeTo.y,
				rect.right + relativeTo.x, rect.bottom + relativeTo.y);		
	}

	/**
	 * Returns the bounding rectangle translated relative to the drawingPoint 
	 * @return a rectangle starting at relativeTo 
	 */
	public Rect getRectOffDrawPoint()
	{
		return getRect(this.topLeft);		
	}
	// END KGU#136 2016-03-01
	
	public static Font getFont()
	{
		return font;
	}

	public static void setFont(Font _font)
	{
		font = _font;
		// START KGU 2019-03-29: Cache all dependent fonts to enhance drawing performance
		boldFont = new Font(Element.font.getName(), Font.BOLD, Element.font.getSize());
		// START KGU#480 2018-01-21: Enh. #490 - we will underline alias names
		// underlined font
		Map<TextAttribute, Integer> fontAttributes = new HashMap<TextAttribute, Integer>();
		fontAttributes.put(TextAttribute.UNDERLINE, TextAttribute.UNDERLINE_ON);
		underlinedFont = new Font(Element.font.getName(), Font.PLAIN, Element.font.getSize()).deriveFont(fontAttributes);
		smallFont = new Font(Element.font.getName(), Font.PLAIN, Element.font.getSize() * 2 / 3);
		// END KGU 2019-03-29
		// START KGU#572 2018-09-10: Issue #508
		if (!E_PADDING_FIX) {
			// set the padding relative to the used font size
			// by using a padding of 20 px as reference with a default font of 12 pt
			E_PADDING = (int)(20./12 * font.getSize());
		}
		else {
			// Adhere to the old 
			E_PADDING = 20;
		}
		// END KGU#572 2018-09-10: Issue #508
	}
	
	// START KGU#494 2018-09-11: Bundle the font height retrieval strewn over several subclasss and methods
	/**
	 * Derives the font height to be used for drawing preparation and drawing itself
	 * from the given {@link FontMetrics} (should correspond to on an UNzoomed (!) {@link Graphics2D}
	 * object).<br/>
	 * Note: This method is possibly subject to tuning.
	 * @param fm - the underlying {@link FontMetrics}
	 * @return the font height in px.
	 */
	protected static int getFontHeight(FontMetrics fm)
	{
		//return fm.getHeight();					// Original measure (before and up to version 3.28-07)
		return fm.getLeading() + fm.getAscent();	// As introduced by Bob Fisch 2018-09-08 (omits the descent, stronger rounding impact)
	}
	// END KGU#494 2018-09-11

	/************************
	 * static things
	 ************************/

	/**
	 * Reloads the ini file (???) and adopts SOME of the configurable properties
	 * held on class Element. These are:<br/>
	 * - structure preferences<br/>
	 * - font</br>
	 * - colours
	 */
	public static void loadFromINI()
	{
		try
		{
			Ini ini = Ini.getInstance();
			ini.load();
			// elements
			// START KGU#494 2018-02-14: Enh. #508 (still disabled because not desirable either, e.g. in presentation mode)
			//E_PADDING = Math.round((float)(E_PADDING_BASE * Double.parseDouble(ini.getProperty("scaleFactor", "1.0"))));
			// END KGU#494 2018-01-14
			// START KGU 2017-01-06: Issue #327: Default changed to English
			preAltT = ini.getProperty("IfTrue", "T");
			preAltF = ini.getProperty("IfFalse", "F");
			preAlt  = ini.getProperty("If", "(?)");
			// START KGU 2016-07-31: Bugfix #212 - After corrected effect the default is also turned
			//altPadRight = Boolean.valueOf(ini.getProperty("altPadRight", "true"));
			altPadRight = Boolean.valueOf(ini.getProperty("altPadRight", "false"));
			// END KGU#228 2016-07-31
			StringList sl = new StringList();
			sl.setCommaText(ini.getProperty("Case","\"(?)\",\"!\",\"!\",\"default\""));
			preCase = sl.getText();
			// START KGU#401 2017-05-18: Issue #405 - allow to reduce CASE width by branch element rotation
			caseShrinkByRot = Integer.parseInt(ini.getProperty("CaseShrinkRot", "8"));
			// END KGU#401 2017-05-18
			// START KGU#916 2021-01-25: Enh. #915
			useInputBoxCase = ini.getProperty("CaseEditor", "true").equals("true");
			// END KGU#916 2021-01-25
			preFor    = ini.getProperty("For", "for ? <- ? to ?");
			preWhile  = ini.getProperty("While", "while (?)");
			preRepeat = ini.getProperty("Repeat", "until (?)");
			// END KGU 2017-01-06 #327
			// START KGU#686 2019-03-22: Enh. #56
			preTry    = ini.getProperty("Try", "try");
			preCatch  = ini.getProperty("Catch", "catch");
			preFinally= ini.getProperty("Finally", "finally");
			// END KGU#686 2019-03-22
			// START KGU#376 2017-07-02: Enh. #389
			preImport = ini.getProperty("Import", "Included diagrams:");
			// END KGU#376 2017-07-02
			// font
			// START KGU#264 2016-09-28: key Name replaced by the more expressive "Font"
			//setFont(new Font(ini.getProperty("Name","Dialog"), Font.PLAIN,Integer.valueOf(ini.getProperty("Size","12")).intValue()));
			String fontName = ini.getProperty("Name","Dialog");	// legacy property name, will be overridden by the newer "Font" if present
			setFont(new Font(ini.getProperty("Font",fontName), Font.PLAIN,Integer.valueOf(ini.getProperty("Size","12")).intValue()));
			// colors
			// START KGU#245 2018-07-02
//			color0=Color.decode("0x"+ini.getProperty("color0","FFFFFF"));
//			color1=Color.decode("0x"+ini.getProperty("color1","FF8080"));
//			color2=Color.decode("0x"+ini.getProperty("color2","FFFF80"));
//			color3=Color.decode("0x"+ini.getProperty("color3","80FF80"));
//			color4=Color.decode("0x"+ini.getProperty("color4","80FFFF"));
//			color5=Color.decode("0x"+ini.getProperty("color5","0080FF"));
//			color6=Color.decode("0x"+ini.getProperty("color6","FF80C0"));
//			color7=Color.decode("0x"+ini.getProperty("color7","C0C0C0"));
//			color8=Color.decode("0x"+ini.getProperty("color8","FF8000"));
//			color9=Color.decode("0x"+ini.getProperty("color9","8080FF"));
			for (int i = 0; i < colors.length; i++) {
				colors[i] = Color.decode("0x"+ini.getProperty("color" + i, defaultColors[i]));
			}
			// END KGU#245 2018-07-02
		}
		catch (Exception e)
		{
			logger.log(Level.SEVERE, "Error", e);
		}
	}

	// START KGU#466 2019-08-02: Issue #733 - selective preferences export
	public static String[] getPreferenceKeys(String category)
	{
		if (category.equals("structure")) {
			return new String[] {"IfTrue", "IfFalse", "If", "altPadRight",
					"Case", "CaseShrinkRot",
					// START KGU#916 2021-01-26: Enh. #915
					"CaseEditor",
					// END KGU#916 2021-01-26
					"For", "While", "Repeat", "Try", "Catch", "Finally", "Import"};
		}
		else if (category.equals("color")) {
			String[] colKeys = new String[defaultColors.length];
			for (int i = 0; i < colKeys.length; i++) {
				colKeys[i] = "color" + i;
			}
			return colKeys;
		}
		return new String[]{};
	}
	// END KGU#466 2019-08-02
	
	/**
	 * Saves most Element-based settings to the INI file.
	 * @see #cacheToIni()
	 */
	public static void saveToINI()
	{
		try
		{
			Ini ini = Ini.getInstance();
			ini.load();
			// elements
			cacheToIni();

			ini.save();
		}
		catch (Exception e)
		{
			logger.log(Level.SEVERE, "Error", e);
		}
	}
	
	// START KGU#792 2020-02-04: Bugfix #805
	/**
	 * Caches most Element-based preferences as properties to the Ini instance.
	 * @see #saveToINI()
	 */
	public static void cacheToIni() {
		Ini ini = Ini.getInstance();
		ini.setProperty("IfTrue", preAltT);
		ini.setProperty("IfFalse", preAltF);
		ini.setProperty("If", preAlt);
		// START KGU 2016-01-16: Stuff having got lost by a Nov. 2014 merge
		ini.setProperty("altPadRight", String.valueOf(altPadRight));
		// END KGU 2016-01-16
		StringList sl = new StringList();
		sl.setText(preCase);
		ini.setProperty("Case", sl.getCommaText());
		// START KGU#401 2017-05-18: Issue #405 - allow to reduce CASE width by branch element rotation
		ini.setProperty("CaseShrinkRot", Integer.toString(caseShrinkByRot));
		// END KGU#401 2017-05-18
		// START KGU#916 2021-01-25: Enh.#915 - offer alternative CASE editor
		ini.setProperty("CaseEditor", Boolean.toString(useInputBoxCase));
		// END KGU#916 2021-01-25
		ini.setProperty("For", preFor);
		ini.setProperty("While", preWhile);
		ini.setProperty("Repeat", preRepeat);
		// START KGU#686 2019-03-22: Enh. #56
		ini.setProperty("Try", preTry);
		ini.setProperty("Catch", preCatch);
		ini.setProperty("Finally", preFinally);
		//END KGU#686 2019-03-22
		// START KGU#376 2017-07-02: Enh. #389
		ini.setProperty("Import", preImport);
		// END KGU#376 2017-07-02
		// font
		// START KGU#264 2016-09-28: font name property renamed 
		//ini.setProperty("Name",getFont().getFamily());
		ini.setProperty("Font", getFont().getFamily());
		// END KGU#264 2016-09-28
		ini.setProperty("Size", Integer.toString(getFont().getSize()));
		// colors
		for (int i = 0; i < colors.length; i++) {
			ini.setProperty("color" + i, getHexColor(colors[i]));
		}
	}
	// END KGU#792 2020-02-04

	/**
	 * Returns the {@link Root} the given Element {@code _element} is residing in.
	 * @param _element - the interesting Element
	 * @return the owning {@link Root} or null (if {@code _element} is orphaned).
	 * @see #getNestingDepth()
	 */
	public static Root getRoot(Element _element)
	{
		if (_element == null) {
			return null;
		}
		while (_element.parent != null)
		{
			_element = _element.parent;
		}
		if (_element instanceof Root)
			return (Root) _element;
		else
			return null;
	}
	
	/**
	 * Retrieves the length of the path from the given Element up to the rot (not
	 * counting the {@link Subqueue} levels).
	 * @param _element - the interesting Element
	 * @return the path length (0 for a Root, 1 for any of its immediate children etc.)
	 */
	public static int getNestingDepth(Element _element)
	{
		int depth = 0;
		while (_element.parent != null)
		{
			_element = _element.parent;
			depth++;
		}
		return depth / 2;
	}

	// START KGU#18/KGU#23 2015-11-04: Lexical splitter extracted from writeOutVariables
	/**
	 * Splits the given _text into lexical morphemes (lexemes). This will possibly overdo
	 * somewhat (e. g. signs of number literals will be separated, but floating-point literals
	 * like 123.45 or .09e-8 will properly be preserved as contiguous tokens).<br>
	 * By setting {@code _restoreStrings} true, string literals will be re-assembled, too, consuming
	 * a little more time, of course.<br>
	 * Note that inter-lexeme whitespace will NOT be eliminated but forms elements of the result,
	 * more precisely: a sequence of whitespace characters (like {@code "    "}) will form a series of
	 * 1-character whitespace strings (here: " ", " ", " ", " "). So they can easily be removed
	 * with removeAll(" ").
	 * @param _text - String to be exploded into lexical units
	 * @param _restoreLiterals - if true then accidently split numeric and string literals will be reassembled 
	 * @return StringList consisting of the separated lexemes including isolated spaces etc.
	 */
	public static StringList splitLexically(String _text, boolean _restoreStrings)
	{
		StringList parts = new StringList();
		parts.add(_text);
		
		// split
		// START KGU#425 2017-09-29: Code revision
		//parts=StringList.explodeWithDelimiter(parts," ");
		//parts=StringList.explodeWithDelimiter(parts,"\t");
		//parts=StringList.explodeWithDelimiter(parts,"\n");
		//parts=StringList.explodeWithDelimiter(parts,".");
		//parts=StringList.explodeWithDelimiter(parts,",");
		//parts=StringList.explodeWithDelimiter(parts,";");
		//parts=StringList.explodeWithDelimiter(parts,"(");
		//parts=StringList.explodeWithDelimiter(parts,")");
		//parts=StringList.explodeWithDelimiter(parts,"[");
		//parts=StringList.explodeWithDelimiter(parts,"]");
		//parts=StringList.explodeWithDelimiter(parts,"{");
		//parts=StringList.explodeWithDelimiter(parts,"}");
		//parts=StringList.explodeWithDelimiter(parts,"-");
		//parts=StringList.explodeWithDelimiter(parts,"+");
		//parts=StringList.explodeWithDelimiter(parts,"/");
		//parts=StringList.explodeWithDelimiter(parts,"*");
		//parts=StringList.explodeWithDelimiter(parts,">");
		//parts=StringList.explodeWithDelimiter(parts,"<");
		//parts=StringList.explodeWithDelimiter(parts,"=");
		//parts=StringList.explodeWithDelimiter(parts,":");
		//parts=StringList.explodeWithDelimiter(parts,"!");
		//parts=StringList.explodeWithDelimiter(parts,"'");
		//parts=StringList.explodeWithDelimiter(parts,"\"");
		//parts=StringList.explodeWithDelimiter(parts,"\\");
		//parts=StringList.explodeWithDelimiter(parts,"%");
		//parts=StringList.explodeWithDelimiter(parts,"\u2260");
		//parts=StringList.explodeWithDelimiter(parts,"\u2264");
		//parts=StringList.explodeWithDelimiter(parts,"\u2265");
		for (int i = 0; i < LEXICAL_DELIMITERS.length; i++) {
			parts = StringList.explodeWithDelimiter(parts, LEXICAL_DELIMITERS[i]);
		}
		// END KGU#425 2017-09-29

		// reassemble symbols
		int i = 0;
		while (i < parts.count())
		{
			String thisPart = parts.get(i);
			if (i < parts.count()-1)
			{
				String nextPart = parts.get(i+1);
				boolean isInt = false;
				boolean isSign = false;
				boolean isEllipse = false;
				if (thisPart.equals("<") && nextPart.equals("-"))
				{
					parts.set(i,"<-");
					parts.delete(i+1);
					// START KGU 2014-10-18 potential three-character assignment symbol?
					if (i < parts.count()-1 && parts.get(i+1).equals("-"))
					{
						parts.delete(i+1);
					}
					// END KGU 2014-10-18
				}
				else if (thisPart.equals(":") && nextPart.equals("=")
						|| thisPart.equals("!") && nextPart.equals("=")
						|| thisPart.equals("=") && nextPart.equals("=")
						|| thisPart.equals("<") && (nextPart.equals("<") || nextPart.equals("=") || nextPart.equals(">"))
						|| thisPart.equals(">") && (nextPart.equals("=") || nextPart.equals(">"))
						|| thisPart.equals("&") && nextPart.equals("&")
						|| thisPart.equals("|") && nextPart.equals("|")
						// START KGU#913 2021-01-21: Enh. #913
						|| (thisPart.equals("+") || thisPart.equals("-")) && (nextPart.equals(thisPart) || nextPart.equals("="))
						|| (thisPart.equals("*") || thisPart.equals("/") || thisPart.equals("%")) && (nextPart.equals("="))
						// END KGU#913 2021-01-21
						)
				{
					parts.set(i, thisPart + nextPart);
					parts.delete(i+1);
				}
				// START KGU#26 2015-11-04: Find escaped quotes
				else if (thisPart.equals("\\"))
				{
					if (nextPart.equals("\""))
					{
						parts.set(i, "\\\"");
						parts.delete(i+1);
					}
					// START KGU#344 201702-08: Issue #341 - Precaution against string/character delimiter replacement
					else if (nextPart.equals("'"))
					{
						parts.set(i, "\\'");
						parts.delete(i+1);
					}
					// END KGU#344 2017-02-08
					else if (nextPart.equals("\\"))
					{
						parts.set(i, "\\\\");
						parts.delete(i+1);
					}
				}
				// END KGU#26 2015-11-04
				// START KGU#331 2017-01-13: Enh. #333 Precaution against unicode comparison operators
				else if (thisPart.equals("\u2260")) {
					parts.set(i, "<>");
				}
				else if (thisPart.equals("\u2264")) {
					parts.set(i, "<=");
				}
				else if (thisPart.equals("\u2265")) {
					parts.set(i, ">=");
				}
				// END KGU#331 2017-01-13
				// START KGU#335/KGU#425 2017-09-29: Re-compose floating-point literals (including those starting or ending with ".")
				// These are legal cases ($ = line end, ? = don't care):
				// i             i+1             i+2           i+3        comment
				// .              .               ?             ?         two-dot-ellipse (Pascal range)
				// .              .               .             ?         three-dot-ellipse (rarely used)
				// .            FLOAT1            ?             ?         float literal
				// .            FLOAT2           [+-]        [0-9]+       float literal
				// [+-]           .            FLOAT1           ?         float literal - reduce this case the the one -2
				// [+-]           .            FLOAT2         [+-] [0-9]+ float literal - reduce this case the the one -2
				// [0-9]+         .            FLOAT1           ?         float literal - reduce this case the the one -4
				// [0-9]+         .            FLOAT2         [+-] [0-9]+ float literal - reduce this case the the one -4
				// These are the illegal cases:
				// [+-]           .               $
				// [+-]           .               ?
				// [0-9]+         .               .
				// So we will first do the necessary lookahead before we manipulate parts
				else if ( (isEllipse = thisPart.equals("."))	// a single dot might merge with another one or a float pattern
						|| (	// Otherwise a digit sequence might melt with a dot
								(isInt = INT_PATTERN.matcher(thisPart).matches())
								|| (isSign = (thisPart.equals("+") || thisPart.equals("-"))	// a sign with a dot requires more...
										&& i+2 < parts.count())
								&& nextPart.equals(".")) 
						) {
					int nDelete = 0;
					// Glue the two together - the only pathologic case would be 
					if (nextPart.equals(".")) {
						thisPart += nextPart;
						nDelete = 1;
						// Is there anything left at all?
						if (i+2 < parts.count()) {
							nextPart = parts.get(i+2);
						}
						if (isEllipse && nextPart.equals(".")) {
							// Okay, then be it a three-point ellipse "..."
							thisPart += nextPart;
							nDelete++;
						}
						// In case of an ellipse we are done here
					}
					else {
						isEllipse = false;
					}
					// nextPart.matches("[0-9]+([eE][0-9]+)?")
					if (!isEllipse && FLOAT_PATTERN1.matcher(nextPart).matches()) {
						thisPart += nextPart;
						nDelete++;
					}
					// nextPart.matches("[0-9]+[eE]")
					else if (!isEllipse && FLOAT_PATTERN2.matcher(nextPart).matches()
							&& i+nDelete+3 < parts.count()
							&& SIGN_PATTERN.matcher(parts.get(i+nDelete+2)).matches()
							&& INT_PATTERN.matcher(parts.get(i+nDelete+3)).matches()) {
						for (int j = 1; j <= 3; j++) {
							nDelete++;
							thisPart += parts.get(i+nDelete);
						}
					}
					else if (isSign || isInt && i+2 < parts.count() && parts.get(i+2).equals(".")) {
						// In this case the amalgamation may not take place
						nDelete = 0;
					}
					// Now carry out the amalgamation if sensible
					if (nDelete > 0) {
						parts.set(i, thisPart);
						parts.remove(i+1, i+nDelete+1);
					}
				}
				// END KGU#335/KGU#425 2017-09-29
			}
			i++;
		}
		
		if (_restoreStrings)
		{
			// START KGU#344 2017-02-07: Bugfix #341 Wrong loop inclusion
			//String[] delimiters = {"\"", "'"};
			final String delimiters = "\"'";
			// END KGU#344 2017-02-07
			// START KGU#139 2016-01-12: Bugfix #105 - apparently incomplete strings got lost
			// We mustn't eat seemingly incomplete strings, instead we re-feed them
			StringList parkedTokens = new StringList();
			// END KGU#139 2016-01-12
			// START #344 2017-02-07: Bugfix #341: Wrong strategy - the token must select the start delimiter
			//for (int d = 0; d < delimiters.length; d++)
			//{
			int ixDelim = -1;	// delimiter index in delimiters
			String delim = "";	// starting delimiter for matching the closing delimiter
			// END KGU#344 2017-02-07
				boolean withinString = false;
				String composed = "";
				i = 0;
				while (i < parts.count())
				{
					String lexeme = parts.get(i);
					if (withinString)
					{
						composed = composed + lexeme;
						// START KGU#344 2017-02-07: Bugfix #341
						//if (lexeme.equals(delimiters[d]))
						if (lexeme.equals(delim))
						// END KGU#344 2017-02-07
						{
							// START KGU#139 2016-01-12: Bugfix #105
							parkedTokens.clear();
							// END KGU#139 2016-01-12
							parts.set(i, composed+"");
							composed = "";
							withinString = false;
							i++;
						}
						else
						{
							// START KGU#139 2016-01-12: Bugfix #105
							parkedTokens.add(lexeme);
							// END KGU#139 2016-01-12
							parts.delete(i);
						}
					}
					// START KGU#344 2017-02-07: Bugfix #341
					//else if (lexeme.equals(delimiters[d]))
					else if (lexeme.length() == 1 && (ixDelim = delimiters.indexOf(lexeme)) >= 0)
					// END KGU#344 2017-02-27
					{
						// START KGU#139 2016-01-12: Bugfix #105
						parkedTokens.add(lexeme);
						// END KGU#139 2016-01-12
						withinString = true;
						// START KGU#344 2017-02-07: Bugfix #341
						delim = delimiters.substring(ixDelim, ixDelim+1);
						// END KGU#344 2017-02-07
						composed = lexeme+"";
						parts.delete(i);
					}
					else
					{
						i++;
					}
				}
			// START KGU#344 2017-02-07: Bugfix #341 No outer loop anymore
			//}
			// END KGU#344 2017-02-07
			// START KGU#139 2916-01-12: Bugfix #105
			if (parkedTokens.count() > 0)
			{
				parts.add(parkedTokens);
			}
			// END KGU#139 2016-01-12
		}
		return parts;
	}
	// END KGU#18/KGU#23
	
	// START KGU#101 2015-12-11: Enhancement #54: We need to split expression lists (might go to a helper class)
	/**
	 * Splits the string {@code _text}, which is supposed to represent a list of expressions
	 * separated by character sequences {@code _listSeparator}, into strings comprising one of
	 * the listed expressions each.<br/>
	 * This does not mean mere string splitting but is aware of string literals, argument lists
	 * of function calls etc. (These must not be broken.)<br/>
	 * The analysis stops as soon as there is a level underflow (i.e. an unmatched right parenthesis,
	 * bracket, or the like).<br/>
	 * The remaining string from the unsatisfied right parenthesis, bracket, or brace on will
	 * be ignored!
	 * @param _text - string containing one or more expressions
	 * @param _listSeparator - a character sequence serving as separator among the expressions (default: ",") 
	 * @return a StringList, each element of which contains one of the separated expressions (order preserved)
	 * @see #splitExpressionList(String, String, boolean)
	 * @see #splitExpressionList(StringList, String, boolean)
	 */
	public static StringList splitExpressionList(String _text, String _listSeparator)
	// START KGU#93 2015-12-21 Bugfix #41/#68/#69
	{
		return splitExpressionList(_text, _listSeparator, false);
	}
	
	/**
	 * Splits the string {@code _text}, which is supposed to represent a list of expressions
	 * separated by character sequence {@code _listSeparator}, into strings comprising one of
	 * the listed expressions each.<br/>
	 * This does not mean mere string splitting but is aware of string literals, argument lists
	 * of function calls etc. (These must not be broken.)<br/>
	 * The analysis stops as soon as there is a level underflow (i.e. an unmatched right parenthesis,
	 * bracket, or the like).<br/>
	 * The remaining string from the unsatisfied right parenthesis, bracket, or brace on will
	 * be added as last element to the result if {@code _appendTail} is true - otherwise there is no
	 * difference to method {@link #splitExpressionList(String, String)}!<br/>
	 * If the last result element is empty then the expression list was syntactically "clean".
	 * @param _text - string containing one or more expressions
	 * @param _listSeparator - a character sequence serving as separator among the expressions (default: ",") 
	 * @param _appendTail - if the remaining part of _text from the first unaccepted character on is to be added 
	 * @return a StringList consisting of the separated expressions (and the tail if _appendTail was true).
	 * @see #splitExpressionList(StringList, String, boolean)
	 */
	public static StringList splitExpressionList(String _text, String _listSeparator, boolean _appendTail)
	// END KGU#93 2015-12-21
	{
		//StringList expressionList = new StringList();
		//if (_listSeparator == null) _listSeparator = ",";
		
	// START KGU#388 2017-09-13: New subroutine
		//StringList tokens = Element.splitLexically(_text, true);
		return splitExpressionList(Element.splitLexically(_text.trim(), true), _listSeparator, _appendTail);
	}
	
	/**
	 * Splits the token list {@code _tokens}, which is supposed to represent a sequence of expressions
	 * separated by separators {@code _listSeparator}, into strings comprising one of the listed expressions
	 * each.<br/>
	 * This is aware of string literals, argument lists of function calls etc. (These must not be broken.)
	 * The analysis stops as soon as there is a level underflow (i.e. an unmatched right parenthesis,
	 * bracket, or the like).<br/>
	 * The remaining tokens from the unsatisfied right parenthesis, bracket, or brace on will
	 * be concatenated and added as last element to the result if {@code _appendTail} is true.
	 * If the last result element is empty in mode {@code _appendTail} then the expression list was syntactically
	 * "clean".<br/>
	 * FIXME If the expression was given without some parentheses as delimiters then a tail won't be added.
	 * @param _tokens - tokenized text, supposed to contain one or more expressions
	 * @param _listSeparator - a character sequence serving as separator among the expressions (default: ",") 
	 * @param _appendTail - if the remaining part of _text from the first unaccepted character on is to be added 
	 * @return a StringList consisting of the separated expressions (and the tail if _appendTail was true).
	 * @see #splitExpressionList(String, String, boolean)
	 */
	public static StringList splitExpressionList(StringList _tokens, String _listSeparator, boolean _appendTail)
	{

		StringList expressionList = new StringList();
		if (_listSeparator == null) _listSeparator = ",";
	// END KGU#388 2017-09-13
		int parenthDepth = 0;
		boolean isWellFormed = true;
		Stack<String> enclosings = new Stack<String>();
		int tokenCount = _tokens.count();
		// START KGU#914 2021-01-22: Bugfix - identifiers were glued in expressions if _tokens is condensed
		//String currExpr = "";
		StringList currExpr = new StringList();
		// END KGU#914 2021-01-22
		String tail = "";
		for (int i = 0; isWellFormed && parenthDepth >= 0 && i < tokenCount; i++)
		{
			String token = _tokens.get(i);
			if (token.equals(_listSeparator) && enclosings.isEmpty())
			{
				// store the current expression and start a new one
				// START KGU#914 2021-01-22: Bugfix - see above
				//expressionList.add(currExpr.trim());
<<<<<<< HEAD
				//currExpr = "";
=======
				//currExpr = new String();
>>>>>>> ecfbf2f1
				expressionList.add(currExpr.trim().concatenate(null));
				currExpr.clear();
				// END KGU#914 2021-01-22
			}
			else
			{ 
				if (token.equals("("))
				{
					enclosings.push(")");
					parenthDepth++;
				}
				else if (token.equals("["))
				{
					enclosings.push("]");
					parenthDepth++;
				}
				else if (token.equals("{"))
				{
					enclosings.push("}");
					parenthDepth++;
				}
				else if ((token.equals(")") || token.equals("]") || token.equals("}")))
				{
					isWellFormed = parenthDepth > 0 && token.equals(enclosings.pop());
					parenthDepth--;
				}
				if (isWellFormed)
				{
<<<<<<< HEAD
					currExpr.add(token);
=======
					// START KGU#914 2021-01-22: Bugfix - see above
					//currExpr += token;
					currExpr.add(token);
					// END KGU#914 2021-01-22
>>>>>>> ecfbf2f1
				}
				else if (_appendTail)
				{
					// START KGU#914 2021-01-22: Bugfix - see above
					//expressionList.add(currExpr.trim());
					//currExpr = "";
<<<<<<< HEAD
					expressionList.add(currExpr.trim().concatenate(null));
					currExpr.clear();
					// END KGU#914 2021-01-22
					tail = _tokens.concatenate(null, i).trim();
=======
					//tail = _tokens.concatenate("", i).trim();
					expressionList.add(currExpr.trim().concatenate(null));
					currExpr.clear();
					tail = _tokens.concatenate(null, i).trim();
					// END KGU#914 2021-01-22
>>>>>>> ecfbf2f1
				}
			}
		}
		// add the last expression if it's not empty
		if (!(currExpr.trim()).isEmpty())
		{
			// START KGU#914 2021-01-22: Bugfix - see above
			//expressionList.add(currExpr);
			expressionList.add(currExpr.concatenate(null));
			// END KGU#914 2021-01-22
		}
		// Add the tail if requested. Empty if there is no bad tail
		if (_appendTail) {
			expressionList.add(tail);
		}
		return expressionList;
	}
	// END KGU#101 2015-12-11
	
	// START KGU#689 2019-03-21 Issue #706
	/**
	 * Coagulates all token sequences starting with some kind of brackets, parenthesis,
	 * or brace and ending with its pendant (or with a level underflow).
	 * @param tokens - lexically split tokens.
	 * @return a sequence of level 0 lexical tokens and coagulated sub expressions
	 * @see #splitLexically(String, boolean)
	 * @see #splitExpressionList(String, String)
	 * @see #splitExpressionList(String, String, boolean)
	 * @see #splitExpressionList(StringList, String, boolean)
	 */
	public static StringList coagulateSubexpressions(StringList tokens) {
		final StringList starters = StringList.explode("(,[,{", ",");
		final StringList stoppers = StringList.explode("),],}", ",");
		int ix = 0;
		int ixLastStart = -1;
		int level = 0;
		while (ix < tokens.count()) {
			String token = tokens.get(ix);
			if (starters.contains(token)) {
				if (level == 0) {
					ixLastStart = ix;
				}
				level++;
			}
			else if (stoppers.contains(token)) {
				level--;
				if (level == 0) {
					tokens.set(ixLastStart, tokens.concatenate(null, ixLastStart, ix + 1));
					tokens.remove(ixLastStart + 1, ix+1);
					// START KGU#693 2019-03-24: Bugfix #711
					ix = ixLastStart;
					// START KGU#693 2019-03-24
				}
				// START KGU#693 2019-03-24: Bugfix #711 misplaced instruction, caused an eternal loop
				//ix = ixLastStart;
				// START KGU#693 2019-03-24
			}
			ix++;
		}
		return tokens;
	}
	// END KGU#689 2019-03-21

	// START KGU#388 2017-09-13: Enh. #423; KGU#371 2019-03-07: Enh. #385 - parameter declDefaults added
	/**
	 * Extracts the parameter or component declarations from the parameter list (or
	 * record type definition, respectively) given by {@code declText} and adds their names
	 * and type descriptions to the respective StringList {@code declNames} and {@code declTypes}.<br/>
	 * CAUTION: Some elements of {@code declTypes} may be null on return!
	 * @param declText - the text of the declaration inside the parentheses or braces
	 * @param declNames - the names of the declared parameters or record components (in order of occurrence), or null
	 * @param declTypes - the types of the declared parameters or record components (in order of occurrence), or null
	 * @param declDefaults - the literals of the declared parameter/component defaults (in order of occurrence), or null
	 */
	protected void extractDeclarationsFromList(String declText, StringList declNames, StringList declTypes, StringList declDefaults) {
		// START KGU#371 2019-03-07: Enh. #385 - We have to face e.g. string literals in the argument list now!
		//StringList declGroups = StringList.explode(declText,";");
		StringList declGroups = splitExpressionList(declText, ";");
		// END KGU#371 2019-03-07
		for(int i = 0; i < declGroups.count(); i++)
		{
			// common type for parameter / component group
			String type = null;
			String group = declGroups.get(i);
			// START KGU#371 2019-03-07: Enh. #385 - cope with default values
			String defltGr = null;
			// END KGU#371 2019-03-07
			int posColon = group.indexOf(":");
			if (posColon >= 0)
			{
				type = group.substring(posColon + 1).trim();
				group = group.substring(0, posColon).trim();
				// START KGU#371 2019-03-07: Enh. #385 - cope with default values
				int posEq = type.indexOf('=');
				if (posEq >= 0) {
					defltGr = type.substring(posEq+1).trim();
					type = type.substring(0, posEq).trim();
				}
				// END KGU#371 2019-03-07
			}
			// START KGU#109 2016-01-15 Bugfix #61/#107 - was wrong, must first split by ','
//			else if ((posColon = group.indexOf(" as ")) >= 0)
//			{
//				type = group.substring(posColon + " as ".length()).trim();
//				group = group.substring(0, posColon).trim();
//			}
			// END KGU#109 2016-01-15
			// START KGU#371 2019-03-07: Enh. #385 - we must face complex literals here
			//StringList vars = StringList.explode(group,",");
			StringList vars = splitExpressionList(group, ",");
			// END KGU#371 2019-03-07
			for (int j=0; j < vars.count(); j++)
			{
				String decl = vars.get(j).trim();
				if (!decl.isEmpty())
				{
					String prefix = "";	// KGU#375 2017-03-30: New for enh. #388 (constants)
					// START KGU#371 2019-03-07: Enh. #385
					String deflt = defltGr;
					// END KGU#371 2019-03-07
					// START KGU#109 2016-01-15: Bugfix #61/#107 - we must split every "varName" by ' '.
					// START KGU#371 2019-03-07: Enh. #385 - parameter lists getting more complex...
					//if (type == null && (posColon = decl.indexOf(" as ")) >= 0)
					StringList tokens = splitLexically(decl, true);
					if (type == null && (posColon = tokens.indexOf("as", false)) >= 0)
					// END KGU#371 2019-03-07
					{
						// START KGU#371 2019-03-07: Enh. #385 Scan for default / initial values
						//type = decl.substring(posColon + " as ".length()).trim();
						//decl = decl.substring(0, posColon).trim();
						type = tokens.concatenate("", posColon + 1, tokens.count()).trim();
						decl = tokens.concatenate("", 0, posColon).trim();
						int posEq = type.indexOf('=');
						if (posEq >= 0) {
							deflt = type.substring(posEq+1).trim();
							type = type.substring(0, posEq).trim();
							// The redundant 'optional' keyword is to be ignored 
							if (decl.toLowerCase().startsWith("optional ")) {
								decl = decl.substring("optional ".length());
							}
						}						
						// END KGU#371 2019-03-07
					}
					//StringList tokens = splitLexically(decl, true);
					tokens.removeAll(" ");
					if (tokens.count() > 1) {
						// Is a C or Java array type involved? 
						if (declGroups.count() == 1 && posColon < 0 || type == null) {
							// START KGU#371 2019-03-07: Enh. #385 Scan for default / initial values
							int posEq = tokens.indexOf("=");
							if (posEq >= 0) {
								if (deflt == null) {
									deflt = tokens.concatenate(null, posEq + 1, tokens.count());
								}
								tokens = tokens.subSequence(0, posEq);
							}						
							// END KGU#371 2019-03-07							
							int posBrack1 = tokens.indexOf("[");
							int posBrack2 = tokens.lastIndexOf("]");
							if (posBrack1 > 0 && posBrack2 > posBrack1) {
								String indices = tokens.concatenate(null, posBrack1, posBrack2+1);
								if (posBrack2 == tokens.count()-1) {
									// C-style: brackets right of the variable id
									decl = tokens.get(posBrack1-1);
									if (posBrack1 > 1 && type == null) {
										type = tokens.concatenate(null, 0, posBrack1-1);
										type += indices;
									}
								}
								else {
									// Java style: brackets between element type and variable id
									decl = tokens.concatenate(null, posBrack2+1, tokens.count());
									if (type == null) {
										type = tokens.concatenate(null, 0, posBrack2+1);
									}
								}
							}
							else {
								// No brackets...
								// START KGU#580 2018-09-24: Bugfix #605
								if (tokens.get(0).equals("const")) {
									prefix = "const ";
									tokens.remove(0);
								}
								// END KGU#580 2018-09-24
								// START KGU#371 2019-03-08: Issue #385 - We shouldn't return an empty string but null if there is no type
								//type = tokens.concatenate(null, 0, tokens.count()-1);
								if (tokens.count() > 1) {
									type = tokens.concatenate(null, 0, tokens.count()-1);
								}
								// END KGU#371 2019-03-07
								decl = tokens.get(tokens.count()-1);
							}
						}
						// START KGU#375 2017-03-30: New for enh. #388 (constants)
						else if (tokens.get(0).equals("const")) {
							// START KGU#580 2018-09-24: Bugfix #605							
							decl = decl.substring(6).trim();
							// END KGU#580 2018-09-24
							prefix = "const ";
						}
						// END KGU#375 2017-03-30
					}
					//System.out.println("Adding parameter: " + vars.get(j).trim());
					if (declNames != null) declNames.add(decl);
					// START KGU#375 2017-03-30: New for enh. #388 (constants) 
					//if (declTypes != null)	declTypes.add(type);
					if (declTypes != null){
						if (!prefix.isEmpty() || type != null) {
							declTypes.add(prefix + type);
						}
						else {
							declTypes.add(type);
						}
					}
					// END KGU#375 2017-03-30
					// START KGU#371 2019-03-07: Enh. #385
					if (declDefaults != null) {
						declDefaults.add(deflt);
					}
					// END KGU#371 2019-03-07
				}
			}
		}
	}

	/**
	 * Decomposes the interior of a record initializer of the form
	 * [typename]{compname1: value1, compname2: value2, ...} into a hash table
	 * mapping the component names to the corresponding value strings.
	 * If there is text following the closing brace it will be mapped to key "§TAIL§".
	 * If the typename is given then it will be provided mapped to key "§TYPENAME§".
	 * If {@code _typeInfo} is given and either {@code typename} was omitted or matches
	 * name of {@code _typeInfo} then unprefixed component values will be associated
	 * to the component names of the type in order of occurrence unless an explicit
	 * component name prefix occurs.<br/>
	 * If {@code _typeInfo} is null and {@code generateDummyCompNames} is true then generic
	 * component names of form {@code "FIXME_<typename>_<i>"} may be provided for components
	 * with missing names in the {@code _text}.
	 * @param _text - the initializer expression with or without typename but with braces.
	 * @param _typeInfo - the type map entry for the corresponding record type if available
	 * @param _generateDummyCompNames - if true then missing component names (not retrievable) will be replaced by generic ones
	 * @return the component map (or null if there are no braces).
	 */
	public static HashMap<String, String> splitRecordInitializer(String _text, TypeMapEntry _typeInfo, boolean _generateDummyCompNames)
	{
		// START KGU#526 2018-08-01: Enh. #423 - effort to make the component order more stable (at higher costs, though)
		//HashMap<String, String> components = new HashMap<String, String>();
		HashMap<String, String> components = new LinkedHashMap<String, String>();
		// END KGU#526 2018-08-01
		int posBrace = _text.indexOf("{");
		if (posBrace < 0) {
			return null;
		}
		String typename = _text.substring(0, posBrace);
		if (!typename.isEmpty()) {
			components.put("§TYPENAME§", typename);
		}
		StringList parts = splitExpressionList(_text.substring(posBrace+1).trim(), ",", true);
		String tail = parts.get(parts.count()-1);
		if (!tail.startsWith("}")) {
			return null;
		}
		else if (!(tail = tail.substring(1).trim()).isEmpty()) {
			components.put("§TAIL§", tail);
		}
		// START KGU#559 2018-07-20: Enh. #563 In case of a given type, we may guess the target fields
		boolean guessComponents = _typeInfo != null && _typeInfo.isRecord()
				&& (typename.isEmpty() || typename.equals(_typeInfo.typeName));
		String[] compNames = null;
		if (guessComponents) {
			Set<String> keys = _typeInfo.getComponentInfo(true).keySet();
			compNames = keys.toArray(new String[keys.size()]);
		}
		// END KGU#559 2018-07-20
		for (int i = 0; i < parts.count()-1; i++) {
			StringList tokens = splitLexically(parts.get(i), true);
			int posColon = tokens.indexOf(":");
			if (posColon >= 0) {
				String name = tokens.subSequence(0, posColon).concatenate().trim();
				String expr = tokens.subSequence(posColon + 1, tokens.count()).concatenate().trim();
				if (Function.testIdentifier(name, false, null)) {
					components.put(name, expr);
					// START KGU#559 2018-07-20: Enh. #563 Stop associating from type as soon as an explicit name is given
					guessComponents = false;
					// END KGU#559 2018-07-20
				}
			}
			// START KGU#559 2018-07-20: Enh. #563
			else if (guessComponents && i < compNames.length) {
				components.put(compNames[i], parts.get(i));
			}
			// END KGU#559 2018-07-20
			// START KGU#711 2019-11-24: Bugfix #783 workaround for missing type info
			else if (compNames == null && !typename.isEmpty()) {
				components.put("FIXME_" + typename + "_" + i, parts.get(i));
			}
			// END KGU#711 2019-11-24
		}
		return components;
	}
	// END KGU#388 2017-09-13

	// START KGU#261 2017-02-01: Enh. #259 (type map) - moved from Instruction hitherto
	// KGU 2017-04-14: signature enhanced by argument canonicalizeTypeNames
	/**
	 * Tries to derive the data type of expression {@code expr} by means of analysing literal
	 * syntax, built-in functions and the types associated to variables registered in
	 * the {@code typeMap}.<br/>
	 * The returned type description (if not empty) will be structurally canonicalized (i.e. array
	 * levels will be symbolized by a sequence of "@" prefixes, the element type names may also be
	 * heuristically canonicalized to assumed Java equivalents.
	 * Record (struct) initializers will be replaced by their respective type name (which must have
	 * been declared before). 
	 * @param typeMap - current mapping of variable names to statically concluded type information (may be null)
	 * @param expr - the expression to be categorized
	 * @param canonicalizeTypeNames - specifies whether contained type names are to be canonicalized
	 * (i.e. replaced by guessed Java equivalents) 
	 * @return a type description if available and unambiguous or an empty string otherwise
	 */
	public static String identifyExprType(HashMap<String, TypeMapEntry> typeMap, String expr, boolean canonicalizeTypeNames)
	{
		String typeSpec = "";	// This means no info
		// 1. Check whether it's a known typed variable
		TypeMapEntry typeEntry = null;
		if (typeMap != null) {
			typeEntry = typeMap.get(expr);
		}
		if (typeEntry != null) {
			// START KGU#388 2017-07-12: Enh. #423
			//StringList types = typeEntry.getTypes(canonicalizeTypeNames);
			//if (types.count() == 1) {
			//	typeSpec = typeEntry.getTypes().get(0);
			//}
			typeSpec = typeEntry.getCanonicalType(canonicalizeTypeNames, true);
			// END KGU#388 2017-07-12
		}
		// Otherwise check if it's a built-in function with unambiguous type
		else if (Function.isFunction(expr)) {
			typeSpec = (new Function(expr).getResultType(""));
		}
		// START KGU#782 2019-12-02 For certain purposes, e.g. export of FOR-IN loops char detection may be essential
		else if (expr.startsWith("'") && expr.endsWith("'") && (expr.length() == 3 || expr.length() == 4 && expr.charAt(1) == '\\')) {
			typeSpec = "char";
		}
		// END KGU#782 2019-12-02
		else if (STRING_PATTERN.matcher(expr).matches()) {
			typeSpec = "String";
		}
		// START KGU#388 2017-09-12: Enh. #423: Record initializer support (name-prefixed!)
		else if ((RECORD_MATCHER.reset(expr)).matches() && typeMap != null){
			typeSpec = RECORD_MATCHER.group(1);
			if (!typeMap.containsKey(":" + typeSpec)) {
				// It's hardly a valid prefixed record initializer...
				typeSpec = "";
			}
		}
		// END KGU#388 2017-09-12
		// START KGU#354 2017-05-22: Enh. #354
		// These literals cause errors with Double.parseDouble(expr) and Integer.parseInt(expr)
		else if (BIN_PATTERN.matcher(expr).matches() || OCT_PATTERN.matcher(expr).matches() || HEX_PATTERN.matcher(expr).matches()) {
			typeSpec = "int";
		}
		// END KGU#354 2017-05-22
		// 2. If none of the approaches above succeeded check for a numeric literal
		if (typeSpec.isEmpty()) {
			try {
				Double.parseDouble(expr);
				typeSpec = "double";
				Integer.parseInt(expr);
				typeSpec = "int";
			}
			catch (NumberFormatException ex) {}
		}
		// Check for boolean literals
		if (typeSpec.isEmpty() && (expr.equalsIgnoreCase("true") || expr.equalsIgnoreCase("false"))) {
			typeSpec = "boolean";
		}
		return typeSpec;
	}
	// END KGU#261 2017-02-01
	
	// START KGU#63 2015-11-03: getWidthOutVariables and writeOutVariables were nearly identical (and had to be!)
	// Now it's two wrappers and a common algorithm -> ought to avoid duplicate work and prevents from divergence
	/**
	 * Computes the expected width of text line {@code _text} of Element
	 * {@code _this} on the given {@code _canvas} (with its current font), where
	 * mode {@link #E_VARHIGHLIGHT} is considered.
	 * @param _canvas - the target {@link Canvas}
	 * @param _text - a line of element text
	 * @param _this - the Element this retrieval is done for
	 * @return the projected text width in pixel
	 */
	public static int getWidthOutVariables(Canvas _canvas, String _text, Element _this)
	{
		return writeOutVariables(_canvas, 0, 0, _text, _this, false, false);
	}

	/**
	 * Actually writes the of text line {@code _text} of Element {@code _this}
	 * to the given {@code _canvas} (with its current font), where mode
	 * {@link #E_VARHIGHLIGHT} is considered.
	 * @param _canvas - the target {@link Canvas}
	 * @param _x - the horizontal start position
	 * @param _y - the vertical start position
	 * @param _text - the text line to be drawn
	 * @param _this - the responsible Element
	 * @param _inContention - a flag indication a possible event queue contention,
	 * in which case the drawing ought to be simplified (e.g. by suppressing syntax
	 * highlighting)
	 */
	public static void writeOutVariables(Canvas _canvas, int _x, int _y, String _text, Element _this, boolean _inContention)
	{
		writeOutVariables(_canvas, _x, _y, _text, _this, true, _inContention);
	}
	
	private static int writeOutVariables(Canvas _canvas, int _x, int _y, String _text, Element _this, boolean _actuallyDraw, boolean _inContention)
	// END KGU#63 2015-11-03
	{
		// init total
		int total = 0;

		Root root = getRoot(_this);
		
		if (root != null)
		{
			// START KGU#226 2016-07-29: Issue #211: No syntax highlighting in comments
			//if (root.hightlightVars==true)
			// START KGU#502/KGU#524/KGU#553 2019-03-14: Bugfix #518,#544,#557 - No syntax highlighting in high contention
			//if (Element.E_VARHIGHLIGHT && !root.isSwitchTextCommentMode())
			if (Element.E_VARHIGHLIGHT && !isSwitchTextCommentMode() && !_inContention)
			// END KGU#502/KGU#524/KGU#553 2019-03-14
			// END KGU#226 2016-07-29
			{
				// START KGU#701 2019-03-29: Issue #718 - highlighting acceleration by caching
				// backup the original font
				Font backupFont = _canvas.getFont();
				// START KGU#902 2020-12-31: Issue #903 - method decomposed
				Vector<HighlightUnit> hlUnits = getHighlightUnits(_text, _this, root);
				// END KGU#902 2020-12-31
				// This is now the pure drawing
				synchronized (hlUnits) {
					for (HighlightUnit unit: hlUnits) {
						// START KGU#707 2019-05-15: Bugfix #724 special font properties of the canvas weren't used anymore
						// (This workaround will still only affect the standard font and have no impact on derived fonts)
						//_canvas.setFont(unit.bold ? boldFont : (unit.underlined ? underlinedFont : font));
						_canvas.setFont(unit.bold ? boldFont : (unit.underlined ? underlinedFont : backupFont));
						// END KGU#707 2019-05-15
						_canvas.setColor(unit.textColor);
						if (_actuallyDraw)
						{
							// write out text
							_canvas.writeOut(_x + total, _y, unit.textSnippet);
						}

						// add to the total
						total += _canvas.stringWidth(unit.textSnippet);
					}
				}
				// reset color
				_canvas.setColor(Color.BLACK);
				// reset font
				_canvas.setFont(backupFont);
				// END KGU#701 2019-03-29
			}
			else
			{
				if (_actuallyDraw)
				{
					_canvas.writeOut(_x + total, _y, _text);
				}

				// add to the total
				total += _canvas.stringWidth(_text);

			}
		}
		
		return total;
	}
	
	// START KGU#902 2020-12-31: Enh. #903 Now the comment popup may contain highlighted text
	/**
	 * Composes an HTML string of the element comment or text (depending on
	 * {@link #isSwitchTextCommentMode()}) to be presented in the "show comment"
	 * popup.
	 * @param sb - a {@link StringBuilder} to append the HTML text parts to
	 * @return the {@link StringList} of the actual (not HTML) text lines to be
	 * presented.
	 */
	public StringList appendHtmlComment(StringBuilder sb)
	{
		sb.append("<html>");
		StringList lines = this.getComment(false);
		if (isSwitchTextCommentMode()) {
			if (Element.E_APPLY_ALIASES) {
				lines = StringList.explode(Element.replaceControllerAliases(lines.getText(), true, Element.E_VARHIGHLIGHT), "\n");
			}
			Root myRoot = getRoot(this);
			for (int i = 0; i < lines.count(); i++) {
				if (i > 0) {
					sb.append("<br/>");
				}
				appendLineToHtml(sb, lines.get(i), myRoot);
			}
		}
		else {
			// START KGU#199 2016-07-07: Enh. #188 - we must cope with combined comments now
			//StringList comment = selEle.getComment(false);
			lines = StringList.explode(lines, "\n");
			lines.removeAll("");	// Don't include empty lines here
			// END KGU#199 2016-07-07
			sb.append(BString.encodeToHtml(lines.getText()).replace("\n", "<br/>"));
		}
		sb.append("</html>");
		return lines;
	}
	
	/**
	 * Appends an HTML equivalent for the given {@code line} of text to the
	 * content of the {@link StringBuilder} {@code sb}.
	 * @param sb - a {@link StringBuilder} gathering the HTML text
	 * @param line - a line of text
	 * @param myRoot - the owning {@link Root}
	 */
	private void appendLineToHtml(StringBuilder sb, String line, Root myRoot) {
		if (Element.E_VARHIGHLIGHT) {
			Vector<HighlightUnit> hlUnits = getHighlightUnits(line, this, myRoot);
			for (HighlightUnit unit: hlUnits) {
				boolean hasColor = unit.textColor != null && !unit.textColor.equals(Color.BLACK);
				boolean hasSpan = hasColor || unit.underlined;
				boolean isStrong = unit.bold;
				if (hasSpan) {
					sb.append("<span style=\"");
					if (hasColor) {
						sb.append("color: #");
						sb.append(Integer.toHexString(unit.textColor.getRGB()).substring(2));
						sb.append(";");
					}
					if (unit.underlined) {
						sb.append("text-decoration: underline;");
					}
					sb.append("\">");
				}
				if (isStrong) {
					sb.append("<strong>");
				}
				sb.append(BString.encodeToHtml(unit.textSnippet));
				if (isStrong) {
					sb.append("</strong>");
				}
				if (hasSpan) {
					sb.append("</span>");
				}
			}
		}
		else {
			sb.append(BString.encodeToHtml(line));
		}
	}
	
	/**
	 * Retrieves or creates the highlight units for the text of Element {@code _elem} from/in
	 * the {@link #highlightCache}
	 * @param _text - the interesting line of the element text
	 * @param _elem - the responsible Element
	 * @param _root - the owing {@link Root}
	 * @return the vector of cached highlight units for this line of text to be used for drawing
	 */
	private static Vector<HighlightUnit> getHighlightUnits(String _text, Element _elem, Root _root) {
		Vector<HighlightUnit> hlUnits = _elem.highlightCache.get(_text);
		if (hlUnits == null) {
			_elem.highlightCache.put(_text, hlUnits = new Vector<HighlightUnit>());
			// START KGU#686 2019-03-16: Enh. #56
			Set<String> variableSet = _elem.getVariableSetFor(_elem);
			// END KGU#686 2019-03-16

			StringList parts = Element.splitLexically(_text, true);

			// START KGU#701 2019-03-29: Issue #718 Derived fonts now cached in static fields
			//Font boldFont = new Font(Element.font.getName(), Font.BOLD, Element.font.getSize());
			// START KGU#480 2018-01-21: Enh. #490 - we will underline alias names
			//Map<TextAttribute, Integer> fontAttributes = new HashMap<TextAttribute, Integer>();
			//fontAttributes.put(TextAttribute.UNDERLINE, TextAttribute.UNDERLINE_ON);
			//Font underlinedFont = new Font(Element.font.getName(), Font.PLAIN, Element.font.getSize()).deriveFont(fontAttributes);
			// END KGU#480 2018-01-21
			//Font backupFont = _canvas.getFont();
			// END KGU#701 2019-03-29

			// START KGU#64 2015-11-03: Not to be done again and again. Private static field now!
			//StringList specialSigns = new StringList();
			if (specialSigns == null)	// lazy initialisation
			{
				// START KGU#843 2020-04-12: Bugfix #847
				specialSigns = new HashSet<String>();
				// START KGU#843 2020-04-12: Bugfix #847
			// END KGU#64 2015-11-03
				// START KGU#425 2017-09-29: Add the possible ellipses, too
				specialSigns.add("...");
				specialSigns.add("..");					
				// END KGU#425 2017-09-29
				specialSigns.add(".");
				specialSigns.add("[");
				specialSigns.add("]");
				specialSigns.add("\u2190");
				specialSigns.add(":=");
				// START KGU#332 2017-01-27: Enh. #306 "dim" as declaration keyword
				specialSigns.add(":");
				// END KGU#332 2017-01-27

				specialSigns.add("+");
				specialSigns.add("/");
				// START KGU 2015-11-03: This operator had been missing
				specialSigns.add("%");
				// END KGU 2015-11-03
				specialSigns.add("*");
				specialSigns.add("-");
				specialSigns.add("var");
				// START KGU#332 2017-01-27: Enh. #306 "dim" as declaration keyword
				specialSigns.add("dim");
				// END KGU#332 2017-01-27
				// START KGU#375 2017-03-30: Enh. #388 "const" as declaration keyword
				specialSigns.add("const");
				// END KGU#375 2017-03-30
				// START KGU#388 2017-09-13: Enh. #423 "type", "record", and "struct" as type definition keywords
				specialSigns.add("type");
				specialSigns.add("record");
				specialSigns.add("struct");
				// END KGU#388 2017-09-13
				// START KGU#542 2019-11-17: Enh. #739 "enum" added to type definition keywords
				specialSigns.add("enum");
				// END KGU#542 2019-11-17
				// START KGU#331 2017-01-13: Enh. #333
				//specialSigns.add("<=");
				//specialSigns.add(">=");
				//specialSigns.add("<>");
				//specialSigns.add("!=");
				specialSigns.add("\u2260");
				specialSigns.add("\u2264");
				specialSigns.add("\u2265");
				// END KGU#331 2017-01-13
				specialSigns.add("<<");
				specialSigns.add(">>");
				specialSigns.add("<");
				specialSigns.add(">");
				specialSigns.add("==");
				specialSigns.add("=");
				specialSigns.add("!");
				// START KGU#24 2014-10-18
				specialSigns.add("&&");
				specialSigns.add("||");
				// END KGU#24 2014-10-18
				// START KGU#109 2016-01-15: Issues #61, #107 highlight the BASIC declarator keyword, too
				specialSigns.add("as");
				// END KGU#109 2016-01-15

				// START KGU#100 2016-01-16: Enh. #84: Also highlight the initialiser delimiters
				specialSigns.add("{");
				specialSigns.add("}");
				// END KGU#100 2016-01-16

				// The quotes will only occur as tokens if they are unpaired!
				specialSigns.add("'");
				specialSigns.add("\"");
				// START KGU#64 2015-11-03: See above
				
				// START KGU#872 2020-10-17: Enh. #872 operator symbols for C style
				specialSigns.add("!=");
				specialSigns.add("<=");
				specialSigns.add(">=");
				// END KGU#872 2020-10-17
				// START KGU#913 2021-01-21: Enh. #913 operator symbols from Java import (revoked)
				//specialSigns.add("++");
				//specialSigns.add("--");
				//specialSigns.add("+=");
				//specialSigns.add("-=");
				//specialSigns.add("*=");
				//specialSigns.add("/=");
				//specialSigns.add("%=");
				// END KGU#913 2021-01-21
				// START KGU#883 2020-11-01: Enh. #881 bit operators and Boolean literal were missing
				specialSigns.add("false");
				specialSigns.add("true");
				specialSigns.add("&");
				specialSigns.add("|");
				specialSigns.add("^");
				specialSigns.add("~");
				// END KGU#883 2020-11-01
			}
			// START KGU#611/KGU843 2020-04-12: Issue #643, bugfix #847
			if (specialSignsCi == null) {
				specialSignsCi = new StringList();
				specialSignsCi.add("mod");
				specialSignsCi.add("div");
				// START KGU#24 2014-10-18
				specialSignsCi.add("and");
				specialSignsCi.add("or");
				specialSignsCi.add("xor");
				specialSignsCi.add("not");
				// END KGU#24 2014-10-18
				// START KGU#115 2015-12-23: Issue #74 - These Pascal operators hadn't been supported
				specialSignsCi.add("shl");
				specialSignsCi.add("shr");
				// END KGU#115 2015-12-23
			}
			// END KGU#611/KGU#843 2020-04-12
			// END KGU#64 2015-11-03

			// These markers might have changed by configuration, so don't cache them
			StringList ioSigns = new StringList();
			ioSigns.add(CodeParser.getKeywordOrDefault("input", "").trim());
			ioSigns.add(CodeParser.getKeywordOrDefault("output", "").trim());
			// START KGU#116 2015-12-23: Enh. #75 - highlight jump keywords
			StringList jumpSigns = new StringList();
			jumpSigns.add(CodeParser.getKeywordOrDefault("preLeave", "leave").trim());
			jumpSigns.add(CodeParser.getKeywordOrDefault("preReturn", "return").trim());
			jumpSigns.add(CodeParser.getKeywordOrDefault("preExit", "exit").trim());
			// START KGU#686 2019-03-18: Enh. #56
			jumpSigns.add(CodeParser.getKeywordOrDefault("preThrow", "throw").trim());
			// END KGU#686 2019-03-18
			// END KGU#116 2015-12-23

			// START KGU#377 2017-03-30: Bugfix #333
			parts.replaceAll("<-","\u2190");
			if (E_SHOW_UNICODE_OPERATORS) {
				parts.replaceAll("<>","\u2260");
				parts.replaceAll("!=","\u2260");
				parts.replaceAll("<=","\u2264");
				parts.replaceAll(">=","\u2265");
			}
			// END KGU#377 2017-03-30
			// START KGU#872 2020-10-17: Enh. #872 - show operators in C style
			if (E_SHOW_C_OPERATORS) {
				// Don't replace '=' in type definitions and optional parameters!
				// START KGU#872 2021-01-01: Issue #872 - we must suppress it with routine headers, too
				//if (!(_elem instanceof Instruction && ((Instruction)_elem).isTypeDefinition())) {
				if (!(_elem instanceof Instruction && ((Instruction)_elem).isTypeDefinition()
						|| _elem instanceof Root && ((Root)_elem).isSubroutine())) {
				// END KGU#872 2021-01-01
					parts.replaceAll("=", "==");
				}
				parts.replaceAll("\u2190", "=");
				parts.replaceAll(":=", "=");
				parts.replaceAll("\u2260", "!=");
				parts.replaceAll("<>", "!=");
				parts.replaceAll("\u2264", "<=");
				parts.replaceAll("\u2265", ">=");
				parts.replaceAllCi("not", "!");
				parts.replaceAllCi("and", "&&");
				parts.replaceAllCi("or", "||");
				parts.replaceAllCi("xor", "^");
				parts.replaceAllCi("div", "/");
				parts.replaceAllCi("mod", "%");
				parts.replaceAllCi("shl", "<<");
				parts.replaceAllCi("shr", ">>");
			}
			// END KGU#872 2020-10-17

			// START KGU#701 2019-03-29: Issue #718 concatenate normal text parts
			StringBuilder normalText = new StringBuilder();
			boolean lastWasNormal = false;
			// END KGU#701 2019-03-29
			synchronized (hlUnits) {
				for (int i = 0; i < parts.count(); i++)
				{
					String display = parts.get(i);

					if (!display.equals(""))
					{
						// if this part has to be colored
						if (variableSet.contains(display))
						{
							// dark blue, bold
							// START KGU#701 2019-03-29: Issue #718
							//_canvas.setColor(E_HL_VARIABLE_COLOR);
							//_canvas.setFont(boldFont);
							if (lastWasNormal) {
								hlUnits.add(_elem.makeHighlightUnit(normalText.toString()));
								normalText.delete(0, Integer.MAX_VALUE);
								lastWasNormal = false;
							}
							hlUnits.add(_elem.makeHighlightUnit(display, E_HL_VARIABLE_COLOR, true, false));
							// END KGU#701 2019-03-29
						}
						// START KGU#388 2017-09-17: Enh. #423 Highlighting of defined types
						else if (_root.getTypeInfo().containsKey(":" + display) || TypeMapEntry.isStandardType(display)) {
							// black, bold
							// START KGU#701 2019-03-29: Issue #718
							//_canvas.setFont(boldFont);
							if (lastWasNormal) {
								hlUnits.add(_elem.makeHighlightUnit(normalText.toString()));
								normalText.delete(0, Integer.MAX_VALUE);
								lastWasNormal = false;
							}
							hlUnits.add(_elem.makeHighlightUnit(display, Color.BLACK, true, false));
							// END KGU#701 2019-03-29
						}
						// END KGU#388 2017-09-17
						// if this part has to be coloured with special colour
						// START KGU#611/KGU#843 2020-04-12: Issue #643, bugfix #847
						//else if(specialSigns.contains(display))
						else if(specialSigns.contains(display) || specialSignsCi.contains(display, false))
						// END KGU#611/KGU#843 2020-04-12
						{
							// burgundy, bold
							// START KGU#701 2019-03-29: Issue #718
							//_canvas.setColor(E_HL_OPERATOR_COLOR);
							//_canvas.setFont(boldFont);
							if (lastWasNormal) {
								hlUnits.add(_elem.makeHighlightUnit(normalText.toString()));
								normalText.delete(0, Integer.MAX_VALUE);
								lastWasNormal = false;
							}
							hlUnits.add(_elem.makeHighlightUnit(display, E_HL_OPERATOR_COLOR, true, false));
							// END KGU#701 2019-03-29
						}
						// if this part has to be coloured with io colour
						// START KGU#165 2016-03-25: consider the new option
						//else if(ioSigns.contains(display))
						else if(ioSigns.contains(display, !CodeParser.ignoreCase))
						// END KGU#165 2016-03-25
						{
							// green, bold
							// START KGU#701 2019-03-29: Issue #718
							//_canvas.setColor(E_HL_INOUT_COLOR);
							//_canvas.setFont(boldFont);
							if (lastWasNormal) {
								hlUnits.add(_elem.makeHighlightUnit(normalText.toString()));
								normalText.delete(0, Integer.MAX_VALUE);
								lastWasNormal = false;
							}
							hlUnits.add(_elem.makeHighlightUnit(display, E_HL_INOUT_COLOR, true, false));
							// END KGU#701 2019-03-29
						}
						// START KGU 2015-11-12
						// START KGU#116 2015-12-23: Enh. #75
						// START KGU#165 2016-03-25: consider the new case option
						//else if(jumpSigns.contains(display))
						else if(jumpSigns.contains(display, !CodeParser.ignoreCase))
						// END KGU#165 2016-03-25
						{
							// orange, bold
							// START KGU#701 2019-03-29: Issue #718
							//_canvas.setColor(E_HL_JUMP_COLOR);
							//_canvas.setFont(boldFont);
							if (lastWasNormal) {
								hlUnits.add(_elem.makeHighlightUnit(normalText.toString()));
								normalText.delete(0, Integer.MAX_VALUE);
								lastWasNormal = false;
							}
							hlUnits.add(_elem.makeHighlightUnit(display, E_HL_JUMP_COLOR, true, false));
							// END KGU#701 2019-03-29
						}
						// END KGU#116 2015-12-23
						// if it's a String or Character literal then mark it as such
						else if (display.startsWith("\"") && display.endsWith("\"") ||
								display.startsWith("'") && display.endsWith("'"))
						{
							// violet, plain
							// START KGU#701 2019-03-29: Issue #718
							//_canvas.setColor(E_HL_STRING_COLOR);
							if (lastWasNormal) {
								hlUnits.add(_elem.makeHighlightUnit(normalText.toString()));
								normalText.delete(0, Integer.MAX_VALUE);
								lastWasNormal = false;
							}
							hlUnits.add(_elem.makeHighlightUnit(display, E_HL_STRING_COLOR, false, false));
							// END KGU#701 2019-03-29
						}
						// END KGU 2015-11-12
						// START KGU#480 2018-01-21: Enh. #490 DiagramController routine aliases?
						else if (E_APPLY_ALIASES && Function.testIdentifier(display, false, "#")) {
							// START KGU#903 2021-01-01: Bugfix #904
							boolean wasHandled = false;
							// END KGU#903 3021-01-01
							int j = i;
							while (j < parts.count() && parts.get(++j).trim().isEmpty());
							if (j < parts.count() && parts.get(j).equals("(")) {
								if (Element.controllerAlias2Name.containsKey(display.toLowerCase())) {
									// Replace the name and show it underlined
									// START KGU#701 2019-03-29: Issue #718
									//display = display.substring(0, display.indexOf('#'));
									//_canvas.setFont(underlinedFont);
									if (lastWasNormal) {
										hlUnits.add(_elem.makeHighlightUnit(normalText.toString()));
										normalText.delete(0, Integer.MAX_VALUE);
										lastWasNormal = false;
									}
									hlUnits.add(_elem.makeHighlightUnit(display.substring(0, display.indexOf('#')),
											Color.BLACK, false, true));
									// END KGU#701 2019-03-29
									// START KGU#903 2021-01-01: Bugfix #904
									wasHandled = true;
									// END KGU#903 3021-01-01
								}
							}
							// START KGU#903 2021-01-01: Bugfix #904
							if (!wasHandled) {
								normalText.append(display);
								lastWasNormal = true;
							}
							// END KGU#903 3021-01-01
						}
						// START KGU#701 2019-03-29: Issue #718
						else {
							normalText.append(display);
							lastWasNormal = true;
						}
						// END KGU#701 2019-03-29
						// END KGU#480 2018-01-21
					}

					// START KGU#701 2019-03-29: Issue #718
					//if (_actuallyDraw)
					//{
					//	// write out text
					//	_canvas.writeOut(_x + total, _y, display);
					//}
					//
					//// add to the total
					//total += _canvas.stringWidth(display);
					//
					//// reset color
					//_canvas.setColor(Color.BLACK);
					//// reset font
					//_canvas.setFont(backupFont);
					// END KGU#701 2019-03-29

				} //for(int i = 0; i < parts.count(); i++)

				if (lastWasNormal) {
					hlUnits.add(_elem.makeHighlightUnit(normalText.toString()));
				}
			}
		}
		return hlUnits;
	}
	// END KGU#902 2020-12-31
	
	// START KGU#701 2019-03-29: Issue #718 - approach to accelerate syntax highlighting
	private HighlightUnit makeHighlightUnit(String string)
	{
		return new HighlightUnit(string, Color.BLACK, false, false);
	}
	private HighlightUnit makeHighlightUnit(String string, Color color, boolean bold, boolean underlined) {
		return new HighlightUnit(string, color, bold, underlined);
	}
	// END KGU#701 2019-03-29
	
	// START KGU#686 2019-03-16: Enh. #56 introduction of Try elements
	/**
	 * @return the set of cached variable names for the element context of Element {@code _child}
	 */
	protected Set<String> getVariableSetFor(Element _child) {
		if (this.parent == null) {
			return new HashSet<String>();
		}
		return this.parent.getVariableSetFor(this);
	}
	// END KGU#686 2019-03-16
	
	// START KGU#227 2016-07-29: Enh. #128
	/**
	 * Writes the non-empty comment lines at position _x, _y to _canvas with 2/3 font height and in dark gray
	 * @param _canvas - the drawing canvas
	 * @param _x - left text anchor coordinate for the text area
	 * @param _y - top text anchor coordinate for the text area
	 * @param _actuallyDraw - if the text is actually to be written (otherwise we just return the bonds)
	 * @return - bounding box of the text
	 */
	protected Rect writeOutCommentLines(Canvas _canvas, int _x, int _y, boolean _actuallyDraw)
	{
		int height = 0;
		int width = 0;
		// smaller font - KGU 2019-03-29: Now taken from static field
		//Font smallFont = new Font(Element.font.getName(), Font.PLAIN, Element.font.getSize() * 2 / 3);
		FontMetrics fm = _canvas.getFontMetrics(smallFont);
		int fontHeight = fm.getHeight();	// Here we don't reduce to fm.getLeading() + fm.getAscend()
		int extraHeight = this.isBreakpoint() ? fontHeight/2 : 0;
		// backup the original font
		Font backupFont = _canvas.getFont();
		_canvas.setFont(smallFont);
		_canvas.setColor(Color.DARK_GRAY);
		int nLines = this.getComment().count();
		for (int i = 0; i < nLines; i++)
		{
			String line = this.getComment().get(i).trim();
			if (!line.isEmpty())
			{
				height += fontHeight;
				width = Math.max(width, _canvas.stringWidth(line));
				if (_actuallyDraw)
				{
					_canvas.writeOut(_x, _y + height + extraHeight, line);
				}
			}
		}
		
		_canvas.setFont(backupFont);
		_canvas.setColor(Color.BLACK);
		if (height > 0)
		{
			height += fontHeight/2;
		}
		return new Rect(_x, _y, _x+width, _y+height);
	}
	
	protected boolean haveOuterRectDrawn()
	{
		return true;
	}
	// END KGU#227 2016-07-29

	// START KGU#156 2016-03-11: Enh. #124 - helper routines to display run-time info
	/**
	 * Writes the selected runtime information in half-size font to the lower
	 * left of position (_right, _top).
	 * @param _canvas - the Canvas to write to
	 * @param _right - right border x coordinate
	 * @param _top - upper border y coordinate
	 */
	protected void writeOutRuntimeInfo(Canvas _canvas, int _right, int _top)
	{
		if (Element.E_COLLECTRUNTIMEDATA)
		{
			// smaller font - KGU 2019-03-29: now taken from static field
			//Font smallFont = new Font(Element.font.getName(), Font.PLAIN, Element.font.getSize()*2/3);
			FontMetrics fm = _canvas.getFontMetrics(smallFont);
			// backup the original font
			Font backupFont = _canvas.getFont();
			String info = this.getRuntimeInfoString();
			int yOffs = fm.getHeight() + (this.isBreakpoint() ? 4 : 0); 
			_canvas.setFont(smallFont);
			int width = _canvas.stringWidth(info);
			// START KGU#213 2016-08-01: Enh. #215
			//_canvas.setColor(Color.BLACK);
			if (this.isConditionedBreakpoint())
			{
				String triggerInfo = this.getBreakTriggerCount() + ": ";
				int extraWidth = _canvas.stringWidth(triggerInfo);
				_canvas.setColor(Color.RED);
				_canvas.writeOut(_right - width - extraWidth, _top + yOffs, triggerInfo);
			}
			// END KGU#213 2016-08-01
			_canvas.setColor(Color.BLACK);
			_canvas.writeOut(_right - width, _top + yOffs, info);
			_canvas.setFont(backupFont);
		}
	}
	
	/**
	 * Returns a runtime counter string, composed from execution count
	 * and a mode-dependent number of steps (pure or aggregated, with or
	 * without parenthesis). 
	 * @return the decoration string for runtime data visualisation
	 */
	protected String getRuntimeInfoString()
	{
		return this.getExecCount() + " / " + this.getExecStepCount(this.isCollapsed(true));
	}
	// END KGU#156 2016-03-11
	
    /**
     * Detect whether the element is currently collapsed (or to be shown as collapsed by other reasons)
     * @param _orHidden - if some additional element-specific hiding criterion is to be considered, too  
     * @return true if element is to be shown in collapsed shape
     */
    public boolean isCollapsed(boolean _orHidden) {
        return collapsed;
    }

    public void setCollapsed(boolean collapsed) {
        this.collapsed = collapsed;
        // START KGU#136 2016-03-01: Bugfix #97
        this.resetDrawingInfoUp();
        // END KGU#136 2016-03-01
    }
    
    // START KGU#122 2016-01-03: Enh. #87
    /**
     * @return the element-type-specific icon image intended to be placed in the upper left
     * corner of the drawn element if being collapsed.
     * @see #getMiniIcon()
     */
    public ImageIcon getIcon()
    {
    	return IconLoader.getIcon(57);
    }
    // END KGU#122 2016-01-03
    
    // START KGU#535 2018-06-28
    /**
     * @return the (somewhat smaller) element-type-specific icon image intended to be used in
     * the {@link FindAndReplace} dialog.
     * @see #getIcon()
     */
    public ImageIcon getMiniIcon()
    {
    	return IconLoader.getIcon(10);
    }
    // END KGU#535 2018-06-28

    // START KGU 2015-10-16: Some Root stuff properly delegated to the Element subclasses
    // (The obvious disadvantage is slightly reduced performance, of course)
    /**
     * Returns the serialised texts held within this element and its substructure.
     * The argument _instructionsOnly controls whether mere expressions like logical conditions or
     * even call statements are included. As a rule, no lines that may not potentially introduce new
     * variables are added if true (which not only reduces time and space requirements but also avoids
     * "false positives" in variable detection). 
     * Uses addFullText() - so possibly better override that method if necessary.
     * @param _instructionsOnly - if true then only the texts of Instruction elements are included
     * @return the composed StringList
     */
    public StringList getFullText(boolean _instructionsOnly)
    {
    	// The default...
    	StringList sl = new StringList();
    	this.addFullText(sl, _instructionsOnly);
    	return sl;
    }
    
    /**
     * Appends all the texts held within this element and its substructure to the given StringList.
     * The argument _instructionsOnly controls whether mere expressions like logical conditions or
     * even call statements are included. As a rule, no lines that may not potentially introduce new
     * variables are added if true (which not only reduces time and space requirements but also avoids
     * "false positives" in variable detection). 
     * (To be overridden by structured subclasses)
     * @param _lines - the StringList to append to 
     * @param _instructionsOnly - if true then texts not possibly containing variable declarations are omitted
     */
    protected abstract void addFullText(StringList _lines, boolean _instructionsOnly);
    // END KGU 2015-10-16
    
    // START KGU#18/KGU#23 2015-10-24 intermediate transformation added and decomposed
    /**
     * Converts the operator symbols accepted by Structorizer into Java operators:
     * - Assignment:		"<-"
     * - Comparison:		"==", "<", ">", "<=", ">=", "!="
     * - Logic:				"&&", "||", "!", "^"
     * - Arithmetics:		"div" and usual Java operators (e.g. "mod" -> "%")
     * @param _expression - an Element's text in practically unknown syntax
     * @return an equivalent of the _expression String with replaced operators
     */
    public static String unifyOperators(String _expression)
    {
    	// START KGU#93 2015-12-21: Bugfix #41/#68/#69 Avoid operator padding
    	//return unifyOperators(_expression, false);
    	StringList tokens = Element.splitLexically(_expression, true);
    	unifyOperators(tokens, false);
    	return tokens.concatenate();
    	// END KGU#93 2015-12-21
    }
    
	// START KGU#92 2015-12-01: Bugfix #41 Okay now, here is the new approach (still a sketch)
    /**
     * Converts the operator symbols accepted by Structorizer into intermediate operators
     * (mostly Java operators):
     * <ul>
     * <li>Assignment:		"<-"</li>
     * <li>Comparison*:		"==", "<", ">", "<=", ">=", "!="</li>
     * <li>Logic*:			"&&", "||", "!", "^"</li>
     * <li>Arithmetics*:		"div" and usual Java operators (e. g. "mod" -> "%")</li>
     * </ul>
     * @param _tokens - a tokenised line of an Element's text (in practically unknown syntax)
     * @param _assignmentOnly - if true then only assignment operator will be unified
     * @return total number of deletions / replacements
     */
    public static int unifyOperators(StringList _tokens, boolean _assignmentOnly)
    {
        int count = 0;
        count += _tokens.replaceAll(":=", "<-");
        // START KGU#115 2015-12-23: Bugfix #74 - logical inversion
        //if (_assignmentOnly)
        if (!_assignmentOnly)
        // END KGU#115 2015-12-23
        {
        	count += _tokens.replaceAll("=", "==");
        	count += _tokens.replaceAll("<>", "!=");
        	count += _tokens.replaceAllCi("mod", "%");
        	count += _tokens.replaceAllCi("shl", "<<");
        	count += _tokens.replaceAllCi("shr", ">>");
        	count += _tokens.replaceAllCi("and", "&&");
        	count += _tokens.replaceAllCi("or", "||");
        	count += _tokens.replaceAllCi("not", "!");
        	count += _tokens.replaceAllCi("xor", "^");
        	// START KGU#843 2020-04-11: Bugfix #847 Inconsistency in handling operators (we don't count this, though)
        	_tokens.replaceAllCi("DIV", "div");
        	// END KGU#843 2020-04-11
        }
        return count;
    }
	// END KGU#92 2015-12-01

    /**
     * Returns a (hopefully) lossless representation of the stored text as a
     * StringList in a common intermediate language (code generation phase 1).
     * This allows the language-specific Generator subclasses to concentrate
     * on the translation into their respective target languages (code generation
     * phase 2).<br/>
     * Conventions of the intermediate language:<br/>
     * Operators (note the surrounding spaces - no double spaces will exist):
     * <ul>
     * <li>Assignment:		" <- "
     * <li>Comparison:		" = ", " < ", " > ", " <= ", " >= ", " <> "
     * <li>Logic:				" && ", " || ", " §NOT§ ", " ^ "
     * <li>Arithmetics:		usual Java operators without padding
     * <li>Control key words:<br/>
     * -	If, Case:		none (wiped off)<br/>
     * -	While, Repeat:	none (wiped off)<br/>
     * -	For:			unchanged<br/>
     * -	Forever:		none (wiped off)</li>
     * </ul>
     * 
     * @return a padded intermediate language equivalent of the stored text
     */
    
    public StringList getIntermediateText()
    {
    	StringList interSl = new StringList();
    	StringList lines = this.getUnbrokenText();
    	for (int i = 0; i < lines.count(); i++)
    	{
    		interSl.add(transformIntermediate(lines.get(i)));
    	}
    	return interSl;
    }
    
    /**
     * Translates the Pascal procedure calls {@code inc(var), inc(var, offs), dec(var)},
     * and {@code dec(var, offs)} into simple assignments in Structorizer syntax. 
     * @param code - the piece of text possibly containing {@code inc} or {@code dec} references
     * @return the transformed string.
     */
    public static String transform_inc_dec(String code)
    {
        code = INC_PATTERN1.matcher(code).replaceAll("$1 <- $1 + $2");
        code = INC_PATTERN2.matcher(code).replaceAll("$1 <- $1 + 1");
        code = DEC_PATTERN1.matcher(code).replaceAll("$1 <- $1 - $2");
        code = DEC_PATTERN2.matcher(code).replaceAll("$1 <- $1 - 1");
        return code;
    }
    
    /**
     * Creates a (hopefully) lossless representation of the _text String as a
     * tokens list of a common intermediate language (code generation phase 1).
     * This allows the language-specific Generator subclasses to concentrate
     * on the translation into their target language (code generation phase 2).
     * Conventions of the intermediate language:<br/>
     * Operators (note the surrounding spaces - no double spaces will exist):
     * <ul>
     * <li>Assignment:		"<-"</li>
     * <li>Comparison:		"=", "<", ">", "<=", ">=", "<>"</li>
     * <li>Logic:				"&&", "||", "!", "^"</li>
     * <li>Arithmetics:		usual Java operators</li>
     * <li>Control key words:<br/>
     * -	If, Case:		none (wiped off)<br/>
     * -	While, Repeat:	none (wiped off)<br/>
     * -	For:			unchanged<br/>
     * -	Forever:		none (wiped off)</li>
     * </ul>
     * @param _text - a line of the Structorizer element
     * //@return a padded intermediate language equivalent of the stored text
     * @return a StringList consisting of tokens translated into a unified intermediate language
     */
    // START KGU#93 2015-12-21: Bugfix #41/#68/#69
    //public static String transformIntermediate(String _text)
    public static StringList transformIntermediate(String _text)
    {
        //final String regexMatchers = ".?*+[](){}\\^$";
        
        String interm = " " + _text + " ";
        // START KGU 2016-01-13: Bugfix #104 - should have been done after the loop only
        interm = interm.trim();
        // END KGU 2016-01-13
        
        // START KGU#93 2015-12-21 Bugfix #41/#68/#69 Get rid of padding defects and string damages
        //interm = unifyOperators(interm);
        // END KGU#93 2015-12-21
        
        // START KGU 2015-11-30: Adopted from Root.getVarNames(): 
        // pascal: convert "inc" and "dec" procedures
        // (Of course we could omit it for Pascal, and for C offsprings there are more efficient translations, but this
        // works for all, and so we avoid trouble.
        // START KGU#575 2018-09-17: Issue #594 - replace obsolete 3rd-party Regex library
        //Regex r;
        //r = new Regex(BString.breakup("inc")+"[(](.*?)[,](.*?)[)](.*?)","$1 <- $1 + $2"); interm = r.replaceAll(interm);
        //r = new Regex(BString.breakup("inc")+"[(](.*?)[)](.*?)","$1 <- $1 + 1"); interm = r.replaceAll(interm);
        //r = new Regex(BString.breakup("dec")+"[(](.*?)[,](.*?)[)](.*?)","$1 <- $1 - $2"); interm = r.replaceAll(interm);
        //r = new Regex(BString.breakup("dec")+"[(](.*?)[)](.*?)","$1 <- $1 - 1"); interm = r.replaceAll(interm);
        interm = transform_inc_dec(interm);
        // END KGU#575 2018-09-17
        // END KGU 2015-11-30

        // START KGU#93 2015-12-21 Bugfix #41/#68/#69 Get rid of padding defects and string damages
        // Reduce multiple space characters
        //interm = interm.replace("  ", " ");
        //interm = interm.replace("  ", " ");	// By repetition we eliminate the remnants of odd-number space sequences
        //return interm/*.trim()*/;

        StringList tokens = Element.splitLexically(interm, true);
        
        // START KGU#165 2016-03-26: Now keyword search with/without case
        cutOutRedundantMarkers(tokens);
        // END KGU#165 2016-03-26
        
        unifyOperators(tokens, false);
        
        return tokens;
        // END KGU#93 2015-12-21

    }
    // END KGU#18/KGU#23 2015-10-24
    
    // START KGU#162 2016-03-31: Enh. #144 - undispensible part of transformIntermediate
    public static void cutOutRedundantMarkers(StringList _tokens)
    {
    	// Collect redundant placemarkers to be deleted from the text
        StringList redundantMarkers = new StringList();
        redundantMarkers.addByLength(CodeParser.getKeyword("preAlt"));
        redundantMarkers.addByLength(CodeParser.getKeyword("preCase"));
        //redundantMarkers.addByLength(CodeParser.preFor);	// will be handled separately
        redundantMarkers.addByLength(CodeParser.getKeyword("preWhile"));
        redundantMarkers.addByLength(CodeParser.getKeyword("preRepeat"));

        redundantMarkers.addByLength(CodeParser.getKeyword("postAlt"));
        redundantMarkers.addByLength(CodeParser.getKeyword("postCase"));
        //redundantMarkers.addByLength(CodeParser.postFor);	// will be handled separately
        //redundantMarkers.addByLength(CodeParser.stepFor);	// will be handled separately
        redundantMarkers.addByLength(CodeParser.getKeyword("postWhile"));
        redundantMarkers.addByLength(CodeParser.getKeyword("postRepeat"));
        
        for (int i = 0; i < redundantMarkers.count(); i++)
        {
        	String marker = redundantMarkers.get(i);
        	if (marker != null && !marker.trim().isEmpty())
        	{
        		StringList markerTokens = Element.splitLexically(marker, false);
        		int markerLen = markerTokens.count();
        		int pos = -1;
        		while ((pos = _tokens.indexOf(markerTokens, 0, !CodeParser.ignoreCase)) >= 0)
        		{
        			for (int j = 0; j < markerLen; j++)
        			{
        				_tokens.delete(pos);
        			}
        		}
        	}
        }
    }
    // END KGU#162 2016-03-31
    
    // START KGU#152 2016-03-02: Better self-description of Elements
    public String toString()
    {
    	return getClass().getSimpleName() + '@' + Integer.toHexString(hashCode()) +
    			// START KGU#261 2017-01-19: Enh. #259 (type map)
    			//"(" + (this.getText().count() > 0 ? this.getText().get(0) : "") + ")";
    			"(" + this.id + (this.getText().count() > 0 ? (": " + this.getText().get(0)) : "") + ")";
    			// END KGU#261 2017-01-19
    }
    // END KGU#152 2016-03-02
    
	// START KGU#258 2016-09-26: Enh. #253
    /**
     * Returns a fixed array of names of parser preferences being relevant for
     * the current type of Element (e.g. in case of refactoring)
     * @return Arrays of key strings for CodeParser.keywordMap
     */
    protected abstract String[] getRelevantParserKeys();
    
    /**
     * Looks up the associated token sequence in _splitOldKeywords for any of the parser preference names
     * provided by getRelevantParserKeys(). If there is such a token sequence then it will be
     * replaced throughout my text by the associated current parser preference for the respective name
     * @param _oldKeywords - a map of tokenized former non-empty parser preference keywords to be replaced
     * @param _ignoreCase - whether case is to be ignored on comparison.
     */
    public void refactorKeywords(HashMap<String, StringList> _splitOldKeywords, boolean _ignoreCase)
    {
    	String[] relevantKeys = getRelevantParserKeys();
    	if (relevantKeys != null && !_splitOldKeywords.isEmpty())
    	{
    		StringList result = new StringList();
    		for (int i = 0; i < this.text.count(); i++)
    		{
    			result.add(refactorLine(text.get(i), _splitOldKeywords, relevantKeys, _ignoreCase));
    		}
    		this.text = result;
    	}
	}
	
	/**
     * Looks up the associated token sequence in _splitOldKeys for any of the parser
     * preference names provided by _prefNames. If there is such a token sequence
     * then it will be replaced throughout {@code _line} by the associated current
     * parser preference for the respective name.
	 * @param _line - line of element text
	 * @param _splitOldKeys - a map of tokenized former non-empty parser preference keywords to be replaced
	 * @param _prefNames - Array of parser preference names being relevant for this kind of element
	 * @param _ignoreCase - whether case is to be ignored on comparison
	 * @return refactored line
	 */
	protected final String refactorLine(String _line, HashMap<String, StringList> _splitOldKeys, String[] _prefNames, boolean _ignoreCase)
	{
		StringList tokens = Element.splitLexically(_line, true);
		boolean isModified = false;
		// FIXME: We should order the keys by decreasing length first!
		for (int i = 0; i < _prefNames.length; i++)
		{
			StringList splitKey = _splitOldKeys.get(_prefNames[i]);
			if (splitKey != null)
			{
				String subst = CodeParser.getKeyword(_prefNames[i]);
				// line shouldn't be inflated ...
				if (!splitKey.get(0).equals(" ")) {
					while (subst.startsWith(" ")) subst = subst.substring(1); 
				}
				if (!splitKey.get(splitKey.count()-1).equals(" ")) {
					while (subst.endsWith(" ")) subst = subst.substring(0, subst.length()-1);
				}
				// ... but spaces must not get lost either!
				if (splitKey.get(0).equals(" ") && !subst.startsWith(" ")) {
					subst = " " + subst;
				}
				if (splitKey.count() > 1 && splitKey.get(splitKey.count()-1).equals(" ") && !subst.endsWith(" ")) {
					subst += " ";
				}
				// Now seek old keyword and replace it where found
				int pos = -1;
				while ((pos = tokens.indexOf(splitKey, pos+1, !_ignoreCase)) >= 0)
				{
					// Replace the first part of the saved keyword by the entire current keyword... 
					tokens.set(pos, subst);
					// ... and remove the remaining parts of the saved key
					for (int j = 1; j < splitKey.count(); j++)
					{
						tokens.delete(pos+1);
					}
					isModified = true;
				}
			}
		}
		if (isModified)
		{
			_line = tokens.concatenate().trim();
		}
		return _line;
	}
	// END KGU#258 2016-09-25

	// START KGU#301 2016-12-01: Bugfix #301
	/**
	 * Helper method to detect exactly whether the given {@code expression} is enclosed in parentheses.
	 * Simply check whether it starts with "(" and ends with ")" is NOT sufficient because the expression
	 * might look like this: {@code (4 + 8) * sqrt(3.5)}, which starts and ends with parentheses without
	 * being parenthesized.
	 * @param expression - the expression to be analysed as string
	 * @return true if the expression is properly parenthesized. (Which is to be ensured e.g for conditions
	 * in C and derived languages.
	 */
	public static boolean isParenthesized(String expression)
	{
		boolean isEnclosed = expression.startsWith("(") && expression.endsWith(")");
		if (isEnclosed) {
			StringList tokens = Element.splitLexically(expression, true);
			isEnclosed = isParenthesized0(tokens);
		}
		return isEnclosed;
	}
	// END KGU#301 2016-12-01
	
	// START KGU#301 2017-09-19: Issue #302: Method isParenthesized(String expression) decomposed
	/**
	 * Helper method to detect exactly whether expression represented by the given {@code tokens} is enclosed
	 * in parentheses.<br>
	 * Simply to check whether it starts with "(" and ends with ")" is NOT sufficient because the expression
	 * might look like this: {@code (4 + 8) * sqrt(3.5)}, which starts and ends with parentheses without
	 * being parenthesized.
	 * @param tokens - the tokenised expression to be analysed as StringList
	 * @return true if the expression is properly parenthesized. (Which is to be ensured e.g for conditions
	 * in C and derived languages.
	 */
	public static boolean isParenthesized(StringList tokens)
	{
		return tokens.count() > 1 && tokens.get(0).equals("(") && tokens.get(tokens.count()-1).equals(")")
				&& isParenthesized0(tokens);
	}
	
	// Internal check for both public isParenthesized() methods
	private static boolean isParenthesized0(StringList tokens) {
		boolean isEnclosed;
		int level = 0;
		for (int i = 1; level >= 0 && i < tokens.count()-1; i++) {
			String token = tokens.get(i);
			if (token.equals("(")) {
				level++;
			}
			else if (token.equals(")")) {
				level--;
			}
		}
		isEnclosed = level == 0;
		return isEnclosed;
	}
	// END KGU#301 2019-09-19

	// START KGU#277 2016-10-13: Enh. #270 - Option to disable an Element from execution and export
	/**
	 * Checks whether this element or one of its ancestors is disabled 
	 * @return true if directly or indirectly disabled
	 */
	public boolean isDisabled()
	{
		return this.disabled || (this.parent != null && this.parent.isDisabled());
	}
	// END KGU#277 2016-10-13
	
	// START KGU 2017-10-21 New deep reachability check
	/** @return whether an entered control flow may leave this element sequentially. */
	public boolean mayPassControl()
	{
		// Normally, the control flow will leave every element.
		return true;
	}
	// END KGU 2017-10-21
	
	// START KGU#261 2017-01-19: Enh. #259 (type map)
	public Element findElementWithId(long _id)
	{
		final class ElementFinder implements IElementVisitor {
			
			private long id;
			private Element foundElement = null;

			public ElementFinder(long _id)
			{
				id = _id;
			}
			
			@Override
			public boolean visitPreOrder(Element _ele) {
				if (_ele.getId() == id) {
					foundElement = _ele;
					return false;
				}
				return true;
			}

			@Override
			public boolean visitPostOrder(Element _ele) {
				return true;
			}
			
		}
		ElementFinder finder = new ElementFinder(_id);
		traverse(finder);
		return finder.foundElement;
	}
	
	/**
	 * Adds own variable declarations (only this element, no substructure!) to the given
	 * map (varname -> typeinfo).
	 * @param typeMap
	 */
	public void updateTypeMap(HashMap<String, TypeMapEntry> typeMap)
	{
		// Does nothing - to be sub-classed if necessary
	}
	// END KGU#261 2017-01-19
	
	// START KGU#261 2017-01-26: Enh. #259
	/**
	 * Analyses the given {@code typeSpec} string and adds a derived {@code TypeMapEntry.VarDeclaration}
	 * to the {@code typeMap} associated to the given {@code varName}.
	 * @param typeMap - maps variable and type names to gathered detailed type information 
	 * @param varName - name of a variable being declared
	 * @param typeSpec - a type-describing string (might be a type name or a type construction)
	 * @param lineNo - number of the element text line containing the type description
	 * @param isAssigned - is to indicate whether a value is assigned here
	 * @param explicitly - whether the type association was an explicit declaration or just guessed
	 */
	protected void addToTypeMap(HashMap<String,TypeMapEntry> typeMap, String varName, String typeSpec, int lineNo, boolean isAssigned, boolean explicitly)
	{
		if (varName != null && !typeSpec.isEmpty()) {
			TypeMapEntry entry = typeMap.get(varName);
			// Get the referred type entry in case typeSpec is a previously defined type
			TypeMapEntry typeEntry = null;
			if (Function.testIdentifier(typeSpec, false, null)) {
				typeEntry = typeMap.get(":" + typeSpec);
			}
			if (entry == null) {
				if (typeEntry != null) {
					typeMap.put(varName, typeEntry);
				}
				else {
					// Add a new entry to the type map
					typeMap.put(varName, new TypeMapEntry(typeSpec, null, null, this, lineNo, isAssigned, explicitly));
				}
			}
			else if (typeEntry == null || !typeEntry.isRecord()) {
				// START KGU#593 2018-10-05: Bugfix #619
				if (explicitly && !entry.isDeclaredWithin(null)) {
					entry.isDeclared = true;
				}
				// END KGU#593 2018-10-05
				// add an alternative declaration to the type map entry
				entry.addDeclaration(typeSpec, this, lineNo, isAssigned);
			}
		}				
	}
	
	// START KGU#388 2017-09-13: Enh. #423
	/**
	 * Adds a record type definition with name {@code typeName} and component definitions
	 * from lists {@code compNames} and {@code compTypes} to the {@code typeMap}.
	 * @param typeMap - maps variable and type names to gathered detailed type information 
	 * @param typeName - name of the new defined type
	 * @param typeSpec - a type-describing string as found in the definition
	 * @param compNames - list of the component identifiers (strings)
	 * @param compTypes - list of type-describing strings (a type name or a type construction or null!)
	 * @param lineNo - number of the element text line containing the type description
	 * @return true if the {@code typeName} was new and could be placed in the {@code typeMap}.
	 */
	protected boolean addRecordTypeToTypeMap(HashMap<String,TypeMapEntry> typeMap, String typeName, String typeSpec, StringList compNames, StringList compTypes, int lineNo)
	{
		boolean done = false;
		if (typeName != null && compNames.count() > 0 && compTypes.count() == compNames.count()) {
			TypeMapEntry entry = typeMap.get(":" + typeName);
			// Get the referred type entry in case typeSpec is a previously defined type
			if (entry == null) {
				// Add a new entry to the type map
				boolean isRecursive = false;
				// FIXME KGU#687 2019-03-16: Issue #408, #56 - shall we replace this by compTypes now?
				LinkedHashMap<String, TypeMapEntry> components = new LinkedHashMap<String, TypeMapEntry>();
				for (int i = 0; i < compNames.count(); i++) {
					TypeMapEntry compEntry = null; 
					if (i < compTypes.count()) {
						String type = compTypes.get(i);
						if (type != null) {
							if (Function.testIdentifier(type, false, null)) {
								// Try to find an existing type entry with this name
								compEntry = typeMap.get(":" + type);
								if (compEntry == null) {
									if (type.equals(typeName)) {
										isRecursive = true;
										// We postpone the completion of this self-referencing component 
									}
									else {
										// Create a named dummy entry
										compEntry = new TypeMapEntry(type, type, typeMap, this, lineNo, false, true);
									}
								}
							}
							// FIXME KGU#687 2019-03-16: Issue #408 - no longer needed?
							else {
								// Create an unnamed dummy entry
								compEntry = new TypeMapEntry(type, null, null, this, lineNo, false, true);
							}
						}
					}
					// Note that compEntry may be null here
					if (compEntry == null) compEntry = TypeMapEntry.getDummy();
					components.put(compNames.get(i), compEntry);
				}
				entry = new TypeMapEntry(typeSpec, typeName, typeMap, components, this, lineNo);
				// In case of self-references map the respective component names to the created TypeMapEntry 
				if (isRecursive) {
					for (int i = 0; i < compNames.count(); i++) {
						if (i < compTypes.count() && typeName.equals(compTypes.get(i))) {
							components.put(compNames.get(i), entry);
						}
					}
				}
				// Now register the accomplished type entry
				typeMap.put(":" + typeName, entry);
				done = true;
			}
			else {
				logger.log(Level.WARNING, "Type redefinition attempt for \"{1}\"!", typeName);
			}
		}
		return done;
	}
	// END KGU#388 2017-09-13

	/**
	 * Negates the given condition as intelligently as possible.
	 * @param condition - a boolean expression (in Structorizer-conform syntax)
	 * @return an expression reprsenting the logical opposite of {@code condition}
	 */
	public static String negateCondition(String condition)
	{
		String negCondition = null;
		StringList condTokens = Element.splitLexically(condition, true);
		int length = condTokens.count();
		String first = condTokens.get(0);
		// Already explicitly negated?
		if (first.equals("not") || first.equals("!")) {
			int i = 1;
			while (i < length && condTokens.get(i).trim().isEmpty()) i++;
			if (i == length-1) {
				// Obviously a single negated token, so just drop the operator
				negCondition = condTokens.get(i); 
			}
			else if (i < length && Element.isParenthesized(condTokens.subSequence(i, length))) {
				negCondition = condTokens.subSequence(i+1, length-1).concatenate();
			}
		}
		if (negCondition == null) {
			if (!Element.isParenthesized(condTokens)) {
				condition = "(" + condition + ")";
			}
			negCondition = "not " + condition;
		}
		return negCondition;
	}
	
	public void setRotated(boolean _rotated)
	{
		if (rotated != _rotated) {
			// Flip the stored rectangle
			this.rect0 = new Rect(rect0.left, rect0.top, rect0.bottom, rect0.right);
		}
	}
	
}<|MERGE_RESOLUTION|>--- conflicted
+++ resolved
@@ -121,10 +121,7 @@
  *      Kay Gürtzig     2021-01-02      Enh. #905: Method to draw a red triangle if an error entry refers to the element
  *      Kay Gürtzig     2021-01-10      Enh. #910: New method isImmutable(), synchronisation in writeOut...
  *      Kay Gürtzig     2021-01-22      Bugfix KGU#914 in splitExpressionList(StringList,...)
-<<<<<<< HEAD
-=======
  *      Kay Gürtzig     2021-01-25      Enh. #915: New Structures preference "useInputBoxCase"
->>>>>>> ecfbf2f1
  *
  ******************************************************************************************************
  *
@@ -3030,11 +3027,7 @@
 				// store the current expression and start a new one
 				// START KGU#914 2021-01-22: Bugfix - see above
 				//expressionList.add(currExpr.trim());
-<<<<<<< HEAD
-				//currExpr = "";
-=======
 				//currExpr = new String();
->>>>>>> ecfbf2f1
 				expressionList.add(currExpr.trim().concatenate(null));
 				currExpr.clear();
 				// END KGU#914 2021-01-22
@@ -3063,32 +3056,21 @@
 				}
 				if (isWellFormed)
 				{
-<<<<<<< HEAD
-					currExpr.add(token);
-=======
 					// START KGU#914 2021-01-22: Bugfix - see above
 					//currExpr += token;
 					currExpr.add(token);
 					// END KGU#914 2021-01-22
->>>>>>> ecfbf2f1
 				}
 				else if (_appendTail)
 				{
 					// START KGU#914 2021-01-22: Bugfix - see above
 					//expressionList.add(currExpr.trim());
 					//currExpr = "";
-<<<<<<< HEAD
-					expressionList.add(currExpr.trim().concatenate(null));
-					currExpr.clear();
-					// END KGU#914 2021-01-22
-					tail = _tokens.concatenate(null, i).trim();
-=======
 					//tail = _tokens.concatenate("", i).trim();
 					expressionList.add(currExpr.trim().concatenate(null));
 					currExpr.clear();
 					tail = _tokens.concatenate(null, i).trim();
 					// END KGU#914 2021-01-22
->>>>>>> ecfbf2f1
 				}
 			}
 		}
