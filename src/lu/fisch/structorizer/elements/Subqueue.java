/*
    Structorizer
    A little tool which you can use to create Nassi-Schneiderman Diagrams (NSD)

    Copyright (C) 2009  Bob Fisch

    This program is free software: you can redistribute it and/or modify
    it under the terms of the GNU General Public License as published by
    the Free Software Foundation, either version 3 of the License, or any
    later version.

    This program is distributed in the hope that it will be useful,
    but WITHOUT ANY WARRANTY; without even the implied warranty of
    MERCHANTABILITY or FITNESS FOR A PARTICULAR PURPOSE.  See the
    GNU General Public License for more details.

    You should have received a copy of the GNU General Public License
    along with this program.  If not, see <http://www.gnu.org/licenses/>.
*/

package lu.fisch.structorizer.elements;

/******************************************************************************************************
 *
 *      Author:         Bob Fisch
 *
 *      Description:    This class represents a sequence of simple and structured elements.
 *						A subqueue can contain other elements.
 *
 ******************************************************************************************************
 *
 *      Revision List
 *
 *      Author          Date			Description
 *      ------			----			-----------
 *      Bob Fisch       2007.12.09      First Issue
 *      Kay Gürtzig     2015.10.11      Method selectElementByCoord(int,int) replaced by getElementByCoord(int,int,true)
 *      Kay Gürtzig     2015.10.12      Comment drawing centralized and breakpoint mechanism prepared.
 *      Kay Gürtzig     2015.11.22      New and modified methods to support operations on non-empty Subqueues (KGU#87).
 *      Kay Gürtzig     2015.11.23      Inheritance extended to IElementSequence (KGU#87), children now private.
 *      Kay Gürtzig     2016.01.02      Bugfix #78 (KGU#119): New method equals(Element)
 *      Kay Gürtzig     2016-01-03      Enh. #87: Collapsing mechanism for selected Subqueue (KGU#123)
 *      Kay Gürtzig     2016-01-22      Bugfix #114: Method isExecuted() added (KGU#143)
 *      Kay Gürtzig     2016.02.27      Bugfix #97 (KGU#136): field rect replaced by rect0 in prepareDraw()
 *      Kay Gürtzig     2016.03.02      Bugfix #97 (KGU#136) accomplished (translation-independent selection)
 *      Kay Gürtzig     2016.03.06      Enh. #77 (KGU#117): Method for test coverage tracking added
 *      Kay Gürtzig     2016.03.12      Enh. #124 (KGU#156): Generalized runtime data visualisation
 *      Kay Gürtzig     2016.04.24      Issue #169: Method findSelected() introduced, copy() modified (KGU#183)
 *      Kay Gürtzig     2016.07.06      Bugfix: changes of the element set now force drawing info invalidation
 *      Kay Gürtzig     2016.07.07      Enh. #185 + #188: Mechanism to convert Instructions to Calls
 *      Kay Gürtzig     2016.10.13      Enh. #277: setDisabled() added.
 *      Kay Gürtzig     2016.11.17      Bugfix #114: isExecuted() revised (signature too)
 *      Kay Gürtzig     2016.11.25      Issue #294: Method isTestCovered adapted to refined CASE coverage rules
 *      Kay Gürtzig     2016.12.20      Bugfix KGU#315: Flawed selection and cursor navigation after element shifts
 *      Kay Gürtzig     2016.04.18      Bugfix #386: New method isNoOP().
 *      Kay Gürtzig     2017.05.21      Enh. #372: Additional field for RootAttributes to be cached on undoing/redoing
 *      Kay Gürtzig     2017.07.01      Enh. #389: Additional field for caching the includeList on undoing/redoing 
 *      Kay Gürtzig     2018.04.04      Issue #529: Critical section in prepareDraw() reduced.
 *      Kay Gürtzig     2018.09.11      Issue #508: Font height retrieval concentrated to one method on Element
 *      Kay Gürtzig     2018.10.26      Enh. #619: Method getMaxLineLength() implemented
 *      Kay Gürtzig     2019-03-13      Issues #518, #544, #557: Element drawing now restricted to visible rect.
 *      Kay Gürtzig     2021-01-06      Enh. #905: draw() method enhanced to ensure markers during tutorials be shown
 *
 ******************************************************************************************************
 *
 *      Comment:		/
 *
 ******************************************************************************************************///

import java.util.Date;
import java.util.Vector;

import java.awt.Color;
import java.awt.Point;
import java.awt.Rectangle;

import lu.fisch.graphics.*;
import lu.fisch.utils.*;

public class Subqueue extends Element implements IElementSequence {

	public Subqueue()
	{
		// START KGU#91 2015-12-01: A Subqueue has no own text, not even an empty line
		//super("");
		super();
		// END KGU#91 2015-12-01
	}
	
	public Subqueue(StringList _strings)
	{
		// START KGU#91 2015-12-01: A Subqueue has no own text, not even an empty line
		//super(_strings);
		super();
		// END KGU#91 2015-12-01
	}
	
	private Vector<Element> children = new Vector<Element>();
	// START KGU#136 2016-03-01: Bugfix #97
	private Vector<Integer> y0Children = new Vector<Integer>();
	// END KGU#136 2016-03-01
	// START KGU#363 2017-05-21: Enh. #372 - for the undo/redo list we need to cache Root attributes
	public RootAttributes rootAttributes = null;
	// END KGU#363 2017-05-21
	// START KGU#363 2018-09-12: Enh. #372 - for the undo/redo list we need to cache former modification date
	public Date modified = null;
	// END KGU#363 2017-09-12
	// START KGU#376 2017-07-01: Enh. #389: comma-separated diagram names
	public String diagramRefs = null;
	// END KGU#376 2017-07-01
	
	public Rect prepareDraw(Canvas _canvas)
	{
		// START KGU#136 2016-03-01: Bugfix #97 (prepared)
		if (this.isRect0UpToDate) return rect0;
		// START KGU#516 2018-04-04: Directly to work on fields was not so good an idea for re-entrance
		//this.y0Children.clear();
		// END KGU#516 2018-04-04
		// END KGU#136 2016-03-01

		// KGU#136 2016-02-27: Bugfix #97 - all rect references replaced by rect0
		Rect subrect = new Rect();
		
		// START KGU#516 2018-04-04: Issue #529 - Directly to work on field rect0 was not so good an idea for re-entrance
		//rect0.top = 0;
		//rect0.left = 0;
		//rect0.right = 0;
		//rect0.bottom = 0;
		Rect rect0 = new Rect();
		Vector<Integer> y0Children = new Vector<Integer>();
		// END KGU#516 2018-04-04
		
		if (children.size() > 0) 
		{
			for(int i = 0; i < children.size(); i++)
			{
				//System.out.println(children.get(i) + ".prepareDraw()");
				// START KGU#136 2016-03-01: Bugfix #97
				y0Children.addElement(rect0.bottom);
				// END KGU#136 2016-03-01
				subrect = children.get(i).prepareDraw(_canvas);
				rect0.right = Math.max(rect0.right, subrect.right);
				rect0.bottom += subrect.bottom;
			}
		}
		else
		{
			// START KGU#136 2016-03-01: Bugfix #97
			y0Children.addElement(rect0.bottom);
			// END KGU#136 2016-03-01
			rect0.right = 2*Element.E_PADDING;
			// START KGU#494 2018-09-11: Issue #508 Retrieval concentrated for easier maintenance
			//FontMetrics fm = _canvas.getFontMetrics(Element.font);
			int fontHeight = getFontHeight(_canvas.getFontMetrics(Element.font));
			// END KGU#494 2018-09-11
			rect0.bottom = fontHeight + 2*(Element.E_PADDING/2);

		}
		
		// START KGU#516 2018-04-04: Issue #529 - reduced critical section
		this.rect0 = rect0;
		this.y0Children = y0Children;
		// END KGU#516 2018-04-04
		// START KGU#136 2016-03-01: Bugfix #97
		isRect0UpToDate = true;
		// END KGU#136 2016-03-01
		return rect0;
	}
	
	public void draw(Canvas _canvas, Rect _top_left, Rectangle _viewport, boolean _inContention)
	{
		// START KGU#502/KGU#524/KGU#553 2019-03-13: New approach to reduce drawing contention
		if (!checkVisibility(_viewport, _top_left)) { return; }
		// END KGU#502/KGU#524/KGU#553 2019-03-13

		Rect myrect;
		Rect subrect;
		// START KGU 2015-10-13: All highlighting rules now encapsulated by this new method
		//Color drawColor = getColor();
		Color drawColor = getFillColor();
		// END KGU 2015-10-13
		// START KGU#494 2018-09-11: Issue #508 Retrieval concentrated for easier maintenance
		//FontMetrics fm = _canvas.getFontMetrics(Element.font);
		int fontHeight = getFontHeight(_canvas.getFontMetrics(Element.font));
		// END KGU#494 2018-09-11
		Canvas canvas = _canvas;		
		
		// START KGU#136 2016-03-01: Bugfix #97 - store rect in 0-bound (relocatable) way
		//rect = _top_left.copy();
		rect = new Rect(0, 0, 
				_top_left.right - _top_left.left, _top_left.bottom - _top_left.top);
		Point dP = this.getDrawPoint();
		this.topLeft.x = _top_left.left - dP.x;
		this.topLeft.y = _top_left.top - dP.y;
		// END KGU#136 2016-03-01
		
		myrect = _top_left.copy();
		myrect.bottom = myrect.top;
		
		if (children.size() > 0)
		{
			// draw children
			for(int i=0; i<children.size(); i++)
			{
				//System.out.println(children.get(i) + "prepareraw()");
				subrect = children.get(i).prepareDraw(_canvas);
				myrect.bottom += subrect.bottom;
				if (i==children.size()-1)
				{
					myrect.bottom = _top_left.bottom;
				}
				((Element) children.get(i)).draw(_canvas, myrect, _viewport, _inContention);

				//myrect.bottom-=1;
				myrect.top += subrect.bottom;
			}
		}
		else
		{
			// draw empty set symbol
			canvas.setBackground(drawColor);
			canvas.setColor(drawColor);
			
			myrect = _top_left.copy();
			
			canvas.fillRect(myrect);
			
			canvas.setColor(Color.BLACK);
			canvas.writeOut(_top_left.left+((_top_left.right-_top_left.left) / 2) - (_canvas.stringWidth("\u2205") / 2),
							_top_left.top +((_top_left.bottom-_top_left.top) / 2) + (fontHeight / 2),
							"\u2205"
							);  	

			// START KGU#906 2021-01-06: Enh. #905 This will chiefly be used for tutorial hints
			this.drawWarningSignOnError(canvas, _top_left);
			// END KGU#906 2021-01-06

			// START KGU#156 2016-03-11: Enh. #124
			// write the run-time info if enabled
			this.writeOutRuntimeInfo(canvas, _top_left.right - (Element.E_PADDING / 2), _top_left.top);
			// END KGU#156 2016-03-11
					
			canvas.drawRect(_top_left);
		}
		// START KGU#502/KGU#524/KGU#553 2019-03-14: Bugfix #518,#544,#557
		wasDrawn = true;
		// END KGU#502/KGU#524/KGU#553 2019-03-14
	}
	
	public int getSize()
	{
		return children.size();
	}
	
	public int getIndexOf(Element _ele)
	{
		return children.indexOf(_ele);
	}
	
	public Element getElement(int _index)
	{
		return (Element) children.get(_index);
	}
	
	public void addElement(Element _element)
	{
		// START KGU#87 2015-11-22: We must make sure a Subqueue as _element is properly appended
//		children.add(_element);
//		_element.parent=this;
		insertElementAt(_element, children.size());
		// END KGU#87 2015-11-22
	}

	// START KGU#87 2015-11-22: Allow the insertion of all children of another Subqueue
	/**
	 * Inserts the given _element before child no. _where (if 0 <= _where <= this.getSize()).
	 * If _element is another implementor of IElementSequence, however, all children of _element
	 * will be inserted before the child _where, instead.
	 * @param _element - an Element to be inserted (or the children of which are to be inserted here)
	 * @param _where - index of the child, which _element (or _element's children) is to inserted before  
	 */
	public void insertElementAt(Element _element, int _where)
	{
		if (_element instanceof IElementSequence)
		{
			for (int i = 0; i < ((IElementSequence)_element).getSize(); i++)
			{
				insertElementAt(((IElementSequence)_element).getElement(i), _where + i);
			}
		}
		else
		{
			children.insertElementAt(_element, _where);
			_element.parent=this;
		}
    	// START KGU#136 2016-07-06: Bugfix #97
    	this.resetDrawingInfoUp();
    	// END KGU#136 2016-07-06
	}

	public void clear()
	{
		children.clear();
    	// START KGU#136 2016-07-06: Bugfix #97
    	this.resetDrawingInfoUp();
    	// END KGU#136 2016-07-06
	}
	// END KGU#87 2015-11-22
	
	
	public void removeElement(Element _element)
	{
		children.removeElement(_element);
    	// START KGU#136 2016-07-06: Bugfix #97
    	this.resetDrawingInfoUp();
    	// END KGU#136 2016-07-06
	}
	
	public void removeElement(int _index)
	{
		// START KGU 2015-11-22: Why search if we got the index?
		//children.removeElement(children.get(_index));
		children.removeElementAt(_index);
		// END KGU 2015-11-22
    	// START KGU#136 2016-07-06: Bugfix #97
    	this.resetDrawingInfoUp();
    	// END KGU#136 2016-07-06
	}
	
	// START KGU#136 2016-03-02: New method to facilitate bugfix #97
	public boolean moveElement(int _from, int _to)
	{
		boolean done = 0 <= _from && _from < children.size() && 0 <= _to && _to < children.size();
		if (done)
		{
			Element ele = children.get(_from);
			children.removeElementAt(_from);
			children.insertElementAt(ele, _to);
			// START KGU#315 2016-12-19: Bugfix: If we don't escalate then prepareDraw won't be done here 
			//this.resetDrawingInfo();	// Element start points must be re-computed
			this.resetDrawingInfoUp();	// Element start points must be re-computed
			// END KGU#315 2016-12-19
		}
		return done;
	}
	// END KGU#136 2016-03-02
	
	/* (non-Javadoc)
	 * @see lu.fisch.structorizer.elements.IElementContainer#removeElements()
	 */
	@Override
	public void removeElements() {
		clear();
	}
	
	public java.util.Iterator<Element> getIterator()
	{
		return children.iterator();
	}
	

	@Override
	public Element getElementByCoord(int _x, int _y, boolean _forSelection)
	{
		Element res = super.getElementByCoord(_x, _y, _forSelection);
    	// If this element isn't hit then there is no use searching the substructure
		if (res != null || _forSelection)
		{
			Element sel = null;
			for (int i = 0; i < children.size(); i++)
			{
				// START KGU#136 2016-03-01: Bugfix #97
				//sel = ((Element) children.get(i)).getElementByCoord(_x, _y, _forSelection);
				if (i < this.y0Children.size())
				{
					int yOff = this.y0Children.get(i);
					sel = children.get(i).getElementByCoord(_x, _y-yOff, _forSelection);
				}
				// END KGU#136 2016-03-01
				if (sel != null)
				{
					if (_forSelection) selected = false;
					res = sel;
				}
			}
		}
		return res;
	}
	
	// START KGU#183 2016-04-24: Issue #169 
	/* (non-Javadoc)
	 * @see lu.fisch.structorizer.elements.Element#findSelected()
	 */
	public Element findSelected()
	{
		Element sel = selected ? this : null;
		// Now look for a selected subsequence
		if (sel == null)
		{
			int from = children.size(), to = -1;
			boolean done = false;
			for (int i = 0; !done && i < this.children.size(); i++)
			{
				if (children.elementAt(i).getSelected())
				{
					if (from > i)
					{
						from = i;
					}
					else
					{
						to = i;
					}
				}
				else
				{
					done = from < i;
				}
			}
			if (to >= 0)
			{
				sel = new lu.fisch.structorizer.gui.SelectedSequence(this, from, to);
			}
		}
		// If neither this nor a subsequence is selected then look into the deep
		for (int i = 0; sel == null && i < this.children.size(); i++)
		{
			sel = children.elementAt(i).findSelected();
		}
		return sel;
	}
	// END KGU#183 2016-04-24
	    
	public Element copy()
	{
		Element ele = new Subqueue();
		ele.setColor(this.getColor());
		for(int i = 0; i < children.size(); i++)
		{
			((Subqueue) ele).addElement(((Element) children.get(i)).copy());
		}
		// START KGU#117 2016-03-07: Enh. #77
		// START KGU#156/KGU#225 2016-07-28: Bugfix #210
		//ele.deeplyCovered = Element.E_COLLECTRUNTIMEDATA && this.deeplyCovered;
		this.copyRuntimeData(ele, false);
		// END KGU#156/KGU#225 2016-07-28
		// END KGU#117 2016-03-07
		// START KGU#183 2016-04-24: Issue #169
		ele.selected = this.selected;
		// END KGU#183 2016-04-24
		return ele;
	}

	// START KGU#119 2016-01-02: Bugfix #78
	/**
	 * Returns true iff _another is of same class, all persistent attributes are equal, and
	 * all substructure of _another recursively equals the substructure of this. 
	 * @param another - the Element to be compared
	 * @return true on recursive structural equality, false else
	 */
	@Override
	public boolean equals(Element _another)
	{
		boolean isEqual = super.equals(_another) && this.children.size() == ((Subqueue)_another).getSize();
		for (int i = 0; isEqual && i < children.size(); i++)
		{
			isEqual = children.get(i).equals(((Subqueue)_another).getElement(i));
		}
		return isEqual;
	}
	// END KGU#119 2016-01-02

	// START KGU#117 2016-03-07: Enh. #77
	/* (non-Javadoc)
	 * @see lu.fisch.structorizer.elements.Element#combineCoverage(lu.fisch.structorizer.elements.Element)
	 */
	@Override
	public boolean combineRuntimeData(Element _cloneOfMine)
	{
		boolean isEqual = super.combineRuntimeData(_cloneOfMine);
		for (int i = 0; isEqual && i < children.size(); i++)
		{
			isEqual = children.get(i).combineRuntimeData(((Subqueue)_cloneOfMine).getElement(i));
		}
		return isEqual;
	}
	// END KGU#117 2016-03-07

	// START KGU#87 2015-11-22: Re-enabled for multiple selection (selected non-empty subqueues)    
    @Override
    public void setColor(Color _color) 
    {
        super.setColor(_color);
        for(int i=0; i<children.size(); i++)
        {      
            children.get(i).setColor(_color);
        }
    }
	// END KGU#87 2015-11-22

	// START KGU#43 2016-01-22: Method to control the breakpoint property of the sub-elements
	@Override
	public void toggleBreakpoint()
	{
		for (int i = 0; i < this.getSize(); i++)
		{
			this.getElement(i).toggleBreakpoint();
		}
	}
	// END KGU#43 2016-01-22

	// START KGU#143 2016-01-22: Bugfix #114 - we need a method to decide execution involvement
	/* (non-Javadoc)
	 * @see lu.fisch.structorizer.elements.Element#isExecuted()
	 */
	@Override
	public boolean isExecuted(boolean ignored)
	{
		boolean involved = false;
		// START KGU#143 2016-11-17: Issue #114 - If the parent isn't in waited state then there may not be execution here
		if (parent == null || parent.waited)
		{
		// END KGU#143 2016-11-17
			for (int index = 0; !involved && index < this.getSize(); index++)
			{
				// START KGU#143 2016-11-17: Issue #114 - Don't risk cyclic recursion!
				//if (children.get(index).isExecuted())
				if (children.get(index).isExecuted(false))
				// END KGU#143 2016-11-17
				{
					involved = true;
				}
			}
		}
		return involved;
	}
	// END KGU#143 2016-01-22

	// START KGU#117 2016-03-06: Enh. #77
	/* (non-Javadoc)
	 * @see lu.fisch.structorizer.elements.Element#isTestCovered(boolean)
	 */
	public boolean isTestCovered(boolean _deeply)
	{
		// START KGU#296 2016-11-25: Issue #294 - hidden default CASE branch required modification
//		// An empty sequence must at least once have been passed in order to count as covered
//		if (children.isEmpty())
//		{
//			return super.isTestCovered(_deeply);
//		}
//		// ... otherwise all instructions must be covered
//		boolean covered = true;
		boolean covered = super.isTestCovered(_deeply);
		if (covered || children.isEmpty()) {
			return covered;
		}
		covered = true;
		// END KGU#296 2016-11-25
		for(int i = 0; covered && i < children.size(); i++)
		{
			// START KGU#345 2017-02-07: Bugfix #342 - disabled elements must be ignored for test coverage
			//covered = children.get(i).isTestCovered(_deeply);
			if (!children.get(i).disabled) {
				covered = children.get(i).isTestCovered(_deeply);
			}
			// END KGU#345 2017-02-07
		}
		return covered;
	}
	// END KGU#117 2016-03-06

	// START KGU 2015-10-16
	/* (non-Javadoc)
	 * @see lu.fisch.structorizer.elements.Element#addFullText(lu.fisch.utils.StringList, boolean)
	 */
	@Override
    protected void addFullText(StringList _lines, boolean _instructionsOnly)
    {
		// No own text is to be considered here
        for(int i = 0; i < children.size(); i++)
        {      
            children.get(i).addFullText(_lines, _instructionsOnly);
        }
    }
    // END KGU 2015-10-16

	// START KGU#87 2015-11-22: Allow the selection flagging of all immediate children
	@Override
	public Element setSelected(boolean _sel)
	{
		selected = _sel;
		for (int i = 0; i < getSize(); i++)
		{
			// This must not be recursive!
			children.get(i).selected = _sel;
		}
		return _sel ? this : null;
	}
	// END KGU#87 2015-11-22

	// START KGU#123 2016-01-03: We need a collective collapsing/expansion now
	@Override
    public void setCollapsed(boolean collapsed) {
        super.setCollapsed(false);	// the Subqueue itself will never be collapsed
        java.util.Iterator<Element> iter = getIterator();
        while (iter.hasNext())
        {
        	iter.next().setCollapsed(collapsed);
        }
    }
	// END KGU#123 2016-01-03
	
	/* (non-Javadoc)
	 * @see lu.fisch.structorizer.elements.Element#convertToCalls(lu.fisch.utils.StringList)
	 */
	@Override
	public void convertToCalls(StringList _signatures)
	{
		boolean somethingChanged = false;
		for (int i = 0; i < this.children.size(); i++)
		{
			Element ele = this.children.get(i);
			if (ele instanceof Instruction && !(ele instanceof Call) && ((Instruction)ele).isCallOfOneOf(_signatures))
			{
				Element newEle = new Call((Instruction)ele);
				this.children.setElementAt(newEle, i);
				newEle.parent = this;
				somethingChanged = true;
			}
			else
			{
				ele.convertToCalls(_signatures);
			}
		}
		if (somethingChanged)
		{
			this.resetDrawingInfoUp();
		}
	}
	// END KGU#199 2016-07-07

	@Override
	public boolean traverse(IElementVisitor _visitor) {
		boolean proceed = _visitor.visitPreOrder(this);
		for (int i = 0; proceed && i < children.size(); i++)
		{
			proceed = children.get(i).traverse(_visitor);
		}
		if (proceed)
		{
			proceed = _visitor.visitPostOrder(this);
		}
		return proceed;
	}

	@Override
	protected String[] getRelevantParserKeys() {
		return null;
	}

	@Override
	public void setDisabled(boolean disable) {
		for (int i = 0; i < this.getSize(); i++)
		{
			this.getElement(i).disabled = disable;
		}
	}

	/* (non-Javadoc)
	 * @see lu.fisch.structorizer.elements.IElementSequence#getSubqueue()
	 */
	@Override
	public Subqueue getSubqueue() {
		return this;
	}
	
	// START KGU#383 2017-04-18: Bugfix #386
	/**
	 * Returns true if this contains only insructions with empty text (e.g. mere
	 * comments without implementation). This may be important to know for code
	 * export.
	 * @return true if no substantial instruction is contained.
	 */
	public boolean isNoOp()
	{
		for (int i = 0; i < this.getSize(); i++) {
			Element ele = this.getElement(i);
			if (!ele.isDisabled() && (
					!(ele instanceof Instruction)
					|| (ele instanceof Jump)
					|| !ele.getText().getLongString().trim().isEmpty())
					) {
				return false;
			}
		}
		return true;
	}
	// END KGU#383 2017-04-18

	// START KGU#3401 2017-05-17: Issue #405
	public void setRotated(boolean _rotated) {
		super.setRotated(_rotated);
		for (int i = 0; i < this.getSize(); i++) {
			this.getElement(i).rotated = _rotated;
		}
	}
	// END KGU#401 2017-05-17
	
	// START KGU 2017-10-21
	/**
	 * Checks whether {@link Element} {@code _ele} is member of this and may be reached i.e.
	 * is neither directly nor indirectly preceded by a {@link Jump} element. If {@code _deepCheck}
	 * is true then preceding structured elements are also checked if they may be left.  
	 * @param _ele - the {@link Element} the reachability of which is to be tested
	 * @param _deepCheck - whether preceding structured elements are to be checked particularly 
	 * @return true if {@code _ele} is potentially reachable within this.
	 */
	public boolean isReachable(Element _ele, boolean _deepCheck)
	{
		return isReachable(children.indexOf(_ele), _deepCheck); 
	}

	/**
	 * Checks whether {@link Element} with index {@code _index} exists may be reached i.e.
	 * is neither directly nor indirectly preceded by a {@link Jump} element. If {@code _deepCheck}
	 * is true then preceding structured elements are also checked if they may be left.  
	 * @param _ele - the {@link Element} the reachability of which is to be tested
	 * @param _deepCheck - whether preceding structured elements are to be checked particularly 
	 * @return true if {@code _ele} is potentially reachable within this.
	 */
	public boolean isReachable(int _index, boolean _deepCheck) {
		boolean reachable = _index >= 0 && _index < this.children.size();
		while (_index >= 0 && reachable) {
			Element ele = children.get(_index--);
			reachable = !_deepCheck && (ele.disabled || !(ele instanceof Jump)) || ele.mayPassControl();
		}
		return reachable;
	}
	
	/* (non-Javadoc)
	 * @see lu.fisch.structorizer.elements.Element#mayPassControl()
	 */
	public boolean mayPassControl()
	{
		int size = this.children.size();
		return size == 0 || this.children.get(size-1).mayPassControl() && this.isReachable(size-1, true);
	}
	// END KGU 2017-10-21

	// START KGU#602 2018-10-25: Issue #419 - Mechanism to detect and handle long lines
	/**
	 * Detects the maximum text line length either on this very element 
	 * @param _includeSubstructure - whether (in case of a complex element) the substructure
	 * is to be involved
	 * @return the maximum line length
	 */
	public int getMaxLineLength(boolean _includeSubstructure)
	{
		int maxLen = 0;
		/* If this gets called with _includeSubstructure = false then it must have
		 * been selected on the top level. So the immediate children will have been
		 * meant
		 */ 
		for (Element el: this.children) {
			maxLen = Math.max(maxLen, el.getMaxLineLength(_includeSubstructure));
		}
		return maxLen;
	}
	// END KGU#602 2018-10-25
<<<<<<< HEAD

	// START KGU#790 2021-01-17: Enh. #800
	@Override
	protected int getLineTypeSet(int lineNo) {
		return 0;
	}
	// END KGU#790 2021-01-17
=======
	
	// START KGU#695 2021-01-23: Enh. #714 Also return true if all elements are disabled
	/**
	 * @return {@code true} if there is at least one member not being individually disabled
	 */
	public boolean hasEnabledElements()
	{
		for (int i = 0; i < this.children.size(); i++) {
			// Inherited disabling is of no interest here
			if (!this.children.get(i).disabled) {
				return true;
			}
		}
		return false;
	}
	// END KGU#695 2021-01-23
>>>>>>> ecfbf2f1
}<|MERGE_RESOLUTION|>--- conflicted
+++ resolved
@@ -767,15 +767,6 @@
 		return maxLen;
 	}
 	// END KGU#602 2018-10-25
-<<<<<<< HEAD
-
-	// START KGU#790 2021-01-17: Enh. #800
-	@Override
-	protected int getLineTypeSet(int lineNo) {
-		return 0;
-	}
-	// END KGU#790 2021-01-17
-=======
 	
 	// START KGU#695 2021-01-23: Enh. #714 Also return true if all elements are disabled
 	/**
@@ -792,5 +783,11 @@
 		return false;
 	}
 	// END KGU#695 2021-01-23
->>>>>>> ecfbf2f1
+
+	// START KGU#790 2021-01-17: Enh. #800
+	@Override
+	protected int getLineTypeSet(int lineNo) {
+		return 0;
+	}
+	// END KGU#790 2021-01-17
 }