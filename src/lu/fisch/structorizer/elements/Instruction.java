--- conflicted
+++ resolved
@@ -1967,17 +1967,12 @@
 						// Don't mistake an index as a size, so better don't specify size
 						while ((pos = declZone.indexOf("[")) == 1) {
 							// There might be more than one index in the bracket
-<<<<<<< HEAD
-							ArrayList<TokenList> indices = Syntax.splitExpressionList(declZone.subSequenceToEnd(2), ",");
+							// START KGU#1168 2025-10-17: Bugfix #1183 endless loop in case of "[i][j]"
+							//ArrayList<TokenList> indices = Syntax.splitExpressionList(declZone.subSequenceToEnd(2), ",");
+							declZone = declZone.subSequenceToEnd(2);
+							ArrayList<TokenList> indices = Syntax.splitExpressionList(declZone, ",");
+							// END KGU#1168 2025-01-17
 							if (indices.get(indices.size()-1).startsWith("]")) {
-=======
-							// START KGU#1168 2025-10-17: Bugfix #1183 endless loop in case of "[i][j]"
-							//StringList indices = Element.splitExpressionList(declZone.subSequence(2, declZone.count()), ",", true);
-							declZone = declZone.subSequence(2, declZone.count());
-							StringList indices = Element.splitExpressionList(declZone, ",", true);
-							// END KGU#1168 2025-01-17
-							if (indices.get(indices.count()-1).startsWith("]")) {
->>>>>>> 0e03e542
 								declZone.remove(0, declZone.indexOf("]"));
 							}
 							else {
