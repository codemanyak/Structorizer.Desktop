/*
    Structorizer
    A little tool which you can use to create Nassi-Schneiderman Diagrams (NSD)

    Copyright (C) 2009  Bob Fisch

    This program is free software: you can redistribute it and/or modify
    it under the terms of the GNU General Public License as published by
    the Free Software Foundation, either version 3 of the License, or any
    later version.

    This program is distributed in the hope that it will be useful,
    but WITHOUT ANY WARRANTY; without even the implied warranty of
    MERCHANTABILITY or FITNESS FOR A PARTICULAR PURPOSE.  See the
    GNU General Public License for more details.

    You should have received a copy of the GNU General Public License
    along with this program.  If not, see <http://www.gnu.org/licenses/>.
*/

package lu.fisch.structorizer.elements;

/******************************************************************************************************
 *
 *      Author:         Bob Fisch
 *
 *      Description:    This class represents an "instruction" in a diagram.
 *
 ******************************************************************************************************
 *
 *      Revision List
 *
 *      Author          Date			Description
 *      ------			----			-----------
 *      Bob Fisch       2007-12-09      First Issue
 *      Kay Gürtzig     2015-10-11/13   Comment drawing unified, breakpoints supported, colouring modified
 *      Kay Gürtzig     2015-11-14      Bugfix #31 (= KGU#82) in method copy
 *      Kay Gürtzig     2015-12-01      Bugfix #39 (KGU#91) -> getText(false) on drawing
 *      Kay Gürtzig     2016-01-03      Bugfix #87 (KGU#124) collapsing of larger instruction elements,
 *                                      Enh. #87 (KGU#122) marking of collapsed elements with icon
 *      Kay Gürtzig     2016-02-27      Bugfix #97 (KGU#136): field rect replaced by rect0 in prepareDraw()
 *      Kay Gürtzig     2016-03-01      Bugfix #97 (KGU#136): fix accomplished
 *      Kay Gürtzig     2016-03-06      Enh. #77 (KGU#117): Fields for test coverage tracking added
 *      Kay Gürtzig     2016-03-12      Enh. #124 (KGU#156): Generalized runtime data visualisation
 *      Kay Gürtzig     2016-04-24      Issue #169: Method findSelected() introduced, copy() modified (KGU#183)
 *      Kay Gürtzig     2016-07-06      Enh. #188: New classification methods isAssignment() etc.,
 *                                      new copy constructor to support conversion (KGU#199)
 *      Kay Gürtzig     2016-07-30      Enh. #128: New mode "comments plus text" supported
 *      Kay Gürtzig     2016-08-10      Issue #227: New classification methods for Input/Output
 *      Kay Gürtzig     2016-09-25      Enh. #253: D7Parser.keywordMap refactored
 *      Kay Gürtzig     2016-10-13      Enh. #270: Hatched overlay texture in draw() if disabled
 *      Kay Gürtzig     2016-10-15      Enh. #271: method isEmptyInput() had to consider prompt strings now.
 *      Kay Gürtzig     2016-11-22      Bugfix #296: Wrong transmutation of return and output statements
 *      Kay Gürtzig     2017-01-26      Enh. #259: First retrieval approach for variable types
 *      Kay Gürtzig     2017-01-30      Enh. #335: More sophisticated type and declaration support    
 *      Kay Gürtzig     2017-02-20      Enh. #259: Retrieval of result types of called functions enabled (q&d)
 *      Kay Gürtzig     2017-04-11      Enh. #389: Methods isImportCall() introduced (2017-07-01 undone)
 *      Kay Gürtzig     2017-06-09      Enh. #416: drawing support for broken lines and is...() method adaptation
 *      Kay Gürtzig     2017-07-03      Enh. #423: Type definition concept for record/struct types begun
 *      Kay Gürtzig     2017-09-15-28   Enh. #423: Record type definition concept nearly accomplished
 *      Kay Gürtzig     2017-12-06      Enh. #487: Drawing supports hiding of declaration sequences 
 *      Kay Gürtzig     2017-12-10/11   Enh. #487: Run data support for new display mode "Hide declarations"
 *      Kay Gürtzig     2018-01-21      Enh. #490: Replacement of DiagramController aliases on drawing
 *      Kay Gürtzig     2018-02-15      Issue #508: Workaround for large-scaled collapse symbols eclipsing the text
 *      Kay Gürtzig     2018-07-12      Bugfix #557: potential endless loop in isDeclaration(String)
 *      Bob Fisch       2018-09-08      Issue #508: Reducing top padding from E_PADDING/2 to E_PADDING/3
 *      Kay Gürtzig     2018-09-11      Issue #508: Font height retrieval concentrated to one method on Element
 *      Kay Gürtzig     2019-02-14      Enh. #680: Improved support for processing of input instructions
 *      Kay Gürtzig     2019-03-13      Issues #518, #544, #557: Element drawing now restricted to visible rect.
 *      Kay Gürtzig     2019-03-18      Enh. #56: "preThrow" keyword handling
 *      Kay Gürtzig     2019-11-17      Enh. #739: Support for enum type definitions
 *      Kay Gürtzig     2020-08-12      Enh. #800: Started to redirect syntactic analysis to class Syntax
 *      Kay Gürtzig     2020-10-30      Enh. #800: Calls of unifyOperators redirected to class Syntax
 *      Kay Gürtzig     2021-01-02      Enh. #905: Mechanism to draw a warning symbol on related DetectedError
 *      Kay Gürtzig     2021-02-04      Enh. #905, #926: Warning symbol for hidden declarations, support for backlink
 *      Kay Gürtzig     2021-02-26      Bugfix #946: Endless loop in getAssignedVarname()
 *      Kay Gürtzig     2021-11-02      Bugfix #1014: Detection of java array declarations was flawed
 *      Kay Gürtzig     2021-09-28      Issue #1091: Type definition detection mended (aliases and array types)
 *      Kay Gürtzig     2023-10-10/13   Issue #980: Declaration-related stuff revised
 *      Kay Gürtzig     2023-10-15      Bugfix #1096: More precise type and C-style declaration handling
 *
 ******************************************************************************************************
 *
 *      Comment:		/
 *
 ******************************************************************************************************///


import java.awt.Color;
import java.awt.Point;
import java.awt.Rectangle;
import java.awt.geom.AffineTransform;
import java.util.HashMap;
import java.util.LinkedHashMap;
import java.util.Vector;
import java.util.Map.Entry;
import java.util.regex.Matcher;
import java.util.regex.Pattern;

import javax.swing.ImageIcon;

import lu.fisch.graphics.*;
import lu.fisch.structorizer.gui.IconLoader;
import lu.fisch.structorizer.gui.SelectedSequence;
import lu.fisch.structorizer.syntax.Function;
import lu.fisch.structorizer.syntax.Syntax;
import lu.fisch.structorizer.syntax.TypeRegistry;
//import lu.fisch.structorizer.gui.IconLoader;
import lu.fisch.utils.*;

/**
 * This Structorizer class represents a simple activity (instruction element) in a diagram.
 * Special cases are <b>input</b> and <b>output</b> instructions, which are distinguished
 * by specific initial keywords in the text.
 * 
 * @author Bob Fisch
 */
public class Instruction extends Element {
	
	// START KGU#258 2016-09-26: Enh. #253
	private static final String[] relevantParserKeys = {"input", "output", "preReturn"};
	// END KGU#258 2016-09-25
	// START KGU#413 2017-06-09: Enh. #416
	//protected static final String indentPattern = "(\\s*)(.*)";
	protected static final Pattern INDENT_PATTERN = Pattern.compile("(\\s*)(.*)");
	// END KGU#413 2017-06-09
	// START KGU#388 2017-07-03: Enh. #423
	//protected static final String TYPE_DEF_PATTERN = "^[tT][yY][pP][eE]\\s+\\w+\\s*=\\s*\\S*$";
	// END KGU#413 2017-07-03
	private static final StringList TURTLEIZER_MOVERS = StringList.explode("forward,backward,fd,bk", ",");
	
	
	public Instruction()
	{
		super();
	}
	
	public Instruction(String _strings)
	{
		super(_strings);
		setText(_strings);	// FIXME (KGU 2015-10-13): What is this good for? This has already been done by the super constructor!
	}
	
	public Instruction(StringList _strings)
	{
		super(_strings);
		setText(_strings);
	}
	
	// START KGU#199 2016-07-07: Enh. #188 - also serves subclasses for "up-casting"
	public Instruction(Instruction instr)
	{
		super(new StringList(instr.text));
		instr.copyDetails(this, true, true);
	}
	// END KGU#199 2016-07-07
	
	public static Rect prepareDraw(Canvas _canvas, StringList _text, Element _element)
	{
		// Within the method we may reuse the matcher, as it is local
		Matcher indentMatcher = INDENT_PATTERN.matcher("");
		// START KGU#494 2018-02-15: Enh. #408
		int leftPadding = Element.E_PADDING/2;
		if (_element.isCollapsed(true)) {
			leftPadding += _element.getIcon().getIconWidth();
		}
		// END KGU#494 2018-02-15
		Rect rect = new Rect(0, 0, leftPadding + Element.E_PADDING/2, 0);
		// START KGU#227 2016-07-30: Enh. #128
		int commentHeight = 0;
		// END KGU#227 2016-07-30

		// START KGU#494 2018-09-11: Issue #508 Retrieval concentrated for easier maintenance
		//FontMetrics fm = _canvas.getFontMetrics(Element.font);
		int fontHeight = getFontHeight(_canvas.getFontMetrics(Element.font));
		// END KGU#494 2018-09-11

		// START KGU#227 2016-07-30: Enh. #128
		// START KGU#477 2017-12-06: Enh. #487
		//if (Element.E_COMMENTSPLUSTEXT && !_element.isCollapsed())
		if (Element.E_COMMENTSPLUSTEXT && !_element.isCollapsed(true))
		// END KGU#477 2017-12-06
		{
			Rect commentRect = _element.writeOutCommentLines(_canvas,
					0, 0, false);
			rect.right = Math.max(rect.right, commentRect.right + Element.E_PADDING);
			commentHeight = commentRect.bottom;
		}
		// END KGU#227 2016-07-30
		
		// START KGU#480 2018-01-21: Enh. #490
		if (Element.E_APPLY_ALIASES && !isSwitchTextCommentMode()) {
			_text = StringList.explode(Element.replaceControllerAliases(_text.getText(), true, false), "\n");
		}
		// END KGU#480 2018-01-21
		// START KGU#413 2017-06-09: Enh. #416
		boolean isContinuation = false;
		// END KGU#413 2017-06-09
		for(int i = 0; i < _text.count(); i++)
		{
			// START KGU#413 2017-06-09: Enh. #416
			//int lineWidth = getWidthOutVariables(_canvas, _text.get(i), _element) + Element.E_PADDING;
			String line = _text.get(i);
			if (isContinuation && indentMatcher.reset(line).matches()) {
				//String indent = line.replaceAll(indentPattern, "$1");
				//String rest = line.replaceAll(indentPattern, "$2");
				String indent = indentMatcher.group(1);
				String rest = indentMatcher.group(2);
				if (indent.length() < Element.E_INDENT) {
					line = String.format("%1$" + Element.E_INDENT + "s%2$s", indent, rest);
				}
			}
			isContinuation = line.trim().endsWith("\\");
			int lineWidth = getWidthOutVariables(_canvas, line, _element) + leftPadding + Element.E_PADDING/2;
			// END KGU#413 2017-06-09
			if (rect.right < lineWidth)
			{
				rect.right = lineWidth;
			}
		}
		rect.bottom = 2*(Element.E_PADDING/2) + _text.count() * fontHeight;
		// START KGU#227 2016-07-30: Enh. #128
		rect.bottom += commentHeight;
		// END KGU#227 2016-07-30

		return rect;
	}
	
	public Rect prepareDraw(Canvas _canvas)
	{
		// START KGU#136 2016-03-01: Bugfix #97 (prepared)
		if (this.isRect0UpToDate) return rect0;
		// END KGU#136 2016-03-01

		// START KGU#477 2017-12-06: Enh. #487 - if being a hidden declaration, don't show
		if (this != this.getDrawingSurrogate(false)) {
			rect0 = new Rect(0, 0, 0, 0);
			// START KGU#136 2016-03-01: Bugfix #97
			isRect0UpToDate = true;
			// END KGU#136 2016-03-01
			return rect0;
		}
		// END KGU#477 2017-12-06

		// KGU#136 2016-02-27: Bugfix #97 - all rect references replaced by rect0

		// START KGU#124 2016-01-03: Large instructions should also be actually collapsed
		//rect = prepareDraw(_canvas, getText(false), this);
		StringList text = getText(false);
		// START KGU#477 2017-12-06: Enh. #487 - if being a hidden declaration, don't show
		//if (isCollapsed() && text.count() > 2) 
		if (isCollapsed(true) && text.count() > 2) 
		// END KGU#477 2017-12-06
		{
			text = getCollapsedText();
		}
		rect0 = prepareDraw(_canvas, text, this);
		// END KGU#124 2016-01-03

		// START KGU#136 2016-03-01: Bugfix #97
		isRect0UpToDate = true;
		// END KGU#136 2016-03-01
		return rect0;
	}

	/**
	 * Draws {@code _element} like an Instruction in the bounds of @{@link Rect} {@code _top_left}
	 * with the given {@code _text} on the {@code _canvas}.<br/>
	 * Sets {@link Element#rect} and {@link Element#topLeft} on {@code _element}, obeys the flags
	 * {@link Element#rotated} and {@code Element#disabled}.
	 * @param _canvas - The drawing {@link Canvas}
	 * @param _top_left - the given shape and position
	 * @param _text - the text to be written into the element area
	 * @param _element - the originating {@link Element}.
	 * @param _inContention - whether this drawing is done under heavy contention
	 */
	public static void draw(Canvas _canvas, Rect _top_left, StringList _text, Element _element, boolean _inContention)
	{
		// Within the method we may reuse the matcher, as it is local
		Matcher indentMatcher = INDENT_PATTERN.matcher("");
		Rect myrect = new Rect();
		// START KGU 2015-10-13: All highlighting rules now encapsulated by this new method
		//Color drawColor = _element.getColor();
		Color drawColor = _element.getFillColor();
		// END KGU 2015-10-13
		// START KGU#494 2018-09-11: Issue #508 Retrieval concentrated for easier maintenance
		//FontMetrics fm = _canvas.getFontMetrics(Element.font);
		int fontHeight = getFontHeight(_canvas.getFontMetrics(Element.font));
		// END KGU#494 2018-09-11
			
		// START KGU#136 2016-03-01: Bugfix #97 - store rect in 0-bound (relocatable) way
		//_element.rect = _top_left.copy();
		_element.rect = new Rect(0, 0, 
				_top_left.right - _top_left.left, _top_left.bottom - _top_left.top);
		Point ref = _element.getDrawPoint();
		_element.topLeft.x = _top_left.left - ref.x;
		_element.topLeft.y = _top_left.top - ref.y;
		// END KGU#136 2016-03-01
		
		Canvas canvas = _canvas;
		canvas.setBackground(drawColor);
		canvas.setColor(drawColor);

		myrect = _top_left.copy();
		
		AffineTransform oldTrans = null;
		if (_element.rotated) {
			oldTrans = _canvas.rotateLeftAround(myrect.left, myrect.top);
			myrect.left -= (_top_left.bottom - _top_left.top);
			myrect.right -= (_top_left.right - _top_left.left);
			myrect.bottom = myrect.top + _top_left.right - _top_left.left;
		}
		
		canvas.fillRect(myrect);
				
		// draw comment indicator
		if (Element.E_SHOWCOMMENTS && !_element.getComment(false).getText().trim().equals(""))
		{
			_element.drawCommentMark(canvas, myrect);
		}
		
		// START KGU 2015-10-11: If _element is a breakpoint, mark it
		_element.drawBreakpointMark(canvas, _top_left);
		// END KGU 2015-10-11
		
		// START KGU#906 2021-01-02: Enh. #905
		_element.drawWarningSignOnError(canvas, _top_left);
		// END KGU#906 2021-01-02

		// START KGU#227 2016-07-30: Enh. #128
		int commentHeight = 0;
		//if (Element.E_COMMENTSPLUSTEXT && !_element.isCollapsed())
		if (Element.E_COMMENTSPLUSTEXT && !_element.isCollapsed(true))
		// END KGU#477 2017-12-06
		{
			Rect commentRect = _element.writeOutCommentLines(canvas,
//					_top_left.left + (Element.E_PADDING / 2) + _element.getTextDrawingOffset(),
//					_top_left.top + (Element.E_PADDING / 2),
					myrect.left + (Element.E_PADDING / 2) + _element.getTextDrawingOffset(),
					myrect.top + (Element.E_PADDING / 2),
					true);
			commentHeight = commentRect.bottom - commentRect.top;
		}
		// START BOB## 2018-09-08: Issue  #508
		//int yTextline = _top_left.top + (Element.E_PADDING / 3) + commentHeight/* + fontHeight*/;
		int yTextline = _top_left.top + (Element.E_PADDING / 2) + commentHeight/* + fontHeight*/;
		// END BOB## 2018-09-08
		// END KGU#227 2016-07-30
		
		// START KGU#480 2018-01-21: Enh. #490
		if (Element.E_APPLY_ALIASES && !isSwitchTextCommentMode()) {
			_text = StringList.explode(Element.replaceControllerAliases(_text.getText(), true, Element.E_VARHIGHLIGHT), "\n");
		}
		// END KGU#480 2018-01-21
		// START KGU#494 2018-02-15: Enh. #408
		int leftPadding = Element.E_PADDING/2;
		if (_element.isCollapsed(true)) {
			leftPadding += _element.getIcon().getIconWidth();
		}
		// END KGU#494 2018-02-15
		// START KGU#413 2017-06-09: Enh. #416
		boolean isContinuation = false;
		// END KGU#413 2017-06-09
		for (int i = 0; i < _text.count(); i++)
		{
			String text = _text.get(i);
			// START KGU#413 2017-06-09: Enh. #416
			if (isContinuation && indentMatcher.reset(text).matches()) {
				//String indent = text.replaceAll(indentPattern, "$1");
				//String rest = text.replaceAll(indentPattern, "$2");
				String indent = indentMatcher.group(1);
				String rest = indentMatcher.group(2);
				if (indent.length() < Element.E_INDENT) {
					text = String.format("%1$" + Element.E_INDENT + "s%2$s", indent, rest);
				}
			}
			isContinuation = text.trim().endsWith("\\");
			// END KGU#413 2017-06-09
			canvas.setColor(Color.BLACK);
			writeOutVariables(canvas,
//					_top_left.left + (Element.E_PADDING / 2) + _element.getTextDrawingOffset(),
					myrect.left + leftPadding + _element.getTextDrawingOffset(),
					// START KGU#227 2016-07-30: Enh. #128
					//_top_left.top + (Element.E_PADDING / 2) + (i+1)*fontHeight,
					yTextline += fontHeight,
					// END KGU#227 2016-07-30
					text,
					_element,
					_inContention
					);  	

		}
		// END KGU#227 2016-07-30

		// START KGU#156 2016-03-11: Enh. #124
		// write the run-time info if enabled
//		_element.writeOutRuntimeInfo(_canvas, _top_left.left + _element.rect.right - (Element.E_PADDING / 2), _top_left.top);
		int width = (_element.rotated ? _element.rect.bottom : _element.rect.right);
		_element.writeOutRuntimeInfo(_canvas, myrect.left + width - (Element.E_PADDING / 2), _top_left.top);
		// END KGU#156 2016-03-11
				
		canvas.setColor(Color.BLACK);
		if (_element.haveOuterRectDrawn())
		{
//			canvas.drawRect(_top_left);
			canvas.drawRect(myrect);
			// START KGU#277 2016-10-13: Enh. #270
			if (_element.isDisabled(true)) {
//				canvas.hatchRect(_top_left, 5, 10);
				canvas.hatchRect(myrect, 5, 10);
			}
			// END KGU#277 2016-10-13
		}
		// START KGU#122 2016-01-03: Enh. #87 - A collapsed element is to be marked by the type-specific symbol,
		// unless it's an Instruction offspring in which case it will keep its original style, anyway.
		// START KGU#477 2017-12-06: Enh. #487 - option to hide mere declarations
		//if (_element.isCollapsed() && !(_element instanceof Instruction))
		if (_element.isCollapsed(true) && (!(_element instanceof Instruction) || ((Instruction)_element).eclipsesDeclarations(false)))
		// END KGU#477 2017-12-06
		{
//			canvas.draw(_element.getIcon().getImage(), _top_left.left, _top_left.top);
			canvas.draw(_element.getIcon().getImage(), myrect.left, myrect.top);
		}
		// END KGU#122 2016-01-03
		
		if (oldTrans != null) {
			canvas.setTransform(oldTrans);
		}
	}

	public void draw(Canvas _canvas, Rect _top_left, Rectangle _viewport, boolean _inContention)
	{
		// START KGU#502/KGU#524/KGU#553 2019-03-13: New approach to reduce drawing contention
		if (!checkVisibility(_viewport, _top_left)) { return; }
		// END KGU#502/KGU#524/KGU#553 2019-03-13

		// Now delegates all stuff to the static method above, which may also
		// be called from Elements of different types when those are collapsed
		
		// START KGU#477 2017-12-06: Enh. #487: Don't draw at all if there is a drawing surrogate
		if (E_HIDE_DECL && this != this.getDrawingSurrogate(false)) {
			rect = new Rect(0,0,0,0);
			// START KGU#502/KGU#524/KGU#553 2019-03-14: Bugfix #518,#544,#557
			wasDrawn = true;
			// END KGU#502/KGU#524/KGU#553 2019-03-14
			return;
		}
		// END KGU#477 2017-12-06
		
		// START KGU#124 2016-01-03: Large instructions should also be actually collapsed
		//draw(_canvas, _top_left, getText(false), this);
		// START KGU#477 2017-12-06: Enh. #487
		//if (isCollapsed() && getText(false).count() > 2)
		if (isCollapsed(true) && getText(false).count() > 2)
			// END KGU#477 2017-12-06
		{
			draw(_canvas, _top_left, getCollapsedText(), this, _inContention);
		}
		else
		{
			draw(_canvas, _top_left, getText(false), this, _inContention);
		}
		// END KGU#124 2016-01-03
		// START KGU#502/KGU#524/KGU#553 2019-03-14: Bugfix #518,#544,#557
		wasDrawn = true;
		// END KGU#502/KGU#524/KGU#553 2019-03-14
	}
	
	// START KGU#477 2017-12-06: Enh. #487
	/* (non-Javadoc)
	 * @see lu.fisch.structorizer.elements.Element#setSelected(boolean)
	 */
	@Override
	public Element setSelected(boolean _sel)
	{
		if (this.isMereDeclaratory()) {
			SelectedSequence flock = (SelectedSequence)this.getEclipsedDeclarations(false);
			if (flock != null) {
				return flock.setSelected(_sel);
			}
		}
		return super.setSelected(_sel);
	}
	// END KGU#477 2017-12-06

	// START KGU#183 2016-04-24: Issue #169 
	/* (non-Javadoc)
	 * @see lu.fisch.structorizer.elements.Element#findSelected()
	 */
	public Element findSelected()
	{
		// START KGU#477 2017-12-06: Enh. #487
		if (this.eclipsesDeclarations(false)) {
			return (SelectedSequence)this.getEclipsedDeclarations(false);
		}
		// END KGU#477 2017-12-06
		return selected ? this : null;
	}
	// END KGU#183 2016-04-24

	public Element copy()
	{
		Element ele = new Instruction(new StringList(this.getText()));
		// START KGU#199 2016-07-06: Enh. #188 specific conversions enabled
		return copyDetails(ele, false, false);
	}
	
	// START KGU#225 2016-07-29: Bugfix #210 - argument added
	//protected Element copyDetails(Element _ele, boolean _forConversion)
	protected Element copyDetails(Element _ele, boolean _forConversion, boolean _simplyCoveredToo)
	// END KGU#225 2016-07-29
	{
		super.copyDetails(_ele, _simplyCoveredToo);
		if (Element.E_COLLECTRUNTIMEDATA)
		{
			if (_forConversion)	// This distinction wasn't clear here: why?
			{
				_ele.execStepCount = this.execStepCount;
				_ele.execSubCount = this.execSubCount;
			}
		}
		return _ele;
	}

	// START KGU 2015-10-16
	/* (non-Javadoc)
	 * @see lu.fisch.structorizer.elements.Element#addFullText(lu.fisch.utils.StringList, boolean)
	 */
	@Override
	protected void addFullText(StringList _lines, boolean _instructionsOnly)
	{
		if (!this.isDisabled(false)) {
			StringList myLines = this.getUnbrokenText();
			for (int i = 0; i < myLines.count(); i++) {
				String line = myLines.get(i);
<<<<<<< HEAD
				// if (!isTypeDefinition(line, null)) {
				if (!isTypeDefinition(line)) {
=======
				if (!isTypeDefinition(line, null)) {
					// START KGU#1090 2023-10-15: Bugfix #1096
					// In case of a C-type declaration remove the type specification
					line = removeCDeclType(line);
					// END KGU#1090 2023-10-15
>>>>>>> c9691ccb
					_lines.add(line);
				}
				// START KGU#542 2019-11-17: Enh. #739 special treatment for enum type definitions
				else if (isEnumTypeDefinition(line)) {
					Root myRoot = getRoot(this);
					HashMap<String, String> constVals = myRoot.extractEnumerationConstants(line);
					if (constVals != null) {
						// FIXME If this interferes then we might generate singular constant definition lines
						//this.constants.putAll(constVals);
						for (Entry<String, String> enumItem: constVals.entrySet()) {
							_lines.add("const " + enumItem.getKey() + " <- " + enumItem.getValue());
						}
					}
				}
				// END KGU#542 2019-11-17
			}
		}
	}
	// END KGU 2015-10-16

	// START KGU#1090 2023-10-15: Bugfix #1096 publicly provided for consistency, e.g. in Root.getVarNames()
	/**
	 * Removes the type specification from the line if it's a C or Java style declaration.
	 * This is to help extract assigned variable names in syntactically complicated
	 * cases like "{@code elem_type[size1] var_name [size2] <- array_initialiser}" or
	 * "{@code int one, two, three <- 4}".<br/>
	 * 
	 * @param line - the instruction line
	 * @return a mutilated line (in the example: "{@code var_name <- array_initialiser}")
	 */
	public static String removeCDeclType(String line) {
		if (isDeclaration(line)
				&& !line.toLowerCase().startsWith("var ")
				&& !line.toLowerCase().startsWith("dim ")) {
			// Must be C-type declaration, so drop all confusing type prefix
			StringList tokens = Element.splitLexically(line, true);
			tokens.removeAll(" ");
			String varName = getAssignedVarname(tokens, false);
			int posVar = tokens.indexOf(varName);
			// FIXME: What to do in case of varName = null?
			if (posVar > 0) {
				int posAsgn = tokens.indexOf("<-");
				if (posAsgn > posVar) {
					tokens.remove(posVar+1, posAsgn);
				}
				line = tokens.concatenate(null, posVar).trim();
			}
			else if (varName == null) {
				// Ambiguous initialisation? Wipe all off.
				line = "";
			}
		}
		return line;
	}
	// END KGU#1090 2023-10-15

	// START KGU#117 2016-03-10: Enh. #77
	/* (non-Javadoc)
	 * @see lu.fisch.structorizer.elements.Element#checkTestCoverage(boolean)
	 */
	@Override
	public void checkTestCoverage(boolean _propagateUpwards)
	{
		if (Element.E_COLLECTRUNTIMEDATA)
		{
			this.simplyCovered = true;
			this.deeplyCovered = true;
			if (_propagateUpwards)
			{
				Element parent = this.parent;
				while (parent != null)
				{
					parent.checkTestCoverage(false);
					parent = parent.parent;
				}
			}
		}
	}
	// END KGU#117 2016-03-10
	
	// START KGU#199 2016-07-06: Enh. #188 - new classification methods.
	// There is always a pair of a static and an instance method, the former for
	// a single line, the latter for the element as a whole.
	/** @return true iff the given line contains an assignment symbol */
	public static boolean isAssignment(String line)
	{
		StringList tokens = Syntax.splitLexically(line, true);
		Syntax.unifyOperators(tokens, true);
		// START KGU#689 2019-03-21: Issue #706 we should better cope with named parameter assignment
		//return tokens.contains("<-");
		boolean isAsgnmt = tokens.contains("<-");
		if (isAsgnmt) {
			// First eliminate all index expressions, function arguments etc.
			tokens = coagulateSubexpressions(tokens);
			// Now try again
			isAsgnmt = tokens.contains("<-");
		}
		return isAsgnmt;
		// END KGU#689 2019-03-21
	}
	
	/** @return true if this element consists of exactly one instruction line and the line complies to {@link #isAssignment(String)} */
	public boolean isAssignment()
	{
		// START KGU#413 2017-06-09: Enh. #416 cope with user-defined line breaks
		//return this.text.count() == 1 && Instruction.isAssignment(this.text.get(0));
		StringList lines = this.getUnbrokenText();
		return lines.count() == 1 && Instruction.isAssignment(lines.get(0));
		// END KGU#413 2017-06-09
	}
	
	/** @return true iff the given {@code line} starts with one of the configured EXIT keywords */
	public static boolean isJump(String line)
	{
		StringList tokens = Syntax.splitLexically(line, true);
		// FIXME: These tests might be too simple if the keywords don't comply with identifier syntax
		return (tokens.indexOf(Syntax.getKeyword("preReturn"), !Syntax.ignoreCase) == 0 ||
				tokens.indexOf(Syntax.getKeyword("preLeave"), !Syntax.ignoreCase) == 0 ||
				// START KGU#686 2019-03-18: Enh. #56 new flavour, for try/catch
				tokens.indexOf(Syntax.getKeyword("preThrow"), !Syntax.ignoreCase) == 0 ||
				// END KGU#686 2019-03-18
				tokens.indexOf(Syntax.getKeyword("preExit"), !Syntax.ignoreCase) == 0
				);
	}
	/** @return true if this element is empty or consists of exactly one line and the line complies to {@link #isJump(String)} */
	public boolean isJump()
	{
		// START KGU#413 2017-06-09: Enh. #416 cope with user-defined line breaks
		//return this.text.count() == 0 || this.text.count() == 1 && Instruction.isJump(this.text.get(0));
		StringList lines = this.getUnbrokenText();
		return lines.isEmpty() || lines.count() == 1 && Instruction.isJump(lines.get(0));
		// END KGU#413 2017-06-09
	}
	
	/**
	 * Checks whether the given {@code line} consists of a procedure call (or method
	 * invocation without result assignment).
	 * @param withQualifiers - whether a qualified procedure name is also to be accepted.
	 * @return true iff the given {@code line} has the syntax of a procedure invocation */
	public static boolean isProcedureCall(String line, boolean withQualifiers)
	{
		// START KGU#298 2016-11-22: Bugfix #296 - unawareness had led to wrong transmutations
		//Function fct = new Function(line);
		//return fct.isFunction();
		// START KGU#959 2021-03-05: Bugfix #961 allow method checks
		//return !isJump(line) && !isOutput(line) && Function.isFunction(line);
		return !isJump(line) && !isOutput(line) && Function.isFunction(line, withQualifiers);
		// END KGU#959 2021-03-05
		// END KGU#298 2016-11-22
	}
	/**
	 * Checks whether this element logically consists a single procedure call line.
	 * @param withQualifiers - whether qualified names are also to be accepted.
	 * @return true iff {@code this} has exactly one instruction line and the line complies
	 *  to {@link #isProcedureCall(String, boolean)} */
	public boolean isProcedureCall(boolean withQualifiers)
	{
		// START KGU#413 2017-06-09: Enh. #416 cope with user-defined line breaks
		//return this.text.count() == 1 && Instruction.isProcedureCall(this.text.get(0));
		StringList lines = this.getUnbrokenText();
		// START KGU#959 2021-03-05: Bugfix #961 allow method checks
		//return lines.count() == 1 && Instruction.isProcedureCall(lines.get(0));
		return lines.count() == 1 && Instruction.isProcedureCall(lines.get(0), withQualifiers);
		// END KGU#959 2021-03-05
		// END KGU#413 2017-06-09
	}

	// START #274 2016-10-16 (KGU): Improved support for Code export
	/** @return true iff the given {@code line} contains a {@code forward}, {@code backward}, {@code fd}, or {@code bk} procedure call */
	public static boolean isTurtleizerMove(String line)
	{
		Function fct = new Function(line);
		return fct.isFunction() && TURTLEIZER_MOVERS.contains(fct.getName(), false) && fct.paramCount() == 1;
	}
	// END #274 2016-10-16
	
	/**
	 * Checks whether the given {@code line} is an assignment with a function or method
	 * invocation as expression.
	 * @param withQualifiers - if {@code true} then qualified function names will also be
	 * accepted (otherwise not)
	 * @return {@code true} iff the given {@code line} is an assignment with a function
	 * invocation as expression */
	public static boolean isFunctionCall(String line, boolean withQualifiers)
	{
		boolean isFunc = false;
		StringList tokens = Syntax.splitLexically(line, true);
		Syntax.unifyOperators(tokens, true);
		int asgnPos = tokens.indexOf("<-");
		if (asgnPos > 0)
		{
			// START KGU#959 2021-03-05: Bugfix #961 allow method checks
			//isFunc = Function.isFunction(tokens.concatenate("", asgnPos+1));
			isFunc = Function.isFunction(tokens.concatenate("", asgnPos+1), withQualifiers);
			// END KGU#959 2021-03-05
		}
		return isFunc;
	}
	/**
	 * Checks whether this element contains exactly one line and that assigns the value
	 * of a function (or method) call to the target variable.
	 * @param withQualifiers - whether qualified names are also to be accepted.
	 * @return true iff {@code this} consists of exactly one instruction line and this
	 * line complies to {@link #isFunctionCall(String, boolean)} */
	public boolean isFunctionCall(boolean withQualifiers)
	{
		StringList lines = this.getUnbrokenText();
		return lines.count() == 1 && Instruction.isFunctionCall(lines.get(0), withQualifiers);
	}
	// END KGU#199 2016-07-06
	
	// START KGU#236 2016-08-10: Issue #227: New classification for input and output
	/** @return true iff the given {@code line} represents an output instruction */
	public static boolean isOutput(String line)
	{
		StringList tokens = Syntax.splitLexically(line, true);
		return (tokens.indexOf(Syntax.getKeyword("output"), !Syntax.ignoreCase) == 0);
	}
	/** @return true if at least one of the instruction lines of {@code this} complies to {@link #isOutput(String)} */
	public boolean isOutput()
	{
		StringList lines = this.getUnbrokenText();
		for (int i = 0; i < lines.count(); i++)
		{
			if (isOutput(lines.get(i)))
			{
				return true;
			}
		}
		return false;
	}
	
	// START KGU#653 2019-02-14: Enh. #680 - better support for input instructions
	/**
	 * Checks whether the given instruction line is an input instruction. If so, decomposes
	 * it into the specified input prompt (may be empty) and the expressions identifying the
	 * target variables (the first variable description will be at index 1, the resulting
	 * StringList of an empty input instruction will have length 1). Otherwise the result
	 * will be null.
	 * @param line - the instruction line (assumed to have been trimmed)
	 * @return a {@link StringList} containing the input items (prompt + variables) or null
	 * @see #isInput(String)
	 * @see #isEmptyInput(String)
	 */
	public static StringList getInputItems(String line)
	{
		StringList inputItems = null;
		StringList tokens = Syntax.splitLexically(line, true);
		StringList keyTokens = Syntax.splitLexically(Syntax.getKeyword("input"), false);
		if (tokens.indexOf(keyTokens, 0, !Syntax.ignoreCase) == 0) {
			// It is an input instruction
			inputItems = new StringList();
			tokens.remove(0, keyTokens.count());	// Remove the keyword
			tokens.removeBlanks();					// remove whitespace
			// Identify the prompt if any
			if (tokens.isEmpty()) {
				inputItems.add(""); 
			}
			else {
				String token0 = tokens.get(0);
				if (token0.length() > 1 &&
						(token0.startsWith("\"") && token0.endsWith("\"") || token0.startsWith("'") && token0.endsWith("'"))) {
					inputItems.add(token0);
					tokens.remove(0);
					if (tokens.count() > 0 && tokens.get(0).equals(",")) {
						tokens.remove(0);
					}
				}
				else {
					// No prompt string
					inputItems.add("");
				}
			}
			// Now extract the target variables
			StringList exprs = Element.splitExpressionList(tokens, ",", false);
			exprs.removeAll("");
			inputItems.add(exprs);
		}
		return inputItems;
	}
	
	/** @return true iff the given {@code line} is an input instruction */
	public static boolean isInput(String line)
	{
		return getInputItems(line) != null;
	}
	/** @return true if at least one instruction line of {@code this} complies to {@link #isInput(String)} */
	public boolean isInput()
	{
		StringList lines = this.getUnbrokenText();
		for (int i = 0; i < lines.count(); i++)
		{
			if (isInput(lines.get(i)))
			{
				return true;
			}
		}
		return false;
	}

	/** @return true iff the given instruction {@code line} is an input instruction without target variables */
	public static boolean isEmptyInput(String line)
	{
		StringList tokens = getInputItems(line);
		return tokens != null && tokens.count() <= 1;
	}
	/** @return true if at least on of the instruction lines of {@code this} complies to {@link #isEmptyInput(String)} */
	public boolean isEmptyInput()
	{
		StringList lines = this.getUnbrokenText();
		for (int i = 0; i < lines.count(); i++)
		{
			if (isEmptyInput(lines.get(i)))
			{
				return true;
			}
		}
		return false;
	}	
	// END KGU#236 2016-08-10
	
	// START KGU#322 2016-07-06: Enh. #335
	/**
	 * Returns true if the current line of code is a variable declaration of
	 * one of the following types:<br/>
	 * a) var &lt;id&gt; {, &lt;id&gt;} : &lt;type&gt; [&lt;- &lt;expr&gt;]<br/>
	 * b) dim &lt;id&gt; {, &lt;id&gt;} as &lt;type&gt; [&lt;- &lt;expr&gt;]<br/>
	 * c) &lt;type&gt; &lt;id&gt; &lt;- &lt;expr&gt;
	 * 
	 * @param line - String comprising one line of code
	 * @return {@code true} iff line is of one of the forms a), b), c)
	 */
	public static boolean isDeclaration(String line)
	{
<<<<<<< HEAD
		StringList tokens = Syntax.splitLexically(line, true);
		Syntax.unifyOperators(tokens, true);
		boolean typeA = tokens.indexOf("var") == 0 && tokens.indexOf(":") > 1;
		boolean typeB = tokens.indexOf("dim") == 0 && tokens.indexOf("as") > 1;
=======
		StringList tokens = Element.splitLexically(line, true);
		unifyOperators(tokens, true);
		// START KGU#1089 2023-10-12: Bugfix #980 Accept uppercase, too
		//boolean typeA = tokens.indexOf("var") == 0 && tokens.indexOf(":") > 1;
		//boolean typeB = tokens.indexOf("dim") == 0 && tokens.indexOf("as") > 1;
		boolean typeA = tokens.indexOf("var", false) == 0 && tokens.indexOf(":") > 1;
		boolean typeB = tokens.indexOf("dim", false) == 0 && tokens.indexOf("as", false) > 1;
		// END KGU#1089 2023-10-13
>>>>>>> c9691ccb
		int posAsgn = tokens.indexOf("<-");
		boolean typeC = false;
		if (posAsgn > 1) {
			tokens = tokens.subSequence(0, posAsgn);
<<<<<<< HEAD
			int posLBrack = tokens.indexOf("[");
			// START KGU#1009 2021-11-02: Bugfix #1014: We must handle java array types, too
			//if (posLBrack > 0 && posLBrack < tokens.lastIndexOf("]")) {
			//	tokens = tokens.subSequence(0, posLBrack);
			//}
			int posRBrack = tokens.lastIndexOf("]");
			if (posLBrack > 0 && posLBrack < posRBrack) {
				if (posRBrack < posAsgn-1
						&& tokens.concatenate(null, posLBrack+1, posRBrack).trim().isEmpty()
						&& Syntax.isIdentifier(tokens.concatenate(null, posRBrack+1).trim(), true, null)) {
					tokens.remove(posLBrack, posRBrack+1);
				}
				else {
					tokens = tokens.subSequence(0, posLBrack);
				}
			}
			// END KGU#1009 2021-11-02
			tokens.removeBlanks();
			// START KGU#388 2017-09-27: Enh. #423 there might be a qualified name
			if (tokens.contains(".")) {
				int i = 1;
				// FIXME (KGU#553): The exact idea here isn't so clear anymore
				while (i < tokens.count() - 1) {
					if (tokens.get(i).equals(".") && Syntax.isIdentifier(tokens.get(i-1), false, null) && Syntax.isIdentifier(tokens.get(i+1), false, null)) {
						tokens.remove(i, i+2);
					}
					// START KGU#553 2018-07-12: Bugfix #557 We could get stuck in an endless loop here
					else {
						break;
					}
					// END KGU#553 2018-07-12
				}
			}
			// END KGU#388 2017-09-27
			typeC = tokens.count() > 1;
=======
			tokens.removeAll(" ");
//			int posLBrack = tokens.indexOf("[");
//			// START KGU#1009 2021-11-02: Bugfix #1014: We must handle java array types, too
//			//if (posLBrack > 0 && posLBrack < tokens.lastIndexOf("]")) {
//			//	tokens = tokens.subSequence(0, posLBrack);
//			//}
//			int posRBrack = tokens.lastIndexOf("]");
//			if (posLBrack > 0 && posLBrack < posRBrack) {
//				// Remove all brackets
//				// START KGU#1090 2023-10-15: Bugfix #1096
//				//if (posRBrack < posAsgn-1
//				//		&& tokens.concatenate(null, posLBrack+1, posRBrack).trim().isEmpty()
//				//		&& Function.testIdentifier(tokens.concatenate(null, posRBrack+1).trim(), true, null)) {
//				//	tokens.remove(posLBrack, posRBrack+1);
//				//}
//				//else {
//				//	tokens = tokens.subSequence(0, posLBrack);
//				//}
//				tokens = Element.coagulateSubexpressions(tokens);
//				for (int i = tokens.count()-1; i >= 0; i--) {
//					if (tokens.get(i).startsWith("[")) {
//						tokens.remove(i);
//					}
//				}
//				tokens = Element.splitLexically(tokens.concatenate(null), true);
//				// END KGU#1090 2023-10-15
//			}
//			// END KGU#1009 2021-11-02
//			// START KGU#388 2017-09-27: Enh. #423 there might be a qualified name
//			if (tokens.contains(".")) {
//				int i = 1;
//				// Remove component accessors (reduce qualified names to the base identifier)
//				while (i < tokens.count() - 1) {
//					if (tokens.get(i).equals(".") && Function.testIdentifier(tokens.get(i-1), false, null) && Function.testIdentifier(tokens.get(i+1), false, null)) {
//						tokens.remove(i, i+2);
//					}
//					// START KGU#553 2018-07-12: Bugfix #557 We could get stuck in an endless loop here
//					else {
//						break;
//					}
//					// END KGU#553 2018-07-12
//				}
//			}
//			// END KGU#388 2017-09-27
//			// So, now if more than one identifier remains then it must be a C declaration
//			// START KGU#1090 2023-10-15 Bugfix #1096
//			//typeC = tokens.count() > 1;
//			int nIds = 0;
//			for (int i = 0; i < tokens.count() && !typeC; i++) {
//				if (Function.testIdentifier(tokens.get(i), false, null)
//						&& (i > 0 || !tokens.get(i).equalsIgnoreCase("const"))
//						&& (++nIds > 1))
//					typeC = true;
//			}
//			// END KGU#1090 2023-10-15
			typeC = !Instruction.getDeclaredVariables(tokens).isEmpty();
>>>>>>> c9691ccb
		}
		return typeA || typeB || typeC;
	}
	/**
	 * @return true if all non-empty lines are declarations
	 * 
	 * @see #isDeclaration(String)
	 */
	public boolean isDeclaration()
	{
		boolean isDecl = true;
		// START KGU#413 2017-06-09: Enh. #416 cope with user-defined line breaks
		//for (int i = 0; isDecl && i < this.text.count(); i++) {
		//	String line = this.text.get(i).trim();
		//	isDecl = line.isEmpty() || isDeclaration(line);
		//}
		StringList lines = this.getUnbrokenText();
		for (int i = 0; isDecl && i < lines.count(); i++) {
			String line = lines.get(i);
			isDecl = line.isEmpty() || isDeclaration(line);
		}
		// END KGU#413 2017-06-09
		return isDecl;
	}
	/**
	 * @return true if at least one line of {@code this} complies to
	 *     {@link #isDeclaration(String)}
	 * 
	 * @see #isDeclaration(String)
	 */
	public boolean hasDeclarations()
	{
		boolean hasDecl = false;
		// START KGU#413 2017-06-09: Enh. #416 cope with user-defined line breaks
		//for (int i = 0; !hasDecl && i < this.text.count(); i++) {
		//	String line = this.text.get(i).trim();
		//	hasDecl = !line.isEmpty() && isDeclaration(line);
		//}
		StringList lines = this.getUnbrokenText();
		for (int i = 0; !hasDecl && i < lines.count(); i++) {
			String line = lines.get(i);
			hasDecl = !line.isEmpty() && isDeclaration(line);
		}
		// END KGU#413 2017-06-09
		return hasDecl;
	}
	// END KGU#332 2017-01-27
	
	// START KGU#1089 2203-10-16: Issue #980
	/**
	 * Returns the list of variable names potentially declared in the line
	 * represented by the token list {@code _tokens}. This is either the list
	 * of names between a var/: or dim/as pair (Pascal style) or the names
	 * of variables in a potential C/Java-style declaration.<br/>
	 * In a C/Java-style declaration, the type specification is assumed to
	 * start the line. It may consist of one or more names (id syntax),
	 * followed by zero or more index brackets. Type constructions like
	 * "record{...}", "struct{...}", "enum{...}", or "array..." are not
	 * tolerated.<br/>
	 * The syntax of a declared variable assumes exactly one (unqualified)
	 * name, possibly followed by one or more index brackets. Pointer symbols
	 * like '*' or '^' or the like are not tolerated. Several variable
	 * specifications might be listed with comma separation but will not
	 * be effective since a C/Java-style declaration is only accepted with
	 * an initialisation, which excludes multiple declared variables per
	 * line.<br/>
	 * An initialisation part has no effect on the result, however, even
	 * if it makes a multi-variable declaration invalid.
	 *  
	 * @param _tokens - the lexically split instruction line potentially being
	 *     a declaration, <b>must be blank-free!</b>
	 * @return a list of variable names, possibly empty.
	 */
	public static StringList getDeclaredVariables(StringList _tokens)
	{
		var declVars = new StringList();
		if (_tokens.indexOf("var", false) == 0 || _tokens.indexOf("dim", false) == 0) {
			int posColon = _tokens.indexOf(":", 2);
			if (posColon > 1 || (posColon = _tokens.indexOf("as", false)) > 1) {
				declVars = Element.splitExpressionList(_tokens.subSequence(1, posColon), ",", true);
				int nVars = declVars.count()-1;
				if (!declVars.get(nVars).isEmpty()) {
					// Syntax error
					declVars.clear();
					nVars = 0;
				}
				else {
					declVars.remove(nVars);
				}
				for (int i = nVars - 1; i >= 0; i--) {
					if (!Function.testIdentifier(declVars.get(i), false, null)) {
						declVars.remove(i);
						nVars--;
					}
				}
			}
		}
		else {
			int posAsgn = _tokens.indexOf("<-");
			if (posAsgn < 0 && (posAsgn = _tokens.indexOf(":=")) < 0) {
				posAsgn = _tokens.count();
			}
			// It takes at least two tokens to form a C/Java-style declaration
			if (posAsgn > 1) {
				_tokens = Element.coagulateSubexpressions(_tokens.subSequence(0, posAsgn));
				int i = _tokens.count()-1;
				while (i > 0) {
					// Possible declared variable, something like an id, possibly
					// followed by index specifications
					String token = _tokens.get(i);
					// Skip all end-standing index specifiers until we may reach an identifier
					while (i > 1 && token.startsWith("[")) {
						// It is a coagulated index access - skip it
						token = _tokens.get(--i);
					}
					if (Function.testIdentifier(token, false, null)) {
						// Potential variable name
						String preToken = _tokens.get(i-1);
						if (i >= 2 && _tokens.get(i-1).equals(",")) {
							// Another variable declaration might precede, not a type specification
							declVars.insert(token, 0);
							i -= 2;
						}
						else if (i > 1 && preToken.startsWith("[")
								|| i > 0 && Function.testIdentifier(preToken, false, ".")) {
							// An array type specification might precede
							declVars.insert(token, 0);
							i--;
							break;
						}
						else {
							// Any other kind of preceding stuff causes trouble
							declVars.clear();
							break;
						}
					}
					else  {
						// Anything else may hardly precede a declared variable
						declVars.clear();
						i = -1;
					}
				}
				// Now check type syntax
				while (i > 0 && !declVars.isEmpty() && _tokens.get(i).startsWith("[")) {
					// It is a coagulated index access - skip it
					i--;
				}
				// At last, there must be at least one identifier (other than const)
				int idCount = 0;
				while (i >= 0 && !declVars.isEmpty()) {
					String token = _tokens.get(i--);
					if (!Function.testIdentifier(token, false, ".")) {
						declVars.clear();
					}
					// We might exclude more here, e.g. "input", record but...
					else if (!token.equalsIgnoreCase("const")) {
						idCount++;
					}
				}
				if (idCount == 0) {
					declVars.clear();
				}
			}
		}
		return declVars;
	}
	// END KGU#1089 2023-10-16

	// START KGU#388 2017-07-03: Enh. #423
	/**
	 * Returns true if the given {@code line} of code is a type definition of one
	 * of the following forms:<br/>
	 * a) type &lt;id&gt; = &lt;record&gt;{ &lt;id&gt; {, &lt;id&gt;} &lt;as&gt;
	 *     &lt;type&gt; {; &lt;id&gt; {, &lt;id&gt;} &lt;as&gt; &lt;type&gt;} };<br/>
	 * b) type &lt;id&gt; = &lt;record&gt;{ &lt;type&gt; &lt;id&gt; {, &lt;id&gt;};
	 *     {; &lt;type&gt; &lt;id&gt; {, &lt;id&gt;}} };<br/>
	 * c) type &lt;id&gt; = enum{ &lt;id&gt [ = &lt;value&gt; ] {, &lt;id&gt;
	 *     [ = &lt;value&gt; ]} };<br/>
	 * d) type &lt;id&gt; = &lt;typeid&gt;;<br/>
	 * e) type &lt;id&gt; = array [...] of &lt;type&gt;;<br/>
	 * where<br/>
	 * &lt;record&gt; ::= record | struct<br/>
	 * &lt;as&gt; ::= ':' | as | AS<br/>
	 * 
	 * @param line - String comprising one line of code
	 * @return {@code true} iff line is of one of the forms a) through d)
	 * 
	 * @see #isTypeDefinition(String, Typeregistry)
	 * @see #isTypeDefinition()
	 * @see #isEnumTypeDefinition(String)
	 */
	public static boolean isTypeDefinition(String line)
	{
		// TODO: check type of parsed line instead
		return isTypeDefinition(line, null);
	}
	/**
	 * Returns true if the given {@code line} of code is a type definition (with possibly registered type, see argument {@code typeMap})<br/>
	 * a) type &lt;id&gt; = &lt;record&gt;{ &lt;id&gt; {, &lt;id&gt;} &lt;as&gt; &lt;type&gt; {; &lt;id&gt; {, &lt;id&gt;} &lt;as&gt; &lt;type&gt;} };<br>
	 * b) type &lt;id&gt; = &lt;record&gt;{ &lt;type&gt; &lt;id&gt; {, &lt;id&gt;}; {; &lt;type&gt; &lt;id&gt; {, &lt;id&gt;}} };<br>
	 * c) type &lt;id&gt; = enum{ &lt;id&gt [ = &lt;value&gt; ] {, &lt;id&gt [ = &lt;value&gt; ]} };<br/>
	 * d) type &lt;id&gt; = &lt;typeid&gt;<br/>
	 * e) type &lt;id&gt; = array [...] of &lt;type&gt;;<br/>
	 * where<br/>
	 * &lt;record&gt; ::= record | struct<br/>
	 * &lt;as&gt; ::= ':' | as | AS<br/>
	 * Type names and descriptions &lt;type&gt; are checked against existing types in {@code typeMap} if given.
	 * 
	 * @param line - String comprising one line of code
	 * @param typeMap - if given then the type name must have been registered in typeMap in order to be accepted (otherwise
	 * an appropriate syntax is sufficient).
	 * @return true iff line is of one of the forms a) through e)
	 * 
	 * @see #isTypeDefinition(String)
	 * @see #isTypeDefinition(HashMap, boolean)
	 * @see #isTypeDefinition()
	 * 
	 * @deprecated Check type of parsed Line instead
	 */
	public static boolean isTypeDefinition(String line, HashMap<String, TypeMapEntry> typeMap)
	{
<<<<<<< HEAD
		StringList tokens = Syntax.splitLexically(line.trim(), true);
		if (tokens.count() == 0 || !tokens.get(0).equalsIgnoreCase("type")) {
=======
		StringList tokens = Element.splitLexically(line.trim(), true);
		// START KGU#1090 2023-10-15: Bugfix #1096
		tokens.removeAll(" ");
		// END KGU#1090 2023-10-15
		if (tokens.isEmpty() || !tokens.get(0).equalsIgnoreCase("type")) {
>>>>>>> c9691ccb
			return false;
		}
		Syntax.unifyOperators(tokens, true);
		int posDef = tokens.indexOf("=");
		// START KGU#1090 2023-10-15: Bugfix #1096
		//if (posDef < 2 || posDef == tokens.count()-1) {
		// The second condition checks that a type specification still follows
		if (posDef != 2 || posDef == tokens.count()-1) {
		// END KGU#1090 2023-10-15
			return false;
		}
		// START KGU#1090 2023-10-15: Bugfix #1096
		String typename = tokens.get(1);
		// END KGU#1090 2023-10-15
		tokens = tokens.subSequence(posDef+1, tokens.count());
		// START KGU#1081 2023-09-28: Enh. #1091 Accept array type definitions
		String typeDescr = tokens.concatenate().trim();
		boolean isArray = typeDescr.matches("\\w+\\s*\\[.*\\].*")
				|| typeDescr.equalsIgnoreCase("array")
				|| typeDescr.matches("^" + BString.breakup("array", false) + "((\\s*(\\[.*?\\]\\s*)+)|\\s+)" + BString.breakup("of", false) + "\\W.*");
		// END KGU#1081 2023-09-28
<<<<<<< HEAD
		tokens.removeBlanks();
=======
		// START KGU#1090 2023-10-15: Bugfix #1096 Now done at the beginning
		//tokens.removeAll(" ");
		// END KGU#1090 2023-10-15
>>>>>>> c9691ccb
		// START KGU#1081 2023-09-28: Enh. #1091 The type existence test is not case-ignorant
		//String tag = tokens.get(0).toLowerCase();
		String tag = tokens.get(0);
		// END KGU#1081 2023-09-28
		return Syntax.isIdentifier(typename, false, null) &&
				// START KGU#542 2019-11-17: Enh. #739 - also consider enumeration types
				//((tag.equals("record") || tag.equals("struct")) && tokens.get(1).equals("{") && tokens.get(tokens.count()-1).equals("}")
				((tag.equalsIgnoreCase("record") || tag.equalsIgnoreCase("struct") || tag.equalsIgnoreCase("enum"))
						&& tokens.get(1).equals("{") && tokens.get(tokens.count()-1).equals("}")
				// END KGU#542 2019-11-17
				// START KGU#1081 2023-09-28 Enh. #1091 also accept array type definitions
				//|| tokens.count() == 1 && (typeMap != null && typeMap.containsKey(":" + tag) || typeMap == null && Function.testIdentifier(tag, false, null)));
				|| isArray
				|| tokens.count() == 1 && (typeMap != null && (typeMap.containsKey(":" + tag) || TypeMapEntry.isStandardType(tag)) || typeMap == null && Syntax.isIdentifier(tag, false, null)));
				// END KGU#1081 2023-09-28
	}
	/** @return true if all non-empty lines comply to {@link #isTypeDefinition(String)} */
	public boolean isTypeDefinition()
	{
		return isTypeDefinition(null, true);
	}

	/**
	 * Determines if this element contains valid type definitions
	 * 
	 * @param typeMap - a type map for verification of types
	 * @param allLines - if the result should only be true if all lines are type definitions
	 * @return true if this element contains type definitions
	 * 
	 * @see #isTypeDefinition(String, HashMap)
	 */
	public boolean isTypeDefinition(HashMap<String, TypeMapEntry> typeMap, boolean allLines)
	{
		boolean isTypeDef = false;
		StringList lines = this.getUnbrokenText();
		if (allLines) {
			isTypeDef = true;
			for (int i = 0; isTypeDef && i < lines.count(); i++) {
				String line = lines.get(i).trim();
				isTypeDef = line.isEmpty() || isTypeDefinition(line, typeMap);
			}
		}
		else {
			for (int i = 0; !isTypeDef && i < lines.count(); i++) {
				String line = lines.get(i);
				isTypeDef = !line.isEmpty() && isTypeDefinition(line, typeMap);
			}
		}
		return isTypeDef;
	}
	/** @return true if at least one line complies to {@link #isTypeDefinition(String)} */
	public boolean hasTypeDefinitions()
	{
		return isTypeDefinition(null, false);
	}
	// END KGU#388 2017-07-03
	// START KGU#542 2019-11-17: Enh. #739 - identify enum type line
	/**
	 * Returns true if the given {@code line} of code is a type definition of the following form:<br>
	 * type &lt;id&gt; = enum{ &lt;id&gt [ = &lt;value&gt; ] {, &lt;id&gt [ = &lt;value&gt; ]} }.<br/>
	 * @param line - String comprising one line of code
	 * @return true iff line is of one of the forms a) through e)
	 * @see #isTypeDefinition(String, HashMap)
	 * @see #isTypeDefinition()
	 */
	public static boolean isEnumTypeDefinition(String line)
	{
		boolean isEnum = isTypeDefinition(line);
		if (isEnum) {
			int posEq = line.indexOf('=');
			isEnum = posEq > 0 && TypeMapEntry.MATCHER_ENUM.reset(line.substring(posEq+1).trim()).matches();
		}
		return isEnum;
	}
	// END KGU#542 2019-11-17
	
	// START KGU#47 2017-12-06: Enh. #487 - compound check for hidable content
	/**
	 * @return true iff this Instruction contains nothing but type definitions and
	 * (uninitialized) variable declarations, i.e. stuff that can be hidden.
	 * @see #isMereDeclaration(String) 
	 */
	public boolean isMereDeclaratory()
	{
		boolean isHideable = true;
		StringList lines = this.getUnbrokenText();
		for (int i = 0; isHideable && i < lines.count(); i++) {
			String line = lines.get(i);
			isHideable = line.isEmpty() || isMereDeclaration(line);
		}
		return isHideable;
	}
	// END KGU#477 2017-12-06
	// START KGU#772 2019-11-24: We want to be able to suppress expression of code for mere declarations
	/**
	 * Checks whether the given {@code _line} of code is either a type definition or
	 * a variable declaration without initialization.
	 * @param line - instruction line
	 * @return true if the line is a mere declaration
	 * @see #isTypeDefinition(String)
	 * @see #isDeclaration(String)
	 * @see #isAssignment(String)
	 */
	public static boolean isMereDeclaration(String line)
	{
		return isTypeDefinition(line) || (isDeclaration(line) && !isAssignment(line));
	}
	// END KGU#772 2019-11-24

	// START KGU#178 2016-07-19: Support for enh. #160 (export of called subroutines)
	// (This method is plaed here instead of in class Call because it is needed
	// to decide whether an Instruction element complies to the Call syntax and
	// may be transmuted.)
	/**
	 * Returns a {@link Function} object describing the signature of the called
	 * routine if the text complies to the call syntax described in the user guide,
	 * or {@code null} otherwise.
	 * @return Function object or {@code null}.
	 * @see #isFunctionCall(boolean)
	 * @see #isProcedureCall(boolean)
	 */
	public Function getCalledRoutine() {
		if (this.getUnbrokenText().count() == 1) {
			return getCalledRoutine(0);
		}
		return null;
	}
	
	// Undocumented version of getCalledRoutine() coping with multiple call lines per element
	public Function getCalledRoutine(int lineNo)
	{
		Function called = null;
		// START KGU#413 2017-06-09: Enh. #416 cope with user-defined line breaks
		//StringList lines = this.text;
		StringList lines = this.getUnbrokenText();
		// END KGU#413 2017-06-09
		if (lines.count() > 0 && lineNo < lines.count())
		{
			String potentialCall = lines.get(lineNo);
			StringList tokens = Syntax.splitLexically(potentialCall, true);
			Syntax.unifyOperators(tokens, true);
			int asgnPos = tokens.indexOf("<-");
			if (asgnPos > 0)
			{
				potentialCall = tokens.concatenate("", tokens.indexOf("<-")+1);		
			}
			called = new Function(potentialCall);
			if (!called.isFunction())
			{
				called = null;
			}
		}
		return called;
	}
	// END KGU#178 2016-07-19

	// START KGU#199 2016-07-07: Enh. #188 - ensure Call elements for known subroutines
	/**
	 * Checks if this element contains a function or procedure call matching one of the given
	 * subroutine signatures.
	 * @param _signatures - a {@link StringList} of symbolic subroutine signatures {@code "<name>#<argcount>"}
	 * @return true if this contains a call matching one of the signatures given.
	 * @see #getCalledRoutine()
	 * @see #isFunctionCall(boolean)
	 * @see #isProcedureCall(boolean)
	 */
	public boolean isCallOfOneOf(StringList _signatures)
	{
		Function fct = this.getCalledRoutine();
		return fct != null && _signatures.contains(fct.getName() + "#" + fct.paramCount());
	}
	
	/* (non-Javadoc)
	 * @see lu.fisch.structorizer.elements.Element#convertToCalls(lu.fisch.utils.StringList)
	 * Doesn't do anything - it's the task of SubQueues
	 */
	@Override
	public void convertToCalls(StringList _signatures)
	{}
	// END KGU#199 2016-07-07

	/* (non-Javadoc)
	 * @see lu.fisch.structorizer.elements.Element#traverse(lu.fisch.structorizer.elements.IElementVisitor)
	 */
	@Override
	public boolean traverse(IElementVisitor _visitor) {
		return _visitor.visitPreOrder(this) && _visitor.visitPostOrder(this);
	}

	// START KGU#258 2016-09-26: Enh. #253
	@Override
	protected String[] getRelevantParserKeys() {
		// TODO Auto-generated method stub
		return relevantParserKeys;
	}
	// END KGU#258 2016-09-26
	
	// START KGU#261 2017-01-26: Enh. #259 (type map)
<<<<<<< HEAD
	/**
	 * Adds own variable declarations (only this element, no substructure!) to the given
	 * map (varname -> typeinfo).
	 * @param typeMap
	 * 
	 * @deprecated Fetch the types from parsedLines
	 */
=======
>>>>>>> c9691ccb
	@Override
	public void updateTypeMap(HashMap<String, TypeMapEntry> typeMap)
	{
		// START KGU#413 2017-06-09: Enh. #416 cope with user-defined line breaks
		//for (int i = 0; i < this.getText().count(); i++) {
		//	updateTypeMapFromLine(typeMap, this.getText().get(i), i);
		//}
		StringList lines = this.getUnbrokenText();
		for (int i = 0; i < lines.count(); i++) {
			updateTypeMapFromLine(typeMap, lines.get(i), i);
		}
		// END KGU#413 2017-06-09
	}
	
<<<<<<< HEAD
	@Deprecated
=======
	/**
	 * Adds type map entries for the variable declarations contained in the given
	 * line to the passed-in type map (varname -> typeinfo).
	 * 
	 * @param typeMap - the type map to be used and extended
	 * @param line - the (unbroken) line to be processed
	 * @param lineNo - number of the (unbroken) {@code line} within the element text
	 */
>>>>>>> c9691ccb
	public void updateTypeMapFromLine(HashMap<String, TypeMapEntry> typeMap, String line, int lineNo)
	{
		StringList tokens = Syntax.splitLexically(line, true, true);
		String varName = null;
		String typeSpec = "";
		boolean isAssigned = false;
		boolean isDeclared = true;
		Syntax.unifyOperators(tokens, true);
		if (tokens.isEmpty()) {
			return;
		}
		String token0 = tokens.get(0).toLowerCase();
		int posColon = tokens.indexOf(token0.equals("dim") ? "as" : ":", false);
		int posAsgnmt = tokens.indexOf("<-");
		// First we try to extract a type description from a Pascal-style variable declaration
		if (tokens.count() > 3 && (token0.equals("var") || token0.equals("dim") || token0.equals("const")) && posColon >= 2) {
			isAssigned = posAsgnmt > posColon;
			typeSpec = tokens.concatenate(" ", posColon+1, (isAssigned ? posAsgnmt : tokens.count()));
<<<<<<< HEAD
			// There may be one or more variable names between "var" and ':' if there is no assignment
			StringList varTokens = tokens.subSequence(1, posColon);
			//varTokens.removeAll(" ");	// tokens was already condensed
			for (int i = 0; i < varTokens.count(); i++)
			{
				if (Syntax.isIdentifier(varTokens.get(i), false, null) && (i + 1 >= varTokens.count() || varTokens.get(i+1).equals(","))) {
					addToTypeMap(typeMap, varTokens.get(i), typeSpec, lineNo, isAssigned, true);
=======
			// There may be more than one variable name between "var" and ':' if there is no assignment
			// START KGU#1089 2023-10-12: Issue #980 - This was for the discarded idea of array specifiers
			//StringList varTokens = tokens.subSequence(1, posColon);
			//varTokens.removeAll(" ");
			//for (int i = 0; i < varTokens.count(); i++)
			//{
			//	if (Function.testIdentifier(varTokens.get(i), false, null) && (i + 1 >= varTokens.count() || varTokens.get(i+1).equals(","))) {
			//		addToTypeMap(typeMap, varTokens.get(i), typeSpec, lineNo, isAssigned, true);
			//	}
			//}
			StringList varList = Element.splitExpressionList(tokens.subSequence(1, posColon), ",", false);
			if (!isAssigned || varList.count() == 1) {
				for (int i = 0; i < varList.count(); i++) {
					String var = varList.get(i).trim();
					// The following part addressed a mixed list of scalar and array declarations
					//StringList dims = new StringList();
					//int posBrack = var.indexOf('[');
					//if (posBrack >= 0) {
					//	String tail = var.substring(posBrack);
					//	var = var.substring(0, posBrack).trim();
					//	while (tail.startsWith("[")) {
					//		StringList ranges = Element.splitExpressionList(tail.substring(1), ",", true);
					//		dims.add(ranges.subSequence(0, ranges.count()-1));
					//		tail = ranges.get(ranges.count()-1);
					//		if (tail.length() > 1) {
					//			tail = tail.substring(1);
					//		}
					//	}
					//}
					if (Function.testIdentifier(var, false, null)) {
						String typeSpec1 = typeSpec;
						// The following part addressed a mixed list of scalar and array declarations
						//if (!dims.isEmpty()) {
						//	if (dims.count() == 1 && dims.get(0).isBlank()) {
						//		typeSpec1 = "array of " + typeSpec1;
						//	}
						//	else {
						//		typeSpec1 = "array [" + dims.concatenate(",") + "] of " + typeSpec1;
						//	}
						//}
						addToTypeMap(typeMap, var, typeSpec1, lineNo, isAssigned, true);
					}
>>>>>>> c9691ccb
				}
			}
			// END KGU#1089 2023-10-12
		}
		// Next we try to extract type information from an initial assignment (without "var"/"dim" keyword)
		else if (posAsgnmt > 0 && !token0.equals("var") && !token0.equals("dim")) {
			// Type information might be found left of the variable name or be derivable from the initial value
			// START KGU#375 2017-09-20: Enh. #388 - a "const" keyword might be here, drop it
			if (token0.equals("const")) {
				tokens.remove(0);
				posAsgnmt--;
			}
			// EMD KGU#375 2017-09-20
			StringList leftSide = tokens.subSequence(0, posAsgnmt);
			StringList rightSide = tokens.subSequence(posAsgnmt+1, tokens.count());
			isAssigned = !rightSide.isEmpty();
			// Isolate the variable name from the left-hand side of the assignment
			varName = getAssignedVarname(leftSide, false);
			// START KGU#1089 2023-10-16: Issue #980
//			// Without const, var, or dim, a declaration must be a C-style declaration
//			boolean isCStyleDecl = Instruction.isDeclaration(line);
//			// If the target is a record component we won't add a type specification.
//			if (varName != null && !varName.contains(".")) {
//				int pos = leftSide.indexOf(varName);
//				// C-style type declaration left of the variable name?
//				typeSpec = leftSide.concatenate(null, 0, pos);
//				// Check for array declaration (or array element access)
//				// START KGU#1090 2023-10-15: Bugfix we must not compromise the typeSpec part
//				//while (!typeSpec.isEmpty() && (pos = leftSide.indexOf("[")) > 1) {
//				//	typeSpec += leftSide.concatenate(null, pos, leftSide.indexOf("]")+1);
//				//	leftSide.remove(pos, leftSide.indexOf("]")+1);
//				//}
//				leftSide.remove(0, pos);
//				if (!typeSpec.isEmpty() && (pos = leftSide.indexOf("[")) > 0) {
//					// Left side should end with a closing bracket now
//					typeSpec = "array " + leftSide.concatenate(null, pos) + " of " + typeSpec;
//					leftSide.remove(pos, leftSide.count());
//				}
//				// END KGU#1090 2023-10-15
//				// No explicit type specification but new variable?
//				if (typeSpec.isEmpty() && !typeMap.containsKey(varName)) {
//					//String expr = rightSide.concatenate(" ");
//					typeSpec = getTypeFromAssignedValue(rightSide, typeMap);
//					isDeclared = false;
//					if (typeSpec.isEmpty()) {
//						typeSpec = "???";
//					}
//					// Maybe it's a multidimensional array, then reformulate it as "array of [array of ...]"
//					while (!typeSpec.isEmpty() && (pos = leftSide.indexOf("[")) == 1) {
//						typeSpec = "array of " + typeSpec;
//						leftSide.remove(pos, leftSide.indexOf("]")+1);
//					}
//				}
//			}
//			addToTypeMap(typeMap, varName, typeSpec, lineNo, isAssigned, isDeclared || isCStyleDecl);

			/* Without const, var, or dim, a declaration must be a C-style declaration
			 * Without a type it must be a simple assignment
			 * We put all cases in a loop to avoid duplicate code. If varName isn't
			 * null then it may be an initialisation (declVars should have one element)
			 * or an assignment to a single variable (declVars should be empty then).
			 * If declVars has more than one element then varName will be null.
			 */
			StringList declVars = Instruction.getDeclaredVariables(tokens);
			boolean isCStyleDecl = !declVars.isEmpty();
			/* In case of a multi-variable declaration we will associate the type but
			 * ignore the assignment.
			 */
			if (varName != null && declVars.isEmpty()) {
				declVars.add(varName);
			}
			if (varName == null && !declVars.isEmpty()) {
				varName = declVars.get(0);
				rightSide.clear(); // ignore the value - it is not intended to be assigned
			}
			// If the target is a record component we won't add a type specification.
			if (varName != null && !varName.contains(".")) {
				int pos = leftSide.indexOf(varName);
				// C-style type specification left of the (first) variable name?
				typeSpec = leftSide.concatenate(null, 0, pos);
				// Check for array declaration (or array element access)
				leftSide.remove(0, pos);
				// If there are several comma-separated zones (should be if declVars.count() > 1)
				StringList declZones = Element.splitExpressionList(leftSide, ",", true);
				for (int i = 0; i < declVars.count(); i++) {
					isDeclared = true;
					String typeSpec1 = typeSpec;
					String declVar = declVars.get(i);
					if (!typeSpec.isEmpty() && i < declZones.count() && (pos = declZones.get(i).indexOf("[")) > 0) {
						// Left side should end with a closing bracket now
						int posRBrace = declZones.get(i).lastIndexOf(']') + 1;
						if (posRBrace < 1) {
							posRBrace = declZones.get(i).length();
						}
						typeSpec1 = "array " + declZones.get(i).substring(pos, posRBrace) + " of " + typeSpec;
					}
					if (typeSpec1.isEmpty() && !typeMap.containsKey(declVar) && !rightSide.isEmpty()) {
						// Doesn't seem to be a declaration but an assignment
						//String expr = rightSide.concatenate(" ");
						typeSpec1 = getTypeFromAssignedValue(rightSide, typeMap);
						isDeclared = false;
						if (typeSpec1.isEmpty()) {
							typeSpec1 = "???";
						}
						StringList declZone = Element.splitLexically(declZones.get(i), true);
						// Maybe it's a multidimensional array, then reformulate it as "array of [array of ...]"
						// Don't mistake an index as a size, so better don't specify size
						while ((pos = declZone.indexOf("[")) == 1) {
							// There might be more than one index in the bracket
							StringList indices = Element.splitExpressionList(declZone.subSequence(2, declZone.count()), ",", true);
							if (indices.get(indices.count()-1).startsWith("]")) {
								declZone.remove(0, declZone.indexOf("]"));
							}
							else {
								declZone.clear();
							}
							typeSpec1 = "array of ".repeat(indices.count()-1) + typeSpec1;
						}
					}
					if (declVar != null) {
						addToTypeMap(typeMap, declVar, typeSpec1, lineNo, isAssigned, isDeclared || isCStyleDecl);
					}
				}
				//END KGU#1089 2023-10-16
			}
		}
		// START KU#388 2017-08-07: Enh. #423
		else if (isTypeDefinition(line, typeMap)) {
			// START KGU#542 2019-11-17: Enh. #739
			boolean isEnum = tokens.get(3).equalsIgnoreCase("enum");
			// END KGU#542 2019-11-17
			// FIXME: In future, array type definitions will also have to be handled...
			String typename = tokens.get(1);
			// Because of possible C-style declarations we must not glue the tokens together with "".
			typeSpec = tokens.concatenate(null, 3, tokens.count()).trim();
			int posBrace = typeSpec.indexOf("{");
			if (posBrace > 0 && tokens.get(tokens.count()-1).equals("}")) {
				// START KGU#542 2019-11-17: Enh. #739 Handle enumeration tapes
				if (isEnum) {
					// first make sure the syntax is okay
					if (TypeMapEntry.MATCHER_ENUM.reset(typeSpec).matches() ) {
						Root root = getRoot(this);
						if (root != null) {
							TypeMapEntry enumType = new TypeMapEntry(typeSpec, typename, typeMap, this, lineNo, false, false);
							typeMap.put(":" + typename, enumType);
							HashMap<String, String> enumItems = root.extractEnumerationConstants(line);
							if (enumItems != null) {
								for (String constName: enumItems.keySet()) {
									typeMap.put(constName, enumType);
								}
							}
						}

					}
				}
				else {
					// END KGU#542 2019-11-17
					StringList compNames = new StringList();
					StringList compTypes = new StringList();
					extractDeclarationsFromList(typeSpec.substring(posBrace+1, typeSpec.length()-1), compNames, compTypes, null);
					addRecordTypeToTypeMap(typeMap, typename, typeSpec, compNames, compTypes, lineNo);
					// START KGU#542 2019-11-17: Enh. #739
				}
				// END KGU#542 2019-1-17
			}
			// START KGU#1081 2023-09-28: Enh. #1091 Accept array type definitions
			else if (typeSpec.equalsIgnoreCase("array")
					|| TypeMapEntry.MATCHER_ARRAY.reset(typeSpec).matches()) {
				typeMap.put(":" + typename, new TypeMapEntry(typeSpec, typename, typeMap, this, lineNo, false, true));
			}
			// END KGU#1081 2023-09-28
			else {
				// According to isTypeDefinition() this must now be an alias for an existing type
				// START KGU#1081 2023-09-28: Issue #1091 Aliases for standard types didn't work
				//typeMap.put(":" + typename, typeMap.get(":" + tokens.get(3)));
				TypeMapEntry refType = typeMap.get(":" + tokens.get(3));
				if (refType == null) {
					refType = new TypeMapEntry(tokens.get(3), typename, typeMap, this, lineNo, false, true);
				}
				typeMap.put(":" + typename, refType);
				// END KGU#1081 2023-09-28
			}
		}
		// END KGU#388 2017-08-07
	}
	
	/**
	 * Extracts the target variable name (or the the entire variable expression, see argument
	 * {@code entireTarget} out of the given blank-free token sequence which may comprise
	 * the entire line of an assignment or just its left part.<br/>
	 * The variable name may be qualified, i.e. be a sequence of identifiers separated by dots.
	 * Possible end-standing indices will not be part of the returned string, e.g. the result for
	 * {@code foo.bar[i][j]} will be "foo.bar", whereas for a mixed expression {@code foo[i].bar[j]}
	 * the result would be just "foo".<br/>
	 * In case of a multi-variable declaration, the result will be {@code null} as a potential
	 * initialisation would be rejected.
	 * 
	 * @param tokens - unified tokens of an assignment instruction without whitespace (otherwise
	 *     the result may be nonsense)
	 * @param entireTarget - if this is {@code true} then index expressions etc. will remain in
	 *    the result (so it is no longer the pure name)
	 * @return the extracted variable name/specification or {@code null}
	 */
	// KGU#686 2019-03-17: Enh. #56 - made static to facilitate implementation of Try
	public static String getAssignedVarname(StringList tokens, boolean entireTarget) {
		String varName = null;
		// START KGU#689 2019-03-21: Issue #706 - get along with named parameter calls
		tokens = coagulateSubexpressions(new StringList(tokens));		
		// END KGU689 2019-03-21
		int posAsgn = tokens.indexOf("<-");
		if (posAsgn > 0) {
			tokens = tokens.subSequence(0, posAsgn);
		}
		// START KGU#689 2019-03-21: Issue #706 can no longer happen in this form due to coagulation
		//int posLBracket = tokens.indexOf("[");
		//if (posLBracket > 0 && tokens.lastIndexOf("]") > posLBracket) {
		//	// If it's an array element access then cut off the index expression
		//	tokens = tokens.subSequence(0, posLBracket);
		//}
		// END KGU#689 2019-03-21
		// START KGU#388 2017-09-15: Enh. #423 avoid accidental return of type information
		// START KGU#1098 2023-10-13: Issue #980 in case of declarations be careful
		boolean isDecl = tokens.indexOf("type", false) == 0;
		// END KGU#1098 2023-10-13
		int posColon = tokens.indexOf(":");
		if (posColon > 0 || (posColon = tokens.indexOf("as", false)) > 0) {
			// It contains a declaration part
			tokens = tokens.subSequence(0, posColon);
			// START KGU#1089 2023-10-13: Issue #980 Don't return a name in a multi-var declaration
			isDecl = true;
			// END KGU#1089 2023-10-13
		}
		// END KGU#388 2017-09-15
		// START KGU#1089 2023-10-13: Issue #980 Don't return a name in a multi-var declaration
		if (!tokens.isEmpty() && (tokens.get(0).equalsIgnoreCase("var") || tokens.get(0).equalsIgnoreCase("dim"))) {
			// This should be the case, otherwise we had a syntax violation here
			tokens.remove(0);
			isDecl = true;
		}
		if (isDecl && tokens.count() != 1) {
			// Too few or too many variables
			return null;
		}
		// Now we have handled multi-variable declarations (where an initialisation attempt is ignored)
		// END KGU#1089 2023-10-13

		// The last sequence of dot-separated identifiers should be the target variable designator
		if (tokens.count() > 0) {
			int i = tokens.count()-1;
			varName = tokens.get(i);
			// START KGU#780 2019-12-01: Bugfix - endstanding index access was erroneously returned
			// FIXME But it might be even more complicated, e.g. foo[i].bar[j]!
			// FIXME And face something like: int[2] mix[3] <- {{1,2,3},{4,5,6}}
			while (varName.startsWith("[") && varName.endsWith("]") && i > 0) {
//				if (posColon >= 0) {
//					// Something is wrong here - there should not be both a declaration and a bracket(?)
//					return null;
//				}
				// It is a coagulated index access - skip it
				varName = tokens.get(--i);
			}
			// END KGU#780 2019-12-01
			// START KGU#388 2017-09-14: Enh. #423
			// START KGU#780 2019-12-01: In cases like foo[i].bar[j] we want to return rather "foo" than "bar"
			//while (i > 1 && tokens.get(i-1).equals(".") && Syntax.isIdentifier(tokens.get(i-2), null)) {
			//	varName = tokens.get(i-2) + "." + varName;
			//	i -= 2;
			//}
			// START KGU#944 2021-02-26: Bugfix #946
			boolean forgetVarname = false;
			// END KGU#944 2021-02-26
			while (i > 1 && varName != null && tokens.get(i-1).equals(".")) {
				String preDotToken = tokens.get(i-2);
				if (Syntax.isIdentifier(preDotToken, false, null)) {
					varName = preDotToken + "." + varName;
					i -= 2;
				}
				else {
					// We may expect either an index expression or an identifier (variable or component name)
					while (i > 1 && preDotToken.startsWith("[") && preDotToken.endsWith("]")) {
						// Skip index expressions (invalidate the name, it was a component of an array element)
						varName = null;
						preDotToken = tokens.get(--i - 2);
					}
					if (varName == null && Syntax.isIdentifier(preDotToken, false, null)) {
						varName = preDotToken;	// Start again with the identifier prior to the indices
						i -= 2;	// this ought to be the token index of varName
					}
					// START KGU#944 2021-02-26: Bugfix #946 This could run into an endless loop
					else if (preDotToken.startsWith("(") && preDotToken.endsWith(")") && entireTarget) {
						// Might be a function or method call - then we might give up, e.g.
						// alternatives.get(nAlts - 1).qFalse <- caseElem.qs.get(lineNo - 1)
						if (i - 2 > 0 && Syntax.isIdentifier(tokens.get(i-3), false, null)) {
							// okay, seems to be a function or method call, indeed
							varName = null;
							i -= 3; // This is now the position of the function name
							// Check if it is a method, in this case the show might go on...
							if (i > 1 && tokens.get(i-1).equals(".")
									&& Syntax.isIdentifier(preDotToken = tokens.get(i-2), false, null)) {
								varName = preDotToken;
								i -= 2;
								forgetVarname = true;
							}
						}
						else {
							/* TODO --> issue #800
							 * The content of the parenthesis might be a casted expression or
							 * whatsoever. Without a detailed syntax analysis we are lost here
							 * It can't be sensible to proceed for now. But on the other hand
							 * it is already unlikely that a declaration is involved, and we
							 * are to deliver the correct start index i ...
							 */
							i = 0;
							varName = null;
						}
					}
					else {
						// Get the hell outa here! The preceding dot makes this varName wrong
						varName = null;
					}
					// END KGU#944 2021-02-26
				}
			}
			// END KGU#780 2019-12-01
			// END KGU#388 2017-09-14
			// START KGU#784 2019-12-02
			// START KGU#1090 2023-10-15: Bugfix #1096
			if (i > 0 && varName != null) {
				String preNameToken = tokens.get(i-1);
				if (Function.testIdentifier(preNameToken, false, null)
						|| preNameToken.startsWith("[") && preNameToken.endsWith("]")) {
					/* If another identifier or a bracket precedes the variable name then this
					 * must be a C declaration
					 */
					isDecl = true;
				}
				else if (preNameToken.equals(",")) {
					// Seems to be a list of variables
					varName = null;
				}
			}
			// END KGU#1090 2023-10-15
			if (entireTarget && !isDecl) {
				varName = tokens.concatenate(null, i);
			}
			// START KGU#944 2021-02-26: Bugfix #946
			else if (forgetVarname) {
				varName = null;
			};
			// END KGU#944 2021-02-26
			// END KGU#784 2019-12-02
		}
		return varName;
	}
	// END KGU#261 2017-01-26
	
	// START KGU#261 2017-02-20: Enh. #259 Allow CALL elements to override this...
	/**
	 * Tries to extract type information from the right side of an assignment.
	 * 
	 * @param rightSide - tokens of the assigned expression
	 * @param knownTypes - the typeMap as filled so far (won't be changed here)
	 * @return a type specification, an empty string (no clue), or "???" (ambiguous)
	 */
	protected String getTypeFromAssignedValue(StringList rightSide, HashMap<String, TypeMapEntry> knownTypes)
	{
		String typeSpec = "";
		// Check for array initializer expression
		if (rightSide.count() >= 2 && rightSide.get(0).equals("{") && rightSide.get(rightSide.count()-1).equals("}")) {
			StringList items = Element.splitExpressionList(rightSide.subSequence(1, rightSide.count()-1), ",", false);
			// Try to identify the element type(s)
			for (int i = 0; !typeSpec.contains("???") && i < items.count(); i++) {
				String itemType = identifyExprType(knownTypes, items.get(i), false);
				if (typeSpec.isEmpty()) {
					typeSpec = itemType;
				}
				else if (!itemType.isEmpty() && !typeSpec.equalsIgnoreCase(itemType)) {
					typeSpec = "???";
				}
			}
			if (typeSpec.isEmpty()) {
				typeSpec = "???";
			}
			typeSpec += "[" + items.count() + "]";
		}
		else {
			// START KGU#542 2019-11-17: Enh. #739 Check for enumerator constant
			if (rightSide.count() == 1 && Syntax.isIdentifier(rightSide.get(0), false, null)) {
				Root root = getRoot(this);
				if (root != null) {
					String constVal = root.constants.get(rightSide.get(0));
					if (constVal != null && constVal.startsWith(":") && constVal.contains("€")) {
						return constVal.substring(1, constVal.indexOf('€'));	// This is the type name
					}
				}
			}
			// END KGU#542 2019-11-17
			// Try to derive the type from the expression
			typeSpec = identifyExprType(knownTypes, rightSide.concatenate(" "), false);
		}
		return typeSpec;
	}
	// END KGU#261 2017-02-20

	// START KGU#388 2017-08-07: Enh. #423 type definition support for record 
	/**
	 * Tries to extract type information from the right side of an assignment.
	 * @param typeDef - tokens of the type definition
	 * @param knownTypes - the typeMap as filled so far (won't be changed here)
	 * @return a type specification, an empty string (no clue), or "???" (ambiguous)
	 */
	protected String getTypeFromTypeDefinition(StringList rightSide, HashMap<String, TypeMapEntry> knownTypes)
	{
		String typeSpec = "";
		
		// Try to derive the type from the expression
		typeSpec = identifyExprType(knownTypes, rightSide.concatenate(" "), false);
		return typeSpec;
	}
	// END KGU#388 2017-08-07

	// START KGU#477 2017-12-06: Enh. #487 - new mode to hide declarations
	/* (non-Javadoc)
	 * @see lu.fisch.structorizer.elements.Element#getIcon()
	 */
	@Override
	public ImageIcon getIcon()
	{
		if (E_HIDE_DECL && this.isMereDeclaratory() && this == this.getDrawingSurrogate(false)) {
			return IconLoader.getIcon(85);
		}
		return super.getIcon();
	}
	/**
	 * In active mode {@link Element#E_HIDE_DECL} detects whether this is a mere declaration element and
	 * would be the first of a contiguous sequence of such elements (no matter if actually other declarations
	 * follow). In all other cases returns false 
	 * @param _modeIndependent - if true then an existing declaration sequence will also be detected if mode
	 * {@link Element#E_HIDE_DECL} is off
	 * @return true if declarations are to be hidden and this is the drawing surrogate of declaration sequence
	 */
	public boolean eclipsesDeclarations(boolean _modeIndependent)
	{
		return (_modeIndependent || E_HIDE_DECL) && this.isMereDeclaratory() && this == this.getDrawingSurrogate(_modeIndependent);
	}
	/* (non-Javadoc)
	 * @see lu.fisch.structorizer.elements.Element#isCollapsed(boolean)
	 */
	@Override
	public boolean isCollapsed(boolean _orHidingOthers) {
		return super.isCollapsed(_orHidingOthers) || _orHidingOthers && eclipsesDeclarations(false);
	}
	/**
	 * @param _modeIndependent TODO
	 * @return either this or a preceding declaration if mode {@link Element#E_HIDE_DECL}
	 * is active and this is a mere declaration but not the first one in a series.
	 */
	public final Instruction getDrawingSurrogate(boolean _modeIndependent)
	{
		Instruction surrogate = this;
		if ((_modeIndependent || E_HIDE_DECL) && this.isMereDeclaratory()) {
			Subqueue myParent = (Subqueue)this.parent;
			int myIndex = (myParent).getIndexOf(this);
			Element pred = null;
			while (myIndex > 0
					// START KGU#408 2021-02-26
					//&& (pred = myParent.getElement(myIndex-1)).getClass().getSimpleName().equals("Instruction")
					&& (pred = myParent.getElement(myIndex-1)) instanceof Instruction
					// END KGU#408 2021-02-26
					&& ((Instruction)pred).isMereDeclaratory()) {
				surrogate = (Instruction)pred;
				myIndex--;
			}
		}
		return surrogate;
	}
	/**
	 * If this is part of a sequence of mere declaration elements and display
	 * mode {@link Element#E_HIDE_DECL} is active or {@code _force} is {@code true}
	 * then the complete declaration sequence virtually amalgamated under its
	 * first member will be returned, otherwise null.
	 * 
	 * @param _modeIndependent - if {@code true} then an existing declaration sequence
	 *    will also be returned if mode {@link Element#E_HIDE_DECL} is off.
	 * @return the sequence of hidden declaration elements including its surrogate
	 *    element or {@code null}.
	 */
	public IElementSequence getEclipsedDeclarations(boolean _modeIndependent)
	{
		IElementSequence hidden = null;
		Instruction surrogate = this.getDrawingSurrogate(_modeIndependent);
		if (this.eclipsesDeclarations(_modeIndependent) || this != surrogate) {
			Subqueue myParent = (Subqueue)this.parent;
			int firstIndex = (myParent).getIndexOf(surrogate);
			int index = firstIndex+1;
			Element succ = null;
			while (index < myParent.getSize()
					// START KGU#408 2021-02-26: Enh. #410 Mofied Call behaviour
					//&& (succ = myParent.getElement(index)).getClass().getSimpleName().equals("Instruction")
					&& (succ = myParent.getElement(index)) instanceof Instruction
					// END KGU#408 2021-02-26
					&& ((Instruction)succ).isMereDeclaratory()) {
				index++;
			}
			hidden = new SelectedSequence(myParent, firstIndex, index-1);
		}
		return hidden;
	}
	// END KGU#477 2017-12-06
	
	// START KGU#477 2017-12-10: Enh. #487 - We may have to aggregate information of hidden declarations
	/* (non-Javadoc)
	 * @see lu.fisch.structorizer.elements.Element#getRuntimeInfoString()
	 */
	@Override
	protected String getRuntimeInfoString()
	{
		// Only if display mode "Hide mere declarations?" is active we will have to aggregate flock data
		if (!this.eclipsesDeclarations(false)) {
			return super.getRuntimeInfoString();
		}
		// Now we need the minimum execution count and the total step count of the entire declaration flock
		// Since we must override this method anyway in order to enclose the combined step count, we do it
		// in a compound loop rather than by calling this.getExecCount() and this.getExecStepCount(_combined)
		IElementSequence flock = this.getEclipsedDeclarations(false);
		int nExec = this.getExecCount();
		int nSteps = this.getExecStepCount(false);
		for (int i = 1; i < flock.getSize(); i++) {
			Element decl = flock.getElement(i);
			nExec = Math.min(nExec, decl.getExecCount());
			nSteps += decl.getExecStepCount(false);
		}
		return nExec + " / (" + nSteps + ")";
	}
	/* (non-Javadoc)
	 * @see lu.fisch.structorizer.elements.Element#getScaleColorForRTDPM()
	 */
	@Override
	protected Color getScaleColorForRTDPM()
	{
		int maxValue = 0;
		int value = 0;
		boolean logarithmic = false;
		switch (Element.E_RUNTIMEDATAPRESENTMODE) {
		case EXECCOUNTS:
			maxValue = Element.maxExecCount;
			value = this.getMinExecCount();
			break;
		case EXECSTEPS_LOG:
			logarithmic = true;
		case EXECSTEPS_LIN:
			maxValue = Element.maxExecStepCount;
			if (Element.E_HIDE_DECL && Element.maxExecStepsEclCount > Element.maxExecStepCount) {
				maxValue = Element.maxExecStepsEclCount;
			}
			value = this.execStepCount;
			if (this.eclipsesDeclarations(false)) {
				value += this.execSubCount;
			}
			break;
		case TOTALSTEPS_LOG:
			logarithmic = true;
		case TOTALSTEPS_LIN:
			maxValue = Element.maxExecTotalCount;
			if (Element.E_HIDE_DECL && Element.maxExecStepsEclCount > Element.maxExecTotalCount) {
				maxValue = Element.maxExecStepsEclCount;
			}
			value = this.execStepCount;
			if (this.eclipsesDeclarations(false)) {
				value += this.execSubCount;
			}
			break;
		default:
				;
		}
		if (logarithmic) {
			// We scale the logarithm a little up lest there should be too few
			// discrete possible values
			if (maxValue > 0) maxValue = (int) Math.round(25 * Math.log(maxValue));
			if (value > 0) value = (int) Math.round(25 * Math.log(value));
		}
		return getScaleColor(value, maxValue);
	}
	/* (non-Javadoc)
	 * @see lu.fisch.structorizer.elements.Element#addToExecTotalCount(int, boolean)
	 */
	@Override
	public void addToExecTotalCount(int _growth, boolean _directly)
	{
		if (Element.E_COLLECTRUNTIMEDATA)
		{
			if (!_directly && this.eclipsesDeclarations(true))
			{
				this.execSubCount += _growth;
				Element.maxExecStepsEclCount = 
						Math.max(this.execStepCount + this.execSubCount,
								Element.maxExecStepsEclCount);			
			}
			else {
				super.addToExecTotalCount(_growth, _directly);
			}
		}
	}
	private int getMinExecCount()
	{
		// Only if display mode "Hide mere declarations?" is active we will have to aggregate flock data
		if (!this.eclipsesDeclarations(false)) {
			return super.getExecCount();
		}
		// Now we need the minimum execution count and the total step count of the entire declaration flock
		// Since we must override this method anyway in order to enclose the combined step count, we do it
		// in a compound loop rather than by calling this.getExecCount() and this.getExecStepCount(_combined)
		IElementSequence flock = this.getEclipsedDeclarations(false);
		int nExec = this.getExecCount();
		for (int i = 1; i < flock.getSize(); i++) {
			Element decl = flock.getElement(i);
			nExec = Math.min(nExec, decl.getExecCount());
		}
		return nExec;
		
	}
	/**
	 * Returns the summed up number of execution steps of this element and - if
	 * {@code _combined} is {@code true} and this is not an eclipsing declaration -
	 * all its substructure.
	 * 
	 * @param _combined - ignored
	 * @return the requested step count
	 */
	@Override
	public int getExecStepCount(boolean _combined)
	{
		if (this.eclipsesDeclarations(true)) {
			return this.execStepCount;
		}
		else {
			return super.getExecStepCount(_combined);
		}
	}
	// END KGU#477 2017-12-10
	
	// START KGU#906/KGU#926 2021-02-04: Enh. #905, #926
	@Override
	public LinkedHashMap<Element, Vector<DetectedError>> getRelatedErrors(boolean getAll)
	{
		LinkedHashMap<Element, Vector<DetectedError>> errorMap = super.getRelatedErrors(getAll);
		IElementSequence hiddenDecls = this.getEclipsedDeclarations(false);
		if (hiddenDecls != null) {
			for (int i = 0; i < hiddenDecls.getSize() && (getAll || errorMap.isEmpty()); i++) {
				Element decl = hiddenDecls.getElement(i);
				if (decl != this) {
					decl.addRelatedErrors(getAll, errorMap);
				}
			}
		}
		return errorMap;
	}
	// END KGU#906/KGU#926 2021-02-04

}<|MERGE_RESOLUTION|>--- conflicted
+++ resolved
@@ -533,16 +533,12 @@
 			StringList myLines = this.getUnbrokenText();
 			for (int i = 0; i < myLines.count(); i++) {
 				String line = myLines.get(i);
-<<<<<<< HEAD
 				// if (!isTypeDefinition(line, null)) {
 				if (!isTypeDefinition(line)) {
-=======
-				if (!isTypeDefinition(line, null)) {
 					// START KGU#1090 2023-10-15: Bugfix #1096
 					// In case of a C-type declaration remove the type specification
 					line = removeCDeclType(line);
 					// END KGU#1090 2023-10-15
->>>>>>> c9691ccb
 					_lines.add(line);
 				}
 				// START KGU#542 2019-11-17: Enh. #739 special treatment for enum type definitions
@@ -578,8 +574,8 @@
 				&& !line.toLowerCase().startsWith("var ")
 				&& !line.toLowerCase().startsWith("dim ")) {
 			// Must be C-type declaration, so drop all confusing type prefix
-			StringList tokens = Element.splitLexically(line, true);
-			tokens.removeAll(" ");
+			StringList tokens = Syntax.splitLexically(line, true);
+			tokens.removeBlanks();
 			String varName = getAssignedVarname(tokens, false);
 			int posVar = tokens.indexOf(varName);
 			// FIXME: What to do in case of varName = null?
@@ -877,63 +873,19 @@
 	 */
 	public static boolean isDeclaration(String line)
 	{
-<<<<<<< HEAD
 		StringList tokens = Syntax.splitLexically(line, true);
 		Syntax.unifyOperators(tokens, true);
-		boolean typeA = tokens.indexOf("var") == 0 && tokens.indexOf(":") > 1;
-		boolean typeB = tokens.indexOf("dim") == 0 && tokens.indexOf("as") > 1;
-=======
-		StringList tokens = Element.splitLexically(line, true);
-		unifyOperators(tokens, true);
 		// START KGU#1089 2023-10-12: Bugfix #980 Accept uppercase, too
 		//boolean typeA = tokens.indexOf("var") == 0 && tokens.indexOf(":") > 1;
 		//boolean typeB = tokens.indexOf("dim") == 0 && tokens.indexOf("as") > 1;
 		boolean typeA = tokens.indexOf("var", false) == 0 && tokens.indexOf(":") > 1;
 		boolean typeB = tokens.indexOf("dim", false) == 0 && tokens.indexOf("as", false) > 1;
 		// END KGU#1089 2023-10-13
->>>>>>> c9691ccb
 		int posAsgn = tokens.indexOf("<-");
 		boolean typeC = false;
 		if (posAsgn > 1) {
 			tokens = tokens.subSequence(0, posAsgn);
-<<<<<<< HEAD
-			int posLBrack = tokens.indexOf("[");
-			// START KGU#1009 2021-11-02: Bugfix #1014: We must handle java array types, too
-			//if (posLBrack > 0 && posLBrack < tokens.lastIndexOf("]")) {
-			//	tokens = tokens.subSequence(0, posLBrack);
-			//}
-			int posRBrack = tokens.lastIndexOf("]");
-			if (posLBrack > 0 && posLBrack < posRBrack) {
-				if (posRBrack < posAsgn-1
-						&& tokens.concatenate(null, posLBrack+1, posRBrack).trim().isEmpty()
-						&& Syntax.isIdentifier(tokens.concatenate(null, posRBrack+1).trim(), true, null)) {
-					tokens.remove(posLBrack, posRBrack+1);
-				}
-				else {
-					tokens = tokens.subSequence(0, posLBrack);
-				}
-			}
-			// END KGU#1009 2021-11-02
 			tokens.removeBlanks();
-			// START KGU#388 2017-09-27: Enh. #423 there might be a qualified name
-			if (tokens.contains(".")) {
-				int i = 1;
-				// FIXME (KGU#553): The exact idea here isn't so clear anymore
-				while (i < tokens.count() - 1) {
-					if (tokens.get(i).equals(".") && Syntax.isIdentifier(tokens.get(i-1), false, null) && Syntax.isIdentifier(tokens.get(i+1), false, null)) {
-						tokens.remove(i, i+2);
-					}
-					// START KGU#553 2018-07-12: Bugfix #557 We could get stuck in an endless loop here
-					else {
-						break;
-					}
-					// END KGU#553 2018-07-12
-				}
-			}
-			// END KGU#388 2017-09-27
-			typeC = tokens.count() > 1;
-=======
-			tokens.removeAll(" ");
 //			int posLBrack = tokens.indexOf("[");
 //			// START KGU#1009 2021-11-02: Bugfix #1014: We must handle java array types, too
 //			//if (posLBrack > 0 && posLBrack < tokens.lastIndexOf("]")) {
@@ -989,7 +941,6 @@
 //			}
 //			// END KGU#1090 2023-10-15
 			typeC = !Instruction.getDeclaredVariables(tokens).isEmpty();
->>>>>>> c9691ccb
 		}
 		return typeA || typeB || typeC;
 	}
@@ -1080,7 +1031,7 @@
 					declVars.remove(nVars);
 				}
 				for (int i = nVars - 1; i >= 0; i--) {
-					if (!Function.testIdentifier(declVars.get(i), false, null)) {
+					if (!Syntax.isIdentifier(declVars.get(i), false, null)) {
 						declVars.remove(i);
 						nVars--;
 					}
@@ -1105,7 +1056,7 @@
 						// It is a coagulated index access - skip it
 						token = _tokens.get(--i);
 					}
-					if (Function.testIdentifier(token, false, null)) {
+					if (Syntax.isIdentifier(token, false, null)) {
 						// Potential variable name
 						String preToken = _tokens.get(i-1);
 						if (i >= 2 && _tokens.get(i-1).equals(",")) {
@@ -1114,7 +1065,7 @@
 							i -= 2;
 						}
 						else if (i > 1 && preToken.startsWith("[")
-								|| i > 0 && Function.testIdentifier(preToken, false, ".")) {
+								|| i > 0 && Syntax.isIdentifier(preToken, false, ".")) {
 							// An array type specification might precede
 							declVars.insert(token, 0);
 							i--;
@@ -1141,7 +1092,7 @@
 				int idCount = 0;
 				while (i >= 0 && !declVars.isEmpty()) {
 					String token = _tokens.get(i--);
-					if (!Function.testIdentifier(token, false, ".")) {
+					if (!Syntax.isIdentifier(token, false, ".")) {
 						declVars.clear();
 					}
 					// We might exclude more here, e.g. "input", record but...
@@ -1170,6 +1121,7 @@
 	 *     [ = &lt;value&gt; ]} };<br/>
 	 * d) type &lt;id&gt; = &lt;typeid&gt;;<br/>
 	 * e) type &lt;id&gt; = array [...] of &lt;type&gt;;<br/>
+	 * f) type &lt;id&gt; = &lt;typeid&gt[...].<br/>
 	 * where<br/>
 	 * &lt;record&gt; ::= record | struct<br/>
 	 * &lt;as&gt; ::= ':' | as | AS<br/>
@@ -1193,6 +1145,7 @@
 	 * c) type &lt;id&gt; = enum{ &lt;id&gt [ = &lt;value&gt; ] {, &lt;id&gt [ = &lt;value&gt; ]} };<br/>
 	 * d) type &lt;id&gt; = &lt;typeid&gt;<br/>
 	 * e) type &lt;id&gt; = array [...] of &lt;type&gt;;<br/>
+	 * f) type &lt;id&gt; = &lt;typeid&gt[...].<br/>
 	 * where<br/>
 	 * &lt;record&gt; ::= record | struct<br/>
 	 * &lt;as&gt; ::= ':' | as | AS<br/>
@@ -1211,16 +1164,11 @@
 	 */
 	public static boolean isTypeDefinition(String line, HashMap<String, TypeMapEntry> typeMap)
 	{
-<<<<<<< HEAD
 		StringList tokens = Syntax.splitLexically(line.trim(), true);
-		if (tokens.count() == 0 || !tokens.get(0).equalsIgnoreCase("type")) {
-=======
-		StringList tokens = Element.splitLexically(line.trim(), true);
 		// START KGU#1090 2023-10-15: Bugfix #1096
-		tokens.removeAll(" ");
+		tokens.removeBlanks();
 		// END KGU#1090 2023-10-15
 		if (tokens.isEmpty() || !tokens.get(0).equalsIgnoreCase("type")) {
->>>>>>> c9691ccb
 			return false;
 		}
 		Syntax.unifyOperators(tokens, true);
@@ -1242,13 +1190,9 @@
 				|| typeDescr.equalsIgnoreCase("array")
 				|| typeDescr.matches("^" + BString.breakup("array", false) + "((\\s*(\\[.*?\\]\\s*)+)|\\s+)" + BString.breakup("of", false) + "\\W.*");
 		// END KGU#1081 2023-09-28
-<<<<<<< HEAD
-		tokens.removeBlanks();
-=======
 		// START KGU#1090 2023-10-15: Bugfix #1096 Now done at the beginning
 		//tokens.removeAll(" ");
 		// END KGU#1090 2023-10-15
->>>>>>> c9691ccb
 		// START KGU#1081 2023-09-28: Enh. #1091 The type existence test is not case-ignorant
 		//String tag = tokens.get(0).toLowerCase();
 		String tag = tokens.get(0);
@@ -1447,16 +1391,6 @@
 	// END KGU#258 2016-09-26
 	
 	// START KGU#261 2017-01-26: Enh. #259 (type map)
-<<<<<<< HEAD
-	/**
-	 * Adds own variable declarations (only this element, no substructure!) to the given
-	 * map (varname -> typeinfo).
-	 * @param typeMap
-	 * 
-	 * @deprecated Fetch the types from parsedLines
-	 */
-=======
->>>>>>> c9691ccb
 	@Override
 	public void updateTypeMap(HashMap<String, TypeMapEntry> typeMap)
 	{
@@ -1471,9 +1405,6 @@
 		// END KGU#413 2017-06-09
 	}
 	
-<<<<<<< HEAD
-	@Deprecated
-=======
 	/**
 	 * Adds type map entries for the variable declarations contained in the given
 	 * line to the passed-in type map (varname -> typeinfo).
@@ -1481,8 +1412,9 @@
 	 * @param typeMap - the type map to be used and extended
 	 * @param line - the (unbroken) line to be processed
 	 * @param lineNo - number of the (unbroken) {@code line} within the element text
-	 */
->>>>>>> c9691ccb
+	 * 
+	 * @deprecated Fetch the types from parsedLines
+	 */
 	public void updateTypeMapFromLine(HashMap<String, TypeMapEntry> typeMap, String line, int lineNo)
 	{
 		StringList tokens = Syntax.splitLexically(line, true, true);
@@ -1501,15 +1433,6 @@
 		if (tokens.count() > 3 && (token0.equals("var") || token0.equals("dim") || token0.equals("const")) && posColon >= 2) {
 			isAssigned = posAsgnmt > posColon;
 			typeSpec = tokens.concatenate(" ", posColon+1, (isAssigned ? posAsgnmt : tokens.count()));
-<<<<<<< HEAD
-			// There may be one or more variable names between "var" and ':' if there is no assignment
-			StringList varTokens = tokens.subSequence(1, posColon);
-			//varTokens.removeAll(" ");	// tokens was already condensed
-			for (int i = 0; i < varTokens.count(); i++)
-			{
-				if (Syntax.isIdentifier(varTokens.get(i), false, null) && (i + 1 >= varTokens.count() || varTokens.get(i+1).equals(","))) {
-					addToTypeMap(typeMap, varTokens.get(i), typeSpec, lineNo, isAssigned, true);
-=======
 			// There may be more than one variable name between "var" and ':' if there is no assignment
 			// START KGU#1089 2023-10-12: Issue #980 - This was for the discarded idea of array specifiers
 			//StringList varTokens = tokens.subSequence(1, posColon);
@@ -1539,7 +1462,7 @@
 					//		}
 					//	}
 					//}
-					if (Function.testIdentifier(var, false, null)) {
+					if (Syntax.isIdentifier(var, false, null)) {
 						String typeSpec1 = typeSpec;
 						// The following part addressed a mixed list of scalar and array declarations
 						//if (!dims.isEmpty()) {
@@ -1552,7 +1475,6 @@
 						//}
 						addToTypeMap(typeMap, var, typeSpec1, lineNo, isAssigned, true);
 					}
->>>>>>> c9691ccb
 				}
 			}
 			// END KGU#1089 2023-10-12
@@ -1657,7 +1579,7 @@
 						if (typeSpec1.isEmpty()) {
 							typeSpec1 = "???";
 						}
-						StringList declZone = Element.splitLexically(declZones.get(i), true);
+						StringList declZone = Syntax.splitLexically(declZones.get(i), true);
 						// Maybe it's a multidimensional array, then reformulate it as "array of [array of ...]"
 						// Don't mistake an index as a size, so better don't specify size
 						while ((pos = declZone.indexOf("[")) == 1) {
@@ -1882,7 +1804,7 @@
 			// START KGU#1090 2023-10-15: Bugfix #1096
 			if (i > 0 && varName != null) {
 				String preNameToken = tokens.get(i-1);
-				if (Function.testIdentifier(preNameToken, false, null)
+				if (Syntax.isIdentifier(preNameToken, false, null)
 						|| preNameToken.startsWith("[") && preNameToken.endsWith("]")) {
 					/* If another identifier or a bracket precedes the variable name then this
 					 * must be a C declaration
