/*
    Structorizer
    A little tool which you can use to create Nassi-Schneiderman Diagrams (NSD)

    Copyright (C) 2009  Bob Fisch

    This program is free software: you can redistribute it and/or modify
    it under the terms of the GNU General Public License as published by
    the Free Software Foundation, either version 3 of the License, or any
    later version.

    This program is distributed in the hope that it will be useful,
    but WITHOUT ANY WARRANTY; without even the implied warranty of
    MERCHANTABILITY or FITNESS FOR A PARTICULAR PURPOSE.  See the
    GNU General Public License for more details.

    You should have received a copy of the GNU General Public License
    along with this program.  If not, see <http://www.gnu.org/licenses/>.
*/

package lu.fisch.structorizer.elements;

/******************************************************************************************************
 *
 *      Author:         Bob Fisch
 *
 *      Description:    This class represents an "instruction" in a diagram.
 *
 ******************************************************************************************************
 *
 *      Revision List
 *
 *      Author          Date			Description
 *      ------			----			-----------
 *      Bob Fisch       2007-12-09      First Issue
 *      Kay Gürtzig     2015-10-11/13   Comment drawing unified, breakpoints supported, colouring modified
 *      Kay Gürtzig     2015-11-14      Bugfix #31 (= KGU#82) in method copy
 *      Kay Gürtzig     2015-12-01      Bugfix #39 (KGU#91) -> getText(false) on drawing
 *      Kay Gürtzig     2016-01-03      Bugfix #87 (KGU#124) collapsing of larger instruction elements,
 *                                      Enh. #87 (KGU#122) marking of collapsed elements with icon
 *      Kay Gürtzig     2016-02-27      Bugfix #97 (KGU#136): field rect replaced by rect0 in prepareDraw()
 *      Kay Gürtzig     2016-03-01      Bugfix #97 (KGU#136): fix accomplished
 *      Kay Gürtzig     2016-03-06      Enh. #77 (KGU#117): Fields for test coverage tracking added
 *      Kay Gürtzig     2016-03-12      Enh. #124 (KGU#156): Generalized runtime data visualisation
 *      Kay Gürtzig     2016-04-24      Issue #169: Method findSelected() introduced, copy() modified (KGU#183)
 *      Kay Gürtzig     2016-07-06      Enh. #188: New classification methods isAssignment() etc.,
 *                                      new copy constructor to support conversion (KGU#199)
 *      Kay Gürtzig     2016-07-30      Enh. #128: New mode "comments plus text" supported
 *      Kay Gürtzig     2016-08-10      Issue #227: New classification methods for Input/Output
 *      Kay Gürtzig     2016-09-25      Enh. #253: D7Parser.keywordMap refactored
 *      Kay Gürtzig     2016-10-13      Enh. #270: Hatched overlay texture in draw() if disabled
 *      Kay Gürtzig     2016-10-15      Enh. #271: method isEmptyInput() had to consider prompt strings now.
 *      Kay Gürtzig     2016-11-22      Bugfix #296: Wrong transmutation of return and output statements
 *      Kay Gürtzig     2017-01-26      Enh. #259: First retrieval approach for variable types
 *      Kay Gürtzig     2017-01-30      Enh. #335: More sophisticated type and declaration support    
 *      Kay Gürtzig     2017-02-20      Enh. #259: Retrieval of result types of called functions enabled (q&d)
 *      Kay Gürtzig     2017-04-11      Enh. #389: Methods isImportCall() introduced (2017-07-01 undone)
 *      Kay Gürtzig     2017-06-09      Enh. #416: drawing support for broken lines and is...() method adaptation
 *      Kay Gürtzig     2017-07-03      Enh. #423: Type definition concept for record/struct types begun
 *      Kay Gürtzig     2017-09-15-28   Enh. #423: Record type definition concept nearly accomplished
 *      Kay Gürtzig     2017-12-06      Enh. #487: Drawing supports hiding of declaration sequences 
 *      Kay Gürtzig     2017-12-10/11   Enh. #487: Run data support for new display mode "Hide declarations"
 *      Kay Gürtzig     2018-01-21      Enh. #490: Replacement of DiagramController aliases on drawing
 *      Kay Gürtzig     2018-02-15      Issue #508: Workaround for large-scaled collapse symbols eclipsing the text
 *      Kay Gürtzig     2018-07-12      Bugfix #557: potential endless loop in isDeclaration(String)
 *      Bob Fisch       2018-09-08      Issue #508: Reducing top padding from E_PADDING/2 to E_PADDING/3
 *      Kay Gürtzig     2018-09-11      Issue #508: Font height retrieval concentrated to one method on Element
 *      Kay Gürtzig     2019-02-14      Enh. #680: Improved support for processing of input instructions
 *      Kay Gürtzig     2019-03-13      Issues #518, #544, #557: Element drawing now restricted to visible rect.
 *      Kay Gürtzig     2019-03-18      Enh. #56: "preThrow" keyword handling
 *      Kay Gürtzig     2019-11-17      Enh. #739: Support for enum type definitions
<<<<<<< HEAD
 *      Kay Gürtzig     2020-08-12      Enh. #800: Started to redirect syntactic analysis to class Syntax
 *      Kay Gürtzig     2020-10-30      Enh. #800: Calls of unifyOperators redirected to class Syntax
=======
 *      Kay Gürtzig     2021-01-02      Enh. #905: Mechanism to draw a warning symbol on related DetectedError
>>>>>>> 2aaaf368
 *
 ******************************************************************************************************
 *
 *      Comment:		/
 *
 ******************************************************************************************************///


import java.awt.Color;
import java.awt.Point;
import java.awt.Rectangle;
import java.awt.geom.AffineTransform;
import java.util.HashMap;
import java.util.Map.Entry;
import java.util.regex.Matcher;
import java.util.regex.Pattern;

import javax.swing.ImageIcon;

import lu.fisch.graphics.*;
import lu.fisch.structorizer.executor.Function;
import lu.fisch.structorizer.gui.IconLoader;
import lu.fisch.structorizer.gui.SelectedSequence;
import lu.fisch.structorizer.syntax.Syntax;
//import lu.fisch.structorizer.gui.IconLoader;
import lu.fisch.utils.*;

public class Instruction extends Element {
	
	// START KGU#258 2016-09-26: Enh. #253
	private static final String[] relevantParserKeys = {"input", "output", "preReturn"};
	// END KGU#258 2016-09-25
	// START KGU#413 2017-06-09: Enh. #416
	//protected static final String indentPattern = "(\\s*)(.*)";
	protected static final Pattern INDENT_PATTERN = Pattern.compile("(\\s*)(.*)");
	// END KGU#413 2017-06-09
	// START KGU#388 2017-07-03: Enh. #423
	//protected static final String TYPE_DEF_PATTERN = "^[tT][yY][pP][eE]\\s+\\w+\\s*=\\s*\\S*$";
	// END KGU#413 2017-07-03
	private static final StringList TURTLEIZER_MOVERS = StringList.explode("forward,backward,fd,bk", ",");
	
	
	public Instruction()
	{
		super();
	}
	
	public Instruction(String _strings)
	{
		super(_strings);
		setText(_strings);	// FIXME (KGU 2015-10-13): What is this good for? This has already been done by the super constructor!
	}
	
	public Instruction(StringList _strings)
	{
		super(_strings);
		setText(_strings);
	}
	
	// START KGU#199 2016-07-07: Enh. #188 - also serves subclasses for "up-casting"
	public Instruction(Instruction instr)
	{
		super(new StringList(instr.text));
		instr.copyDetails(this, true, true);
	}
	// END KGU#199 2016-07-07
	
	public static Rect prepareDraw(Canvas _canvas, StringList _text, Element _element)
	{
		// Within the method we may reuse the matcher, as it is local
		Matcher indentMatcher = INDENT_PATTERN.matcher("");
		// START KGU#494 2018-02-15: Enh. #408
		int leftPadding = Element.E_PADDING/2;
		if (_element.isCollapsed(true)) {
			leftPadding += _element.getIcon().getIconWidth();
		}
		// END KGU#494 2018-02-15
		Rect rect = new Rect(0, 0, leftPadding + Element.E_PADDING/2, 0);
		// START KGU#227 2016-07-30: Enh. #128
		int commentHeight = 0;
		// END KGU#227 2016-07-30

		// START KGU#494 2018-09-11: Issue #508 Retrieval concentrated for easier maintenance
		//FontMetrics fm = _canvas.getFontMetrics(Element.font);
		int fontHeight = getFontHeight(_canvas.getFontMetrics(Element.font));
		// END KGU#494 2018-09-11

		// START KGU#227 2016-07-30: Enh. #128
		// START KGU#477 2017-12-06: Enh. #487
		//if (Element.E_COMMENTSPLUSTEXT && !_element.isCollapsed())
		if (Element.E_COMMENTSPLUSTEXT && !_element.isCollapsed(true))
		// END KGU#477 2017-12-06
		{
			Rect commentRect = _element.writeOutCommentLines(_canvas,
					0, 0, false);
			rect.right = Math.max(rect.right, commentRect.right + Element.E_PADDING);
			commentHeight = commentRect.bottom;
		}
		// END KGU#227 2016-07-30
		
		// START KGU#480 2018-01-21: Enh. #490
		if (Element.E_APPLY_ALIASES && !isSwitchTextCommentMode()) {
			_text = StringList.explode(Element.replaceControllerAliases(_text.getText(), true, false), "\n");
		}
		// END KGU#480 2018-01-21
		// START KGU#413 2017-06-09: Enh. #416
		boolean isContinuation = false;
		// END KGU#413 2017-06-09
		for(int i = 0; i < _text.count(); i++)
		{
			// START KGU#413 2017-06-09: Enh. #416
			//int lineWidth = getWidthOutVariables(_canvas, _text.get(i), _element) + Element.E_PADDING;
			String line = _text.get(i);
			if (isContinuation && indentMatcher.reset(line).matches()) {
				//String indent = line.replaceAll(indentPattern, "$1");
				//String rest = line.replaceAll(indentPattern, "$2");
				String indent = indentMatcher.group(1);
				String rest = indentMatcher.group(2);
				if (indent.length() < Element.E_INDENT) {
					line = String.format("%1$" + Element.E_INDENT + "s%2$s", indent, rest);
				}
			}
			isContinuation = line.trim().endsWith("\\");
			int lineWidth = getWidthOutVariables(_canvas, line, _element) + leftPadding + Element.E_PADDING/2;
			// END KGU#413 2017-06-09
			if (rect.right < lineWidth)
			{
				rect.right = lineWidth;
			}
		}
		rect.bottom = 2*(Element.E_PADDING/2) + _text.count() * fontHeight;
		// START KGU#227 2016-07-30: Enh. #128
		rect.bottom += commentHeight;
		// END KGU#227 2016-07-30

		return rect;
	}
        
	public Rect prepareDraw(Canvas _canvas)
	{
		// START KGU#136 2016-03-01: Bugfix #97 (prepared)
		if (this.isRect0UpToDate) return rect0;
		// END KGU#136 2016-03-01

		// START KGU#477 2017-12-06: Enh. #487 - if being a hidden declaration, don't show
		if (this != this.getDrawingSurrogate(false)) {
			rect0 = new Rect(0, 0, 0, 0);
			// START KGU#136 2016-03-01: Bugfix #97
			isRect0UpToDate = true;
			// END KGU#136 2016-03-01
			return rect0;
		}
		// END KGU#477 2017-12-06

		// KGU#136 2016-02-27: Bugfix #97 - all rect references replaced by rect0

		// START KGU#124 2016-01-03: Large instructions should also be actually collapsed
		//rect = prepareDraw(_canvas, getText(false), this);
		StringList text = getText(false);
		// START KGU#477 2017-12-06: Enh. #487 - if being a hidden declaration, don't show
		//if (isCollapsed() && text.count() > 2) 
		if (isCollapsed(true) && text.count() > 2) 
		// END KGU#477 2017-12-06
		{
			text = getCollapsedText();
		}
		rect0 = prepareDraw(_canvas, text, this);
		// END KGU#124 2016-01-03

		// START KGU#136 2016-03-01: Bugfix #97
		isRect0UpToDate = true;
		// END KGU#136 2016-03-01
		return rect0;
	}

	/**
	 * Draws {@code _element} like an Instruction in the bounds of @{@link Rect} {@code _top_left}
	 * with the given {@code _text} on the {@code _canvas}.<br/>
	 * Sets {@link Element#rect} and {@link Element#topLeft} on {@code _element}, obeys the flags
	 * {@link Element#rotated} and {@code Element#disabled}.
	 * @param _canvas - The drawing {@link Canvas}
	 * @param _top_left - the given shape and position
	 * @param _text - the text to be written into the element area
	 * @param _element - the originating {@link Element}.
	 * @param _inContention - whether this drawing is done under heavy contention
	 */
	public static void draw(Canvas _canvas, Rect _top_left, StringList _text, Element _element, boolean _inContention)
	{
		// Within the method we may reuse the matcher, as it is local
		Matcher indentMatcher = INDENT_PATTERN.matcher("");
		Rect myrect = new Rect();
		// START KGU 2015-10-13: All highlighting rules now encapsulated by this new method
		//Color drawColor = _element.getColor();
		Color drawColor = _element.getFillColor();
		// END KGU 2015-10-13
		// START KGU#494 2018-09-11: Issue #508 Retrieval concentrated for easier maintenance
		//FontMetrics fm = _canvas.getFontMetrics(Element.font);
		int fontHeight = getFontHeight(_canvas.getFontMetrics(Element.font));
		// END KGU#494 2018-09-11
			
		// START KGU#136 2016-03-01: Bugfix #97 - store rect in 0-bound (relocatable) way
		//_element.rect = _top_left.copy();
		_element.rect = new Rect(0, 0, 
				_top_left.right - _top_left.left, _top_left.bottom - _top_left.top);
		Point ref = _element.getDrawPoint();
		_element.topLeft.x = _top_left.left - ref.x;
		_element.topLeft.y = _top_left.top - ref.y;
		// END KGU#136 2016-03-01
		
		Canvas canvas = _canvas;
		canvas.setBackground(drawColor);
		canvas.setColor(drawColor);

		myrect = _top_left.copy();
		
		AffineTransform oldTrans = null;
		if (_element.rotated) {
			oldTrans = _canvas.rotateLeftAround(myrect.left, myrect.top);
			myrect.left -= (_top_left.bottom - _top_left.top);
			myrect.right -= (_top_left.right - _top_left.left);
			myrect.bottom = myrect.top + _top_left.right - _top_left.left;
		}
		
		canvas.fillRect(myrect);
				
		// draw comment indicator
		if (Element.E_SHOWCOMMENTS && !_element.getComment(false).getText().trim().equals(""))
		{
			_element.drawCommentMark(canvas, myrect);
		}
		
		// START KGU 2015-10-11: If _element is a breakpoint, mark it
		_element.drawBreakpointMark(canvas, _top_left);
		// END KGU 2015-10-11
		
		// START KGU#906 2021-01-02: Enh. #905
		_element.drawWarningSignOnError(canvas, _top_left);
		// END KGU#906 2021-01-02

		// START KGU#227 2016-07-30: Enh. #128
		int commentHeight = 0;
		//if (Element.E_COMMENTSPLUSTEXT && !_element.isCollapsed())
		if (Element.E_COMMENTSPLUSTEXT && !_element.isCollapsed(true))
		// END KGU#477 2017-12-06
		{
			Rect commentRect = _element.writeOutCommentLines(canvas,
//					_top_left.left + (Element.E_PADDING / 2) + _element.getTextDrawingOffset(),
//					_top_left.top + (Element.E_PADDING / 2),
					myrect.left + (Element.E_PADDING / 2) + _element.getTextDrawingOffset(),
					myrect.top + (Element.E_PADDING / 2),
					true);
			commentHeight = commentRect.bottom - commentRect.top;
		}
		// START BOB## 2018-09-08: Issue  #508
		//int yTextline = _top_left.top + (Element.E_PADDING / 3) + commentHeight/* + fontHeight*/;
		int yTextline = _top_left.top + (Element.E_PADDING / 2) + commentHeight/* + fontHeight*/;
		// END BOB## 2018-09-08
		// END KGU#227 2016-07-30
		
		// START KGU#480 2018-01-21: Enh. #490
		if (Element.E_APPLY_ALIASES && !isSwitchTextCommentMode()) {
			_text = StringList.explode(Element.replaceControllerAliases(_text.getText(), true, Element.E_VARHIGHLIGHT), "\n");
		}
		// END KGU#480 2018-01-21
		// START KGU#494 2018-02-15: Enh. #408
		int leftPadding = Element.E_PADDING/2;
		if (_element.isCollapsed(true)) {
			leftPadding += _element.getIcon().getIconWidth();
		}
		// END KGU#494 2018-02-15
		// START KGU#413 2017-06-09: Enh. #416
		boolean isContinuation = false;
		// END KGU#413 2017-06-09
		for (int i = 0; i < _text.count(); i++)
		{
			String text = _text.get(i);
			// START KGU#413 2017-06-09: Enh. #416
			if (isContinuation && indentMatcher.reset(text).matches()) {
				//String indent = text.replaceAll(indentPattern, "$1");
				//String rest = text.replaceAll(indentPattern, "$2");
				String indent = indentMatcher.group(1);
				String rest = indentMatcher.group(2);
				if (indent.length() < Element.E_INDENT) {
					text = String.format("%1$" + Element.E_INDENT + "s%2$s", indent, rest);
				}
			}
			isContinuation = text.trim().endsWith("\\");
			// END KGU#413 2017-06-09
			canvas.setColor(Color.BLACK);
			writeOutVariables(canvas,
//					_top_left.left + (Element.E_PADDING / 2) + _element.getTextDrawingOffset(),
					myrect.left + leftPadding + _element.getTextDrawingOffset(),
					// START KGU#227 2016-07-30: Enh. #128
					//_top_left.top + (Element.E_PADDING / 2) + (i+1)*fontHeight,
					yTextline += fontHeight,
					// END KGU#227 2016-07-30
					text,
					_element,
					_inContention
					);  	

		}
		// END KGU#227 2016-07-30

		// START KGU#156 2016-03-11: Enh. #124
		// write the run-time info if enabled
//		_element.writeOutRuntimeInfo(_canvas, _top_left.left + _element.rect.right - (Element.E_PADDING / 2), _top_left.top);
		int width = (_element.rotated ? _element.rect.bottom : _element.rect.right);
		_element.writeOutRuntimeInfo(_canvas, myrect.left + width - (Element.E_PADDING / 2), _top_left.top);
		// END KGU#156 2016-03-11
				
		canvas.setColor(Color.BLACK);
		if (_element.haveOuterRectDrawn())
		{
//			canvas.drawRect(_top_left);
			canvas.drawRect(myrect);
			// START KGU#277 2016-10-13: Enh. #270
			if (_element.disabled) {
//				canvas.hatchRect(_top_left, 5, 10);
				canvas.hatchRect(myrect, 5, 10);
			}
			// END KGU#277 2016-10-13
		}
		// START KGU#122 2016-01-03: Enh. #87 - A collapsed element is to be marked by the type-specific symbol,
		// unless it's an Instruction offspring in which case it will keep its original style, anyway.
		// START KGU#477 2017-12-06: Enh. #487 - option to hide mere declarations
		//if (_element.isCollapsed() && !(_element instanceof Instruction))
		if (_element.isCollapsed(true) && (!(_element instanceof Instruction) || ((Instruction)_element).eclipsesDeclarations(false)))
		// END KGU#477 2017-12-06
		{
//			canvas.draw(_element.getIcon().getImage(), _top_left.left, _top_left.top);
			canvas.draw(_element.getIcon().getImage(), myrect.left, myrect.top);
		}
		// END KGU#122 2016-01-03
		
		if (oldTrans != null) {
			canvas.setTransform(oldTrans);
		}
	}

	public void draw(Canvas _canvas, Rect _top_left, Rectangle _viewport, boolean _inContention)
	{
		// START KGU#502/KGU#524/KGU#553 2019-03-13: New approach to reduce drawing contention
		if (!checkVisibility(_viewport, _top_left)) { return; }
		// END KGU#502/KGU#524/KGU#553 2019-03-13

		// Now delegates all stuff to the static method above, which may also
		// be called from Elements of different types when those are collapsed
		
		// START KGU#477 2017-12-06: Enh. #487: Don't draw at all if there is a drawing surrogate
		if (E_HIDE_DECL && this != this.getDrawingSurrogate(false)) {
			rect = new Rect(0,0,0,0);
			// START KGU#502/KGU#524/KGU#553 2019-03-14: Bugfix #518,#544,#557
			wasDrawn = true;
			// END KGU#502/KGU#524/KGU#553 2019-03-14
			return;
		}
		// END KGU#477 2017-12-06
		
		// START KGU#124 2016-01-03: Large instructions should also be actually collapsed
		//draw(_canvas, _top_left, getText(false), this);
		// START KGU#477 2017-12-06: Enh. #487
		//if (isCollapsed() && getText(false).count() > 2)
		if (isCollapsed(true) && getText(false).count() > 2)
			// END KGU#477 2017-12-06
		{
			draw(_canvas, _top_left, getCollapsedText(), this, _inContention);
		}
		else
		{
			draw(_canvas, _top_left, getText(false), this, _inContention);
		}
		// END KGU#124 2016-01-03
		// START KGU#502/KGU#524/KGU#553 2019-03-14: Bugfix #518,#544,#557
		wasDrawn = true;
		// END KGU#502/KGU#524/KGU#553 2019-03-14
	}
	
	// START KGU#477 2017-12-06: Enh. #487
	/* (non-Javadoc)
	 * @see lu.fisch.structorizer.elements.Element#setSelected(boolean)
	 */
	@Override
	public Element setSelected(boolean _sel)
	{
		if (this.isMereDeclaratory()) {
			SelectedSequence flock = (SelectedSequence)this.getEclipsedDeclarations(false);
			if (flock != null) {
				return flock.setSelected(_sel);
			}
		}
		return super.setSelected(_sel);
	}
	// END KGU#477 2017-12-06

	// START KGU#183 2016-04-24: Issue #169 
	/* (non-Javadoc)
	 * @see lu.fisch.structorizer.elements.Element#findSelected()
	 */
	public Element findSelected()
	{
		// START KGU#477 2017-12-06: Enh. #487
		if (this.eclipsesDeclarations(false)) {
			return (SelectedSequence)this.getEclipsedDeclarations(false);
		}
		// END KGU#477 2017-12-06
		return selected ? this : null;
	}
	// END KGU#183 2016-04-24

	public Element copy()
	{
		Element ele = new Instruction(new StringList(this.getText()));
		// START KGU#199 2016-07-06: Enh. #188 specific conversions enabled
		return copyDetails(ele, false, false);
	}
	
	// START KGU#225 2016-07-29: Bugfix #210 - argument added
	//protected Element copyDetails(Element _ele, boolean _forConversion)
	protected Element copyDetails(Element _ele, boolean _forConversion, boolean _simplyCoveredToo)
	// END KGU#225 2016-07-29
	{
		super.copyDetails(_ele, _simplyCoveredToo);
		if (Element.E_COLLECTRUNTIMEDATA)
		{
			if (_forConversion)	// This distinction wasn't clear here: why?
			{
				_ele.execStepCount = this.execStepCount;
				_ele.execSubCount = this.execSubCount;
			}
		}
		return _ele;
	}

	// START KGU 2015-10-16
	/* (non-Javadoc)
	 * @see lu.fisch.structorizer.elements.Element#addFullText(lu.fisch.utils.StringList, boolean)
	 */
	@Override
	protected void addFullText(StringList _lines, boolean _instructionsOnly)
	{
		if (!this.isDisabled()) {
			// START KGU#413 2017-06-09: Enh. #416 cope with user-inserted line breaks
			//_lines.add(this.getText());
			// START KGU#388 2017-09-13: Enh. #423: We must not add type definition lines
			//_lines.add(this.getUnbrokenText());
			StringList myLines = this.getUnbrokenText();
			for (int i = 0; i < myLines.count(); i++) {
				String line = myLines.get(i);
				if (!isTypeDefinition(line, null)) {
					_lines.add(line);
				}
				// START KGU#542 2019-11-17: Enh. #739 special treatment for enum type definitions
				else if (isEnumTypeDefinition(line)) {
					Root myRoot = getRoot(this);
					HashMap<String, String> constVals = myRoot.extractEnumerationConstants(line);
					if (constVals != null) {
						// FIXME If this interferes then we might generate singular constant definition lines
						//this.constants.putAll(constVals);
						for (Entry<String, String> enumItem: constVals.entrySet()) {
							_lines.add("const " + enumItem.getKey() + " <- " + enumItem.getValue());
						}
					}
				}
				// END KGU#542 2019-11-17
			}
			// END KGU#388 2017-09-13
			// END KGU#413 2017-06-09
		}
	}
	// END KGU 2015-10-16

	// START KGU#117 2016-03-10: Enh. #77
	/* (non-Javadoc)
	 * @see lu.fisch.structorizer.elements.Element#checkTestCoverage(boolean)
	 */
	@Override
	public void checkTestCoverage(boolean _propagateUpwards)
	{
		if (Element.E_COLLECTRUNTIMEDATA)
		{
			this.simplyCovered = true;
			this.deeplyCovered = true;
			if (_propagateUpwards)
			{
				Element parent = this.parent;
				while (parent != null)
				{
					parent.checkTestCoverage(false);
					parent = parent.parent;
				}
			}
		}
	}
	// END KGU#117 2016-03-10
	
	// START KGU#199 2016-07-06: Enh. #188 - new classification methods.
	// There is always a pair of a static and an instance method, the former for
	// a single line, the latter for the element as a whole.
	/** @return true iff the given line contains an assignment symbol */
	public static boolean isAssignment(String line)
	{
		StringList tokens = Syntax.splitLexically(line, true);
		Syntax.unifyOperators(tokens, true);
		// START KGU#689 2019-03-21: Issue #706 we should better cope with named parameter assignment
		//return tokens.contains("<-");
		boolean isAsgnmt = tokens.contains("<-");
		if (isAsgnmt) {
			// First eliminate all index expressions, function arguments etc.
			tokens = coagulateSubexpressions(tokens);
			// Now try again
			isAsgnmt = tokens.contains("<-");
		}
		return isAsgnmt;
		// END KGU#689 2019-03-21
	}
	
	/** @return true if this element consists of exactly one instruction line and the line complies to {@link #isAssignment(String)} */
	public boolean isAssignment()
	{
		// START KGU#413 2017-06-09: Enh. #416 cope with user-defined line breaks
		//return this.text.count() == 1 && Instruction.isAssignment(this.text.get(0));
		StringList lines = this.getUnbrokenText();
		return lines.count() == 1 && Instruction.isAssignment(lines.get(0));
		// END KGU#413 2017-06-09
	}
	
	/** @return true iff the given {@code line} starts with one of the configured EXIT keywords */
	public static boolean isJump(String line)
	{
		StringList tokens = Syntax.splitLexically(line, true);
		// FIXME: These tests might be too simple if the keywords don't comply with identifier syntax
		return (tokens.indexOf(Syntax.getKeyword("preReturn"), !Syntax.ignoreCase) == 0 ||
				tokens.indexOf(Syntax.getKeyword("preLeave"), !Syntax.ignoreCase) == 0 ||
				// START KGU#686 2019-03-18: Enh. #56 new flavour, for try/catch
				tokens.indexOf(Syntax.getKeyword("preThrow"), !Syntax.ignoreCase) == 0 ||
				// END KGU#686 2019-03-18
				tokens.indexOf(Syntax.getKeyword("preExit"), !Syntax.ignoreCase) == 0
				);
	}
	/** @return true if this element is empty or consists of exactly one line and the line complies to {@link #isJump(String)} */
	public boolean isJump()
	{
		// START KGU#413 2017-06-09: Enh. #416 cope with user-defined line breaks
		//return this.text.count() == 0 || this.text.count() == 1 && Instruction.isJump(this.text.get(0));
		StringList lines = this.getUnbrokenText();
		return lines.isEmpty() || lines.count() == 1 && Instruction.isJump(lines.get(0));
		// END KGU#413 2017-06-09
	}
	
	/** @return true iff the given {@code line} has the syntax of a procedure invocation */
	public static boolean isProcedureCall(String line)
	{
		// START KGU#298 2016-11-22: Bugfix #296 - unawareness of had led to wrong transmutations
		//Function fct = new Function(line);
		//return fct.isFunction();
		return !isJump(line) && !isOutput(line) && Function.isFunction(line);
		// END KGU#298 2016-11-22
	}
	/** @return true iff {@code this} has exactly one instruction line and the line complies to {@link #isProcedureCall(String)} */
	public boolean isProcedureCall()
	{
		// START KGU#413 2017-06-09: Enh. #416 cope with user-defined line breaks
		//return this.text.count() == 1 && Instruction.isProcedureCall(this.text.get(0));
		StringList lines = this.getUnbrokenText();
		return lines.count() == 1 && Instruction.isProcedureCall(lines.get(0));
		// END KGU#413 2017-06-09
	}

	// START #274 2016-10-16 (KGU): Improved support for Code export
	/** @return true iff the given {@code line} contains a {@code forward}, {@code backward}, {@code fd}, or {@code bk} procedure call */
	public static boolean isTurtleizerMove(String line)
	{
		Function fct = new Function(line);
		return fct.isFunction() && TURTLEIZER_MOVERS.contains(fct.getName(), false) && fct.paramCount() == 1;
	}
	// END #274 2016-10-16
	
	/** @return true iff the given {@code line} is an assignment with a function invocation as expression */
	public static boolean isFunctionCall(String line)
	{
		boolean isFunc = false;
		StringList tokens = Syntax.splitLexically(line, true);
		Syntax.unifyOperators(tokens, true);
		int asgnPos = tokens.indexOf("<-");
		if (asgnPos > 0)
		{
			isFunc = Function.isFunction(tokens.concatenate("", asgnPos+1));
		}
		return isFunc;
	}
	/** @return true iff {@code this} consists of exactly one instruction line and the line complies to {@link #isFunctionCall(String)} */
	public boolean isFunctionCall()
	{
		StringList lines = this.getUnbrokenText();
		return lines.count() == 1 && Instruction.isFunctionCall(lines.get(0));
	}
	// END KGU#199 2016-07-06
	
	// START KGU#236 2016-08-10: Issue #227: New classification for input and output
	/** @return true iff the given {@code line} represents an output instruction */
	public static boolean isOutput(String line)
	{
		StringList tokens = Syntax.splitLexically(line, true);
		return (tokens.indexOf(Syntax.getKeyword("output"), !Syntax.ignoreCase) == 0);
	}
	/** @return true if at least one of the instruction lines of {@code this} complies to {@link #isOutput(String)} */
	public boolean isOutput()
	{
		StringList lines = this.getUnbrokenText();
		for (int i = 0; i < lines.count(); i++)
		{
			if (isOutput(lines.get(i)))
			{
				return true;
			}
		}
		return false;
	}
	
	// START KGU#653 2019-02-14: Enh. #680 - better support for input instructions
	/**
	 * Checks whether the given instruction line is an input instruction. If so, decomposes
	 * it into the specified input prompt (may be empty) and the expressions identifying the
	 * target variables (the first variable description will be at index 1, the resulting
	 * StringList of an empty input instruction will have length 1). Otherwise the result
	 * will be null.
	 * @param line - the instruction line (assumed to have been trimmed)
	 * @return a {@link StringList} containing the input items (prompt + variables) or null
	 * @see #isInput(String)
	 * @see #isEmptyInput(String)
	 */
	public static StringList getInputItems(String line)
	{
		StringList inputItems = null;
		StringList tokens = Syntax.splitLexically(line, true);
		StringList keyTokens = Syntax.splitLexically(Syntax.getKeyword("input"), false);
		if (tokens.indexOf(keyTokens, 0, !Syntax.ignoreCase) == 0) {
			// It is an input instruction
			inputItems = new StringList();
			tokens.remove(0, keyTokens.count());	// Remove the keyword
			tokens.removeAll(" ");					// remove whitespace
			// Identify the prompt if any
			if (tokens.isEmpty()) {
				inputItems.add(""); 
			}
			else {
				String token0 = tokens.get(0);
				if (token0.length() > 1 &&
						(token0.startsWith("\"") && token0.endsWith("\"") || token0.startsWith("'") && token0.endsWith("'"))) {
					inputItems.add(token0);
					tokens.remove(0);
					if (tokens.count() > 0 && tokens.get(0).equals(",")) {
						tokens.remove(0);
					}
				}
				else {
					// No prompt string
					inputItems.add("");
				}
			}
			// Now extract the target variables
			StringList exprs = Element.splitExpressionList(tokens, ",", false);
			exprs.removeAll("");
			inputItems.add(exprs);
		}
		return inputItems;
	}
	
	/** @return true iff the given {@code line} is an input instruction */
	public static boolean isInput(String line)
	{
		return getInputItems(line) != null;
	}
	/** @return true if at least one instruction line of {@code this} complies to {@link #isInput(String)} */
	public boolean isInput()
	{
		StringList lines = this.getUnbrokenText();
		for (int i = 0; i < lines.count(); i++)
		{
			if (isInput(lines.get(i)))
			{
				return true;
			}
		}
		return false;
	}

	/** @return true iff the given instruction {@code line} is an input instruction without target variables */
	public static boolean isEmptyInput(String line)
	{
		StringList tokens = getInputItems(line);
		return tokens != null && tokens.count() <= 1;
	}
	/** @return true if at least on of the instruction lines of {@code this} complies to {@link #isEmptyInput(String)} */
	public boolean isEmptyInput()
	{
		StringList lines = this.getUnbrokenText();
		for (int i = 0; i < lines.count(); i++)
		{
			if (isEmptyInput(lines.get(i)))
			{
				return true;
			}
		}
		return false;
	}	
	// END KGU#236 2016-08-10
	
	// START KGU#322 2016-07-06: Enh. #335
	/**
	 * Returns true if the current line of code is a variable declaration of one of the following types:<br/>
	 * a) var &lt;id&gt; {, &lt;id&gt;} : &lt;type&gt; [&lt;- &lt;expr&gt;]<br/>
	 * b) dim &lt;id&gt; {, &lt;id&gt;} as &lt;type&gt; [&lt;- &lt;expr&gt;]<br/>
	 * c) &lt;type&gt; &lt;id&gt; &lt;- &lt;expr&gt;
	 * @param line - String comprising one line of code
	 * @return true iff line is of one of the forms a), b), c)
	 */
	public static boolean isDeclaration(String line)
	{
		StringList tokens = Syntax.splitLexically(line, true);
		Syntax.unifyOperators(tokens, true);
		boolean typeA = tokens.indexOf("var") == 0 && tokens.indexOf(":") > 1;
		boolean typeB = tokens.indexOf("dim") == 0 && tokens.indexOf("as") > 1;
		int posAsgn = tokens.indexOf("<-");
		boolean typeC = false;
		if (posAsgn > 1) {
			tokens = tokens.subSequence(0, posAsgn);
			int posLBrack = tokens.indexOf("[");
			if (posLBrack > 0 && posLBrack < tokens.lastIndexOf("]")) {
				tokens = tokens.subSequence(0, posLBrack);
			}
			tokens.removeAll(" ");
			// START KGU#388 2017-09-27: Enh. #423 there might be a qualified name
			if (tokens.contains(".")) {
				int i = 1;
				// FIXME (KGU#553): The exact idea here isn't so clear anymore
				while (i < tokens.count() - 1) {
					if (tokens.get(i).equals(".") && Syntax.isIdentifier(tokens.get(i-1), false, null) && Syntax.isIdentifier(tokens.get(i+1), false, null)) {
						tokens.remove(i, i+2);
					}
					// START KGU#553 2018-07-12: Bugfix #557 We could get stuck in an endless loop here
					else {
						break;
					}
					// END KGU#553 2018-07-12
				}
			}
			// END KGU#388 2017-09-27
			typeC = tokens.count() > 1;
		}
		return typeA || typeB || typeC;
	}
	/** @return true if all non-empty lines are declarations
	 * @see #isDeclaration(String) */
	public boolean isDeclaration()
	{
		boolean isDecl = true;
		// START KGU#413 2017-06-09: Enh. #416 cope with user-defined line breaks
		//for (int i = 0; isDecl && i < this.text.count(); i++) {
		//	String line = this.text.get(i).trim();
		//	isDecl = line.isEmpty() || isDeclaration(line);
		//}
		StringList lines = this.getUnbrokenText();
		for (int i = 0; isDecl && i < lines.count(); i++) {
			String line = lines.get(i);
			isDecl = line.isEmpty() || isDeclaration(line);
		}
		// END KGU#413 2017-06-09
		return isDecl;
	}
	/** @return true if at least one line of {@code this} complies to {@link #isDeclaration(String)}
	 * @see #isDeclaration(String) */
	public boolean hasDeclarations()
	{
		boolean hasDecl = false;
		// START KGU#413 2017-06-09: Enh. #416 cope with user-defined line breaks
		//for (int i = 0; !hasDecl && i < this.text.count(); i++) {
		//	String line = this.text.get(i).trim();
		//	hasDecl = !line.isEmpty() && isDeclaration(line);
		//}
		StringList lines = this.getUnbrokenText();
		for (int i = 0; !hasDecl && i < lines.count(); i++) {
			String line = lines.get(i);
			hasDecl = !line.isEmpty() && isDeclaration(line);
		}
		// END KGU#413 2017-06-09
		return hasDecl;
	}
	// END KGU#332 2017-01-27

	// START KGU#388 2017-07-03: Enh. #423
	/**
	 * Returns true if the given {@code line} of code is a type definition of one of the following forms:<br>
	 * a) type &lt;id&gt; = &lt;record&gt;{ &lt;id&gt; {, &lt;id&gt;} &lt;as&gt; &lt;type&gt; {; &lt;id&gt; {, &lt;id&gt;} &lt;as&gt; &lt;type&gt;} };<br>
	 * b) type &lt;id&gt; = &lt;record&gt;{ &lt;type&gt; &lt;id&gt; {, &lt;id&gt;}; {; &lt;type&gt; &lt;id&gt; {, &lt;id&gt;}} };<br>
	 * c) type &lt;id&gt; = enum{ &lt;id&gt [ = &lt;value&gt; ] {, &lt;id&gt [ = &lt;value&gt; ]} };<br/>
	 * d) type &lt;id&gt; = &lt;type&gt;<br/>
	 * where
	 * &lt;record&gt; ::= record | struct
	 * &lt;as&gt; ::= ':' | as | AS
	 * @param line - String comprising one line of code
	 * @return true iff line is of one of the forms a) through e)
	 * @see #isTypeDefinition(String, HashMap)
	 * @see #isTypeDefinition()
	 * @see #isEnumTypeDefinition(String)
	 */
	public static boolean isTypeDefinition(String line)
	{
		return isTypeDefinition(line, null);
	}
	/**
	 * Returns true if the given {@code line} of code is a type definition (with possibly registered type, see argument {@code typeMap})
	 * a) type &lt;id&gt; = &lt;record&gt;{ &lt;id&gt; {, &lt;id&gt;} &lt;as&gt; &lt;type&gt; {; &lt;id&gt; {, &lt;id&gt;} &lt;as&gt; &lt;type&gt;} };<br>
	 * b) type &lt;id&gt; = &lt;record&gt;{ &lt;type&gt; &lt;id&gt; {, &lt;id&gt;}; {; &lt;type&gt; &lt;id&gt; {, &lt;id&gt;}} };<br>
	 * c) type &lt;id&gt; = enum{ &lt;id&gt [ = &lt;value&gt; ] {, &lt;id&gt [ = &lt;value&gt; ]} };<br/>
	 * d) type &lt;id&gt; = &lt;type&gt;<br/>
	 * where
	 * &lt;record&gt; ::= record | struct
	 * &lt;as&gt; ::= ':' | as | AS
	 * Type names and descriptions &lt;type&gt; are checked against existing types in {@code typeMap} if given.
	 * @param line - String comprising one line of code
	 * @param typeMap - if given then the type name must have been registered in typeMap in order to be accepted (otherwise
	 * an appropriate syntax is sufficient).
	 * @return true iff line is of one of the forms a) through e)
	 * @see #isTypeDefinition(String)
	 * @see #isTypeDefinition(HashMap, boolean)
	 * @see #isTypeDefinition()
	 */
	public static boolean isTypeDefinition(String line, HashMap<String, TypeMapEntry> typeMap)
	{
		StringList tokens = Syntax.splitLexically(line.trim(), true);
		if (tokens.count() == 0 || !tokens.get(0).equalsIgnoreCase("type")) {
			return false;
		}
		Syntax.unifyOperators(tokens, true);
		int posDef = tokens.indexOf("=");
		if (posDef < 2 || posDef == tokens.count()-1) {
			return false;
		}
		// FIXME why would we allow to define multi-word type names?
		String typename = tokens.concatenate("", 1, posDef).trim();
		tokens = tokens.subSequence(posDef+1, tokens.count());
		tokens.removeAll(" ");
		String tag = tokens.get(0).toLowerCase();
		return Syntax.isIdentifier(typename, false, null) &&
				// START KGU#542 2019-11-17: Enh. #739 - also consider enumeration types
				//((tag.equals("record") || tag.equals("struct")) && tokens.get(1).equals("{") && tokens.get(tokens.count()-1).equals("}")
				((tag.equals("record") || tag.equals("struct") || tag.equals("enum")) && tokens.get(1).equals("{") && tokens.get(tokens.count()-1).equals("}")
				// END KGU#542 2019-11-17
				|| tokens.count() == 1 && (typeMap != null && typeMap.containsKey(":" + tag) || typeMap == null && Syntax.isIdentifier(tag, false, null)));
		
	}
	/** @return true if all non-empty lines comply to {@link #isTypeDefinition(String)} */
	public boolean isTypeDefinition()
	{
		return isTypeDefinition(null, true);
	}

	/**
	 * Determines if this element contains valid type definitions
	 * @param typeMap - a type map for verification of types
	 * @param allLines - if the result should only be true if all lines are type definitions
	 * @return true if this element contains type definitions
	 * @see #isTypeDefinition(String, HashMap)
	 */
	public boolean isTypeDefinition(HashMap<String, TypeMapEntry> typeMap, boolean allLines)
	{
		boolean isTypeDef = false;
		StringList lines = this.getUnbrokenText();
		if (allLines) {
			isTypeDef = true;
			for (int i = 0; isTypeDef && i < lines.count(); i++) {
				String line = lines.get(i).trim();
				isTypeDef = line.isEmpty() || isTypeDefinition(line, typeMap);
			}
		}
		else {
			for (int i = 0; !isTypeDef && i < lines.count(); i++) {
				String line = lines.get(i);
				isTypeDef = !line.isEmpty() && isTypeDefinition(line, typeMap);
			}
		}
		return isTypeDef;
	}
	/** @return true if at least one line complies to {@link #isTypeDefinition(String)} */
	public boolean hasTypeDefinitions()
	{
		return isTypeDefinition(null, false);
	}
	// END KGU#388 2017-07-03
	// START KGU#542 2019-11-17: Enh. #739 - identify enum type line
	/**
	 * Returns true if the given {@code line} of code is a type definition of the following form:<br>
	 * type &lt;id&gt; = enum{ &lt;id&gt [ = &lt;value&gt; ] {, &lt;id&gt [ = &lt;value&gt; ]} }.<br/>
	 * @param line - String comprising one line of code
	 * @return true iff line is of one of the forms a) through e)
	 * @see #isTypeDefinition(String, HashMap)
	 * @see #isTypeDefinition()
	 */
	public static boolean isEnumTypeDefinition(String line)
	{
		boolean isEnum = isTypeDefinition(line);
		if (isEnum) {
			int posEq = line.indexOf('=');
			isEnum = posEq > 0 && TypeMapEntry.MATCHER_ENUM.reset(line.substring(posEq+1).trim()).matches();
		}
		return isEnum;
	}
	// END KGU#542 2019-11-17
	
	// START KGU#47 2017-12-06: Enh. #487 - compound check for hidable content
	/**
	 * @return true iff this Instruction contains nothing but type definitions and
	 * (uninitialized) variable declarations, i.e. stuff that can be hidden.
	 * @see #isMereDeclaration(String) 
	 */
	public boolean isMereDeclaratory()
	{
		boolean isHideable = true;
		StringList lines = this.getUnbrokenText();
		for (int i = 0; isHideable && i < lines.count(); i++) {
			String line = lines.get(i);
			isHideable = line.isEmpty() || isMereDeclaration(line);
		}
		return isHideable;
	}
	// END KGU#477 2017-12-06
	// START KGU#772 2019-11-24: We want to be able to suppress expression of code for mere declarations
	/**
	 * Checks whether the given {@code _line} of code is either a type definition or
	 * a variable declaration without initialization.
	 * @param line - instruction line
	 * @return true if the line is a mere declaration
	 * @see #isTypeDefinition(String)
	 * @see #isDeclaration(String)
	 * @see #isAssignment(String)
	 */
	public static boolean isMereDeclaration(String line)
	{
		return isTypeDefinition(line) || (isDeclaration(line) && !isAssignment(line));
	}
	// END KGU#772 2019-11-24

	// START KGU#178 2016-07-19: Support for enh. #160 (export of called subroutines)
	// (This method is plaed here instead of in class Call because it is needed
	// to decide whether an Instruction element complies to the Call syntax and
	// may be transmuted.)
	/**
	 * Returns a Function object describing the signature of the called routine
	 * if the text complies to the call syntax described in the user guide,
	 * or null otherwise.
	 * @return Function object or null.
	 * @see #isFunctionCall()
	 * @see #isProcedureCall()
	 */
	public Function getCalledRoutine() {
		if (this.getUnbrokenText().count() == 1) {
			return getCalledRoutine(0);
		}
		return null;
	}
	
	// Undocumented version of getCalledRoutine() coping with multiple call lines per element
	public Function getCalledRoutine(int lineNo)
	{
		Function called = null;
		// START KGU#413 2017-06-09: Enh. #416 cope with user-defined line breaks
		//StringList lines = this.text;
		StringList lines = this.getUnbrokenText();
		// END KGU#413 2017-06-09
		if (lines.count() > 0 && lineNo < lines.count())
		{
			String potentialCall = lines.get(lineNo);
			StringList tokens = Syntax.splitLexically(potentialCall, true);
			Syntax.unifyOperators(tokens, true);
			int asgnPos = tokens.indexOf("<-");
			if (asgnPos > 0)
			{
				potentialCall = tokens.concatenate("", tokens.indexOf("<-")+1);		
			}
			called = new Function(potentialCall);
			if (!called.isFunction())
			{
				called = null;
			}
		}
		return called;
	}
	// END KGU#178 2016-07-19

	// START KGU#199 2016-07-07: Enh. #188 - ensure Call elements for known subroutines
	/**
	 * Checks if this element contains a function or procedure call matching one of the given
	 * subroutine signatures.
	 * @param _signatures - a {@link StringList} of symbolic subroutine signatures {@code "<name>#<argcount>"}
	 * @return true if this contains a call matching one of the signatures given.
	 * @see #getCalledRoutine()
	 * @see #isFunctionCall()
	 * @see #isProcedureCall()
	 */
	public boolean isCallOfOneOf(StringList _signatures)
	{
		Function fct = this.getCalledRoutine();
		return fct != null && _signatures.contains(fct.getName() + "#" + fct.paramCount());
	}
	
	/* (non-Javadoc)
	 * @see lu.fisch.structorizer.elements.Element#convertToCalls(lu.fisch.utils.StringList)
	 * Doesn't do anything - it's the task of SubQueues
	 */
	@Override
	public void convertToCalls(StringList _signatures)
	{}
	// END KGU#199 2016-07-07

	/* (non-Javadoc)
	 * @see lu.fisch.structorizer.elements.Element#traverse(lu.fisch.structorizer.elements.IElementVisitor)
	 */
	@Override
	public boolean traverse(IElementVisitor _visitor) {
		return _visitor.visitPreOrder(this) && _visitor.visitPostOrder(this);
	}

	// START KGU#258 2016-09-26: Enh. #253
	@Override
	protected String[] getRelevantParserKeys() {
		// TODO Auto-generated method stub
		return relevantParserKeys;
	}
	// END KGU#258 2016-09-26
	
	// START KGU#261 2017-01-26: Enh. #259 (type map)
	/**
	 * Adds own variable declarations (only this element, no substructure!) to the given
	 * map (varname -> typeinfo).
	 * @param typeMap
	 */
	@Override
	public void updateTypeMap(HashMap<String, TypeMapEntry> typeMap)
	{
		// START KGU#413 2017-06-09: Enh. #416 cope with user-defined line breaks
		//for (int i = 0; i < this.getText().count(); i++) {
		//	updateTypeMapFromLine(typeMap, this.getText().get(i), i);
		//}
		StringList lines = this.getUnbrokenText();
		for (int i = 0; i < lines.count(); i++) {
			updateTypeMapFromLine(typeMap, lines.get(i), i);
		}
		// END KGU#413 2017-06-09
	}
	
	public void updateTypeMapFromLine(HashMap<String, TypeMapEntry> typeMap, String line, int lineNo)
	{
		StringList tokens = Syntax.splitLexically(line, true);
		String varName = null;
		String typeSpec = "";
		boolean isAssigned = false;
		boolean isDeclared = true;
		Syntax.unifyOperators(tokens, true);
		tokens.removeAll(" ");
		if (tokens.isEmpty()) {
			return;
		}
		String token0 = tokens.get(0).toLowerCase();
		int posColon = tokens.indexOf(token0.equals("dim") ? "as" : ":", false);
		int posAsgnmt = tokens.indexOf("<-");
		// First we try to extract a type description from a Pascal-style variable declaration
		if (tokens.count() > 3 && (token0.equals("var") || token0.equals("dim") || token0.equals("const")) && posColon >= 2) {
			isAssigned = posAsgnmt > posColon;
			typeSpec = tokens.concatenate(" ", posColon+1, (isAssigned ? posAsgnmt : tokens.count()));
			// There may be one or more variable names between "var" and ':' if there is no assignment
			StringList varTokens = tokens.subSequence(1, posColon);
			varTokens.removeAll(" ");
			for (int i = 0; i < varTokens.count(); i++)
			{
				if (Syntax.isIdentifier(varTokens.get(i), false, null) && (i + 1 >= varTokens.count() || varTokens.get(i+1).equals(","))) {
					addToTypeMap(typeMap, varTokens.get(i), typeSpec, lineNo, isAssigned, true);
				}
			}
		}
		// Next we try to extract type information from an initial assignment (without "var" keyword)
		else if (posAsgnmt > 0 && !token0.equals("var") && !token0.equals("dim")) {
			// Type information might be found left of the variable name or be derivable from the initial value
			// START KGU#375 2017-09-20: Enh. #388 - a "const" keyword might be here, drop it
			if (token0.equals("const")) {
				tokens.remove(0);
				posAsgnmt--;
			}
			// EMD KGU#375 2017-09-20
			StringList leftSide = tokens.subSequence(0, posAsgnmt);
			StringList rightSide = tokens.subSequence(posAsgnmt+1, tokens.count());
			isAssigned = !rightSide.isEmpty();
			// Isolate the variable name from the left-hand side of the assignment
			varName = getAssignedVarname(leftSide, false);
			// Without const, var, or dim, a declaration must be a C-style declaration
			boolean isCStyleDecl = Instruction.isDeclaration(line);
			// If the target is a record component we won't add a type specification.
			if (varName != null && !varName.contains(".")) {
				int pos = leftSide.indexOf(varName);
				// C-style type declaration left of the variable name?
				typeSpec = leftSide.concatenate(null, 0, pos);
				// Check for array declaration (or array element access)
				while (!typeSpec.isEmpty() && (pos = leftSide.indexOf("[")) > 1) {
					typeSpec += leftSide.concatenate(null, pos, leftSide.indexOf("]")+1);
					leftSide.remove(pos, leftSide.indexOf("]")+1);
				}
				// No explicit type specification but new variable?
				if (typeSpec.isEmpty() && !typeMap.containsKey(varName)) {
					//String expr = rightSide.concatenate(" ");
					typeSpec = getTypeFromAssignedValue(rightSide, typeMap);
					isDeclared = false;
					if (typeSpec.isEmpty()) {
						typeSpec = "???";
					}
					// Maybe it's a multidimensional array, then reformulate it as "array of [array of ...]"
					while (!typeSpec.isEmpty() && (pos = leftSide.indexOf("[")) == 1) {
						typeSpec = "array of " + typeSpec;
						leftSide.remove(pos, leftSide.indexOf("]")+1);
					}
				}
			}
			addToTypeMap(typeMap, varName, typeSpec, lineNo, isAssigned, isDeclared || isCStyleDecl);
		}
		// START KU#388 2017-08-07: Enh. #423
		else if (isTypeDefinition(line, typeMap)) {
			// START KGU#542 2019-11-17: Enh. #739
			boolean isEnum = tokens.get(3).equalsIgnoreCase("enum");
			// END KGU#542 2019-11-17
			// FIXME: In future, array type definitions will also have to be handled...
			String typename = tokens.get(1);
			// Because of possible C-style declarations we must not glue the tokens together with "".
			typeSpec = tokens.concatenate(null, 3, tokens.count()).trim();
			int posBrace = typeSpec.indexOf("{");
			if (posBrace > 0 && tokens.get(tokens.count()-1).equals("}")) {
				// START KGU#542 2019-11-17: Enh. #739 Handle enumeration tapes
				if (isEnum) {
					// first make sure the syntax is okay
					if (TypeMapEntry.MATCHER_ENUM.reset(typeSpec).matches() ) {
						Root root = getRoot(this);
						if (root != null) {
							TypeMapEntry enumType = new TypeMapEntry(typeSpec, typename, typeMap, this, lineNo, false, false);
							typeMap.put(":" + typename, enumType);
							HashMap<String, String> enumItems = root.extractEnumerationConstants(line);
							if (enumItems != null) {
								for (String constName: enumItems.keySet()) {
									typeMap.put(constName, enumType);
								}
							}
						}
						
					}
				}
				else {
				// END KGU#542 2019-11-17
					StringList compNames = new StringList();
					StringList compTypes = new StringList();
					this.extractDeclarationsFromList(typeSpec.substring(posBrace+1, typeSpec.length()-1), compNames, compTypes, null);
					addRecordTypeToTypeMap(typeMap, typename, typeSpec, compNames, compTypes, lineNo);
				// START KGU#542 2019-11-17: Enh. #739
				}
				// END KGU#542 2019-1-17
			}
			else {
				// According to isTypeefinition() this must now be an alias for an existing type
				typeMap.put(":" + typename, typeMap.get(":" + tokens.get(3)));
			}
		}
		// END KGU#388 2017-08-07
	}
	
	/**
	 * Extracts the target variable name (or the the entire variable expression, see argument
	 * {@code entireTarget} out of the given blank-free token sequence which may comprise
	 * the entire line of an assignment or just its left part.<br/>
	 * The variable name may be qualified, i.e. be a sequence of identifiers separated by dots.
	 * Possible end-standing indices will not be part of the returned string, e.g. the result for
	 * {@code foo.bar[i][j]} will be "foo.bar", whereas for a mixed expression {@code foo[i].bar[j]}
	 * the result would be just "foo".
	 * @param tokens - unified tokens of an assignment instruction without whitespace (otherwise the result may be nonsense)
	 * @param entireTarget if this is true then index expressions etc. will remain in the result
	 * (so it is no longer the pure name)
	 * @return the extracted variable name or null
	 */
	// KGU#686 2019-03-17: Enh. #56 - made static to facilitate implementation of Try
	public static String getAssignedVarname(StringList tokens, boolean entireTarget) {
		String varName = null;
		// START KGU#689 2019-03-21: Issue #706 - get along with named parameter calls
		tokens = coagulateSubexpressions(new StringList(tokens));		
		// END KGU689 2019-03-21
		int posAsgn = tokens.indexOf("<-");
		if (posAsgn > 0) {
			tokens = tokens.subSequence(0, posAsgn);
		}
		// START KGU#689 2019-03-21: Issue #706 can no longer happen in this form due to coagulation
		//int posLBracket = tokens.indexOf("[");
		//if (posLBracket > 0 && tokens.lastIndexOf("]") > posLBracket) {
		//	// If it's an array element access then cut off the index expression
		//	tokens = tokens.subSequence(0, posLBracket);
		//}
		// END KGU#689 2019-03-21
		// START KGU#388 2017-09-15: Enh. #423 avoid accidental return of type information
		int posColon = tokens.indexOf(":");
		if (posColon > 0 || (posColon = tokens.indexOf("as", false)) > 0) {
			// It contains a declaration part
			tokens = tokens.subSequence(0, posColon);
		}
		// END KGU#388 2017-09-15
		// The last sequence of dot-separated ids should be the variable name
		if (tokens.count() > 0) {
			int i = tokens.count()-1;
			varName = tokens.get(i);
			// START KGU#780 2019-12-01: Bugfix - endstanding index access was erroneously returned
			// FIXME But it might be even more complicated, e.g. foo[i].bar[j]!
			while (varName.startsWith("[") && varName.endsWith("]") && i > 0) {
				if (posColon >= 0) {
					// Something is wrong here - there should not be be both a declaration and a bracket(?)
					return null;
				}
				// It is a coagulated index access - skip it
				varName = tokens.get(--i);
			}
			// END KGU#780 2019-12-01
			// START KGU#388 2017-09-14: Enh. #423
			// START KGU#780 2019-12-01: In cases like foo[i].bar[j] we want to return rather "foo" than "bar"
			//while (i > 1 && tokens.get(i-1).equals(".") && Syntax.isIdentifier(tokens.get(i-2), null)) {
			//	varName = tokens.get(i-2) + "." + varName;
			//	i -= 2;
			//}
			while (i > 1 && varName != null && tokens.get(i-1).equals(".")) {
				String preDotToken = tokens.get(i-2);
				if (Syntax.isIdentifier(preDotToken, false, null)) {
					varName = tokens.get(i-2) + "." + varName;
					i -= 2;
				}
				else {
					// We may expect either an index expression or an identifier (variable or component name)
					while (i > 1 && preDotToken.startsWith("[") && preDotToken.endsWith("]")) {
						// Skip index expressions (invalidate the name, it was a component of an array element)
						varName = null;
						preDotToken = tokens.get(--i - 2);
					}
					if (varName == null && Syntax.isIdentifier(preDotToken, false, null)) {
						varName = preDotToken;	// Start again with the identifier prior to the indices
						i -= 2;	// this ought to be the token index of varName
					}
				}
			}
			// END KGU#780 2019-12-01
			// END KGU#388 2017-09-14
			// START KGU#784 2019-12-02
			if (entireTarget) {
				varName = tokens.concatenate(null, i);
			}
			// END KGU#784 2019-12-02
		}
		return varName;
	}
	// END KGU#261 2017-01-26
	
	// START KGU#261 2017-02-20: Enh. #259 Allow CALL elements to override this...
	/**
	 * Tries to extract type information from the right side of an assignment.
	 * @param rightSide - tokens of the assigned expression
	 * @param knownTypes - the typeMap as filled so far (won't be changed here)
	 * @return - A type specification or an empty string (no clue) or "???" (ambiguous)
	 */
	protected String getTypeFromAssignedValue(StringList rightSide, HashMap<String, TypeMapEntry> knownTypes)
	{
		String typeSpec = "";
		// Check for array initializer expression
		if (rightSide.count() >= 2 && rightSide.get(0).equals("{") && rightSide.get(rightSide.count()-1).equals("}")) {
			StringList items = Element.splitExpressionList(rightSide.subSequence(1, rightSide.count()-1), ",", false);
			// Try to identify the element type(s)
			for (int i = 0; !typeSpec.contains("???") && i < items.count(); i++) {
				String itemType = identifyExprType(knownTypes, items.get(i), false);
				if (typeSpec.isEmpty()) {
					typeSpec = itemType;
				}
				else if (!itemType.isEmpty() && !typeSpec.equalsIgnoreCase(itemType)) {
					typeSpec = "???";
				}
			}
			if (typeSpec.isEmpty()) {
				typeSpec = "???";
			}
			typeSpec += "[" + items.count() + "]";
		}
		else {
			// START KGU#542 2019-11-17: Enh. #739 Check for enumerator constant
			if (rightSide.count() == 1 && Syntax.isIdentifier(rightSide.get(0), false, null)) {
				Root root = getRoot(this);
				if (root != null) {
					String constVal = root.constants.get(rightSide.get(0));
					if (constVal != null && constVal.startsWith(":") && constVal.contains("€")) {
						return constVal.substring(1, constVal.indexOf('€'));	// This is the type name
					}
				}
			}
			// END KGU#542 2019-11-17
			// Try to derive the type from the expression
			typeSpec = identifyExprType(knownTypes, rightSide.concatenate(" "), false);
		}
		return typeSpec;
	}
	// END KGU#261 2017-02-20

	// START KGU#388 2017-08-07: Enh. #423 type definition support for record 
	/**
	 * Tries to extract type information from the right side of an assignment.
	 * @param typeDef - tokens of the type definition
	 * @param knownTypes - the typeMap as filled so far (won't be changed here)
	 * @return - A type specification or an empty string (no clue) or "???" (ambiguous)
	 */
	protected String getTypeFromTypeDefinition(StringList rightSide, HashMap<String, TypeMapEntry> knownTypes)
	{
		String typeSpec = "";
		
		// Try to derive the type from the expression
		typeSpec = identifyExprType(knownTypes, rightSide.concatenate(" "), false);
		return typeSpec;
	}
	// END KGU#388 2017-08-07

	// START KGU#477 2017-12-06: Enh. #487 - new mode to hide declarations
	/* (non-Javadoc)
	 * @see lu.fisch.structorizer.elements.Element#getIcon()
	 */
	@Override
	public ImageIcon getIcon()
	{
		if (E_HIDE_DECL && this.isMereDeclaratory() && this == this.getDrawingSurrogate(false)) {
			return IconLoader.getIcon(85);
		}
		return super.getIcon();
	}
	/**
	 * In active mode {@link Element#E_HIDE_DECL} detects whether this is a mere declaration element and
	 * would be the first of a contiguous sequence of such elements (no matter if actually other declarations
	 * follow). In all other cases returns false 
	 * @param _modeIndependent - if true then an existing declaration sequence will also be detected if mode
	 * {@link Element#E_HIDE_DECL} is off
	 * @return true if declarations are to be hidden and this is the drawing surrogate of declaration sequence
	 */
	public boolean eclipsesDeclarations(boolean _modeIndependent)
	{
		return (_modeIndependent || E_HIDE_DECL) && this.isMereDeclaratory() && this == this.getDrawingSurrogate(_modeIndependent);
	}
    /* (non-Javadoc)
     * @see lu.fisch.structorizer.elements.Element#isCollapsed(boolean)
     */
	@Override
    public boolean isCollapsed(boolean _orHidden) {
        return super.isCollapsed(_orHidden) || _orHidden && eclipsesDeclarations(false);
    }
	/**
	 * @param _modeIndependent TODO
	 * @return either this or a preceding declaration if mode {@link Element#E_HIDE_DECL}
	 * is active and this is a mere declaration but not the first one in a series.
	 */
	public final Instruction getDrawingSurrogate(boolean _modeIndependent)
	{
		Instruction surrogate = this;
		if ((_modeIndependent || E_HIDE_DECL) && this.isMereDeclaratory()) {
			Subqueue myParent = (Subqueue)this.parent;
			int myIndex = (myParent).getIndexOf(this);
			Element pred = null;
			while (myIndex > 0
					&& (pred = myParent.getElement(myIndex-1)).getClass().getSimpleName().equals("Instruction")
					&& ((Instruction)pred).isMereDeclaratory()) {
				surrogate = (Instruction)pred;
				myIndex--;
			}
		}
		return surrogate;
	}
	/**
	 * If this is part of a sequence of mere declaration elements and display mode {@link Element#E_HIDE_DECL}
	 * is active or {@code _force} is true then the complete declaration sequence virtually amalgamated under
	 * its first member will be returned, otherwise null.
	 * @param _modeIndependent - if true then an existing declaration sequence will also be returned if mode
	 * {@link Element#E_HIDE_DECL} is off.
	 * @return the sequence of hidden declaration elements including its surrogate element or null.
	 */
	public IElementSequence getEclipsedDeclarations(boolean _modeIndependent)
	{
		IElementSequence hidden = null;
		Instruction surrogate = this.getDrawingSurrogate(_modeIndependent);
		if (this.eclipsesDeclarations(_modeIndependent) || this != surrogate) {
			Subqueue myParent = (Subqueue)this.parent;
			int firstIndex = (myParent).getIndexOf(surrogate);
			int index = firstIndex+1;
			Element succ = null;
			while (index < myParent.getSize()
					&& (succ = myParent.getElement(index)).getClass().getSimpleName().equals("Instruction")
					&& ((Instruction)succ).isMereDeclaratory()) {
				index++;
			}
			hidden = new SelectedSequence(myParent, firstIndex, index-1);
		}
		return hidden;
	}
	// END KGU#477 2017-12-06
	
	// START KGU#477 2017-12-10: Enh. #487 - We may have to aggregate information of hidden declarations
	/* (non-Javadoc)
	 * @see lu.fisch.structorizer.elements.Element#getRuntimeInfoString()
	 */
	@Override
	protected String getRuntimeInfoString()
	{
		// Only if display mode "Hide mere declarations?" is active we will have to aggregate flock data
		if (!this.eclipsesDeclarations(false)) {
			return super.getRuntimeInfoString();
		}
		// Now we need the minimum execution count and the total step count of the entire declaration flock
		// Since we must override this method anyway in order to enclose the combined step count, we do it
		// in a compound loop rather than by calling this.getExecCount() and this.getExecStepCount(_combined)
		IElementSequence flock = this.getEclipsedDeclarations(false);
		int nExec = this.getExecCount();
		int nSteps = this.getExecStepCount(false);
		for (int i = 1; i < flock.getSize(); i++) {
			Element decl = flock.getElement(i);
			nExec = Math.min(nExec, decl.getExecCount());
			nSteps += decl.getExecStepCount(false);
		}
		return nExec + " / (" + nSteps + ")";
	}
	/* (non-Javadoc)
	 * @see lu.fisch.structorizer.elements.Element#getScaleColorForRTDPM()
	 */
	@Override
	protected Color getScaleColorForRTDPM()
	{
		int maxValue = 0;
		int value = 0;
		boolean logarithmic = false;
		switch (Element.E_RUNTIMEDATAPRESENTMODE) {
		case EXECCOUNTS:
			maxValue = Element.maxExecCount;
			value = this.getMinExecCount();
			break;
		case EXECSTEPS_LOG:
			logarithmic = true;
		case EXECSTEPS_LIN:
			maxValue = Element.maxExecStepCount;
			if (Element.E_HIDE_DECL && Element.maxExecStepsEclCount > Element.maxExecStepCount) {
				maxValue = Element.maxExecStepsEclCount;
			}
			value = this.execStepCount;
			if (this.eclipsesDeclarations(false)) {
				value += this.execSubCount;
			}
			break;
		case TOTALSTEPS_LOG:
			logarithmic = true;
		case TOTALSTEPS_LIN:
			maxValue = Element.maxExecTotalCount;
			if (Element.E_HIDE_DECL && Element.maxExecStepsEclCount > Element.maxExecTotalCount) {
				maxValue = Element.maxExecStepsEclCount;
			}
			value = this.execStepCount;
			if (this.eclipsesDeclarations(false)) {
				value += this.execSubCount;
			}
			break;
		default:
				;
		}
		if (logarithmic) {
			// We scale the logarithm a little up lest there should be too few
			// discrete possible values
			if (maxValue > 0) maxValue = (int) Math.round(25 * Math.log(maxValue));
			if (value > 0) value = (int) Math.round(25 * Math.log(value));
		}
		return getScaleColor(value, maxValue);
	}
	/* (non-Javadoc)
	 * @see lu.fisch.structorizer.elements.Element#addToExecTotalCount(int, boolean)
	 */
	@Override
	public void addToExecTotalCount(int _growth, boolean _directly)
	{
		if (Element.E_COLLECTRUNTIMEDATA)
		{
			if (!_directly && this.eclipsesDeclarations(true))
			{
				this.execSubCount += _growth;
				Element.maxExecStepsEclCount = 
						Math.max(this.execStepCount + this.execSubCount,
								Element.maxExecStepsEclCount);			
			}
			else {
				super.addToExecTotalCount(_growth, _directly);
			}
		}
	}
	private int getMinExecCount()
	{
		// Only if display mode "Hide mere declarations?" is active we will have to aggregate flock data
		if (!this.eclipsesDeclarations(false)) {
			return super.getExecCount();
		}
		// Now we need the minimum execution count and the total step count of the entire declaration flock
		// Since we must override this method anyway in order to enclose the combined step count, we do it
		// in a compound loop rather than by calling this.getExecCount() and this.getExecStepCount(_combined)
		IElementSequence flock = this.getEclipsedDeclarations(false);
		int nExec = this.getExecCount();
		for (int i = 1; i < flock.getSize(); i++) {
			Element decl = flock.getElement(i);
			nExec = Math.min(nExec, decl.getExecCount());
		}
		return nExec;
		
	}
	/**
	 * Returns the summed up execution steps of this element and - if {@code _combined} is true and
	 * this is not an eclipsing declaration - all its substructure.
	 * @param _combined - ignored
	 * @return the requested step count
	 */
	@Override
	public int getExecStepCount(boolean _combined)
	{
		if (this.eclipsesDeclarations(true)) {
			return this.execStepCount;
		}
		else {
			return super.getExecStepCount(_combined);
		}
	}
	// END KGU#477 2017-12-10

}<|MERGE_RESOLUTION|>--- conflicted
+++ resolved
@@ -69,12 +69,9 @@
  *      Kay Gürtzig     2019-03-13      Issues #518, #544, #557: Element drawing now restricted to visible rect.
  *      Kay Gürtzig     2019-03-18      Enh. #56: "preThrow" keyword handling
  *      Kay Gürtzig     2019-11-17      Enh. #739: Support for enum type definitions
-<<<<<<< HEAD
  *      Kay Gürtzig     2020-08-12      Enh. #800: Started to redirect syntactic analysis to class Syntax
  *      Kay Gürtzig     2020-10-30      Enh. #800: Calls of unifyOperators redirected to class Syntax
-=======
  *      Kay Gürtzig     2021-01-02      Enh. #905: Mechanism to draw a warning symbol on related DetectedError
->>>>>>> 2aaaf368
  *
  ******************************************************************************************************
  *
