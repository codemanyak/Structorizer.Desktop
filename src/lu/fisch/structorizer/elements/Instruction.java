/*
    Structorizer
    A little tool which you can use to create Nassi-Schneiderman Diagrams (NSD)

    Copyright (C) 2009  Bob Fisch

    This program is free software: you can redistribute it and/or modify
    it under the terms of the GNU General Public License as published by
    the Free Software Foundation, either version 3 of the License, or any
    later version.

    This program is distributed in the hope that it will be useful,
    but WITHOUT ANY WARRANTY; without even the implied warranty of
    MERCHANTABILITY or FITNESS FOR A PARTICULAR PURPOSE.  See the
    GNU General Public License for more details.

    You should have received a copy of the GNU General Public License
    along with this program.  If not, see <http://www.gnu.org/licenses/>.
*/

package lu.fisch.structorizer.elements;

/******************************************************************************************************
 *
 *      Author:         Bob Fisch
 *
 *      Description:    This class represents an "instruction" in a diagram.
 *
 ******************************************************************************************************
 *
 *      Revision List
 *
 *      Author          Date			Description
 *      ------			----			-----------
 *      Bob Fisch       2007-12-09      First Issue
 *      Kay Gürtzig     2015-10-11/13   Comment drawing unified, breakpoints supported, colouring modified
 *      Kay Gürtzig     2015-11-14      Bugfix #31 (= KGU#82) in method copy
 *      Kay Gürtzig     2015-12-01      Bugfix #39 (KGU#91) -> getText(false) on drawing
 *      Kay Gürtzig     2016-01-03      Bugfix #87 (KGU#124) collapsing of larger instruction elements,
 *                                      Enh. #87 (KGU#122) marking of collapsed elements with icon
 *      Kay Gürtzig     2016-02-27      Bugfix #97 (KGU#136): field rect replaced by rect0 in prepareDraw()
 *      Kay Gürtzig     2016-03-01      Bugfix #97 (KGU#136): fix accomplished
 *      Kay Gürtzig     2016-03-06      Enh. #77 (KGU#117): Fields for test coverage tracking added
 *      Kay Gürtzig     2016-03-12      Enh. #124 (KGU#156): Generalized runtime data visualisation
 *      Kay Gürtzig     2016-04-24      Issue #169: Method findSelected() introduced, copy() modified (KGU#183)
 *      Kay Gürtzig     2016-07-06      Enh. #188: New classification methods isAssignment() etc.,
 *                                      new copy constructor to support conversion (KGU#199)
 *      Kay Gürtzig     2016-07-30      Enh. #128: New mode "comments plus text" supported
 *      Kay Gürtzig     2016-08-10      Issue #227: New classification methods for Input/Output
 *      Kay Gürtzig     2016-09-25      Enh. #253: D7Parser.keywordMap refactored
 *      Kay Gürtzig     2016-10-13      Enh. #270: Hatched overlay texture in draw() if disabled
 *      Kay Gürtzig     2016-10-15      Enh. #271: method isEmptyInput() had to consider prompt strings now.
 *      Kay Gürtzig     2016-11-22      Bugfix #296: Wrong transmutation of return and output statements
 *      Kay Gürtzig     2017-01-26      Enh. #259: First retrieval approach for variable types
 *      Kay Gürtzig     2017-01-30      Enh. #335: More sophisticated type and declaration support    
 *      Kay Gürtzig     2017-02-20      Enh. #259: Retrieval of result types of called functions enabled (q&d)
 *      Kay Gürtzig     2017-04-11      Enh. #389: Methods isImportCall() introduced (2017-07-01 undone)
 *      Kay Gürtzig     2017-06-09      Enh. #416: drawing support for broken lines and is...() method adaptation
 *      Kay Gürtzig     2017-07-03      Enh. #423: Type definition concept for record/struct types begun
 *      Kay Gürtzig     2017-09-15-28   Enh. #423: Record type definition concept nearly accomplished
 *      Kay Gürtzig     2017-12-06      Enh. #487: Drawing supports hiding of declaration sequences 
 *      Kay Gürtzig     2017-12-10/11   Enh. #487: Run data support for new display mode "Hide declarations"
 *      Kay Gürtzig     2018-01-21      Enh. #490: Replacement of DiagramController aliases on drawing
 *      Kay Gürtzig     2018-02-15      Issue #508: Workaround for large-scaled collapse symbols eclipsing the text
 *      Kay Gürtzig     2018-07-12      Bugfix #557: potential endless loop in isDeclaration(String)
 *      Bob Fisch       2018-09-08      Issue #508: Reducing top padding from E_PADDING/2 to E_PADDING/3
 *      Kay Gürtzig     2018-09-11      Issue #508: Font height retrieval concentrated to one method on Element
 *      Kay Gürtzig     2019-02-14      Enh. #680: Improved support for processing of input instructions
 *      Kay Gürtzig     2019-03-13      Issues #518, #544, #557: Element drawing now restricted to visible rect.
 *      Kay Gürtzig     2019-03-18      Enh. #56: "preThrow" keyword handling
 *      Kay Gürtzig     2019-11-17      Enh. #739: Support for enum type definitions
 *      Kay Gürtzig     2020-08-12      Enh. #800: Started to redirect syntactic analysis to class Syntax
 *      Kay Gürtzig     2020-10-30      Enh. #800: Calls of unifyOperators redirected to class Syntax
 *      Kay Gürtzig     2021-01-02      Enh. #905: Mechanism to draw a warning symbol on related DetectedError
 *      Kay Gürtzig     2021-02-04      Enh. #905, #926: Warning symbol for hidden declarations, support for backlink
 *      Kay Gürtzig     2021-02-26      Bugfix #946: Endless loop in getAssignedVarname()
 *      Kay Gürtzig     2021-11-02      Bugfix #1014: Detection of java array declarations was flawed
 *      Kay Gürtzig     2021-09-28      Issue #1091: Type definition detection mended (aliases and array types)
 *      Kay Gürtzig     2023-10-10/13   Issue #980: Declaration-related stuff revised
 *      Kay Gürtzig     2023-10-15      Bugfix #1096: More precise type and C-style declaration handling
<<<<<<< HEAD
 *      Kay Gürtzig     2024-01-22      Issue #800: Many methods converted to work with TokenLists and internal keys
 *      Kay Gürtzig     2024-03-15      Bugfix #1140: Function syntax check ignored the 'qualified' argument 
=======
 *      Kay Gürtzig     2024-03-15      Bugfix #1140: Function syntax check ignored the 'qualified' argument
 *      Kay Gürtzig     2024-03-22      Issue #1154: Drawing of the hatch delegated to the disabled elements
 *      Kay Gürtzig     2024-04-02      Bugfix #1156: getAssignedVarName used to return null on typed constant definitions 
>>>>>>> 5d009470
 *
 ******************************************************************************************************
 *
 *      Comment:		/
 *
 ******************************************************************************************************///


import java.awt.Color;
import java.awt.Point;
import java.awt.Rectangle;
import java.awt.geom.AffineTransform;
import java.util.ArrayList;
import java.util.HashMap;
import java.util.LinkedHashMap;
import java.util.Vector;
import java.util.Map.Entry;
import java.util.regex.Matcher;
import java.util.regex.Pattern;

import javax.swing.ImageIcon;

import lu.fisch.graphics.*;
import lu.fisch.structorizer.gui.IconLoader;
import lu.fisch.structorizer.gui.SelectedSequence;
import lu.fisch.structorizer.syntax.Function;
import lu.fisch.structorizer.syntax.Syntax;
import lu.fisch.structorizer.syntax.TokenList;
import lu.fisch.structorizer.syntax.TypeRegistry;
//import lu.fisch.structorizer.gui.IconLoader;
import lu.fisch.utils.*;

/**
 * This Structorizer class represents a simple activity (instruction element) in a diagram.
 * Special cases are <b>input</b> and <b>output</b> instructions, which are distinguished
 * by specific initial keywords in the text.
 * 
 * @author Bob Fisch
 */
public class Instruction extends Element {
	
	// START KGU#258 2016-09-26: Enh. #253
	private static final String[] relevantParserKeys = {"^input", "^output", "^preReturn"};
	// END KGU#258 2016-09-25
	// START KGU#413 2017-06-09: Enh. #416
	//protected static final String indentPattern = "(\\s*)(.*)";
	protected static final Pattern INDENT_PATTERN = Pattern.compile("(\\s*)(.*)");
	// END KGU#413 2017-06-09
	// START KGU#388 2017-07-03: Enh. #423
	//protected static final String TYPE_DEF_PATTERN = "^[tT][yY][pP][eE]\\s+\\w+\\s*=\\s*\\S*$";
	// END KGU#413 2017-07-03
	private static final StringList TURTLEIZER_MOVERS = StringList.explode("forward,backward,fd,bk", ",");
	
	
	public Instruction()
	{
		super();
	}
	
	public Instruction(String _string)
	{
		super(_string);
		//setText(_string);	// FIXME (KGU 2015-10-13): What is this good for? This has already been done by the super constructor!
	}
	
	public Instruction(StringList _strings)
	{
		super(_strings);
		//setText(_strings);
	}
	
	public Instruction(ArrayList<TokenList> _tokenizedLines)
	{
		super(_tokenizedLines);
	}

	// START KGU#199 2016-07-07: Enh. #188 - also serves subclasses for "up-casting"
	public Instruction(Instruction instr)
	{
		super(instr.text);
		instr.copyDetails(this, true, true);
	}
	// END KGU#199 2016-07-07
	
	public static Rect prepareDraw(Canvas _canvas, StringList _text, Element _element)
	{
		// Within the method we may reuse the matcher, as it is local
		Matcher indentMatcher = INDENT_PATTERN.matcher("");
		// START KGU#494 2018-02-15: Enh. #408
		int leftPadding = Element.E_PADDING/2;
		if (_element.isCollapsed(true)) {
			leftPadding += _element.getIcon().getIconWidth();
		}
		// END KGU#494 2018-02-15
		Rect rect = new Rect(0, 0, leftPadding + Element.E_PADDING/2, 0);
		// START KGU#227 2016-07-30: Enh. #128
		int commentHeight = 0;
		// END KGU#227 2016-07-30

		// START KGU#494 2018-09-11: Issue #508 Retrieval concentrated for easier maintenance
		//FontMetrics fm = _canvas.getFontMetrics(Element.font);
		int fontHeight = getFontHeight(_canvas.getFontMetrics(Element.font));
		// END KGU#494 2018-09-11

		// START KGU#227 2016-07-30: Enh. #128
		// START KGU#477 2017-12-06: Enh. #487
		//if (Element.E_COMMENTSPLUSTEXT && !_element.isCollapsed())
		if (Element.E_COMMENTSPLUSTEXT && !_element.isCollapsed(true))
		// END KGU#477 2017-12-06
		{
			Rect commentRect = _element.writeOutCommentLines(_canvas,
					0, 0, false);
			rect.right = Math.max(rect.right, commentRect.right + Element.E_PADDING);
			commentHeight = commentRect.bottom;
		}
		// END KGU#227 2016-07-30
		
		// START KGU#480 2018-01-21: Enh. #490
		if (Element.E_APPLY_ALIASES && !isSwitchTextCommentMode()) {
			_text = StringList.explode(Element.replaceControllerAliases(_text.getText(), true, false), "\n");
		}
		// END KGU#480 2018-01-21
		// START KGU#413 2017-06-09: Enh. #416
		boolean isContinuation = false;
		// END KGU#413 2017-06-09
		for(int i = 0; i < _text.count(); i++)
		{
			// START KGU#413 2017-06-09: Enh. #416
			//int lineWidth = getWidthOutVariables(_canvas, _text.get(i), _element) + Element.E_PADDING;
			String line = _text.get(i);
			if (isContinuation && indentMatcher.reset(line).matches()) {
				//String indent = line.replaceAll(indentPattern, "$1");
				//String rest = line.replaceAll(indentPattern, "$2");
				String indent = indentMatcher.group(1);
				String rest = indentMatcher.group(2);
				if (indent.length() < Element.E_INDENT) {
					line = String.format("%1$" + Element.E_INDENT + "s%2$s", indent, rest);
				}
			}
			isContinuation = line.trim().endsWith("\\");
			int lineWidth = getWidthOutVariables(_canvas, line, _element) + leftPadding + Element.E_PADDING/2;
			// END KGU#413 2017-06-09
			if (rect.right < lineWidth)
			{
				rect.right = lineWidth;
			}
		}
		rect.bottom = 2*(Element.E_PADDING/2) + _text.count() * fontHeight;
		// START KGU#227 2016-07-30: Enh. #128
		rect.bottom += commentHeight;
		// END KGU#227 2016-07-30

		return rect;
	}
	
	public Rect prepareDraw(Canvas _canvas)
	{
		// START KGU#136 2016-03-01: Bugfix #97 (prepared)
		if (this.isRect0UpToDate) return rect0;
		// END KGU#136 2016-03-01

		// START KGU#477 2017-12-06: Enh. #487 - if being a hidden declaration, don't show
		if (this != this.getDrawingSurrogate(false)) {
			rect0 = new Rect(0, 0, 0, 0);
			// START KGU#136 2016-03-01: Bugfix #97
			isRect0UpToDate = true;
			// END KGU#136 2016-03-01
			return rect0;
		}
		// END KGU#477 2017-12-06

		// KGU#136 2016-02-27: Bugfix #97 - all rect references replaced by rect0

		// START KGU#124 2016-01-03: Large instructions should also be actually collapsed
		//rect = prepareDraw(_canvas, getText(false), this);
		StringList text = getText(false);
		// START KGU#477 2017-12-06: Enh. #487 - if being a hidden declaration, don't show
		//if (isCollapsed() && text.count() > 2) 
		if (isCollapsed(true) && text.count() > 2) 
		// END KGU#477 2017-12-06
		{
			text = getCollapsedText();
		}
		rect0 = prepareDraw(_canvas, text, this);
		// END KGU#124 2016-01-03

		// START KGU#136 2016-03-01: Bugfix #97
		isRect0UpToDate = true;
		// END KGU#136 2016-03-01
		return rect0;
	}

	/**
	 * Draws {@code _element} like an Instruction in the bounds of @{@link Rect} {@code _top_left}
	 * with the given {@code _text} on the {@code _canvas}.<br/>
	 * Sets {@link Element#rect} and {@link Element#topLeft} on {@code _element}, obeys the flags
	 * {@link Element#rotated} and {@code Element#disabled}.
	 * @param _canvas - The drawing {@link Canvas}
	 * @param _top_left - the given shape and position
	 * @param _text - the text to be written into the element area
	 * @param _element - the originating {@link Element}.
	 * @param _inContention - whether this drawing is done under heavy contention
	 */
	public static void draw(Canvas _canvas, Rect _top_left, StringList _text, Element _element, boolean _inContention)
	{
		// Within the method we may reuse the matcher, as it is local
		Matcher indentMatcher = INDENT_PATTERN.matcher("");
		Rect myrect = new Rect();
		// START KGU 2015-10-13: All highlighting rules now encapsulated by this new method
		//Color drawColor = _element.getColor();
		Color drawColor = _element.getFillColor();
		// END KGU 2015-10-13
		// START KGU#494 2018-09-11: Issue #508 Retrieval concentrated for easier maintenance
		//FontMetrics fm = _canvas.getFontMetrics(Element.font);
		int fontHeight = getFontHeight(_canvas.getFontMetrics(Element.font));
		// END KGU#494 2018-09-11
			
		// START KGU#136 2016-03-01: Bugfix #97 - store rect in 0-bound (relocatable) way
		//_element.rect = _top_left.copy();
		_element.rect = new Rect(0, 0, 
				_top_left.right - _top_left.left, _top_left.bottom - _top_left.top);
		Point ref = _element.getDrawPoint();
		_element.topLeft.x = _top_left.left - ref.x;
		_element.topLeft.y = _top_left.top - ref.y;
		// END KGU#136 2016-03-01
		
		Canvas canvas = _canvas;
		canvas.setBackground(drawColor);
		canvas.setColor(drawColor);

		myrect = _top_left.copy();
		
		AffineTransform oldTrans = null;
		if (_element.rotated) {
			oldTrans = _canvas.rotateLeftAround(myrect.left, myrect.top);
			myrect.left -= (_top_left.bottom - _top_left.top);
			myrect.right -= (_top_left.right - _top_left.left);
			myrect.bottom = myrect.top + _top_left.right - _top_left.left;
		}
		
		canvas.fillRect(myrect);
				
		// draw comment indicator
		if (Element.E_SHOWCOMMENTS && !_element.getComment(false).getText().trim().equals(""))
		{
			_element.drawCommentMark(canvas, myrect);
		}
		
		// START KGU 2015-10-11: If _element is a breakpoint, mark it
		_element.drawBreakpointMark(canvas, _top_left);
		// END KGU 2015-10-11
		
		// START KGU#906 2021-01-02: Enh. #905
		_element.drawWarningSignOnError(canvas, _top_left);
		// END KGU#906 2021-01-02

		// START KGU#227 2016-07-30: Enh. #128
		int commentHeight = 0;
		//if (Element.E_COMMENTSPLUSTEXT && !_element.isCollapsed())
		if (Element.E_COMMENTSPLUSTEXT && !_element.isCollapsed(true))
		// END KGU#477 2017-12-06
		{
			Rect commentRect = _element.writeOutCommentLines(canvas,
//					_top_left.left + (Element.E_PADDING / 2) + _element.getTextDrawingOffset(),
//					_top_left.top + (Element.E_PADDING / 2),
					myrect.left + (Element.E_PADDING / 2) + _element.getTextDrawingOffset(),
					myrect.top + (Element.E_PADDING / 2),
					true);
			commentHeight = commentRect.bottom - commentRect.top;
		}
		// START BOB## 2018-09-08: Issue  #508
		//int yTextline = _top_left.top + (Element.E_PADDING / 3) + commentHeight/* + fontHeight*/;
		int yTextline = _top_left.top + (Element.E_PADDING / 2) + commentHeight/* + fontHeight*/;
		// END BOB## 2018-09-08
		// END KGU#227 2016-07-30
		
		// START KGU#480 2018-01-21: Enh. #490
		if (Element.E_APPLY_ALIASES && !isSwitchTextCommentMode()) {
			_text = StringList.explode(Element.replaceControllerAliases(_text.getText(), true, Element.E_VARHIGHLIGHT), "\n");
		}
		// END KGU#480 2018-01-21
		// START KGU#494 2018-02-15: Enh. #408
		int leftPadding = Element.E_PADDING/2;
		if (_element.isCollapsed(true)) {
			leftPadding += _element.getIcon().getIconWidth();
		}
		// END KGU#494 2018-02-15
		// START KGU#413 2017-06-09: Enh. #416
		boolean isContinuation = false;
		// END KGU#413 2017-06-09
		for (int i = 0; i < _text.count(); i++)
		{
			String text = _text.get(i);
			// START KGU#413 2017-06-09: Enh. #416
			if (isContinuation && indentMatcher.reset(text).matches()) {
				//String indent = text.replaceAll(indentPattern, "$1");
				//String rest = text.replaceAll(indentPattern, "$2");
				String indent = indentMatcher.group(1);
				String rest = indentMatcher.group(2);
				if (indent.length() < Element.E_INDENT) {
					text = String.format("%1$" + Element.E_INDENT + "s%2$s", indent, rest);
				}
			}
			isContinuation = text.trim().endsWith("\\");
			// END KGU#413 2017-06-09
			canvas.setColor(Color.BLACK);
			writeOutVariables(canvas,
//					_top_left.left + (Element.E_PADDING / 2) + _element.getTextDrawingOffset(),
					myrect.left + leftPadding + _element.getTextDrawingOffset(),
					// START KGU#227 2016-07-30: Enh. #128
					//_top_left.top + (Element.E_PADDING / 2) + (i+1)*fontHeight,
					yTextline += fontHeight,
					// END KGU#227 2016-07-30
					text,
					_element,
					_inContention
					);  	

		}
		// END KGU#227 2016-07-30

		// START KGU#156 2016-03-11: Enh. #124
		// write the run-time info if enabled
//		_element.writeOutRuntimeInfo(_canvas, _top_left.left + _element.rect.right - (Element.E_PADDING / 2), _top_left.top);
		int width = (_element.rotated ? _element.rect.bottom : _element.rect.right);
		_element.writeOutRuntimeInfo(_canvas, myrect.left + width - (Element.E_PADDING / 2), _top_left.top);
		// END KGU#156 2016-03-11
				
		canvas.setColor(Color.BLACK);
		if (_element.haveOuterRectDrawn())
		{
//			canvas.drawRect(_top_left);
			canvas.drawRect(myrect);
			// START KGU#277 2016-10-13: Enh. #270
			if (_element.isDisabled(true)) {
//				canvas.hatchRect(_top_left, 5, 10);
				// START KGU#1142 2024-03-22: Issue #1154 Allow element-specific adaptation
				//canvas.hatchRect(myrect, 5, 10);
				_element.drawHatched(myrect, canvas);
				// END KGU#1142 2024-03-22
			}
			// END KGU#277 2016-10-13
		}
		// START KGU#122 2016-01-03: Enh. #87 - A collapsed element is to be marked by the type-specific symbol,
		// unless it's an Instruction offspring in which case it will keep its original style, anyway.
		// START KGU#477 2017-12-06: Enh. #487 - option to hide mere declarations
		//if (_element.isCollapsed() && !(_element instanceof Instruction))
		if (_element.isCollapsed(true) && (!(_element instanceof Instruction) || ((Instruction)_element).eclipsesDeclarations(false)))
		// END KGU#477 2017-12-06
		{
//			canvas.draw(_element.getIcon().getImage(), _top_left.left, _top_left.top);
			canvas.draw(_element.getIcon().getImage(), myrect.left, myrect.top);
		}
		// END KGU#122 2016-01-03
		
		if (oldTrans != null) {
			canvas.setTransform(oldTrans);
		}
	}

	public void draw(Canvas _canvas, Rect _top_left, Rectangle _viewport, boolean _inContention)
	{
		// START KGU#502/KGU#524/KGU#553 2019-03-13: New approach to reduce drawing contention
		if (!checkVisibility(_viewport, _top_left)) { return; }
		// END KGU#502/KGU#524/KGU#553 2019-03-13

		// Now delegates all stuff to the static method above, which may also
		// be called from Elements of different types when those are collapsed
		
		// START KGU#477 2017-12-06: Enh. #487: Don't draw at all if there is a drawing surrogate
		if (E_HIDE_DECL && this != this.getDrawingSurrogate(false)) {
			rect = new Rect(0,0,0,0);
			// START KGU#502/KGU#524/KGU#553 2019-03-14: Bugfix #518,#544,#557
			wasDrawn = true;
			// END KGU#502/KGU#524/KGU#553 2019-03-14
			return;
		}
		// END KGU#477 2017-12-06
		
		// START KGU#124 2016-01-03: Large instructions should also be actually collapsed
		//draw(_canvas, _top_left, getText(false), this);
		// START KGU#477 2017-12-06: Enh. #487
		//if (isCollapsed() && getText(false).count() > 2)
		if (isCollapsed(true) && getText(false).count() > 2)
			// END KGU#477 2017-12-06
		{
			draw(_canvas, _top_left, getCollapsedText(), this, _inContention);
		}
		else
		{
			draw(_canvas, _top_left, getText(false), this, _inContention);
		}
		// END KGU#124 2016-01-03
		// START KGU#502/KGU#524/KGU#553 2019-03-14: Bugfix #518,#544,#557
		wasDrawn = true;
		// END KGU#502/KGU#524/KGU#553 2019-03-14
	}
	
	// START KGU#477 2017-12-06: Enh. #487
	/* (non-Javadoc)
	 * @see lu.fisch.structorizer.elements.Element#setSelected(boolean)
	 */
	@Override
	public Element setSelected(boolean _sel)
	{
		if (this.isMereDeclaratory()) {
			SelectedSequence flock = (SelectedSequence)this.getEclipsedDeclarations(false);
			if (flock != null) {
				return flock.setSelected(_sel);
			}
		}
		return super.setSelected(_sel);
	}
	// END KGU#477 2017-12-06

	// START KGU#183 2016-04-24: Issue #169 
	/* (non-Javadoc)
	 * @see lu.fisch.structorizer.elements.Element#findSelected()
	 */
	public Element findSelected()
	{
		// START KGU#477 2017-12-06: Enh. #487
		if (this.eclipsesDeclarations(false)) {
			return (SelectedSequence)this.getEclipsedDeclarations(false);
		}
		// END KGU#477 2017-12-06
		return selected ? this : null;
	}
	// END KGU#183 2016-04-24

	public Element copy()
	{
		Element ele = new Instruction(text);
		// START KGU#199 2016-07-06: Enh. #188 specific conversions enabled
		return copyDetails(ele, false, false);
	}
	
	// START KGU#225 2016-07-29: Bugfix #210 - argument added
	//protected Element copyDetails(Element _ele, boolean _forConversion)
	protected Element copyDetails(Element _ele, boolean _forConversion, boolean _simplyCoveredToo)
	// END KGU#225 2016-07-29
	{
		super.copyDetails(_ele, _simplyCoveredToo);
		if (Element.E_COLLECTRUNTIMEDATA)
		{
			if (_forConversion)	// This distinction wasn't clear here: why?
			{
				_ele.execStepCount = this.execStepCount;
				_ele.execSubCount = this.execSubCount;
			}
		}
		return _ele;
	}

	// START KGU 2015-10-16
	/* (non-Javadoc)
	 * @see lu.fisch.structorizer.elements.Element#addFullText(ArrayList<TokenList>, boolean)
	 */
	@Override
	protected void addFullText(ArrayList<TokenList> _lines, boolean _instructionsOnly)
	{
		if (!this.isDisabled(false)) {
			ArrayList<TokenList> myLines = this.getUnbrokenTokenText();
			for (int i = 0; i < myLines.size(); i++) {
				TokenList line = myLines.get(i);
				// if (!isTypeDefinition(line, null)) {
				if (!isTypeDefinition(line, null)) {
					// START KGU#1090 2023-10-15: Bugfix #1096
					// In case of a C-type declaration remove the type specification
					line = removeCDeclType(line);
					// END KGU#1090 2023-10-15
					_lines.add(line);
				}
				// START KGU#542 2019-11-17: Enh. #739 special treatment for enum type definitions
				else if (isEnumTypeDefinition(line)) {
					Root myRoot = getRoot(this);
					HashMap<String, String> constVals = myRoot.extractEnumerationConstants(line);
					if (constVals != null) {
						// FIXME If this interferes then we might generate singular constant definition lines
						//this.constants.putAll(constVals);
						for (Entry<String, String> enumItem: constVals.entrySet()) {
							_lines.add(new TokenList("const " + enumItem.getKey() + " <- " + enumItem.getValue()));
						}
					}
				}
				// END KGU#542 2019-11-17
			}
		}
	}
	// END KGU 2015-10-16

	// START KGU#1090 2023-10-15: Bugfix #1096 publicly provided for consistency, e.g. in Root.getVarNames()
	/**
	 * Removes the type specification from the line if it's a C or Java style declaration.
	 * This is to help extract assigned variable names in syntactically complicated
	 * cases like "{@code elem_type[size1] var_name [size2] <- array_initialiser}" or
	 * "{@code int one, two, three <- 4}".<br/>
	 * 
	 * @param line - the instruction line
	 * @return a mutilated line (in the example: "{@code var_name <- array_initialiser}")
	 */
	public static TokenList removeCDeclType(TokenList tokens) {
		if (isDeclaration(tokens)
				&& !tokens.get(0).equalsIgnoreCase("var")
				&& !tokens.get(0).equalsIgnoreCase("dim")) {
			// Must be C-type declaration, so drop all confusing type prefix
			String varName = getAssignedVarname(tokens, false);
			int posVar = tokens.indexOf(varName);
			// FIXME: What to do in case of varName = null?
			if (posVar > 0) {
				int posAsgn = tokens.indexOf("<-");
				if (posAsgn > posVar) {
					tokens = new TokenList(tokens);
					tokens.remove(posVar+1, posAsgn);
				}
				tokens = tokens.subSequenceToEnd(posVar);
			}
			else if (varName == null) {
				// Ambiguous initialisation? Wipe all off.
				tokens = new TokenList();
			}
		}
		return tokens;
	}
	// END KGU#1090 2023-10-15

	// START KGU#117 2016-03-10: Enh. #77
	/* (non-Javadoc)
	 * @see lu.fisch.structorizer.elements.Element#checkTestCoverage(boolean)
	 */
	@Override
	public void checkTestCoverage(boolean _propagateUpwards)
	{
		if (Element.E_COLLECTRUNTIMEDATA)
		{
			this.simplyCovered = true;
			this.deeplyCovered = true;
			if (_propagateUpwards)
			{
				Element parent = this.parent;
				while (parent != null)
				{
					parent.checkTestCoverage(false);
					parent = parent.parent;
				}
			}
		}
	}
	// END KGU#117 2016-03-10
	
	// START KGU#199 2016-07-06: Enh. #188 - new classification methods.
	// There is always a pair of a static and an instance method, the former for
	// a single line, the latter for the element as a whole.
	/**
	 * @return true iff the given line contains an assignment symbol
	 * 
	 * @deprecated prefer {@link #isAssignment(TokenList)}
	 */
	public static boolean isAssignment(String line)
	{
		return isAssignment(new TokenList(line, true));
	}
	
	/** @return true iff the given tokenized line {@code tokens} contains an assignment symbol */
	public static boolean isAssignment(TokenList tokens)
	{
		Syntax.unifyOperators(tokens, true);
		// START KGU#689 2019-03-21: Issue #706 we should better cope with named parameter assignment
		//return tokens.contains("<-");
		boolean isAsgnmt = tokens.contains("<-");
		if (isAsgnmt) {
			// First eliminate all index expressions, function arguments etc.
			tokens = Syntax.coagulateSubexpressions(tokens);
			// Now try again
			isAsgnmt = tokens.contains("<-");
		}
		return isAsgnmt;
		// END KGU#689 2019-03-21
	}

	/** @return true if this element consists of exactly one instruction line and the line
	 *    complies to {@link #isAssignment(String)}
	 * 
	 * @see #isDeclaration()
	 * @see #isInput()
	 * @see #isOutput()
	 * @see #isProcedureCall(boolean)
	 * @see #isFunctionCall(boolean)
	 * @see #isJump()
	 * @see #isTypeDefinition()
	 * @see #isAssignment(TokenList)
	 */
	public boolean isAssignment()
	{
		// START KGU#413 2017-06-09: Enh. #416 cope with user-defined line breaks
		//return this.text.count() == 1 && Instruction.isAssignment(this.text.get(0));
		ArrayList<TokenList> lines = this.getUnbrokenTokenText();
		return lines.size() == 1 && Instruction.isAssignment(lines.get(0));
		// END KGU#413 2017-06-09
	}
	
	/**
	 * @return true iff the given {@code line} starts with one of the configured EXIT keywords
	 * 
	 * @deprecated prefer {@link #isJump(TokenList)}
	 */
	public static boolean isJump(String line)
	{
		return isJump(new TokenList(line, false));
	}
	/**
	 * @return true iff the given tokenized line {@code tokens} starts with one of the
	 *    configured EXIT keywords
	 */
	public static boolean isJump(TokenList tokens)
	{
		// FIXME: These splitting of tokens might be incompatible with that of the keywords
		return (tokens.indexOf(Syntax.getSplitKeyword("preReturn"), !Syntax.ignoreCase) == 0 ||
				tokens.indexOf(Syntax.getSplitKeyword("preLeave"), !Syntax.ignoreCase) == 0 ||
				// START KGU#686 2019-03-18: Enh. #56 new flavour, for try/catch
				tokens.indexOf(Syntax.getSplitKeyword("preThrow"), !Syntax.ignoreCase) == 0 ||
				// END KGU#686 2019-03-18
				tokens.indexOf(Syntax.getSplitKeyword("preExit"), !Syntax.ignoreCase) == 0
				);
	}
	/**
	 * @return true if this element is empty or consists of exactly one line and the line
	 *     complies to {@link #isJump(String)}
	 * 
	 * @see #isAssignment()
	 * @see #isDeclaration()
	 * @see #isInput()
	 * @see #isOutput()
	 * @see #isProcedureCall(boolean)
	 * @see #isFunctionCall(boolean)
	 * @see #isTypeDefinition()
	 * @see #isJump(TokenList)
	 */
	public boolean isJump()
	{
		// START KGU#413 2017-06-09: Enh. #416 cope with user-defined line breaks
		//return this.text.count() == 0 || this.text.count() == 1 && Instruction.isJump(this.text.get(0));
		ArrayList<TokenList> lines = this.getUnbrokenTokenText();
		return lines.isEmpty() || lines.size() == 1 && Instruction.isJump(lines.get(0));
		// END KGU#413 2017-06-09
	}
	
	/**
	 * Checks whether the given {@code line} consists of a procedure call (or method
	 * invocation without result assignment).
	 * 
	 * @param line - a text line to be checked
	 * @param withQualifiers - whether a qualified procedure name is also to be accepted.
	 * @return {@code true} iff the given {@code line} has the syntax of a procedure
	 *    invocation
	 * 
	 * @see #isFunctionCall(String, boolean)
	 * 
	 * @deprecated prefer {@link #isProcedureCall(TokenList, boolean)}
	 */
	public static boolean isProcedureCall(String line, boolean withQualifiers)
	{
		return isProcedureCall(new TokenList(line), withQualifiers);
	}
	/**
	 * Checks whether the given tokenized line {@code tokens} consists of a procedure call
	 * (or method invocation without result assignment).
	 * 
	 * @param tokens - the tokenized line
	 * @param withQualifiers - whether a qualified procedure name is also to be accepted.
	 * @return {@code true} iff the given {@code tokens} have the syntax of a procedure
	 *     invocation
	 * 
	 * @see #isFunctionCall(TokenList, boolean)
	 */
	public static boolean isProcedureCall(TokenList tokens, boolean withQualifiers)
	{
		// START KGU#298 2016-11-22: Bugfix #296 - unawareness had led to wrong transmutations
		//Function fct = new Function(line);
		//return fct.isFunction();
		// START KGU#959 2021-03-05: Bugfix #961 allow method checks
		//return !isJump(line) && !isOutput(line) && Function.isFunction(line);
		return !isJump(tokens) && !isOutput(tokens) && Function.isFunction(tokens, withQualifiers);
		// END KGU#959 2021-03-05
		// END KGU#298 2016-11-22
	}
	/**
	 * Checks whether this element logically consists of a single procedure call line.
	 * 
	 * @param withQualifiers - whether qualified names are also to be accepted.
	 * @return true iff {@code this} has exactly one instruction line and the line complies
	 *    to {@link #isProcedureCall(String, boolean)}
	 *  
	 * @see #isFunctionCall(boolean)
	 * @see #isAssignment()
	 * @see #isDeclaration()
	 * @see #isInput()
	 * @see #isOutput()
	 * @see #isJump()
	 * @see #isTypeDefinition()
	 * @see #isProcedureCall(TokenList, boolean)
	 */
	public boolean isProcedureCall(boolean withQualifiers)
	{
		// START KGU#413 2017-06-09: Enh. #416 cope with user-defined line breaks
		//return this.text.count() == 1 && Instruction.isProcedureCall(this.text.get(0));
		ArrayList<TokenList> lines = this.getUnbrokenTokenText();
		// START KGU#959 2021-03-05: Bugfix #961 allow method checks
		//return lines.count() == 1 && Instruction.isProcedureCall(lines.get(0));
		return lines.size() == 1 && Instruction.isProcedureCall(lines.get(0), withQualifiers);
		// END KGU#959 2021-03-05
		// END KGU#413 2017-06-09
	}

	// START #274 2016-10-16 (KGU): Improved support for Code export
	/**
	 * @return {@code true} iff the given {@code line} contains a {@code forward}, {@code backward},
	 *    {@code fd}, or {@code bk} procedure call
	 * 
	 * @deprecated prefer  #isTurtleizerMove(TokenList)
	 */
	public static boolean isTurtleizerMove(String line)
	{
		Function fct = new Function(line);
		return fct.isFunction() && TURTLEIZER_MOVERS.contains(fct.getName(), false) && fct.paramCount() == 1;
	}
	/**
	 * @return {@code true} iff the given tokenized line {@code tokens} contains a {@code forward},
	 *    {@code backward}, {@code fd}, or {@code bk} procedure call
	 */
	public static boolean isTurtleizerMove(TokenList tokens)
	{
		Function fct = new Function(tokens);
		return fct.isFunction() && TURTLEIZER_MOVERS.contains(fct.getName(), false) && fct.paramCount() == 1;
	}
	// END #274 2016-10-16
	
	/**
	 * Checks whether the given {@code line} is an assignment with a function or method
	 * invocation as expression.
	 * 
	 * @param line - an instruction line
	 * @param withQualifiers - if {@code true} then qualified function names will also be
	 *    accepted (otherwise not)
	 * @return {@code true} iff the given {@code line} is an assignment with a function
	 *    invocation as expression
	 * 
	 * @see #isProcedureCall(String, boolean)
	 * 
	 * @deprecated prefer {@link #isFunctionCall(TokenList, boolean)}
	 */
	public static boolean isFunctionCall(String line, boolean withQualifiers)
	{
		return isFunctionCall(new TokenList(line), withQualifiers);
	}
	/**
	 * Checks whether the given tokenized line {@code tokens} is an assignment with a
	 * function or method invocation as expression.
	 * 
	 * @param tokens - a TokenList representing a line
	 * @param withQualifiers - if {@code true} then qualified function names will also be
	 *    accepted (otherwise not)
	 * @return {@code true} iff the given {@code line} is an assignment with a function
	 *    invocation as expression
	 * 
	 * @see #isProcedureCall(TokenList, boolean)
	 */
	public static boolean isFunctionCall(TokenList tokens, boolean withQualifiers)
	{
		boolean isFunc = false;
		Syntax.unifyOperators(tokens, true);
		int asgnPos = tokens.indexOf("<-");
		if (asgnPos > 0)
		{
			// START KGU#959 2021-03-05: Bugfix #961 allow method checks
			//isFunc = Function.isFunction(tokens.concatenate("", asgnPos+1));
			isFunc = Function.isFunction(tokens.subSequenceToEnd(asgnPos+1), withQualifiers);
			// END KGU#959 2021-03-05
		}
		return isFunc;
	}
	/**
	 * Checks whether this element contains exactly one line and that assigns the value
	 * of a function (or method) call to the target variable.
	 * 
	 * @param withQualifiers - whether qualified names are also to be accepted.
	 * @return {@code true} iff {@code this} consists of exactly one instruction line and
	 *    this line complies to {@link #isFunctionCall(String, boolean)}
	 * 
	 * @see #isProcedureCall(boolean)
	 * @see #isAssignment()
	 * @see #isDeclaration()
	 * @see #isInput()
	 * @see #isOutput()
	 * @see #isJump()
	 * @see #isTypeDefinition()
	 * @see #isFunctionCall(TokenList, boolean)
	 */
	public boolean isFunctionCall(boolean withQualifiers)
	{
		ArrayList<TokenList> lines = this.getUnbrokenTokenText();
		return lines.size() == 1 && Instruction.isFunctionCall(lines.get(0), withQualifiers);
	}
	// END KGU#199 2016-07-06
	
	// START KGU#236 2016-08-10: Issue #227: New classification for input and output
	/**
	 * @return {@code true} iff the given {@code line} represents an output instruction
	 * 
	 * @see #isInput(String)
	 * 
	 * @deprecated prefer {@link #isOutput(TokenList)}
	 */
	public static boolean isOutput(String line)
	{
		return isOutput(new TokenList(line, true));
	}
	/**
	 * @return {@code true} iff the given tokenized line {@code tokens} represents an
	 *    output instruction
	 * 
	 * @see #isInput(TokenList)
	 */
	public static boolean isOutput(TokenList tokens)
	{
		return (tokens.indexOf(Syntax.getKeyword("output"), !Syntax.ignoreCase) == 0);
	}
	/**
	 * @return true if at least one of the instruction lines of {@code this} complies
	 * to {@link #isOutput(String)}
	 * 
	 * @see #isAssignment()
	 * @see #isDeclaration()
	 * @see #isInput()
	 * @see #isJump()
	 * @see #isFunctionCall(boolean)
	 * @see #isProcedureCall(boolean)
	 * @see #isTypeDefinition()
	 * @see #isOutput(TokenList)
	 */
	public boolean isOutput()
	{
		ArrayList<TokenList> lines = this.getUnbrokenTokenText();
		for (int i = 0; i < lines.size(); i++)
		{
			if (isOutput(lines.get(i)))
			{
				return true;
			}
		}
		return false;
	}
	
	// START KGU#653 2019-02-14: Enh. #680 - better support for input instructions
	/**
	 * Checks whether the given instruction line is an input instruction. If so, decomposes
	 * it into the specified input prompt (may be empty) and the expressions identifying the
	 * target variables (the first variable description will be at index 1, the resulting
	 * StringList of an empty input instruction will have length 1). Otherwise the result
	 * will be null.
	 * 
	 * @param line - the instruction line (assumed to have been trimmed)
	 * @return a {@link StringList} containing the input items (prompt + variables), or
	 *    {@code null}
	 * 
	 * @see #isInput(String)
	 * @see #isEmptyInput(String)
	 * 
	 * @deprecated prefer {@link #getInputItems(TokenList)}
	 */
	public static StringList getInputItems(String line)
	{
		// START KGU#1097 2024-01-22: Issue #800 Use internal keys
		//return getInputItems(new TokenList(line, true));
		TokenList tokens = new TokenList(line, true);
		tokens = Syntax.encodeLine(tokens, null, relevantParserKeys, Syntax.ignoreCase, false);
		return getInputItems(tokens);
		// END KGU#1097 2024-01-22
	}
	/**
	 * Checks whether the given tokenized instruction line {@code tokens} represents an
	 * input instruction. If so, decomposes it into the specified input prompt (may be empty)
	 * and the expressions identifying the target variables (the first variable description
	 * will be at index 1, the resulting StringList of an empty input instruction will have
	 * length 1). Otherwise the result will be {@code null}.
	 * 
	 * @param tokens - the instruction line as {@link TokenList}
	 * 
	 * @return a {@link StringList} containing the input items (prompt + variables) or null
	 * 
	 * @see #isInput(TokenList)
	 * @see #isEmptyInput(TokenList)
	 */
	public static StringList getInputItems(TokenList tokens)
	{
		StringList inputItems = null;
		// START KGU#1097 2024-01-22: Issue #800 expect internal keys now
		//TokenList keyTokens = Syntax.getSplitKeyword("input");
		//if (tokens.indexOf(keyTokens, 0, !Syntax.ignoreCase) == 0) {
		if (tokens.indexOf("§INPUT§") == 0) {
		// END KGU#1097 2024-01-22
			// It is an input instruction
			inputItems = new StringList();
			tokens = tokens.subSequenceToEnd(1);	// Skip the keyword
			// Identify the prompt if any
			if (tokens.isEmpty()) {
				inputItems.add(""); 
			}
			else {
				String token0 = tokens.get(0);
				if (token0.length() > 1 &&
						(token0.startsWith("\"") && token0.endsWith("\"") || token0.startsWith("'") && token0.endsWith("'"))) {
					inputItems.add(token0);
					tokens.remove(0);
					if (!tokens.isBlank() && tokens.get(0).equals(",")) {
						tokens.remove(0);
					}
				}
				else {
					// No prompt string
					inputItems.add("");
				}
			}
			// Now extract the target variables
			tokens.shrink();
			StringList exprs = Syntax.splitExpressionList(tokens.getString(), ",");
			exprs.removeAll("");
			inputItems.add(exprs);
		}
		return inputItems;
	}
	
	/**
	 * @return {@code true} iff the given {@code line} is an input instruction
	 * 
	 * @deprecated prefer {@link #isInput(TokenList)}
	 */
	public static boolean isInput(String line)
	{
		return getInputItems(line) != null;
	}
	/**
	 * @return {@code true} iff the given tokenized line {@code tokens} represents
	 *    an input instruction
	 * 
	 * @see #isOutput(TokenList)
	 */
	public static boolean isInput(TokenList tokens)
	{
		return getInputItems(tokens) != null;
	}
	/** @return {@code true} if at least one instruction line of {@code this} complies
	 *    to {@link #isInput(TokenList)}
	 * 
	 * @see #isEmptyInput()
	 * @see #isAssignment()
	 * @see #isDeclaration()
	 * @see #isOutput()
	 * @see #isJump()
	 * @see #isFunctionCall(boolean)
	 * @see #isProcedureCall(boolean)
	 * @see #isTypeDefinition()
	 * @see #isInput(TokenList)
	 */
	public boolean isInput()
	{
		ArrayList<TokenList> lines = this.getUnbrokenTokenText();
		for (int i = 0; i < lines.size(); i++)
		{
			if (isInput(lines.get(i)))
			{
				return true;
			}
		}
		return false;
	}

	/** 
	 * @return {@code true} iff the given instruction {@code line} is an input
	 *    instruction without target variables
	 * 
	 * @see #isEmptyInput(TokenList)
	 * 
	 * @deprecated prefer {@link #isEmptyInput(TokenList)}
	 */
	public static boolean isEmptyInput(String line)
	{
		StringList items = getInputItems(line);
		return items != null && items.count() <= 1;
	}
	/** 
	 * @return {@code true} iff the given tokenized instruction line {@code tokens}
	 * represents an input instruction without target variables
	 */
	public static boolean isEmptyInput(TokenList tokens)
	{
		StringList items = getInputItems(tokens);
		return items != null && items.count() <= 1;
	}
	/** @return true if at least on of the instruction lines of {@code this} complies to {@link #isEmptyInput(TokenList)} */
	public boolean isEmptyInput()
	{
		// START KGU#1097 2024-01-22: Issue #800
		//StringList lines = this.getUnbrokenText();
		//for (int i = 0; i < lines.count(); i++)
		//{
		//	if (isEmptyInput(lines.get(i)))
		//	{
		//		return true;
		//	}
		//}
		ArrayList<TokenList> tokenLines = this.getUnbrokenTokenText();
		for (int i = 0; i < tokenLines.size(); i++) {
			if (isEmptyInput(tokenLines.get(i))) {
				return true;
			}
		}
		// END KGU#1097 2024-01-22
		return false;
	}	
	// END KGU#236 2016-08-10
	
	// START KGU#322 2016-07-06: Enh. #335
	/**
<<<<<<< HEAD
	 * Returns true if the current line of code is a variable declaration of
	 * one of the following types:<br/>
=======
	 * Returns true if the current line of code is a variable declaration of one of
	 * the following types:<br/>
>>>>>>> 5d009470
	 * a) var &lt;id&gt; {, &lt;id&gt;} : &lt;type&gt; [&lt;- &lt;expr&gt;]<br/>
	 * b) dim &lt;id&gt; {, &lt;id&gt;} as &lt;type&gt; [&lt;- &lt;expr&gt;]<br/>
	 * c) &lt;type&gt; &lt;id&gt;{[&lt;expr&gt;]} &lt;- &lt;expr&gt;
	 * 
	 * @param line - String comprising one line of code
<<<<<<< HEAD
	 * @return {@code true} iff line is of one of the forms a), b), c)
	 * 
	 * @deprecated prefer {@link #isDeclaration(TokenList)}
=======
	 * @return true iff line is of one of the forms a), b), c)
	 * 
	 * @see #isDeclaration(String, boolean)
>>>>>>> 5d009470
	 */
	public static boolean isDeclaration(String line)
	// START KGU#1143 2024-04-02: Issue #1156 An extended check for typed constants was useful
	{
		return isDeclaration(line, false);
	}
	/**
	 * Returns true if the current line of code is a variable declaration of one of
	 * the following types, where d) is only considered if {@code constantToo} is
	 * {@code true}:<br/>
	 * a) var &lt;id&gt; {, &lt;id&gt;} : &lt;type&gt; [&lt;- &lt;expr&gt;]<br/>
	 * b) dim &lt;id&gt; {, &lt;id&gt;} as &lt;type&gt; [&lt;- &lt;expr&gt;]<br/>
	 * c) &lt;type&gt; &lt;id&gt; &lt;- &lt;expr&gt;<br/>
	 * d) const &lt;id&gt; : &lt;type&gt; &lt;- &lt;expr&gt;
	 * 
	 * @param line - String comprising one line of code
	 * @param constantToo - whether type d) shall also lead to a {@code true} result
	 * @return true iff line is of one of the forms a), b), c) - or d) if
	 *    {@code constantToo} is {@code true}.
	 */
	public static boolean isDeclaration(String line, boolean constantToo)
	// END KGU#1143 2024-04-02
	{
		return isDeclaration(new TokenList(line, true));
	}
	/**
	 * Returns {@code true} if the given tokenized line of code is a variable
	 * declaration of one of the following types:<br/>
	 * a) var &lt;id&gt; {, &lt;id&gt;} : &lt;type&gt; [&lt;- &lt;expr&gt;]<br/>
	 * b) dim &lt;id&gt; {, &lt;id&gt;} as &lt;type&gt; [&lt;- &lt;expr&gt;]<br/>
	 * c) &lt;type&gt; &lt;id&gt;{[&lt;expr&gt;]} &lt;- &lt;expr&gt;
	 * 
	 * @param tokens - {@link TokenList} representing one line of code
	 * @return {@code true} iff line is of one of the forms a), b), c)
	 */
	public static boolean isDeclaration(TokenList tokens)
	{
		Syntax.unifyOperators(tokens, true);
		// START KGU#1089 2023-10-12: Bugfix #980 Accept uppercase, too
		//boolean typeA = tokens.indexOf("var") == 0 && tokens.indexOf(":") > 1;
		//boolean typeB = tokens.indexOf("dim") == 0 && tokens.indexOf("as") > 1;
		boolean typeA = tokens.indexOf("var", false) == 0 && tokens.indexOf(":") > 1;
		boolean typeB = tokens.indexOf("dim", false) == 0 && tokens.indexOf("as", false) > 1;
		// END KGU#1089 2023-10-13
		int posAsgn = tokens.indexOf("<-");
		boolean typeC = false;
		// START KGU#1143 2024-04-02: Issue #1156 extended support for typed constants
		boolean typeD = false;
		// END KGU#1143 2024-04-02
		if (posAsgn > 1) {
			tokens = tokens.subSequence(0, posAsgn);
<<<<<<< HEAD
//			int posLBrack = tokens.indexOf("[");
//			// START KGU#1009 2021-11-02: Bugfix #1014: We must handle java array types, too
//			//if (posLBrack > 0 && posLBrack < tokens.lastIndexOf("]")) {
//			//	tokens = tokens.subSequence(0, posLBrack);
//			//}
//			int posRBrack = tokens.lastIndexOf("]");
//			if (posLBrack > 0 && posLBrack < posRBrack) {
//				// Remove all brackets
//				// START KGU#1090 2023-10-15: Bugfix #1096
//				//if (posRBrack < posAsgn-1
//				//		&& tokens.concatenate(null, posLBrack+1, posRBrack).trim().isEmpty()
//				//		&& Function.testIdentifier(tokens.concatenate(null, posRBrack+1).trim(), true, null)) {
//				//	tokens.remove(posLBrack, posRBrack+1);
//				//}
//				//else {
//				//	tokens = tokens.subSequence(0, posLBrack);
//				//}
//				tokens = Element.coagulateSubexpressions(tokens);
//				for (int i = tokens.count()-1; i >= 0; i--) {
//					if (tokens.get(i).startsWith("[")) {
//						tokens.remove(i);
//					}
//				}
//				tokens = Element.splitLexically(tokens.concatenate(null), true);
//				// END KGU#1090 2023-10-15
//			}
//			// END KGU#1009 2021-11-02
//			// START KGU#388 2017-09-27: Enh. #423 there might be a qualified name
//			if (tokens.contains(".")) {
//				int i = 1;
//				// Remove component accessors (reduce qualified names to the base identifier)
//				while (i < tokens.count() - 1) {
//					if (tokens.get(i).equals(".") && Function.testIdentifier(tokens.get(i-1), false, null) && Function.testIdentifier(tokens.get(i+1), false, null)) {
//						tokens.remove(i, i+2);
//					}
//					// START KGU#553 2018-07-12: Bugfix #557 We could get stuck in an endless loop here
//					else {
//						break;
//					}
//					// END KGU#553 2018-07-12
//				}
//			}
//			// END KGU#388 2017-09-27
//			// So, now if more than one identifier remains then it must be a C declaration
//			// START KGU#1090 2023-10-15 Bugfix #1096
//			//typeC = tokens.count() > 1;
//			int nIds = 0;
//			for (int i = 0; i < tokens.count() && !typeC; i++) {
//				if (Function.testIdentifier(tokens.get(i), false, null)
//						&& (i > 0 || !tokens.get(i).equalsIgnoreCase("const"))
//						&& (++nIds > 1))
//					typeC = true;
//			}
//			// END KGU#1090 2023-10-15
			typeC = !getDeclaredVariables(tokens).isEmpty();
		}
		return typeA || typeB || typeC;
	}
	/**
	 * @return true if all non-empty lines are declarations
	 * 
	 * @see #isAssignment()
	 * @see #isInput()
	 * @see #isOutput()
	 * @see #isJump()
	 * @see #isFunctionCall(boolean)
	 * @see #isProcedureCall(boolean)
	 * @see #isTypeDefinition()
	 * @see #isDeclaration(TokenList)
=======
			tokens.removeAll(" ");
			typeC = !Instruction.getDeclaredVariables(tokens).isEmpty();
			// START KGU#1143 2024-04-02: Issue #1156 extended support for typed constants
			typeD = constantToo
					&& tokens.indexOf("const", false) == 0
					&& tokens.indexOf(":") == 2
					&& Function.testIdentifier(tokens.get(1), false, null);
			// END KGU#1143 2024-04-02
		}
		// START KGU#1143 2024-04-02: Issue #1156 extended support for typed constants
		//return typeA || typeB || typeC;
		return typeA || typeB || typeC || typeD;
		// END KGU#1143 2024-04-02
	}
	/**
	 * @return {@code true} if all non-empty lines are declarations
	 * 
	 * @see #isDeclaration(String)
	 * @see #isDeclaration(String, boolean)
>>>>>>> 5d009470
	 */
	public boolean isDeclaration()
	{
		boolean isDecl = true;
		// START KGU#413 2017-06-09: Enh. #416 cope with user-defined line breaks
		//for (int i = 0; isDecl && i < this.text.count(); i++) {
		//	String line = this.text.get(i).trim();
		//	isDecl = line.isEmpty() || isDeclaration(line);
		//}
		ArrayList<TokenList> lines = this.getUnbrokenTokenText();
		for (int i = 0; isDecl && i < lines.size(); i++) {
			TokenList line = lines.get(i);
			isDecl = line.isBlank() || isDeclaration(line);
		}
		// END KGU#413 2017-06-09
		return isDecl;
	}
	/**
<<<<<<< HEAD
	 * @return true if at least one line of {@code this} complies to
	 *     {@link #isDeclaration(String)}
	 * 
	 * @see #isDeclaration(String)
=======
	 * @return {@code true}  if at least one line of {@code this} complies to
	 * {@link #isDeclaration(String)}
	 * 
	 * @see #isDeclaration(String)
	 * @see #isDeclaration(String, boolean)
>>>>>>> 5d009470
	 */
	public boolean hasDeclarations()
	{
		boolean hasDecl = false;
		// START KGU#413 2017-06-09: Enh. #416 cope with user-defined line breaks
		//for (int i = 0; !hasDecl && i < this.text.count(); i++) {
		//	String line = this.text.get(i).trim();
		//	hasDecl = !line.isEmpty() && isDeclaration(line);
		//}
		ArrayList<TokenList> lines = this.getUnbrokenTokenText();
		for (int i = 0; !hasDecl && i < lines.size(); i++) {
			TokenList line = lines.get(i);
			hasDecl = !line.isBlank() && isDeclaration(line);
		}
		// END KGU#413 2017-06-09
		return hasDecl;
	}
	// END KGU#332 2017-01-27
	
	// START KGU#1089 2203-10-16: Issue #980
	/**
	 * Returns the list of variable names potentially declared in the line
	 * represented by the token list {@code _tokens}. This is either the list
	 * of names between a {@code var}/{@code :} or {@code dim}/{@code as}
	 * pair (Pascal/BASIC style) or the names of variables in a potential
	 * C/Java-style declaration.<br/>
	 * In a C/Java-style declaration, the type specification is assumed to
	 * start the line. It may consist of one or more names (id syntax),
	 * followed by zero or more index brackets. Type constructions like
	 * "record{...}", "struct{...}", "enum{...}", or "array..." are not
	 * tolerated.<br/>
	 * The syntax of a declared variable assumes exactly one (unqualified)
	 * name, possibly followed by one or more index brackets. Pointer symbols
	 * like '*' or '^' or the like are not tolerated. Several variable
	 * specifications might be listed with comma separation but will not
	 * be effective since a C/Java-style declaration is only accepted with
	 * an initialisation, which excludes multiple declared variables per
	 * line.<br/>
	 * An initialisation part has no effect on the result, however, even
	 * if it makes a multi-variable declaration invalid.
	 *  
	 * @param _tokens - the lexically split instruction line potentially being
	 *     a declaration, <b>must be blank-free!</b>
	 * @return a list of variable names, possibly empty.
	 */
	public static StringList getDeclaredVariables(TokenList _tokens)
	{
		StringList declVars = new StringList();
		// Pascal or Basic syntax?
		if (_tokens.indexOf("var", false) == 0 || _tokens.indexOf("dim", false) == 0) {
			int posColon = _tokens.indexOf(":", 2);
			if (posColon > 1 || (posColon = _tokens.indexOf("as", false)) > 1) {
				ArrayList<TokenList> declVarList = Syntax.splitExpressionList(_tokens.subSequence(1, posColon), ",");
				int nVars = declVarList.size()-1;
				if (!declVarList.get(nVars).isEmpty()) {
					// Syntax error
					nVars = 0;
				}
				else {
					declVarList.remove(nVars);
				}
				for (int i = 0; i < nVars; i++) {
					String declVar = declVarList.get(i).getString();
					if (Syntax.isIdentifier(declVar, false, null)) {
						declVars.add(declVar);
					}
				}
			}
		}
		else {
			int posAsgn = _tokens.indexOf("<-");
			if (posAsgn < 0 && (posAsgn = _tokens.indexOf(":=")) < 0) {
				posAsgn = _tokens.size();
			}
			// It takes at least two tokens to form a C/Java-style declaration
			if (posAsgn > 1) {
				_tokens = Syntax.coagulateSubexpressions(_tokens.subSequence(0, posAsgn));
				int i = _tokens.size()-1;
				while (i > 0) {
					// Possible declared variable, something like an id, possibly
					// followed by index specifications
					String token = _tokens.get(i);
					// Skip all end-standing index specifiers until we may reach an identifier
					while (i > 1 && token.startsWith("[")) {
						// It is a coagulated index access - skip it
						token = _tokens.get(--i);
					}
					if (Syntax.isIdentifier(token, false, null)) {
						// Potential variable name
						String preToken = _tokens.get(i-1);
						if (i >= 2 && _tokens.get(i-1).equals(",")) {
							// Another variable declaration might precede, not a type specification
							declVars.insert(token, 0);
							i -= 2;
						}
						else if (i > 1 && preToken.startsWith("[")
								|| i > 0 && Syntax.isIdentifier(preToken, false, ".")) {
							// An array type specification might precede
							declVars.insert(token, 0);
							i--;
							break;
						}
						else {
							// Any other kind of preceding stuff causes trouble
							declVars.clear();
							break;
						}
					}
					else  {
						// Anything else may hardly precede a declared variable
						declVars.clear();
						i = -1;
					}
				}
				// Now check type syntax
				while (i > 0 && !declVars.isEmpty() && _tokens.get(i).startsWith("[")) {
					// It is a coagulated index access - skip it
					i--;
				}
				// At last, there must be at least one identifier (other than const)
				int idCount = 0;
				while (i >= 0 && !declVars.isEmpty()) {
					String token = _tokens.get(i--);
					if (!Syntax.isIdentifier(token, false, ".")) {
						declVars.clear();
					}
					// We might exclude more here, e.g. "input", record but...
					else if (!token.equalsIgnoreCase("const")) {
						idCount++;
					}
				}
				if (idCount == 0) {
					declVars.clear();
				}
			}
		}
		return declVars;
	}
	// END KGU#1089 2023-10-16

	// START KGU#388 2017-07-03: Enh. #423
	/**
	 * Returns true if the given {@code line} of code is a type definition of one
	 * of the following forms:<br/>
	 * a) type &lt;id&gt; = &lt;record&gt;{ &lt;id&gt; {, &lt;id&gt;} &lt;as&gt;
	 *     &lt;type&gt; {; &lt;id&gt; {, &lt;id&gt;} &lt;as&gt; &lt;type&gt;} };<br/>
	 * b) type &lt;id&gt; = &lt;record&gt;{ &lt;type&gt; &lt;id&gt; {, &lt;id&gt;};
	 *     {; &lt;type&gt; &lt;id&gt; {, &lt;id&gt;}} };<br/>
	 * c) type &lt;id&gt; = enum{ &lt;id&gt [ = &lt;value&gt; ] {, &lt;id&gt;
	 *     [ = &lt;value&gt; ]} };<br/>
	 * d) type &lt;id&gt; = &lt;typeid&gt;;<br/>
	 * e) type &lt;id&gt; = array [...] of &lt;type&gt;;<br/>
	 * f) type &lt;id&gt; = &lt;typeid&gt[...].<br/>
	 * where<br/>
	 * &lt;record&gt; ::= record | struct<br/>
	 * &lt;as&gt; ::= ':' | as | AS<br/>
	 * 
	 * @param line - String comprising one line of code
	 * @return {@code true} iff line is of one of the forms a) through d)
	 * 
	 * @see #isTypeDefinition(String, Typeregistry)
	 * @see #isTypeDefinition()
	 * @see #isEnumTypeDefinition(String)
	 * 
	 * @deprecated prefer {@link #isTypeDefinition(TokenList, HashMap)}
	 */
	public static boolean isTypeDefinition(String line)
	{
		// TODO: check type of parsed line instead
		return isTypeDefinition(line, null);
	}
	/**
	 * Returns true if the given {@code line} of code is a type definition (with possibly registered type, see argument {@code typeMap})<br/>
	 * a) type &lt;id&gt; = &lt;record&gt;{ &lt;id&gt; {, &lt;id&gt;} &lt;as&gt; &lt;type&gt; {; &lt;id&gt; {, &lt;id&gt;} &lt;as&gt; &lt;type&gt;} };<br>
	 * b) type &lt;id&gt; = &lt;record&gt;{ &lt;type&gt; &lt;id&gt; {, &lt;id&gt;}; {; &lt;type&gt; &lt;id&gt; {, &lt;id&gt;}} };<br>
	 * c) type &lt;id&gt; = enum{ &lt;id&gt [ = &lt;value&gt; ] {, &lt;id&gt [ = &lt;value&gt; ]} };<br/>
	 * d) type &lt;id&gt; = &lt;typeid&gt;<br/>
	 * e) type &lt;id&gt; = array [...] of &lt;type&gt;;<br/>
	 * f) type &lt;id&gt; = &lt;typeid&gt[...].<br/>
	 * where<br/>
	 * &lt;record&gt; ::= record | struct<br/>
	 * &lt;as&gt; ::= ':' | as | AS<br/>
	 * Type names and descriptions &lt;type&gt; are checked against existing types in {@code typeMap} if given.
	 * 
	 * @param line - String comprising one line of code
	 * @param typeMap - if given then the type name must have been registered in typeMap in order to be accepted (otherwise
	 * an appropriate syntax is sufficient).
	 * @return true iff line is of one of the forms a) through e)
	 * 
	 * @see #isTypeDefinition(String)
	 * @see #isTypeDefinition(HashMap, boolean)
	 * @see #isTypeDefinition()
	 * 
	 * @deprecated Check type of parsed Line instead
	 */
	public static boolean isTypeDefinition(String line, HashMap<String, TypeMapEntry> typeMap)
	{
		return isTypeDefinition(new TokenList(line.trim()), typeMap);
	}
	
	/**
	 * Returns true if the given {@code line} of code is a type definition (with possibly registered type, see argument {@code typeMap})<br/>
	 * a) type &lt;id&gt; = &lt;record&gt;{ &lt;id&gt; {, &lt;id&gt;} &lt;as&gt; &lt;type&gt; {; &lt;id&gt; {, &lt;id&gt;} &lt;as&gt; &lt;type&gt;} };<br>
	 * b) type &lt;id&gt; = &lt;record&gt;{ &lt;type&gt; &lt;id&gt; {, &lt;id&gt;}; {; &lt;type&gt; &lt;id&gt; {, &lt;id&gt;}} };<br>
	 * c) type &lt;id&gt; = enum{ &lt;id&gt [ = &lt;value&gt; ] {, &lt;id&gt [ = &lt;value&gt; ]} };<br/>
	 * d) type &lt;id&gt; = &lt;typeid&gt;<br/>
	 * e) type &lt;id&gt; = array [...] of &lt;type&gt;;<br/>
	 * f) type &lt;id&gt; = &lt;typeid&gt[...].<br/>
	 * where<br/>
	 * &lt;record&gt; ::= record | struct<br/>
	 * &lt;as&gt; ::= ':' | as | AS<br/>
	 * Type names and descriptions &lt;type&gt; are checked against existing types in {@code typeMap} if given.
	 * 
	 * @param tokens - {@link TokenList} representing one line of code
	 * @param typeMap - if given then the type name must have been registered in typeMap in order to be accepted (otherwise
	 *    an appropriate syntax is sufficient).
	 * @return true iff line is of one of the forms a) through e)
	 * 
	 * @see #isTypeDefinition(String)
	 * @see #isTypeDefinition(HashMap, boolean)
	 * @see #isTypeDefinition()
	 * 
	 * @deprecated Check type of parsed Line instead
	 */
	public static boolean isTypeDefinition(TokenList tokens, HashMap<String, TypeMapEntry> typeMap)
	{
		if (tokens.isBlank() || !tokens.get(0).equalsIgnoreCase("type")) {
			return false;
		}
		Syntax.unifyOperators(tokens, true);
		int posDef = tokens.indexOf("=");
		// START KGU#1090 2023-10-15: Bugfix #1096
		//if (posDef < 2 || posDef == tokens.count()-1) {
		// The second condition checks that a type specification still follows
		if (posDef != 2 || posDef == tokens.size()-1) {
		// END KGU#1090 2023-10-15
			return false;
		}
		// START KGU#1090 2023-10-15: Bugfix #1096
		String typename = tokens.get(1);
		// END KGU#1090 2023-10-15
		tokens = tokens.subSequenceToEnd(posDef+1);
		// START KGU#1081 2023-09-28: Enh. #1091 Accept array type definitions
		String typeDescr = tokens.getString().trim();
		boolean isArray = typeDescr.matches("\\w+\\s*\\[.*\\].*")
				|| typeDescr.equalsIgnoreCase("array")
				|| typeDescr.matches("^" + BString.breakup("array", false) + "((\\s*(\\[.*?\\]\\s*)+)|\\s+)" + BString.breakup("of", false) + "\\W.*");
		// END KGU#1081 2023-09-28
		// START KGU#1090 2023-10-15: Bugfix #1096 Now done at the beginning
		//tokens.removeAll(" ");
		// END KGU#1090 2023-10-15
		// START KGU#1081 2023-09-28: Enh. #1091 The type existence test is not case-ignorant
		//String tag = tokens.get(0).toLowerCase();
		String tag = tokens.get(0);
		// END KGU#1081 2023-09-28
		return Syntax.isIdentifier(typename, false, null) &&
				// START KGU#542 2019-11-17: Enh. #739 - also consider enumeration types
				//((tag.equals("record") || tag.equals("struct")) && tokens.get(1).equals("{") && tokens.get(tokens.count()-1).equals("}")
				((tag.equalsIgnoreCase("record") || tag.equalsIgnoreCase("struct") || tag.equalsIgnoreCase("enum"))
						&& tokens.get(1).equals("{") && tokens.get(tokens.size()-1).equals("}")
				// END KGU#542 2019-11-17
				// START KGU#1081 2023-09-28 Enh. #1091 also accept array type definitions
				//|| tokens.count() == 1 && (typeMap != null && typeMap.containsKey(":" + tag) || typeMap == null && Function.testIdentifier(tag, false, null)));
				|| isArray
				|| tokens.size() == 1 && (typeMap != null && (typeMap.containsKey(":" + tag) || TypeMapEntry.isStandardType(tag)) || typeMap == null && Syntax.isIdentifier(tag, false, null)));
				// END KGU#1081 2023-09-28
	}
	/** @return true if all non-empty lines comply to {@link #isTypeDefinition(String)} */
	public boolean isTypeDefinition()
	{
		return isTypeDefinition(null, true);
	}

	/**
	 * Determines if this element contains valid type definitions
	 * 
	 * @param typeMap - a type map for verification of types
	 * @param allLines - if the result should only be {@code true} if all lines are type
	 *     definitions
	 * @return {@code true} if this element contains type definitions
	 * 
	 * @see #isTypeDefinition(String, HashMap)
	 */
	public boolean isTypeDefinition(HashMap<String, TypeMapEntry> typeMap, boolean allLines)
	{
		boolean isTypeDef = false;
		ArrayList<TokenList> lines = this.getUnbrokenTokenText();
		if (allLines) {
			isTypeDef = true;
			for (int i = 0; isTypeDef && i < lines.size(); i++) {
				TokenList line = lines.get(i);
				isTypeDef = line.isBlank() || isTypeDefinition(line, typeMap);
			}
		}
		else {
			for (int i = 0; !isTypeDef && i < lines.size(); i++) {
				TokenList line = lines.get(i);
				isTypeDef = !line.isBlank() && isTypeDefinition(line, typeMap);
			}
		}
		return isTypeDef;
	}
	/** @return true if at least one line complies to {@link #isTypeDefinition(String)} */
	public boolean hasTypeDefinitions()
	{
		return isTypeDefinition(null, false);
	}
	// END KGU#388 2017-07-03
	// START KGU#542 2019-11-17: Enh. #739 - identify enum type line
	/**
	 * Returns true if the given {@code line} of code is a type definition of the following form:<br>
	 * type &lt;id&gt; = enum{ &lt;id&gt [ = &lt;value&gt; ] {, &lt;id&gt [ = &lt;value&gt; ]} }.<br/>
	 * @param line - String comprising one line of code
	 * @return true iff line is of one of the forms a) through e)
	 * @see #isTypeDefinition(String, HashMap)
	 * @see #isTypeDefinition()
	 */
	public static boolean isEnumTypeDefinition(String line)
	{
		boolean isEnum = isTypeDefinition(line);
		if (isEnum) {
			int posEq = line.indexOf('=');
			isEnum = posEq > 0 && TypeMapEntry.MATCHER_ENUM.reset(line.substring(posEq+1).trim()).matches();
		}
		return isEnum;
	}
	/**
	 * Returns true if the given {@code line} of code is a type definition of the following form:<br>
	 * type &lt;id&gt; = enum{ &lt;id&gt [ = &lt;value&gt; ] {, &lt;id&gt [ = &lt;value&gt; ]} }.<br/>
	 * @param line - String comprising one line of code
	 * @return true iff line is of one of the forms a) through e)
	 * @see #isTypeDefinition(String, HashMap)
	 * @see #isTypeDefinition()
	 */
	public static boolean isEnumTypeDefinition(TokenList tokens)
	{
		boolean isEnum = isTypeDefinition(tokens, null);
		if (isEnum) {
			int posEq = tokens.indexOf("=");
			isEnum = posEq > 0 && TypeMapEntry.MATCHER_ENUM.reset(tokens.subSequenceToEnd(posEq+1).getString().trim()).matches();
		}
		return isEnum;
	}
	// END KGU#542 2019-11-17
	
	// START KGU#47 2017-12-06: Enh. #487 - compound check for hidable content
	/**
	 * @return true iff this Instruction contains nothing but type definitions and
	 * (uninitialized) variable declarations, i.e. stuff that can be hidden.
	 * @see #isMereDeclaration(String) 
	 */
	public boolean isMereDeclaratory()
	{
		boolean isHideable = true;
		ArrayList<TokenList> lines = this.getUnbrokenTokenText();
		for (int i = 0; isHideable && i < lines.size(); i++) {
			TokenList tokens = lines.get(i);
			isHideable = tokens.isBlank() || isMereDeclaration(tokens);
		}
		return isHideable;
	}
	// END KGU#477 2017-12-06
	// START KGU#772 2019-11-24: We want to be able to suppress expression of code for mere declarations
	/**
	 * Checks whether the given {@code line} of code is either a type definition or
	 * a variable declaration without initialization.
	 * 
	 * @param line - instruction line
	 * @return {@code true} if the line is a mere declaration
	 * 
	 * @see #isMereDeclaration(TokenList)
	 * @see #isTypeDefinition(String)
	 * @see #isDeclaration(String)
	 * @see #isAssignment(String)
	 * 
	 * @deprecated prefer {@link #isMereDeclaration(TokenList)}
	 */
	public static boolean isMereDeclaration(String line)
	{
		return isTypeDefinition(line) || (isDeclaration(line) && !isAssignment(line));
	}
	/**
	 * Checks whether the given tokenized line {@code tokens} of code is either a type
	 * definition or a variable declaration without initialization.
	 * 
	 * @param tokens - tokenized instruction line
	 * @return {@code true} if the line is a mere declaration
	 * 
	 * @see #isMereDeclaration(String)
	 * @see #isTypeDefinition(TokenList)
	 * @see #isDeclaration(TokenList)
	 * @see #isAssignment(TokenList)
	 */
	public static boolean isMereDeclaration(TokenList tokens)
	{
		return isTypeDefinition(tokens, null) || (isDeclaration(tokens) && !isAssignment(tokens));
	}
	// END KGU#772 2019-11-24

	// START KGU#178 2016-07-19: Support for enh. #160 (export of called subroutines)
	// (This method is plaed here instead of in class Call because it is needed
	// to decide whether an Instruction element complies to the Call syntax and
	// may be transmuted.)
	/**
	 * Returns a {@link Function} object describing the signature of the called
	 * routine if the text complies to the call syntax described in the user guide,
	 * or {@code null} otherwise.
	 * @return Function object or {@code null}.
	 * @see #isFunctionCall(boolean)
	 * @see #isProcedureCall(boolean)
	 */
	public Function getCalledRoutine() {
		if (this.getUnbrokenTokenText().size() == 1) {
			return getCalledRoutine(0);
		}
		return null;
	}
	
	// Undocumented version of getCalledRoutine() coping with multiple call lines per element
	public Function getCalledRoutine(int lineNo)
	{
		Function called = null;
		// START KGU#413 2017-06-09: Enh. #416 cope with user-defined line breaks
		//StringList lines = this.text;
		ArrayList<TokenList> lines = this.getUnbrokenTokenText();
		// END KGU#413 2017-06-09
		if (lines.size() > 0 && lineNo < lines.size())
		{
			TokenList tokens = lines.get(lineNo);
			Syntax.unifyOperators(tokens, true);
			int asgnPos = tokens.indexOf("<-");
			if (asgnPos > 0)
			{
				tokens.remove(0, asgnPos+1);		
			}
			called = new Function(tokens);
			if (!called.isFunction())
			{
				called = null;
			}
		}
		return called;
	}
	// END KGU#178 2016-07-19

	// START KGU#199 2016-07-07: Enh. #188 - ensure Call elements for known subroutines
	/**
	 * Checks if this element contains a function or procedure call matching one of the given
	 * subroutine signatures.
	 * 
	 * @param _signatures - a {@link StringList} of symbolic subroutine signatures
	 *    {@code "<name>#<argcount>"}
	 * @return {@code true} if this contains a call matching one of the signatures given.
	 * 
	 * @see #getCalledRoutine()
	 * @see #isFunctionCall(boolean)
	 * @see #isProcedureCall(boolean)
	 */
	public boolean isCallOfOneOf(StringList _signatures)
	{
		Function fct = this.getCalledRoutine();
		return fct != null && _signatures.contains(fct.getName() + "#" + fct.paramCount());
	}
	
	/* (non-Javadoc)
	 * @see lu.fisch.structorizer.elements.Element#convertToCalls(lu.fisch.utils.StringList)
	 * Doesn't do anything - it's the task of SubQueues
	 */
	@Override
	public void convertToCalls(StringList _signatures)
	{}
	// END KGU#199 2016-07-07

	/* (non-Javadoc)
	 * @see lu.fisch.structorizer.elements.Element#traverse(lu.fisch.structorizer.elements.IElementVisitor)
	 */
	@Override
	public boolean traverse(IElementVisitor _visitor) {
		return _visitor.visitPreOrder(this) && _visitor.visitPostOrder(this);
	}

	// START KGU#258 2016-09-26: Enh. #253
	@Override
	protected String[] getRelevantParserKeys() {
		// TODO Auto-generated method stub
		return relevantParserKeys;
	}
	// END KGU#258 2016-09-26
	
	// START KGU#261 2017-01-26: Enh. #259 (type map)
	@Override
	public void updateTypeMap(HashMap<String, TypeMapEntry> typeMap)
	{
		// START KGU#413 2017-06-09: Enh. #416 cope with user-defined line breaks
		//for (int i = 0; i < this.getText().count(); i++) {
		//	updateTypeMapFromLine(typeMap, this.getText().get(i), i);
		//}
		ArrayList<TokenList> lines = this.getUnbrokenTokenText();
		for (int i = 0; i < lines.size(); i++) {
			updateTypeMapFromLine(typeMap, lines.get(i), i);
		}
		// END KGU#413 2017-06-09
	}
	
	/**
	 * Adds type map entries for the variable declarations contained in the given
	 * line to the passed-in type map (varname -> typeinfo).
	 * 
	 * @param typeMap - the type map to be used and extended
	 * @param line - the (unbroken) line to be processed
	 * @param lineNo - number of the (unbroken) {@code line} within the element text
	 * 
	 * @deprecated Fetch the types from parsedLines
	 */
	public void updateTypeMapFromLine(HashMap<String, TypeMapEntry> typeMap, String line, int lineNo)
	{
		updateTypeMapFromLine(typeMap, new TokenList(line), lineNo);
	}
	/**
	 * Adds type map entries for the variable declarations contained in the given
	 * line to the passed-in type map (varname -> typeinfo).
	 * 
	 * @param typeMap - the type map to be used and extended
	 * @param tokens - the tokenized (unbroken) line to be processed
	 * @param lineNo - number of the (unbroken) {@code line} within the element text
	 * 
	 * @deprecated Fetch the types from parsedLines
	 */
	public void updateTypeMapFromLine(HashMap<String, TypeMapEntry> typeMap, TokenList tokens, int lineNo)
	{
		String varName = null;
		String typeSpec = "";
		boolean isAssigned = false;
		boolean isDeclared = true;
		Syntax.unifyOperators(tokens, true);
		if (tokens.isEmpty()) {
			return;
		}
		String token0 = tokens.get(0).toLowerCase();
		int posColon = tokens.indexOf(token0.equals("dim") ? "as" : ":", false);
		int posAsgnmt = tokens.indexOf("<-");
		// First we try to extract a type description from a Pascal-style variable declaration
		if (tokens.size() > 3 && (token0.equals("var") || token0.equals("dim") || token0.equals("const")) && posColon >= 2) {
			isAssigned = posAsgnmt > posColon;
			typeSpec = tokens.subSequence(posColon+1, (isAssigned ? posAsgnmt : tokens.size())).getString();
			// There may be more than one variable name between "var" and ':' if there is no assignment
			// START KGU#1089 2023-10-12: Issue #980 - This was for the discarded idea of array specifiers
			//StringList varTokens = tokens.subSequence(1, posColon);
			//varTokens.removeAll(" ");
			//for (int i = 0; i < varTokens.count(); i++)
			//{
			//	if (Function.testIdentifier(varTokens.get(i), false, null) && (i + 1 >= varTokens.count() || varTokens.get(i+1).equals(","))) {
			//		addToTypeMap(typeMap, varTokens.get(i), typeSpec, lineNo, isAssigned, true);
			//	}
			//}
			ArrayList<TokenList> varList = Syntax.splitExpressionList(tokens.subSequence(1, posColon), ",");
			int nVars = varList.size()-1;
			if (!isAssigned || nVars == 1) {
				for (int i = 0; i < nVars; i++) {
					String var = varList.get(i).getString();
					// The following part addressed a mixed list of scalar and array declarations
					//StringList dims = new StringList();
					//int posBrack = var.indexOf('[');
					//if (posBrack >= 0) {
					//	String tail = var.substring(posBrack);
					//	var = var.substring(0, posBrack).trim();
					//	while (tail.startsWith("[")) {
					//		StringList ranges = Element.splitExpressionList(tail.substring(1), ",", true);
					//		dims.add(ranges.subSequence(0, ranges.count()-1));
					//		tail = ranges.get(ranges.count()-1);
					//		if (tail.length() > 1) {
					//			tail = tail.substring(1);
					//		}
					//	}
					//}
					if (Syntax.isIdentifier(var, false, null)) {
						String typeSpec1 = typeSpec;
						// The following part addressed a mixed list of scalar and array declarations
						//if (!dims.isEmpty()) {
						//	if (dims.count() == 1 && dims.get(0).isBlank()) {
						//		typeSpec1 = "array of " + typeSpec1;
						//	}
						//	else {
						//		typeSpec1 = "array [" + dims.concatenate(",") + "] of " + typeSpec1;
						//	}
						//}
						addToTypeMap(typeMap, var, typeSpec1, lineNo, isAssigned, true);
					}
				}
			}
			// END KGU#1089 2023-10-12
		}
		// Next we try to extract type information from an initial assignment (without "var"/"dim" keyword)
		else if (posAsgnmt > 0 && !token0.equals("var") && !token0.equals("dim")) {
			// Type information might be found left of the variable name or be derivable from the initial value
			// START KGU#375 2017-09-20: Enh. #388 - a "const" keyword might be here, drop it
			if (token0.equals("const")) {
				tokens.remove(0);
				posAsgnmt--;
			}
			// EMD KGU#375 2017-09-20
			TokenList leftSide = tokens.subSequence(0, posAsgnmt);
			TokenList rightSide = tokens.subSequenceToEnd(posAsgnmt+1);
			isAssigned = !rightSide.isEmpty();
			// Isolate the variable name from the left-hand side of the assignment
			varName = getAssignedVarname(leftSide, false);
			// START KGU#1089 2023-10-16: Issue #980
//			// Without const, var, or dim, a declaration must be a C-style declaration
//			boolean isCStyleDecl = Instruction.isDeclaration(line);
//			// If the target is a record component we won't add a type specification.
//			if (varName != null && !varName.contains(".")) {
//				int pos = leftSide.indexOf(varName);
//				// C-style type declaration left of the variable name?
//				typeSpec = leftSide.concatenate(null, 0, pos);
//				// Check for array declaration (or array element access)
//				// START KGU#1090 2023-10-15: Bugfix we must not compromise the typeSpec part
//				//while (!typeSpec.isEmpty() && (pos = leftSide.indexOf("[")) > 1) {
//				//	typeSpec += leftSide.concatenate(null, pos, leftSide.indexOf("]")+1);
//				//	leftSide.remove(pos, leftSide.indexOf("]")+1);
//				//}
//				leftSide.remove(0, pos);
//				if (!typeSpec.isEmpty() && (pos = leftSide.indexOf("[")) > 0) {
//					// Left side should end with a closing bracket now
//					typeSpec = "array " + leftSide.concatenate(null, pos) + " of " + typeSpec;
//					leftSide.remove(pos, leftSide.count());
//				}
//				// END KGU#1090 2023-10-15
//				// No explicit type specification but new variable?
//				if (typeSpec.isEmpty() && !typeMap.containsKey(varName)) {
//					//String expr = rightSide.concatenate(" ");
//					typeSpec = getTypeFromAssignedValue(rightSide, typeMap);
//					isDeclared = false;
//					if (typeSpec.isEmpty()) {
//						typeSpec = "???";
//					}
//					// Maybe it's a multidimensional array, then reformulate it as "array of [array of ...]"
//					while (!typeSpec.isEmpty() && (pos = leftSide.indexOf("[")) == 1) {
//						typeSpec = "array of " + typeSpec;
//						leftSide.remove(pos, leftSide.indexOf("]")+1);
//					}
//				}
//			}
//			addToTypeMap(typeMap, varName, typeSpec, lineNo, isAssigned, isDeclared || isCStyleDecl);

			/* Without const, var, or dim, a declaration must be a C-style declaration
			 * Without a type it must be a simple assignment
			 * We put all cases in a loop to avoid duplicate code. If varName isn't
			 * null then it may be an initialisation (declVars should have one element)
			 * or an assignment to a single variable (declVars should be empty then).
			 * If declVars has more than one element then varName will be null.
			 */
			StringList declVars = Instruction.getDeclaredVariables(tokens);
			boolean isCStyleDecl = !declVars.isEmpty();
			/* In case of a multi-variable declaration we will associate the type but
			 * ignore the assignment.
			 */
			if (varName != null && declVars.isEmpty()) {
				declVars.add(varName);
			}
			if (varName == null && !declVars.isEmpty()) {
				varName = declVars.get(0);
				rightSide.clear(); // ignore the value - it is not intended to be assigned
			}
			// If the target is a record component we won't add a type specification.
			if (varName != null && !varName.contains(".")) {
				int pos = leftSide.indexOf(varName);
				// C-style type specification left of the (first) variable name?
				typeSpec = leftSide.subSequence(0, pos).getString().trim();
				// Check for array declaration (or array element access)
				leftSide.remove(0, pos);
				// If there are several comma-separated zones (should be if declVars.count() > 1)
				ArrayList<TokenList> declZones = Syntax.splitExpressionList(leftSide, ",");
				for (int i = 0; i < declVars.count(); i++) {
					isDeclared = true;
					String typeSpec1 = typeSpec;
					String declVar = declVars.get(i);
					if (!typeSpec.isEmpty() && i < declZones.size() && (pos = declZones.get(i).indexOf("[")) > 0) {
						// Left side should end with a closing bracket now
						int posRBrace = declZones.get(i).lastIndexOf("]") + 1;
						if (posRBrace < 1) {
							posRBrace = declZones.get(i).length();
						}
						typeSpec1 = "array " + declZones.get(i).subSequence(pos, posRBrace).getString() + " of " + typeSpec;
					}
					if (typeSpec1.isEmpty() && !typeMap.containsKey(declVar) && !rightSide.isEmpty()) {
						// Doesn't seem to be a declaration but an assignment
						//String expr = rightSide.concatenate(" ");
						typeSpec1 = getTypeFromAssignedValue(rightSide, typeMap);
						isDeclared = false;
						if (typeSpec1.isEmpty()) {
							typeSpec1 = "???";
						}
						TokenList declZone = declZones.get(i);
						// Maybe it's a multidimensional array, then reformulate it as "array of [array of ...]"
						// Don't mistake an index as a size, so better don't specify size
						while ((pos = declZone.indexOf("[")) == 1) {
							// There might be more than one index in the bracket
							ArrayList<TokenList> indices = Syntax.splitExpressionList(declZone.subSequenceToEnd(2), ",");
							if (indices.get(indices.size()-1).startsWith("]")) {
								declZone.remove(0, declZone.indexOf("]"));
							}
							else {
								declZone.clear();
							}
							typeSpec1 = "array of ".repeat(indices.size()-1) + typeSpec1;
						}
					}
					if (declVar != null) {
						addToTypeMap(typeMap, declVar, typeSpec1, lineNo, isAssigned, isDeclared || isCStyleDecl);
					}
				}
				//END KGU#1089 2023-10-16
			}
		}
		// START KU#388 2017-08-07: Enh. #423
		else if (isTypeDefinition(tokens, typeMap)) {
			// START KGU#542 2019-11-17: Enh. #739
			boolean isEnum = tokens.get(3).equalsIgnoreCase("enum");
			// END KGU#542 2019-11-17
			// FIXME: In future, array type definitions will also have to be handled...
			String typename = tokens.get(1);
			// Because of possible C-style declarations we must not glue the tokens together with "".
			typeSpec = tokens.subSequenceToEnd(3).getString().trim();
			int posBrace = typeSpec.indexOf("{");
			if (posBrace > 0 && tokens.get(tokens.size()-1).equals("}")) {
				// START KGU#542 2019-11-17: Enh. #739 Handle enumeration tapes
				if (isEnum) {
					// first make sure the syntax is okay
					if (TypeMapEntry.MATCHER_ENUM.reset(typeSpec).matches() ) {
						Root root = getRoot(this);
						if (root != null) {
							TypeMapEntry enumType = new TypeMapEntry(typeSpec, typename, typeMap, this, lineNo, false, false);
							typeMap.put(":" + typename, enumType);
							HashMap<String, String> enumItems = root.extractEnumerationConstants(tokens);
							if (enumItems != null) {
								for (String constName: enumItems.keySet()) {
									typeMap.put(constName, enumType);
								}
							}
						}

					}
				}
				else {
					// END KGU#542 2019-11-17
					StringList compNames = new StringList();
					StringList compTypes = new StringList();
					extractDeclarationsFromList(typeSpec.substring(posBrace+1, typeSpec.length()-1), compNames, compTypes, null);
					addRecordTypeToTypeMap(typeMap, typename, typeSpec, compNames, compTypes, lineNo);
					// START KGU#542 2019-11-17: Enh. #739
				}
				// END KGU#542 2019-1-17
			}
			// START KGU#1081 2023-09-28: Enh. #1091 Accept array type definitions
			else if (typeSpec.equalsIgnoreCase("array")
					|| TypeMapEntry.MATCHER_ARRAY.reset(typeSpec).matches()) {
				typeMap.put(":" + typename, new TypeMapEntry(typeSpec, typename, typeMap, this, lineNo, false, true));
			}
			// END KGU#1081 2023-09-28
			else {
				// According to isTypeDefinition() this must now be an alias for an existing type
				// START KGU#1081 2023-09-28: Issue #1091 Aliases for standard types didn't work
				//typeMap.put(":" + typename, typeMap.get(":" + tokens.get(3)));
				TypeMapEntry refType = typeMap.get(":" + tokens.get(3));
				if (refType == null) {
					refType = new TypeMapEntry(tokens.get(3), typename, typeMap, this, lineNo, false, true);
				}
				typeMap.put(":" + typename, refType);
				// END KGU#1081 2023-09-28
			}
		}
		// END KGU#388 2017-08-07
	}
	
	/**
	 * Extracts the target variable (or constant) name (or the the entire variable
	 * expression, see argument {@code entireTarget} out of the given blank-free token
	 * sequence which may comprise the entire line of an assignment or just its left
	 * part.<br/>
	 * The variable name may be qualified, i.e. be a sequence of identifiers separated
	 * by dots. Possible end-standing indices will not be part of the returned string,
	 * e.g. the result for {@code foo.bar[i][j]} will be "foo.bar", whereas for a mixed
	 * expression {@code foo[i].bar[j]}
	 * the result would be just "foo".<br/>
	 * In case of a multi-variable declaration, the result will be {@code null} as a
	 * potential initialisation would be rejected.
	 * 
	 * @param tokens - unified tokens of an assignment instruction without whitespace (otherwise
	 *     the result may be nonsense)
	 * @param entireTarget - if this is {@code true} then index expressions etc. will remain in
	 *    the result (so it is no longer the pure name)
	 * @return the extracted variable name/specification or {@code null}
	 */
	// KGU#686 2019-03-17: Enh. #56 - made static to facilitate implementation of Try
	public static String getAssignedVarname(TokenList tokens, boolean entireTarget) {
		String varName = null;
		// START KGU#689 2019-03-21: Issue #706 - get along with named parameter calls
		tokens = Syntax.coagulateSubexpressions(new TokenList(tokens));		
		// END KGU689 2019-03-21
		int posAsgn = tokens.indexOf("<-");
		if (posAsgn > 0) {
			tokens = tokens.subSequence(0, posAsgn);
		}
		// START KGU#689 2019-03-21: Issue #706 can no longer happen in this form due to coagulation
		//int posLBracket = tokens.indexOf("[");
		//if (posLBracket > 0 && tokens.lastIndexOf("]") > posLBracket) {
		//	// If it's an array element access then cut off the index expression
		//	tokens = tokens.subSequence(0, posLBracket);
		//}
		// END KGU#689 2019-03-21
		// START KGU#388 2017-09-15: Enh. #423 avoid accidental return of type information
		// START KGU#1098 2023-10-13: Issue #980 in case of declarations be careful
		boolean isDecl = tokens.indexOf("type", false) == 0;
		// END KGU#1098 2023-10-13
		int posColon = tokens.indexOf(":");
		if (posColon > 0 || (posColon = tokens.indexOf("as", false)) > 0) {
			// It contains a declaration part
			tokens = tokens.subSequence(0, posColon);
			// START KGU#1089 2023-10-13: Issue #980 Don't return a name in a multi-var declaration
			isDecl = true;
			// END KGU#1089 2023-10-13
		}
		// END KGU#388 2017-09-15
		// START KGU#1089 2023-10-13: Issue #980 Don't return a name in a multi-var declaration
		// START KGU#1143 2024-04-02: Bugfix #1156 Typed constants caused null result
		//if (!tokens.isEmpty() && (tokens.get(0).equalsIgnoreCase("var") || tokens.get(0).equalsIgnoreCase("dim"))) {
		if (!tokens.isEmpty()
				&& (tokens.get(0).equalsIgnoreCase("var")
						|| tokens.get(0).equalsIgnoreCase("dim")
						|| tokens.get(0).equalsIgnoreCase("const"))) {
		// END KGU#1143 2024-04-02
			// This should be the case, otherwise we had a syntax violation here
			tokens.remove(0);
			isDecl = true;
		}
		if (isDecl && tokens.size() != 1) {
			// Too few or too many variables
			return null;
		}
		// Now we have handled multi-variable declarations (where an initialisation attempt is ignored)
		// END KGU#1089 2023-10-13

		// The last sequence of dot-separated identifiers should be the target variable designator
		if (tokens.size() > 0) {
			int i = tokens.size()-1;
			varName = tokens.get(i);
			// START KGU#780 2019-12-01: Bugfix - endstanding index access was erroneously returned
			// FIXME But it might be even more complicated, e.g. foo[i].bar[j]!
			// FIXME And face something like: int[2] mix[3] <- {{1,2,3},{4,5,6}}
			while (varName.startsWith("[") && varName.endsWith("]") && i > 0) {
//				if (posColon >= 0) {
//					// Something is wrong here - there should not be both a declaration and a bracket(?)
//					return null;
//				}
				// It is a coagulated index access - skip it
				varName = tokens.get(--i);
			}
			// END KGU#780 2019-12-01
			// START KGU#388 2017-09-14: Enh. #423
			// START KGU#780 2019-12-01: In cases like foo[i].bar[j] we want to return rather "foo" than "bar"
			//while (i > 1 && tokens.get(i-1).equals(".") && Syntax.isIdentifier(tokens.get(i-2), null)) {
			//	varName = tokens.get(i-2) + "." + varName;
			//	i -= 2;
			//}
			// START KGU#944 2021-02-26: Bugfix #946
			boolean forgetVarname = false;
			// END KGU#944 2021-02-26
			while (i > 1 && varName != null && tokens.get(i-1).equals(".")) {
				String preDotToken = tokens.get(i-2);
				if (Syntax.isIdentifier(preDotToken, false, null)) {
					varName = preDotToken + "." + varName;
					i -= 2;
				}
				else {
					// We may expect either an index expression or an identifier (variable or component name)
					while (i > 1 && preDotToken.startsWith("[") && preDotToken.endsWith("]")) {
						// Skip index expressions (invalidate the name, it was a component of an array element)
						varName = null;
						preDotToken = tokens.get(--i - 2);
					}
					if (varName == null && Syntax.isIdentifier(preDotToken, false, null)) {
						varName = preDotToken;	// Start again with the identifier prior to the indices
						i -= 2;	// this ought to be the token index of varName
					}
					// START KGU#944 2021-02-26: Bugfix #946 This could run into an endless loop
					else if (preDotToken.startsWith("(") && preDotToken.endsWith(")") && entireTarget) {
						// Might be a function or method call - then we might give up, e.g.
						// alternatives.get(nAlts - 1).qFalse <- caseElem.qs.get(lineNo - 1)
						if (i - 2 > 0 && Syntax.isIdentifier(tokens.get(i-3), false, null)) {
							// okay, seems to be a function or method call, indeed
							varName = null;
							i -= 3; // This is now the position of the function name
							// Check if it is a method, in this case the show might go on...
							if (i > 1 && tokens.get(i-1).equals(".")
									&& Syntax.isIdentifier(preDotToken = tokens.get(i-2), false, null)) {
								varName = preDotToken;
								i -= 2;
								forgetVarname = true;
							}
						}
						else {
							/* TODO --> issue #800
							 * The content of the parenthesis might be a casted expression or
							 * whatsoever. Without a detailed syntax analysis we are lost here
							 * It can't be sensible to proceed for now. But on the other hand
							 * it is already unlikely that a declaration is involved, and we
							 * are to deliver the correct start index i ...
							 */
							i = 0;
							varName = null;
						}
					}
					else {
						// Get the hell outa here! The preceding dot makes this varName wrong
						varName = null;
					}
					// END KGU#944 2021-02-26
				}
			}
			// END KGU#780 2019-12-01
			// END KGU#388 2017-09-14
			// START KGU#784 2019-12-02
			// START KGU#1090 2023-10-15: Bugfix #1096
			if (i > 0 && varName != null) {
				String preNameToken = tokens.get(i-1);
				if (Syntax.isIdentifier(preNameToken, false, null)
						|| preNameToken.startsWith("[") && preNameToken.endsWith("]")) {
					/* If another identifier or a bracket precedes the variable name then this
					 * must be a C declaration
					 */
					isDecl = true;
				}
				else if (preNameToken.equals(",")) {
					// Seems to be a list of variables
					varName = null;
				}
			}
			// END KGU#1090 2023-10-15
			if (entireTarget && !isDecl) {
				varName = tokens.subSequenceToEnd(i).getString();
			}
			// START KGU#944 2021-02-26: Bugfix #946
			else if (forgetVarname) {
				varName = null;
			};
			// END KGU#944 2021-02-26
			// END KGU#784 2019-12-02
		}
		return varName;
	}
	// END KGU#261 2017-01-26
	
	// START KGU#261 2017-02-20: Enh. #259 Allow CALL elements to override this...
	/**
	 * Tries to extract type information from the right side of an assignment.
	 * 
	 * @param rightSide - tokens of the assigned expression
	 * @param knownTypes - the typeMap as filled so far (won't be changed here)
	 * @return a type specification, an empty string (no clue), or "???" (ambiguous)
	 */
	protected String getTypeFromAssignedValue(TokenList rightSide, HashMap<String, TypeMapEntry> knownTypes)
	{
		String typeSpec = "";
		// Check for array initializer expression
		if (rightSide.size() >= 2 && rightSide.get(0).equals("{") && rightSide.get(rightSide.size()-1).equals("}")) {
			ArrayList<TokenList> items = Syntax.splitExpressionList(rightSide.subSequence(1, rightSide.size()-1), ",");
			// Try to identify the element type(s)
			for (int i = 0; !typeSpec.contains("???") && i < items.size()-1; i++) {
				String itemType = Syntax.identifyExprType(knownTypes, items.get(i), false);
				if (typeSpec.isEmpty()) {
					typeSpec = itemType;
				}
				else if (!itemType.isEmpty() && !typeSpec.equalsIgnoreCase(itemType)) {
					typeSpec = "???";
				}
			}
			if (typeSpec.isEmpty()) {
				typeSpec = "???";
			}
			typeSpec += "[" + items.size() + "]";
		}
		else {
			// START KGU#542 2019-11-17: Enh. #739 Check for enumerator constant
			if (rightSide.size() == 1 && Syntax.isIdentifier(rightSide.get(0), false, null)) {
				Root root = getRoot(this);
				if (root != null) {
					String constVal = root.constants.get(rightSide.get(0));
					if (constVal != null && constVal.startsWith(":") && constVal.contains("€")) {
						return constVal.substring(1, constVal.indexOf('€'));	// This is the type name
					}
				}
			}
			// END KGU#542 2019-11-17
			// Try to derive the type from the expression
			typeSpec = Syntax.identifyExprType(knownTypes, rightSide, false);
		}
		return typeSpec;
	}
	// END KGU#261 2017-02-20

	// START KGU#388 2017-08-07: Enh. #423 type definition support for record 
	/**
	 * Tries to extract type information from the right side of an assignment.
	 * @param typeDef - tokens of the type definition
	 * @param knownTypes - the typeMap as filled so far (won't be changed here)
	 * @return a type specification, an empty string (no clue), or "???" (ambiguous)
	 */
	protected String getTypeFromTypeDefinition(TokenList typeDef, HashMap<String, TypeMapEntry> knownTypes)
	{
		String typeSpec = "";
		
		// Try to derive the type from the expression
		typeSpec = Syntax.identifyExprType(knownTypes, typeDef, false);
		return typeSpec;
	}
	// END KGU#388 2017-08-07

	// START KGU#477 2017-12-06: Enh. #487 - new mode to hide declarations
	/* (non-Javadoc)
	 * @see lu.fisch.structorizer.elements.Element#getIcon()
	 */
	@Override
	public ImageIcon getIcon()
	{
		if (E_HIDE_DECL && this.isMereDeclaratory() && this == this.getDrawingSurrogate(false)) {
			return IconLoader.getIcon(85);
		}
		return super.getIcon();
	}
	/**
	 * In active mode {@link Element#E_HIDE_DECL} detects whether this is a mere declaration element and
	 * would be the first of a contiguous sequence of such elements (no matter if actually other declarations
	 * follow). In all other cases returns false 
	 * @param _modeIndependent - if true then an existing declaration sequence will also be detected if mode
	 * {@link Element#E_HIDE_DECL} is off
	 * @return true if declarations are to be hidden and this is the drawing surrogate of declaration sequence
	 */
	public boolean eclipsesDeclarations(boolean _modeIndependent)
	{
		return (_modeIndependent || E_HIDE_DECL) && this.isMereDeclaratory() && this == this.getDrawingSurrogate(_modeIndependent);
	}
	/* (non-Javadoc)
	 * @see lu.fisch.structorizer.elements.Element#isCollapsed(boolean)
	 */
	@Override
	public boolean isCollapsed(boolean _orHidingOthers) {
		return super.isCollapsed(_orHidingOthers) || _orHidingOthers && eclipsesDeclarations(false);
	}
	/**
	 * @param _modeIndependent TODO
	 * @return either this or a preceding declaration if mode {@link Element#E_HIDE_DECL}
	 * is active and this is a mere declaration but not the first one in a series.
	 */
	public final Instruction getDrawingSurrogate(boolean _modeIndependent)
	{
		Instruction surrogate = this;
		if ((_modeIndependent || E_HIDE_DECL) && this.isMereDeclaratory()) {
			Subqueue myParent = (Subqueue)this.parent;
			int myIndex = (myParent).getIndexOf(this);
			Element pred = null;
			while (myIndex > 0
					// START KGU#408 2021-02-26
					//&& (pred = myParent.getElement(myIndex-1)).getClass().getSimpleName().equals("Instruction")
					&& (pred = myParent.getElement(myIndex-1)) instanceof Instruction
					// END KGU#408 2021-02-26
					&& ((Instruction)pred).isMereDeclaratory()) {
				surrogate = (Instruction)pred;
				myIndex--;
			}
		}
		return surrogate;
	}
	/**
	 * If this is part of a sequence of mere declaration elements and display
	 * mode {@link Element#E_HIDE_DECL} is active or {@code _force} is {@code true}
	 * then the complete declaration sequence virtually amalgamated under its
	 * first member will be returned, otherwise null.
	 * 
	 * @param _modeIndependent - if {@code true} then an existing declaration sequence
	 *    will also be returned if mode {@link Element#E_HIDE_DECL} is off.
	 * @return the sequence of hidden declaration elements including its surrogate
	 *    element or {@code null}.
	 */
	public IElementSequence getEclipsedDeclarations(boolean _modeIndependent)
	{
		IElementSequence hidden = null;
		Instruction surrogate = this.getDrawingSurrogate(_modeIndependent);
		if (this.eclipsesDeclarations(_modeIndependent) || this != surrogate) {
			Subqueue myParent = (Subqueue)this.parent;
			int firstIndex = (myParent).getIndexOf(surrogate);
			int index = firstIndex+1;
			Element succ = null;
			while (index < myParent.getSize()
					// START KGU#408 2021-02-26: Enh. #410 Mofied Call behaviour
					//&& (succ = myParent.getElement(index)).getClass().getSimpleName().equals("Instruction")
					&& (succ = myParent.getElement(index)) instanceof Instruction
					// END KGU#408 2021-02-26
					&& ((Instruction)succ).isMereDeclaratory()) {
				index++;
			}
			hidden = new SelectedSequence(myParent, firstIndex, index-1);
		}
		return hidden;
	}
	// END KGU#477 2017-12-06
	
	// START KGU#477 2017-12-10: Enh. #487 - We may have to aggregate information of hidden declarations
	/* (non-Javadoc)
	 * @see lu.fisch.structorizer.elements.Element#getRuntimeInfoString()
	 */
	@Override
	protected String getRuntimeInfoString()
	{
		// Only if display mode "Hide mere declarations?" is active we will have to aggregate flock data
		if (!this.eclipsesDeclarations(false)) {
			return super.getRuntimeInfoString();
		}
		// Now we need the minimum execution count and the total step count of the entire declaration flock
		// Since we must override this method anyway in order to enclose the combined step count, we do it
		// in a compound loop rather than by calling this.getExecCount() and this.getExecStepCount(_combined)
		IElementSequence flock = this.getEclipsedDeclarations(false);
		int nExec = this.getExecCount();
		int nSteps = this.getExecStepCount(false);
		for (int i = 1; i < flock.getSize(); i++) {
			Element decl = flock.getElement(i);
			nExec = Math.min(nExec, decl.getExecCount());
			nSteps += decl.getExecStepCount(false);
		}
		return nExec + " / (" + nSteps + ")";
	}
	/* (non-Javadoc)
	 * @see lu.fisch.structorizer.elements.Element#getScaleColorForRTDPM()
	 */
	@Override
	protected Color getScaleColorForRTDPM()
	{
		int maxValue = 0;
		int value = 0;
		boolean logarithmic = false;
		switch (Element.E_RUNTIMEDATAPRESENTMODE) {
		case EXECCOUNTS:
			maxValue = Element.maxExecCount;
			value = this.getMinExecCount();
			break;
		case EXECSTEPS_LOG:
			logarithmic = true;
		case EXECSTEPS_LIN:
			maxValue = Element.maxExecStepCount;
			if (Element.E_HIDE_DECL && Element.maxExecStepsEclCount > Element.maxExecStepCount) {
				maxValue = Element.maxExecStepsEclCount;
			}
			value = this.execStepCount;
			if (this.eclipsesDeclarations(false)) {
				value += this.execSubCount;
			}
			break;
		case TOTALSTEPS_LOG:
			logarithmic = true;
		case TOTALSTEPS_LIN:
			maxValue = Element.maxExecTotalCount;
			if (Element.E_HIDE_DECL && Element.maxExecStepsEclCount > Element.maxExecTotalCount) {
				maxValue = Element.maxExecStepsEclCount;
			}
			value = this.execStepCount;
			if (this.eclipsesDeclarations(false)) {
				value += this.execSubCount;
			}
			break;
		default:
				;
		}
		if (logarithmic) {
			// We scale the logarithm a little up lest there should be too few
			// discrete possible values
			if (maxValue > 0) maxValue = (int) Math.round(25 * Math.log(maxValue));
			if (value > 0) value = (int) Math.round(25 * Math.log(value));
		}
		return getScaleColor(value, maxValue);
	}
	/* (non-Javadoc)
	 * @see lu.fisch.structorizer.elements.Element#addToExecTotalCount(int, boolean)
	 */
	@Override
	public void addToExecTotalCount(int _growth, boolean _directly)
	{
		if (Element.E_COLLECTRUNTIMEDATA)
		{
			if (!_directly && this.eclipsesDeclarations(true))
			{
				this.execSubCount += _growth;
				Element.maxExecStepsEclCount = 
						Math.max(this.execStepCount + this.execSubCount,
								Element.maxExecStepsEclCount);			
			}
			else {
				super.addToExecTotalCount(_growth, _directly);
			}
		}
	}
	private int getMinExecCount()
	{
		// Only if display mode "Hide mere declarations?" is active we will have to aggregate flock data
		if (!this.eclipsesDeclarations(false)) {
			return super.getExecCount();
		}
		// Now we need the minimum execution count and the total step count of the entire declaration flock
		// Since we must override this method anyway in order to enclose the combined step count, we do it
		// in a compound loop rather than by calling this.getExecCount() and this.getExecStepCount(_combined)
		IElementSequence flock = this.getEclipsedDeclarations(false);
		int nExec = this.getExecCount();
		for (int i = 1; i < flock.getSize(); i++) {
			Element decl = flock.getElement(i);
			nExec = Math.min(nExec, decl.getExecCount());
		}
		return nExec;
		
	}
	/**
	 * Returns the summed up number of execution steps of this element and - if
	 * {@code _combined} is {@code true} and this is not an eclipsing declaration -
	 * all its substructure.
	 * 
	 * @param _combined - ignored
	 * @return the requested step count
	 */
	@Override
	public int getExecStepCount(boolean _combined)
	{
		if (this.eclipsesDeclarations(true)) {
			return this.execStepCount;
		}
		else {
			return super.getExecStepCount(_combined);
		}
	}
	// END KGU#477 2017-12-10
	
	// START KGU#906/KGU#926 2021-02-04: Enh. #905, #926
	@Override
	public LinkedHashMap<Element, Vector<DetectedError>> getRelatedErrors(boolean getAll)
	{
		LinkedHashMap<Element, Vector<DetectedError>> errorMap = super.getRelatedErrors(getAll);
		IElementSequence hiddenDecls = this.getEclipsedDeclarations(false);
		if (hiddenDecls != null) {
			for (int i = 0; i < hiddenDecls.getSize() && (getAll || errorMap.isEmpty()); i++) {
				Element decl = hiddenDecls.getElement(i);
				if (decl != this) {
					decl.addRelatedErrors(getAll, errorMap);
				}
			}
		}
		return errorMap;
	}
	// END KGU#906/KGU#926 2021-02-04

}<|MERGE_RESOLUTION|>--- conflicted
+++ resolved
@@ -78,14 +78,10 @@
  *      Kay Gürtzig     2021-09-28      Issue #1091: Type definition detection mended (aliases and array types)
  *      Kay Gürtzig     2023-10-10/13   Issue #980: Declaration-related stuff revised
  *      Kay Gürtzig     2023-10-15      Bugfix #1096: More precise type and C-style declaration handling
-<<<<<<< HEAD
  *      Kay Gürtzig     2024-01-22      Issue #800: Many methods converted to work with TokenLists and internal keys
- *      Kay Gürtzig     2024-03-15      Bugfix #1140: Function syntax check ignored the 'qualified' argument 
-=======
  *      Kay Gürtzig     2024-03-15      Bugfix #1140: Function syntax check ignored the 'qualified' argument
  *      Kay Gürtzig     2024-03-22      Issue #1154: Drawing of the hatch delegated to the disabled elements
  *      Kay Gürtzig     2024-04-02      Bugfix #1156: getAssignedVarName used to return null on typed constant definitions 
->>>>>>> 5d009470
  *
  ******************************************************************************************************
  *
@@ -1110,27 +1106,18 @@
 	
 	// START KGU#322 2016-07-06: Enh. #335
 	/**
-<<<<<<< HEAD
-	 * Returns true if the current line of code is a variable declaration of
-	 * one of the following types:<br/>
-=======
 	 * Returns true if the current line of code is a variable declaration of one of
 	 * the following types:<br/>
->>>>>>> 5d009470
 	 * a) var &lt;id&gt; {, &lt;id&gt;} : &lt;type&gt; [&lt;- &lt;expr&gt;]<br/>
 	 * b) dim &lt;id&gt; {, &lt;id&gt;} as &lt;type&gt; [&lt;- &lt;expr&gt;]<br/>
 	 * c) &lt;type&gt; &lt;id&gt;{[&lt;expr&gt;]} &lt;- &lt;expr&gt;
 	 * 
 	 * @param line - String comprising one line of code
-<<<<<<< HEAD
 	 * @return {@code true} iff line is of one of the forms a), b), c)
 	 * 
 	 * @deprecated prefer {@link #isDeclaration(TokenList)}
-=======
-	 * @return true iff line is of one of the forms a), b), c)
 	 * 
 	 * @see #isDeclaration(String, boolean)
->>>>>>> 5d009470
 	 */
 	public static boolean isDeclaration(String line)
 	// START KGU#1143 2024-04-02: Issue #1156 An extended check for typed constants was useful
@@ -1150,11 +1137,30 @@
 	 * @param constantToo - whether type d) shall also lead to a {@code true} result
 	 * @return true iff line is of one of the forms a), b), c) - or d) if
 	 *    {@code constantToo} is {@code true}.
+	 *
+	 * @deprecated prefer {@link #isDeclaration(TokenList, boolean)}
 	 */
 	public static boolean isDeclaration(String line, boolean constantToo)
 	// END KGU#1143 2024-04-02
 	{
-		return isDeclaration(new TokenList(line, true));
+		return isDeclaration(new TokenList(line, true), constantToo);
+	}
+	/**
+	 * Returns {@code true} if the current line of code is a variable declaration
+	 * of one of the following types:<br/>
+	 * a) var &lt;id&gt; {, &lt;id&gt;} : &lt;type&gt; [&lt;- &lt;expr&gt;]<br/>
+	 * b) dim &lt;id&gt; {, &lt;id&gt;} as &lt;type&gt; [&lt;- &lt;expr&gt;]<br/>
+	 * c) &lt;type&gt; &lt;id&gt;{[&lt;expr&gt;]} &lt;- &lt;expr&gt;
+	 * 
+	 * @param tokens - {@link TokenList} representing one line of code
+	 * @return {@code true} iff line is of one of the forms a), b), c)
+	 * 
+	 * @see #isDeclaration(TokenList, boolean)
+	 */
+	public static boolean isDeclaration(TokenList tokens)
+	// START KGU#1143 2024-04-02: Issue #1156 An extended check for typed constants was useful
+	{
+		return isDeclaration(tokens, false);
 	}
 	/**
 	 * Returns {@code true} if the given tokenized line of code is a variable
@@ -1162,11 +1168,14 @@
 	 * a) var &lt;id&gt; {, &lt;id&gt;} : &lt;type&gt; [&lt;- &lt;expr&gt;]<br/>
 	 * b) dim &lt;id&gt; {, &lt;id&gt;} as &lt;type&gt; [&lt;- &lt;expr&gt;]<br/>
 	 * c) &lt;type&gt; &lt;id&gt;{[&lt;expr&gt;]} &lt;- &lt;expr&gt;
+	 * d) const &lt;id&gt; : &lt;type&gt; &lt;- &lt;expr&gt;
 	 * 
 	 * @param tokens - {@link TokenList} representing one line of code
-	 * @return {@code true} iff line is of one of the forms a), b), c)
-	 */
-	public static boolean isDeclaration(TokenList tokens)
+	 * @param constantToo - whether type d) shall also lead to a {@code true} result
+	 * @return {@code true} iff line is of one of the forms a), b), c) - or d) if
+	 *    {@code constantToo} is {@code true}.
+	 */
+	public static boolean isDeclaration(TokenList tokens, boolean constantToo)
 	{
 		Syntax.unifyOperators(tokens, true);
 		// START KGU#1089 2023-10-12: Bugfix #980 Accept uppercase, too
@@ -1182,67 +1191,21 @@
 		// END KGU#1143 2024-04-02
 		if (posAsgn > 1) {
 			tokens = tokens.subSequence(0, posAsgn);
-<<<<<<< HEAD
-//			int posLBrack = tokens.indexOf("[");
-//			// START KGU#1009 2021-11-02: Bugfix #1014: We must handle java array types, too
-//			//if (posLBrack > 0 && posLBrack < tokens.lastIndexOf("]")) {
-//			//	tokens = tokens.subSequence(0, posLBrack);
-//			//}
-//			int posRBrack = tokens.lastIndexOf("]");
-//			if (posLBrack > 0 && posLBrack < posRBrack) {
-//				// Remove all brackets
-//				// START KGU#1090 2023-10-15: Bugfix #1096
-//				//if (posRBrack < posAsgn-1
-//				//		&& tokens.concatenate(null, posLBrack+1, posRBrack).trim().isEmpty()
-//				//		&& Function.testIdentifier(tokens.concatenate(null, posRBrack+1).trim(), true, null)) {
-//				//	tokens.remove(posLBrack, posRBrack+1);
-//				//}
-//				//else {
-//				//	tokens = tokens.subSequence(0, posLBrack);
-//				//}
-//				tokens = Element.coagulateSubexpressions(tokens);
-//				for (int i = tokens.count()-1; i >= 0; i--) {
-//					if (tokens.get(i).startsWith("[")) {
-//						tokens.remove(i);
-//					}
-//				}
-//				tokens = Element.splitLexically(tokens.concatenate(null), true);
-//				// END KGU#1090 2023-10-15
-//			}
-//			// END KGU#1009 2021-11-02
-//			// START KGU#388 2017-09-27: Enh. #423 there might be a qualified name
-//			if (tokens.contains(".")) {
-//				int i = 1;
-//				// Remove component accessors (reduce qualified names to the base identifier)
-//				while (i < tokens.count() - 1) {
-//					if (tokens.get(i).equals(".") && Function.testIdentifier(tokens.get(i-1), false, null) && Function.testIdentifier(tokens.get(i+1), false, null)) {
-//						tokens.remove(i, i+2);
-//					}
-//					// START KGU#553 2018-07-12: Bugfix #557 We could get stuck in an endless loop here
-//					else {
-//						break;
-//					}
-//					// END KGU#553 2018-07-12
-//				}
-//			}
-//			// END KGU#388 2017-09-27
-//			// So, now if more than one identifier remains then it must be a C declaration
-//			// START KGU#1090 2023-10-15 Bugfix #1096
-//			//typeC = tokens.count() > 1;
-//			int nIds = 0;
-//			for (int i = 0; i < tokens.count() && !typeC; i++) {
-//				if (Function.testIdentifier(tokens.get(i), false, null)
-//						&& (i > 0 || !tokens.get(i).equalsIgnoreCase("const"))
-//						&& (++nIds > 1))
-//					typeC = true;
-//			}
-//			// END KGU#1090 2023-10-15
 			typeC = !getDeclaredVariables(tokens).isEmpty();
-		}
-		return typeA || typeB || typeC;
-	}
-	/**
-	 * @return true if all non-empty lines are declarations
+			// START KGU#1143 2024-04-02: Issue #1156 extended support for typed constants
+			typeD = constantToo
+					&& tokens.indexOf("const", false) == 0
+					&& tokens.indexOf(":") == 2
+					&& Syntax.isIdentifier(tokens.get(1), false, null);
+			// END KGU#1143 2024-04-02
+		}
+		// START KGU#1143 2024-04-02: Issue #1156 extended support for typed constants
+		//return typeA || typeB || typeC;
+		return typeA || typeB || typeC || typeD;
+		// END KGU#1143 2024-04-02
+	}
+	/**
+	 * @return {@code true} if all non-empty lines are declarations
 	 * 
 	 * @see #isAssignment()
 	 * @see #isInput()
@@ -1252,27 +1215,6 @@
 	 * @see #isProcedureCall(boolean)
 	 * @see #isTypeDefinition()
 	 * @see #isDeclaration(TokenList)
-=======
-			tokens.removeAll(" ");
-			typeC = !Instruction.getDeclaredVariables(tokens).isEmpty();
-			// START KGU#1143 2024-04-02: Issue #1156 extended support for typed constants
-			typeD = constantToo
-					&& tokens.indexOf("const", false) == 0
-					&& tokens.indexOf(":") == 2
-					&& Function.testIdentifier(tokens.get(1), false, null);
-			// END KGU#1143 2024-04-02
-		}
-		// START KGU#1143 2024-04-02: Issue #1156 extended support for typed constants
-		//return typeA || typeB || typeC;
-		return typeA || typeB || typeC || typeD;
-		// END KGU#1143 2024-04-02
-	}
-	/**
-	 * @return {@code true} if all non-empty lines are declarations
-	 * 
-	 * @see #isDeclaration(String)
-	 * @see #isDeclaration(String, boolean)
->>>>>>> 5d009470
 	 */
 	public boolean isDeclaration()
 	{
@@ -1291,18 +1233,11 @@
 		return isDecl;
 	}
 	/**
-<<<<<<< HEAD
-	 * @return true if at least one line of {@code this} complies to
-	 *     {@link #isDeclaration(String)}
-	 * 
-	 * @see #isDeclaration(String)
-=======
-	 * @return {@code true}  if at least one line of {@code this} complies to
-	 * {@link #isDeclaration(String)}
-	 * 
-	 * @see #isDeclaration(String)
-	 * @see #isDeclaration(String, boolean)
->>>>>>> 5d009470
+	 * @return {@code true} if at least one line of {@code this} complies to
+	 *    {@link #isDeclaration(TokenList)}
+	 * 
+	 * @see #isDeclaration(TokenList)
+	 * @see #isDeclaration(TokenList, boolean)
 	 */
 	public boolean hasDeclarations()
 	{
