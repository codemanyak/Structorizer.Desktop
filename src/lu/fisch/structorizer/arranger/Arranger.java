/*
    Structorizer :: Arranger
    A little tool which you can use to arrange Nassi-Schneiderman Diagrams (NSD)

    Copyright (C) 2009  Bob Fisch

    This program is free software: you can redistribute it and/or modify
    it under the terms of the GNU General Public License as published by
    the Free Software Foundation, either version 3 of the License, or any
    later version.

    This program is distributed in the hope that it will be useful,
    but WITHOUT ANY WARRANTY; without even the implied warranty of
    MERCHANTABILITY or FITNESS FOR A PARTICULAR PURPOSE.  See the
    GNU General Public License for more details.

    You should have received a copy of the GNU General Public License
    along with this program.  If not, see <http://www.gnu.org/licenses/>.
*/

package lu.fisch.structorizer.arranger;

/******************************************************************************************************
 *
 *      Author:         Bob Fisch
 *
 *      Description:    This class offers an opportunity to graphically arrange several NSD diagrams
 *                      within one and the same drawing area. While related to owned Structorizers, the
 *                      diagrams will fully and synchronously reflect all status changes (selection,
 *                      execution, ...)
 *
 ******************************************************************************************************
 *
 *      Revision List
 *
 *      Author          Date			Description
 *      ------			----			-----------
 *      Bob Fisch       2009.08.18		First Issue
 *      Kay Gürtzig     2015.10.18		Transient WindowsListener added enabling Surface to have dirty diagrams saved before exit
 *      Kay Gürtzig     2015.11.17		Remove button added (issue #35 = KGU#85)
 *      Kay Gürtzig     2015.11.19		Converted into a singleton (enhancement request #9 = KGU#2)
 *      Kay Gürtzig     2015-11-24		Pin button added (issue #35, KGU#88)
 *      Kay Gürtzig     2015-11-30		Remove action now also achievable by pressing del button (issue #35, KGU#88)
 *      Kay Gürtzig     2015-12-21		Two new buttons for saving and loading arrangements (issue #62, KGU#110)
 *      Kay Gürtzig     2016-01-05		Icons for saving and loading arrangements replaced by fitting ones
<<<<<<< HEAD
 *      Kay Gürtzig     2016.03.08      Method clearExecutionStatus added (for Enhancement #77)
=======
 *      Kay Gürtzig     2016-03-08		Bugfix #97: Methods for drawing info invalidation added (KGU#155) 
>>>>>>> 1c711e2e
 *
 ******************************************************************************************************
 *
 *      Comment:		/
 *
 ******************************************************************************************************///

import java.awt.event.KeyEvent;
import java.awt.event.KeyListener;
import java.awt.event.WindowAdapter;
import java.awt.event.WindowEvent;
import java.awt.event.WindowListener;
import java.util.Vector;

import javax.swing.BorderFactory;
import javax.swing.JFrame;
import javax.swing.JScrollPane;

import lu.fisch.structorizer.elements.Root;
import lu.fisch.structorizer.executor.IRoutinePool;
import lu.fisch.structorizer.gui.Mainform;

/**
 *
 * @author robertfisch
 */
public class Arranger extends javax.swing.JFrame implements WindowListener, KeyListener, IRoutinePool
{
    // START KGU#2 2015-11-19: Enh. #9 - Converted into a singleton class
    //** Creates new form Arranger */
    //public Arranger() {
    //    initComponents();
    //}
	private static Arranger mySelf = null;
    /** Returns the Arranger instance (if it is to be created then it will be as a dependent frame)
     */
	public static Arranger getInstance()
	{
		return getInstance(false);
	}
    /** Returns the Arranger instance
     * @param standalone - if true then the instance will exit on close otherwise only dispose (works only on actual creation)
     */
	public static Arranger getInstance(boolean standalone)
	{
		if (mySelf == null)
		{
			mySelf = new Arranger(standalone);
		}
		return mySelf;
	}
	
	// START KGU#155 2016-03-08: added for bugfix #97
	/**
	 * Allows to find out whether an Arranger instance is created without creating it
	 * @return true iff there is already an Arranger instance
	 */
	public static boolean hasInstance()
	{
		return mySelf != null;
	}
	// END KGU#155 2016-03-08
	
    /** Creates new form Arranger */
    private Arranger(boolean standalone) {
        initComponents();
        setDefaultCloseOperation(standalone ? JFrame.EXIT_ON_CLOSE : JFrame.DISPOSE_ON_CLOSE);
    }
    
    /**
     * Places the passed-in root at a free space on the Arranger surface if it hasn't been placed there
     * already. Relates the given frame to it if it is a Mainform instance.
     * @param root - The diagram root to be added to the Arranger
     * @param frame - potentially an associable Mainform (Structorizer)
     */
    public void addToPool(Root root, JFrame frame)
    {
    	if (frame instanceof Mainform)
    	{
    		surface.addDiagram(root, (Mainform) frame);
    	}
    	else
    	{
    		surface.addDiagram(root);
    	}
    }
    // END KGU#2 2015-11-19
	
	// START KGU#155 2016-03-08: Bugfix #97 extension
	/**
	 * Invalidates the cached prepareDraw info of all diagrams residing here
	 * (to be called on events with heavy impact on the size or shape of some
	 * Elements)
	 * @param _exceptDiagr the hash code of a lu.fisch.structorizer.gui.Diagram
	 * that is not to be invoked (to avoid recursion)
	 */
	public void resetDrawingInfo(int _exceptDiagr)
	{
		surface.resetDrawingInfo(_exceptDiagr);
	}
	// END KGU#155 2016-03-08

    /** This method is called from within the constructor to
     * initialize the form.
     * WARNING: Do NOT modify this code. The content of this method is
     * always regenerated by the Form Editor.
     */
    @SuppressWarnings("unchecked")
    // <editor-fold defaultstate="collapsed" desc="Generated Code">//GEN-BEGIN:initComponents
    private void initComponents() {

        toolbar = new javax.swing.JToolBar();
        btnExportPNG = new javax.swing.JButton();
        btnAddDiagram = new javax.swing.JButton();
        // START KGU#85 2015-11-17
        btnRemoveDiagram = new javax.swing.JButton();
        // END KGU#85 2015-11-17
        // START KGU#88 2015-11-24
        btnPinDiagram = new javax.swing.JButton();
        // END KGU#88 2015-11-24
        // START KGU#110 2015-12-20: Enh. #62
        btnSaveArr = new javax.swing.JButton();
        btnLoadArr = new javax.swing.JButton();
        // END KGU#110 2015-12-20

        
        surface = new lu.fisch.structorizer.arranger.Surface();

        setDefaultCloseOperation(javax.swing.WindowConstants.EXIT_ON_CLOSE);
        setTitle("Structorizer Arranger");
        // START KGU#2 2015-11-24: Replace the Java default icon
        try
        {
        setIconImage(new javax.swing.ImageIcon(getClass().getResource("/lu/fisch/structorizer/gui/icons/arranger48.png")).getImage());
        }
        catch (Error error)
        {
        	System.err.println(error.getMessage());
        }
        // END KGU#2 2015-11-24

        toolbar.setFloatable(false);
        toolbar.setRollover(true);

        btnExportPNG.setIcon(new javax.swing.ImageIcon(getClass().getResource("/lu/fisch/structorizer/gui/icons/032_make_bmp.png"))); // NOI18N
        btnExportPNG.setText("PNG Export");
        btnExportPNG.setFocusable(false);
        btnExportPNG.setHorizontalTextPosition(javax.swing.SwingConstants.CENTER);
        btnExportPNG.setVerticalTextPosition(javax.swing.SwingConstants.BOTTOM);
        btnExportPNG.addActionListener(new java.awt.event.ActionListener() {
            public void actionPerformed(java.awt.event.ActionEvent evt) {
                btnExportPNGActionPerformed(evt);
            }
        });
        toolbar.add(btnExportPNG);

        // START KGU#110 2015-12-20: Enh. #62
        // FIXME: Icon somewhat too little
        btnSaveArr.setIcon(new javax.swing.ImageIcon(getClass().getResource("/lu/fisch/structorizer/gui/icons/SaveFile20x20.png"))); // NOI18N
        btnSaveArr.setText("Save List");
        btnSaveArr.setFocusable(false);
        btnSaveArr.setHorizontalTextPosition(javax.swing.SwingConstants.CENTER);
        btnSaveArr.setVerticalTextPosition(javax.swing.SwingConstants.BOTTOM);
        btnSaveArr.addActionListener(new java.awt.event.ActionListener() {
            public void actionPerformed(java.awt.event.ActionEvent evt) {
                btnSaveArrActionPerformed(evt);
            }
        });
        toolbar.add(btnSaveArr);

        // FIXME: Icon somewhat too little
        btnLoadArr.setIcon(new javax.swing.ImageIcon(getClass().getResource("/lu/fisch/structorizer/gui/icons/OpenFile20x20.png"))); // NOI18N
        btnLoadArr.setText("Load List");
        btnLoadArr.setFocusable(false);
        btnLoadArr.setHorizontalTextPosition(javax.swing.SwingConstants.CENTER);
        btnLoadArr.setVerticalTextPosition(javax.swing.SwingConstants.BOTTOM);
        btnLoadArr.addActionListener(new java.awt.event.ActionListener() {
            public void actionPerformed(java.awt.event.ActionEvent evt) {
                btnLoadArrActionPerformed(evt);
            }
        });
        toolbar.add(btnLoadArr);
        // END KGU#110 2015-12-20

        btnAddDiagram.setIcon(new javax.swing.ImageIcon(getClass().getResource("/lu/fisch/structorizer/gui/icons/101_diagram_new.png"))); // NOI18N
        btnAddDiagram.setText("New Diagram");
        btnAddDiagram.setFocusable(false);
        btnAddDiagram.setHorizontalTextPosition(javax.swing.SwingConstants.CENTER);
        btnAddDiagram.setVerticalTextPosition(javax.swing.SwingConstants.BOTTOM);
        btnAddDiagram.addActionListener(new java.awt.event.ActionListener() {
            public void actionPerformed(java.awt.event.ActionEvent evt) {
                btnAddDiagramActionPerformed(evt);
            }
        });
        toolbar.add(btnAddDiagram);

        // START KGU#88 2015-11-24: FIXME: Need a different icon
        btnPinDiagram.setIcon(new javax.swing.ImageIcon(getClass().getResource("/lu/fisch/structorizer/gui/icons/pin_blue_14x20.png"))); // NOI18N
        btnPinDiagram.setText("Pin Diagram");
        btnPinDiagram.setToolTipText("Pin a diagram to make it immune against replacement.");
        btnPinDiagram.setFocusable(false);
        btnPinDiagram.setHorizontalTextPosition(javax.swing.SwingConstants.CENTER);
        btnPinDiagram.setVerticalTextPosition(javax.swing.SwingConstants.BOTTOM);
        btnPinDiagram.addActionListener(new java.awt.event.ActionListener() {
            public void actionPerformed(java.awt.event.ActionEvent evt) {
                btnPinDiagramActionPerformed(evt);
            }
        });
        toolbar.add(btnPinDiagram);
        // END KGU#88 2015-11-24

        // START KGU#85 2015-11-17: New opportunity to drop the selected diagram 
        btnRemoveDiagram.setIcon(new javax.swing.ImageIcon(getClass().getResource("/lu/fisch/structorizer/gui/icons/100_diagram_drop.png"))); // NOI18N
        btnRemoveDiagram.setText("Drop Diagram");
        btnRemoveDiagram.setFocusable(false);
        btnRemoveDiagram.setHorizontalTextPosition(javax.swing.SwingConstants.CENTER);
        btnRemoveDiagram.setVerticalTextPosition(javax.swing.SwingConstants.BOTTOM);
        btnRemoveDiagram.addActionListener(new java.awt.event.ActionListener() {
            public void actionPerformed(java.awt.event.ActionEvent evt) {
                btnRemoveDiagramActionPerformed(evt);
            }
        });
        toolbar.add(btnRemoveDiagram);
        // END KGU#85 2015-11-17

        getContentPane().add(toolbar, java.awt.BorderLayout.NORTH);

        surface.setBackground(new java.awt.Color(255, 255, 255));

//        org.jdesktop.layout.GroupLayout surfaceLayout = new org.jdesktop.layout.GroupLayout(surface);
//        surface.setLayout(surfaceLayout);
//        surfaceLayout.setHorizontalGroup(
//            surfaceLayout.createParallelGroup(org.jdesktop.layout.GroupLayout.LEADING)
//            .add(0, 420, Short.MAX_VALUE)
//        );
//        surfaceLayout.setVerticalGroup(
//            surfaceLayout.createParallelGroup(org.jdesktop.layout.GroupLayout.LEADING)
//            .add(0, 254, Short.MAX_VALUE)
//        );
        
        // START KGU#85 2015-11-18
        //getContentPane().add(surface, java.awt.BorderLayout.CENTER);
        scrollarea = new JScrollPane(surface);
        //scrollarea.setBackground(Color.LIGHT_GRAY);
        scrollarea.getViewport().putClientProperty("EnableWindowBlit", Boolean.TRUE);
        scrollarea.setWheelScrollingEnabled(true);
        scrollarea.setDoubleBuffered(true);
        scrollarea.setBorder(BorderFactory.createEmptyBorder());
        //scrollarea.setHorizontalScrollBarPolicy(JScrollPane.HORIZONTAL_SCROLLBAR_ALWAYS);
        //scrollarea.setVerticalScrollBarPolicy(JScrollPane.VERTICAL_SCROLLBAR_ALWAYS);
        //scrollarea.setViewportView(surface);
        getContentPane().add(scrollarea, java.awt.BorderLayout.CENTER);
        // END KGU#85 2015-11-18
        
        this.addKeyListener(this);

        // START KGU#49 2015-10-18: On closing the Arranger window, the dependent Mainforms must get a chance to save their stuff!
        /******************************
         * Set onClose event
         ******************************/
        addWindowListener(new WindowAdapter() 
        {  
        	@Override
        	public void windowClosing(WindowEvent e) 
        	{
        		// START KGU#2 2015-11-19: Only necessary if I am going to exit
        		if (mySelf.getDefaultCloseOperation() == JFrame.EXIT_ON_CLOSE)
        		// END KGU# 2015-11-19
        			surface.saveDiagrams();	// Allow user to save dirty diagrams
        	}  

        	@Override
        	public void windowOpened(WindowEvent e) 
        	{  
        	}  

        	@Override
        	public void windowActivated(WindowEvent e)
        	{  
        	}

        	@Override
        	public void windowGainedFocus(WindowEvent e) 
        	{  
        	}  
        });
        // END KGU#49 2015-10-18

        pack();
    }// </editor-fold>//GEN-END:initComponents

    private void btnExportPNGActionPerformed(java.awt.event.ActionEvent evt)//GEN-FIRST:event_btnExportPNGActionPerformed
    {//GEN-HEADEREND:event_btnExportPNGActionPerformed
        surface.exportPNG(this);
    }//GEN-LAST:event_btnExportPNGActionPerformed

    private void btnAddDiagramActionPerformed(java.awt.event.ActionEvent evt)//GEN-FIRST:event_btnAddDiagramActionPerformed
    {//GEN-HEADEREND:event_btnAddDiagramActionPerformed
        surface.addDiagram(new Root());
    }//GEN-LAST:event_btnAddDiagramActionPerformed

    // START KGU#85 2015-11-17
    private void btnRemoveDiagramActionPerformed(java.awt.event.ActionEvent evt)
    {
        surface.removeDiagram();
    }
    // END KGU#85 2015-11-17

    // START KGU#88 2015-11-24
    private void btnPinDiagramActionPerformed(java.awt.event.ActionEvent evt)
    {
        surface.togglePinned();
    }
    // END KGU#88 2015-11-24

    // START KGU#110 2015-12-20: Enh. #62 Possibility to save and load arrangements
    private void btnSaveArrActionPerformed(java.awt.event.ActionEvent evt)
    {
        surface.saveArrangement(this);
    }

    private void btnLoadArrActionPerformed(java.awt.event.ActionEvent evt)
    {
        surface.loadArrangement(this);
    }
    // END KGU#110 2015-12-20

    /**
     * Starts the Arranger as application
     * @param args the command line arguments
     */
    public static void main(String args[]) {
        java.awt.EventQueue.invokeLater(new Runnable() {
            public void run() {
            	// START KGU#2 2015-11-19: Converted into a singleton
                //new Arranger().setVisible(true);
                getInstance(true).setVisible(true);
                // END KGU#2 2015-11-19
            }
        });
    }

    // Variables declaration - do not modify//GEN-BEGIN:variables
    private javax.swing.JButton btnAddDiagram;
    // START KGU#85 2015-11-17
    private javax.swing.JButton btnRemoveDiagram;
    // END KGU#85 2015-11-17
    // START KGU#88 2015-11-24
    private javax.swing.JButton btnPinDiagram;
    // END KGU#88 2015-11-24
    private javax.swing.JButton btnExportPNG;
    // START KGU#110 2015-12-20: Enh. #62 a possibility to save and load arrangements was requested
    private javax.swing.JButton btnSaveArr;
    private javax.swing.JButton btnLoadArr;
    // END KGU#110 2015-12-20
    
    private lu.fisch.structorizer.arranger.Surface surface;
    private javax.swing.JToolBar toolbar;
    // End of variables declaration//GEN-END:variables
    // START KGU#85 2015-11-18
    private JScrollPane scrollarea;
    // END KGU#85 2015-11-18

    public void windowOpened(WindowEvent e)
    {
    }

    public void windowClosing(WindowEvent e)
    {
    }

    public void windowClosed(WindowEvent e)
    {
    }

    public void windowIconified(WindowEvent e)
    {
    }

    public void windowDeiconified(WindowEvent e)
    {
    }

    public void windowActivated(WindowEvent e)
    {
        surface.repaint();
    }

    public void windowDeactivated(WindowEvent e)
    {
    }
    
    // START KGU#85 2015-11-30: For convenience, the delete button may also be used to drop a diagram now
	@Override
	public void keyPressed(KeyEvent ev) {
		// TODO Auto-generated method stub
		if (ev.getSource() == this && ev.getKeyCode() == KeyEvent.VK_DELETE)
		{
			surface.removeDiagram();
		}
	}
	// END KGU#85 2015-11-30

	@Override
	public void keyReleased(KeyEvent ev) {
		// TODO Auto-generated method stub
		
	}

	@Override
	public void keyTyped(KeyEvent ev) {
		// TODO Auto-generated method stub
	}
	// END KGU#2 2015-11-30

	// START KGU#2 2015-11-24
	@Override
	public Vector<Root> findRoutinesByName(String rootName) {
		return surface.findRoutinesByName(rootName);
	}
	@Override
	public Vector<Root> findRoutinesBySignature(String rootName, int argCount) {
		return surface.findRoutinesBySignature(rootName, argCount);
	}
	// END KGU#2 2015-11-24
<<<<<<< HEAD
	// START KGU#117 2016-03-08: Introduced on occasion of Enhancement #77
	@Override
	public void clearExecutionStatus()
	{
		surface.clearExecutionStatus();
	}
	// END KGU#117 2016-03-08
=======
>>>>>>> 1c711e2e
	
}<|MERGE_RESOLUTION|>--- conflicted
+++ resolved
@@ -43,11 +43,8 @@
  *      Kay Gürtzig     2015-11-30		Remove action now also achievable by pressing del button (issue #35, KGU#88)
  *      Kay Gürtzig     2015-12-21		Two new buttons for saving and loading arrangements (issue #62, KGU#110)
  *      Kay Gürtzig     2016-01-05		Icons for saving and loading arrangements replaced by fitting ones
-<<<<<<< HEAD
+ *      Kay Gürtzig     2016-03-08		Bugfix #97: Methods for drawing info invalidation added (KGU#155) 
  *      Kay Gürtzig     2016.03.08      Method clearExecutionStatus added (for Enhancement #77)
-=======
- *      Kay Gürtzig     2016-03-08		Bugfix #97: Methods for drawing info invalidation added (KGU#155) 
->>>>>>> 1c711e2e
  *
  ******************************************************************************************************
  *
@@ -473,7 +470,6 @@
 		return surface.findRoutinesBySignature(rootName, argCount);
 	}
 	// END KGU#2 2015-11-24
-<<<<<<< HEAD
 	// START KGU#117 2016-03-08: Introduced on occasion of Enhancement #77
 	@Override
 	public void clearExecutionStatus()
@@ -481,7 +477,5 @@
 		surface.clearExecutionStatus();
 	}
 	// END KGU#117 2016-03-08
-=======
->>>>>>> 1c711e2e
 	
 }