/*
 Structorizer :: Arranger
 A little tool which you can use to arrange Nassi-Shneiderman Diagrams (NSD)

 Copyright (C) 2009  Bob Fisch

 This program is free software: you can redistribute it and/or modify
 it under the terms of the GNU General Public License as published by
 the Free Software Foundation, either version 3 of the License, or any
 later version.

 This program is distributed in the hope that it will be useful,
 but WITHOUT ANY WARRANTY; without even the implied warranty of
 MERCHANTABILITY or FITNESS FOR A PARTICULAR PURPOSE.  See the
 GNU General Public License for more details.

 You should have received a copy of the GNU General Public License
 along with this program.  If not, see <http://www.gnu.org/licenses/>.
 */
package lu.fisch.structorizer.arranger;

/******************************************************************************************************
 *
 *      Author: Bob Fisch
 *
 *      Description: This class offers an opportunity to graphically arrange several
 *      NSD diagrams within one and the same drawing area. While related to owned
 *      Structorizers, the diagrams will fully and synchronously reflect all status
 *      changes (selection, execution, ...)
 *
 ******************************************************************************************************
 *
 *      Revision List
 *
 *      Author          Date        Description
 *      ------          ----        -----------
 *      Bob Fisch       2009-08-18  First Issue
 *      Kay Gürtzig     2015-10-18  Transient WindowsListener added enabling Surface to have dirty
 *                                  diagrams saved before exit (KGU#49)
 *      Kay Gürtzig     2015-11-17  Remove button added (issue #35 = KGU#85)
 *      Kay Gürtzig     2015-11-19  Converted into a singleton (enhancement request #9 = KGU#2)
 *      Kay Gürtzig     2015-11-24  Pin button added (issue #35, KGU#88)
 *      Kay Gürtzig     2015-11-30  Remove action now also achievable by pressing del button (issue #35, KGU#88)
 *      Kay Gürtzig     2015-12-21  Two new buttons for saving and loading arrangements (issue #62, KGU#110)
 *      Kay Gürtzig     2016-01-05  Icons for saving and loading arrangements replaced by fitting ones
 *      Kay Gürtzig     2016-03-08  Bugfix #97: Methods for drawing info invalidation added (KGU#155)
 *      Kay Gürtzig     2016-03-08  Method clearExecutionStatus and btnSetCovered added (for Enhancement #77)
 *      Kay Gürtzig     2016-03-12  Enh. #124 (KGU#156): Generalized runtime data visualisation hooks
 *      Kay Gürtzig     2016-04-14  Enh. #158 (KGU#177): Keys for copy and paste enabled, closing
 *                                  mechanism modified
 *      Kay Gürtzig     2016-07-03  Dialog message translation mechanism added (KGU#203).
 *      Kay Gürtzig     2016-09-26  Enh. #253: New public method getAllRoots() added.
 *      Kay Gürtzig     2016-11-01  Enh. #81: Scalability of the Icons ensured
 *      Kay Gürtzig     2016-11-15  Enh. #290: New opportunity to load arrangements from Structorizer
 *      Kay Gürtzig     2016-12-12  Enh. #305: Support for diagram list in Structorizer
 *      Kay Gürtzig     2016-12-16  Issue #305: Notification redesign, visibility fix in scrollToDiagram,
 *                                  new method removeDiagram(Root)
 *      Kay Gürtzig     2017-01-04  KGU#49: Arranger now handles windowClosing events itself (instead
 *                                  of a transient WindowAdapter). This allows Mainform to warn Arranger
 *      Kay Gürtzig     2017-03-28  Enh. #386: New method saveAll()
 *      Kay Gürtzig     2018-02-17  Enh. #512: Zoom mechanism implemented (zoom button + key actions)
 *      Kay Gürtzig     2018-06-12  Issue #536: Experimental workaround for Direct3D trouble
 *      Kay Gürtzig     2018-10-06  Issue #552: New method hasUnsavedChanges() for smarter serial action handling
 *      Kay Gürtzig     2018-12-20  Issue #654: Current directory is now passed to the ini file
 *      Kay Gürtzig     2018-12-21  Enh. #655: Status bar introduced, key bindings revised
 *      Kay Gürtzig     2018-12-27  Enh. #655: Set of key bindings accomplished, dialog revision, popup menu
 *      Kay Gürtzig     2019-01-12  Enh. #662/3: Rearrangement by groups
 *      Kay Gürtzig     2019-01-13  Enh. #662/4: Save option to use relative coordinates
 *      Kay Gürtzig     2019-01-16  Enh. #655: Workaround for key listener (using keybinding) created (not needed)
 *      Kay Gürtzig     2019-01-17  Enh. #657: Accelerator key (^R) for rearrange function added
 *      Kay Gürtzig     2019-01-18  Enh. #657: Order of popup menu items modified
 *      Kay Gürtzig     2019-02-05  Bugfix #674: L&F update of popup menu ensured
 *      Kay Gürtzig     2019-03-01  Enh. #691: Façade renameGroup() introduced for exactly this purpose
<<<<<<< HEAD
 *      Kay Gürtzig     2019-03-13  Enh. #698: Methods getName(), addDiagram() and addArchive() added
=======
 *      Kay Gürtzig     2019-03-13  Issue #655: status bar coordinate computation changed
>>>>>>> 70ff1387
 *
 ******************************************************************************************************
 *
 * Comment:	/
 *
 ******************************************************************************************************///

import java.awt.Component;

import java.awt.event.ActionEvent;
import java.awt.event.ActionListener;
import java.awt.event.ItemEvent;
import java.awt.event.ItemListener;
import java.awt.event.KeyEvent;
import java.awt.event.KeyListener;
import java.awt.event.WindowEvent;
import java.awt.event.WindowListener;
import java.io.File;
import java.io.IOException;
import java.net.MalformedURLException;
import java.net.SocketTimeoutException;
import java.net.URI;
import java.net.URISyntaxException;
import java.net.URL;
import java.util.Collection;
import java.util.Collections;
import java.util.HashSet;
import java.util.Set;
import java.util.Vector;
import java.util.logging.Level;
import java.util.logging.Logger;

import javax.net.ssl.HttpsURLConnection;
import javax.swing.BorderFactory;
import javax.swing.JFrame;
import javax.swing.JOptionPane;
import javax.swing.JScrollPane;
import javax.swing.KeyStroke;
import javax.swing.SwingUtilities;
import javax.swing.event.ChangeEvent;

<<<<<<< HEAD
import lu.fisch.structorizer.archivar.IRoutinePool;
import lu.fisch.structorizer.archivar.IRoutinePoolListener;
=======
import lu.fisch.graphics.Rect;
>>>>>>> 70ff1387
import lu.fisch.structorizer.elements.Element;
import lu.fisch.structorizer.elements.Root;
import lu.fisch.structorizer.elements.RootAttributes;
import lu.fisch.structorizer.gui.AttributeInspector;
import lu.fisch.structorizer.gui.GUIScaler;
import lu.fisch.structorizer.gui.IconLoader;
import lu.fisch.structorizer.gui.Mainform;
import lu.fisch.structorizer.io.Ini;
import lu.fisch.structorizer.locales.LangEvent;
import lu.fisch.structorizer.locales.LangEventListener;
import lu.fisch.structorizer.locales.LangFrame;
import lu.fisch.structorizer.locales.LangTextHolder;
import lu.fisch.utils.StringList;

/**
 * This class graphically arranges several Nassi-Shneiderman diagrams within
 * one and the same drawing area.
 * @author robertfisch
 */
/**
 * @author kay
 *
 */
@SuppressWarnings("serial")
public class Arranger extends LangFrame implements WindowListener, KeyListener, IRoutinePool, IRoutinePoolListener, LangEventListener {

	// START KGU#630 2019-01-13: Enh.#662/4
	/** Preference specifying whether group-relative coordinaes are to be stored in an arrangement file (default: absolute coordinates) */
	public static boolean A_STORE_RELATIVE_COORDS = false;
	// END KGU#630 2019-01-13
	
	// START KGU 2018-03-21
	public static final Logger logger = Logger.getLogger(Arranger.class.getName());
	// END KGU 2018-03-21
	
	// START KGU#177 2016-04-14: Enh. #158 - because of pasting opportunity we must take more care
	private boolean isStandalone = false;
	// END KGU#177 2016-04-14
	
	// START KGU#534 2018-06-27: Enh. #552
	public static final LangTextHolder msgConfirmRemoveAll = new LangTextHolder("Do you really want to remove all diagrams from Arranger?");
	public static final LangTextHolder msgTitleWarning = new LangTextHolder("Warning");
	public static final LangTextHolder btnRemoveDiagrams = new LangTextHolder("Drop Diagram");
	public static final LangTextHolder btnRemoveAllDiagrams = new LangTextHolder("Remove All");
	// END KGU#534 2018-06-27
	// START KGU#624 2018-12-21/24: Enh. #655
	public static final LangTextHolder msgTitleIllegal = new LangTextHolder("Illegal Operation!");
	public static final LangTextHolder msgActionDelete = new LangTextHolder("remove");
	public static final LangTextHolder msgActionCut = new LangTextHolder("cut");
	public static final LangTextHolder msgActionCopy = new LangTextHolder("copy");
	public static final LangTextHolder msgConfirmMultiple = new LangTextHolder("The following %1 diagram(s) (out of %2) are selected:\n- %3\n\n%4");
	public static final LangTextHolder msgConfirmRemove = new LangTextHolder("Do you really want to %1 the above diagram(s) from Arranger?");
	public static final LangTextHolder msgReadyToExport = new LangTextHolder("Are you ready to export this sub-arrangement to PNG?");
	public static final LangTextHolder msgCantDoWithMultipleRoots = new LangTextHolder("It is not possible to %1 more than one diagram at a time. You selected %2 diagram(s):\n- %3");
	public static final LangTextHolder msgDiagramsSelected = new LangTextHolder("diagrams: %1, selected: %2");
	public static final LangTextHolder msgBrowseFailed = new LangTextHolder("Failed to show % in browser");
	public static final LangTextHolder msgTitleURLError = new LangTextHolder("URL Error");
	public static final LangTextHolder msgSelectionExpanded = new LangTextHolder("% referenced diagram(s) added to selection.");
	public static final LangTextHolder msgMissingDiagrams = new LangTextHolder("\n\n%1 referenced diagram(s) not found:\n- %2");
	public static final LangTextHolder msgAmbiguousSignatures = new LangTextHolder("\n%1 ambiguous signatures among the selection, i.e. with several matching diagrams:\n- %2");
	// END KGU#624 2018-12-21/26
	// START KGU#626 2019-01-02: Enh. #657
	public static final LangTextHolder msgEmptySelection = new LangTextHolder("Can't % diagrams: nothing selected.");
	public static final LangTextHolder msgActionGroup = new LangTextHolder("group");
	public static final LangTextHolder msgGroupName = new LangTextHolder("%1Name for the group the %2 selected diagrams are to join:");
	public static final LangTextHolder msgGroupNameRejected = new LangTextHolder("Group name \"%\" was rejected.");
	public static final LangTextHolder msgGroupExists = new LangTextHolder("There is already a group with name \"%\". What do want to do?");
	public static final LangTextHolder[] msgGroupingOptions = new LangTextHolder[] {
			new LangTextHolder("Add diagrams"),
			new LangTextHolder("Replace group"),
			new LangTextHolder("Try other group name"),
			new LangTextHolder("Cancel")
	};
	public static final LangTextHolder msgCongruentGroups = new LangTextHolder("The set of the %1 selected diagrams is congruent with %2 existing group(s):\n- %3\n\n%4");
	public static final LangTextHolder msgDoCreateGroup = new LangTextHolder("Do you still insist on creating yet another group?");
	// END KGU#626 2019-01-02
	
	// START KGU#624 2018-12-26: Enh. #655 - (temporary) limit for the listing of selected diagrams in a message box
	protected static final int ROOT_LIST_LIMIT = 20;
	// END KGU#624 2018-12-26

    // START KGU#2 2015-11-19: Enh. #9 - Converted into a singleton class
    //** Creates new form Arranger */
    //public Arranger() {
    //    initComponents();
    //}
    private static Arranger mySelf = null;

    /**
     * Creates new form Arranger
     *
     * @param standalone - if Arranger is started as application (or only as
     * dependent frame)
     */
    private Arranger(boolean standalone) {
        initComponents();
        // START KGU#177 2016-04-14: Enh. #158
        //setDefaultCloseOperation(standalone ? JFrame.EXIT_ON_CLOSE : JFrame.DISPOSE_ON_CLOSE);
        isStandalone = standalone;
        setDefaultCloseOperation(JFrame.DO_NOTHING_ON_CLOSE);
        // END KGU#177 2016-04-14
        // START KGU#305 2016-12-16
        surface.addChangeListener(this);
        // END KGU#305 2016-12-16
    }

    /**
     * Returns the Arranger instance.<br/>
     * Note that this call will create the instance as a dependent frame if it hadn't
     * existed before! So if you want to avoid creation, you better check with
     * {@link #hasInstance()} before.
     * @see #getInstance(boolean)
     * @see #hasInstance()
     */
    public static Arranger getInstance() {
        return getInstance(false);
    }

    /**
     * Returns the singleton Arranger instance
     *
     * @param standalone - if true then the instance will exit on close,
     * otherwise it will only dispose (does not work for an already existent
     * instance).
     * @see #hasInstance()
     */
    public static Arranger getInstance(boolean standalone) {
        if (mySelf == null) {
            mySelf = new Arranger(standalone);
        }
        return mySelf;
    }

    // START KGU#155 2016-03-08: added for bugfix #97
    /**
     * Allows to find out whether an Arranger instance is created without
     * creating it.
     * @return true iff there is already an Arranger instance
     */
    public static boolean hasInstance() {
        return mySelf != null;
    }
    // END KGU#155 2016-03-08
    
    // START KGU#679 2019-03-13: Enh. #698
    /**
     * @return the name of this pool if it has got one, otherwise null
     */
    @Override
    public String getName()
    {
        return this.getClass().getSimpleName();
    }
    // END KGU#679 2019-03-13

	// START KGU#305 2016-12-12: Enh. #305
    /**
     * Scrolls to the given Root if found and selects it. If setAtTop is true then the diagram
     * will be raised to the top drawing level.
     * @param aRoot - the diagram to be focused
     * @param setAtTop - whether the diagram is to be drawn on top of all
     */
    public static void scrollToDiagram(Root selectedRoot, boolean raiseToTop)
    {
    	if (mySelf != null && selectedRoot != null) {
    		// START KGU#305 2016-12-16: Bugfix #305 - possibly we must wake the instance
    		if (!mySelf.isVisible()) {
    			mySelf.setVisible(true);
    		}
    		// END KGU#305 2016-12-16
    		mySelf.surface.scrollToDiagram(selectedRoot, raiseToTop);
    	}
    }
    // END KGU#305 2016-12-12

    // START KGU#626 2019-01-01: Enh. #657
    /**
     * Scrolls to the given Root if found and selects it. If setAtTop is true then the diagram
     * will be raised to the top drawing level.
     * @param aRoot - the diagram to be focused
     * @param setAtTop - whether the diagram is to be drawn on top of all
     */
    public static void scrollToGroup(Group selectedGroup)
    {
    	if (mySelf != null && selectedGroup != null) {
    		// START KGU#305 2016-12-16: Bugfix #305 - possibly we must wake the instance
    		if (!mySelf.isVisible()) {
    			mySelf.setVisible(true);
    		}
    		// END KGU#305 2016-12-16
    		mySelf.surface.scrollToGroup(selectedGroup);
    	}
    }
    // END KGU#626 2019-01-01

    // START KGU#679 2019-03-12: Enh. #698
    /* (non-Javadoc)
     * @see lu.fisch.structorizer.executor.IRoutinePool#addDiagram(lu.fisch.structorizer.elements.Root)
     */
    @Override
    public void addDiagram(Root root)
    {
        addToPool(root, null);
    }
    
    /* (non-Javadoc)
     * @see lu.fisch.structorizer.executor.IRoutinePool#addArchive(java.io.File, boolean)
     */
    @Override
    public boolean addArchive(File arrangementArchive, boolean lazy)
    {
        return surface.addArchive(arrangementArchive, lazy);
    }
    // END KGU#679 2019-03-12
    
    /**
     * Places the passed-in root at a free space on the Arranger surface if it
     * hasn't been placed there already. Relates the given frame to it if it is
     * a Mainform instance.
     *
     * @param root - The diagram root to be added to the Arranger
     * @param frame - potentially an associable Mainform (Structorizer)
     */
    public void addToPool(Root root, JFrame frame) {
        if (frame instanceof Mainform) {
            surface.addDiagram(root, (Mainform) frame);
        } else {
            surface.addDiagram(root);
        }
    }
    // END KGU#2 2015-11-19

    // START KGU#626 2018-12-28: Enh. #657 - new group management
    /**
     * Places the passed-in root at a free space on the Arranger surface if it
     * hasn't been placed there already. Relates the given frame to it if it is
     * a Mainform instance.
     *
     * @param root - The diagram root to be added to the Arranger
     * @param frame - potentially an associable Mainform (Structorizer)
     * @param groupName - name of the group the file is to belong to
     */
    public void addToPool(Root root, JFrame frame, String groupName) {
        if (frame instanceof Mainform) {
            surface.addDiagramToGroup(root, (Mainform)frame, null, groupName);
        } else {
            surface.addDiagramToGroup(root, null, null, groupName);
        }
    }
    // END KGU#626 2018-12-28

    // START KGU#289 2016-11-15: Enh. #290 (Arrangement files oadable from Structorizer)
    /**
     * Has the file specified by arrFilename (may be an .arr or an .arrz file) loaded as
     * arrangement.
     * 
     * @param frame - potentially an associable Mainform (Structorizer)
     * @param arrFile - file to be loaded as arrangement
     * @return error message if something went wrong
     */
    public String loadArrangement(Mainform form, File arrFile)
    {
    	return surface.loadArrFile(form, arrFile);
    }
    // END KGU#259 2016-11-15

    // START KGU#155 2016-03-08: Bugfix #97 extension
    /**
     * Invalidates the cached prepareDraw info of all diagrams residing here (to
     * be called on events with heavy impact on the size or shape of some
     * Elements)
     *
     * @param _exceptDiagr the hash code of a lu.fisch.structorizer.gui.Diagram
     * that is not to be invoked (to avoid recursion)
     */
    public void resetDrawingInfo(int _exceptDiagr) {
        surface.resetDrawingInfo(_exceptDiagr);
    }
    // END KGU#155 2016-03-08

    /**
     * This method is called from within the constructor to initialize the form.
     * WARNING: Do NOT modify this code. The content of this method is always
     * regenerated by the Form Editor.
     */
    //@SuppressWarnings("unchecked")
    // <editor-fold defaultstate="collapsed" desc="Generated Code">//GEN-BEGIN:initComponents
    private void initComponents() {

        toolbar = new javax.swing.JToolBar();
        btnExportPNG = new javax.swing.JButton();
        btnAddDiagram = new javax.swing.JButton();
        // START KGU#85 2015-11-17
        btnRemoveDiagram = new javax.swing.JButton();
        // END KGU#85 2015-11-17
        // START KGU#88 2015-11-24
        btnPinDiagram = new javax.swing.JButton();
        // END KGU#88 2015-11-24
        // START KGU#110 2015-12-20: Enh. #62
        btnSaveArr = new javax.swing.JButton();
        btnLoadArr = new javax.swing.JButton();
        // END KGU#110 2015-12-20
        // START KGU#117 2016-03-09: Env. #77 - test coverage
        btnSetCovered = new  javax.swing.JButton();
        // END KGU#117 2016-03-09
        // START KGU#497 2018-02-17: Enh. #512 - zoom function
        btnZoom = new javax.swing.JButton();
        // END KGU#497 2018-02-17
        // START KGU#624/KGU#626 2018-12-27: Enh. #655, #657
        // END KGU#624/KGU#626 2018-12-27

        
        surface = new lu.fisch.structorizer.arranger.Surface();

        setDefaultCloseOperation(javax.swing.WindowConstants.EXIT_ON_CLOSE);
        setTitle("Structorizer Arranger");
        // START KGU#2 2015-11-24: Replace the Java default icon
        try
        {
            // START KGU#287 2016-11-01: Issue #81 (DPI awareness)
            //setIconImage(new javax.swing.ImageIcon(getClass().getResource("/lu/fisch/structorizer/gui/icons/arranger48.png")).getImage());
            setIconImage(IconLoader.getIconImage(getClass().getResource("/lu/fisch/structorizer/gui/icons_48/105_arranger.png")).getImage()); // NOI18N
            // END KGU#287 2016-11-01
        }
        catch (Error error)
        {
        	logger.log(Level.WARNING, error.getMessage());
        }
        // END KGU#2 2015-11-24

        toolbar.setFloatable(false);
        toolbar.setRollover(true);
        
        //Border raisedBorder = BorderFactory.createRaisedBevelBorder();

        // START KGU#287 2016-11-01: Issue #81 (DPI awareness)
        //btnExportPNG.setIcon(new javax.swing.ImageIcon(getClass().getResource("/lu/fisch/structorizer/gui/icons/032_make_bmp.png"))); // NOI18N
        btnExportPNG.setIcon(IconLoader.getIconImage("093_picture_export.png", ICON_FACTOR)); // NOI18N
        // END KGU#287 2016-11-01
        btnExportPNG.setText("PNG Export");
        btnExportPNG.setFocusable(false);
        btnExportPNG.setHorizontalTextPosition(javax.swing.SwingConstants.CENTER);
        btnExportPNG.setVerticalTextPosition(javax.swing.SwingConstants.BOTTOM);
        btnExportPNG.addActionListener(new java.awt.event.ActionListener() {
            public void actionPerformed(java.awt.event.ActionEvent evt) {
                btnExportPNGActionPerformed(evt);
            }
        });
        //btnExportPNG.setBorder(raisedBorder);
        toolbar.add(btnExportPNG);

        // START KGU#110 2015-12-20: Enh. #62
        // START KGU#287 2016-11-01: Issue #81 (DPI awareness)
        //btnSaveArr.setIcon(new javax.swing.ImageIcon(getClass().getResource("/lu/fisch/structorizer/gui/icons/SaveFile20x20.png"))); // NOI18N
        btnSaveArr.setIcon(IconLoader.getIconImage("003_Save.png", ICON_FACTOR)); // NOI18N
        // END KGU#287 2016-11-01
        btnSaveArr.setText("Save Arr.");
        btnSaveArr.setFocusable(false);
        btnSaveArr.setHorizontalTextPosition(javax.swing.SwingConstants.CENTER);
        btnSaveArr.setVerticalTextPosition(javax.swing.SwingConstants.BOTTOM);
        btnSaveArr.addActionListener(new java.awt.event.ActionListener() {
            public void actionPerformed(java.awt.event.ActionEvent evt) {
                btnSaveArrActionPerformed(evt);
            }
        });
        //btnSaveArr.setBorder(raisedBorder);
        toolbar.add(btnSaveArr);

        // START KGU#287 2016-11-01: Issue #81 (DPI awareness)
        //btnLoadArr.setIcon(new javax.swing.ImageIcon(getClass().getResource("/lu/fisch/structorizer/gui/icons/OpenFile20x20.png"))); // NOI18N
        btnLoadArr.setIcon(IconLoader.getIconImage("002_Open.png", ICON_FACTOR)); // NOI18N
        // END KGU#287 2016-11-01
        btnLoadArr.setText("Load Arr.");
        btnLoadArr.setFocusable(false);
        btnLoadArr.setHorizontalTextPosition(javax.swing.SwingConstants.CENTER);
        btnLoadArr.setVerticalTextPosition(javax.swing.SwingConstants.BOTTOM);
        btnLoadArr.addActionListener(new java.awt.event.ActionListener() {
            public void actionPerformed(java.awt.event.ActionEvent evt) {
                btnLoadArrActionPerformed(evt);
            }
        });
        //btnLoadArr.setBorder(raisedBorder);
        toolbar.add(btnLoadArr);
        // END KGU#110 2015-12-20

        // START KGU#287 2016-11-01: Issue #81 (DPI awareness)
        //btnAddDiagram.setIcon(new javax.swing.ImageIcon(getClass().getResource("/lu/fisch/structorizer/gui/icons/101_diagram_new.png"))); // NOI18N
        btnAddDiagram.setIcon(IconLoader.getIconImage("101_diagram_new.png", ICON_FACTOR)); // NOI18N
        // END KGU#287 2016-11-01
        btnAddDiagram.setText("New Diagram");
        btnAddDiagram.setFocusable(false);
        btnAddDiagram.setHorizontalTextPosition(javax.swing.SwingConstants.CENTER);
        btnAddDiagram.setVerticalTextPosition(javax.swing.SwingConstants.BOTTOM);
        btnAddDiagram.addActionListener(new java.awt.event.ActionListener() {
            public void actionPerformed(java.awt.event.ActionEvent evt) {
                btnAddDiagramActionPerformed(evt);
            }
        });
        //btnAddDiagram.setBorder(raisedBorder);
        toolbar.add(btnAddDiagram);

        // START KGU#88 2015-11-24: Protect a diagram against replacement
        // START KGU#287 2016-11-01: Issue #81 (DPI awareness)
        //btnPinDiagram.setIcon(new javax.swing.ImageIcon(getClass().getResource("/lu/fisch/structorizer/gui/icons/pin_blue_14x20.png"))); // NOI18N
        btnPinDiagram.setIcon(IconLoader.getIconImage("099_pin_blue.png", ICON_FACTOR)); // NOI18N
        // END KGU#287 2016-11-01
        btnPinDiagram.setText("Pin Diagram");
        btnPinDiagram.setToolTipText("Pin the selected diagrams to make them immune against replacement.");
        btnPinDiagram.setFocusable(false);
        btnPinDiagram.setHorizontalTextPosition(javax.swing.SwingConstants.CENTER);
        btnPinDiagram.setVerticalTextPosition(javax.swing.SwingConstants.BOTTOM);
        btnPinDiagram.addActionListener(new java.awt.event.ActionListener() {
            public void actionPerformed(java.awt.event.ActionEvent evt) {
                btnPinDiagramActionPerformed(evt);
            }
        });
        //btnPinDiagram.setBorder(raisedBorder);
        toolbar.add(btnPinDiagram);
        // END KGU#88 2015-11-24

        // START KGU#117 2016-03-09: Enh. #77 - Mark a subroutine as test-covered
        // START KGU#287 2016-11-01: Issue #81 (DPI awareness)
        //btnSetCovered.setIcon(new javax.swing.ImageIcon(getClass().getResource("/lu/fisch/structorizer/gui/icons/setCovered20x20.png"))); // NOI18N
        btnSetCovered.setIcon(IconLoader.getIconImage("046_covered.png", ICON_FACTOR)); // NOI18N
        // END KGU#287 2016-11-01
        btnSetCovered.setText("Set Covered");
        btnSetCovered.setToolTipText("Mark the selected routine diagrams as test-covered for subroutine calls to them.");
        btnSetCovered.setFocusable(false);
        btnSetCovered.setHorizontalTextPosition(javax.swing.SwingConstants.CENTER);
        btnSetCovered.setVerticalTextPosition(javax.swing.SwingConstants.BOTTOM);
        btnSetCovered.addActionListener(new java.awt.event.ActionListener() {
            public void actionPerformed(java.awt.event.ActionEvent evt) {
                btnSetCoveredActionPerformed(evt);
            }
        });
        //btnSetCovered.setBorder(raisedBorder);
        toolbar.add(btnSetCovered);
        // END KGU#117 2016-03-09

        // START KGU#85 2015-11-17: New opportunity to drop the selected diagram 
        // START KGU#287 2016-11-01: Issue #81 (DPI awareness)
        //btnRemoveDiagram.setIcon(new javax.swing.ImageIcon(getClass().getResource("/lu/fisch/structorizer/gui/icons/100_diagram_drop.png"))); // NOI18N
        btnRemoveDiagram.setIcon(IconLoader.getIconImage("100_diagram_drop.png", ICON_FACTOR)); // NOI18N
        // END KGU#287 2016-11-01
        btnRemoveDiagram.setText("Drop Diagram");
        btnRemoveDiagram.setFocusable(false);
        btnRemoveDiagram.setHorizontalTextPosition(javax.swing.SwingConstants.CENTER);
        btnRemoveDiagram.setVerticalTextPosition(javax.swing.SwingConstants.BOTTOM);
        btnRemoveDiagram.addActionListener(new java.awt.event.ActionListener() {
            public void actionPerformed(java.awt.event.ActionEvent evt) {
                btnRemoveDiagramActionPerformed(evt, true);
            }
        });
        //btnRemoveDiagram.setBorder(raisedBorder);
        toolbar.add(btnRemoveDiagram);
        // END KGU#85 2015-11-17

        // START KGU#497 2018-02-17: Enh. #512 - zoom function
        btnZoom.setIcon(IconLoader.getIconImage("007_zoom_out.png", ICON_FACTOR)); // NOI18N
        // END KGU#287 2016-11-01
        btnZoom.setText("Zoom out/in");
        btnZoom.setFocusable(false);
        btnZoom.setHorizontalTextPosition(javax.swing.SwingConstants.CENTER);
        btnZoom.setVerticalTextPosition(javax.swing.SwingConstants.BOTTOM);
        btnZoom.addActionListener(new java.awt.event.ActionListener() {
            public void actionPerformed(java.awt.event.ActionEvent evt) {
                btnZoomActionPerformed(evt);
            }
        });
        toolbar.add(btnZoom);
        // END KGU#497 2018-02-17

        getContentPane().add(toolbar, java.awt.BorderLayout.NORTH);

        surface.setBackground(new java.awt.Color(255, 255, 255));

//        org.jdesktop.layout.GroupLayout surfaceLayout = new org.jdesktop.layout.GroupLayout(surface);
//        surface.setLayout(surfaceLayout);
//        surfaceLayout.setHorizontalGroup(
//            surfaceLayout.createParallelGroup(org.jdesktop.layout.GroupLayout.LEADING)
//            .add(0, 420, Short.MAX_VALUE)
//        );
//        surfaceLayout.setVerticalGroup(
//            surfaceLayout.createParallelGroup(org.jdesktop.layout.GroupLayout.LEADING)
//            .add(0, 254, Short.MAX_VALUE)
//        );
        
        // START KGU#85 2015-11-18
        //getContentPane().add(surface, java.awt.BorderLayout.CENTER);
        scrollarea = new JScrollPane(surface);
        //scrollarea.setBackground(Color.LIGHT_GRAY);
        scrollarea.getViewport().putClientProperty("EnableWindowBlit", Boolean.TRUE);
        scrollarea.setWheelScrollingEnabled(true);
        scrollarea.setDoubleBuffered(true);
        scrollarea.setBorder(BorderFactory.createEmptyBorder());
        //scrollarea.setHorizontalScrollBarPolicy(JScrollPane.HORIZONTAL_SCROLLBAR_ALWAYS);
        //scrollarea.setVerticalScrollBarPolicy(JScrollPane.VERTICAL_SCROLLBAR_ALWAYS);
        //scrollarea.setViewportView(surface);
        getContentPane().add(scrollarea, java.awt.BorderLayout.CENTER);
        // END KGU#85 2015-11-18
        // START KGU#503 2018-03-13: Enh. #519 - Allow Ctrl  + mouse wheel to zoom
        scrollarea.addMouseWheelListener(surface);
        // END KGU#503 2018-03-13
        
        // START KGU#624 2018-12-21: Enh. #655 - add a statusbar for the multiple selection
        statusbar = new javax.swing.JPanel(new java.awt.FlowLayout(java.awt.FlowLayout.LEFT, 0, 0));
        //statusbar.setBorder(new javax.swing.border.CompoundBorder(new javax.swing.border.LineBorder(java.awt.Color.DARK_GRAY),
        //        new javax.swing.border.EmptyBorder(0, 4, 0, 4)));
        statusSize = new javax.swing.JLabel();
        statusViewport = new javax.swing.JLabel();
        statusZoom = new javax.swing.JLabel();
        statusSelection = new javax.swing.JLabel(msgDiagramsSelected.getText().replace("%1", "0").replace("%2", "0"));
        statusSize.setBorder(javax.swing.BorderFactory.createCompoundBorder(javax.swing.BorderFactory.createEtchedBorder(javax.swing.border.EtchedBorder.RAISED),
        		javax.swing.BorderFactory.createEmptyBorder(0, 4, 0, 4)));
        statusViewport.setBorder(javax.swing.BorderFactory.createCompoundBorder(javax.swing.BorderFactory.createEtchedBorder(javax.swing.border.EtchedBorder.RAISED),
        		javax.swing.BorderFactory.createEmptyBorder(0, 4, 0, 4)));
        statusZoom.setBorder(javax.swing.BorderFactory.createCompoundBorder(javax.swing.BorderFactory.createEtchedBorder(javax.swing.border.EtchedBorder.RAISED),
        		javax.swing.BorderFactory.createEmptyBorder(0, 4, 0, 4)));
        statusSelection.setBorder(new javax.swing.border.CompoundBorder(javax.swing.BorderFactory.createEtchedBorder(javax.swing.border.EtchedBorder.RAISED),
                new javax.swing.border.EmptyBorder(0, 4, 0, 4)));
        // START KGU#630 2019-01-09: Enh. #622/2
        chkDrawGroups = new javax.swing.JCheckBox("Show groups");
        chkSelectGroups = new javax.swing.JCheckBox("Select groups");
        chkSelectGroups.setEnabled(false);
        ItemListener groupItemListener = new ItemListener() {
            @Override
            public void itemStateChanged(ItemEvent evt) {
                statusGroupsChanged(evt);
            }};
            
        chkDrawGroups.addItemListener(groupItemListener);
        chkSelectGroups.addItemListener(groupItemListener);
        // END KGU#630 2019-01-09
        
        statusbar.add(statusSize);
        statusbar.add(statusViewport);
        statusbar.add(statusZoom);
        statusbar.add(statusSelection);
        // START KGU#630 2019-01-09: Enh. #622/2
        // FIXME: These checkboxes in the statusbar spoil the key listener on Arranger 
        statusbar.add(chkDrawGroups);
        statusbar.add(chkSelectGroups);
        chkDrawGroups.setFocusable(false);
        chkSelectGroups.setFocusable(false);
        statusbar.setFocusable(false);
        // END KGU#630 2019-01-09

        getContentPane().add(statusbar, java.awt.BorderLayout.SOUTH);
        scrollarea.getViewport().addChangeListener(new javax.swing.event.ChangeListener() {
            @Override
            public void stateChanged(ChangeEvent evt) {
                updateStatusSize();
            }
        });
        // END KGU#624 2018-12-21
        
        this.addKeyListener(this);
        //setKeyBindings();
        this.addWindowFocusListener(surface);

        // START KGU#49 2015-10-18: On closing the Arranger window, the dependent Mainforms must get a chance to save their stuff!
        /******************************
         * Care for onClose event
         ******************************/
        addWindowListener(this); 
        // END KGU#49 2015-10-18
        
        // START KGU#624 2018-12-25: Enh. #655
        msgDiagramsSelected.addLangEventListener(this);
        // END KGU#624 2018-12-28

        this.initPopupMenu();
        
        GUIScaler.rescaleComponents(this.statusbar);
        
        // START KGU#117 2016-03-09: New for Enh. #77
        this.doButtons();
        // END KGU#117 2016-03-09
        pack();

    }// </editor-fold>//GEN-END:initComponents

    // START KGU#624/KGU#626 2018-12-27: Enh. #655, #657
    private void initPopupMenu() {
        popupMenu = new javax.swing.JPopupMenu();
        
        popupHitList = new javax.swing.JMenu("Hit diagrams / groups");
        popupHitList.setIcon(IconLoader.getIcon(90));
        popupMenu.add(popupHitList);
        
        popupExpandSelection = new javax.swing.JMenuItem("Expand selection", IconLoader.getIcon(79));
        popupMenu.add(popupExpandSelection);
        popupExpandSelection.addActionListener(new ActionListener() {
        	@Override
        	public void actionPerformed(ActionEvent e) {
        		expandRootSetOrSelection(null, Arranger.this, null);
        	}});
        popupExpandSelection.setAccelerator(KeyStroke.getKeyStroke(KeyEvent.VK_F11, 0));
        
        // START KGU#626 2019-01-03: Enh. #657
        popupGroup = new javax.swing.JMenuItem("Group selected diagrams ...", IconLoader.getIcon(94));
        popupMenu.add(popupGroup);
        popupGroup.addActionListener(new ActionListener() {
        	@Override
        	public void actionPerformed(ActionEvent e) {
        		makeGroup(Arranger.this);
        	}});
        popupGroup.setAccelerator(KeyStroke.getKeyStroke(KeyEvent.VK_G, java.awt.event.InputEvent.CTRL_DOWN_MASK));
        
        popupExpandGroup = new javax.swing.JMenuItem("Expand and group ...", IconLoader.getIcon(117));
        popupMenu.add(popupExpandGroup);
        popupExpandGroup.addActionListener(new ActionListener() {
        	@Override
        	public void actionPerformed(ActionEvent e) {
        		expandRootSetOrSelection(null, null, null);
        		makeGroup(Arranger.this);
        	}});
        popupExpandGroup.setAccelerator(KeyStroke.getKeyStroke(KeyEvent.VK_G, java.awt.event.InputEvent.CTRL_DOWN_MASK | java.awt.event.InputEvent.SHIFT_DOWN_MASK));
        // END KGU#626 201-01-03
        
        popupAttributes = new javax.swing.JMenuItem("Inspect attributes ...", IconLoader.getIcon(86));
        popupMenu.add(popupAttributes);
        popupAttributes.addActionListener(new ActionListener() {
        	@Override
        	public void actionPerformed(ActionEvent e) {
        		Root root = surface.getSelected1();
        		if (root != null) {
        			inspectAttributes(root);
        		}
        	}});
        popupAttributes.setAccelerator(KeyStroke.getKeyStroke(KeyEvent.VK_ENTER, java.awt.event.InputEvent.ALT_DOWN_MASK));

        popupRemove = new javax.swing.JMenuItem("Remove selected diagrams", IconLoader.getIcon(100));
        popupMenu.add(popupRemove);
        popupRemove.addActionListener(new ActionListener() {
        	@Override
        	public void actionPerformed(ActionEvent e) {
        		btnRemoveDiagramActionPerformed(e, false);
        	}});
        popupRemove.setAccelerator(KeyStroke.getKeyStroke(KeyEvent.VK_DELETE, 0));

        popupMenu.addSeparator();

        // START KGU#630 2019-01-12: Enh. #662/3
        popupRearrange = new javax.swing.JMenuItem("Rearrange by groups", IconLoader.getIcon(119));
        popupMenu.add(popupRearrange);
        popupRearrange.addActionListener(new ActionListener() {
        	@Override
        	public void actionPerformed(ActionEvent e) {
        		rearrange();
        	}
        });
        popupRearrange.setAccelerator(KeyStroke.getKeyStroke(KeyEvent.VK_R, java.awt.event.InputEvent.CTRL_DOWN_MASK));

        popupMenu.addSeparator();
        // END KGU#630 2019-01-12

        popupRemoveAll = new javax.swing.JMenuItem("Remove all diagrams", IconLoader.getIcon(45));
        popupMenu.add(popupRemoveAll);
        popupRemoveAll.addActionListener(new ActionListener() {
        	@Override
        	public void actionPerformed(ActionEvent e) {
        		removeAllDiagrams(null);
        	}});
        //popupRemoveAll.setAccelerator(KeyStroke.getKeyStroke(KeyEvent.VK_DELETE, java.awt.event.InputEvent.SHIFT_DOWN_MASK));
        
        popupMenu.addSeparator();
        
        popupHelp = new javax.swing.JMenuItem("Arranger help page ...", IconLoader.getIcon(110));
        popupMenu.add(popupHelp);
        popupHelp.addActionListener(new ActionListener() {
        	@Override
        	public void actionPerformed(ActionEvent e) {
        		helpArranger(false);
        	}});
        popupHelp.setAccelerator(KeyStroke.getKeyStroke(KeyEvent.VK_F1, 0));
        
        popupKeyBindings = new javax.swing.JMenuItem("Show key bindings ...", IconLoader.getIcon(89));
        popupMenu.add(popupKeyBindings);
        popupKeyBindings.addActionListener(new ActionListener() {
        	@Override
        	public void actionPerformed(ActionEvent e) {
        		helpArranger(true);
        	}});
        popupKeyBindings.setAccelerator(KeyStroke.getKeyStroke(KeyEvent.VK_F1, java.awt.event.InputEvent.ALT_DOWN_MASK));
        
    }
    // END KGU#624/KGU#626 2018-12-27

	// START KGU#624 2018-12-21: Enh. #655 - new status bar
	protected void updateStatusSize() {
		scrollarea.getLocation(scrollareaOrigin);
		java.awt.Rectangle vRect = scrollarea.getViewport().getViewRect();
		// START KGU#624 2019-03-13: Issue #655
		/* To compute the unzoomed sizes from the vRect looks provokes rounding jitter.
		 * But to show the values as returned from the GUI components directly doesn't
		 * make any sense (is counter-intuitive).
		 */
//		statusSize.setText(surface.getWidth() + " x " + surface.getHeight());
//		statusViewport.setText(vRect.x + ".." + (vRect.x + vRect.width) + " : " +
//				vRect.y + ".." + (vRect.y + vRect.height));
		double width = surface.getWidth() * surface.getZoom();
		double height = surface.getHeight() * surface.getZoom();
		Rect visRect = (new Rect(vRect)).scale(surface.getZoom());
		statusSize.setText((int)width + " x " + (int)height);
		statusViewport.setText(visRect.left + ".." + visRect.right + " : " +
				visRect.top + ".." + visRect.bottom);
		// END KGU#624 2019-03-13
		statusZoom.setText(String.format("%.1f %%", 100 / surface.getZoom()));
	}
	
	protected void updateStatusSelection() {
		Set<Root> sel = surface.getSelected();
		Root sel1 = surface.getSelected1();
		String selText = Integer.toString(sel.size());
		if (sel1 != null) {
			selText = sel1.getSignatureString(false);
		}
		statusSelection.setText(msgDiagramsSelected.getText()
				.replace("%1", Integer.toString(surface.getDiagramCount()))
				.replace("%2", selText));
	}
	// END KGU#624 2018-12-21

	private void btnExportPNGActionPerformed(java.awt.event.ActionEvent evt)//GEN-FIRST:event_btnExportPNGActionPerformed
	{//GEN-HEADEREND:event_btnExportPNGActionPerformed
		// START KGU#624 2018-12-23: Enh. #655 On multiple selection better warn
		StringList rootList = surface.listSelectedRoots(false, false);
		int nSelected = rootList.count();
		if (nSelected > 1 && nSelected < surface.getDiagramCount()) {
			if (nSelected > ROOT_LIST_LIMIT) {
				rootList.remove(ROOT_LIST_LIMIT, nSelected);
				rootList.add("...");
			}
			if (JOptionPane.showConfirmDialog(this, 
					msgConfirmMultiple.getText()
					.replace("%1", Integer.toString(nSelected))
					.replace("%2", Integer.toString(surface.getDiagramCount()))
					.replace("%3", rootList.concatenate("\n- "))
					.replace("%4", msgReadyToExport.getText()),
					msgTitleWarning.getText(),
					JOptionPane.WARNING_MESSAGE) != JOptionPane.OK_OPTION) {
				return;
			}
		}
		// END KGU#624 2018-12-23
		surface.exportPNG(this);
	}//GEN-LAST:event_btnExportPNGActionPerformed

    private void btnAddDiagramActionPerformed(java.awt.event.ActionEvent evt)//GEN-FIRST:event_btnAddDiagramActionPerformed
    {//GEN-HEADEREND:event_btnAddDiagramActionPerformed
        surface.addDiagram(new Root());
    }//GEN-LAST:event_btnAddDiagramActionPerformed

	// START KGU#85 2015-11-17
	private void btnRemoveDiagramActionPerformed(java.awt.event.ActionEvent evt, boolean checkShiftPressed) {
		// START KGU#534 2018-06-27: Enh.#552    	
		//surface.removeDiagram();
		if (checkShiftPressed && this.isShiftPressed) {
			removeAllDiagrams(this);
			// We must make sure that the shift key status is reset - this doesn't work automatically!
			// Seems that the keyReleased event gets lost...
			this.setShiftPressed(false);
		}
		else {
			// START KGU#624 2018-12-23: Enh. #655 On multiple selection better warn
			StringList rootList = surface.listSelectedRoots(false, false);
			int nSelected = rootList.count();
			if (rootList.count() > 1) {
				if (nSelected > ROOT_LIST_LIMIT) {
					rootList.remove(ROOT_LIST_LIMIT, nSelected);
					rootList.add("...");
				}
				if (JOptionPane.showConfirmDialog(this, 
						msgConfirmMultiple.getText()
						.replace("%1", Integer.toString(nSelected))
						.replace("%2", Integer.toString(surface.getDiagramCount()))
						.replace("%3", rootList.concatenate("\n- "))
						.replace("%4", msgConfirmRemove.getText().replace("%1",msgActionDelete.getText())), 
						msgTitleWarning.getText(),
						JOptionPane.WARNING_MESSAGE) != JOptionPane.OK_OPTION) {
					return;
				}
			}
			// END KGU#624 2018-12-23
			surface.removeDiagram();
		}
		// END KGU#534 2018-06-27
	}
	// END KGU#85 2015-11-17

    // START KGU#88 2015-11-24
    private void btnPinDiagramActionPerformed(java.awt.event.ActionEvent evt) {
        surface.togglePinned();
    }
    // END KGU#88 2015-11-24

    // START KGU#110 2015-12-20: Enh. #62 Possibility to save and load arrangements
    private void btnSaveArrActionPerformed(java.awt.event.ActionEvent evt) {
        surface.saveArrangement(this, null, false);
    }

    private void btnLoadArrActionPerformed(java.awt.event.ActionEvent evt) {
        surface.loadArrangement(this);
    }
    // END KGU#110 2015-12-20

    // START KGU#117 2016-03-09: Enh. #77
    private void btnSetCoveredActionPerformed(java.awt.event.ActionEvent evt) {
        surface.setCovered(this);
    }
    // END KGU#88 2016-03-09

    // START KGU#497 2018-02-17: Enh. #513
    protected void btnZoomActionPerformed(ActionEvent evt) {
        surface.zoom((evt.getModifiers() & ActionEvent.SHIFT_MASK) != 0);
        if (surface.getZoom() <= 1 && this.isShiftPressed) {
            btnZoom.setEnabled(false);
        }
    }
    // END KGU#497 2018-02-17

	// START KGU#630 2019-01-12: Enh. #662/3
    /**
     * This is the btnPopupRearrangePerformed action
     * Rearranges all diagrams by groups
     */
    public void rearrange() {
    	surface.rearrange();
    }
    // END KGU#630 2019-01-12

    // START KGU#630 2019-01-09: Enh. #622/2
    protected void statusGroupsChanged(ItemEvent evt) {
        if (evt.getSource() == chkDrawGroups) {
            boolean drawingEnabled = chkDrawGroups.isSelected();
            surface.enableGroupDrawing(drawingEnabled);
            chkSelectGroups.setEnabled(drawingEnabled);
            if (!drawingEnabled) {
                surface.enableGroupSelection(false);
            }
            else {
                surface.enableGroupSelection(chkSelectGroups.isSelected());
            }
        }
        else if (evt.getSource() == chkSelectGroups) {
            surface.enableGroupSelection(chkSelectGroups.isSelected());
        }
    }
    // END KGU#630 2019-01-09

    /**
     * Starts the Arranger as application
     *
     * @param args the command line arguments
     */
    public static void main(String args[]) {
        // START KGU#521 2018-06-12: Workaround for #536 (corrupted rendering on certain machines) 
        System.setProperty("sun.java2d.noddraw", "true");
        // END KGU#521 2018-06-12
        java.awt.EventQueue.invokeLater(new Runnable() {
            public void run() {
                // START KGU#2 2015-11-19: Converted into a singleton
                //new Arranger().setVisible(true);
                getInstance(true).setVisible(true);
                // END KGU#2 2015-11-19
            }
        });
    }

    // Variables declaration
    private javax.swing.JButton btnAddDiagram;
    // START KGU#85 2015-11-17
    private javax.swing.JButton btnRemoveDiagram;
    // END KGU#85 2015-11-17
    // START KGU#88 2015-11-24
    private javax.swing.JButton btnPinDiagram;
    // END KGU#88 2015-11-24
    private javax.swing.JButton btnExportPNG;
    // START KGU#110 2015-12-20: Enh. #62 a possibility to save and load arrangements was requested
    private javax.swing.JButton btnSaveArr;
    private javax.swing.JButton btnLoadArr;
    // END KGU#110 2015-12-20
    // START KGU#117 2016-03-09: Env. #77 - test coverage
    private javax.swing.JButton btnSetCovered;
    // END KGU#117 2016-03-09
    // START KGU#497 2018-02-17: Enh. #512 - zoomm function
    private javax.swing.JButton btnZoom;
    /** Registers whether shift key had been pressed without having been released again */
    private boolean isShiftPressed = false;
    /** Defines a magnification factor for the toolbar button icons w.r.t. the default size 16x16 px */
    private static final double ICON_FACTOR = 1.5;
    // END KGU#497 2018-02-17
    
    private lu.fisch.structorizer.arranger.Surface surface;
    private javax.swing.JToolBar toolbar;
    // End of variables declaration//GEN-END:variables
    // START KGU#624 2018-12-21: Enh. #655
    private javax.swing.JPanel statusbar;
    protected javax.swing.JLabel statusSize;
    protected javax.swing.JLabel statusViewport;
    protected javax.swing.JLabel statusZoom;
    protected javax.swing.JLabel statusSelection;
    protected java.awt.Point scrollareaOrigin = new java.awt.Point();
    // END KGU#624 2018-12-21
    // START KGU#630 2019-01-09: Enh. #662/2
    protected javax.swing.JCheckBox chkDrawGroups;
    protected javax.swing.JCheckBox chkSelectGroups;
    // END KGU#630 2019-01-09
    // START KGU#85 2015-11-18
    private JScrollPane scrollarea;
    // END KGU#85 2015-11-18
    // START KGU#624/KGU#626 2018-12-27: Enh. #655, #657
    protected static javax.swing.JPopupMenu popupMenu = null;
    protected static javax.swing.JMenu popupHitList = null;
    private javax.swing.JMenuItem popupRemove = null;
    private javax.swing.JMenuItem popupRemoveAll = null;
    private javax.swing.JMenuItem popupExpandSelection = null;
    private javax.swing.JMenuItem popupAttributes = null;
    private javax.swing.JMenuItem popupHelp = null;
    private javax.swing.JMenuItem popupKeyBindings = null;
    // END KGU#624 2018-12-27
    // START KGU#626 2019-01-03: Enh. #657
    private javax.swing.JMenuItem popupGroup = null;
    private javax.swing.JMenuItem popupExpandGroup = null;
    // END KGU#626 2019-01-03
    // START KGU#630 2019-01-12: Enh. #622/3
    private javax.swing.JMenuItem popupRearrange = null;
    // END KGU#630 2019-01-12
    // START KGU#305 2016-12-16
    private static final Set<IRoutinePoolListener> listeners = new HashSet<IRoutinePoolListener>();
    private static final Vector<Root> routines = new Vector<Root>();
    // END KGU#305 2016-12-16
    // START KGU#626 2018-12-31: Enh. #657
    private static final Vector<Group> groups = new Vector<Group>();
    // END KGU#626 2018-12-31

    // START KGU#631 2019-01-08: We need a handy way to decide whther he application is closing
    /**
     * Checks whether this Mainform represents the main class (and thread) of the application
     * i.e. if it was started as a stand-alone object.<br/>
     * Relevant for the {@link WindowListener#windowClosing()} event.
     * @return true if this object represents the running application.
     */
    public boolean isApplicationMain()
    {
        return isStandalone;
    }
    // END KGU#631 2019-01-08

    @Override
    public void windowOpened(WindowEvent e) {
    }

    // START KGU#631 2019-01-08: Bugfix #664
    @Override
    public void windowClosing(WindowEvent e)
    {
        windowClosingVetoable(e);
    }
    
    /**
     * Like {@link WindowListener#windowClosing(WindowEvent)} but may return
     * whether the listener had vetoed.
     * @param e - the current {@link WindowEvent}
     * @return true if confirmed, false if vetoed
     */
    public boolean windowClosingVetoable(WindowEvent e) {
    // END KGU#631 2019-01-08
        // START KGU#49 2017-01-04: On closing the Arranger window, the dependent Mainforms must get a chance to save their stuff!
        // START KGU#631 2019-01-08: Decide more precisely if the application is going down
        Object source = e.getSource();
        boolean applicationClosing = (!(source instanceof LangFrame) || ((LangFrame)source).isApplicationMain());
        // END KGU#631 2019-01-08
        // START KGU#626 2019-01-05: Enh. #657
        //if (surface.saveDiagrams(this, null, true, false))
        Component initiator = e.getComponent();
        if (initiator == null) {
            initiator = this;
        }
        if (!applicationClosing || this.saveAll(initiator, applicationClosing))
        // END KGU#626 2019-01-05
        {
            if (isStandalone)
            {
                System.exit(0);
            }
            else
            {
                /* While the singleton reference is still held, a dispose() call won't have any garbage
                 * collection effect, but if there are no diagrams then we may actually induce disposal. */
                if (surface.getDiagramCount() == 0) {
                    mySelf = null;
                }
                dispose();
            }
            // START KGU#631 2019-01-08: Bugfix #664
            return true;
            // END KGU#631 2019-01-08
        }
        // END KGU#49 2017-01-04
        // START KGU#631 2019-01-08: Bugfix #664 - allow a veto
        return false;
        // END KGU#631 2019-01-08
    }

    public void windowClosed(WindowEvent e) {
    }

    public void windowIconified(WindowEvent e) {
    }

    public void windowDeiconified(WindowEvent e) {
    }

    public void windowActivated(WindowEvent e) {
        surface.repaint();
    }

    public void windowDeactivated(WindowEvent e) {
    }

    // START KGU#85 2015-11-30: Enh. #35 - For convenience, the delete button may also be used to drop a diagram now
    @Override
    public void keyPressed(KeyEvent ev) {
        if (ev.getSource() == this) {
            switch (ev.getKeyCode()) {
                case KeyEvent.VK_DELETE:
                    // START KGU#534 2018-06-27: Enh. #552
                    // START KGU#624 2018-12-21: Enh. #655 recent ky binding wasn't intuitive
                    //surface.removeDiagram();
                    //if (ev.isShiftDown()) {
                    //    surface.removeDiagram();
                    //} else if (ev.isControlDown()) {
                    //    surface.removeAllDiagrams();
                    //}
                {
                    // START KGU624 2018-12-21: Enh. #655 - Face multiple selection
                    //Root sel = surface.getSelected1();
                    StringList rootList = surface.listSelectedRoots(false, false);
                    int nSelected = rootList.count();
                    if (nSelected == 0) {
                        break;
                    }
                    boolean shift = ev.isShiftDown();
                    String verb = "";
                    if (shift) {
                        verb = msgActionCut.getText();
                    }
                    else {
                        verb = msgActionDelete.getText();
                    }
                    if (nSelected > ROOT_LIST_LIMIT) {
                        // Avoid to make the option pane so large that the buttons can't be reached
                        rootList.remove(ROOT_LIST_LIMIT, nSelected);
                        rootList.add("...");
                    }
                    if (shift && checkIllegalMultipleAction(rootList, verb)) {
                        break;
                    }
                    String message = msgConfirmMultiple.getText().
                            replace("%1", Integer.toString(nSelected)).
                            replace("%2", Integer.toString(surface.getDiagramCount())).
                            replace("%3", rootList.concatenate("\n- ")).
                            replace("%4", msgConfirmRemove.getText().replace("%1", verb));
                    if (ev.isControlDown() || nSelected == 1 || JOptionPane.showConfirmDialog(this, message, msgTitleWarning.getText(),
                            JOptionPane.WARNING_MESSAGE) == JOptionPane.OK_OPTION) {
                        if (shift) {
                            surface.copyDiagram();
                        }
                        surface.removeDiagram();
                    }
                }
                    // END KGU#624 2018-12-21
                    // END KGU#534 2018-06-27
                    break;
                // START KGU#177 2016-04-14: Enh. #158 - support the insertion from clipboard
                case KeyEvent.VK_X:
                    if (ev.isControlDown()) {
                        // START KGU#624 2018-12-21: Enh. #655 - face multiple selection
                        //surface.removeDiagram();
                        StringList rootList = surface.listSelectedRoots(false, false);
                        if (checkIllegalMultipleAction(rootList, msgActionCut.getText())) {
                            break;
                        }
                        if (surface.copyDiagram())	// cut means copy first
                        {
                            surface.removeDiagram();
                        }
                        // END KGU#624 2018-12-21
                    }
                    break;
                case KeyEvent.VK_V:
                    if (ev.isControlDown()) {
                        surface.pasteDiagram();
                    }
                    break;
                case KeyEvent.VK_INSERT:
                    if (ev.isShiftDown()) {
                        surface.pasteDiagram();
                    } else if (ev.isControlDown()) {
                        surface.copyDiagram();
                    }
                    break;
                case KeyEvent.VK_C:
                    if (ev.isControlDown()) {
                        // START KGU#624 2018-12-21: Enh. #655 - face multiple selection
                        StringList rootList = surface.listSelectedRoots(false, false);
                        if (checkIllegalMultipleAction(rootList, msgActionCopy.getText())) {
                            break;
                        }
                        // END KGU#624 2018-12-21
                        surface.copyDiagram();
                    }
                    break;
                // END KGU#177 2016-04-14
                // START KGU#497 2018-02-17: Enh. #512 - zooming introduced
                case KeyEvent.VK_SHIFT:
                    if (!this.isShiftPressed) {
                        setShiftPressed(true);
                    }
                    break;
                case KeyEvent.VK_ADD:
                    surface.zoom(true);
                    break;
                case KeyEvent.VK_SUBTRACT:
                    surface.zoom(false);
                    break;
                // END KGU#497 2018-02-17
                // START KGU#624 2018-12-21: Enh. #655
                case KeyEvent.VK_PAGE_UP:
                    if (ev.isShiftDown()) {
                        scrollarea.getHorizontalScrollBar().setValue(
                                scrollarea.getHorizontalScrollBar().getValue() - 
                                scrollarea.getHorizontalScrollBar().getBlockIncrement(-1));
                    }
                    else {
                        scrollarea.getVerticalScrollBar().setValue(
                                scrollarea.getVerticalScrollBar().getValue() - 
                                scrollarea.getVerticalScrollBar().getBlockIncrement(-1));
                    }
                    break;
                case KeyEvent.VK_PAGE_DOWN:
                    if (ev.isShiftDown()) {
                        scrollarea.getHorizontalScrollBar().setValue(
                                scrollarea.getHorizontalScrollBar().getValue() + 
                                scrollarea.getHorizontalScrollBar().getBlockIncrement(1));
                    }
                    else {
                        scrollarea.getVerticalScrollBar().setValue(
                                scrollarea.getVerticalScrollBar().getValue() + 
                                scrollarea.getVerticalScrollBar().getBlockIncrement(1));
                    }
                    break;
                case KeyEvent.VK_A:
                    if (ev.isControlDown()) {
                        surface.selectAll();
                    }
                    break;
                case KeyEvent.VK_S:
                    if (ev.isControlDown()) {
                        surface.saveArrangement(this, null, false);
                    }
                    break;
                case KeyEvent.VK_O:
                    if (ev.isControlDown()) {
                        surface.loadArrangement(this);
                    }
                // END KGU#624 2018-12-21
                    // START KGU#624 2018-12-24: Enh. #655
                case KeyEvent.VK_UP:
                case KeyEvent.VK_DOWN:
                {
                    int direction = ev.getKeyCode() == KeyEvent.VK_UP ? -1 : 1;
                    int vUnits = scrollarea.getVerticalScrollBar().getUnitIncrement(direction) * direction;
                    if (ev.isShiftDown()) {
                        vUnits *= 10;
                    }
                    int newValue = Math.max(scrollarea.getVerticalScrollBar().getValue() + vUnits, 0);
                    if (ev.isControlDown()) {
                        surface.moveSelection(0, vUnits);
                        surface.scrollToSelection();
                        this.routinePoolChanged(this, IRoutinePoolListener.RPC_POSITIONS_CHANGED);
                    }
                    else {
                        scrollarea.getVerticalScrollBar().setValue(newValue);                		
                    }
                }
                break;
                case KeyEvent.VK_LEFT:
                case KeyEvent.VK_RIGHT:
                {
                    int direction = ev.getKeyCode() == KeyEvent.VK_LEFT ? -1 : 1;
                    int hUnits = scrollarea.getHorizontalScrollBar().getUnitIncrement(direction) * direction;
                    if (ev.isShiftDown()) {
                        hUnits *= 10;
                    }
                    int newValue = Math.max(scrollarea.getHorizontalScrollBar().getValue() + hUnits, 0);
                    if (ev.isControlDown()) {
                        surface.moveSelection(hUnits, 0);
                        surface.scrollToSelection();
                        this.routinePoolChanged(this, IRoutinePoolListener.RPC_POSITIONS_CHANGED);
                    }
                    else {
                        scrollarea.getHorizontalScrollBar().setValue(newValue);
                    }
                }
                break;
                case KeyEvent.VK_F1:
                    this.helpArranger(ev.isAltDown());
                    break;
                    // END KGU#624 2018-12-24
                    // START KGU#624 2018-12-26: Enh. #655
                case KeyEvent.VK_HOME:
                case KeyEvent.VK_END:
                {
                    javax.swing.JScrollBar scrollbar = scrollarea.getHorizontalScrollBar();
                    int maxValue = surface.getWidth();
                    if (ev.isControlDown()) {
                        scrollbar = scrollarea.getVerticalScrollBar();
                        maxValue = surface.getHeight();
                    }
                    scrollbar.setValue(ev.getKeyCode() == KeyEvent.VK_HOME ? 0 : maxValue);
                }
                break;
                case KeyEvent.VK_F11:
                {
                    expandRootSetOrSelection(null, this, null);
                }
                    break;
                case KeyEvent.VK_ENTER:
                    if (ev.isAltDown()) {
                        Root selected = surface.getSelected1();
                        if (selected != null) {
                            this.inspectAttributes(selected);
                        }
                    }
                    break;
                    // END KGU#624 2018-12-26
                    // START KGU#626 2019-01-02/17: Enh. #657
                case KeyEvent.VK_G:
                    if (ev.isControlDown()) {
                        if (ev.isShiftDown()) {
                            this.expandRootSetOrSelection(null, null, null);
                        }
                        makeGroup(this);
                    }
                    break;
                case KeyEvent.VK_R:
                    if (ev.isControlDown()) {
                        this.rearrange();
                    }
                    break;
                    // END KGU#626 2019-01-02/17
            }
        }
    }

  @Override
  public void keyReleased(KeyEvent ev) {
      // START KGU#497 2018-02-17: Change the zoom icon when shift is released
      if (ev.getSource() == this) {
          switch (ev.getKeyCode()) {
              case KeyEvent.VK_SHIFT:
                  setShiftPressed(false);
                  break;
          }
      }
      // END KGU#497 2018-02-17
  }

  @Override
  public void keyTyped(KeyEvent ev) {
      // Nothing to do here
  }
  // END KGU#2 2015-11-30

	// START KGU#626 2019-01-02: Enh. #657
    /**
     * Makes a new group from currently selected diagrams.
     * @param originator - some initiating component, used e.g. for message box positioning
     * @return true if the method was successful.
     * @see #makeGroup(Collection, Component, boolean)
     */
	public boolean makeGroup(Component originator) {
		boolean done = false;
		if (surface.getSelectionCount() == 0) {
			JOptionPane.showMessageDialog(originator, msgEmptySelection.getText().replace("%", msgActionGroup.getText()));
		}
		else {
			done = makeGroup(null, originator, false);
		}
		return done;
	}
	// END KGU#626 2019-01-02

	/**
	 * Makes a new {@link Group} for the given {@link Root}s. The name will be requested
	 * interactively.
	 * @param roots - the {@link Root} objects the associated diagrams of which ought to
	 * join the new group, if null then the currently selected diagrams are used.
	 * @param originator - some initiating component, used e.g. for message box positioning
	 * @param accomplishSet - whether all reachable diagrams from which the given or selected
	 * {@code roots} depend are to join the group. 
	 * @return true if the method was successful
	 * @see #makeGroup(Component)
	 */
	public boolean makeGroup(Collection<Root> roots, Component originator, boolean accomplishSet) {
		boolean done = false;
		int nSelected = 0;
		// This collection is to gather the groups coinciding with the (expanded) set of Roots.
		Collection<Group> congrGroups = null;
		if (roots != null) {
			if (accomplishSet) {
				roots = this.accomplishRootSet(new HashSet<Root>(roots), originator, null);
			}
			congrGroups = surface.getGroupsFromRoots(roots, true);
			nSelected = roots.size();
		}
		else {
			// Start from current selection in Arranger
			roots = surface.getSelected();
			nSelected = surface.getSelectionCount();
			congrGroups = surface.getGroupsFromSelection(true);
		}
		if (!congrGroups.isEmpty()) {
			StringList groupNames = new StringList();
			for (Group grp: congrGroups) {
				// Remark: the default group may not occur here, so we don't have to replace its default name
				groupNames.add(grp.getName());
			}
			if (JOptionPane.showConfirmDialog(originator,
					msgCongruentGroups.getText()
					.replace("%1", Integer.toString(nSelected))
					.replace("%2", Integer.toString(groupNames.count()))
					.replace("%3", groupNames.concatenate("\n- "))
					.replace("%4", msgDoCreateGroup.getText()),
					msgTitleWarning.getText(),
					JOptionPane.OK_CANCEL_OPTION) != JOptionPane.OK_OPTION) {
				return false;
			}
		}

		if (!roots.isEmpty()) {
			String groupName = this.requestNewGroupName(originator, nSelected);
			if (groupName != null) { // not cancelled
				// the prefix character of groupName signals whether to to override an existing group  or not  
				done = (surface.makeGroup(groupName.substring(1), null, roots, groupName.startsWith("!"), null) != null);
			}
		}
		return done;
	}

	/**
	 * Request the user to enter a name for the new group. Checks against name conflicts and
	 * the like.
	 * @param originator - a component from which the request was initiated
	 * @param nDiagrams - number of diagrams to form a group of
	 * @return null if the user cancelled, a prefixed group name otherwise where prefix "!" means
	 * to override an existing group, prefix " " just to add the diagrasm to the group if already
	 * existing.
	 */
	private String requestNewGroupName(Component originator, int nDiagrams)
	{
		String groupName = null;
		String complaint = "";
		int option = 0;
		String[] options = new String[msgGroupingOptions.length];
		for (int i = 0; i < options.length; i++) {
			options[i] = msgGroupingOptions[i].getText();
		}
		do {
			do {
				// On repeated input request, name the previous problem
				if (groupName != null) {
					complaint = msgGroupNameRejected.getText().replace("%", groupName) + "\n";
				}
				groupName = JOptionPane.showInputDialog(originator, 
						msgGroupName.getText().replace("%1", complaint).replace("%2", Integer.toString(nDiagrams)));
				if (groupName == null) {
					// User has cancelled
					return null;
				}
				groupName = groupName.trim();
			} while (groupName.isEmpty() || groupName.equals(Group.DEFAULT_GROUP_NAME));
			// Check against names of existing groups
			option = 0;
			if (surface.hasGroup(groupName)) {
				option = JOptionPane.showOptionDialog(originator,
						msgGroupExists.getText().replace("%", groupName),
						msgActionGroup.getText(),
						JOptionPane.DEFAULT_OPTION,
						JOptionPane.QUESTION_MESSAGE,
						IconLoader.getIcon(94),
						options, options[option]);
			}
		} while (option == 2);	// try with different name
		if (option == options.length - 1) {	// cancelled
			return null;
		}
		// Insert a marker for overriding or not (to be cut off after identification)
		return (option == 1 ? "!" : " ") + groupName;
	}
	
	/**
	 * Enhances the {@code initialRootSet} with all {@code Root} objects that are directly and
	 * indirectly called or included by some {@link Root} objects from {@code initialRootSet}. 
	 * @param initialRootSet - a set of {@link Root} objects from where to start, MAY BE MODIFIED!
	 * @param initiator - a GUI component meant to be made the owner of message boxes etc., if
	 * being null then the messages won't be raised. 
	 * @param missingSignatures - optional {@link StringList} to gather signatures of missing referred diagrams
	 * @return an accomplished set of {@link Root}s.
	 */
	public Collection<Root> accomplishRootSet(Set<Root> initialRootSet, Component initiator, StringList missingSignatures)
	{
		Collection<Root> neededRoots = new Vector<Root>(initialRootSet);
		Collection<Diagram> addedDiagrams = expandRootSetOrSelection(initialRootSet, initiator, missingSignatures);
		if (addedDiagrams != null) {
			for (Diagram diagr: addedDiagrams) {
				neededRoots.add(diagr.root);
			}
		}
		return neededRoots;
	}
	
	/**
	 * Expands the given {@link Root} set {@code initialRoots} or the current selection by all directly
	 * or indirectly referenced subroutine and includable diagrams that hadn't already been selected.
	 * @param initialRoots - set of {@link Root} objects from which the dependencies are to be retrieved
	 * @param initiator - A responsible GUI component: message boxes will be modal to it; if null
	 * then no messages will be raised.
	 * @param missingSignatures - id a {@link StringList} is given here then it will gather signatures of missing referenced diagrams.
	 * @return the set of added diagrams in case {@link initialRoots} was given 
	 */
	protected Set<Diagram> expandRootSetOrSelection(Set<Root> initialRoots, Component initiator, StringList missingSignatures) {
		StringList missingRoots = missingSignatures;
		StringList duplicateRoots = new StringList();
		Set<Diagram> addedDiagrams = null;
		int nAdded = 0;
		if (initiator != null && missingRoots == null) {
			missingRoots = new StringList();
		}
		if (initialRoots == null) {
			nAdded = surface.expandSelectionRecursively(missingRoots, duplicateRoots);
		}
		else {
			addedDiagrams = surface.expandRootSet(initialRoots, missingRoots, duplicateRoots);
			nAdded = addedDiagrams.size();
		}
		if (initiator != null) {
			String message = msgSelectionExpanded.getText().replace("%", Integer.toString(nAdded));
			if (!duplicateRoots.isEmpty()) {
				message += msgAmbiguousSignatures.getText()
						.replace("%1", Integer.toString(duplicateRoots.count()))
						.replace("%2", duplicateRoots.concatenate("\n- "));
			}
			if (!missingRoots.isEmpty()) {
				message += msgMissingDiagrams.getText()
						.replace("%1", Integer.toString(missingRoots.count()))
						.replace("%2", missingRoots.concatenate("\n- "));
			}
			JOptionPane.showMessageDialog(initiator, message);
		}
		return addedDiagrams;
	}

    /**
     * In case {@code rootList} contains more than one element, raises an error message
     * that {@code actionName} is not allowed for multiple selection and returns true,
     * otherwise returns false.
     * @param rootList - {@link StringList} of selected {@link Root} signatures
     * @param actionName - designation of the intended action
     * @return true if illegal multiple selection was detected, false otherwise
     */
    private boolean checkIllegalMultipleAction(StringList rootList, String actionName)
    {
        int nSelected = rootList.count();
        if (nSelected > 1) {
        	if (nSelected > ROOT_LIST_LIMIT) {
        		// Avoid to make the option pane so large that the buttons can't be reached
        		rootList.remove(ROOT_LIST_LIMIT, nSelected);
        		rootList.add("...");
        	}
        	JOptionPane.showMessageDialog(this,
        			msgCantDoWithMultipleRoots.getText().
        			replace("%1", actionName).
        			replace("%2", Integer.toString(nSelected)).
        			replace("%3", rootList.concatenate("\n- ")),
        			msgTitleIllegal.getText(),
        			JOptionPane.ERROR_MESSAGE);
        	return true;
        }
        return false;
    }

    /**
     * Sets or unsets the shift flag and changes the appearance of dependent buttons accordingly
     */
    private void setShiftPressed(boolean isPressed) {
        if (isPressed) {
            this.btnZoom.setIcon(IconLoader.getIconImage("008_zoom_in.png", ICON_FACTOR));
            // START KGU#534 2018-06-27: Enh. #552
            this.btnRemoveDiagram.setIcon(IconLoader.getIconImage("045_remove.png", ICON_FACTOR));
            this.btnRemoveDiagram.setText(btnRemoveAllDiagrams.getText());
            // END KGU#534 2018-06-27
            this.isShiftPressed = true;
            if (surface.getZoom() <= 1) {
                btnZoom.setEnabled(false);
            }
        }
        else {
            this.isShiftPressed = false;
            this.btnZoom.setEnabled(true);
            this.btnZoom.setIcon(IconLoader.getIconImage("007_zoom_out.png", ICON_FACTOR));
            // START KGU#534 2018-06-27: Enh. #552
            this.btnRemoveDiagram.setIcon(IconLoader.getIconImage("100_diagram_drop.png", ICON_FACTOR));
            this.btnRemoveDiagram.setText(btnRemoveDiagrams.getText());
            // END KGU#534 2018-06-27			
        }
    }
    // END KGU#85 2015-11-30

	// START KGU#624 2018-12-24: Enh. #655
	/**
	 * Tries to open the online User Guide with the Arranger page in the browser
	 * @param keyBindings TODO
	 */
	public void helpArranger(boolean keyBindings)
	{
		String query = keyBindings ? "?menu=118&page=#keys_arranger" : "?menu=103";
		String help = Element.E_HELP_PAGE + query;
		boolean isLaunched = false;
		try {
			isLaunched = lu.fisch.utils.Desktop.browse(new URI(help));
		} catch (URISyntaxException ex) {
			logger.log(Level.WARNING, "Can't browse Arranger help URL.", ex);
		}
		// The isLaunched mechanism above does not signal an unavailable help page.
		// With the following code we can find out whether the help page was available...
		// TODO In this case we might offer to download the PDF for offline use,
		// otherwise we could try to open a possibly previously downloaded PDF ...
		URL url;
		HttpsURLConnection con = null;
		try {
			isLaunched = false;
			url = new URL(help);
			con = (HttpsURLConnection)url.openConnection();
			if (con != null) {
				con.connect();
			}
			isLaunched = true;
		} catch (SocketTimeoutException ex) {
			logger.log(Level.WARNING, "Timeout connecting to " + help, ex);
		} catch (MalformedURLException e1) {
			logger.log(Level.SEVERE, "Malformed URL " + help, e1);
		} catch (IOException e) {
			logger.log(Level.WARNING, "Failed Access to " + help, e);
		}
		finally {
			if (con != null) {
				con.disconnect();
			}
		}
		if (!isLaunched)
		{
			String message = msgBrowseFailed.getText().replace("%", help);
			JOptionPane.showMessageDialog(this,
			message,
			msgTitleURLError.getText(),
			JOptionPane.ERROR_MESSAGE);
			// TODO We might look for a downloaded PDF version and offer to open this instead...
		}
	}
	// END KGU#624 2018-12-24

    // START KGU#2 2015-11-24
    /* (non-Javadoc)
     * @see lu.fisch.structorizer.executor.IRoutinePool#findRoutinesByName(java.lang.String)
     */
    @Override
    public Vector<Root> findDiagramsByName(String rootName) {
        return surface.findDiagramsByName(rootName);
    }

    // START KGU#376 2017-04-11: Enh. #389
    /* (non-Javadoc)
     * @see lu.fisch.structorizer.executor.IRoutinePool#findIncludesByName(java.lang.String)
     */
    @Override
    public Vector<Root> findIncludesByName(String rootName) {
        return surface.findIncludesByName(rootName);
    }
    // END KGU#376 2017-04-11

    /* (non-Javadoc)
     * @see lu.fisch.structorizer.executor.IRoutinePool#findRoutinesBySignature(java.lang.String, int)
     */
    @Override
    public Vector<Root> findRoutinesBySignature(String rootName, int argCount) {
        return surface.findRoutinesBySignature(rootName, argCount);
    }
    // END KGU#2 2015-11-24
    
    // START KGU#258 2016-09-26: Enh. #253: We need to traverse all roots for refactoring
    /* (non-Javadoc)
     * @see lu.fisch.structorizer.executor.IRoutinePool#getAllRoots()
     */
    @Override
    public Set<Root> getAllRoots()
    {
        return surface.getAllRoots();
    }
    // END KGU#258 2016-09-26

    // START KGU#305 2016-12-16: Code revision
    // Shares the sorted list of Root elements held by the Surface object
    /**
     * Returns a sorted list of {@link Root}s held by Arranger.
     * @return vector of {@link Root}s, sorted by {@link Root#SIGNATURE_ORDER}
     */
    public static Vector<Root> getSortedRoots()
    {
        //System.out.println("Group list:");
        //for (Group group: groups) {
        //    System.out.println("\t" + group);
        //}
        return routines;
    }
    // END KGU#305 2016-12-16
    
    // START KGU#626 2018-12-31: Enh. #657
    /**
     * Returns a sorted list of {@link Group}s held by Arranger.
     * @return vector of {@link Group}, sorted by name
     */
    public static Vector<Group> getSortedGroups()
    {
        return groups;
    }
    // END KGU#626 2018-12-31
    

    // START KGU#117 2016-03-08: Introduced on occasion of Enhancement #77
    @Override
    public void clearExecutionStatus() {
        doButtons();
        surface.clearExecutionStatus();
    }

    public void doButtons() {
        btnSetCovered.setEnabled(Element.E_COLLECTRUNTIMEDATA);
        // START KGU#624/KGU#626 2018-12-27: Enh. #655, #657
        if (popupMenu != null && surface != null) {
        	int nSelected = surface.getSelectionCount();
        	this.popupAttributes.setEnabled(nSelected == 1);
        	this.popupExpandSelection.setEnabled(nSelected > 0);
        	this.popupRemove.setEnabled(nSelected > 0);
        	this.popupGroup.setEnabled(nSelected > 0);
        	this.popupExpandGroup.setEnabled(nSelected > 0);
        }
        // END KGU#624/KGU#626 2018-12-27
    }
    // END KGU#117 2016-03-08

    // START KGU#156 2016-03-10: An interface for an external update trigger was needed
    public void redraw() {
        surface.repaint();
    }
    // END KGU#156 2016-03-10

	// START KGU#305 2016-12-12: Enh. #305
	/**
	 * Returns the {@link Root} currently selected in Arranger, if it is a single one.
	 * @return Either a {@link Root} object or null (if none or more than 1 was selected)
	 */
	public Root getSelected() 
	{
		return surface.getSelected1();
	}
	// END KGU#305 2016-12-12

	// START KGU#305 2016-12-16
	/**
	 * Statically adds the given {@code _listener} to the set of {@link IRoutinePoolListener}s
	 * @param _listener - the listener to be registered.
	 * @see #addChangeListener(IRoutinePoolListener)
	 * @see #removeFromChangeListeners(IRoutinePoolListener)
	 */
	public static void addToChangeListeners(IRoutinePoolListener _listener)
	{
		listeners.add(_listener);
	}
	
	/**
	 * Statically removes the given {@code _listener} from the set of {@link IRoutinePoolListener}s
	 * @param _listener - the listener to be unregistered.
	 * @see #removeChangeListener(IRoutinePoolListener)
	 * @see #addToChangeListeners(IRoutinePoolListener)
	 */
	public static void removeFromChangeListeners(IRoutinePoolListener _listener)
	{
		listeners.remove(_listener);
	}
	
	@Override
	public void addChangeListener(IRoutinePoolListener _listener) {
		// Used just as an adaptor to the own static method
		addToChangeListeners(_listener);
	}

	@Override
	public void removeChangeListener(IRoutinePoolListener _listener) {
		// Used just as an adaptor to the own static method
		removeFromChangeListeners(_listener);
	}

	@Override
	public void routinePoolChanged(IRoutinePool _source, int _flags) {
		// START KGU#624 2018-12-21: Enh. #655
		if ((_flags & RPC_POOL_CHANGED) != 0) {
		// END KGU#624 2018-12-21
			routines.clear();
			routines.addAll(_source.getAllRoots());
			Collections.sort(routines, Root.SIGNATURE_ORDER);
			// START KGU#626 2018-12-31: Enh. #657
			groups.clear();
			groups.addAll(surface.getGroups());
			Collections.sort(groups, Group.NAME_ORDER);
			// END KGU#626 2018-12-31
		// START KGU#624 2018-12-21: Enh. #655
		}
		if ((_flags & RPC_SELECTION_CHANGED) != 0) {
			doButtons();
			updateStatusSelection();
		}
		if ((_flags & RPC_GROUP_COLOR_CHANGED) != 0) {
			surface.repaint();
		}
		// END KGU#624 2018-12-21
		for (IRoutinePoolListener listener: listeners) {
			listener.routinePoolChanged(this, _flags);
		}
	}
	// END KGU#305 2016-12-16

	// START KGU#305 2016-12-17: Enh. #305 External removal request (from  Arranger index)
	/**
	 * Removes the diagram given by root from the Arranger surface (if being placed there)
	 * @param _root - the root element of the diagram to remove
	 */
	public void removeDiagram(Root _root) {
		if (surface != null) {
			surface.removeDiagram(_root);
		}
	}
	// END #305 2016-12-17
	
	// START KGU#534 2018-06-27: Enh. #552
	/**
	 * Removes all diagrams from the Arranger surface.
	 * @param initiator -the commanding GUI component (for placement of message boxes etc., may be null)
	 * @return true if this was accomplished
	 */
	public boolean removeAllDiagrams(Component initiator) {
		boolean done = false;
		if (initiator == null) initiator = this;
		if (surface != null && !this.getAllRoots().isEmpty()) {
			if (JOptionPane.showConfirmDialog(initiator == null ? this : initiator, 
					msgConfirmRemoveAll.getText(), 
					msgTitleWarning.getText(),
					JOptionPane.WARNING_MESSAGE) == JOptionPane.OK_OPTION) {
				// START KGU#626 2019-01-04: Enh. #657 - Make sure modified groups get notified about
				lu.fisch.structorizer.gui.Diagram.startSerialMode();
				try {
					// Field groups might be modified via notifications, so better work on a copy
					Group[] groupsToCheck = groups.toArray(new Group[groups.size()]);
					for (int i = 0; i < groupsToCheck.length; i++) {
						if (!groupsToCheck[i].isDefaultGroup()) {
							this.dissolveGroup(groupsToCheck[i].getName(), initiator);
						}
					}
				}
				finally {
					lu.fisch.structorizer.gui.Diagram.endSerialMode();
				}
				// END KGU#626 2019-01-04
				done = surface.removeAllDiagrams(initiator);
			}
		}
		return done;
	}
	// END KGU#534 2018-06-27
	
	// START KGU#626 2018-12-31: Enh. #657
	/**
	 * Removes the group with the given {@code name}.
	 * @param name - name of the {@link Group} to be removed
	 * @param withDiagrams - if true then the member diagrams will also be removed if not held by
	 * any other group, otherwise the orphaned diagrams will be handed over to the default group.
	 * @param initiator - the GUI component commanding this action (for association of message boxes etc.)
	 * @return true if the group with given name had existed and has been removed.
	 */
	public boolean removeGroup(String name, boolean withDiagrams, Component initiator)
	{
		return surface.removeGroup(name, withDiagrams, initiator);
	}
	// END KGU#626 218-12-31
	
	// START KGU#626 2019-01-04: Enh. #657
	/**
	 * Removes the group with the given {@code name}.
	 * @param name - name of the {@link Group} to be dissolved
	 * @param initiator - the GUI component commanding this action (for association of message boxes etc.)
	 * @return true if the group with given name had existed and has been removed.
	 */
	public boolean dissolveGroup(String name, Component initiator)
	{
		return surface.dissolveGroup(name, initiator);
	}
	// END KGU#626 2019-01-04

	// START KGU#373 2017-03-28: Enh. #386
	/**
	 * Saves unsaved changes of all held diagrams and groups. Will report the names
	 * of the groups that couldn't be saved if {@code initiator} isn't null.
	 * If the saving of diagrams was interrupted then the saving of groups won't be
	 * tried here.
	 * @param initiator - the originating GUI component
	 * @return true if the saving attempt had been completed, false if vetoed
	 */
	public boolean saveAll(Component initiator) {
		return saveAll(initiator, false);
	}
	// END KGU#373 2017-03-28

	// START KGU#373 2017-03-28: Enh. #386
	/**
	 * Saves unsaved changes of all held diagrams and groups. Will report the names
	 * of the groups that couldn't be saved if {@code initiator} isn't null.
	 * If the saving of diagrams was interrupted then the saving of groups won't be
	 * tried here.
	 * @param initiator - the originating GUI component
	 * @param goingToClose TODO
	 * @return true if the saving attempt had been completed, false if vetoed
	 */
	public boolean saveAll(Component initiator, boolean goingToClose) {
		// START KGU#626 2019-01-06: Enh. #657
		//this.surface.saveDiagrams(initiator, null, false, true);
		if (initiator == null) {
			initiator = this;
		}
		return this.surface.saveDiagrams(initiator, null, goingToClose, goingToClose && Element.E_AUTO_SAVE_ON_CLOSE, false) &&
				this.surface.saveGroups(initiator, goingToClose);
		// END KGU#626 2019-01-06
	}
	// END KGU#373 2017-03-28
	
	// START KGU#497 2018-02-17: Enh. #512
	/**
	 * Adds or updates Arranger-specific preferences or properties to {@code ini}
	 * such that they may be saved.
	 * @param ini - the instance of the {@link Ini} class. 
	 */
	public void updateProperties(Ini ini)
	{
		ini.setProperty("arrangerZoom", Float.toString(surface.getZoom()));
		// START KGU#623 2018-12-20: Enh. #654
		ini.setProperty("arrangerDirectory", surface.currentDirectory.getAbsolutePath());
		// END KGU#623 2018-12-20
		// START KGU#630 2019-01-13: Enh. #662/4
		ini.setProperty("arrangerRelCoords", (A_STORE_RELATIVE_COORDS ? "1" : "0"));
		// END KGU#630 2019-01-13

	}
	// END KGU#497 2018-02-17

	// START KGU#594 2018-10-06: Issue #552 - help to reduce unnecessary serial approval questions
	/**
	 * Checks if there are {@link Root}s with unsaved changes held by the {@link Surface}. 
	 * The given {@link Root} {@code toBeIgnored} is not checked. 
	 * @param toBeIgnored - null or a {@link Root} the status of which is irrelevant
	 * @return true in case there is a dirty {@link Root} other than {@code toBeIgnored}
	 */
	public boolean hasUnsavedChanges(Root toBeIgnored) {
		for (Root root: surface.getAllRoots()) {
			if (root.hasChanged() && root != toBeIgnored) {
				return true;
			}
		}
		// START KGU#626 2019-01-05: Enh. #657 - there might also be unsaved group changes
		for (Group group: groups) {
			if (group.hasChanged()) {
				return true;
			}
		}
		// END KGU#626 2019-01-05
		return false;
	}
	// END KGU#594 2018-10-06

	// START KGU#624 2018-12-25: Enh. #655
	@Override
	public void LangChanged(LangEvent evt) {
		if (evt.getSource() == msgDiagramsSelected && this.statusbar != null)
		{
			this.updateStatusSelection();
		}
	}
	// END KGU#624 2018-12-25
	
	// START KGU#363/KGU#624 2018-12-27: Enh. #372, #655
	/**
	 * Opens the {@link AttributeInspector} for the specified {@code _root}.
	 * @param _root - a {@link Root} the attributes of which are to be presented
	 */
	public void inspectAttributes(Root _root) {
		RootAttributes licInfo = new RootAttributes(_root);
		AttributeInspector attrInsp = new AttributeInspector(
				this, licInfo);
		attrInsp.setVisible(true);
		if (attrInsp.isCommitted()) {
			_root.addUndo(true);
			_root.adoptAttributes(attrInsp.licenseInfo);
			this.routinePoolChanged(surface, RPC_POOL_CHANGED);
		}
	}
	// END KGU#363/KGU#624 2018-12-27

	/**
	 * Stores the {@link Group} specified by {@code group} or the current selection as diagram
	 * arrangement to either the already associated or a new file.<br/>
	 * Depending on the group type or the choice of the user, this file will either be only a list
	 * of reference points and filenames (this way not being portable) or be a compressed archive
	 * containing the list file as well as the referenced NSD files will be produced such that it
	 * can be ported to a different location and extracted there.
	 * @param initiator TODO
	 * @param group - the {@link Group} to be saved
	 * @return the eventually associated {@link Group} object if the saving succeeded without error,
	 * otherwise null.
	 */
	public Group saveGroup(Component initiator, Group group) {
		return surface.saveArrangement(initiator, group, false);
	}

	/**
	 * Detaches the diagram {@code root} from the given {@code group} (if it
	 * had been a member of).
	 * @param group - {@link Group} {@code root} is suposed to be member of
	 * @param root - the {@link Root} object to be removed from {@code group}
	 * @param initiator - the {@link Component} commanding the action
	 * @return true if the detachment worked and {@code group} actually changed
	 */
	public boolean detachRootFromGroup(Group group, Root root, Component initiator) {
		return surface.removeDiagramFromGroup(group, root, false, initiator);
	}

	/**
	 * Attaches the diagram {@code root} to the given {@code targetGroup} (if it hadn't
	 * already been member of it). If {@code sourceGroup} is given, contains the diagram
	 * represented by {@code root} and differs from {@code targetGroup} then the diagram
	 * {@code root} will be detached from it. 
	 * @param targetGroup - the target {@link Group} for 
	 * @param root - the {@link Root} to be attached to {@code targetGroup}
	 * @param sourceGroup - if given then {@code root} will be detached from that group
	 * (provided it was a member there)
	 * @param initiator - the {@link Component} that initiated the action
	 * @see #detachRootFromGroup(Group, Root, Component)
	 */
	public boolean attachRootToGroup(Group targetGroup, Root root, Group sourceGroup, Component initiator) {
		boolean done = surface.addDiagramToGroup(targetGroup, root);
		// Remove the diagram from its former owner if sourceGroup is given 
		if (done && sourceGroup != null && sourceGroup != targetGroup) {
			surface.removeDiagramFromGroup(sourceGroup, root, false, initiator);
		}
		return done;
	}

	/**
	 * Identifies all groups associated with the diagram given by in {@code interestingDiagrams}
	 * @param root - the {@link Root} object, the group membership of which is to be returned
	 * @param supressDefaultGroup - if true then the default group won't be reported
	 * @return a collection (set) of the identified groups
	 */
	public Collection<Group> getGroupsFromRoot(Root root, boolean suppressDefaultGroup)
	{
		return surface.getGroupsFromRoot(root, suppressDefaultGroup);
	}

	// START KGU#669 2019-03-01: Enh. #691
	protected boolean renameGroup(Group group, String newName, Component initiator)
	{
		return surface.renameGroup(group, newName, initiator);
	}
	// END KGU#669 2019-03-01
	
	// START KGU#646 2019-02-05: Bugfix #674 - Update popup menu L&F (isn't member of the component tree)
	public static void updateLookAndFeel()
	{
		if (mySelf != null)
		{
			SwingUtilities.updateComponentTreeUI(mySelf);
			// Cater for the look and feel update of the popup menu.
			if (popupMenu != null) {
				try {
					javax.swing.SwingUtilities.updateComponentTreeUI(popupMenu);
				}
				catch (Exception ex) {
				}
			}
		}
	}
	// END KGU#646 2019-02-05
	
}<|MERGE_RESOLUTION|>--- conflicted
+++ resolved
@@ -71,11 +71,8 @@
  *      Kay Gürtzig     2019-01-18  Enh. #657: Order of popup menu items modified
  *      Kay Gürtzig     2019-02-05  Bugfix #674: L&F update of popup menu ensured
  *      Kay Gürtzig     2019-03-01  Enh. #691: Façade renameGroup() introduced for exactly this purpose
-<<<<<<< HEAD
+ *      Kay Gürtzig     2019-03-13  Issue #655: status bar coordinate computation changed
  *      Kay Gürtzig     2019-03-13  Enh. #698: Methods getName(), addDiagram() and addArchive() added
-=======
- *      Kay Gürtzig     2019-03-13  Issue #655: status bar coordinate computation changed
->>>>>>> 70ff1387
  *
  ******************************************************************************************************
  *
@@ -117,12 +114,9 @@
 import javax.swing.SwingUtilities;
 import javax.swing.event.ChangeEvent;
 
-<<<<<<< HEAD
+import lu.fisch.graphics.Rect;
 import lu.fisch.structorizer.archivar.IRoutinePool;
 import lu.fisch.structorizer.archivar.IRoutinePoolListener;
-=======
-import lu.fisch.graphics.Rect;
->>>>>>> 70ff1387
 import lu.fisch.structorizer.elements.Element;
 import lu.fisch.structorizer.elements.Root;
 import lu.fisch.structorizer.elements.RootAttributes;
