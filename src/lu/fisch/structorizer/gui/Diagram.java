/*
    Structorizer
    A little tool which you can use to create Nassi-Shneiderman Diagrams (NSD)

    Copyright (C) 2009  Bob Fisch

    This program is free software: you can redistribute it and/or modify
    it under the terms of the GNU General Public License as published by
    the Free Software Foundation, either version 3 of the License, or any
    later version.

    This program is distributed in the hope that it will be useful,
    but WITHOUT ANY WARRANTY; without even the implied warranty of
    MERCHANTABILITY or FITNESS FOR A PARTICULAR PURPOSE.  See the
    GNU General Public License for more details.

    You should have received a copy of the GNU General Public License
    along with this program.  If not, see <http://www.gnu.org/licenses/>.
*/

package lu.fisch.structorizer.gui;

/******************************************************************************************************
 *
 *      Author:         Bob Fisch
 *
 *      Description:    This class represents the visual diagram itself.
 *
 ******************************************************************************************************
 *
 *      Revision List
 *
 *      Author          Date			Description
 *      ------			----			-----------
 *      Bob Fisch       2007-12-09      First Issue
 *      Kay Gürtzig     2015-10-09      Colour setting will now duly be registered as diagram modification
 *                      2015-10-11      Comment popping repaired by proper subclassing of getElementByCoord
 *                                      Listener method MouseExited now enabled to drop the sticky comment popup
 *      Kay Gürtzig     2015-11-08      Parser preferences for FOR loops enhanced (KGU#3)
 *      Kay Gürtzig     2015-11-22      Selection of Subqueue subsequences or entire Subqueues enabled
 *                                      thus allowing collective operations like delete/cut/copy/paste (KGU#87).
 *      Kay Gürtzig     2015-11-24      Method setRoot() may now refuse the replacement (e.g. on cancelling
 *                                      the request to save recent changes)
 *      Kay Gürtzig     2015-11-29      New check options added to analyserNSD()
 *      Kay Gürtzig     2015-12-02      Bugfix #39 (KGU#91)
 *      Kay Gürtzig     2015-12-04      Bugfix #40 (KGU#94): With an error on saving, the recent file was destroyed
 *      Kay Gürtzig     2015-12-16      Bugfix #63 (KGU#111): Error message on loading failure
 *      Kay Gürtzig     2016-01-02      Bugfix #85 (KGU#120): Root changes are also subject to undoing/redoing
 *      Kay Gürtzig     2016-01-03      Issue #65 (KGU#123): Collapsing/expanding from menu, autoscroll enabled 
 *      Kay Gürtzig     2016-01-11      Bugfix #102 (KGU#138): clear selection on delete, undo, redo 
 *      Kay Gürtzig     2016-01-15      Enh. #110: File open dialog now selects the NSD filter
 *      Kay Gürtzig     2016-01-21      Bugfix #114: Editing restrictions during execution, breakpoint menu item
 *      Kay Gürtzig     2016-02-03      Bugfix #117: Title and button update on root replacement (KGU#149)
 *      Kay Gürtzig     2016-03-02      Bugfix #97: Reliable selection mechanism on dragging (KGU#136)
 *      Kay Gürtzig     2016-03-08      Bugfix #97: Drawing info invalidation now involves Arranger (KGU#155)
 *      Kay Gürtzig     2016-03-16      Bugfix #131: Precautions against replacement of Root under execution (KGU#158)
 *      Kay Gürtzig     2016-03-21      Enh. #84: FOR-IN loops considered in editing and parser preferences (KGU#61)
 *      Kay Gürtzig     2016-04-01      Issue #143 (comment popup off on editing etc.), Issue #144 (preferred code generator)
 *      Kay Gürtzig     2016-04-04      Enh. #149: Characterset configuration for export supported
 *      Kay Gürtzig     2016-04-05      Bugfix #155: Selection must be cleared in newNSD()
 *      Kay Gürtzig     2016-04-07      Enh. #158: Moving selection as cursor key actions (KGU#177)
 *      Kay Gürtzig     2016-04-14      Enh. #158: moveSelection() now updates the scroll view (KGU#177)
 *      Kay Gürtzig     2016-04-19      Issue #164 (no selection heir on deletion) and #165 (inconsistent unselection)
 *      Kay Gürtzig     2016-04-23      Issue #168 (no selection heir on cut) and #169 (no selection on start/undo/redo)
 *      Kay Gürtzig     2016-04-24      Bugfixes for issue #158 (KGU#177): Leaving the body of Parallel, Forever etc. downwards,
 *                                      button state update was missing.
 *      Kay Gürtzig     2016-04-24      Issue #169 accomplished: selection on start / after export
 *      Kay Gürtzig     2016-05-02      Bugfix #184: Imported root must be set changed.
 *      Kay Gürtzig     2016-05-08      Issue #185: Import of multiple roots per file (collected in Arranger, KGU#194)
 *      Kay Gürtzig     2016-07-06      Enh. #188: New method transmuteNSD() for element conversion (KGU#199)
 *      Kay Gürtzig     2016-07-19      Enh. #192: File name proposals slightly modified (KGU#205)
 *      Kay Gürtzig     2016-07-20      Enh. #160: New export option genExportSubroutines integrated (KGU#178)
 *      Kay Gürtzig     2016-07-21      Enh. #197: Selection may be expanded by Shift-Up and Shift-Down (KGU#206)
 *      Kay Gürtzig     2016-07-25      Enh. #158 / KGU#214: selection traversal accomplished for un-boxed Roots,
 *                                      and FOREVER / non-DIN FOR loops
 *      Kay Gürtzig     2016-07-26      Bugfix #204: Modified ExportOptionDialoge API (for correct sizing)
 *      Kay Gürtzig     2016-07-28      Bugfix #208: Modification in setFunction(), setProgram(), and exportPNG()
 *                                      Bugfix #209: exportPNGmulti() corrected
 *      Kay Gürtzig     2016-07-31      Issue #158 Changes from 2016.07.25 partially withdrawn, additional restrictions
 *      Kay Gürtzig     2016-08-01      Issue #213: FOR loop transmutation implemented
 *                                      Enh. #215: Breakpoint trigger counters added (KGU#213)
 *      Kay Gürtzig     2016-08-12      Enh. #231: Analyser checks rorganised to arrays for easier maintenance
 *      Kay Gürtzig     2016-09-09      Issue #213: preWhile and postWhile keywords involved in FOR loop transmutation
 *      Kay Gürtzig     2016-09-11      Issue #213: Resulting selection wasn't highlighted
 *      Kay Gürtzig     2016-09-13      Bugfix #241: Modification in showInputBox()
 *      Kay Gürtzig     2016-09-15      Issue #243: Forgotten message box texts included in localization,
 *                                      Bugfix #244: Flaws in the save logic mended
 *      Kay Gürtzig     2016-09-17      Issue #245: Message box for failing browser call in updateNSD() added.
 *      Kay Gürtzig     2016-09-21      Issue #248: Workaround for legacy Java versions (< 1.8) in editBreakTrigger()
 *      Kay Gürtzig     2016-09-24      Enh. #250: Several modifications around showInputBox()
 *      Kay Gürtzig     2016-09-25      Enh. #253: D7Parser.keywordMap refactoring done, importOptions() added.
 *      Kay Gürtzig     2016-09-26      Enh. #253: Full support for diagram refactoring implemented.
 *      Kay Gürtzig     2016-10-03      Enh. #257: CASE element transmutation (KGU#267), enh. #253 revised
 *      Kay Gürtzig     2016-10-06      Minor improvements in FOR and CALL transmutations (enh. #213/#257)
 *      Kay Gürtzig     2016-10-06      Bugfix #262: Selection and dragging problems after insertion, undo, and redo
 *      Kay Gürtzig     2016-10-07      Bugfix #263: "Save as" now updates the current directory
 *      Kay Gürtzig     2016-10-11      KGU#280: field isArrangerOpen replaced by a method (due to volatility)
 *      Kay Gürtzig     2016-10-13      Enh. #270: Functionality for the disabling of elements
 *      Kay Gürtzig     2016-11-06      Issue #279: All references to method HashMap.getOrDefault() replaced
 *      Kay Gürtzig     2016-11-09      Issue #81: Scale factor no longer rounded, Update font only scaled if factor > 1
 *      Kay Gürtzig     2016-11-15      Enh. #290: Opportunities to load arrangements via openNSD() and FilesDrop
 *      Kay Gürtzig     2016-11-16      Bugfix #291: upward cursor traversal ended in REPEAT loops
 *      Kay Gürtzig     2016-11-17      Bugfix #114: Prerequisites for editing and transmutation during execution revised
 *      Kay Gürtzig     2016-11-18/19   Issue #269: Scroll to the element associated to a selected Analyser error
 *      Kay Gürtzig     2016-11-21      Issue #269: Focus alignment improved for large elements
 *      Kay Gürtzig     2016-12-02      Enh. #300: Update notification mechanism
 *      Kay Gürtzig     2016-12-12      Enh, #305: Infrastructure for Arranger root list
 *      Kay Gürtzig     2016-12-28      Enh. #318: Backsaving of unzipped diagrams to arrz file
 *      Kay Gürtzig     2017-01-04      Bugfix #321: Signatures of saveNSD(), doSaveNSD(), saveAsNSD() and zipToArrz() enhanced
 *      Kay Gürtzig     2017-01-09      Bugfix #330: Scaling of FileChooser for Nimbus L&F solved
 *      Kay Gürtzig     2017-01-27      Issues #290/#306: Signature and logic of openNsdOrArr slightly modified
 *      Kay Gürtzig     2017-02-08      Bugfix #198: Cursor navigation for Alternatives and CASE elements fixed
 *      Kay Gürtzig     2017-02-27      Enh. #346: Export option dialog changes for user-specific include directives
 *      Kay Gürtzig     2017-03-04      Enh. #354: Code import generalized
 *      Kay Gürtzig     2017-03-06      Enh. #368: New import option: code import of variable declarations
 *      Kay Gürtzig     2017-03-08      Enh. #354: file dropping generalized, new import option to save parseTree
 *      Kay Gürtzig     2017-03-10      Enh. #367: IF transmutation added: Swapping of the branches
 *      Kay Gürtzig     2017-03-12      Enh. #372: Author name configurable in save options
 *      Kay Gürtzig     2017-03-14      Enh. #372: Author name and license info editable now
 *      Kay Gürtzig     2017-03-15      Enh. #354: New menu strategy for code import - selection by FileChooser
 *      Kay Gürtzig     2017-03-19/27   Enh. #380: New function to outsource subsequences to routines
 *      Kay Gürtzig     2017-03-28      Issue #370: Improved dialog strategies for refactoring (parser preferences)
 *      Kay Gürtzig     2017-04-27      Enh. #354: New Import option log directory
 *      Kay Gürtzig     2017-05-07      Enh. #399: Message on dropping files of unsupported type.
 *      Kay Gürtzig     2017-05-09      Issue #400: Proper check whether preference changes were committed
 *      Kay Gürtzig     2017-05-11      Enh. #357: Mechanism to retrieve plugin-specified generator options
 *      Kay Gürtzig     2017-05-16      Enh. #389: Support for third diagram type (include/import)
 *      Kay Gürtzig     2017-05-18      Issue #405: New preference for width shrinking of CASE elements 
 *      Kay Gürtzig     2017-05-21      Enh. #372: AttributeInspector integrated, undo mechanism adapted
 *      Kay Gürtzig     2017-05-23      Enh. #354: On multiple-root code import now all roots go to Arranger
 *      Kay Gürtzig     2017-06-20      Enh. #354,#357: GUI Support for configuration of plugin-specific options
 *      Kay Gürtzig     2017-07-01      Enh. #389: Include mechanism transferred from CALL to ROOT
 *      Kay Gürtzig     2017-07-02      Enh. #357: plugin-specific option retrieval for code import
 *      Kay Gürtzig     2017-09-12      Enh. #415: Find&Replace dialog properly re-packed after L&F change
 *      Kay Gürtzig     2017-10-10      Issue #432: Workaround for nasty synch problem in redraw()
 *      Kay Gürtzig     2017-10-12      Issue #432: redrawing made optional in two methods 
 *      Kay Gürtzig     2017-10-23      Positioning of sub-dialogs no longer depends on diagram size
 *                                      Issue #417: scroll units adapted to Root size to reduce time complexity
 *      Kay Gürtzig     2017-10-28      Enh. #443: Slight adaption for multiple DiagramControllers
 *      Kay Gürtzig     2017-11-03      Bugfix #417: division by zero exception in scroll unit adaptation averted
 *      Kay Gürtzig     2017-12-06      Enh. #487: Support for hiding declaration sequences (still defective)
 *      Kay Gürtzig     2017-12-12      Issue #471: Option to copy error message to clipboard in importCode()
 *      Kay Gürtzig     2017-12-15      Issue #492: Element type name configuration
 *      Kay Gürtzig     2018-01-03      Enh. #415: Ensured that the Find&Replace dialog regains focus when selected
 *      Kay Gürtzig     2018-01-21      Enh. #490: New DiagramController alias preferences integrated
 *      Kay Gürtzig     2018-01-22      Post-processing of For elements after insertion and modification unified
 *      Kay Gürtzig     2018-02-09      Bugfix #507: Must force a complete redrawing on changing IF branch labels
 *      Kay Gürtzig     2018-02-15      Bugfix #511: Cursor key navigation was caught in collapsed loops. 
 *      Kay Gürtzig     2018-02-18      Bugfix #511: Collapsed CASE and PARALLEL elements also caught down key.
 *      Kay Gürtzig     2018-03-13      Enh. #519: "Zooming" via controlling font size with Ctrl + mouse wheel 
 *      Kay Gürtzig     2018-03-15      Bugfix #522: Outsourcing now considers record types and includes
 *      Kay Gürtzig     2018-03-20      Bugfix #526: Workaround for failed renaming of temporarily saved file
 *      Kay Gürtzig     2018-04-03      KGU#514: analyse() call on mere mouse clicking avoided
 *      Kay Gürtzig     2018-06-08      Issue #536: Precaution against command line argument trouble in openNsdOrArr()
 *      Kay Gürtzig     2018-06-11      Issue #143: Comment popup off on opening print preview
 *      Kay Gürtzig     2018-06-27      Enh. #552: Mechanism for global decisions on serial actions (save, overwrite)
 *                                      Usability of the parser choice dialog for code import improved.
 *      Kay Gürtzig     2018-07-02      KGU#245: color preferences modified to work with arrays
 *      Kay Gürtzig     2018-07-09      KGU#548: The import option dialog now retains the selected plugin for specific options
 *      Kay Gürtzig     2018-07-27      Bugfix #569: Report list didn't react to mouse clicks on a selected line
 *      Kay Gürtzig     2018-09-10      Issue #508: New option to continue with fix paddings in fontNSD()
 *      Kay Gürtzig     2018-09-13      Enh. #590: method attributesNSD() parameterized for Arranger Index use.
 *      Kay Gürtzig     2018-10-01      Bugfix #367: After IF branch swapping the drawing invalidation had wrong direction
 *      Kay Gürtzig     2018-10-26/28   Enh. #419: New import option impMaxLineLength, new method rebreakLines()
 *      Kay Gürtzig     2018-10-29      Enh. #627: Clipboard copy of a code import error will now contain stack trace if available
 *      Kay Gürtzig     2018-12-18      Bugfix #648, #649 - safe import from Struktogrammeditor, scrolling performance
 *      Kay Gürtzig     2019-01-06      Enh. #657: Outsourcing with group context
 *      Kay Gürtzig     2019-01-13      Enh. #662/4: Support for new saving option to store relative coordinates in arr files
 *      Kay Gürtzig     2019-01-17      Issue #664: Workaround for ambiguous canceling in AUTO_SAVE_ON_CLOSE mode
 *      Kay Gürtzig     2019-01-20      Issue #668: Group behaviour on outsourcing subdiagrams improved.
 *      Kay Gürtzig     2019-02-15/16   Enh. #681 - mechanism to propose new favourite generator after repeated use
 *      Kay Gürtzig     2019-02-26      Bugfix #688: canTransmute() should always return true for Call and Jump elements
 *      Kay Gürtzig     2019-02-26      Enh. #689: Mechanism to edit the referred routine of a selected Call introduced
 *      Kay Gürtzig     2019-03-01      Bugfix #693: Missing existence check on loading recent arrangement files added
 *      Kay Gürtzig     2019-03-13      Issues #518, #544, #557: Element drawing now restricted to visible rect.
 *      Kay Gürtzig     2019-03-25      Issue #685: Workaround for exception stack traces on copying to windows clipboard 
 *      Kay Gürtzig     2019-03-27      Enh. #717: Configuration of scroll increment (Element.E_WHEEL_SCROLL_UNIT)
 *      Kay Gürtzig     2019-03-28      Enh. #657: Retrieval for subroutines now with group filter
 *      Kay Gürtzig     2019-03-29      Issues #518, #544, #557 drawing speed improved by redraw area reduction
 *      Kay Gürtzig     2019-03-20      Bugfix #720: Proper reflection of includable changes ensured
 *      Kay Gürtzig     2019-06-13      Bugfix #728: Wipe the result tree in an opened F&R dialog on editing.
 *      Kay Gürtzig     2019-07-31      Issue #526: File renaming workaround reorganised on occasion of bugfix #731
 *      Kay Gürtzig     2019-08-01      KGU#719: Refactoring dialog redesigned to show a JTable of key pairs
 *      Kay Gürtzig     2019-08-03      Issue #733: Selective property export mechanism implemented.
 *      Kay Gürtzig     2019-09-24      Bugfix #751: Cursor traversal didn't reach Try element internals
 *      Kay Gürtzig     2019-09-23      Enh. #738: First code preview implementation approaches
 *      Kay Gürtzig     2019-09-27      Enh. #738: Methods for code preview popup menu reaction
 *      Kay Gürtzig     2019-09-28      Javadoc completions, fine-tuning for #738
 *      Kay Gürtzig     2019-09-29      Issue #753: Unnecessary structure preference synchronization offers suppressed.
 *      Kay Gürtzig     2019-10-05      Issues #758 (Edit subroutine) and KGU#743 (root type change) fixed
 *      Kay Gürtzig     2019-10-07      Error message fallback for cases of empty exception text ensured (KGU#747)
 *      Kay Gürtzig     2019-10-13/15   Bugfix #763: Stale file also triggers save request in saveNSD()
 *      Bob Fisch       2019-11-24      New method setRootForce() introduced as interface for Unimozer (c)
 *      Kay Gürtzig     2019-11-29      Bugfix #777: Concurrent favourite export language modification now properly handled
 *      Kay Gürtzig     2020-01-20      Enh. #801 - Offline help added, exception handling flaw in helpNSD() fixed
 *      Kay Gürtzig     2020-02-04      Bugfix #805: Several volatile preferences cached to the Ini instance when modified
 *      Kay Gürtzig     2020-02-16      Issue #815: Combined file filter (StructorizerFilter) preferred in openNSD()
 *      Kay Gürtzig     2020-03-03      Enh. #440: New method to support PapDesigner export
 *      Kay Gürtzig     2020-03-16/17   Enh. #828: New method to export an arrangement group
 *      Kay Gürtzig     2020-04-22      Enh. #855: New export options for array size / string length defaults
 *      Kay Gürtzig     2020-04-23      Bugfix #856: Selective preference saving to file didn't work properly
 *      Kay Gürtzig     2020-04-28      Bugfix #865: On subroutine generation arguments true and false weren't recognised
 *      Kay Gürtzig     2020-05-02      Issue #866: Selection expansion / reduction mechanisms revised
 *      Kay Gürtzig     2020-06-03      Issue #868: Code import via files drop had to be disabled in restricted mode
 *      Kay Gürtzig     2020-10-17      Enh. #872: New display mode for operators (in C style)
 *      Kay Gürtzig     2020-10-18      Issue #875: Direct diagram saving into an archive, group check in canSave(true)
 *      Kay Gürtzig     2020-10-20/22   Issue #801: Ensured that the User Guide download is done in a background thread
 *      Kay Gürtzig     2020-12-10      Bugfix #884: Flaws of header inference for virgin diagrams mended
 *      Kay Gürtzig     2020-12-12      Enh. #704: Adaptations to Turtleizer enhancements
 *      Kay Gürtzig     2020-12-14      Bugfix #887: TurtleBox must be shared
 *      Kay Gürtzig     2020-12-20      Bugfix #892: "Save as" and double-click trouble with arranged diagrams
 *      Kay Gürtzig     2020-12-25      Enh. #896: Cursor shape changes when element dragging is permissible,
 *                                      dragging elements above the target position enabled via the Shift key
 *      Kay Gürtzig     2020-12-29      Issue #901: Time-consuming actions set WAIT_CURSOR now
 *      Kay Gürtzig     2020-12-30      Issue #901: WAIT_CURSOR now also applied to saveAllNSD()
 *      Kay Gürtzig     2021-01-01      Enh. #903: Syntax highlighting in popup, popup adaption on L&F change
 *      Kay Gürtzig     2021-01-06      Enh. 905: New Analyser markers suppressed on image export and printing
 *                                      Bugfix #907: Duplicate code in goRun() led to a skipped tutorial step,
 *                                      Issue #569: Diagram scrolling on errorlist selection improved
 *      Kay Gürtzig     2021-01-10      Enh. #910: Effective support for actual DiagramControllers
<<<<<<< HEAD
 *      Kay Gürtzig     2021-01-21      Enh. #913: Additional option for JStruct import in Import Preferences
=======
 *      Kay Gürtzig     2021-01-23/25   Enh. #915: Special editor for Case elements (InputBoxCase) supported
>>>>>>> ecfbf2f1
 *
 ******************************************************************************************************
 *
 *      Comment:		/
 *      
 *      2016-07-31 (Kay Gürtzig, #158)
 *      - It turned out that circular horizontal selection move is not sensible. It compromises usability
 *        rather than it helps. With active horizontal mouse scrolling the respective diagram margin is
 *        so quickly reached that a breathtaking rotation evolves - no positioning is possible. Even with
 *        cursor keys you fall too rapidly into the margin trap, just to be kicked to a totally different
 *        place. This makes navigation rather hazardous. Selection chain will end at the left or right
 *        margin now, giving pause for consideration.
 *        Moving inwards the diagram from the selected Root will still work.
 *
 ******************************************************************************************************///

import java.awt.*;
import java.awt.image.*;
import java.awt.event.*;
import java.awt.print.*;
import java.awt.datatransfer.*;

import net.iharder.dnd.*; //http://iharder.sourceforge.net/current/java/filedrop/

import java.io.*;
import java.lang.reflect.Method;
import java.net.MalformedURLException;
import java.net.SocketTimeoutException;
import java.net.URI;
import java.net.URISyntaxException;
import java.net.URL;
import java.net.UnknownHostException;
import java.nio.channels.Channels;
import java.nio.channels.ReadableByteChannel;
import java.nio.charset.Charset;
import java.util.*;
import java.util.List;
import java.util.Map.Entry;
import java.util.logging.Level;
import java.util.logging.Logger;
import java.util.regex.Matcher;
import java.util.zip.ZipEntry;
import java.util.zip.ZipException;
import java.util.zip.ZipFile;
import java.util.zip.ZipOutputStream;

import javax.swing.*;
import javax.swing.border.EmptyBorder;
import javax.imageio.*;
import javax.net.ssl.HttpsURLConnection;
import javax.swing.event.ChangeEvent;
import javax.swing.event.ChangeListener;
import javax.swing.event.HyperlinkEvent;
import javax.swing.event.HyperlinkListener;
import javax.swing.event.ListSelectionEvent;
import javax.swing.event.ListSelectionListener;
import javax.swing.filechooser.FileFilter;
import javax.swing.table.DefaultTableModel;
import javax.swing.text.BadLocationException;
import javax.swing.text.DefaultFormatter;
import javax.swing.text.DefaultHighlighter;
import javax.swing.text.Highlighter;
import javax.swing.text.Highlighter.HighlightPainter;

import org.freehep.graphicsio.emf.*;
import org.freehep.graphicsio.pdf.*;
import org.freehep.graphicsio.swf.*;

import lu.fisch.diagrcontrol.DiagramController;
import lu.fisch.graphics.*;
import lu.fisch.utils.*;
import lu.fisch.utils.Desktop;
import lu.fisch.structorizer.parsers.*;
import lu.fisch.structorizer.io.*;
import lu.fisch.structorizer.locales.Locales;
import lu.fisch.structorizer.generators.*;
import lu.fisch.structorizer.helpers.GENPlugin;
import lu.fisch.structorizer.helpers.IPluginClass;
import lu.fisch.structorizer.archivar.Archivar;
import lu.fisch.structorizer.archivar.ArchivePool;
import lu.fisch.structorizer.archivar.IRoutinePool;
import lu.fisch.structorizer.arranger.Arranger;
import lu.fisch.structorizer.arranger.Group;
import lu.fisch.structorizer.elements.*;
import lu.fisch.structorizer.elements.Element.DrawingContext;
import lu.fisch.structorizer.executor.Control;
import lu.fisch.structorizer.executor.Executor;
import lu.fisch.structorizer.executor.Function;
import lu.fisch.turtle.TurtleBox;

import org.freehep.graphicsio.svg.SVGGraphics2D;

/**
 * Represents the working area of the Structorizer. Holds the current Nassi-Shneiderman diagram and manages
 * all editing ativities as well as loading, saving, import, export etc.
 * @author Robert Fisch
 * @author Kay Gürtzig
 */
@SuppressWarnings("serial")
public class Diagram extends JPanel implements MouseMotionListener, MouseListener, Printable, MouseWheelListener, ClipboardOwner, ListSelectionListener
{
	// START KGU#363 2017-03-28: Enh. #370 - allow to break a Root-modifying activity
	/**
	 * Exception may be raised if a Root-modifying action was denied
	 * @author Kay Gürtzig
	 */
	public class CancelledException extends Exception
	{
		public CancelledException() {
			super("Cancelled");
		}
	}
	// END KGU#363 2017-03-28
	
	// START KGU#484 2018-03-22: Info #463
	public static final Logger logger = Logger.getLogger(Diagram.class.getName());
	// END KGU#484 2018-03-22

	/** Fixed size limitation for the file history */
	private static final int MAX_RECENT_FILES = 10;
	
	// START KGU#48 2015-10-18: We must be capable of preserving consistency when root is replaced by the Arranger
	/**
	 * The current Nassi-Shneiderman diagram
	 * @see #getRoot()
	 * @see #setRoot(Root, boolean, boolean)
	 * @see #setIf
	 */
    //public Root root = new Root();
    private Root root = new Root();
    // END KGU 2015-10-18
    // START KGU#873 2020-12-14: Bugfix #887 All diagrams must share the same Turtleizer
    //private TurtleBox turtle = null;
    private static TurtleBox turtle = null;
    // END KGU#873 2020-12-14

    private Element selected = null;

    private boolean mouseMove = false;
    private int mouseX = -1;
    private int mouseY = -1;
    /** Selected element with mouse button down (i.e. element eligible for dragging) */
    private Element selectedDown = null;
    /** On dragging elements, the element being moved */
    private Element selectedMoved = null;
    private int selX = -1;
    private int selY = -1;
    private int mX = -1;
    private int mY = -1;
    
    private NSDController NSDControl = null;

	// START KGU#534 2018-06-27: Enh. #552
	/*========================================
	 * Serial action support
	 *========================================*/
	/** Nesting depth of serial actions */
	private static short serialActionDepth = 0;
	public enum SerialDecisionStatus {INDIVIDUAL, YES_TO_ALL, NO_TO_ALL};
	public enum SerialDecisionAspect {SERIAL_SAVE, SERIAL_OVERWRITE, SERIAL_GROUP_SAVE};
	private static final SerialDecisionStatus[] serialDecisions = {
			SerialDecisionStatus.INDIVIDUAL,	// SERIAL_SAVE
			SerialDecisionStatus.INDIVIDUAL,	// SERIAL_OVERWRITE
			SerialDecisionStatus.INDIVIDUAL,	// SERIAL_GROUP_SAVE
	}; 
	/**
	 * Enters a serial action - thus allowing general decisions to certain aspects
	 * of a serial action. Starts with INDIVIDIAL decision for all aspects.<br/>
	 * Make sure to call {@link #endSerialMode()} on terminating the serial action.<br/>
	 * Is nesting-aware.
	 * @see #endSerialMode()
	 * @see #isInSerialMode()
	 * @see #setSerialDecision(SerialDecisionAspect, boolean)
	 * @see #getSerialDecision(SerialDecisionAspect)
	 */
	public static void startSerialMode() {
		if (serialActionDepth <= 0) {
			for (int i = 0; i < serialDecisions.length; i++) {
				serialDecisions[i] = SerialDecisionStatus.INDIVIDUAL;
			}
			serialActionDepth = 1;
		}
		else {
			serialActionDepth++;
		}
	}
	/**
	 * Leaves a serial action (i.e. the current nesting level). On ending the outermost level,
	 * all serial decisions are cleared.
	 * @see #startSerialMode()
	 * @see #isInSerialMode()
	 * @see #setSerialDecision(SerialDecisionAspect, boolean)
	 * @see #getSerialDecision(SerialDecisionAspect)
	 */
	public static void endSerialMode() {
		if (serialActionDepth == 1) {
			for (int i = 0; i < serialDecisions.length; i++) {
				serialDecisions[i] = SerialDecisionStatus.INDIVIDUAL;
			}
		}
		if (serialActionDepth > 0) {
			serialActionDepth--;
		}
	}
	/**
	 * @return true if a serial action is going on such that serial decisions are relevant.
	 * @see #startSerialMode()
	 * @see #endSerialMode()
	 * @see #getSerialDecision(SerialDecisionAspect)
	 * @see #setSerialDecision(SerialDecisionAspect, boolean)
	 */
	public static boolean isInSerialMode()
	{
		return serialActionDepth > 0;
	}
	/**
	 * Returns the valid decision for the given {@code aspect} of the current
	 * serial action (INDIVIDUAL if there is no serial action context). 
	 * @param aspect - one of the supported serial decision aspects
	 * @return the decision value
	 * @see #setSerialDecision(SerialDecisionAspect, boolean)
	 */
	public static SerialDecisionStatus getSerialDecision(SerialDecisionAspect aspect) {
		return serialDecisions[aspect.ordinal()]; 
	}
	/**
	 * Sets a general decision for all remaining files or other subjects for the given
	 * {@code aspect} of the current serial action (note that there is no way back to
	 * INDIVIDUAL here). Is ignored if there is no serial action context. 
	 * @param aspect - one of the supported serial decision aspects
	 * @param statusAll - yes to all (true) or no to all (false)
	 * @see #getSerialDecision(SerialDecisionAspect)
	 */
	public static void setSerialDecision(SerialDecisionAspect aspect, boolean statusAll) {
		if (serialActionDepth > 0) {
			serialDecisions[aspect.ordinal()] = (statusAll ? SerialDecisionStatus.YES_TO_ALL : SerialDecisionStatus.NO_TO_ALL);
		}
	}
	// END KGU#534 2018-06-27
	
    // START KGU#2 2015-11-24 - KGU#280 2016-10-11 replaced by method consulting the Arranger class
    // Dependent Structorizer instances may otherwise be ignorant of the Arranger availability
    //public boolean isArrangerOpen = false;
    static public boolean isArrangerOpen()
    {
    	return Arranger.hasInstance();
    }
    // END KGU#2 2015-11-24

    private JList<DetectedError> errorlist = null;
    // START KGU#705 2019-09-23: Enh. #738
    private JTextArea codePreview = null; 
    // END KGU#705 2019-09-23

    // START KGU#368 2017-03-10: Enh. #376 - Allow copy and paste among Structorizer instances
    //private Element eCopy = null;
    static private Element eCopy = null;
    // END KGU#368 2017-03-10

    public File currentDirectory = new File(System.getProperty("user.home"));
    public File lastExportDir = null;
    // START KGU#354 2017-04-26: Enh. #354 also remember the last import folder
    public File lastCodeExportDir = null;
    public File lastCodeImportDir = null;
    public String lastImportFilter = "";
    // END KGU#354 2017-04-26
	// START KGU#602 2018-10-28: Enh. #619 - last used line length limitation (0 = never used)
	/** Last used value for interactive line length limitation (word wrapping) */
	public int lastWordWrapLimit = 0;
	// END KGU#602 2018-10-28
	// START KGU#170 2016-04-01: Enh. #144 maintain a favourite export generator
	private String prefGeneratorName = "";
	// END KGU#170 2016-04-01
	// START KGU#354 2017-03-15: Enh. #354 CodeParser cache
	/** Cache of class instances implementing interface {@link CodeParser} */
	private static Vector<CodeParser> parsers = null;
	/** The {@link GENPlugin}s held here provide parser-specific option specifications */
	private static Vector<GENPlugin> parserPlugins = null;
	// END KGU#354 2017-03-15
	// START KGU#448 2018-01-05: Enh. #443
	// START KGU#911 2021-01-10: Enh. #910 We associate to all DiagramControllers an Includable
	/** Available {@link DiagramController}-implementing instances (including Turtleizer)
	 * combined with a representing Includable (except Turtleizer) */
	//private static ArrayList<DiagramController> diagramControllers = null;
	private static LinkedHashMap<DiagramController, Root> diagramControllers = null;
	///** Bitset of enabled {@link DiagramController} instances */ 
	//private long enabledDiagramControllers = 0;
	// END KGU#911 2021-01-10
	// END KGU#448 2018-01-05

	// START KGU#300 2016-12-02: Enh. #300 - update notification settings
	// KGU#300 2017-03-15: turned static
	public static boolean retrieveVersion = false;
	// END KGU#300 2016-12-02
	// START KGU#305 2016-12-12: Enh. #305
	/** Indicates whether Arranger index is visible (diagram setting) */
	private boolean show_ARRANGER_INDEX = false;	// Arranger index visible?
	// END KGU#305 2016-12-12
	// START KGU#705 2019-09-23: Enh. #738
	/** Indicates whether code preview is enabled (diagram setting) */
	private boolean show_CODE_PREVIEW = false;		// Code Preview visible?
	/** Maps Elements to line number intervals of the current code preview */
	private HashMap<Element, int[]> codePreviewMap = null;
	/** Highlight painter for the {@link #codePreview} */
	private final HighlightPainter codeHighlightPainter = 
			new DefaultHighlighter.DefaultHighlightPainter(Element.E_DRAWCOLOR);
	/** Highlight painter for executed elements in the {@link #codePreview} */
	private final HighlightPainter execHighlightPainter = 
			new DefaultHighlighter.DefaultHighlightPainter(Element.E_RUNNINGCOLOR);
	/** Caches the highlight manager for {@link #codePreview} */
	private Highlighter codeHighlighter = null;
	// END KGU#705 2019-09-23

    // recently opened files
    protected Vector<String> recentFiles = new Vector<String>();

    // popup for comment
    /** The Label the comment popup consists of */
    private JLabel lblPop = new JLabel("",SwingConstants.CENTER);
    /** The popup for the comment */
    private JPopupMenu pop = new JPopupMenu();
    // START KGU#902 2021-01-01: Enh. #903
    /** The Element that most recently fed the {@link #lblPop} */
    private Element poppedElement = null;
    // END KGU#902 2021-01-01

    // toolbar management
    public Vector<MyToolbar> toolbars = new Vector<MyToolbar>();    
    /** Toolbars that are to be disabled in simplified mode */
    public Vector<MyToolbar> expertToolbars = new Vector<MyToolbar>();    

	private FindAndReplace findDialog = null;
	
	// START KGU#440 2017-11-06: Bugfix #455 - allow to suppress drawing on initialisation
	private boolean isInitialized = false;
	// END KGU#440 2017-11-06

	// START KGU#634 2019-01-17: Issue #664 - we need this distinction for saveAsNSD() in mode AUTO_SAVE_ON_CLOSE
	/** Flag allowing the saving methods to decide whether the application is going to close */
	protected boolean isGoingToClose;
	// END KGU#634 2019-01-17

	// START KGU#654 2019-02-15: Enh. #681 - proposal mechanism for favourite generator
	protected int generatorProposalTrigger = 0;
	private String lastGeneratorName = null;
	private int generatorUseCount = 0;
	// END KGU#654 2019-02-15

	// STRT KGU#667 2019-02-26: Enh. #689
	/** Additional {@link Mainform} for editing of subroutines */
	private Mainform subForm = null;
	// END KGU#667 2019-02-26


    /*========================================
     * CONSTRUCTOR
     *========================================*/
    /**
     * Creates the Working area implementing most of the associated actions
     * @param _editor - the associated {@link Editor} instance providing toolbar, popup menu, and more
     * @param _name - name of the initial diagram to be presented
     */
    public Diagram(Editor _editor, String _name)
    {
        super(true);
        this.setDoubleBuffered(true);	// we don't need double buffering, because the drawing
                                                                        // itself does it allready!
        this.setBackground(Color.LIGHT_GRAY);

        if(_editor != null)
        {
            errorlist = _editor.errorlist;
            // START KGU#705 2019-09-23: Enh. #738
            codePreview = _editor.txtCode;
            // END KGU#705 2019-09-23
            NSDControl = _editor;
        }
        create(_name);
    }


    // START KGU#48,KGU#49 2015-10-19: Make sure that replacing root by Arranger doesn't harm anything or risks losses
	/**
	 * @return the currently managed Root
	 */
	public Root getRoot() {
		return root;
	}

	/**
	 * Replaces the current diagram ({@link #root}) by the given {@code root} unless
	 * {@link Executor} is running or the user cancels the action on occasion of a
	 * requested decision about unsaved changes of the recently held {@link #root}.
	 * @param root - the {@link Root} to set
	 * @return false if the user refuses to adopt {@code root} or the current {@link Root} is being executed
	 */
	public boolean setRootIfNotRunning(Root root) {
		// START KGU#157 2016-03-16: Bugfix #131 - Precaution against replacement if under execution
		if (!this.checkRunning()) return false;	// Don't proceed if the root is being executed
		// END KGU#157 2016-03-16

		this.getParent().getParent().requestFocusInWindow();	// It's the JScrollPane (Editor.scrollaraea)
		return setRoot(root, true, true);
	}

	// START BOB 2019-11-24: Unimozer needs this method
	/**
	 * Replaces the current {@link Root} by the given {@code root} (if not null)
	 * and updates all depending GUI elements.<br/>
	 * CAUTION: Special interface for embedded use in Unimozer. Does not protect
	 * unsaved changes of the recently held {@link Root}!
	 * @param root - The new {@link Root} object (NSD) to be shown.
	 * @return true (no matter what happened)
	 * @see #setRoot(Root, boolean, boolean)
	 * @see #setRootIfNotRunning(Root)
	 */
	public boolean setRootForce(Root root)
	{
		if (root != null)
		{
			this.root = root;
			selected = root.findSelected();
			if (selected == null)
			{
				selected = root;
				root.setSelected(true);
			}
			redraw();
			analyse();
			this.updateCodePreview();
			doButtons();
			adaptScrollUnits();
		}
		return true;
	}
	// END BOB 2019-11-24
	
	// START KGU#430 2017-10-12: Issue #432 allow to set the root without immediate redrawing
	/**
	 * Replaces the current {@link Root} by the given {@code root} and updates all
	 * depending GUI elements.<br/>
	 * Should not be used while Executor is running the current Root - consider using {@link #setRootIfNotRunning(Root)}
	 * instead, which does a preliminary check.
	 * @param root - the new diagram root
	 * @param askToSave - in case the rcent {@link Root} has unsaved changes, ask to save it?
	 * @param draw - If true then the work area will be redrawn
	 * @return true if {@code root} wasn't null and has properly replaced the current diagram
	 * @see #setRootIfNotRunning(Root)
	 */
	//public boolean setRoot(Root root, boolean askToSave)
	public boolean setRoot(Root root, boolean askToSave, boolean draw)
	// END KGU#430 2017-10-12
	{
		if (root != null)
		{
			// Save if something has been changed
			// START KGU#874 2020-10-18: Issue #875 Don't pester the user if root is arranged
			//if (!saveNSD(askToSave))
			// START KGU#874/KGU#893 2020-12-10: Bugfix #892 (#875 implementation mistake)
			//boolean isArranged = Arranger.hasInstance()
			//		&& Arranger.getInstance().getAllRoots().contains(root);
			boolean isArranged = Arranger.hasInstance()
					&& Arranger.getInstance().getAllRoots().contains(this.root);
			// END KGU#874/KGU#893 2020-12-10
			if ((!askToSave || !isArranged) && !saveNSD(askToSave))
			// END KGU#874 2020-10-18
			{
				// Abort this if the user cancels the save request
				return false;
			}
			this.unselectAll(draw);

			//boolean hil = root.highlightVars;
			this.root = root;
			//root.highlightVars = hil;
			//System.out.println(root.getFullText().getText());
			//root.getVarNames();
			//root.hasChanged = true;
			// START KGU#183 2016-04-23: Issue #169
			selected = root.findSelected();
			if (selected == null)
			{
				selected = root;
				root.setSelected(true);
			}
			// END KGU#183 2016-04-23
			if (draw) {
				redraw();
				analyse();
			}
			// START KGU#705 2019-09-23: Enh. #738
			this.updateCodePreview();
			// END KGU#705 2019-09-23
			// START KGU#149 2016-02-03: Bugfix #117
			doButtons();
			// END KGU#149 2016-02-03
			// START KGU#444 2017-10-23: Issue #417
			adaptScrollUnits();
			// END KGU#44 2017-10-23
		}
		return root != null;
	}
	// END KGU#48,KGU#49 2015-10-18

    /*
	// START KGU#2 2015-11-24: Allows the Executor to localize the Control frame
	public String getLang()
	{
		return NSDControl.getLang();
	}
	// END KGU#2 2015-11-24
    */    
	
	/**
	 * @return true if the Analyser is currently enabled, false otherwise
	 */
	public boolean getAnalyser()
	{
		return Element.E_ANALYSER;
	}

	private void create(String _string)
	{
		// load different things from INI-file
		Element.loadFromINI();
		CodeParser.loadFromINI();

		this.addMouseListener(this);
		this.addMouseMotionListener(this);

		new FileDrop( this, new FileDrop.Listener()
			{
				public void  filesDropped( java.io.File[] files )
				{
					// START KGU#157 2016-03-16: Bugfix #131 - Precaution against replacement if under execution
					if (!checkRunning()) return;	// Don't proceed if the root is being executed
					// END KGU#157 2016-03-16
					// START KGU#392 2017-05-07: Enh. #399
					String unsuitedFiles = "";
					// END KGU#392 2017-05-07
					//boolean found = false;
					for (int i = 0; i < files.length; i++)
					{
						String filename = files[i].toString();
						// START KGU#671 2019-03-01: Issue #693 We can use the equivalent mechanism of openNsdOrArr() instead
						//String filenameLower = filename.toLowerCase();
						//if(filenameLower.endsWith(".nsd"))
						//{
						//	openNSD(filename);
						//}
						//// START KGU#289 2016-11-15: Enh. #290 (Arranger file support)
						//else if (filenameLower.endsWith(".arr")
						//		||
						//		filenameLower.endsWith(".arrz"))
						//{
						//	loadArrangement(files[i]);
						//}
						//// END KGU#289 2016-11-15
						//else {
						// If openNsdOrArr() doesn't recognise the file type then it returns an empty extension string
						// START KGU#868 2020-06-03: Bugfix #868 - filesdrop import is to be suppressed, too
						//if (openNsdOrArr(filename).isEmpty()) {
						if (openNsdOrArr(filename).isEmpty() && !NSDControl.isRestricted()) {
						// END KGU#868 2020-06-03
						// END KGU#671 2019-03-01
							Ini ini = Ini.getInstance();
							String charSet = ini.getProperty("impImportCharset", Charset.defaultCharset().name());
							// START KGU#354 2017-04-27: Enh. #354
							boolean isVerbose = ini.getProperty("impLogToDir", "false").equals("true");
							String logPath = null;
							if (isVerbose) {
								logPath = ini.getProperty("impLogDir", "");
							}
							// END KGU#354 2017-04-27				
							// START KGU#354 2017-03-08: go over all the parser plugins
							CodeParser parser = null;
							File theFile = new File(filename);
							parser = findParserForFileExtension(theFile);
							if (parser != null)
							{
								// save (only if something has been changed)
								saveNSD(true);
								// START KGU#354 2017-04-27: Enh. #354
								if (isVerbose) {
									if (logPath.isEmpty()) {
										logPath = theFile.getParent();
									}
									else if (logPath.equals(".")) {
										if (currentDirectory != null) {
											if (!currentDirectory.isDirectory()) {
												logPath = currentDirectory.getParent();
											}
											else {
												logPath = currentDirectory.getPath();
											}
										}
									}
								}
								// END KGU#354 2017-04-27				
								// load and parse source-code
								// START KGU#354 2017-05-03: Enh. #354 - we needed more safety here
								String parserError = null;
								try {
								// END KGU#354 2017-05-03
									// START KGU#354 2017-05-12: Enh. #354 - we better use a new instance instead of statically sharing it
									parser = parser.getClass().getDeclaredConstructor().newInstance();
									// END KGU#354 2017-05-12
									// START KGU#395 2017-07-02: Enh. #357
									String parserClassName = parser.getClass().getSimpleName();
									for (int j = 0; j < parserPlugins.size(); j++) {
										GENPlugin plug = parserPlugins.get(i);
										if (plug.getKey().equals(parserClassName)) 
										setPluginSpecificOptions(parser, parserClassName, plug.options);
									}
									// END KGU#395 2017-07-02
									List<Root> newRoots = parser.parse(filename, charSet, logPath);
									if (parser.error.equals("")) {
										boolean arrange = false;
										for (Root rootNew: newRoots) {
											if (arrange) {
												arrangeNSD();
											}
											setRootIfNotRunning(rootNew);
											currentDirectory = new File(filename);
											arrange = true;
											//System.out.println(root.getFullText().getText());
										}
										// START KGU#354 2017-05-23: Enh.#354 - with many roots it's better to push the principal root to the Arranger, too
										if (newRoots.size() > 2 || !root.isProgram()) {
											arrangeNSD();
										}
										// END KGU#354 2017-05-23
										for (Root rootNew: newRoots) {
											rootNew.setChanged(false);
										}
									}
									else {
								// START KGU#354 2017-05-03: Enh #354 Safety addition part 2
										parserError = parser.error;
									}
								}
								catch (Exception ex) {
									parserError = ex.toString();
									// START KGU#484 2018-04-05: Issue #463
									//ex.printStackTrace();
									logger.log(Level.WARNING, "Use of parser " + parser + " failed.", ex);
									// END KGU#484 2018-04-05
								}
								if (parserError != null)
								// END KGU#354 2017-05-03
								{
									// show error
									// START KGU#364 2017-03-09: Issues #182, #354 - Allow to copy the content
									//JOptionPane.showMessageDialog(null,
									//		parser.error,
									//		Menu.msgTitleParserError.getText(),
									//		JOptionPane.ERROR_MESSAGE);
									String[] options = {
											Menu.lblOk.getText(),
											Menu.lblCopyToClipBoard.getText()
									};
									int chosen = JOptionPane.showOptionDialog(null,
											// START KGU#354 2017-05-03: Enh. #354 - Safety addition part 3
											//parser.error,
											parserError,
											// END KGU#354 2017-05-03
											Menu.msgTitleParserError.getText(),
											JOptionPane.ERROR_MESSAGE,
											JOptionPane.YES_NO_OPTION,
											null, options, 0);
									if (chosen == 1) {
										Clipboard clipboard = Toolkit.getDefaultToolkit().getSystemClipboard();
										StringSelection toClip = new StringSelection(parser.error);
										clipboard.setContents(toClip, null);									
									}
								}
								redraw();
								// START KGU#354 2017-05-02: Enh. #354 file buttons hadn't been enabled properly  
								doButtons();
								// END KGU#354 2017-05-02

								Container cont = getParent();
								while (cont != null && !(cont instanceof JFrame)) {
									cont = cont.getParent();
								}
								if (cont != null) {
									((JFrame)cont).toFront();
								}
							}
							// START KGU#392 2017-05-07: Enh. #399: Gather unsuited files
							else {
								unsuitedFiles += "\n\u2022 " + filename;
							}
							// END KGU#392 2017-05-07

						}
						// END KGU#354 2017-03-08
					} // for (int i = 0; i < files.length; i++)
					// START KGU#392 2017-05-07: Enh. #399 Inform about unsuited files
					if (!unsuitedFiles.isEmpty()) {
						JOptionPane.showMessageDialog(null,
								Menu.msgUnsupportedFileFormat.getText().replace("%", unsuitedFiles),
								Menu.msgTitleLoadingError.getText(),
								JOptionPane.INFORMATION_MESSAGE);
					}
					// END KGU#392 2017-05-07
				}
			}
				);

		root.setText(StringList.getNew(_string));

		// START KGU#123 2016-01-04: Issue #65
		this.setAutoscrolls(true);
		// END KGU#123 2016--01-04

		// popup for comment
		JPanel jp = new JPanel();
		jp.setOpaque(true);
		lblPop.setPreferredSize(new Dimension(30,12));
		jp.add(lblPop);
		pop.add(jp);
		
		// START KGU#182 2016-04-24: Issue #169
		selected = root;
		root.setSelected(true);
		// END KGU#182 2016-04-24
		
		// Attempt to find out what provokes the NullPointerExceptions on start
		//System.out.println("**** " + this + ".create() ready!");
	}

	// START KGU#354 2017-03-08: go over all the parser plugins
	private CodeParser findParserForFileExtension(File file)
	{
		CodeParser parser = null;
		this.retrieveParsers();
		for (int i=0; i < parsers.size() && parser == null; i++)
		{
			if (parsers.get(i).accept(file)) {
				parser = parsers.get(i);
			}
		}

		return parser;
	}
	// END KGU#354 2017-03-08

	public void hideComments()
	{
		pop.setVisible(false);
		// START KGU#902 2021-01-01: Enh. #903 Make sure the pop info gets refreshed
		poppedElement = null;
		// END KGU#902 2021-01-01
	}

	@Override
	public void mouseMoved(MouseEvent e)
	{
		//System.out.println("MouseMoved at (" + e.getX() + ", " + e.getY() + ")");
		// KGU#91 2015-12-04: Bugfix #39 - Disabled
		//if(Element.E_TOGGLETC) root.setSwitchTextAndComments(true);
		if (e.getSource() == this && NSDControl != null)
		{
			boolean popVisible = false;
			if (Element.E_SHOWCOMMENTS && !((Editor) NSDControl).popup.isVisible())
			{
				//System.out.println("=================== MOUSE MOVED (" + e.getX()+ ", " +e.getY()+ ")======================");
				// START KGU#25 2015-10-11: Method merged with selectElementByCoord
				//Element selEle = root.getElementByCoord(e.getX(),e.getY());
				Element selEle = root.getElementByCoord(e.getX(), e.getY(), false);
				// END KGU#25 2015-10-11
				//System.out.println(">>>>>>>>>>>>>>>>>>> MOUSE MOVED >>>>> " + selEle + " <<<<<<<<<<<<<<<<<<<<<");

				if (selEle != null &&
						!selEle.getComment(false).getText().trim().isEmpty())
				{
					// START KGU#902 2021-01-01: Enh. #903
					//// START KGU#199 2016-07-07: Enh. #188 - we must cope with combined comments now
					////StringList comment = selEle.getComment(false);
					//StringList comment = StringList.explode(selEle.getComment(false), "\n");
					//comment.removeAll("");	// Don't include empty lines here
					//// END KGU#199 2016-07-07
					//String htmlComment = "<html>" + BString.encodeToHtml(comment.getText()).replace("\n", "<br/>") + "</html>";
					//if(!lblPop.getText().equals(htmlComment))
					//{
					//	lblPop.setText(htmlComment);
					//}
					if (selEle != poppedElement) {
						StringBuilder sb = new StringBuilder();
						StringList comment = selEle.appendHtmlComment(sb);
						lblPop.setText(sb.toString());
						int maxWidth = 0;
						int si = 0;
						for (int i = 0; i < comment.count(); i++)
						{
							if (maxWidth < comment.get(i).length())
							{
								maxWidth = comment.get(i).length();
								si=i;
							}
						}
						int width = lblPop.getFontMetrics(lblPop.getFont()).
								stringWidth(comment.get(si));
						if (lblPop.getText().contains("<strong>")) {
							width *= 1.2;
						}
						lblPop.setPreferredSize(
								new Dimension(
										8 + width,
										comment.count() * lblPop.getFontMetrics(lblPop.getFont()).getHeight()
										)
								);
						poppedElement = selEle;
					}
					// END KGU#902 2021-01-01

					int x = ((JComponent) e.getSource()).getLocationOnScreen().getLocation().x;
					int y = ((JComponent) e.getSource()).getLocationOnScreen().getLocation().y;
					pop.setLocation(x+e.getX(),
							y+e.getY()+16);
					popVisible = true;
				}
			}
			pop.setVisible(popVisible);
		}
		// KGU#91 2015-12-04: Bugfix #39 - Disabled
		//if(Element.E_TOGGLETC) root.setSwitchTextAndComments(false);
	}

	@Override
	public void mouseDragged(MouseEvent e)
	{
		if (e.getSource()==this)
		{
			// START KGU#123 2016-01-04: Issue #65 - added for autoscroll behaviour
			Rectangle r = new Rectangle(e.getX(), e.getY(), 1, 1);
			this.scrollRectToVisible(r);
			// END KGU#123 2016-01-04

			// START KGU#25 2015-10-11: Method merged with getElementByCoord(int,int)
			//Element bSome = root.selectElementByCoord(e.getX(),e.getY());
			Element bSome = root.getElementByCoord(e.getX(), e.getY(), true);
			// END KGU#25 2015-10-11

			if (bSome != null)
			{
				mX = e.getX();
				mY = e.getY();
				//System.out.println("DRAGGED "+mX+" "+mY);
				/*System.out.println("DRAGGED ("+e.getX()+", "+e.getY()+") >> " +
						bSome + " >> " + selectedDown);
						/**/
				// START KGU#896 2020-12-25: Enh. 896
				if (getCursor().getType() != Cursor.MOVE_CURSOR) {
					setCursor(new Cursor(Cursor.MOVE_CURSOR));
				}
				// END KGU#896 2020-12-25
				bSome.setSelected(true);
				//System.out.println("selected = " + bSome);
				//System.out.println("selectedDown = " + selectedDown);
				//System.out.println("selectedUp = " + selectedUp);
				if (selectedDown != null) selectedDown.setSelected(true);

				boolean doRedraw = false;

				if ((selectedDown != null) && (e.getX() != mouseX) && (e.getY() != mouseY) && (selectedMoved != bSome))
				{
					mouseMove = true;
					if (selectedDown.getClass().getSimpleName().equals("Root") ||
							selectedDown.getClass().getSimpleName().equals("Subqueue") ||
							bSome.getClass().getSimpleName().equals("Root") ||
							// START KGU#911 2021-01-10: Enh. #910
							selectedDown.isImmutable() || bSome.isImmutable() ||
							// END KGU#911 2021-01-10
							//root.checkChild(bSome, selectedDown))
							bSome.isDescendantOf(selectedDown))
					{
						Element.E_DRAWCOLOR=Color.RED;
					}
					else
					{
						Element.E_DRAWCOLOR=Color.GREEN;
					}
					/*
					 selectedDown.draw(new Canvas((Graphics2D)this.getGraphics()), selectedDown.rect);
					 if(bSome!=null)
					 {
					 bSome.draw(new Canvas((Graphics2D)this.getGraphics()), bSome.rect);

					 }
					 */
					doRedraw = true;
				}

				if (selX != -1 && selY != -1)
				{
					doRedraw = true;
				}

				if (doRedraw)
					redraw();

			}
			selectedMoved = bSome;
		}
	}

	@Override
	public void mousePressed(MouseEvent e)
	{
		//System.out.println("MousePressed at (" + e.getX() + ", " + e.getY() + ")");
		if (e.getSource() == this)
		{
			// START KGU#705 2019-09-26: Enh. #738: The focus wasn't automatically gained on clicking into the diagram
			this.getParent().getParent().requestFocus();
			// END KGU#705 2019-09-26
			//System.out.println("Pressed");
			mouseX = e.getX();
			mouseY = e.getY();

			Element.E_DRAWCOLOR = Color.YELLOW;
			// START KGU#25 2015-10-11: Method merged with getElementByCoord(int,int)
			//Element ele = root.selectElementByCoord(e.getX(),e.getY());
			Element ele = root.getElementByCoord(e.getX(), e.getY(), true);
			// END KGU#25 2015-10-11
			
			// START KGU#896 2020-12-25: Enh. #896
			boolean setMoveCursor = false;
			// END KGU#896 2020-12-25

			// KGU#87: Maintain a selected sequence on right mouse button click 
			if (e.getButton() == MouseEvent.BUTTON3 && selected instanceof IElementSequence &&
					(ele == null || ((IElementSequence)selected).getIndexOf(ele) >= 0))
			{
				// Restore the selection flags (which have been reduced to ele by root.getElementByCoord(...))
				// START KGU 2016-01-09: Bugfix #97 (possibly) - ele may be null here!
				//ele.setSelected(false);
				if (ele != null) ele.setSelected(false);
				// END KGU 2016-01-09
				selected = selected.setSelected(true);
				redraw();
			}
			else if (ele != null)
			{
				// START KGU#896 2020-12-25: Enh. #896
				setMoveCursor = ele != null && getCursor().getType() != Cursor.MOVE_CURSOR;
				// END KGU#896 2020-12-25
				// START KGU#136 2016-03-02: Bugfix #97 - Selection wasn't reliable
				ele = ele.setSelected(true);
				// END KGU#136 2016-03-02
				mX = mouseX;
				mY = mouseY;
				// START KGU#136 2016-03-02: Bugfix #97 - we must get the element corner
				//selX = mouseX-ele.getRect().left;
				//selY = mouseY-ele.getRect().top;
				Rect topLeft = ele.getRectOffDrawPoint();
				selX = mouseX - topLeft.left;
				selY = mouseY - topLeft.top;
				// END KGU#136 2016-03-02

				// KGU#87: Expansion to entire subqueue (induced by Alt key held down)?
				if (e.isAltDown() && ele.parent instanceof Subqueue &&
						((Subqueue)ele.parent).getSize() > 1)
				{
					((Subqueue)ele.parent).setSelected(true);
					selected = ele.parent;
					// In case someone wants to drag then let it just be done for the single element
					// (we don't allow dynamically to move a sequence - the user may better cut and paste)
					selectedDown = ele;
					// START KGU#896 2020-12-25: Enh. #896
					setMoveCursor = false;	// So we will not show the MOVE cursor here
					// END KGU#896 2020-12-25
					redraw();
				}
				else if (ele != selected)
				{
					// START KGU#87 2015-11-23: If an entire Subqueue had been selected, reset the flags 
					if (selected instanceof Subqueue)
					{
						selected.setSelected(false);
					}
					if (e.isShiftDown() && selected != null &&
							ele.parent instanceof Subqueue &&
							ele.parent == selected.parent)
					{
						// Select the subrange
						//System.out.println("Selected range of " + ele.parent + " " +
						//((Subqueue)ele.parent).getIndexOf(ele) + " - " +
						//((Subqueue)ele.parent).getIndexOf(selected));
						selected.setSelected(false);
						selected = new SelectedSequence(selected, ele);
						// START KGU#866 2020-05-02: Issue #866 span may get reduced now
						if (((SelectedSequence)selected).getSize() == 1) {
							// Replace the span by its only member
							selected = ((SelectedSequence)selected).getElement(0);
						}
						// END KGU#866 2020-05-02
						// START KGU#896 2020-12-25: Enh. #896
						else {
							setMoveCursor = false;
						}
						// END KGU#896 2020-12-25
						selected.setSelected(true);
						redraw();
						selectedDown = ele;
					}
					else
					{
					// END KGU#87 2015-11-23
						ele.setSelected(true);
						// START KGU#87 2015-11-23: Ensure a redrawing after a Subqueue had been selected 
						//selected=ele;
						//if(selectedDown!=ele) 
						if (selectedDown != ele || selected instanceof IElementSequence)
						// END KGU#87 2015-11-23
						{
							redraw();
						}
						selected = ele;
						selectedDown = ele;
					// START KGU#87 2015-11-23: Original code just part of the else branch
					}
					// END KGU#87 2015-11-23
				}
				//redraw();
			}
			// START KGU#180 2016-04-15: Bugfix #165 - detection didn't work properly
			else /* ele == null */
			{
				selected = null;
				// FIXME: May selectedDown and selectedUp still hold a former selection? 
				redraw();
			}
			// END KGU#180 2016-04-15

			if (selected != null)
			{
				if ( !selected.getClass().getSimpleName().equals("Subqueue") &&
					!selected.getClass().getSimpleName().equals("Root") )
				{
					mouseMove = false;
					// START KGU#896 2020-12-25: Enh. #896
					if (selected != ele) {
						setMoveCursor = false;
					}
					// END KGU#896 2020-12-25
				}
				// START KGU#896 2020-12-25: Enh. #896
				else {
					// Never show the MOVE cursor on a Root or Subqueue
					setMoveCursor = false;
				}
				// END KGU#896 2020-12-25
				// START KGU#911 2021-01-10: Enh. #910
				if (selected.isImmutable()) {
					setMoveCursor = false;
				}
				// END KGU#911 2021-01-10
			}
			// START KGU#896 2020-12-25: Enh. #896
			if (setMoveCursor) {
				setCursor(new Cursor(Cursor.MOVE_CURSOR));
			}
			// END KGU#896 2020-12-25

			// START KGU#705 2019-09-24: Enh. #738
			highlightCodeForSelection();
			// END KGU#705 2019-09-24
			if (NSDControl != null) NSDControl.doButtons();
		}
	}

	@Override
	public void mouseReleased(MouseEvent e)
	{
		// FIXME: What about hidden declarations?
		if (e.getSource() == this)
		{
			//System.out.println("Released");
			boolean doDraw = false;
			// START KGU#514 2018-04-03: Superfluous Analyser calls reduced on occasion of bugfix #528 
			boolean doReanalyse = false;
			// END KGU#514 2018-04-03
			boolean isShiftDown = e.isShiftDown();

			if((selX != -1) && (selY != -1) && (selectedDown != null))
			{
				selX = -1;
				selY = -1;
				doDraw=true;
			}

			if ((mouseMove == true) && (selectedDown != null))
			{
				Element.E_DRAWCOLOR = Color.YELLOW;
				if ( !selectedDown.getClass().getSimpleName().equals("Subqueue") &&
						!selectedDown.getClass().getSimpleName().equals("Root") )
				{
					//System.out.println("=================== MOUSE RELEASED 1 (" + e.getX()+ ", " +e.getY()+ ")======================");
					// START KGU#25 2015-10-11: Method merged with getElementByCoord(int,int)
					//selectedUp = root.selectElementByCoord(e.getX(),e.getY());
					Element selectedUp = root.getElementByCoord(e.getX(), e.getY(), true);
					// END KGU#25 2015-10-11
					//System.out.println(">>>>>>>>>>>>>>>>>>> MOUSE RELEASED 1 >>>>>>> " + selectedUp + " <<<<<<<<<<<<<<<<<<<<<<");
					if (selectedUp != null)
					{
						selectedUp.setSelected(false);
						if ( !selectedUp.getClass().getSimpleName().equals("Root") &&
								selectedUp != selectedDown &&
								// START KGU#911 2021-01-10: Enh. #910
								!selectedUp.isImmutable() && !selectedDown.isImmutable() &&
								// END KGU#911 2021-01-10
								//root.checkChild(selectedUp,selectedDown)==false
								!selectedUp.isDescendantOf(selectedDown)
								)
						{
							//root.addUndo();
							try {
								addUndoNSD(false);
							} catch (CancelledException ex) {
								return;
							}
							NSDControl.doButtons();
							// START KGU#514 2018-04-03: Superfluous Analyser calls reduced on occasion of bugfix #528 
							doReanalyse = true;
							// END KGU#514 2018-04-03

							// START KGU401 2017-05-17: Issue #405
							selectedDown.resetDrawingInfoDown();
							// END KGU#401 2017-05-17

							// START KGU#87 2015-11-22: Subqueues should never be moved but better prevent...
							//root.removeElement(selectedDown);
							if (!(selectedDown instanceof Subqueue))
							{
								root.removeElement(selectedDown);
							}
							// END KGU#87 2015-11-22
							selectedUp.setSelected(false);
							
							// START KGU#896 2020-12-25: Enh. #896 - eventually allow to drop before the target
							//root.addAfter(selectedUp, selectedDown);
							if (isShiftDown) {
								root.addBefore(selectedUp, selectedDown);
							}
							else {
								root.addAfter(selectedUp, selectedDown);
							}
							// END KGU#896 2020-12-25
							
							// START KGU'87 2015-11-22: See above
							//selectedDown.setSelected(true);
							if (!(selectedDown instanceof Subqueue))
							{
								selectedDown.setSelected(true);
							}
							else
							{
								((Subqueue)selectedDown).clear();
								selectedDown.setSelected(false);
							}
							// END KGU#87 2015-11-22
							doDraw = true;
							// START KGU#705 2019-09-30: Enh. #738
							updateCodePreview();
							// END KGU#705 2019-09-30
						}
						else
						{
							selectedUp.setSelected(false);
							selectedDown.setSelected(true);
							doDraw = true;
						}
					}
				}
				else
				{
					//System.out.println("=================== MOUSE RELEASED 2 (" + e.getX()+ ", " +e.getY()+ ")======================");
					// START KGU#25 2015-10-11: Method merged with getElementByCoord(int,int)
					//selectedUp = root.selectElementByCoord(e.getX(),e.getY());
					Element selectedUp = root.getElementByCoord(e.getX(), e.getY(), true);
					// END KGU#25 2015-10-11
					//System.out.println(">>>>>>>>>>>>>>>>>>> MOUSE RELEASED 2 >>>>>>> " + selectedUp + " <<<<<<<<<<<<<<<<<<<<<<");
					if (selectedUp != null) selectedUp.setSelected(false);
					doDraw = true;
				}
			}

			mouseMove = false;
			// START KGU#896 2020-12-25: Enh. #986
			if (getCursor().getType() != Cursor.DEFAULT_CURSOR) {
				setCursor(new Cursor(Cursor.DEFAULT_CURSOR));
			}
			// END KGU#896 2020-12-25

			if (doDraw)
			{
				redraw();
				// START KGU#514 2018-04-03: Superfluous Analyser calls reduced on occasion of bugfix #528
				//analyse();
				if (doReanalyse) {
					analyse();
				}
				// END KGU#514 2018-04-03
			}

			if (NSDControl!=null) NSDControl.doButtons();
		}
	}

	@Override
	public void mouseEntered(MouseEvent e)
	{
	}

	@Override
	public void mouseExited(MouseEvent e)
	{
		// START KGU#1 2015-10-11: We ought to get rid of that sticky popped comment!
		this.hideComments();
		// END KGU#1 2015-10-11
	}

	@Override
	public void mouseClicked(MouseEvent e)
	{
		//System.out.println("MouseClicked at (" + e.getX() + ", " + e.getY() + ")");
		// select the element
		if (e.getClickCount() == 1)
		{
			// START KGU#565 2018-07-27: Bugfix #569 We must react to a click in the errorlist if it contains only a single entry 
			//if (e.getSource()==this)
			//{
			//}
			if (e.getSource() == errorlist) {
				this.handleErrorListSelection();
			}
			// END KGU#565 2018-07-27
			// START KGU#305 2016-12-12: Enh. #305
			// START KGU#626 2019-01-01: Enh. #657
			//else if (e.getSource() == diagramIndex)
			//{
			//	Arranger.scrollToDiagram(diagramIndex.getSelectedValue(), true);
			//}
			// END KGU#626 2019-01-01
			// END KGU#305 2016-12-12
		}
		// edit the element
		else if ((e.getClickCount() == 2))
		{
			if (e.getSource() == this)
			{
				// selected the right element
				//selected = root.selectElementByCoord(e.getX(),e.getY());
				// START KGU#87 2015-11-22: Don't edit non-empty Subqueues, reselect single element
				//if (selected != null)
//				if ((selected instanceof Subqueue) && ((Subqueue)selected).getSize() > 0)
//				{
//					selected = root.selectElementByCoord(e.getX(), e.getY());	// Is of little effect - often subqueues don't detect properly
//					redraw();
//					//System.out.println("Re-selected on double-click: " + selected + ((selected instanceof Subqueue) ? ((Subqueue)selected).getSize() : ""));
//				}
				// START KGU#143 2016-11-17: Issue #114 - don't edit elements under execution
				//if (selected != null && !((selected instanceof Subqueue) && ((Subqueue)selected).getSize() > 0))
				if (canEdit())
				// END KGU#143 2016-11-17
				// END KGU#87 2015-11-22
				{
					// edit it
					editNSD();
					selected.setSelected(true);
					// START KGU#276 2016-10-11: Issue #269 Attempt to focus the associated element - failed!
					//redraw();
					redraw(selected);	// Doesn't work properly
					// END KGU#276 2016-10-11
					// do the button thing
					if(NSDControl!=null) NSDControl.doButtons();
					// START KGU#705 2019-09-24: Enh. #738
					highlightCodeForSelection();
					// END KGU#705 2019-09-24
				}
			}
			else if (e.getSource() == errorlist)
			{
				// the error list has been clicked
				if (errorlist.getSelectedIndex() >= 0)
				{
					// select the concerned element
					// START KGU#565 2021-01-06: Bugfix #569 - improvement
					//// START KGU#565 2018-07-27: Bugfix #569 - We must first unselect the previous selection
					//selected = (root.errors.get(errorlist.getSelectedIndex())).getElement();
					//Element errElem = (root.errors.get(errorlist.getSelectedIndex())).getElement();
					//if (selected != null && errElem != selected) {
					//	selected.setSelected(false);
					//	selected = errElem.setSelected(true);
					//	// START KGU#705 2019-09-24: Enh. #738
					//	highlightCodeForSelection();
					//	// END KGU#705 2019-09-24
					//}
					//// END KGU#565 2018-07-27
					//// edit it
					//editNSD();
					if (this.handleErrorListSelection()) {
						editNSD();
					}
					// END KGU#565 2021-01-06
					// do the button things
					if (NSDControl != null) NSDControl.doButtons();
				}
			}
			// START KGU#305 2016-12-12: Enh. #305
		}
	}

	/* (non-Javadoc)
	 * @see java.awt.event.MouseWheelListener#mouseWheelMoved(java.awt.event.MouseWheelEvent)
	 */
	@Override
	public void mouseWheelMoved(MouseWheelEvent e)
	{
		// START KGU#699 2019-03-27: Enh. #717 This is for convenience in configureWheelUnit()
		if (e.getSource() instanceof JSpinner) {
			SpinnerNumberModel model = (SpinnerNumberModel)((JSpinner)e.getSource()).getModel();
			int rotation = e.getWheelRotation();
			Object value = null;
			if (rotation < 0 && (value = model.getNextValue()) != null) {
				model.setValue(value);
			}
			else if (rotation > 0 && (value = model.getPreviousValue()) != null) {
				model.setValue(value);
			}
			return;
		}
		// END KGU#699 2019-03-27
		//System.out.println("MouseWheelMoved at (" + e.getX() + ", " + e.getY() + ")");
		//System.out.println("MouseWheelEvent: " + e.getModifiers() + " Rotation = " + e.getWheelRotation() + " Type = " + 
		//		((e.getScrollType() == MouseWheelEvent.WHEEL_UNIT_SCROLL) ? ("UNIT " + e.getScrollAmount()) : "BLOCK")  );
		// START KGU#503 2018-03-13: Enh. #519 - The mouse wheel got a new function and is permanently listened to
		//if (selected != null)
		if ((e.getModifiersEx() & MouseWheelEvent.CTRL_DOWN_MASK) != 0) {
			// Ctrl + mouse wheel is now to raise or shrink the font (thus to kind of zoom) 
			int rotation = e.getWheelRotation();
			int fontSize = Element.getFont().getSize();
			if (Element.E_WHEEL_REVERSE_ZOOM) {
				rotation *= -1;
			}
			if (rotation >= 1 && fontSize-1 >= 4)
			{
				// reduce font size
				Element.setFont(new Font(Element.getFont().getFamily(), Font.PLAIN, fontSize-1));
				root.resetDrawingInfoDown();
				redraw();
				e.consume();
			}
			else if (rotation <= -1)
			{
				// enlarge font size
				Element.setFont(new Font(Element.getFont().getFamily(), Font.PLAIN, fontSize+1));
				root.resetDrawingInfoDown();
				redraw();
				e.consume();
			}
		}
		else if (Element.E_WHEELCOLLAPSE && selected != null)
			// END KGU#503 2018-03-13
		{
			// START KGU#123 2016-01-04: Bugfix #65 - heavy differences between Windows and Linux here:
			// In Windows, the rotation result may be arbitrarily large whereas the scrollAmount is usually 1.
			// In Linux, however, the rotation result will usually be -1 or +1, whereas the scroll amount is 3.
			// So we just multiply both and will get a sensible threshold, we hope.
			//if(e.getWheelRotation()<-1) selected.setCollapsed(true);
			//else if(e.getWheelRotation()>1)  selected.setCollapsed(false);
			int rotation = e.getWheelRotation();
			if (e.getScrollType() == MouseWheelEvent.WHEEL_UNIT_SCROLL) {
				rotation *= e.getScrollAmount();
			}
			else {
				rotation *= 2;
			}
			if (rotation < -1) {
				selected.setCollapsed(true);
			}
			else if (rotation > 1) {
				selected.setCollapsed(false);
			}
			// END KGU#123 2016-01-04
			// START KGU#503 2018-03-13: Enh. #519 - may not work (depends on the order of listeners)
			e.consume();
			// END KGU#503 2018-03-13
			redraw();
		}
		// FIXME KGU 2016-01-0: Issue #65
//		// Rough approach to test horizontal scrollability - only works near the left and right
//		// borders, because the last mouseMoved position is used. Seems that we will have to
//		// maintain a virtual scroll position here which is to be used instead of e.getX().
//		if ((e.getModifiersEx() & MouseWheelEvent.SHIFT_DOWN_MASK) != 0)
//		{
//			int rotation = e.getWheelRotation();
//			if (e.getScrollType() == MouseWheelEvent.WHEEL_UNIT_SCROLL) {
//				rotation *= e.getScrollAmount();
//			}
//			System.out.println("Horizontal scrolling by " + rotation);
//			Rectangle r = new Rectangle(e.getX() + 50 * rotation, e.getY(), 1, 1);
//			((JPanel)e.getSource()).scrollRectToVisible(r);
//		}
	}


	// START KGU#143 2016-01-21: Bugfix #114 - We need a possibility to update buttons from execution status
	public void doButtons()
	{
		if (NSDControl != null) NSDControl.doButtons();
	}
	// END KGU#143 2016-01-21

	// START KGU#276 2016-10-09: Issue #269
	/**
	 * Scroll to the given element and redraw the current diagram
	 * @param element - the element to gain the focus
	 */
	public void redraw(Element element)
	{
		Rectangle rect = element.getRectOffDrawPoint().getRectangle();
		Rectangle visibleRect = new Rectangle();
		this.computeVisibleRect(visibleRect);
		// START KGU#276 2016-11-19: Issue #269 Ensure wide elements be shown left-bound
		if (rect.width > visibleRect.width &&
				!(element instanceof Alternative || element instanceof Case))
		{
			rect.width = visibleRect.width;
		}
		// END KGU#276 2016-11-19
		// START KGU#276 2016-11-21: Issue #269 Ensure high elements be shown top-bound
		if (rect.height > visibleRect.height &&
				!(element instanceof Instruction || element instanceof Parallel || element instanceof Forever))
		{
			// ... except for REPEAT loops, which are to be shown bottom-aligned
			if (element instanceof Repeat)	{
				rect.y += rect.height - visibleRect.height;
			}
			rect.height = visibleRect.height;
		}
		// END KGU#276 2016-11-21
		try {
			scrollRectToVisible(rect);
		}
		catch (Exception ex) {
			logger.warning(ex.toString());
		}
		redraw();	// This is to make sure the drawing rectangles are correct
		// START KGU#705 2019-09-24: Enh. 738
		if (show_CODE_PREVIEW && codeHighlighter != null && element.executed) {
			codeHighlighter.removeAllHighlights();
			SwingUtilities.invokeLater(new Runnable() {
				@Override
				public void run() {
					highlightCodeForElement(element, true);
				}
			});
		}
		// END KGU#705 2019-09-24
	}
	// END KGU#276 2016-10-09

	public void redraw()
	{
		// START KGU#440 2017-11-06: Bugfix #455 - suppress drawing unless Structorizer is fully initialized
		if (!this.isInitialized) {
			return;
		}
		// END KGU#440 2017-11-06
		boolean wasHighLight = Element.E_VARHIGHLIGHT; 
		if (wasHighLight)
		{
			// START KGU#430 2017-10-10: Issue #432
			//root.getVarNames();
			try {
				// START KGU#444/KGU#618 2018-12-18: Issue #417, #649
				//root.getVarNames();
				root.getVarNames();
				// END KGU#444/KGU#618 2018-12-18
			}
			catch (Exception ex) {
				logger.log(Level.WARNING, "*** Possible sync problem:", ex);
				// Avoid trouble (highlighting would require variable retrieval)
				Element.E_VARHIGHLIGHT = false;
			}
			// END KGU#430 2017-10-10
		}

		Rect rect = root.prepareDraw(this.getGraphics());
		Dimension d = new Dimension(rect.right-rect.left, rect.bottom-rect.top);
		this.setPreferredSize(d);
		//this.setSize(d);
		this.setMaximumSize(d);
		this.setMinimumSize(d);
		//this.setSize(new Dimension(rect.right-rect.left,rect.bottom-rect.top));
		//this.validate();

		((JViewport) this.getParent()).revalidate();

		//redraw(this.getGraphics());
		this.repaint();

		// START KGU#430 2017-10-10: Issue #432
		Element.E_VARHIGHLIGHT = wasHighLight;
		// END KGU#430 2017-10-10
	}

	// START KGU#703 219-03-30: Issue #718, #720
	/**
	 * Resets cached variable and type information, the drawing information including the
	 * highlight cache after routine pool changes and redraws the managed diagram.
	 * The clearing of variables, types etc. is not done if the {@link Root} is under
	 * execution.
	 */
	public void invalidateAndRedraw()
	{
		// During execution it is no good idea to reset variable, constants, and type information.
		// Anyway the pool changes will usually only be a pseudo addition in order to get ownership
		// of executed subroutines, so better ignore it.
		// Otherwise, of course, we should react to a possible insertion or removal of some referred
		// includable, and even subroutines becoming available may have an impact on derived types
		// (result types), even recursively.
		if (!root.isExecuted()) {
			root.clearVarAndTypeInfo(false);
		}
		// START KGU#874 2020-10-18: Issue #875 Particularly the save buttons must be updated
		this.doButtons();
		// END KGU#874 2020-10-18
		redraw();
	}
	// END KGU#703 2019-03-30

	// START KGU#906 2021-01-06: Enh. #905 - we needed to distinguish work area from export
	public void redraw(Graphics _g)
	{
		redraw(_g, DrawingContext.DC_STRUCTORIZER);
	}
	public void redraw(Graphics _g, DrawingContext _context)
	// END KGU#906 2021-01-06
	{
		// KGU#91 2015-12-04: Bugfix #39 - Disabled
		//if (Element.E_TOGGLETC) root.setSwitchTextAndComments(true);
		// START KGU#502/KGU#524/KGU#553: 2019-03-29: Issues #518, #544, #557 drawing speed
		//root.draw(_g, ((JViewport)this.getParent()).getViewRect());
		Rectangle clipRect = _g.getClipBounds();
		// START KGU#906 2021-01-06: Enh. #905
		//root.draw(_g, clipRect);
		root.draw(_g, clipRect, _context);
		// END KGU#906 2021-01-06
		// END KGU#502/KGU#524/KGU#553
		
		lu.fisch.graphics.Canvas canvas = new lu.fisch.graphics.Canvas((Graphics2D) _g);
		Rect rect;
		// draw dragged element
		if ((selX != -1) && (selY != -1) && (selectedDown != null) && (mX!= mouseX) && (mY != mouseY))
		{
			_g.setColor(Color.BLACK);
			// START KGU#136 2016-03-02: Bugfix #97 - It must not play any role where the diagram was drawn before
			//rect = selectedDown.getRect();
			//Rect copyRect = rect.copy();
			rect = selectedDown.getRectOffDrawPoint();
			// END KGU#136 2016-03-02
			int w = rect.right-rect.left;
			int h = rect.bottom-rect.top;
			rect.left = mX - selX;
			rect.top  = mY - selY;
			rect.right  = rect.left + w;
			rect.bottom = rect.top + h;
			((Graphics2D)_g).setComposite(AlphaComposite.getInstance(AlphaComposite.SRC_OVER, 0.3f));
			// START KGU#502/KGU#524/KGU#553: 2019-03-29: Issues #518, #544, #557 drawing speed
			//selectedDown.draw(canvas, rect, ((JViewport)this.getParent()).getViewRect(), false);
			selectedDown.draw(canvas, rect, clipRect, false);
			// START KGU#502/KGU#524/KGU#553: 2019-03-29: Issues #518, #544, #557
			((Graphics2D)_g).setComposite(AlphaComposite.getInstance(AlphaComposite.SRC_OVER, 1f));
			// START KGU#136 2016-03-01: Bugfix #97 - this is no longer necessary
			//selectedDown.rect = copyRect;
			// END KGU#136 2016-03-01
			//System.out.println(selectedDown.getClass().getSimpleName()+"("+selectedDown.getText().getLongString()+
			//		") repositioned to ("+copyRect.left+", "+copyRect.top+")");
			//_g.drawRect(mX-selX, mY-selY, w, h);
		}/**/

		// KGU#91 2015-12-04: Bugfix #39 - Disabled
		//if (Element.E_TOGGLETC) root.setSwitchTextAndComments(false);
	}

	@Override
	public void paintComponent(Graphics g)
	{
		super.paintComponent(g);
		if (root != null)
		{
			//logger.debug("Diagram: " + System.currentTimeMillis());
			redraw(g, DrawingContext.DC_STRUCTORIZER);
		}
	}

	// START KGU#444 2017-10-23: Issue #417 - polynomial scrolling time complexity 
	/**
	 * Adapts the scroll units according to the size of the current {@link Root}. With standard scroll unit
	 * of 1, large diagrams would take an eternity to get scrolled over because their redrawing time also
	 * increases with the number of elements, of course, such that it's polynomial (at least square) time growth... 
	 */
	protected void adaptScrollUnits() {
		Container parent = this.getParent();
		if (parent != null && (parent = parent.getParent()) instanceof javax.swing.JScrollPane) {
			javax.swing.JScrollPane scroll = (javax.swing.JScrollPane)parent;
			// START KGU#444 2017-11-03: Bugfix #417 - in rare cases a division by 0 exception could occur
			//int heightFactor = root.getRect().bottom / scroll.getHeight() + 1;
			//int widthFactor = root.getRect().right / scroll.getWidth() + 1;
			int heightFactor = 1;
			int widthFactor = 1;
			Rect drawRect = root.getRect();
			//System.out.println("rect : " + drawRect);
			// START KGU#444/KGU#618 2018-12-18: Issue #417, #649 - scrolling too slow
			// For new Roots, the drawing may not have had time to compute the size, so try an
			// estimate from the total number of elements
			if (drawRect.bottom < 10) {
				int nElements = root.getElementCount();
				drawRect = new Rect(0, 0,
						(int)(Math.sqrt(nElements) * Element.getPadding()),
						nElements * 3 * Element.getPadding()
						);
			}
			// END KGU#444/KGU#618 2018-12-18
			if (scroll.getHeight() > 0) {
				heightFactor = drawRect.bottom / scroll.getHeight() + 1;
			}
			if (scroll.getWidth() > 0) {
				widthFactor = drawRect.right / scroll.getWidth() + 1;
			}
			// END KGU#444 2017-11-03
			//System.out.println("unit factors: " + widthFactor + " / " + heightFactor);
			// START KGU#699 2019-03-27: Issue #717
			//scroll.getHorizontalScrollBar().setUnitIncrement(widthFactor);
			//scroll.getVerticalScrollBar().setUnitIncrement(heightFactor);
			if (Element.E_WHEEL_SCROLL_UNIT <= 0) {
				// The very first time Structorizer is used, we fetch the original unit increment
				Element.E_WHEEL_SCROLL_UNIT = scroll.getVerticalScrollBar().getUnitIncrement();
			}
			scroll.getHorizontalScrollBar().setUnitIncrement(Element.E_WHEEL_SCROLL_UNIT + widthFactor - 1);
			scroll.getVerticalScrollBar().setUnitIncrement(Element.E_WHEEL_SCROLL_UNIT + heightFactor - 1);
			// START KGU#699 2019-03-27
		}
	}
	// END KGU#444 2017-10-23

	// START KGU#155 2016-03-08: Some additional fixing for bugfix #97
	/**
	 * Invalidates the cached prepareDraw info of the current diagram (Root)
	 * (to be called on events with global impact on the size or shape of Elements)
	 */
	public void resetDrawingInfo()
	{
		root.resetDrawingInfoDown();
		// START KGU#902 2021-01-01: Enh. #903
		poppedElement = null;
		// END KGU#902 2021-01-01
		if (isArrangerOpen())
		{
			Arranger.getInstance().resetDrawingInfo(this.hashCode());
		}
	}
	// END KGU#155 2016-03-08

	public Element getSelected()
	{
		return selected;
	}

	// START KGU#477 2017-12-07: Enh. #487
	public Element getFirstSelected()
	{
		if (selected instanceof IElementSequence && ((IElementSequence)selected).getSize() > 0) {
			return ((IElementSequence)selected).getElement(0);
		}
		return selected;
	}
	public Element getLastSelected()
	{
		if (selected instanceof IElementSequence && ((IElementSequence)selected).getSize() > 0) {
			return ((IElementSequence)selected).getElement(((IElementSequence)selected).getSize()-1);
		}
		return selected;
	}
	// END KGU#477 2017-12-07
	
	// START KGU#87 2015-11-22: 
	public boolean selectedIsMultiple()
	{
		return (selected instanceof IElementSequence && ((IElementSequence)selected).getSize() > 0);
	}
	// END KGU#87 2015-11-22
	
    // START KGU#41 2015-10-11: Unselecting, e.g. before export, had left the diagram status inconsistent:
	// Though the selected status of the elements was unset, the references of the formerly selected
	// elements invisibly remained in the respective diagram attributes, possibly causing unwanted effects.
	// So this new method was introduced to replace the selectElementByCoord(-1,-1) calls.
	/**
	 * Resets the selected state on all elements of the current {@link Root} and redraws
	 * the diagram.
	 * @see #unselectAll(boolean)
	 */
	public void unselectAll()
	// START KGU#430 2017-10-12: Issue #432 allow to suppress redrawing
	{
		unselectAll(true);
	}

	/**
	 * Resets the selected state on all elements of the current {@link Root} and redraws
	 * the diagram if {@code refresh} is true.
	 */
	public void unselectAll(boolean refresh)
	// END KGU#430 2017-10-12
	{
		if (root != null)
		{
			root.selectElementByCoord(-1, -1);
		}
		selected = selectedDown = selectedMoved = null;
		if (refresh) {
			redraw();
		}
		// START KGU#705 2019-09-24: Enh. #738
		highlightCodeForSelection();
		// END KGU#705 2019-09-24
	}
	// END KGU#41 2015-10-11
	
	// START KGU#705 2019-09-24: Enh. #738
	/**
	 * Highlights the code regions corresponding to the current selection in the preview area.
	 */
	private void highlightCodeForSelection()
	{
		if (show_CODE_PREVIEW && codePreviewMap != null) {
			int pos = -1;
			if (codeHighlighter != null) {
				codeHighlighter.removeAllHighlights();
			}
			if (this.selected != null) {
				if (this.selected instanceof IElementSequence) {
					IElementSequence.Iterator iter = ((IElementSequence)this.selected).iterator(false);
					while (iter.hasNext()) {
						int p = highlightCodeForElement(iter.next(), false);
						if (pos < 0) pos = p;
					}
				}
				else {
					pos = highlightCodeForElement(this.selected, false);
				}
			}
			if (pos >= 0) {
				try {
					// FIXME: from Java 9 on, modelToView() is to be replaced by modelToView2D()
					Rectangle viewRect = codePreview.modelToView(pos);
					// Scroll to make the rectangle visible
					codePreview.scrollRectToVisible(viewRect);
				}
				catch (BadLocationException e) {
					// FIXME DEBUG (should not occur)
					e.printStackTrace();
				}
				catch (NullPointerException ex) {
					// Nothing we could do here, symptom for racing hazard
				}
			}
		}
	}
	
	/**
	 * Highlights the code regions corresponding to the given element {@code ele} in the preview area .
	 * @param ele - the {@link Element} the code for which is to be highlighted
	 * @param scrollTo TODO
	 * @return the start position of the first line of the element code
	 */
	private int highlightCodeForElement(Element ele, boolean scrollTo)
	{
		int pos = -1;
		int[] interval = codePreviewMap.get(ele);
		if (interval != null) {
			if (codeHighlighter == null) {
				codeHighlighter = codePreview.getHighlighter();
			}
			for (int line = interval[0]; line < interval[1]; line++) {
				try {
					pos = codePreview.getLineStartOffset(line);
					int p0 = pos + interval[2];
					int p1 = codePreview.getLineEndOffset(line);
					if (p0 < p1) {
						codeHighlighter.addHighlight(p0, p1, ele.executed ? execHighlightPainter : codeHighlightPainter);
						if (scrollTo) {
							// FIXME: from Java 9 on, modelToView() is to be replaced by modelToView2D()
							Rectangle viewRect = codePreview.modelToView(pos);
							// Scroll to make the rectangle visible
							codePreview.scrollRectToVisible(viewRect);
						}
					}
				} catch (BadLocationException e) {
					// Just ignore errors
					logger.warning("Bad code preview location for element " + ele);
				}
			}
		}
		return pos;
	}
	// END KGU#705 2019-09-24
	
	/**
	 * Tries to identify the {@link Element} that is responsible for the code line
	 * with given number {@code lineNo} in the {@link #codePreview}.
	 * @param lineNo - number of a line in the {@link #codePreview}.
	 * @return the closest corresponding {@link Element}.
	 */
	public Element identifyElementForCodeLine(int lineNo)
	{
		int lineRangeSize = codePreview.getLineCount();
		Element closest = null;
		for (Entry<Element, int[]> entry: codePreviewMap.entrySet()) {
			int[] range = entry.getValue();
			if (range[0] <= lineNo && range[1] > lineNo) {
				if (range[1] - range[0] < lineRangeSize || closest == null) {
					closest = entry.getKey();
					lineRangeSize = range[1] - range[0];
				}
			}
		}
		return closest;
	}
	
	// START KGU#705 2019-09-26: Enh. #738
	/**
	 * Entry point for external components to get the given {@code element}
	 * consistently selected in the diagram.
	 * @param element - the {@link Element} to be selected
	 */
	public void selectElement(Element element)
	{
		if (element != null) {
			Element sel = root.findSelected();
			if (sel != null) {
				sel.setSelected(false);
			}
			element.setSelected(true);
			selected = element;
			selectedDown = selected;
			this.redraw(element);
			if (codeHighlighter != null) {
				codeHighlighter.removeAllHighlights();
			}
			this.highlightCodeForElement(element, false);
		}
	}
	// END KGU#705 2019-09-26

	/**
	* Method: print <p>
	*
	* This class is responsible for rendering a page using
	* the provided parameters. The result will be a grid
	* where each cell will be half an inch by half an inch.
	*
	* @param g a value of type Graphics
	* @param pageFormat a value of type PageFormat
	* @param page a value of type int
	* @return a value of type int
	*/
	public int print(Graphics g, PageFormat pageFormat, int page)
	{  
		if (page == 0)
		{
			Graphics2D g2d = (Graphics2D) g;

			g2d.translate(pageFormat.getImageableX(), pageFormat.getImageableY());

			/*if (pageFormat.getOrientation() != PageFormat.PORTRAIT)
			{*/
			double sX = (pageFormat.getImageableWidth()-1)/root.width;
			double sY = (pageFormat.getImageableHeight()-1)/root.height;
			double sca = Math.min(sX,sY);
			if (sca > 1) {sca = 1;}
			g2d.scale(sca,sca);
			/*}
			else
			{
				double sX = (pageFormat.getImageableWidth()-1)/root.width;
				double sY = (pageFormat.getImageableHeight()-1)/root.height;
				double sca = Math.min(sX,sY);
				//if (sca>1) {sca=1;}
				g2d.scale(sca,sca);
			}*/

			// START KGU#906 2021-01-06: Enh. #905 We don't want the triangles in the print
			//root.draw(g, null);
			root.draw(g, null, DrawingContext.DC_IMAGE_EXPORT);
			// END KGU#906 2021-01-06

			return (PAGE_EXISTS);
		}
		else
		{
			return (NO_SUCH_PAGE);
		}
	}

	/*========================================
	 * New method
	 *========================================*/
	/**
	 * Replaces the current {@link #root} by a new empty {@link Root} unless the current
	 * {@link #root} is being executed or the user refuses to make a decision about unsaved
	 * changes.
	 */
	public void newNSD()
	{
		// START KGU#157 2016-03-16: Bugfix #131 - Precaution against replacement if under execution
		if (!this.checkRunning()) return;	// Don't proceed if the root is being executed
		// END KGU#157 2016-03-16
		
		// START KGU#48 2015-10-17: Arranger support
		Root oldRoot = root;
		// END KGU#48 2015-10-17
		// only save if something has been changed
		// START KGU#534 2018-06-27: Bugfix #552 We should not proceed if the user canceled the saving
		//saveNSD(true);
		if (!saveNSD(true)) {
			return;
		}
		// END KGU#534 2018-06-27

		// create an empty diagram
		root = new Root();
		//root.highlightVars = Element.E_VARHIGHLIGHT; 
		// START KGU 2015-10-29: This didn't actually make sense
		//root.hasChanged=true;
		// END KGU 2015-10-29
		// START KGU#183 2016-04-23: Bugfix #155, Issue #169
		// We must not forget to clear a previous selection
		//this.selected = this.selectedDown = this.selectedUp = null;
		this.selectedDown = null;
		this.selected = root;
		root.setSelected(true);
		// END KGU#183 2016-04-23
		// START KGU#456 2017-11-20: Issue #452
		root.updateTutorialQueue(AnalyserPreferences.getOrderedGuideCodes());
		// END KGU#456 2017-11-20
		redraw();
		analyse();
		// START KGU#48 2015-10-17: Arranger support
		if (oldRoot != null)
		{
			oldRoot.notifyReplaced(root);
		}
		// END KGU#48 2015-10-17
		// START KGU#705 2019-09-23: Enh. #738
		this.updateCodePreview();
		// END KGU#705 2019-09-23
	}


	/*========================================
	 * Open method
	 *========================================*/
	/**
	 * Action method to have the user select an NSD or arrangement file to be loaded (which is going to
	 * replace the current {@link #root}. Does nothing if there is a pending execution.
	 * @see #openNSD(String)
	 * @see #openNsdOrArr(String)
	 */
	public void openNSD()
	{
		// START KGU 2015-10-17: This will be done by openNSD(String) anyway - once is enough!
		// only save if something has been changed
		//saveNSD(true);
		// END KGU 2015-10-17

		// START KGU#157 2016-03-16: Bugfix #131 - Precaution against replacement if under execution
		if (!this.checkRunning()) return;	// Don't proceed if the root is being executed
		// END KGU#157 2016-03-16

		// open an existing file
		// create dialog
		JFileChooser dlgOpen = new JFileChooser();
		// START KGU#287 2017-01-09: Bugfix #330 Ensure Label items etc. be scaled for L&F "Nimbus"
		GUIScaler.rescaleComponents(dlgOpen);
		// END KGU#287 2017-01-09
		dlgOpen.setDialogTitle(Menu.msgTitleOpen.getText());
		// set directory
		if (root.getFile() != null)
		{
			dlgOpen.setCurrentDirectory(root.getFile());
		}
		else
		{
			dlgOpen.setCurrentDirectory(currentDirectory);
		}
		// config dialogue
		// START KGU 2016-01-15: Enh. #110 - select the provided filter
		//dlgOpen.addChoosableFileFilter(new StructogramFilter());
		// START KGU#802 2020-02-16: Issue #815
		//StructogramFilter filter = new StructogramFilter();
		//dlgOpen.addChoosableFileFilter(filter);
		StructorizerFilter filter = new StructorizerFilter();
		dlgOpen.addChoosableFileFilter(filter);
		dlgOpen.addChoosableFileFilter(new StructogramFilter());
		// END KGU#802 2020-02-16
		// START KGU#289 2016-11-15: Enh. #290 (allow arrangement files to be selected)
		dlgOpen.addChoosableFileFilter(new ArrFilter());
		dlgOpen.addChoosableFileFilter(new ArrZipFilter());
		// END KGU#289 2016-11-15
		dlgOpen.setFileFilter(filter);
		// END KGU 2016-01-15
		// show & get result
		int result = dlgOpen.showOpenDialog(this.getFrame());
		// react on result
		if (result == JFileChooser.APPROVE_OPTION)
		{
			/*
			NSDParser parser = new NSDParser();
			root = parser.parse(dlgOpen.getSelectedFile().toURI().toString());
			root.filename=dlgOpen.getSelectedFile().getAbsoluteFile().toString();
			currentDirectory = new File(root.filename);
			redraw();
			*/
			// START KGU#289/KGU#316 2016-11-15/2016-12-28: Enh. #290/#318 (Arranger file support)
			//openNSD(dlgOpen.getSelectedFile().getAbsoluteFile().toString());
			openNsdOrArr(dlgOpen.getSelectedFile().getAbsoluteFile().toString());
			// END KGU#289/KGU#316 2016-11-15/2016-12-28
		}
	}
	
	// START KGU#289/KGU#316 2016-11-15/2016-12-28: Enh. #290/#318: Better support for Arranger files
	/**
	 * Attempts to open (load) the file specified by {@code _filepath} as .nsd, .arr, or .arrz file.<br/>
	 * If none of the expected file extensions match then an empty string is returned.
	 * @param _filepath - the path of the file to be loaded
	 * @return - the file extension
	 * @see #openNSD()
	 * @see #openNSD(String)
	 */
	public String openNsdOrArr(String _filepath)
	{
		String ext = ExtFileFilter.getExtension(_filepath);
		if (ext.equals("arr") || ext.equals("arrz")) {
			loadArrangement(new File(_filepath));
		}
		// START KGU#521 2018-06-08: Bugfix #536
		//else {
		else if (ext.equals("nsd")) {
		// START KGU#521 2018-06-08: Bugfix #536
			this.openNSD(_filepath);
		}
		// START KGU#521 2018-06-08: Bugfix #536
		else {
			ext = "";
		}
		// END KGU#521 2018-06-08
		return ext;
	}
	// END KGU#316 2016-12-28

	/**
	 * Method is to open an NSD file (not an arrangement file!) the path of which
	 * is given by {@code _filename}.<br/>
	 * If arrangement file are also to be accepted then use {@link #openNsdOrArr(String)} instead.
	 * @param _filename - file path of an NSD file
	 * @see #openNsdOrArr(String)
	 */
	public void openNSD(String _filename)
	{
		// START KGU#48 2015-10-17: Arranger support
		Root oldRoot = this.root;
		// END KGU#48 2015-10-17
		// START KGU#111 2015-12-16: Bugfix #63: No error messages on failed load
		String errorMessage = Menu.msgErrorNoFile.getText();
		// END KGU#111 2015-12-16
		// START KGU#901 2021-01-22: Issue #901 WAIT_CURSOR on time-consuming actions
		Cursor origCursor = getCursor();
<<<<<<< HEAD
		setCursor(new Cursor(Cursor.WAIT_CURSOR));	// Possibly this should have done Surface?
=======
		setCursor(new Cursor(Cursor.WAIT_CURSOR));
>>>>>>> ecfbf2f1
		// END KGU#901 2021-01-22
		try
		{
			File f = new File(_filename);
			//System.out.println(f.toURI().toString());
			if (f.exists())
			{
				// START KGU#901 2021-01-22: Issue #901 WAIT_CURSOR on time-consuming actions
				setCursor(new Cursor(Cursor.WAIT_CURSOR));
				// END KGU#901 2021-01-22
				// save current diagram (only if something has been changed)
				saveNSD(true);

				// open an existing file
				NSDParser parser = new NSDParser();
				//boolean hil = root.highlightVars;
				// START KGU#363 2017-05-21: Issue #372 API change
				//root = parser.parse(f.toURI().toString());
				try {
					root = parser.parse(f);
				}
				catch (NSDParser.NSDParserException ex) {
					// For JStruct files we have a solution
					if (ex.getDetectedFileType() == NSDParser.NSDFileType.JSTRUCT) {
						JStructParser jStrParser = new JStructParser();
						ArchivePool jClassPool = jStrParser.parse(new File(_filename));
						Set<Root> roots = jClassPool.getAllRoots();
						if (!roots.isEmpty()) {
							for (Root rt: roots) {
								if (rt.isProgram()) {
									root = rt;
								}
								else {
									if (Element.E_VARHIGHLIGHT) {
										rt.retrieveVarNames();	// Initialise the variable table, otherwise the highlighting won't work
									}
								}
								Arranger.getInstance().addToPool(rt, getFrame(), jClassPool.getName());
							}
						}
					}
					else {
						throw ex;
					}
				}
				// END KGU#363 2017-05-21
				//root.highlightVars = hil;
				if (Element.E_VARHIGHLIGHT) {
					root.retrieveVarNames();	// Initialise the variable table, otherwise the highlighting won't work
				}
				root.filename = _filename;
				currentDirectory = new File(root.filename);
				addRecentFile(root.filename);
				
				// START KGU#183 2016-04-23: Issue #169
				selected = root;
				root.setSelected(true);
				// END KGU#183 2016-04-23
				redraw();
				analyse();
				// START KGU#456 2017-11-20: Issue #452
				root.updateTutorialQueue(AnalyserPreferences.getOrderedGuideCodes());
				// END KGU#456 2017-11-20
				// START KGU#48 2015-10-17: Arranger support
				if (oldRoot != null)
				{
					oldRoot.notifyReplaced(root);
				}
				// END KGU#48 2015-10-17
				// START KGU#111 2015-12-16: Bugfix #63: No error messages on failed load
				errorMessage = null;
				// END KGU#111 2015-12-16

				// START KGU#362 2017-03-28: Issue #370
				if (root.storedParserPrefs != null) {
					this.handleKeywordDifferences(false);
				}
				// END KGU#362 2017-03-28
				// START KGU#705 2019-09-23: Enh. #738
				this.updateCodePreview();
				// END KGU#705 2019-09-23
			}
		}
		catch (Exception e)
		{
			//e.printStackTrace();
			// START KGU#111 2015-12-16: Bugfix #63: No error messages on failed load
			//System.out.println(e.getMessage());
			errorMessage = e.getLocalizedMessage();
			if (errorMessage == null) errorMessage = e.getMessage();
			if (errorMessage == null || errorMessage.isEmpty()) errorMessage = e.toString();
			Level level = Level.SEVERE;
			if (e instanceof java.util.ConcurrentModificationException) {
				level = Level.WARNING;
			}
			logger.log(level, "openNSD(\"" + _filename + "\"): ", e);				
			// END KGU#111 2015-12-16
		}
		// START KGU#901 2021-01-22: Issue #901 WAIT_CURSOR on time-consuming actions
		finally {
			setCursor(origCursor);
		}
		// END KGU#901 2021-01-22
		// START KGU#111 2015-12-16: Bugfix #63: No error messages on failed load
		if (errorMessage != null)
		{
			JOptionPane.showMessageDialog(this.getFrame(), "\"" + _filename + "\": " + errorMessage, 
					Menu.msgTitleLoadingError.getText(),
					JOptionPane.ERROR_MESSAGE);
		}
		// END KGU#111 2015-12-16
		// START KGU#444/KGU#618 2018-12-18: Issue #417, #649
		this.adaptScrollUnits();
		// END KGU#444/KGU#618 2018-12-18
	}

	// START KGU#362 2017-03-28: Issue #370
	private boolean handleKeywordDifferences(boolean isChangeRequest) {
		StringList ignoreCaseInfo = root.storedParserPrefs.get("ignoreCase");
		boolean wasCaseIgnored = ignoreCaseInfo != null && ignoreCaseInfo.getText().equals("true");
		StringList replacements = new StringList();
		for (HashMap.Entry<String,StringList> entry: root.storedParserPrefs.entrySet())
		{
			String storedValue = entry.getValue().concatenate();
			// START KGU#288 2016-11-06: Issue #279 - Method getOrDefault() missing in OpenJDK
			//String newValue = CodeParser.getKeywordOrDefault(entry.getKey(), "");
			String currentValue = (entry.getKey().equals("ignoreCase"))
					? Boolean.toString(CodeParser.ignoreCase)
					: CodeParser.getKeywordOrDefault(entry.getKey(), "");
			// END KGU#288 2016-11-06
			if (!storedValue.equals(currentValue))
			{
				replacements.add("   " + entry.getKey() + ": \"" + storedValue + "\"  ≠  \"" + currentValue + "\"");
			}
		}
		String[] options = {
				Menu.lblRefactorNow.getText(),
				(isChangeRequest ? Menu.lblAllowChanges : Menu.lblAdoptPreferences).getText(),
				Menu.lblLeaveAsIs.getText()
		};
		String[] optionTexts = {
				Menu.msgRefactorNow.getText(),
				(isChangeRequest ? Menu.msgAllowChanges : Menu.msgAdoptPreferences).getText(),
				Menu.msgLeaveAsIs.getText()
		};
		String menuText = "";
		for (int i = 0; i < optionTexts.length; i++) {
			menuText += (char)('a' + i) + ") " + optionTexts[i] + (i+1 < optionTexts.length ? "," : ".") + "\n";
		}
		int answer = JOptionPane.showOptionDialog(this.getFrame(),
				Menu.msgKeywordsDiffer.getText().replace("%1", "\n" + replacements.getText() + "\n").replace("%2", menuText),
				Menu.msgTitleQuestion.getText(), JOptionPane.OK_CANCEL_OPTION,
				JOptionPane.QUESTION_MESSAGE,
				null,
				options, options[0]);
		boolean goAhead = false;
		switch (answer) {
		case 0:
			// Refactor the current diagram
		{
			HashMap<String, StringList> storedParserPrefs = root.storedParserPrefs; 
			root.storedParserPrefs = null;
			refactorDiagrams(storedParserPrefs, false, wasCaseIgnored);
			goAhead = true;
		}
			break;
		case 1:
			if (isChangeRequest) {
				// drop the old keyword information
				root.storedParserPrefs = null;
			}
			else {
				// Refactor all the other diagrams
				// Cache the current parser preferences
				HashMap<String, StringList> splitPrefs = new HashMap<String, StringList>();
				// and adopt the stored preferences of the diagram
				for (String key: CodeParser.keywordSet()) {
					splitPrefs.put(key, Element.splitLexically(CodeParser.getKeywordOrDefault(key, ""), false));
					StringList stored = root.storedParserPrefs.get(key);
					if (stored != null) {
						CodeParser.setKeyword(key, stored.concatenate());
					}
				}
				boolean tmpIgnoreCase = CodeParser.ignoreCase;
				CodeParser.ignoreCase = wasCaseIgnored;
				try {
					Ini.getInstance().save();
				} catch (Exception ex) {
					logger.log(Level.SEVERE, "Ini.getInstance().save()", ex);
				}
				// Refactor the diagrams
				refactorDiagrams(splitPrefs, true, tmpIgnoreCase);
				root.storedParserPrefs = null;
				if (Arranger.hasInstance()) {
					Arranger.getInstance().redraw();
				}
				
				offerStructPrefAdaptation(splitPrefs);
			}
			goAhead = true;
			break;
		case 2:
			if (!isChangeRequest) {
				goAhead = true;
			}
			break;
		}
		return goAhead;
	}
	// END KGU#362 2017-03-28

	// START KGU#289 2016-11-15: Enh. #290 (Aranger file support
	private void loadArrangement(File arrFile)
	{
		Arranger arr = Arranger.getInstance();
		// START KGU#671 2019-03-01: Bugfix #693 - common existence check
		//String errorMsg = arr.loadArrangement((Mainform)NSDControl.getFrame(), arrFile.toString());
		String errorMsg = "";
		if (!arrFile.exists()) {
			errorMsg = Menu.msgErrorNoFile.getText();
		}
		else {
			// START KGU#901 2020-12-29: Issue #901 WAIT_CURSOR on time-consuming actions
			//errorMsg = arr.loadArrangement((Mainform)this.getFrame(), arrFile);
			Cursor origCursor = getCursor();
			try {
				setCursor(new Cursor(Cursor.WAIT_CURSOR));	// Possibly this should have done Surface?
				errorMsg = arr.loadArrangement((Mainform)this.getFrame(), arrFile);			
			}
			finally {
				setCursor(origCursor);
			}
			// END KGU#901 2020-12-29
		}
		// END KGU#671 2019-03-01
		if (!errorMsg.isEmpty()) {
			JOptionPane.showMessageDialog(this.getFrame(), "\"" + arrFile + "\": " + errorMsg, 
					Menu.msgTitleLoadingError.getText(),
					JOptionPane.ERROR_MESSAGE);			
		}
		else {
			arr.setVisible(true);
			// START KGU#316 2016-12-28: Enh. #318
			addRecentFile(arrFile.getAbsolutePath());
			this.currentDirectory = arrFile;
			// END KGU#316 2016-12-28
		}
	}
	// END KGU#289 2016-11-15

	/*========================================
	 * SaveAll method
	 *========================================*/
	/**
	 * Saves all NSD (and arrangement) files without file association or with unsaved changes
	 * in a serial action.
	 */
	public void saveAllNSD()
	// START KGU#320 2017-01-04: Bugfix #321(?) We need a possibility to save a different root
	{
		startSerialMode();
		// START KGU#901 2020-12-30: Issue #901
		Cursor origCursor = getCursor();
		// END KGU#901 2020-12-30
		try {
			if ((saveNSD(false)
					|| JOptionPane.showConfirmDialog(this.getFrame(),
							Menu.msgCancelAll.getText(),
							Menu.msgTitleSave.getText(),
							JOptionPane.YES_NO_OPTION) != JOptionPane.YES_OPTION)
					&& Arranger.hasInstance()) {
				// START KGU#901 2020-12-30: Issue #901
				setCursor(new Cursor(Cursor.WAIT_CURSOR));
				// END KGU#901 2020-12-30
				Arranger.getInstance().saveAll(this.getFrame());
			}
		}
		finally {
			// START KGU#901 2020-12-30: Issue #901
			setCursor(origCursor);
			// END KGU#901 2020-12-30
			endSerialMode();
		}
	}
	
	/*========================================
	 * SaveAs method
	 *========================================*/
	
	/**
	 * Tries to save the current {@link Root} under a new path. Opens a FileChooser for this purpose
	 * @return true if the diagram was saved, false otherwise.
	 */
	public boolean saveAsNSD()
	// START KGU#320 2017-01-04: Bugfix #321(?) We need a possibility to save a different root
	{
		// START KGU#893 2020-12-20: Bugfix #892 - Arrangment group members must be cloned!
		//return saveAsNSD(this.root);
		Root rootToSave = this.root;
		// Check membership in named group: if there is any, clone the Root
		if (Arranger.hasInstance() &&
				!Arranger.getInstance().getGroupsFromRoot(root, true).isEmpty()) {
			rootToSave = (Root)root.copy();
		}
		boolean done = saveAsNSD(rootToSave);
		if (done && rootToSave != this.root) {
			JOptionPane.showMessageDialog(
					this.getFrame(),
					Menu.msgRootCloned.getText().replace("%1", this.root.getSignatureString(false))
					.replace("%2", rootToSave.getSignatureString(true)));
			this.setRoot(rootToSave, true, true);
		}
		return done;
		// END KGU#893 2020-12-20
	}
	
	/**
	 * Tries to save the {@link Root} given as {@code root} under a new path. Opens a FileChooser for
	 * this purpose.
	 * @param root - the diagram to be saved.
	 * @return true if the diagram was saved, false otherwise
	 */
	private boolean saveAsNSD(Root root)
	// END KGU#320 2017-01-04
	{
		// START KGU#911 2021-01-10: Enh. #910 suppress saving
		if (root.isDiagramControllerRepresentative()) {
			return true;	// Fake success
		}
		// END KGU#911 2021-01-10
		// propose name
		String nsdName = root.proposeFileName();
		
		// START KGU#534/KGU#553 2018-07-10: Enh. #552, issue #557 - special treatment for mass serial save
		File dir = this.currentDirectory;
		if (dir != null && isInSerialMode() && getSerialDecision(SerialDecisionAspect.SERIAL_SAVE) == SerialDecisionStatus.YES_TO_ALL) {
			// We have a target directory and the user has already confirmed to save all with proposed names 
			if (!dir.isDirectory()) {
				// A file name had been stored as current directory, so reduce it to its directory
				dir = dir.getParentFile();
			}
			// Accomplish the proposed file name...
			File f = new File(dir.getAbsolutePath() + File.separator + nsdName + ".nsd");
			// ... check whether a file with this name has existed
			int answer = this.checkOverwrite(f, true);
			if (answer == 0) {
				// Okay, we are entitled to overwrite
				root.filename = f.getAbsolutePath();
				root.shadowFilepath = null;
				return doSaveNSD(root);
			}
			else if (answer < 0) {
				// User wants to cancel the serial saving
				return false;
			}
			else if (answer == 2) {
				// Skip this file here, no further attempt
				return true;
			}
		}
		// END KGU#534/KGU#553 2018-07-10
		
		// Now we are either not in serial mode or a name conflict is to be solved via file chooser

		JFileChooser dlgSave = new JFileChooser();

		// START KGU#553 2018-07-13: Issue #557
		// Add a checkbox to adhere to the proposed names for all remaining roots if we are in serial mode
		JCheckBox chkAcceptProposals = addSerialAccessory(dlgSave);
		// END KGU#553 2018-07-13
		// START KGU#287 2017-01-09: Bugfix #330 Ensure Label items etc. be scaled for L&F "Nimbus"
		GUIScaler.rescaleComponents(dlgSave);
		// END KGU#287 2017-01-09
		dlgSave.setDialogTitle(Menu.msgTitleSaveAs.getText());
		File rootFile = root.getFile();
		// set directory
		if (rootFile != null)
		{
			dlgSave.setCurrentDirectory(rootFile);
		}
		else
		{
			dlgSave.setCurrentDirectory(currentDirectory);
		}

		dlgSave.setSelectedFile(new File(nsdName));
		dlgSave.addChoosableFileFilter(new StructogramFilter());
		
		// START KGU#248 2016-09-15: Bugfix #244 - allow more than one chance
		//int result = dlgSave.showSaveDialog(this);
		int result = JFileChooser.ERROR_OPTION;
		do {
			result = dlgSave.showSaveDialog(this.getFrame());
		// END KGU#248 2016-9-15
			if (result == JFileChooser.APPROVE_OPTION)
			{
				String newFilename = dlgSave.getSelectedFile().getAbsoluteFile().toString();
				if(!newFilename.substring(newFilename.length()-4, newFilename.length()).toLowerCase().equals(".nsd"))
				{
					newFilename += ".nsd";
				}
				if (chkAcceptProposals != null && chkAcceptProposals.isSelected()) {
					setSerialDecision(SerialDecisionAspect.SERIAL_SAVE, true);
				}

				File f = new File(newFilename);
				int writePerm = checkOverwrite(f, false);

				if (writePerm < 0) {
					// Cancelled all
					return false;
				}
				else if (writePerm == 2) {
					// No further attempt
					return true;
				}
				else if (writePerm != 0)
				{
					// START KGU#248 2016-09-15: Bugfix #244 - message no longer needed (due to new loop)
					//JOptionPane.showMessageDialog(this, Menu.msgRepeatSaveAttempt.getText());
					result = JFileChooser.ERROR_OPTION;
					// END KGU#248 2016-09-15
				}
				else
				{
					root.filename = newFilename;
					// START KGU#316 2016-12-28: Enh. #318
					root.shadowFilepath = null;
					// END KGU#316 2016-12-28
					// START KGU#874 2020-10-19: Enh. #875 set the signature from file name for dummies
					replaceDummyHeader(root, f);
					// END KGU#874 2020-10-19
					// START KGU#94 2015.12.04: out-sourced to auxiliary method
					// START KGU#320 2017-01-04: Bugfix #321(?) Need a parameter now
					//doSaveNSD();
					doSaveNSD(root);
					// END KGU#320 2017-01-04
					// END KGU#94 2015-12-04
					// START KGU#273 2016-10-07: Bugfix #263 - remember the directory as current directory
					this.currentDirectory = f;
					// END KGU#273 2016-10-07
				}
			}
		// START KGU#248 2016-09-15: Bugfix #244 - allow to leave the new loop
//			else
//			{
//				// User cancelled the file dialog -> leave the loop
//				result = JFileChooser.CANCEL_OPTION;
//			}
		} while (result == JFileChooser.ERROR_OPTION);
		// END KGU#248 2016-09-15
		
		return result != JFileChooser.CANCEL_OPTION;
	}

	// START KGU#874 2020-10-19: Issue #875 - try to make sense from the filename
	/**
	 * IN case {@code _root} has a dummy header (empty or "???"), we try to derive
	 * a header from the name of the chosen target file {@code _file}
	 * @param _root - the {@link Root} to be saved
	 * @param _file - the chosen target file
	 */
	private void replaceDummyHeader(Root _root, File _file) {
		String header = _root.getMethodName().trim();
		if (header.isEmpty() || header.equals("???")) {
			header = _file.getName();
			// Remove the ".nsd" extension
			header = header.substring(0, header.length()-4);
			String argList = "";
			if (_root.isSubroutine()) {
				header = header.split(Matcher.quoteReplacement("" + Element.E_FILENAME_SIG_SEPARATOR), -1)[0];
				// Try to infer arguments and result type
				IRoutinePool pool = null;
				if (Arranger.hasInstance()) {
					pool = Arranger.getInstance();
				}
				StringList vars = _root.getUninitializedVars(pool);
				// TODO: Infer the argument types and the result type
				argList = "(" + vars.concatenate(", ") + ")";
				vars = _root.getVarNames();
				// START KGU#886 2020-12-10: Issue #884
				//if (vars.contains(header) || vars.contains("result", false)) {
				IElementVisitor returnFinder = new IElementVisitor() {
					private int retLen = CodeParser.getKeyword("preReturn").length();
					@Override
					public boolean visitPreOrder(Element _ele) {
						if (_ele instanceof Jump) {
							StringList lines = _ele.getUnbrokenText();
							for (int i = 0; i < lines.count(); i++) {
								String line = lines.get(i);
								if (Jump.isReturn(line)) {
									// Stops and returns false if a value is returned
									// TODO Try to identify the result type
									return line.substring(retLen).trim().isEmpty();
								}
							}
						}
						return true;
					}

					@Override
					public boolean visitPostOrder(Element _ele) {
						return true;
					}
					
				};
				boolean lastElReturnsVal = false;
				if (root.children.getSize() > 0) {
					Element lastEl = root.children.getElement(root.children.getSize()-1);
					if (lastEl instanceof Instruction) {
						int retLen = CodeParser.getKeyword("preReturn").length();
						StringList lines = lastEl.getUnbrokenText();
						for (int i = 0; i < lines.count(); i++) {
							String line = lines.get(i);
							if (Jump.isReturn(line)) {
								// Stops and detects if a value is returned
								lastElReturnsVal = !line.substring(retLen).trim().isEmpty();
								break;
							}
						}
					}
				}
				if (vars.contains(header) || vars.contains("result", false)
						|| lastElReturnsVal 
						|| !_root.children.traverse(returnFinder)) {
				// END KGU#886 2020-12-10: Issue #884
					// TODO try to identify the type
					argList += ": ???";
				}
			}
			if (Function.testIdentifier(header, false, null)) {
				// START KGU#886 2020-12-10: Bugfix #884
				//root.setText(header + argList);
				root.addUndo();
				root.setText(header + argList);
				this.analyse();
				// END KGU#886 2020-12-10
				this.invalidateAndRedraw();
			}
		}
		
	}
	// END KGU#874 2020-10-19
	
	/**
	 * In case of serial mode adds a checkbox to {@code fileChooser}
	 * @param fileChooser - the {@link JFileChooser} to be decorated if in serial mode.
	 * @return the checkbox if it was created
	 */
	private JCheckBox addSerialAccessory(JFileChooser fileChooser) {
		JCheckBox chkAcceptProposals = null;
		if (isInSerialMode() && getSerialDecision(SerialDecisionAspect.SERIAL_SAVE) == SerialDecisionStatus.INDIVIDUAL) {
			// Unfortunateley, the accessory is usally placed right of the file view.
			// So we split the caption for the checkbox to be added into words and
			// and "verticalize" the text by distributing the words over as many
			// vertically boxed labels as needed.
			JPanel pnlAccept = new JPanel();
			pnlAccept.setLayout(new BoxLayout(pnlAccept, BoxLayout.PAGE_AXIS));
			String[] words = Menu.lblAcceptProposedNames.getText().split("\\s+");
			chkAcceptProposals = new JCheckBox(words[0]);
			// Find out the maximum word length such that we may combine shorter words
			int maxWordLen = words[0].length() + 5;
			for (int i = 1; i < words.length; i++) {
				maxWordLen = Math.max(maxWordLen, words[i].length());
			}
			pnlAccept.add(chkAcceptProposals);
			int i = 1;
			while (i < words.length) {
				String word = words[i++];
				while (i < words.length && word.length() + 1 + words[i].length() <= maxWordLen) {
					word += " " + words[i++];
				}
				JLabel lbl = new JLabel(word);
				lbl.setBorder(new EmptyBorder(0, 5, 2, 0));
				pnlAccept.add(lbl);
			}
			fileChooser.setAccessory(pnlAccept);
		}
		return chkAcceptProposals;
	}
	
	/**
	 * Checks if a file {@code _file} already exists and requests overwrite permission in this case.
	 * @param f - The proposed file path
	 * @param showFilename - whether the file name is to be presented in the message
	 * @return 0 = writing is permitted, 1 = modification requested, 2 = skip (don't write), -1 - cancel all
	 */
	private int checkOverwrite(File f, boolean showFilename) {
		int writeNow = 0;
		if (f.exists())
		{
			writeNow = 1;
			// START KGU#534 2018-06-27: Enh. #552
			if (isInSerialMode()) {
				switch (getSerialDecision(SerialDecisionAspect.SERIAL_OVERWRITE)) {
				case INDIVIDUAL: {						
					String[] options = {
							Menu.lblContinue.getText(),
							Menu.lblModify.getText(),
							Menu.lblYesToAll.getText(),
							Menu.lblSkip.getText()
					};
					String initialValue = options[0];
					String message = Menu.msgOverwriteFile.getText();
					if (showFilename) {
						message = Menu.msgOverwriteFile1.getText().replaceAll("%", f.getAbsolutePath());
					}
					int res = JOptionPane.showOptionDialog(
							this.getFrame(),
							message,
							Menu.btnConfirmOverwrite.getText(),
							JOptionPane.DEFAULT_OPTION,
							JOptionPane.QUESTION_MESSAGE,
							null,
							options,
							initialValue);
					if (res < 0) {
						writeNow = -1;
					}
					else if (res > 2) {
						writeNow = 2;
					}
					else if (res == 2) {
						setSerialDecision(SerialDecisionAspect.SERIAL_OVERWRITE, true);
					}
					if (res == 0 || res == 2) writeNow = 0;
					}
					break;
				case YES_TO_ALL:
					writeNow = 0;
					break;
				default: ;
				}
			}
			else {
			// END KGU#534 2018-06-27
				int res = JOptionPane.showConfirmDialog(
						this.getFrame(),
						Menu.msgOverwriteFile.getText(),
						Menu.btnConfirmOverwrite.getText(),
						JOptionPane.YES_NO_OPTION);
				if (res == JOptionPane.YES_OPTION) writeNow = 0;
			// START KGU#534 2018-06-27: Enh. #552
			}
			// END KGU#534 2018-06-27
		}
		return writeNow;
	}

	/*========================================
	 * Save method
	 *========================================*/
	
	/**
	 * Stores unsaved changes (if any). If {@code _askToSave} is true then the user may
	 * confirm or deny saving or cancel the inducing request. Otherwise unsaved changes
	 * will silently be stored.
	 * @param _askToSave - if true and the current root has unsaved changes then a user
	 * dialog will be popped up first
	 * @return true if the user did not cancel the save request
	 */
	public boolean saveNSD(boolean _askToSave)
	// START KGU#320 2017-01-04: Bugfix (#321)
	{
		// START KGU#456 2017-11-05: Enh. #452
		//return saveNSD(this.root, _askToSave);
		boolean needsSave =  !root.isEmpty() && root.hasChanged();
		if (saveNSD(this.root, _askToSave)) {
			if (needsSave && root.advanceTutorialState(26, root)) {
				analyse();
			}
			return true;
		}
		return false;
		// END KGU#456 2017-11-05
	}
	
	/**
	 * Stores unsaved changes (if any) of the given {@link Root} {@code root}.
	 * If {@code _askToSave} is {@code true} then the user may confirm or deny
	 * saving or cancel the inducing request.
	 * @param root - {@link Root} to be saved
	 * @param _askToSave - if {@code true} and the given {@code root} has unsaved
	 * changes then a user dialog will be popped up first.
	 * @return {@code true} if the user did not cancel the save request
	 */
	public boolean saveNSD(Root root, boolean _askToSave)
	// END KGU#320 2017-01-04
	{
		// START KGU#911 2021-01-10: Enh. #910 suppress saving
		if (root.isDiagramControllerRepresentative()) {
			return true;	// Fake success
		}
		// END KGU#911 2021-01-10
		int res = 0;	// Save decision: 0 = do save, 1 = don't save, -1 = cancelled (don't leave)
		// only save if something has been changed
		// START KGU#137 2016-01-11: Use the new method now
		//if(root.hasChanged==true)
		// START KGU#749 2019-10-13: Bugfix #763 - also save in case of a stale file
		//if (!root.isEmpty() && root.hasChanged())
		boolean hasValidFile = root.getFile() != null;
		if (!hasValidFile && root.shadowFilepath != null) {
			File shadow = new File(root.shadowFilepath);
			if (shadow.canRead()) {
				root.filename = shadow.getAbsolutePath();
				root.shadowFilepath = null;	// FIXME: This may require refreshing / updating - is it ensured?
				hasValidFile = true;
			}
		}
		if (!root.isEmpty() && (root.hasChanged() || !hasValidFile))
		// END KGU#749 2019-10-13
		// END KGU#137 2016-01-11
		{
			String message = null;
			if (_askToSave) {
				String filename = root.filename;
				if (filename == null || filename.isEmpty())
				{
					filename = root.proposeFileName();
				}
				message = Menu.msgSaveChanges.getText() + "\n\"" + filename + "\"";
			}
			// START BOB 2019-10-16: Unimozer crashed with a NullPointerException
			if (this.NSDControl==null) return false;
			// END BOB 2019-10-16
			res = requestSaveDecision(message, this.getFrame(), SerialDecisionAspect.SERIAL_SAVE);
			
			// START KGU#534 2018-06-27: Enh. #552
			//if (res==0)
			if (res==0 || res==2)
			// END KGU#534 2018-06-27
			{
				// Check whether root has already been loaded or saved once
				//boolean saveIt = true;

				//System.out.println(this.currentDirectory.getAbsolutePath());
				
				// START KGU#749 2019-10-13: Bugfix #763 - Also save in case of a stale file
				//if (root.filename.equals(""))
				// START KGU#874 2020-10-18: Issue #875 Special handling for virgin Roots in archive groups
				boolean fileFaked = false;
				if (!hasValidFile && isArrangerOpen()) {
					Collection<Group> owners = Arranger.getInstance().getGroupsFromRoot(root, false);
					/* If there is exactly one owning group except the default group
					 * and this group resides in an archive file then we will prepare
					 * the desired file paths for integration of the virgin diagram
					 */
					if (owners.size() == 1) {
						File arrzFile = null;
						for (Group owner: owners) {
							if (!owner.isDefaultGroup()) {
								arrzFile = owner.getArrzFile(true);
							}
						}
						if (arrzFile != null) {
							String fileName = root.proposeFileName();
							// We won't accept a nonsense file name
							if (!fileName.isEmpty() && !fileName.equals("???")) {
								try {
									/* Create a temporary file path */
									File tempFile = File.createTempFile("Structorizer", ".nsd");
									root.shadowFilepath = tempFile.getAbsolutePath();
									/* Build the virtual file path (within the archive,
									 * we hope there won't be a name collision)
									 */
									root.filename = arrzFile.getAbsolutePath() + File.separator + fileName + ".nsd";
									fileFaked = true;
									/* Remove the temporary file lest it should be regarded as update */
									if (tempFile.exists()) {
										tempFile.delete();
									}
									// Only if all preparations worked we will fake file validity
									hasValidFile = true;
								} catch (IOException exc) {
									logger.log(Level.FINE, "No temporary file creatable", exc);
								}
							}
						}
					}
				}
				// END KGU#874 2020-10-18
				if (!hasValidFile)
				// END KGU#749 2019-10-13
				{
					// root has never been saved
// START KGU#248 2016-09-15: Bugfix #244 delegate to saveAsNSD()
//					JFileChooser dlgSave = new JFileChooser();
//					dlgSave.setDialogTitle(Menu.msgTitleSave.getText());
//					// set directory
//					if (root.getFile() != null)
//					{
//						dlgSave.setCurrentDirectory(root.getFile());
//					}
//					else
//					{
//						dlgSave.setCurrentDirectory(currentDirectory);
//					}
//
//					// propose name
//
//					dlgSave.setSelectedFile(new File(root.proposeFileName()));
//
//					dlgSave.addChoosableFileFilter(new StructogramFilter());
//					int result = dlgSave.showSaveDialog(this);
//
//					if (result == JFileChooser.APPROVE_OPTION)
//					{
//						root.filename = dlgSave.getSelectedFile().getAbsoluteFile().toString();
//						if(!root.filename.substring(root.filename.length()-4).toLowerCase().equals(".nsd"))
//						{
//							root.filename+=".nsd";
//						}
//					}
//					else
//					{
//						saveIt = false;
//					}
//				}
//
//				if (saveIt == true)
					// START KGU#320 2017-01-04: Bugfix (#321)
					//saveAsNSD();
					if (!saveAsNSD(root)){
						// START KGU#634 2019-01-17: Issue #664 - in mode AUTO_SAVE_ON_CLOSE, this answer my be ambiguous
						//res = -1;	// Cancel all
						if (!Element.E_AUTO_SAVE_ON_CLOSE
								|| !isGoingToClose
								|| JOptionPane.showConfirmDialog(this.getFrame(),
										Menu.msgVetoClose.getText(),
										Menu.msgTitleWarning.getText(),
										JOptionPane.YES_NO_OPTION) == JOptionPane.OK_OPTION) {
							res = -1;
						}
						else {
							res = 1;
						}
						// END KGU#634 2019-01-17
					}
					// END KGU#320 2017-01-04
				}
				else
// END KGU#248 2016-09-15
				{
					// START KGU#94 2015-12-04: Out-sourced to auxiliary method
					// START KGU#320 2017-01-04: Bugfix (#321) had to parameterize this
					//doSaveNSD();
					// START KGU#874 2020-10-18: Issue #875
					//doSaveNSD(root);
					if (!doSaveNSD(root) && fileFaked) {
						root.filename = "";
						root.shadowFilepath = null;
					}
					// END KGU#874 2020-10-18
					// END KGU#320 2017-01-04
					// END KGU#94 2015-12-04
				}
			}
		}
		return res != -1; // true if not cancelled
	}
	/**
	 * Service method for a decision about saving a file in a potential serial context.
	 * @param _messageText - the text of the offered question if an interactive dialog is wanted at all, null otherwise
	 * @param _initiator - an owning component for the modal message or question boxes
	 * @param _aspect - the current serial action mode (of type {@link SerialDecisionAspect})
	 * @return 0 for approval, 1 for disapproval, 2 for "yes to all", 3 for "no to all", -1 for cancel
	 */
	public static int requestSaveDecision(String _messageText, Component _initiator, SerialDecisionAspect _aspect) {
		int res = 0;
		// START KGU#534 2018-06-27: Enh. #552
		if (_messageText != null && isInSerialMode()) {
			switch (getSerialDecision(_aspect)) {
			case NO_TO_ALL:
				res = 1;
				// NO break here!
			case YES_TO_ALL:
				_messageText = null;
				break;
			default:;
			}
		}
		// END KGU#534 2018-06-27
		if (_messageText != null)
		{
			// START KGU#49 2015-10-18: If induced by Arranger then it's less ambiguous seeing the NSD name
			//res = JOptionPane.showOptionDialog(this,
			//		   "Do you want to save the current NSD-File?",
			String[] options = null;
			if (isInSerialMode()) {
				options = new String[]{
						Menu.lblContinue.getText(),
						Menu.lblSkip.getText(),
						Menu.lblYesToAll.getText(),
						Menu.lblNoToAll.getText()	// Well, this is less sensible...
				};
			}
			else {
				options = new String[] {
						Menu.lblYes.getText(),
						Menu.lblNo.getText()
				};
			}
			Object initialValue = options[0];
			res = JOptionPane.showOptionDialog(_initiator,
					_messageText,
			// END KGU#49 2015-10-18
					Menu.msgTitleQuestion.getText(),
					JOptionPane.YES_NO_OPTION,
					JOptionPane.QUESTION_MESSAGE,
					// START KGU#534 2018-06-27: Enh. #552
					//null,null,null
					null,
					options,
					initialValue
					// END KGU#534 2018-06-27
					);
		}
		if (res >= 2) {
			setSerialDecision(_aspect, res == 2);
		}
		return res;
	}
	
	// START KGU#94 2015-12-04: Common file writing routine (on occasion of bugfix #40)
	// START KGU#320 2017-01-03: Bugfix (#321)
	//private boolean doSaveNSD()
	private boolean doSaveNSD(Root root)
	// END KGU#320 2017-01-03
	{
		//String[] EnvVariablesToCheck = { "TEMP", "TMP", "TMPDIR", "HOME", "HOMEPATH" };
		boolean done = false;
		try
		{
			// START KGU#94 2015.12.04: Bugfix #40 part 1
			// A failed saving attempt should not leave a truncated file!
			//FileOutputStream fos = new FileOutputStream(root.filename);
			String filename = root.filename;
			// START KGU#316 2016-12-28: Enh. #318
			if (root.shadowFilepath != null) {
				filename = root.shadowFilepath;
			}
			// END KGU#316 2016-12-28
			File f = new File(filename);
			boolean fileExisted = f.exists();
			// START KGU#316 2016-12-28: Enh. 318
			//if (fileExisted)
			if (fileExisted && root.shadowFilepath == null)
			// END KGU#316 2016-12-28
			{
				File tmpFile = File.createTempFile("Structorizer", ".nsd");
				filename = tmpFile.getAbsolutePath();
			}
			FileOutputStream fos = new FileOutputStream(filename);
			// END KGU#94 2015-12-04
			Writer out = new OutputStreamWriter(fos, "UTF-8");
			XmlGenerator xmlgen = new XmlGenerator();
			out.write(xmlgen.generateCode(root,"\t", false));
			out.close();

			// START KGU#94 2015-12-04: Bugfix #40 part 2
			// If the NSD file had existed then replace it by the output file after having created a backup
			// START KGU#316 2016-12-28: Enh. #318 Let nsd files reside in arrz files
			// if (fileExisted)
			if (root.shadowFilepath != null) {
				// START KGU#320 2017-01-04: Bugfix #321(?)
				//if (!zipToArrz(filename)) {
				if (!zipToArrz(root, filename)) {
				// END KGU#320 2017-01-04
					// If the saving to the original arrz file failed then make the shadow path the actual one
					root.filename = filename;
					root.shadowFilepath = null;
				}
			}
			else if (fileExisted)
			// END KGU#316 2016-12-28
			{
				File backUp = new File(root.filename + ".bak");
				if (backUp.exists())
				{
					backUp.delete();
				}
				// START KGU#717 2019-07-31: Bugfix #526, #731
				//f.renameTo(backUp);
				boolean moved = Archivar.renameTo(f, backUp);
				// END KGU#717 2019-07-31
				f = new File(root.filename);
				File tmpFile = new File(filename);
				// START KGU#717 2019-07-31: Bugfix #526, #731
				//tmpFile.renameTo(f);
				moved = moved && Archivar.renameTo(tmpFile, f);
				// END KGU#717 2019-07-31
				// START KGU#509 2018-03-20: Bugfix #526 renameTo may have failed, so better check
				if (!moved || !f.exists() && tmpFile.canRead()) {
					logger.log(Level.WARNING, "Failed to rename \"{0}\" to \"{1}\"; trying a workaround...",
							new Object[]{filename, f.getAbsolutePath()});
					String errors = Archivar.copyFile(tmpFile, f, true);
					if (!errors.isEmpty()) {
						JOptionPane.showMessageDialog(this.getFrame(),
								Menu.msgErrorFileRename.getText().replace("%1", errors).replace("%2", tmpFile.getAbsolutePath()),
								Menu.msgTitleError.getText(),
								JOptionPane.ERROR_MESSAGE, null);						
					}
				}
				// END KGU#509 2018-03-20
				// START KGU#309 2016-12-15: Issue #310 backup may be opted out
				if (!Element.E_MAKE_BACKUPS && backUp.exists()) {
					backUp.delete();
				}
				// END KGU#309 2016-12-15
			}
			// END KGU#94 2015.12.04

			// START KGU#137 2016-01-11: On successful saving, record the undo stack level
			//root.hasChanged=false;
			root.rememberSaved();
			// END KGU#137 2016-01-11
			// START KGU#316 2016-12-28: Enh. #318: Don't remember a zip-internal file path
			//addRecentFile(root.filename);
			addRecentFile(root.getPath(true));
			// END KGU#316 2016-12-28
			done = true;
		}
		catch(Exception ex)
		{
			String message = ex.getLocalizedMessage();
			if (message == null) message = ex.getMessage();
			if (message == null || message.isEmpty()) message = ex.toString();
			JOptionPane.showMessageDialog(this.getFrame(),
					Menu.msgErrorFileSave.getText().replace("%", message),
					Menu.msgTitleError.getText(),
					JOptionPane.ERROR_MESSAGE, null);
		}
		return done;
	}
	
	// END KGU#94 2015-12-04
	
	// START KGU#316 2016-12-28: Enh. #318
	// START KGU#320 2017-01-04: Bugfix #320 We might be forced to save a different diagram (from Arranger)
	//private boolean zipToArrz(String tmpFilename)
	private boolean zipToArrz(Root root, String tmpFilename)
	// END KGU#320 2017-01-04
	{
		String error = null;
		boolean isDone = false;
		final int BUFSIZE = 2048;
		byte[] buf = new byte[BUFSIZE];
		int len = 0;

		StringList inZipPath = new StringList();
		File arrzFile = new File(root.filename);
		while (arrzFile != null && !arrzFile.isFile()) {
			inZipPath.add(arrzFile.getName());
			arrzFile = arrzFile.getParentFile();
		}
		if (arrzFile == null) {
			int posArrz = root.filename.toLowerCase().indexOf(".arrz");
			error = ((posArrz > 0) ? root.filename.substring(0, posArrz+5) : root.filename) + ": " + Menu.msgErrorNoFile.getText();
		}
		else {
			String localPath = inZipPath.reverse().concatenate(File.separator);

			ZipFile zipFile = null;
			try {
				zipFile = new ZipFile(arrzFile);
				File tmpZipFile = File.createTempFile("Structorizer", "zip");
				final ZipOutputStream zos = new ZipOutputStream(new FileOutputStream(tmpZipFile));
				Enumeration<? extends ZipEntry> entries = zipFile.entries();
				// Copy all but the file to be updated
				while (entries.hasMoreElements()) {
					ZipEntry entryIn = entries.nextElement();
					if (!entryIn.getName().equals(localPath)) {
						zos.putNextEntry(entryIn);
						InputStream is = zipFile.getInputStream(entryIn);
						while ((len = is.read(buf)) > 0) {
							zos.write(buf, 0, len);
						}
						zos.closeEntry();
					}
				}
				// Now add the file to be updated
				zos.putNextEntry(new ZipEntry(localPath));
				FileInputStream fis = new FileInputStream(tmpFilename);
				while ((len = (fis.read(buf))) > 0) {
					zos.write(buf, 0, len);
				}
				zos.closeEntry();
				fis.close();
				zos.close();
				zipFile.close();
				String zipPath = arrzFile.getAbsolutePath();
				File bakFile = new File(zipPath + ".bak");
				if (bakFile.exists()) {
					bakFile.delete();
				}
				// START KGU#717 2019-07-31: Bugfix #526/#731
				//boolean bakOk = arrzFile.renameTo(bakFile);
				//boolean zipOk = tmpZipFile.renameTo(new File(zipPath));
				boolean bakOk = Archivar.renameTo(arrzFile, bakFile);
				boolean zipOk = Archivar.renameTo(tmpZipFile, new File(zipPath));
				// END KGU#717 2019-07-31
				if (bakOk && zipOk && !Element.E_MAKE_BACKUPS) {
					bakFile.delete();
				}
				isDone = true;
			} catch (ZipException ex) {
				error = ex.getLocalizedMessage();
			} catch (IOException ex) {
				error = ex.getLocalizedMessage();
			}
		}
		if (error != null) {
			JOptionPane.showMessageDialog(this.getFrame(),
					error,
					Menu.msgTitleError.getText(),
					JOptionPane.ERROR_MESSAGE, null);
		}
		return isDone;
	}
	// END KGU#316 2016-12-28

	/*========================================
	 * addUndo method
	 *========================================*/
	/**
	 * Creates an undo entry on .root, if the action wasn't cancelled. (Otherwise
	 * a CancelledException is thrown.)
	 * @param _isRoot - if the Root itself is to be changed (such that attributes are to be cached)
	 * @throws CancelledException 
	 */
	public void addUndoNSD(boolean _isRoot) throws CancelledException
	{
		if (!_isRoot && root.storedParserPrefs != null) {
			// This is an un-refactored Root!
			// So care for consistency
			if (!this.handleKeywordDifferences(true)) {
				throw new CancelledException();
			}
		}
		root.addUndo(_isRoot);
		// START KGU#684 2019-06-13: Bugfix #728
		if (this.findDialog != null) {
			this.findDialog.resetResults();
		}
		// END KGU#684 2019-06-13
	}

	/*========================================
	 * Undo method
	 *========================================*/
	/**
	 * Reverts the last action from the undo stack and updates the environment.
	 */
	public void undoNSD()
	{
		// START KGU#684 2019-06-13: Bugfix #728
		if (this.findDialog != null) {
			this.findDialog.resetResults();
		}
		// END KGU#684 2019-06-13
		root.undo();
		// START KGU#138 2016-01-11: Bugfix #102 - All elements will be replaced by copies...
		selected = this.selectedDown = this.selectedMoved = null;
		// END KGU#138 2016-01-11
		// START KGU#272 2016-10-06: Bugfix #262: We must unselect root such that it may find a selected descendant
		root.setSelected(false);
		// END KGU#272 2016-10-06
		// START KGU#183 2016-04-24: Issue #169 - Restore previous selection if possible
		selected = root.findSelected();
		// END KGU#183 2016-04-24
		// START KGU#272 2016-10-06: Bugfix #262
		if (selected == null)
		{
			selected = root;
			root.setSelected(true);
		}
		else
		{
			selectedDown = selected;
		}
		// END KGU#272 2016-10-06
		redraw();
		analyse();
		// START KGU#705 2019-09-23: Enh. #738
		updateCodePreview();
		// END KGU#705 2019-09-23
	}

	/*========================================
	 * Redo method
	 *========================================*/
	/**
	 * Redoes the last undone action (if possible) and updates the environment.
	 */
	public void redoNSD()
	{
		// START KGU#684 2019-06-13: Bugfix #728
		if (this.findDialog != null) {
			this.findDialog.resetResults();
		}
		// END KGU#684 2019-06-13
		root.redo();
		// START KGU#138 2016-01-11: Bugfix #102 All elements will be replaced by copies...
		selected = this.selectedDown = this.selectedMoved = null;
		// END KGU#138 2016-01-11
		// START KGU#272 2016-10-06: Bugfix #262: We must unselect root such that it may find a selected descendant
		root.setSelected(false);
		// END KGU#272 2016-10-06
		// START KGU#183 2016-04-24: Issue #169 - Restore previous selection if possible
		selected = root.findSelected();
		// END KGU#183 2016-04-24
		// START KGU#272 2016-10-06: Bugfix #262
		if (selected == null)
		{
			selected = root;
			root.setSelected(true);
		}
		else
		{
			selectedDown = selected;
		}
		// END KGU#272 2016-10-06
		redraw();
		analyse();
		// START KGU#705 2019-09-23: Enh. #738
		updateCodePreview();
		// END KGU#705 2019-09-23
	}

	/*========================================
	 * applicability test methods
	 *========================================*/
	/**
	 * Checks whether the prerequisites to paste elements are fulfilled.
	 * @return true if there is something to paste and pasting is allowed.
	 */
	public boolean canPaste()
	{
		boolean cond = (eCopy!=null && selected!=null);
		if (cond)
		{
			// START KGU#143 2016-01-21 Bugfix #114
			// The first condition is for the case the copy is a referenced sequence 
			cond = !eCopy.isExecuted();
			// We must not insert to a subqueue with an element currently executed or with pending execution
			// (usually the exection index would then be on the stack!)
			if (!(selected instanceof Subqueue) && selected.parent != null && selected.parent.isExecuted())
			{
				cond = false;
			}
			// END KGU#143 2016-01-21
			cond = cond && !selected.getClass().getSimpleName().equals("Root");
		}

		return cond;
	}

	// START KGU#143 2016-01-21: Bugfix #114 - elements involved in execution must not be edited...
	/**
	 * Checks whether the prerequisites to cut selected elements are fulfilled.
	 * @return true if there is something selected and may be cut now.
	 * @see #canCopy()
	 */
	//public boolean canCutCopy()
	public boolean canCut()
	{
		// START KGU#177 2016-04-14: Enh. #158 - we want to allow to copy diagrams e.g. to an Arranger of a different JVM
		//return canCopy() && !selected.executed && !selected.waited;
		// START KGU#177 2016-07-06: Enh #158: mere re-formulation (equivalent)
		//return canCopy() && !(selected instanceof Root) && !selected.executed && !selected.waited;
		// START KGU#911 2021-01-10: Enh. #910
		//return canCopyNoRoot() && !selected.isExecuted();
		return canCopyNoRoot() && !selected.isExecuted() && !selected.isImmutable();
		// END KGU#911 2021-01-10
		// END KGU#177 2016-07-06
		// END KGU#177 2016-04-14
	}

	// ... though breakpoints shall still be controllable
	/**
	 * Checks whether the prerequisites to copy selected elements are fulfilled.
	 * @return true if there is something selected and may be copied now.
	 * @see #canCut()
	 * @see #canCopyNoRoot()
	 */
	public boolean canCopy()
	// END KGU#143 2016-01-21
	{
		boolean cond = (selected!=null);
		if (cond)
		{
			// START KGU#177 2016-04-14: Enh. #158 - we want to allow to copy diagrams e.g. to an Arranger of a different JVM
			//cond = !selected.getClass().getSimpleName().equals("Root");
			// END KGU#177 2016-04-14
			// START KGU#87 2015-11-22: Allow to copy a non-empty Subqueue
			//cond = cond && !selected.getClass().getSimpleName().equals("Subqueue");
			cond = cond && (!selected.getClass().getSimpleName().equals("Subqueue") || ((Subqueue)selected).getSize() > 0);
			// END KGU#87 2015-11-22
		}

		return cond;
	}
	
	// START KGU#177 2016-07-06: Enh. #158 - accidently breakpoints had become enabled on Root
	/**
	 * Restricted check wheher the selectd element(s) may be copied - will return false
	 * if the selected element is a {@link Root}.
	 * @return true if there is something except a {@link Root} selected and may be copied now.
	 * @see #canCopy()
	 * @see #canCut()
	 */
	public boolean canCopyNoRoot()
	{
		return canCopy() && !(selected instanceof Root);
	}
	// END KGU#177 2016-07-06
	
	// START KGU#143 2016-11-17: Issue #114: Complex condition for editability
	/**
	 * Checks whether the prerequisites to edit the selected element are fulfilled.
	 * @return true if there is something selected and may be edited now.
	 */
	public boolean canEdit()
	{
		return selected != null && !this.selectedIsMultiple() &&
				(!selected.isExecuted(false) || selected instanceof Instruction && !selected.executed);
	}
	// END KGU#143 2016-11-17

	// START KGU#686 2019-03-17: Enh. #56
	public boolean canSetBreakpoint()
	{
		return canCopyNoRoot() && !(selected instanceof Forever || selected instanceof Try);
	}
	// END KGU#686 2019-03-17
	
	// START KGU#199 2016-07-06: Enh. #188: Element conversions
	public boolean canTransmute()
	{
		boolean isConvertible = false;
		// START KGU#911 2021-01-10: Enh. #910
		//if (selected != null && !selected.isExecuted())
		if (selected != null && !selected.isExecuted() && !selected.isImmutable())
		// END KGU#911 2021-01-10
		{
			// START KGU#666 2019-02-26: Bugfix #688 - it should always be offered to convert Calls and Jumps (to Instructions)
			//if (selected instanceof Instruction)
			if (selected instanceof Call || selected instanceof Jump) {
				isConvertible = true;
			} 
			else if (selected instanceof Instruction)
			// END KGU#666 2019-02-26
			{
				Instruction instr = (Instruction)selected;
				isConvertible = instr.getUnbrokenText().count() > 1
						|| instr.isJump()
						|| instr.isFunctionCall()
						|| instr.isProcedureCall();
			}
			else if (selected instanceof IElementSequence && ((IElementSequence)selected).getSize() > 1)
			{
				isConvertible = true;
				for (int i = 0; isConvertible && i < ((IElementSequence)selected).getSize(); i++)
				{
					if (!(((IElementSequence)selected).getElement(i) instanceof Instruction))
					{
						isConvertible = false;
					}
				}
			}
			// START KGU#229 2016-08-01: Enh. #213
			else if (selected instanceof For)
			{
				isConvertible = ((For)selected).style == For.ForLoopStyle.COUNTER;
			}
			// END KGU#229 2016-08-01
			// START KGU#267 2016-10-03: Enh. #257
			else if (selected instanceof Case)
			{
				isConvertible = true;
			}
			// END KGU#267 2016-10-03
			// START KGU#357 2017-03-10: Enh. #367
			else if (selected instanceof Alternative && ((Alternative)selected).qFalse.getSize() > 0) {
				isConvertible = true;
			}
			// END KGU#357 2017-03-10
		}
		return isConvertible;
	}
	// END KGU#199 2016-07-06
	
	// START KGU#373 2017-03-28: Enh. #387
	public boolean canSave(boolean any)
	{
		boolean cond = this.root.hasChanged();
		if (!cond && any && Arranger.hasInstance()) {
			Set<Root> roots = Arranger.getInstance().getAllRoots();
			for (Root aRoot: roots) {
				if (aRoot.hasChanged()) {
					cond = true;
					break;
				}
			}
			// START KGU#874 2020-10-18: Issue #875 We must also check groups!
			if (!cond) {
				for (Group group: Arranger.getSortedGroups()) {
					if (!group.isDefaultGroup() && group.hasChanged()) {
						cond = true;
						break;
					}
				}
			}
			// END KGU#874 2020-10-18
		}
		return cond;
	}
	// END KGU#373 2017-03-28
	
	/*========================================
	 * setColor method
	 *========================================*/
	/**
	 * Sets the background colour of the selected element(s) to {@code _color} (undoable).
	 * @param _color - the colour to be applied.
	 */
	public void setColor(Color _color)
	{
		// START KGU#911 2021-01-10: Enh. #910
		//if (getSelected() != null)
		if (selected != null && !selected.isImmutable())
		// END KGU#911 2021-01-10
		{
			// START KGU#38 2016-01-11 Setting of colour wasn't undoable though recorded as change
			//root.addUndo();
			try {
				addUndoNSD(false);
			} catch (CancelledException e) {
				return;
			}
			// END KGU#38 2016-01-11
			selected.setColor(_color);
			//getSelected().setSelected(false);
			//selected=null;
			// START KGU#137 2016-01-11: Already prepared by addUndo()
			//root.hasChanged=true;
			// END KGU#137 2016-01-11
			redraw();
		}
	}


	/*========================================
	 * Copy method
	 *========================================*/
	/**
	 * Copies the selected element(s) either to the system clipboard (if a {@link Root}
	 * is selected or to an internal cache (otherwise).
	 * @see #canCopy()
	 * @see #cutNSD()
	 * @see #pasteNSD()
	 */
	public void copyNSD()
	{
		if (selected!=null)
		{
			// START KGU#177 2016-04-14: Enh. #158 - Allow to copy a diagram via clipboard
			//eCopy = selected.copy();
			if (selected instanceof Root)
			{
				XmlGenerator xmlgen = new XmlGenerator();
				StringSelection toClip = new StringSelection(xmlgen.generateCode(root,"\t", false));
				Clipboard clipboard = Toolkit.getDefaultToolkit().getSystemClipboard();
				clipboard.setContents(toClip, this);
			}
			else
			{
				eCopy = selected.copy();
			}
			// END KGU#177 2016-04-14
		}
	}

	/*========================================
	 * cut method
	 *========================================*/
	/**
	 * Copies the selected element(s) to an internal cache and then removes them
	 * from the current diagram (undoable). Does nothing if {@link #root} is selected.
	 * @see #canCut()
	 * @see #copyNSD()
	 * @see #pasteNSD()
	 */
	public void cutNSD()
	{
		// START KGU#911 2021-01-10: Enh. #910
		//if (selected != null && selected != root)
		if (selected != null && selected != root && !selected.isImmutable())
		// END KGU#911 2021-01-10
		{
			eCopy = selected.copy();
			// START KGU#182 2016-04-23: Issue #168	- pass the selection to the "next" element
			Element newSel = getSelectionHeir();
			// END KGU#182 2016-04-23
			eCopy.setSelected(false);
			//root.addUndo();
			try {
				addUndoNSD(false);
			} catch (CancelledException e) {
				return;
			}
			root.removeElement(selected);
			// START KGU#137 2016-01-11: Already prepared by addUndo()
			//root.hasChanged=true;
			// END KGU#137 2016-01-11
			redraw();
			// START KGU#182 2016-04-23: Issue #168	- pass the selection to the "next" element
			//selected=null;
			this.selected = newSel;
			if (newSel != null)
			{
				// START KGU#477 2017-12-06: Enh. #487 - consider hidden declaration sequences
				//newSel.setSelected(true);
				this.selected = newSel.setSelected(true);
				// END KGU#477 2017-12-06
			}
			// END KGU#182 2016-04-23
			analyse();
			// START KGU#444 2017-10-23: Issue #417 - reduce scrolling complexity
			adaptScrollUnits();
			// END KGU#444 2017-10-23
			// START KGU#705 2019-09-24: Enh. #738
			updateCodePreview();
			// END KGU#705 2019-09-24
		}
	}

	/*========================================
	 * paste method
	 *========================================*/
	/**
	 * Pastes the elements from the internal copy cache to to the next position
	 * after the currently selected element(s).
	 * Does nothing if the copy cache is empty or nor target elements are selected.
	 * @see #canPaste()
	 * @see #copyNSD()
	 * @see #cutNSD()
	 */
	public void pasteNSD()
	{
		if (selected != null && eCopy!=null)
		{
			//root.addUndo();
			try {
				addUndoNSD(false);
			} catch (CancelledException e) {
				return;
			}
			// START KGU#477 2017-12-06: Enh, #487 - declaration stuff might be collapsed
			selected = selected.setSelected(true);
			// END KGU#477 2017-12-06
			selected.setSelected(false);
			Element nE = eCopy.copy();
			nE.setSelected(true);	// FIXME (KGU#87): Looks fine but is misleading with a pasted Subqueue
			// START KGU#477 2017-12-06: Enh, #487 - declaration stuff might be collapsed
			//root.addAfter(selected, nE);
			root.addAfter(getLastSelected(), nE);
			// END KGU#477 2017-12-06
			// START KGU#137 2016-01-11: Already prepared by addUndo()
			//root.hasChanged=true;
			// END KGU#137 2016-01-11
			// START KGU#87 2015-11-22: In case of a copied Subqueue the copy shouldn't be selected!
			//selected=nE;
			if (nE instanceof Subqueue)
			{
				// If the target was a Subqueue then it had been empty and contains all nE had contained,
				// hence we may leave it selected, otherwise the minimum risk is to clear the selection
				if (!(selected instanceof Subqueue))
					selected = null;
				((Subqueue)nE).clear();
			}
			else {
				selected = nE;
			}
			// END KGU#87 2015-11-22
			redraw();
			analyse();
			// START KGU#444 2017-10-23: Issue #417 - reduce scrolling complexity
			adaptScrollUnits();
			// END KGU#444 2017-10-23
			// START KGU#705 2019-09-24: Enh. #738
			updateCodePreview();
			// END KGU#705 2019-09-24
		}
	}

	/*========================================
	 * edit method
	 *========================================*/
	/**
	 * Opens the editor for the currently selected element and applies
	 * the committed changes (undoable).
	 * @return true if the element was changed, false otherwise
	 * @see #canEdit()
	 */
	public boolean editNSD()
	{
		boolean modified = false;
		Element element = getSelected();
		if (element != null)
		{
			// START KGU#911 2021-01-11: Enh. #910 Avert changes on immutable diagrams
			boolean mayCommit = !element.isImmutable() && !element.isExecuted();
			// END KGU#911 2021-01-11
			if (element.getClass().getSimpleName().equals("Subqueue"))
			{
				// START KGU#911 2021-01-11: Enh. #910 Avert changes on immutable diagrams
				if (!mayCommit) {
					return modified;
				}
				// END KGU#911 2021-01-11
				
				EditData data = new EditData();
				data.title="Add new instruction ...";

				// START KGU#42 2015-10-14: Enhancement for easier title localisation
				//showInputBox(data);
				showInputBox(data, "Instruction", true, true);
				// END KGU#42 2015-10-14

				if (data.result==true)
				{
					// START KGU#480 2018-01-21: Enh. #490 we have to replace DiagramController aliases by the original names
					//Element ele = new Instruction(data.text.getText());
					String text = Element.replaceControllerAliases(data.text.getText(), false, false);
					Element ele = new Instruction(text);
					// END KGU#480 2018-01-21
					ele.setComment(data.comment.getText());
					// START KGU#43 2015-10-17
					if (data.breakpoint) {
						ele.toggleBreakpoint();
					}
					// END KGU#43 2015-10-17
					// START KGU#277 2016-10-13: Enh. #270
					ele.disabled = data.disabled;
					// END KGU#277 2016-10-13
					// START KGU#213 2016-08-01: Enh. #215 (temporarily disabled again)
					//ele.setBreakTriggerCount(data.breakTriggerCount);
					// END KGU#213 2016-08-01
					//root.addUndo();
					try {
						addUndoNSD(false);
					} catch (CancelledException e) {
						return false;
					}
					// START KGU#137 2016-01-11: Already prepared by addUndo()
					//root.hasChanged=true;
					// END KGU#137 2016-01-11
					((Subqueue) element).addElement(ele);
					// START KGU#136 2016-03-01: Bugfix #97
					element.resetDrawingInfoUp();
					// END KGU#136 2016-03-01
					selected = ele.setSelected(true);
					modified = true;
					redraw();
				}
			}
			else
			{
				EditData data = new EditData();
				data.title="Edit element ...";
				// START KGU#480 2018-01-21: Enh. #490 we have to replace DiagramController aliases by the original names
				//data.text.setText(element.getText().getText());
				data.text.setText(element.getAliasText().getText());
				// END KGU#480 2018-01-21
				data.comment.setText(element.getComment().getText());
				// START KGU#43 2015-10-12
				data.breakpoint = element.isBreakpoint();
				// END KGU#43 2015-10-12
				// START KGU#213 2016-08-01: Enh. #215
				data.breakTriggerCount = element.getBreakTriggerCount();
				// END KGU#213 2016-08-01				
				// START KGU#277 2016-10-13: Enh. #270
				data.disabled = element.disabled;
				// END KGU#277 2016-10-13
			
				// START KGU#3 2015-10-25: Allow more sophisticated For loop editing
				if (element instanceof For)
				{
					// START KGU#61 2016-03-21: Content of the branch outsourced
					preEditFor(data, (For)element);
					// END KGU#61 2016-03-21
				}
				// END KGU#3 2015-10-25
				// START KGU#363 2017-03-14: Enh. #372
				else if (element instanceof Root)
				{
//					data.authorName = ((Root)element).getAuthor();
//					data.licenseName = ((Root)element).licenseName;
//					data.licenseText = ((Root)element).licenseText;
					data.licInfo = new RootAttributes((Root)element);
					// START KGU#376 2017-07-01: Enh. #389
					data.diagramRefs = ((Root)element).includeList;
					// END KGU#376 2017-07-01
				}
				// END KGU#363 2017-03-14
				// START KGU#695 2021-01-22: Enh. #714
				else if (element instanceof Try) {
					data.showFinally = ((Try)element).isEmptyFinallyVisible();
				}
				// END KGU#695 2021-01-22

				// START KGU#42 2015-10-14: Enhancement for easier title localisation
				//showInputBox(data);
				showInputBox(data, element.getClass().getSimpleName(), false, mayCommit);
				// END KGU#42 2015-10-14

				if (data.result == true)
				{
					// START KGU#120 2016-01-02: Bugfix #85 - StringList changes of Root are to be undoable, too!
					//if (!element.getClass().getSimpleName().equals("Root"))
					// END KGU#120 2016-01-02
					// START KGU#363 2017-05-21: Enh. #372:
					// Also cache root attributes if the edited element is a Root
					//root.addUndo();
					// START KGU#684 2019-06-13: Bugfix #728 - we have to check more here
					//root.addUndo(element instanceof Root);
					try {
						this.addUndoNSD(element instanceof Root);
					} catch (CancelledException e) {
						return false;
					}
					// END KGU#684 2019-06-13
					// END KGU#363 2017-05-21
					// START KGU#916 2021-01-24: Enh. #915 We may preserve branch associations now
					// This must be done before the text is updated!
					if (element instanceof Case) {
						((Case)element).reorderBranches(data.branchOrder);
					}
					// END KGU#916 2021-01-24
					if (!(element instanceof Forever))
					{
						// START KGU#480 2018-01-21: Enh. #490 we have to replace DiagramController aliases by the original names
						//element.setText(data.text.getText());
						element.setAliasText(data.text.getText());
						// END KGU#480 2018-01-21
					}
					element.setComment(data.comment.getText());
					// START KGU#43 2015-10-12
					if (element.isBreakpoint() != data.breakpoint) 
					{
						element.toggleBreakpoint();
					}
					// END KGU#43 2015-10-12
					// START KGU#213 2016-08-01: Enh. #215
					//element.setBreakTriggerCount(data.breakTriggerCount);
					// END KGU#213 2016-08-01
					// START KGU#277 2016-10-13: Enh. #270
					element.disabled = data.disabled;
					// END KGU#277 2016-10-13
					// START KGU#3 2015-10-25
					if (element instanceof For)
					{
						// START KGU#61 2016-03-21: Content of the branch outsourced
						postEditFor(data, (For)element);
						// END KGU#61 2016-03-21
					}
					// END KGU#3 2015-10-25
					// START KGU#363 2017-03-14: Enh. #372
					else if (element instanceof Root) {
						((Root)element).adoptAttributes(data.licInfo);
						// START KGU#376 2017-07-01: Enh. #389
						((Root)element).includeList = data.diagramRefs;
						// END KGU#376 2017-07-01
					}
					// END KGU#363 2017-03-14
					// START KGU#695 2021-01-22: Enh. #714
					else if (element instanceof Try) {
						((Try)element).setEmptyFinallyVisible(data.showFinally);
					}
					// END KGU#695 2021-01-22
					// START KGU#137 2016-01-11: Already prepared by addUndo()
					//root.hasChanged=true;
					// END KGU#137 2016-01-11
					// START KGU#136 2016-03-01: Bugfix #97
					element.resetDrawingInfoUp();
					// END KGU#136 2016-03-01
					modified = true;
					redraw();
				}
			}

			analyse();
			// START KGU#444 2017-10-23: Issue #417 - reduce scrolling complexity
			adaptScrollUnits();
			// END KGU#444 2017-10-23
			// START KGU#705 2019-09-23: Enh. #738
			if (modified) {
				this.updateCodePreview();
			}
			// END KGU#705 2019-09-23
		}
		return modified;
	}
	
	private void preEditFor(EditData _data, For _for)
	{
		// Cache the style - we temporarily modify it to get all information
		For.ForLoopStyle style = _for.style;
		try {
			_for.style = For.ForLoopStyle.COUNTER;
			_data.forParts.add(_for.getCounterVar());
			// START KGU#480 2018-01-22: Enh. #490 - maybe aliases are to be put in
			//_data.forParts.add(_for.getStartValue());
			//_data.forParts.add(_for.getEndValue());
			_data.forParts.add(Element.replaceControllerAliases(_for.getStartValue(), true, false));
			_data.forParts.add(Element.replaceControllerAliases(_for.getEndValue(), true, false));
			// END KGU#480 2018-01-22
			_data.forParts.add(Integer.toString(_for.getStepConst()));
		}
		catch (Exception ex) {}
		finally {
			// Ensure the original style is restored
			_data.forLoopStyle = _for.style = style;
		}
		// Now try to get a value list in case it's a FOR-IN loop
		String valueList = _for.getValueList();
		if (valueList != null)
		{
			// START KGU#480 2018-01-22: Enh. #490 - maybe aliases are to be put in
			valueList = Element.replaceControllerAliases(valueList, true, false);
			// END KGU#480 2018-01-22
			_data.forParts.add(valueList);
		}
	}
	
	private void postEditFor(EditData _data, For _for)
	{
		_for.style = _data.forLoopStyle;

		_for.setCounterVar(_data.forParts.get(0));
		// START KGU#480 2018-01-22: Enh. #490 - maybe aliases are to be replaced
		//_for.setStartValue(_data.forParts.get(1));
		//_for.setEndValue(_data.forParts.get(2));
		_for.setStartValue(Element.replaceControllerAliases(_data.forParts.get(1), false, false));
		_for.setEndValue(Element.replaceControllerAliases(_data.forParts.get(2), false, false));
		// END KGU#480 2018-01-22
		_for.setStepConst(_data.forParts.get(3));

		// FOR-IN loop support
		if (_for.style == For.ForLoopStyle.TRAVERSAL)
		{
			// START KGU#61 2016-09-24: Seemed to be nonsense
			//_for.style = For.ForLoopStyle.FREETEXT;
			//_for.setValueList(_for.getValueList());
			//_for.style = For.ForLoopStyle.TRAVERSAL;
			// START KGU#480 2018-01-22: Enh. #490 - maybe aliases are to be replaced
			//_for.setValueList(_data.forParts.get(4));
			_for.setValueList(Element.replaceControllerAliases(_data.forParts.get(4), false, false));
			// END KGU#480 2018-01-22
			// END KGU#61 2016-09-24
		}
		// START KGU#61 2016-09-24
		else {
			_for.setValueList(null);
		}
		// END KGU#61 2016-09-24
		/*/ START KGU 2018-01-22: This code differed from that in addNewElement with respect to the
		 * following statement missing here so far, which seemed to make sense in case of inconsistency,
		 * though. So it was added as part of the unification - it forces FREETEXT flavour in due cases.
		 */
		_for.style = _for.classifyStyle();
		// END KGU 2018-01-22

	}

	/*========================================
	 * moveUp method
	 *========================================*/
	/**
	 * Moves the selected element(s) one position up in the current diagram (undoable).
	 * @see Element#canMoveUp()
	 */
	public void moveUpNSD()
	{
		//root.addUndo();
		try {
			addUndoNSD(false);
		} catch (CancelledException e) {
			return;
		}
		root.moveUp(getSelected());
		redraw();
		analyse();
		// START KGU#705 2019-09-23: Enh. #738
		updateCodePreview();
		// END KGU#705 2019-09-23
	}

	/*========================================
	 * moveDown method
	 *========================================*/
	/**
	 * Moves the selected element(s) one position down in the current diagram (undoable).
	 * @see Element#canMoveDown()
	 */
	public void moveDownNSD()
	{
		//root.addUndo();
		try {
			addUndoNSD(false);
		} catch (CancelledException e) {
			return;
		}
		root.moveDown(getSelected());
		redraw();
		analyse();
		// START KGU#705 2019-09-23: Enh. #738
		updateCodePreview();
		// END KGU#705 2019-09-23
	}

	/*========================================
	 * delete method
	 *========================================*/
	/**
	 * Removes the selected element(s) fro the current diagram (undoable).
	 * @see #canCut()
	 */
	public void deleteNSD()
	{
		//root.addUndo();
		try {
			addUndoNSD(false);
		} catch (CancelledException e) {
			return;
		}
		// START KGU#181 2016-04-19: Issue #164	- pass the selection to the "next" element
		Element newSel = getSelectionHeir();
		// END KGU#181 2016-04-19
		root.removeElement(getSelected());
		// START KGU#138 2016-01-11: Bugfix #102 - selection no longer valid
		// START KGU#181 2016-04-19: Issue #164	- pass the selection to the "next" element
		//this.selected = null;
		this.selected = newSel;
		if (newSel != null)
		{
			// START KGU#477 2017-12-06: Enh. #487 - consider hidden declaration sequences
			//newSel.setSelected(true);
			this.selected = newSel.setSelected(true);
			// END KGU#477 2017-12-06
		}
		// END KGU#181 2016-04-19
		// END KGU#138 2016-01-11
		redraw();
		analyse();
		// START KGU#138 2016-01-11: Bugfix#102 - disable element-based buttons
		this.NSDControl.doButtons();
		// END KGU#138 2016-01-11
		// START KGU#444 2017-10-23: Issue #417 - reduce scrolling complexity
		adaptScrollUnits();
		// END KGU#444 2017-10-23
		// START KGU#705 2019-09-23: Enh. #738
		this.updateCodePreview();
		// END KGU#705 2019-09-23
	}
	
	// START KGU#181 2016-04-19: Issue #164	- pass the selection to the "next" element
	/**
	 * Returns the element "inheriting" the selection from the doomed currently selected element
	 * This will be (if existent): 1. successor within Subqueue, 2. predecessor within Subqueue
	 * Requires this.selected to be neither Root nor an empty Subqueue.
	 * @return the element next the currently selected one, null if there is no selection
	 */
	private Element getSelectionHeir()
	{
		Element heir = null;
		if (selected != null && !(selected instanceof Root))
		{
			Subqueue sq = (Subqueue)((selected instanceof Subqueue) ? selected : selected.parent);
			int ixHeir = -1; 
			if (selected instanceof SelectedSequence)
			{
				// Last element of the subsequence
				Element last = ((SelectedSequence) selected).getElement(((SelectedSequence) selected).getSize()-1);
				Element frst = ((SelectedSequence) selected).getElement(0);
				int ixLast = sq.getIndexOf(last);	// Actual index of the last element in the Subqueue
				int ixFrst = sq.getIndexOf(frst);	// Actual index of the first element in the Subqueue
				if (ixLast < sq.getSize() - 1)
				{
					ixHeir = ixLast + 1;
				}
				else if (ixFrst > 0)
				{
					ixHeir = ixFrst - 1;
				}
			}
			else if (!(selected instanceof Subqueue)) 
			{
				int ixEle = sq.getIndexOf(selected);
				if (ixEle < sq.getSize() - 1)
				{
					ixHeir = ixEle + 1;
				}
				else
				{
					ixHeir = ixEle - 1;
				}
			}
			if (ixHeir >= 0)
			{
				heir = sq.getElement(ixHeir);
			}
			else
			{
				// Empty Subqueue remnant will take over selection
				heir = sq;
			}
		}
		return heir;
	}
	// END KGU#181 2016-04-19
	
	// START KGU#123 2016-01-03: Issue #65, for new buttons and menu items
	/*========================================
	 * collapse method
	 *========================================*/
	/**
	 * Marks the selected element(s) as collapsed such that they are represented
	 * by a surrogate the size of a simple instruction on drawing.
	 * @see #expandNSD()
	 */
	public void collapseNSD()
	{
		getSelected().setCollapsed(true);
		redraw();
		analyse();
		this.NSDControl.doButtons();
		// START KGU#444 2017-10-23: Issue #417 - reduce scrolling complexity
		adaptScrollUnits();
		// END KGU#444 2017-10-23
	}
	
	/*========================================
	 * expand method
	 *========================================*/
	/**
	 * Removes the collapsed flag from the selected elements such that they get
	 * represented in their usual shape again on drawing the diagram.
	 * @see #collapseNSD()
	 */
	public void expandNSD()
	{
		getSelected().setCollapsed(false);
		redraw();
		analyse();
		this.NSDControl.doButtons();
		// START KGU#444 2017-10-23: Issue #417 - reduce scrolling complexity
		adaptScrollUnits();
		// END KGU#444 2017-10-23
	}
	// END KGU#123 2016-01-03
	
	// START KGU#277 2016-10-13: Enh. #270
	/*========================================
	 * disable method
	 *=======================================*/
	/**
	 * Flips the disabled flag on the selected element(s). If several elements are
	 * selected, some of which are disabled while others are not, then disables all
	 * of them. To disable an element means that it gets handled like a comment on
	 * execution and export (undoable).
	 */
	public void disableNSD()
	{
		// START KGU#911 2021-01-10: Enh. 910
		if (selected != null && selected.isImmutable()) {
			return;
		}
		// END KGU#911 2021-01-10
		boolean allDisabled = true;
		//root.addUndo();
		try {
			addUndoNSD(false);
		} catch (CancelledException e) {
			return;
		}
		if (getSelected() instanceof IElementSequence)
		{
			IElementSequence elements = (IElementSequence)getSelected();
			for (int i = 0; allDisabled && i < elements.getSize(); i++)
			{
				allDisabled = elements.getElement(i).disabled;
			}
			elements.setDisabled(!allDisabled);
		}
		else {
			getSelected().disabled = !getSelected().disabled;
		}
		
		redraw();
		analyse();
		this.NSDControl.doButtons();
		// START KGU#705 2019-09-23: Enh. #738
		updateCodePreview();
		// END KGU#705 2019-09-23
	}
	
	// END KGU#277 2016-10-13

	/*========================================
	 * add method
	 *========================================*/
	/**
	 * Opens the element editor for the new given {@link Element} {@code _ele} and
	 * inserts the edited element after (if {@code _after} is true) or before (otherwise)
	 * the selected element(s) unless the user cancels the action.
	 * @param _ele - the new {@link Element} to be processed
	 * @param _title - proposed title for the editor (may be overridden by the localisation mechanism
	 * @param _pre - the default prefix text as configured in the Structure Preferences
	 * @param _after - whether {@code _ele} is to be inserted after (true) or before (false) the selected element.
	 */
	public void addNewElement(Element _ele, String _title, String _pre, boolean _after)
	{
		if (getSelected()!=null)
		{
			EditData data = new EditData();
			data.title = _title;
			data.text.setText(_pre);
			// START KGU 2015-10-14: More information to ease title localisation
			//showInputBox(data);
			showInputBox(data, _ele.getClass().getSimpleName(), true, true);
			// END KGU 2015-10-14
			if (data.result == true)
			{
				if (!(_ele instanceof Forever))
				{
					// START KGU#480 2018-01-21: Enh. #490 we have to replace DiagramController aliases by the original names
					//_ele.setText(data.text.getText());
					_ele.setAliasText(data.text.getText());
					// END KGU#480 2018-01-21
				}
				_ele.setComment(data.comment.getText());
				// START KGU 2015-10-17
				if (_ele.isBreakpoint() != data.breakpoint) {
					_ele.toggleBreakpoint();
				}
				// END KGU 2015-10-17
				// START KGU#277 2016-10-13: Enh. #270
				_ele.disabled = data.disabled;
				// END KGU#277 2016-10-13
				// START KGU#213 2016-08-01: Enh. #215
				//_ele.setBreakTriggerCount(data.breakTriggerCount);
				// END KGU#213 2016-08-01
				// START KGU#3 2015-10-25
				if (_ele instanceof For)
				{
					/*/ START KGU 2018-01-22: The only difference of this code to postEditorFor(_data, (For)_ele)
					 * was the way the style information and the value list were set - it was difficult to say
					 * which way was the better one.
					 */
//					((For)_ele).setCounterVar(data.forParts.get(0));
//					// START KGU#480 2018-01-22: Enh. #490 we have to replace DiagramController aliases by the original names
//					//((For)_ele).setStartValue(data.forParts.get(1));
//					//((For)_ele).setEndValue(data.forParts.get(2));
//					((For)_ele).setStartValue(Element.replaceControllerAliases(
//							data.forParts.get(1), false, false));
//					((For)_ele).setEndValue(Element.replaceControllerAliases(
//							data.forParts.get(2), false, false));
//					// END KGU#480 2018-01-22
//					((For)_ele).setStepConst(data.forParts.get(3));
//					// START KGU#61 2016-03-21: Enh. #84 - consider FOR-IN loops as well
//					//((For)_ele).isConsistent = ((For)_ele).checkConsistency();
//					// START KGU#480 2018-01-22: Enh. #490 we have to replace DiagramController aliases by the original names
//					//((For)_ele).setValueList(data.forParts.get(4));
//					((For)_ele).setValueList(Element.replaceControllerAliases(
//							data.forParts.get(4), false, false));
//					// END KGU#480 2018-01-22
//					((For)_ele).style = ((For)_ele).classifyStyle();
//					// END KGU#61 2016-03-21
					this.postEditFor(data, (For)_ele);
					// END KGU 2018-01-22
				}
				// END KGU#3 2015-10-25
				// START KGU#695 2021-01-22: Enh. #714
				else if (_ele instanceof Try) {
					((Try)_ele).setEmptyFinallyVisible(data.showFinally);
				}
				// END KGU#695 2021-01-22
				//root.addUndo();
				try {
					addUndoNSD(false);
				} catch (CancelledException e) {
					return;
				}
				selected.setSelected(false);
				if(_after==true)
				{
					// START KGU#477 2017-12-06: Enh. #487
					//root.addAfter(getSelected(),_ele);
					root.addAfter(getLastSelected(), _ele);
					// END KGU#477 2017-12-06
				}
				else
				{
					// START KGU#477 2017-12-06: Enh. #487
					//root.addBefore(getSelected(),_ele);
					root.addBefore(getFirstSelected(), _ele);
					// END KGU#477 2017-12-06
				}
				selected = _ele.setSelected(true);
				// START KGU#272 2016-10-06: Bugfix #262
				selectedDown = selected;
				// END KGU#272 2016-10-06
				redraw();
				analyse();
				// START KGU#444 2017-10-23: Issue #417 - reduce scrolling complexity
				adaptScrollUnits();
				// END KGU#444 2017-10-23
				// START KGU#705 2019-09-23: Enh. #738
				updateCodePreview();
				// END KGU#705 2019-09-23
			}
		}
	}
	
	/*========================================
	 * subroutine derivation method(s)
	 *========================================*/
	// START KGU#365 2017-03-19: Enh. #380 - perform the possible conversion
	/**
	 * Extracts the select element(s) from the diagram, moves them to an interactively
	 * specified new subroutine diagram and replaces them by a {@link Call} for the latter
	 * (undoable).
	 */
	public void outsourceNSD()
	{
		if (this.selected != null) {
			IElementSequence elements = null;
			if (!this.selectedIsMultiple()) {
				elements = new SelectedSequence(this.selected, this.selected);
			}
			else {
				elements = (IElementSequence)this.selected;
			}
			// START KGU#365 2017-04-14: We must at least warn if return or unmatched leave instructions are contained
			List<Jump> jumps = findUnsatisfiedJumps(elements);
			if (!jumps.isEmpty()) {
				String jumpTexts = "";
				for (Jump jmp: jumps) {
					String jumpLine = jmp.getUnbrokenText().getLongString().trim();
					if (jumpLine.isEmpty()) {
						jumpLine = "(" + CodeParser.getKeywordOrDefault("preLeave", "leave") + ")";
					}
					jumpTexts += "\n \u25CF " + jumpLine;
				}
				Element.troubleMakers.addAll(jumps);
				int answer = JOptionPane.YES_OPTION;
				try {
					redraw();
					String[] options = new String[]{Menu.lblContinue.getText(), Menu.lblCancel.getText()};
					answer = JOptionPane.showOptionDialog(this.getFrame(),
							Menu.msgJumpsOutwardsScope.getText().replace("%", jumpTexts), 
							Menu.msgTitleWarning.getText(),
							JOptionPane.YES_NO_OPTION, JOptionPane.WARNING_MESSAGE,
							null,
							options,
							options[1]
							);
				}
				finally {
					Element.troubleMakers.clear();
					redraw();
				}
				if (answer != JOptionPane.YES_OPTION) {
					return;
				}
			}
			// END KGU#365 2017-04-14
			String hint = Menu.msgMustBeIdentifier.getText();
			String prompt1 = Menu.msgSubroutineName.getText() + ": ";
			String prompt = prompt1;
			String subroutineName = null;
			do {
				subroutineName = JOptionPane.showInputDialog(prompt);
				prompt = hint + "\n" + prompt1;
			} while (subroutineName != null && !Function.testIdentifier(subroutineName, false, null));
			if (subroutineName != null) {
				try {
					addUndoNSD(false);
				} catch (CancelledException e) {
					return;
				}
				selected.setSelected(false);
				// START KGU#506 2018-03-14: issue #522 - we need to check for record types
				HashMap<String, TypeMapEntry> parentTypes = root.getTypeInfo();
				// END KGU#506 2018-03-14
				// START KGU#626 2019-01-06: Enh. #657
				// Detect all groups root is member of such that we can associate the subroutine to them
				Collection<Group> groups = null;
				if (Arranger.hasInstance()) {
					groups = Arranger.getInstance().getGroupsFromRoot(root, true);
				}
				// END KGU#626 2019-01-06
				// START KGU#638 2019-01-20: Issue #668 - If root is not member of a group then push it to Arranger
				String targetGroupName = null;
				if (groups == null || groups.isEmpty() && Arranger.getInstance().getGroupsFromRoot(root, false).isEmpty()) {
					// If the diagram is a program then create an exclusive group named after the main diagram 
					if (root.isProgram()) {
						targetGroupName = root.getMethodName(true);
						Arranger.getInstance().addToPool(root, this.getFrame(), targetGroupName);
						groups = Arranger.getInstance().getGroupsFromRoot(root, true);
					}
					else {
						Arranger.getInstance().addToPool(root, this.getFrame());
					}
				}
				else if (Arranger.getInstance().getGroupsFromRoot(root, false).size() == groups.size()) {
					// Parent diagram is arranged but not member of the default group - then its children shouldn't be either
					targetGroupName = groups.iterator().next().getName();
				}
				// END KGU#638 2019-01-20
				// FIXME May we involve the user in argument and result value identification?
				Root sub = root.outsourceToSubroutine(elements, subroutineName, null);
				if (sub != null) {
					// adopt presentation properties from root
					//sub.highlightVars = Element.E_VARHIGHLIGHT;
					sub.isBoxed = root.isBoxed;
					// START KGU#506 2018-03-14: issue #522 - we need to check for record types
					//sub.getVarNames();	// just to prepare proper drawing.
					StringList subVars = sub.retrieveVarNames();
					prepareArgTypesForSub(parentTypes, groups, targetGroupName, sub, subVars);
					// END KGU#506 2018-03-14
					sub.setChanged(false);	// The argument false does NOT mean to reset the changed flag!
					Arranger arr = Arranger.getInstance();
					// START KGU#638 2019-01-20: Issue #668 - Improved group association behaviour
					//arr.addToPool(sub, NSDControl.getFrame());
					arr.addToPool(sub, NSDControl.getFrame(), targetGroupName);
					// END KGU#638 3019-01-20
					// START KGU#626 2019-01-06: Enh. #657
					// Associate the subroutine to all groups root is member of
					if (groups != null) {
						for (Group group: groups) {
							Arranger.getInstance().attachRootToGroup(group, sub, null, this.getFrame());
						}
					}
					// END KGU#626 2019-01-06
					arr.setVisible(true);
				}
				else {
					// Something failed, so undo the temporary changes without redo option
					root.undo(false);
				}
				selected.setSelected(true);
				redraw();
				analyse();
				// START KGU#444 2017-10-23: Issue #417 - reduce scrolling complexity
				adaptScrollUnits();
				// END KGU#444 2017-10-23
				// START KGU#705 2019-09-23: Enh. #738
				updateCodePreview();
				// END KGU#705 2019-09-23
			}
		}
	}
	
	/**
	 * Retrieves the types for subroutine variables {@code subVars} from the typeMap
	 * {@code parentTypes} of the calling routine and adopts or implants required includables.
	 * @param parentTypes - type map of the calling routine
	 * @param groups - Arranger groups of the calling routine (for Includable implantation)
	 * @param targetGroupName - name of the target group for the routine
	 * @param sub - the subroutine (its includeList may be modified)
	 * @param subVars - the interesting variables of the routine
	 * @return a StringList of type names in order of {@code subVars}.
	 */
	private StringList prepareArgTypesForSub(HashMap<String, TypeMapEntry> parentTypes, Collection<Group> groups,
			String targetGroupName, Root sub, StringList subVars) {
		HashMap<String, Element> sharedTypesMap = new HashMap<String, Element>();
		StringList typeNames = new StringList();
		for (int i = 0; i < subVars.count(); i++) {
			String typeName = "";
			TypeMapEntry varType = null;
			String varName = subVars.get(i);
			if (Function.testIdentifier(varName, false, "")) {
				varType = parentTypes.get(varName);
				if (varType != null) {
					typeName = varType.getCanonicalType(true, true);
				}
				// START KGU#864 2020-04-28: Bugfix #865
				else if (varName.equals("true") || varName.contentEquals("false")) {
					typeName = "boolean";
				}
				// END KGU#864 2020-04-28
			}
			else {
				typeName = Element.identifyExprType(parentTypes, varName, true);
				if (!typeName.isEmpty()) {
					varType = parentTypes.get(":"+typeName);
				}
			}
			if (varType != null && varType.isRecord()) {
				Element defining = varType.getDeclaringElement();
				if (defining != null) {
					Root typeSource = Element.getRoot(defining); 
					if (typeSource == root) {
						sharedTypesMap.putIfAbsent(varType.typeName, defining);
					}
					else if (typeSource != null) {
						sub.addToIncludeList(typeSource);
					}
				}
			}
			typeNames.add(typeName);
		}
		if (!sharedTypesMap.isEmpty()) {
			// FIXME: We might also offer a combo box containing the already included diagrams of root
			String hint = Menu.msgMustBeIdentifier.getText() + "\n";
			String prompt1 = Menu.msgIncludableName.getText() + ": ";
			String prompt = prompt1;
			String includableName = null;
			do {
				includableName = JOptionPane.showInputDialog(prompt);
				prompt = hint + prompt1;
			} while (includableName == null || !Function.testIdentifier(includableName, false, null));
			Root incl = null;
			if (Arranger.hasInstance()) {
				Vector<Root> includes = Arranger.getInstance().findIncludesByName(includableName, root);
				if (!includes.isEmpty()) {
					incl = includes.firstElement();
					incl.addUndo();
				}
			}
			boolean isNewIncl = incl == null;
			if (isNewIncl) {
				incl = new Root();
				incl.setText(includableName);
				incl.setInclude(true);
				// adopt presentation properties from root
				//incl.highlightVars = Element.E_VARHIGHLIGHT;
				incl.isBoxed = root.isBoxed;
			}
			for (Element source: sharedTypesMap.values()) {
				((Subqueue)source.parent).removeElement(source);
				incl.children.addElement(source);
			}
			incl.setChanged(false);	// The argument false does NOT mean to reset the changed flag!
			if (isNewIncl) {
				// START KGU#638 2019-01-20: Issue #668 - Improved group association behaviour
				//Arranger.getInstance().addToPool(incl, NSDControl.getFrame());
				Arranger.getInstance().addToPool(incl, NSDControl.getFrame(), targetGroupName);
				// END KGU#638 3019-01-20
			}
			// START KGU#626 2019-01-06: Enh. #657
			// Associate the includable to all groups root is member of
			if (groups != null) {
				for (Group group: groups) {
					Arranger.getInstance().attachRootToGroup(group, incl, null, this.getFrame());
				}
			}
			// END KGU#626 2019-01-06
			root.addToIncludeList(includableName);
			sub.addToIncludeList(includableName);
		}
		return typeNames;
	}
	// END KGU#365 2017-03-19

	// START KGU#365 2017-04-14: Enh. #380
	/** Retrieves all {@link Jump} elements within the span of {@code elements} trying to leave outside the span. */
	private List<Jump> findUnsatisfiedJumps(IElementSequence elements) {
		final class JumpFinder implements IElementVisitor {
			
			private Subqueue scope = null;
			private List<Jump> foundJumps = new LinkedList<Jump>();

			public JumpFinder(Subqueue scope)
			{
				this.scope = scope;
			}
			
			public List<Jump> getJumps() {
				return foundJumps;
			}
			
			@Override
			public boolean visitPreOrder(Element _ele) {
				if (_ele instanceof Jump) {
					Jump jmp = (Jump)_ele;
					if (jmp.isReturn() || jmp.isLeave() && jmp.getLeftLoop(scope) == null) {
						this.foundJumps.add(jmp);
					}
				}
				return true;
			}

			@Override
			public boolean visitPostOrder(Element _ele) {
				return true;
			}
			
		}
		
		Subqueue scope = elements.getSubqueue();
		JumpFinder finder = new JumpFinder(scope);
		scope.traverse(finder);
		return finder.getJumps();
		
	}
	// END KGU#65 2017-04-14

	// START KGU#667 2019-02-26: Enh. #689
	/**
	 * @return true if the selected element is a {@link Call} and a called routine signature can be extracted.
	 * @see #editSubNSD()
	 */
	public boolean canEditSub() {
		boolean canEdit = false;
		if (selected != null && selected instanceof Call) {
			Function called = ((Call)selected).getCalledRoutine();
			// We don't want to open an editor in case of a recursive call.
			canEdit = (called != null && !(called.getSignatureString().equals(root.getSignatureString(false))));
		}
		return canEdit;
	}
	
	/**
	 * Summons the called subroutine of the selected {@link Call} into a {@link Mainfom} instance,
	 * possibly opens a new one.
	 * @see #canEditSub()
	 */
	public void editSubNSD() {
		if (selected instanceof Call && this.canEditSub()) {
			Call call = (Call)selected;
			Function called = call.getCalledRoutine();
			Root subroutine = null;
			// Try to find the subroutine in Arranger
			if (Arranger.hasInstance()) {
				Vector<Root> candidates = Arranger.getInstance().findRoutinesBySignature(called.getName(), called.paramCount(), root);
				// If the finding is unambiguous, get it
				if (candidates.size() == 1) {
					subroutine = candidates.get(0);
				}
				// Otherwise we try to select the most appropriate among the conflicting ones
				else if (candidates.size() > 1) {
					// Open a choice list if the group approach wasn't successful
					String[] choices = new String[candidates.size()];
					int i = 0;
					for (Root cand: candidates) {
						choices[i++] = cand.getSignatureString(true);
					}
					String input = (String) JOptionPane.showInputDialog(null, Menu.msgChooseSubroutine.getText(),
							Menu.msgTitleQuestion.getText(),
							JOptionPane.QUESTION_MESSAGE, null, // Use default icon
							choices, // Array of choices
							choices[0]); // Initial choice
					if (input != null && !input.trim().isEmpty()) {
						for (i = 0; i < choices.length && subroutine != null; i++) {
							if (input.equals(choices[i])) {
								subroutine = candidates.get(i);
							}
						}
					}
				}
			}
			String targetGroupName = null;	// This will be relevant for a new subroutine
			// Create new subroutine root if we haven't been able to select an existing one
			if (subroutine == null) {
				if (JOptionPane.showConfirmDialog(NSDControl.getFrame(),
						Menu.msgCreateSubroutine.getText().replace("%", called.getSignatureString()),
						Menu.msgTitleQuestion.getText(),
						JOptionPane.OK_CANCEL_OPTION) != JOptionPane.OK_OPTION) {
					return;
				}
				subroutine = new Root();
				Collection<Group> myGroups = Arranger.getInstance().getGroupsFromRoot(root, true);
				StringList params = new StringList();
				for (int i = 0; i < called.paramCount(); i++) {
					String param = called.getParam(i);
					params.add(param);
				}
				// START KGU#744 2019-10-05: Issue #758 - retrieve argument types and care for shared types 
				StringList argTypes = this.prepareArgTypesForSub(root.getTypeInfo(), myGroups, targetGroupName, subroutine, params);
				String paramSeparator = ", ";
				for (int i = 0; i < params.count(); i++) {
					String typeName = argTypes.get(i).replace("@", "array of ");
					// START KGU#864 2020-04-28: Bugfix #865
					//if (!Function.testIdentifier(params.get(i), "")) {
					String param = params.get(i);
					if (!Function.testIdentifier(param, false, "") || param.equals("true") || param.equals("false")) {
					// END KGU#864 2020-04-28
						params.set(i, param = ("param" + (i+1)));
					}
					if (!typeName.isEmpty() && !typeName.equals("???")) {
						params.set(i, param + ": " + typeName);
						paramSeparator = "; ";
					}
				}
				// END KGU#744 2019-10-05
				String result = "";
				if (((Call)selected).isFunctionCall()) {
					StringList lineTokens = Element.splitLexically(call.getUnbrokenText().get(0), true);
					lineTokens.removeAll(" ");
					String var = Call.getAssignedVarname(lineTokens, true);
					if (Function.testIdentifier(var, false, null)) {
						TypeMapEntry typeEntry = root.getTypeInfo().get(var);
						result = typeEntry.getCanonicalType(true, true).replace("@", "array of ");
						if (result == null) {
							result = "";
						}
					}
					if (!result.trim().isEmpty()) {
						result = ": " + result.trim();
					}
					else {
						result = ": ???";
					}
				}
				subroutine.setText(called.getName() + "(" + params.concatenate(paramSeparator) + ")" + result);
				subroutine.setProgram(false);
				subroutine.setChanged(false);
				// Now care for the group context. If the parent diagram hadn't been in Arranger then put it there now
				if (myGroups.isEmpty() && Arranger.getInstance().getGroupsFromRoot(root, false).isEmpty()) {
					// If the diagram is a program then create an exclusive group named after the main diagram 
					if (root.isProgram()) {
						targetGroupName = root.getMethodName(true);
						Arranger.getInstance().addToPool(root, this.getFrame(), targetGroupName);
						myGroups = Arranger.getInstance().getGroupsFromRoot(root, true);
					}
					else {
						Arranger.getInstance().addToPool(root, this.getFrame());
					}
				}
				else if (Arranger.getInstance().getGroupsFromRoot(root, false).size() == myGroups.size()) {
					// Parent diagram is arranged but not member of the default group - then its children shouldn't be either
					targetGroupName = myGroups.iterator().next().getName();
				}
			}
			// START KGU#744 2019-10-05: Issue #758 - In case the connected subForm already handles the subroutine don't force to save it
			//if (subForm == null || subForm.diagram == null || !subForm.diagram.saveNSD(true) || !subForm.setRoot(subroutine)) {
			if (
					subForm == null ||
					subForm.diagram == null ||
					subForm.diagram.getRoot() != subroutine && (!subForm.diagram.saveNSD(true) || !subForm.setRoot(subroutine))
					)
			{
			// END KGU#744 2019-10-05
				subForm = new Mainform(false);
				subForm.addWindowListener(new WindowListener() {
					@Override
					public void windowOpened(WindowEvent e) {}
					@Override
					public void windowClosing(WindowEvent e) {
						// A dead Mainform causes enormous trouble if we try to work with it.
						if (subForm == e.getSource()) {
							subForm = null;
						}
					}
					@Override
					public void windowClosed(WindowEvent e) {
						((Mainform)(e.getSource())).removeWindowListener(this);
						// START KGU#744 2019-10-05: Bugfix #758 We are not always informed on windowClosing
						if (subForm == e.getSource()) {
							subForm = null;
						}
						// END KGU#744 2019-10-05
					}
					@Override
					public void windowIconified(WindowEvent e) {}
					@Override
					public void windowDeiconified(WindowEvent e) {}
					@Override
					public void windowActivated(WindowEvent e) {}
					@Override
					public void windowDeactivated(WindowEvent e) {}
					
				});
			}
			if (subForm.diagram.getRoot() != subroutine) {
				subForm.setRoot(subroutine);
			}
			// If it is a new root then add it to Arranger
			if (targetGroupName != null) {
				Arranger.getInstance().addToPool(subroutine, subForm, targetGroupName);
			}
			// START KGU#744 2019-10-05: Bugfix #758 - The subroutine has always to be added to Arranger
			else {
				Arranger.getInstance().addToPool(subroutine, subForm);
			}
			Arranger.getInstance().setVisible(true);
			// END KGU#744 2019-10-05
			if (!subForm.isVisible()) {
				subForm.setVisible(true);
			}
			// START KGU#744 2019-10-05: Bugfix #758
			int state = subForm.getExtendedState();
			if ((state & Frame.ICONIFIED) != 0) {
				subForm.setExtendedState(state & ~Frame.ICONIFIED);
			}
			// END KGU#744 2019-10-05
			Point loc = NSDControl.getFrame().getLocation();
			Point locSub = subForm.getLocation();
			if (loc.equals(locSub)) {
				subForm.setLocation(loc.x + 20, loc.y + 20);
			}
		}
	}
	// END KGU#667 2019-02-26

	/*========================================
	 * transmute method(s)
	 *========================================*/
	// START KGU#199 2016-07-06: Enh. #188 - perform the possible conversion
	/**
	 * Converts the selected element(s) into some substitute according to the
	 * specified transmutation rules (undoable).
	 * @see #canTransmute()
	 */
	public void transmuteNSD()
	{
		Subqueue parent = (Subqueue)selected.parent;
		if (selected instanceof Instruction)
		{
			//root.addUndo();
			try {
				addUndoNSD(false);
			} catch (CancelledException e) {
				return;
			}
			if (selected.getUnbrokenText().count() > 1)
			{
				transmuteToSequence(parent);
			}
			else
			{
				transmuteToSpecialInstr(parent);
			}
		}
		else if (selected instanceof IElementSequence)
		{
			root.addUndo();
			transmuteToCompoundInstr(parent);
		}
		// START KGU#229 2016-08-01: Enh. #213 - FOR loop decomposition
		else if (selected instanceof For && ((For)selected).style == For.ForLoopStyle.COUNTER)
		{
			root.addUndo();
			decomposeForLoop(parent);
		}
		// END KGU#229 2016-08-01
		// START KGU#267 2016-10-03: Enh. #257 - CASE decomposition
		else if (selected instanceof Case)
		{
			root.addUndo();
			decomposeCase(parent);
		}
		// END KGU#267 2016-10-03
		// START KGU#357 2017-03-10: Enh. #367: swapping of sides
		else if (selected instanceof Alternative && ((Alternative)selected).qFalse.getSize() > 0)
		{
			root.addUndo();
			swapBranches((Alternative)selected);
		}
		// END KGU#357 2017-03-10
		this.doButtons();
		redraw();
		analyse();
		// START KGU#444 2017-10-23: Issue #417 - reduce scrolling complexity
		adaptScrollUnits();
		// END KGU#444 2017-10-23
		// START KGU#705 2019-09-23: Enh. #738
		updateCodePreview();
		// END KGU#705 2019-09-23
	}
	
	// START KGU#357 2017-03-10: Enh. #367
	/** Helper method of {@link #transmuteNSD()} */
	private void swapBranches(Alternative _alt) {
		String condition = _alt.getText().getText();
		String negCondition = Element.negateCondition(condition);
		_alt.setText(negCondition);
		Subqueue temp = _alt.qFalse;
		_alt.qFalse = _alt.qTrue;
		_alt.qTrue = temp;
		// The width of the condition is likely to have changed
		_alt.resetDrawingInfoUp();	// KGU#590 2018-10-01: Corrected Down -> Up
		redraw();
		analyse();
	}
	// END KGU#357 2017-03-10

	/** Helper method of {@link #transmuteNSD()} */
	private void transmuteToSequence(Subqueue parent)
	{
		// Comment will be split as follows:
		// If the number of strings of the comment equals the number of instruction
		// lines then the strings are assigned one by one to he resulting instructions
		// (thereby splitting multi-line strings into StringLists),
		// otherwise the first instruction will get all comment.
		int index = parent.getIndexOf(selected);
		StringList comment = selected.getComment();
		StringList text = selected.getBrokenText();
		int count = text.count();
		boolean distributeComment = (count == comment.count());
		for (int i = 0; i < count; i++)
		{
			Instruction instr = (Instruction)selected.copy();
			instr.setText(StringList.explode(text.get(i), "\n"));
			if (distributeComment)
			{
				instr.setComment(StringList.explode(comment.get(i), "\n"));
			}
			else if (i != 0)
			{
				instr.comment.clear();
			}
			parent.insertElementAt(instr, index+i+1);
		}
		parent.removeElement(index);
		selected = new SelectedSequence(parent, index, index+count-1);
		selectedDown = null;
		selected.setSelected(true);
	}
	
	/** Helper method of {@link #transmuteNSD()} */
	private void transmuteToSpecialInstr(Subqueue parent)
	{
		Instruction instr = (Instruction)selected;
		Element elem = instr;
		if (instr instanceof Call || instr instanceof Jump)
		{
			elem = new Instruction(instr);
		}
		else if (instr.isProcedureCall() || instr.isFunctionCall())
		{
			elem = new Call(instr);
		}
		else if (instr.isJump())
		{
			elem = new Jump(instr);
		}
		int index = parent.getIndexOf(instr);
		parent.insertElementAt(elem, index+1);
		parent.removeElement(index);
		this.selected = elem;
		this.selectedDown = this.selected;
	}
	
	/** Helper subroutine of {@link #transmuteNSD()} */
	private void transmuteToCompoundInstr(Subqueue parent)
	{
		// Comments will be composed as follows:
		// If none of the selected elements had a non-empty comment then the resulting
		// comment will be empty. Otherwise the resulting comment will contain as many
		// strings as elements. Each of them will be the respective element comment,
		// possibly containing several newlines if it was a multi-line comment.
		Instruction instr = (Instruction)((IElementSequence)selected).getElement(0);
		StringList composedComment = StringList.getNew(instr.getComment().getText().trim());
		int nElements = ((IElementSequence)selected).getSize();
		int index = parent.getIndexOf(instr);
		boolean brkpt = instr.isBreakpoint();
		// START KGU#213 2016-08-01: Enh. #215
		int brkCount = instr.getBreakTriggerCount();
		// END KGU#213 2016-08-01
		// Find out whether all elements are of the same kind
		boolean sameKind = true;
		for (int i = 1; sameKind && i < nElements; i++)
		{
			if (((IElementSequence)selected).getElement(i).getClass() != instr.getClass())
			{
				sameKind = false;
			}
		}
		// If so...
		if (sameKind)
		{
			// ... then clone the first element of the sequence as same class
			instr = (Instruction)instr.copy();
		}
		else {
			// ... else clone the first element of the sequence as simple instruction
			instr = new Instruction(instr);
		}
		((IElementSequence)selected).removeElement(0);
		nElements--;
		// And now append the contents of the remaining elements, removing them from the selection
		for (int i = 0; i < nElements; i++)
		{
			Element ele = ((IElementSequence)selected).getElement(0);
			instr.getText().add(ele.getText());
			composedComment.add(ele.getComment().getText().trim());
			if (ele.isBreakpoint())
			{
				brkpt = true;
			}
			// START KGU#213 2016-08-01: Enh. #215
			// Use the earliest breakTriggerCount
			int brkCnt = ele.getBreakTriggerCount();
			if (brkCnt > 0 && brkCnt < brkCount)
			{
				brkCount = brkCnt;
			}
			// END KGU#213 2016-08-01
			((IElementSequence)selected).removeElement(0);			
		}
		// If there was no substantial comment then we must not create one, otherwise
		// the cmment is to consist of as many strings as instruction lines - where
		// each of them may contain newlines for reversibility
		if (!composedComment.concatenate().trim().isEmpty())
		{
			instr.setComment(composedComment);
		}
		else
		{
			instr.getComment().clear();
		}
		// If any of the implicated instructions had a breakpoint then set it here, too
		if (brkpt && !instr.isBreakpoint())
		{
			instr.toggleBreakpoint();
		}
		// START KGU#213 2016-08-01: Enh. #215
		// Use the earliest breakTriggerCount
		instr.setBreakTriggerCount(brkCount);
		// END KGU#213 2016-08-01
		
		instr.setSelected(true);
		parent.insertElementAt(instr, index);
		this.selected = instr;
		this.selectedDown = this.selected;
	}
	// END KGU#199 2016-07-06

	// START KGU#229 2016-08-01: Enh. #213 - FOR loop decomposition
	/** Helper method of {@link #transmuteNSD()} */
	private void decomposeForLoop(Subqueue parent)
	{
		// Comment will be tranferred to the While loop.
		For forLoop = (For)selected;
		String asgmtOpr = " <- ";
		if (forLoop.getText().get(0).contains(":="))
		{
			asgmtOpr = " := ";
		}
		int step = forLoop.getStepConst();
		Element[] elements = new Element[3];
		elements[0] = new Instruction(forLoop.getCounterVar() + asgmtOpr + forLoop.getStartValue());
		// START KGU#229 2016-09-09: Take care of the configured prefix and postfix
		//While whileLoop = new While(forLoop.getCounterVar() + (step < 0 ? " >= " : " <= ") + forLoop.getEndValue());
		String prefix = "", postfix = "";
		if (!CodeParser.getKeyword("preWhile").trim().isEmpty()) {
			prefix = CodeParser.getKeyword("preWhile");
			if (!prefix.endsWith(" ")) prefix += " ";
		}
		if (!CodeParser.getKeyword("postWhile").trim().isEmpty()) {
			postfix = CodeParser.getKeyword("postWhile");
			if (!postfix.startsWith(" ")) postfix = " " + postfix;
		}
		While whileLoop = new While(prefix + forLoop.getCounterVar() + (step < 0 ? " >= " : " <= ") + forLoop.getEndValue() + postfix);
		// END KGU#229 2016-09-09
		elements[1] = whileLoop;
		elements[2] = new Instruction(forLoop.getCounterVar() + asgmtOpr + forLoop.getCounterVar() + (step < 0 ? " - " : " + ") + Math.abs(forLoop.getStepConst()));

		whileLoop.setComment(forLoop.getComment());
		if (forLoop.isBreakpoint())
		{
			whileLoop.toggleBreakpoint();
		}
		whileLoop.setBreakTriggerCount(forLoop.getBreakTriggerCount());
		whileLoop.q = forLoop.getBody();
		whileLoop.q.parent = whileLoop;
		whileLoop.q.addElement(elements[2]);
		whileLoop.setCollapsed(forLoop.isCollapsed(true));
		for (int i = 0; i < elements.length; i++)
		{
			Element elem = elements[i];
			elem.setColor(forLoop.getColor());
			elem.deeplyCovered = forLoop.deeplyCovered;
			elem.simplyCovered = forLoop.simplyCovered;
		}
		int index = parent.getIndexOf(forLoop);
		for (int i = 0; i < 2; i++)
		{
			parent.insertElementAt(elements[1-i], index+1);
		}
		parent.removeElement(index);
		this.selected = new SelectedSequence(parent, index, index+1);
		// START KGU#229 2016-09-11: selection must be made visible!
		this.selected.setSelected(true);
		// END KGU#229 2016-09-11
		this.selectedDown = this.selected;
	}
	// END KGU#229 2016-08-01

	// START KGU#267 2016-10-03: Enh. #257 - CASE structure decomposition
	/** Helper method of {@link #transmuteNSD()} */
	private void decomposeCase(Subqueue parent)
	{
		// Comment will be transferred to the first replacing element
		// (discriminator variable assignment or outermost Alternative).
		Case caseElem = (Case)selected;
		// List of replacing nested alternatives
		List<Alternative> alternatives = new LinkedList<Alternative>();
		// Possibly preceding assignment of the selection expression value
		Instruction asgnmt = null;
		// tokenized selection expression
		StringList selTokens = Element.splitLexically(caseElem.getText().get(0), true);
		// Eliminate parser preference keywords
		String[] redundantKeywords = {CodeParser.getKeyword("preCase"), CodeParser.getKeyword("postCase")};
		for (String keyword: redundantKeywords)
		{
			if (!keyword.trim().isEmpty())
			{
				StringList tokenizedKey = Element.splitLexically(keyword, false);
				int pos = -1;
				while ((pos = selTokens.indexOf(tokenizedKey, pos+1, !CodeParser.ignoreCase)) >= 0)
				{
					for (int i = 0; i < tokenizedKey.count(); i++)
					{
						selTokens.delete(pos);
					}
				}
			}
		}
		String discriminator = selTokens.concatenate().trim();
		// If the discriminating expression isn't just a variable then assign its value to an
		// artificial variable first and use this as discriminator further on.
		if (!Function.testIdentifier(discriminator, false, ""))
		{
			String discrVar = "discr" + caseElem.hashCode();
			asgnmt = new Instruction(discrVar + " <- " + discriminator);
			discriminator = discrVar;
			asgnmt.setColor(caseElem.getColor());
		}
		
		// Take care of the configured prefix and postfix
		String prefix = "", postfix = "";
		if (!CodeParser.getKeyword("preAlt").trim().isEmpty()) {
			prefix = CodeParser.getKeyword("preAlt");
			if (!prefix.endsWith(" ")) prefix += " ";
		}
		if (!CodeParser.getKeyword("postAlt").trim().isEmpty()) {
			postfix = CodeParser.getKeyword("postAlt");
			if (!postfix.startsWith(" ")) postfix = " " + postfix;
		}
		
		int nAlts = 0;	// number of alternatives created so far
		for (int lineNo = 1; lineNo < caseElem.getText().count(); lineNo++)
		{
			String line = caseElem.getText().get(lineNo);
			// Specific handling of the last branch
			if (lineNo == caseElem.getText().count()-1)
			{
				// In case it's a "%", nothing is to be added, otherwise the last
				// branch is to be the else path of the innermost alternative
				if (!line.equals("%"))
				{
					// This should not happen before the first alternative has been created!
					alternatives.get(nAlts-1).qFalse = caseElem.qs.get(lineNo-1);
					alternatives.get(nAlts-1).qFalse.parent = alternatives.get(nAlts-1);
				}
			}
			else 
			{
				String[] selectors = line.split(",");
				String cond = "";
				for (String selConst: selectors)
				{
					cond += " || (" + discriminator + " = " + selConst.trim() + ")";
				}
				// START KGU#288 2016-11-06: Issue #279
				//cond = cond.substring(4).replace("||", CodeParser.getKeywordOrDefault("oprOr", "or"));
				cond = cond.substring(4).replace("||", CodeParser.getKeywordOrDefault("oprOr", "or"));
				// END KGU#288 2016-11-06
				Alternative newAlt = new Alternative(prefix + cond + postfix);
				newAlt.qTrue = caseElem.qs.get(lineNo-1);
				newAlt.qTrue.parent = newAlt;
				alternatives.add(newAlt);
				if (nAlts > 0)
				{
					alternatives.get(nAlts-1).qFalse.addElement(newAlt);
				}
				nAlts++;
			}
		}

		Element firstSubstitutor = (asgnmt != null) ? asgnmt : alternatives.get(0);
		firstSubstitutor.setComment(caseElem.getComment());
		if (caseElem.isBreakpoint())
		{
			firstSubstitutor.toggleBreakpoint();
		}
		firstSubstitutor.setBreakTriggerCount(caseElem.getBreakTriggerCount());
		for (Alternative alt: alternatives)
		{
			alt.setColor(caseElem.getColor());
			alt.deeplyCovered = caseElem.deeplyCovered;
			alt.simplyCovered = caseElem.simplyCovered;
		}
		alternatives.get(0).setCollapsed(caseElem.isCollapsed(true));

		int index = parent.getIndexOf(caseElem);
		parent.removeElement(index);
		parent.insertElementAt(alternatives.get(0), index);
		if (asgnmt != null)
		{
			parent.insertElementAt(asgnmt, index);
			this.selected = new SelectedSequence(parent, index, index+1);
		}
		else 
		{
			this.selected = parent.getElement(index);
		}
		this.selected.setSelected(true);
		this.selectedDown = this.selected;
	}
	// END KGU#267 2016-10-03

	// START KGU#282 2016-10-16: Issue #272 (draft)
	/*=======================================*
	 * Turtleizer precision methods
	 *=======================================*/
	/**
	 * Replaces all Turtleizer {@code fd} and {@code bk} procedure calls by the more precise
	 * {@code forward} and {@code backward} instructions ({@code precisionUp} = true) or the other way round
	 * ({@code precisionUp} = false) in the selected elements 
	 * @param precisionUp - whether to convert to the more precise or to the less precise versions
	 */
	public void replaceTurtleizerAPI(boolean precisionUp)
	{
		final class TurtleizerSwitcher implements IElementVisitor 
		{
			private int from;
			// START #272 2016-10-17 (KGU): detect changes (to get rid of void undo entry
			private boolean act = false;
			private int nChanges = 0;
			// END #272 2016-10-17
			private final String[][] functionPairs = { {"fd", "forward"}, {"bk", "backward"}};
			
			public TurtleizerSwitcher(boolean upgrade)
			{
				this.from = upgrade ? 0 : 1;
			}
			
			public boolean visitPreOrder(Element _ele)
			{
				if (_ele.getClass().getSimpleName().equals("Instruction")) {
					for (int i = 0; i < _ele.getText().count(); i++) {
						String line = _ele.getText().get(i);
						if (Instruction.isTurtleizerMove(line)) {
							Function fct = new Function(line);
							for (int j = 0; j < functionPairs.length; j++) {
								String oldName = functionPairs[j][from];
								if (fct.getName().equals(oldName)) {
									// START #272 2016-10-17
									//_ele.getText().set(i, functionPairs[j][1 - from] + line.trim().substring(oldName.length()));
									if (this.act) {
										_ele.getText().set(i, functionPairs[j][1 - from] + line.trim().substring(oldName.length()));
									}
									nChanges++;
									// END #272 2016-10-17
								}
							}
						}
					}
				}
				return true;
			}
			public boolean visitPostOrder(Element _ele)
			{
				return true;
			}
			
			// START #272 2016-10-17 (KGU)
			public void activate()
			{
				this.nChanges = 0;
				this.act = true;
			}
			
			public int getNumberOfReplacements()
			{
				return nChanges;
			}
			// END #272 2016-10-17
			
		}
		
		// START #272 2016-10-17 (KGU): Inform the user and get rid of void undo entry
		//root.addUndo();
		//selected.traverse(new TurtleizerSwitcher(precisionUp));
		// First mere count run
		TurtleizerSwitcher switcher = new TurtleizerSwitcher(precisionUp);
		selected.traverse(switcher);
		int nReplaced = switcher.getNumberOfReplacements();
		if (nReplaced > 0) {
			// There will be substitutions, so get dangerous.
			//root.addUndo();
			try {
				addUndoNSD(false);
			} catch (CancelledException e) {
				return;
			}
			switcher.activate();
			selected.traverse(switcher);			
		}
		JOptionPane.showMessageDialog(this.getFrame(),
				Menu.msgReplacementsDone.getText().replace("%", Integer.toString(nReplaced)));
		// END #272 2016-10-17
		// START KGU#705 2019-09-23: Enh. #738
		updateCodePreview();
		// END KGU#705 2019-09-23
	}
	// END KGU#282 2016-10-16
	
	// START KGU#602 2018-10-26: Enh. #619
	/**
	 * Adjusts line breaking for the selected element(s). Requests the details
	 * interactively from the user.
	 */
	public void rebreakLines()
	{
		if (this.selected != null) {
			// The current maximum line lengths of the selected element(s)
			Element selectedEls = this.selected;
			int flatMax = selectedEls.getMaxLineLength(false);
			int deepMax = selectedEls.getMaxLineLength(true);
			int lastLineLimit = this.lastWordWrapLimit <= 0 ? deepMax : this.lastWordWrapLimit;
			JPanel pnl = new JPanel();
			JLabel lblMaxLenSel = new JLabel(Menu.msgMaxLineLengthSelected.getText().
					replace("%", Integer.toString(flatMax)));
			JLabel lblMaxLenSub = new JLabel(Menu.msgMaxLineLengthSubstructure.getText().
					replace("%", Integer.toString(deepMax)));
			JLabel lblNewLen = new JLabel(Menu.lblNewMaxLineLength.getText());
			JSpinner spnNewLen = new JSpinner();
			SpinnerModel spnModelLen = new SpinnerNumberModel(0, 0, 255, 5);
			spnNewLen.setModel(spnModelLen);
			spnNewLen.setValue(lastLineLimit);
			JCheckBox cbRecursive = new JCheckBox(Menu.lblInvolveSubtree.getText());
			JCheckBox cbPreserve = new JCheckBox(Menu.lblPreserveContinuators.getText());
			cbRecursive.setSelected(!(selectedEls instanceof Instruction));
			cbPreserve.setSelected(lastLineLimit < (cbRecursive.isSelected() ? deepMax : flatMax));

			GridBagConstraints gbcLimits = new GridBagConstraints();
			gbcLimits.insets = new Insets(0, 5, 5, 5);
			gbcLimits.weightx = 1.0;
			gbcLimits.anchor = GridBagConstraints.LINE_START;

			pnl.setLayout(new GridBagLayout());

			gbcLimits.gridx = 0; gbcLimits.gridy = 0;
			gbcLimits.gridwidth = GridBagConstraints.REMAINDER;
			pnl.add(lblMaxLenSel, gbcLimits);

			gbcLimits.gridy++;
			pnl.add(lblMaxLenSub, gbcLimits);	        

			gbcLimits.gridy++;
			gbcLimits.gridwidth = 1;
			pnl.add(lblNewLen, gbcLimits);

			gbcLimits.gridx++;
			gbcLimits.gridwidth = GridBagConstraints.REMAINDER;
			gbcLimits.fill = GridBagConstraints.HORIZONTAL;
			pnl.add(spnNewLen, gbcLimits);

			gbcLimits.gridx = 0; gbcLimits.gridy++;
			gbcLimits.fill = GridBagConstraints.NONE;
			pnl.add(cbRecursive, gbcLimits);
			gbcLimits.gridy++;
			pnl.add(cbPreserve, gbcLimits);

			ChangeListener changeListener = new ChangeListener() {

				private final JSpinner spnLen = spnNewLen;
				private final JCheckBox chkRec = cbRecursive, chkPres = cbPreserve;
				private final int flatLen = flatMax, deepLen = deepMax;

				@Override
				public void stateChanged(ChangeEvent e) {
					int limit = (int)spnLen.getValue();
					if (chkRec.isSelected() && limit > deepLen || !chkRec.isSelected() && limit > flatLen) {
						chkPres.setSelected(false);
					}
				}

			};

			// Without this hack, directly entering a number in the spinner's text field wouldn't fire the ChangeEvent
			DefaultFormatter formatter = (DefaultFormatter)((JSpinner.DefaultEditor)spnNewLen.getEditor()).getTextField().getFormatter();
			formatter.setCommitsOnValidEdit(true);

			spnNewLen.addChangeListener(changeListener);
			cbRecursive.addChangeListener(changeListener);

			int answer = JOptionPane.showConfirmDialog(
					this.getFrame(), pnl,
					Menu.ttlBreakTextLines.getText(),
					JOptionPane.OK_CANCEL_OPTION);

			if (answer == JOptionPane.OK_OPTION) {
				root.addUndo();
				boolean recursive = cbRecursive.isSelected();
				boolean preserve = cbPreserve.isSelected();
				this.lastWordWrapLimit = (short)(int)spnNewLen.getValue();
				boolean changed = false;
				if (selectedEls instanceof Root) {
					changed = selectedEls.breakTextLines(this.lastWordWrapLimit, !preserve);
					if (recursive && ((Root)selectedEls).breakElementTextLines(this.lastWordWrapLimit, !preserve)) {
						changed = true;
					}
				}
				else if (!recursive && !(selectedEls instanceof IElementSequence)) {
					changed = selectedEls.breakTextLines(this.lastWordWrapLimit, !preserve);
				}
				else {
					if (!(selectedEls instanceof IElementSequence)) {
						selectedEls = new SelectedSequence(selectedEls, selectedEls);
					}
					IElementSequence.Iterator iter = ((IElementSequence)selectedEls).iterator(recursive);
					while (iter.hasNext()) {
						if (iter.next().breakTextLines(this.lastWordWrapLimit, !preserve)) {
							changed = true;
						}
					}
				}
				if (!changed) {
					root.undo(false);
				}
				// START KGU#705 2019-09-23: Enh. #738
				updateCodePreview();
				// END KGU#705 2019-09-23
			}
		}
	}
	// END KGU#602 2016-10-26

	// START KGU#43 2015-10-12
	/*========================================
	 * breakpoint methods
	 *========================================*/
	/**
	 * Enables or disables the breakpoint on the selected element(s) depending on the previous
	 * state. Does not affect a possibly configured break trigger.
	 * @see Element#toggleBreakpoint()
	 * @see #editBreakTrigger()
	 * @see #clearBreakpoints()
	 */
	public void toggleBreakpoint()
	{
		Element ele = getSelected();
		if (ele != null)
		{
			ele.toggleBreakpoint();
			redraw();
		}
	}
	
	// START KGU#213 2016-08-02: Enh. #215
	/**
	 * Opens a dialog that allows to set the break trigger value (i.e. the execution count
	 * value that triggers a breakpoint if enabled.
	 * @see #toggleBreakpoint()
	 * @see #clearBreakpoints()
	 */
	public void editBreakTrigger() {
		// TODO Auto-generated method stub
		Element ele = getSelected();
		if (ele != null)
		{
			int trigger = ele.getBreakTriggerCount();
			// FIXME: Replace this quick-and-dirty approach by something more functional
			String str = JOptionPane.showInputDialog(this.getFrame(),
					Menu.msgBreakTriggerPrompt.getText(),
					Integer.toString(trigger));
			if (str != null)
			{
				// START KGU#252 2016-09-21: Issue 248 - Linux (Java 1.7) workaround
				boolean isDone = false;
				// END KGU#252 2016-09-21
				try {
					// START KGU#252 2016-09-21: Issue 248 - Linux (Java 1.7) workaround
					//ele.setBreakTriggerCount(Integer.parseUnsignedInt(str));
					isDone = ele.setBreakTriggerCount(Integer.parseInt(str));
					// END KGU#252 2016-09-21
					// We assume the intention to activate the breakpoint with the configuration
					if (!ele.isBreakpoint())
					{
						// FIXME This might not work properly with recursive algorithms (i.e. on stack unwinding)
						ele.toggleBreakpoint();
					}
					redraw();
				}
				catch (NumberFormatException ex)
				{
					// START KGU#252 2016-09-21: Issue 248 - Linux (Java 1.7) workaround
					//JOptionPane.showMessageDialog(this,
					//		Menu.msgBreakTriggerIgnored.getText(),
					//		Menu.msgTitleWrongInput.getText(),
					//		JOptionPane.ERROR_MESSAGE);
					// END KGU#252 2016-09-21
				}
				// START KGU#252 2016-09-21: Issue 248 - Linux (Java 1.7) workaround
				if (!isDone) {
					JOptionPane.showMessageDialog(this.getFrame(),
						Menu.msgBreakTriggerIgnored.getText(),
						Menu.msgTitleWrongInput.getText(),
						JOptionPane.ERROR_MESSAGE);
				}
				// END KGU#252 2016-09-21
			}
		}
	}
	// END KGU#213 2016-08-02

	/**
	 * Unsets all enabled breakpoints throughout the current diagram.
	 * @see #toggleBreakpoint()
	 * @see #editBreakTrigger()
	 */
	public void clearBreakpoints()
	{
		root.clearBreakpoints();
		redraw();
	}

	/**
	 * Clears all execution flags and counts throughout the entire diagram held as
	 * {@link #root}.
	 */
	public void clearExecutionStatus()
	{
		root.clearExecutionStatus();
		redraw();
	}
	// END KGU#43 2015-10-12

	/*========================================
	 * print method
	 *========================================*/
	/**
	 * Opens the print preview for the current {@link #root} from which it can be printed.
	 * @see #exportPDF()
	 */
	public void printNSD()
	{
		/*
		// printing support
		//--- Create a printerJob object
		PrinterJob printJob = PrinterJob.getPrinterJob ();
		//--- Set the printable class to this one since we
		//--- are implementing the Printable interface
		printJob.setPrintable (this);
		//--- Show a print dialog to the user. If the user
		//--- clicks the print button, then print, otherwise
		//--- cancel the print job
		if (printJob.printDialog())
		{
			try
			{
				printJob.print();
			}
			catch (Exception PrintException)
			{
				PrintException.printStackTrace();
			}
		}
		*/
		//PrintPreview.print(this);
		/*
		PrintPreview pp = new PrintPreview(this,"Print Previwe");
		Point p = getLocationOnScreen();
		pp.setLocation(Math.round(p.x+(getVisibleRect().width-pp.getWidth())/2), Math.round(p.y)+(getVisibleRect().height-pp.getHeight())/2);
		pp.setVisible(true);
		*/
		// START KGU#170 2018-06-11: Issue #143 - on opening the print preview a comment popup should vanish
		hideComments();
		// END KGU#170 2018-06-11
		PrintPreview pp = new PrintPreview(NSDControl.getFrame(),this);
		Point p = getLocationOnScreen();
		pp.setLocation(Math.round(p.x+(getVisibleRect().width-pp.getWidth())/2+this.getVisibleRect().x),
					   Math.round(p.y)+(getVisibleRect().height-pp.getHeight())/2+this.getVisibleRect().y);
		pp.setVisible(true);
	}

	// START KGU #2 2015-11-19
	/*========================================
	 * arrange method
	 *========================================*/
	/**
	 * Push the current root to the Arranger and pin it there. If Arranger wasn't visible then
	 * it will be (re-)opened. 
	 */
	public void arrangeNSD()
	// START KGU#626 2018-12-28: Enh. #657
	{
		arrangeNSD(null);
	}
	/**
	 * Push the current root to the Arranger and pin it there. If Arranger wasn't visible then
	 * it will be (re-)opened.
	 * @param sourceFilename - the base name of a code file the diagram was imported from if so, null otherwise
	 */
	public void arrangeNSD(String sourceFilename)
	// END KGU#626 2018-12-28
	{
		//System.out.println("Arranger button pressed!");
		Arranger arr = Arranger.getInstance();
		arr.addToPool(root, NSDControl.getFrame(), sourceFilename);
		arr.setVisible(true);
		// KGU#280 2016-10-11: Obsolete now
		//isArrangerOpen = true;	// Gives the Executor a hint where to find a subroutine pool
	}
	// END KGU#2 2015-11-19
	
	// START KGU#125 2016-01-06: Possibility to adopt a diagram if it's orphaned
	public void adoptArrangedOrphanNSD(Root root)
	{
		if (isArrangerOpen())
		{
			Arranger arr = Arranger.getInstance();
			// START KGU#742 2019-10-04: This caused ConcurrentModificationExceptions
			//arr.addToPool(root, frame);
			arr.adoptRootIfOrphaned(root, (Mainform)NSDControl.getFrame());
			//END KGU#741 2019-10-04
		}
	}
	// END KGU#125 2016-01-06

	/*========================================
	 * about method
	 *========================================*/
	/**
	 * Opens the About window with version info, authors tab, license text, change log tab, and paths tab.
	 */
	public void aboutNSD()
	{
		About about = new About(NSDControl.getFrame());
		Point p = getLocationOnScreen();
		about.setLocation(Math.round(p.x+(getVisibleRect().width-about.getWidth())/2+this.getVisibleRect().x),
						  Math.round(p.y)+(getVisibleRect().height-about.getHeight())/2+this.getVisibleRect().y);
		// START KGU#300 2016-12-02: Enh. #300 - Add info about newer version if enabled
		String newVersion = this.getLatestVersionIfNewer();
		if (newVersion != null) {
			about.lblVersion.setText(about.lblVersion.getText() + " (" + Menu.msgNewerVersionAvail.getText().replace("%", newVersion) + ")");
		}
		// END KGU#300 2016-12-02
		about.setVisible(true);
	}

	/*========================================
	 * export picture method
	 *========================================*/
	/**
	 * Opens a dialog for the configuration of a multi-tile PNG export and a {@link FileChooser}
	 * and performs the respective image export.
	 * @see #exportPNG()
	 * @see #exportSVG()
	 * @see #exportEMF()
	 * @see #exportPDF()
	 * @see #exportSWF()
	 */
	public void exportPNGmulti()
	{
		// START KGU#183 2016-04-24: Issue #169 - retain old selection
		Element wasSelected = selected;
		// END KGU#183 2016-04-24
		
		// START KGU#41 2015-10-11
		//root.selectElementByCoord(-1,-1);	// Unselect all elements
		//redraw();
		unselectAll(true);
		// END KGU#41 2015-10-11

		JFileChooser dlgSave = new JFileChooser("Export diagram as Multi-PNG ...");
		// START KGU#287 2017-01-09: Bugfix #330 Ensure Label items etc. be scaled for L&F "Nimbus"
		GUIScaler.rescaleComponents(dlgSave);
		// END KGU#287 2017-01-09
		// set directory
		if (lastExportDir!=null)
		{
			dlgSave.setCurrentDirectory(lastExportDir);
		}
		else if(root.getFile()!=null)
		{
			dlgSave.setCurrentDirectory(root.getFile());
		}
		else
		{
			dlgSave.setCurrentDirectory(currentDirectory);
		}
		// propose name
		// START KGU 2015-10-16: There is already a suitable method on root
//		String nsdName = root.getText().get(0);
//		nsdName.replace(':', '_');
//		if(nsdName.indexOf(" (")>=0) {nsdName=nsdName.substring(0,nsdName.indexOf(" ("));}
//		if(nsdName.indexOf("(")>=0) {nsdName=nsdName.substring(0,nsdName.indexOf("("));}
		String nsdName = root.proposeFileName();
		// END KGU 2015-10-16
		dlgSave.setSelectedFile(new File(nsdName));

		// START KGU#170 2016-04-01: Enh. #110 - select the provided filter
		//dlgSave.addChoosableFileFilter(new lu.fisch.structorizer.io.PNGFilter());
		PNGFilter filter = new PNGFilter();
		dlgSave.addChoosableFileFilter(filter);
		dlgSave.setFileFilter(filter);
		hideComments();	// Issue #143: Hide the current comment popup if visible
		// END KGU#170 2016-04-01
		int result = dlgSave.showSaveDialog(NSDControl.getFrame());
		if (result == JFileChooser.APPROVE_OPTION)
		{
			lastExportDir = dlgSave.getSelectedFile().getParentFile();
			String filename = dlgSave.getSelectedFile().getAbsoluteFile().toString();
			if (!filename.substring(filename.length()-4, filename.length()).toLowerCase().equals(".png"))
			{
				filename += ".png";
			}

			// START KGU#224 2016-07-28: Issue #209  Test was nonsense since the actual file names will be different
			//File file = new File(filename);
			File file = new File(filename.replace(".png", "-00-00.png"));
			// END KGU#224 2016-07-28
			boolean writeDown = true;
			
			if(file.exists())
			{
				int response = JOptionPane.showConfirmDialog (this.getFrame(),
						Menu.msgOverwriteFiles.getText(),
						Menu.btnConfirmOverwrite.getText(),
						JOptionPane.YES_NO_OPTION,
						JOptionPane.QUESTION_MESSAGE);
				if (response == JOptionPane.NO_OPTION)
				{
					writeDown=false;
				}
			}
			if(writeDown==true)
			{
				// START KGU#218 2016-07-28: Issue #206 Localization efforts
				//int cols = Integer.valueOf(JOptionPane.showInputDialog(null, "Into how many columns do you want to split the output?", "1"));
				//int rows = Integer.valueOf(JOptionPane.showInputDialog(null, "Into how many rows do you want to split the output?", "3"));
				int cols = Integer.valueOf(JOptionPane.showInputDialog(null, Menu.msgDialogExpCols.getText(), "1"));
				int rows = Integer.valueOf(JOptionPane.showInputDialog(null, Menu.msgDialogExpRows.getText(), "3"));
				// END KGU#218 2016-07-28

				BufferedImage image = new BufferedImage(root.width+1,root.height+1,BufferedImage.TYPE_4BYTE_ABGR);
				// START KGU#221 2016-07-28: Issue #208 Need to achieve transparent background
				//printAll(image.getGraphics());
				// START KGU#906 2021-01-06: Enh. #905
				//redraw(image.createGraphics());
				redraw(image.createGraphics(), DrawingContext.DC_IMAGE_EXPORT);
				// END KGU#906 2021-01-06
				// END KGU#221 2016-07-28
				// source: http://answers.yahoo.com/question/index?qid=20110821001157AAcdXVk
				// source: http://kalanir.blogspot.com/2010/02/how-to-split-image-into-chunks-java.html
				try
				{
					// 1. Load image file into memory
					//File file = new File("mario.png"); // mario.png in the same working directory
					//FileInputStream fis = new FileInputStream(file);
					//BufferedImage image = ImageIO.read(fis);

					// 2. Decide the number of pieces, and calculate the size of each chunk
					//int rows = 4;
					//int cols = 6;
					int chunks = rows * cols;

					int chunkWidth = image.getWidth() / cols;
					int chunkHeight = image.getHeight() / rows;
					// START KGU#223 2016-07-28: Bugfix #209 - identify the integer division defects
					int widthDefect = image.getWidth() % cols;
					int heightDefect = image.getHeight() % rows;
					// END KGU#223 2016-07-28

					// 3. Define an Image array to hold image chunks
					int count = 0;
					BufferedImage imgs[] = new BufferedImage[chunks];

					// 4. Fill the Image array with split image parts
					for (int x = 0; x < rows; x++)
					{
						for (int y = 0; y < cols; y++)
						{
							//Initialize the image array with image chunks
							// START KGU#223 2016-07-28: Bugfix #209
							// We must compensate the rounding defects lest the right and lower borders should be cut 
							//imgs[count] = new BufferedImage(chunkWidth, chunkHeight, image.getType());
							int tileWidth = chunkWidth + (y < cols-1 ? 0 : widthDefect);
							int tileHeight = chunkHeight + (x < rows-1 ? 0 : heightDefect);
							imgs[count] = new BufferedImage(tileWidth, tileHeight, image.getType());
							// END KGU#223 2016-07-28
							
							// draws the image chunk
							Graphics2D gr = imgs[count++].createGraphics();
							// START KGU#223 2016-07-28: Bugfix #209
							//gr.drawImage(image, 0, 0, chunkWidth, chunkHeight, chunkWidth * y, chunkHeight * x, chunkWidth * y + chunkWidth, chunkHeight * x + chunkHeight, null);
							// We need to achieve transparent background
							gr.drawImage(image, 0, 0, tileWidth, tileHeight, chunkWidth * y, chunkHeight * x, chunkWidth * y + tileWidth, chunkHeight * x + tileHeight, null);
							// END KGU#223 2016-07-28
							gr.dispose();
						}
					}

					// 5. Save mini images into image files
					// START KGU#224 2016-07-28: Issue #209 - provide the original base name
					file = new File(filename);
					filename = file.getAbsolutePath();
					// END KGU#224 2016-07-28
					for (int i = 0; i < imgs.length; i++)
					{
						// START KGU#224 2016-07-28: Issue #209 - Better file name coding
						//File f = new File(file.getAbsolutePath().replace(".png", "-"+i+".png"));
						File f = new File(filename.replace(".png", String.format("-%1$02d-%2$02d.png", i / cols, i % cols)));
						// END KGU#224 2016-07-28
						ImageIO.write(imgs[i], "png", f);
					}
				}
				catch(Exception e)
				{
					JOptionPane.showMessageDialog(this.getFrame(),
							Menu.msgErrorImageSave.getText(),
							Menu.msgTitleError.getText(), 
							JOptionPane.ERROR_MESSAGE);
				}
			}
		}
		// START KGU#183 2016-04-24: Issue #169 - restore old selection
		selected = wasSelected;
		if (selected != null)
		{
			selected.setSelected(true);
		}
		redraw();
		// END KGU#183 2016-04-24
		// START KGU#456 2017-11-05: Enh. #452
		if (root.advanceTutorialState(26, root)) {
			analyse();
		}
		// END KGU#456 2017-11-05
	}

	/**
	 * Opens a {@link FileChooser} and performs the image export as PNG file.
	 * @see #exportPNGmulti()
	 * @see #exportSVG()
	 * @see #exportEMF()
	 * @see #exportPDF()
	 * @see #exportSWF()
	 */
	public void exportPNG()
	{
		// START KGU#183 2016-04-24: Issue #169 - retain old selection
		Element wasSelected = selected;
		// END KGU#183 2016-04-24

		// START KGU#41 2015-10-11
		//root.selectElementByCoord(-1,-1);	// Unselect all elements
		//redraw();
		unselectAll(true);
		// END KGU#41 2015-10-11

		JFileChooser dlgSave = new JFileChooser("Export diagram as PNG ...");
		// START KGU#287 2017-01-09: Bugfix #330 Ensure Label items etc. be scaled for L&F "Nimbus"
		GUIScaler.rescaleComponents(dlgSave);
		// END KGU#287 2017-01-09
		// set directory
		if (lastExportDir!=null)
		{
			dlgSave.setCurrentDirectory(lastExportDir);
		}
		else if(root.getFile()!=null)
		{
			dlgSave.setCurrentDirectory(root.getFile());
		}
		else
		{
			dlgSave.setCurrentDirectory(currentDirectory);
		}
		// propose name
		// START KGU 2015-10-16: There is already a suitable method
//		String nsdName = root.getText().get(0);
//		nsdName.replace(':', '_');
//		if(nsdName.indexOf(" (")>=0) {nsdName=nsdName.substring(0,nsdName.indexOf(" ("));}
//		if(nsdName.indexOf("(")>=0) {nsdName=nsdName.substring(0,nsdName.indexOf("("));}
		String nsdName = root.proposeFileName();
		// END KGU 2015-10-16
		dlgSave.setSelectedFile(new File(nsdName));

		// START KGU 2016-04-01: Enh. #110 - select the provided filter
		//dlgSave.addChoosableFileFilter(new lu.fisch.structorizer.io.PNGFilter());
		PNGFilter filter = new PNGFilter();
		dlgSave.addChoosableFileFilter(filter);
		dlgSave.setFileFilter(filter);
		hideComments();	// Issue #143: Hide the current comment popup if visible
		// END KGU 2016-04-01
		int result = dlgSave.showSaveDialog(NSDControl.getFrame());
		if (result == JFileChooser.APPROVE_OPTION)
		{
			lastExportDir = dlgSave.getSelectedFile().getParentFile();
			String filename = dlgSave.getSelectedFile().getAbsoluteFile().toString();
			if (!filename.substring(filename.length()-4, filename.length()).toLowerCase().equals(".png"))
			{
				filename += ".png";
			}

			File file = new File(filename);
			if (checkOverwrite(file, false) == 0)
			{
				BufferedImage bi = new BufferedImage(root.width+1,root.height+1,BufferedImage.TYPE_4BYTE_ABGR);
				// START KGU#221 2016-07-28: Issue #208 Need to achieve transparent background
				//printAll(bi.getGraphics());
				// START KGU#906 2021-01-06: Enh. #905
				//redraw(bi.createGraphics());
				redraw(bi.createGraphics(), DrawingContext.DC_IMAGE_EXPORT);
				// END KGU#906 2021-01-06
				// END KGU#221 2016-07-28
				try
				{
					ImageIO.write(bi, "png", file);
				}
				catch(Exception e)
				{
					JOptionPane.showMessageDialog(this.getFrame(),
							Menu.msgErrorImageSave.getText(),
							Menu.msgTitleError.getText(),
							JOptionPane.ERROR_MESSAGE);
				}
			}
		}
		// START KGU#183 2016-04-24: Issue #169 - restore old selection
		selected = wasSelected;
		if (selected != null)
		{
			selected.setSelected(true);
		}
		redraw();
		// END KGU#183 2016-04-24
		// START KGU#456 2017-11-05: Enh. #452
		if (root.advanceTutorialState(26, root)) {
			analyse();
		}
		// END KGU#456 2017-11-05
	}

	/**
	 * Opens a {@link FileChooser} and performs the image export as EMF file.
	 * @see #exportPNG()
	 * @see #exportPNGmulti()
	 * @see #exportSVG()
	 * @see #exportPDF()
	 * @see #exportSWF()
	 */
	public void exportEMF()
	{
		// START KGU#183 2016-04-24: Issue #169 - retain old selection
		Element wasSelected = selected;
		// END KGU#183 2016-04-24
		
		// START KGU#41 2015-10-11
		//root.selectElementByCoord(-1,-1);	// Unselect all elements
		//redraw();
		unselectAll(true);
		// END KGU#41 2015-10-11

		JFileChooser dlgSave = new JFileChooser("Export diagram as EMF ...");
		// START KGU#287 2017-01-09: Bugfix #330 Ensure Label items etc. be scaled for L&F "Nimbus"
		GUIScaler.rescaleComponents(dlgSave);
		// END KGU#287 2017-01-09
		// set directory
		if (lastExportDir!=null)
		{
			dlgSave.setCurrentDirectory(lastExportDir);
		}
		else if(root.getFile() != null)
		{
			dlgSave.setCurrentDirectory(root.getFile());
		}
		else
		{
			dlgSave.setCurrentDirectory(currentDirectory);
		}
		// propose name
		// START KGU 2015-10-16: D.R.Y. - There is already a suitable method
		//		String nsdName = root.getText().get(0);
		//		nsdName.replace(':', '_');
		//		if(nsdName.indexOf(" (")>=0) {nsdName=nsdName.substring(0,nsdName.indexOf(" ("));}
		//		if(nsdName.indexOf("(")>=0) {nsdName=nsdName.substring(0,nsdName.indexOf("("));}
		String nsdName = root.proposeFileName();
		// END KGU 2015-10-16
		dlgSave.setSelectedFile(new File(nsdName));

		// START KGU 2016-04-01: Enh. #110 - select the provided filter
		//dlgSave.addChoosableFileFilter(new lu.fisch.structorizer.io.EMFFilter());
		EMFFilter filter = new EMFFilter();
		dlgSave.addChoosableFileFilter(filter);
		dlgSave.setFileFilter(filter);
		hideComments();	// Issue #143: Hide the current comment popup if visible
		// END KGU 2016-04-01
		int result = dlgSave.showSaveDialog(NSDControl.getFrame());
		if (result == JFileChooser.APPROVE_OPTION)
		{
			lastExportDir = dlgSave.getSelectedFile().getParentFile();
			String filename = dlgSave.getSelectedFile().getAbsoluteFile().toString();
			if (!filename.substring(filename.length()-4, filename.length()).toLowerCase().equals(".emf"))
			{
				filename += ".emf";
			}

			File file = new File(filename);
			if (checkOverwrite(file, false) == 0)
			{
				try
				{
					EMFGraphics2D emf = new EMFGraphics2D(new FileOutputStream(filename),
							new Dimension(root.width+12, root.height+12));

					emf.startExport();
					lu.fisch.graphics.Canvas c = new lu.fisch.graphics.Canvas(emf);
					lu.fisch.graphics.Rect myrect = root.prepareDraw(c);
					myrect.left += 6;
					myrect.top += 6;
					root.draw(c, myrect, null, false);
					emf.endExport();
				}
				catch (Exception e)
				{
					// START KGU#484 2018-04-05: Issue #463
					//e.printStackTrace();
					logger.log(Level.WARNING, "Trouble exporting as image.", e);
					// END KGU#484 2018-04-05
				}
			}
		}
		// START KGU#183 2016-04-24: Issue #169 - restor old selection
		selected = wasSelected;
		if (selected != null)
		{
			selected.setSelected(true);
		}
		redraw();
		// END KGU#183 2016-04-24
		// START KGU#456 2017-11-05: Enh. #452
		if (root.advanceTutorialState(26, root)) {
			analyse();
		}
		// END KGU#456 2017-11-05
	}

	/**
	 * Opens a {@link FileChooser} and performs the image export as SVG file.
	 * @see #exportPNG()
	 * @see #exportPNGmulti()
	 * @see #exportEMF()
	 * @see #exportPDF()
	 * @see #exportSWF()
	 */
	public void exportSVG() // does not work!!
	{
		// START KGU#183 2016-04-24: Issue #169 - retain old selection
		Element wasSelected = selected;
		// END KGU#183 2016-04-24
		
		// START KGU#41 2015-10-11
		//root.selectElementByCoord(-1,-1);	// Unselect all elements
		//redraw();
		unselectAll(true);
		// END KGU#41 2015-10-11

		JFileChooser dlgSave = new JFileChooser("Export diagram as SVG ...");
		// START KGU#287 2017-01-09: Bugfix #330 Ensure Label items etc. be scaled for L&F "Nimbus"
		GUIScaler.rescaleComponents(dlgSave);
		// END KGU#287 2017-01-09
		// set directory
		if (lastExportDir!=null)
		{
			dlgSave.setCurrentDirectory(lastExportDir);
		}
		else if(root.getFile()!=null)
		{
			dlgSave.setCurrentDirectory(root.getFile());
		}
		else
		{
			dlgSave.setCurrentDirectory(currentDirectory);
		}
		// propose name
		// START KGU 2015-10-16: D.R.Y. - there is already a suitable method
//		String nsdName = root.getText().get(0);
//		nsdName.replace(':', '_');
//		if(nsdName.indexOf(" (")>=0) {nsdName=nsdName.substring(0,nsdName.indexOf(" ("));}
//		if(nsdName.indexOf("(")>=0) {nsdName=nsdName.substring(0,nsdName.indexOf("("));}
		String nsdName = root.proposeFileName();
		// END KGU 2015-10-16
		dlgSave.setSelectedFile(new File(nsdName));

		// START KGU 2016-04-01: Enh. #110 - select the provided filter
		//dlgSave.addChoosableFileFilter(new lu.fisch.structorizer.io.SVGFilter());
		SVGFilter filter = new SVGFilter();
		dlgSave.addChoosableFileFilter(filter);
		dlgSave.setFileFilter(filter);
		hideComments();	// Issue #143: Hide the current comment popup if visible
		// END KGU 2016-04-01
		int result = dlgSave.showSaveDialog(NSDControl.getFrame());
		if (result == JFileChooser.APPROVE_OPTION)
		{
			lastExportDir = dlgSave.getSelectedFile().getParentFile();
			String filename = dlgSave.getSelectedFile().getAbsoluteFile().toString();
			if (!filename.substring(filename.length()-4, filename.length()).toLowerCase().equals(".svg"))
			{
				filename += ".svg";
			}

			File file = new File(filename);
			if (checkOverwrite(file, false) == 0)
			{
				try
				{
					SVGGraphics2D svg = new SVGGraphics2D(new FileOutputStream(filename),new Dimension(root.width+12, root.height+12)) ;
					svg.startExport();
					lu.fisch.graphics.Canvas c = new lu.fisch.graphics.Canvas(svg);
					lu.fisch.graphics.Rect myrect = root.prepareDraw(c);
					myrect.left += 6;
					myrect.top += 6;
					root.draw(c, myrect, null, false);
					svg.endExport();

					// re-read the file ...
					StringBuffer buffer = new StringBuffer();
					InputStreamReader isr = new InputStreamReader(new FileInputStream(filename));
					Reader in = new BufferedReader(isr);
					int ch;
					while ((ch = in.read()) > -1)
					{
						buffer.append((char)ch);
					}
					// START KGU 2015-12-04
					in.close();
					// END KGU 2015-12-04

					// ... and encode it UTF-8
					FileOutputStream fos = new FileOutputStream(filename);
					Writer out = new OutputStreamWriter(fos, "UTF-8");
					out.write(buffer.toString());
					out.close();

				}
				catch (Exception e)
				{
					// START KGU#484 2018-04-05: Issue #463
					//e.printStackTrace();
					logger.log(Level.WARNING, "Trouble exporting as image.", e);
					// END KGU#484 2018-04-05
				}
			}
		}

		// START KGU#183 2016-04-24: Issue #169 - restore old selection
		//unselectAll();
		selected = wasSelected;
		if (selected != null)
		{
			selected.setSelected(true);
		}
		redraw();
		// END KGU#183 2016-04-24
		// START KGU#456 2017-11-05: Enh. #452
		if (root.advanceTutorialState(26, root)) {
			analyse();
		}
		// END KGU#456 2017-11-05
	}

	/**
	 * Opens a {@link FileChooser} and performs the image export as SWF file.
	 * @see #exportPNG()
	 * @see #exportPNGmulti()
	 * @see #exportSVG()
	 * @see #exportPDF()
	 * @see #exportEMF()
	 */
	public void exportSWF()
	{
		// START KGU#183 2016-04-24: Issue #169 - retain old selection
		Element wasSelected = selected;
		// END KGU#183 2016-04-24

		// START KGU 2015-10-11
		//root.selectElementByCoord(-1,-1);	// Unselect all elements
		//redraw();
		unselectAll(true);
		// END KGU 2015-10-11

		JFileChooser dlgSave = new JFileChooser("Export diagram as SWF ...");
		// START KGU#287 2017-01-09: Bugfix #330 Ensure Label items etc. be scaled for L&F "Nimbus"
		GUIScaler.rescaleComponents(dlgSave);
		// END KGU#287 2017-01-09
		// set directory
		if (lastExportDir!=null)
		{
			dlgSave.setCurrentDirectory(lastExportDir);
		}
		else if(root.getFile()!=null)
		{
			dlgSave.setCurrentDirectory(root.getFile());
		}
		else
		{
			dlgSave.setCurrentDirectory(currentDirectory);
		}
		// propose name
		// START KGU 2015-10-16: D.R.Y. - there is already a suitable method
//		String nsdName = root.getText().get(0);
//		nsdName.replace(':', '_');
//		if(nsdName.indexOf(" (")>=0) {nsdName=nsdName.substring(0,nsdName.indexOf(" ("));}
//		if(nsdName.indexOf("(")>=0) {nsdName=nsdName.substring(0,nsdName.indexOf("("));}
		String nsdName = root.proposeFileName();
		// END KGU 2015-10-16
		dlgSave.setSelectedFile(new File(nsdName));

		// START KGU 2016-04-01: Enh. #110 - select the provided filter
		//dlgSave.addChoosableFileFilter(new lu.fisch.structorizer.io.SWFFilter());
		SWFFilter filter = new SWFFilter();
		dlgSave.addChoosableFileFilter(filter);
		dlgSave.setFileFilter(filter);
		hideComments();	// Issue #143: Hide the current comment popup if visible
		// END KGU 2016-04-01
		int result = dlgSave.showSaveDialog(NSDControl.getFrame());
		if (result == JFileChooser.APPROVE_OPTION)
		{
			lastExportDir=dlgSave.getSelectedFile().getParentFile();
			String filename=dlgSave.getSelectedFile().getAbsoluteFile().toString();
			if(!filename.substring(filename.length()-4, filename.length()).toLowerCase().equals(".swf"))
			{
				filename+=".swf";
			}

			File file = new File(filename);
			if (checkOverwrite(file, false) == 0)
			{
				try
				{
					SWFGraphics2D svg = new SWFGraphics2D(new FileOutputStream(filename),new Dimension(root.width+12, root.height+12)) ;

					svg.startExport();
					lu.fisch.graphics.Canvas c = new lu.fisch.graphics.Canvas(svg);
					lu.fisch.graphics.Rect myrect = root.prepareDraw(c);
					myrect.left+=6;
					myrect.top+=6;
					root.draw(c,myrect, null, false);
					svg.endExport();
				}
				catch (Exception e)
				{
					// START KGU#484 2018-04-05: Issue #463
					//e.printStackTrace();
					logger.log(Level.WARNING, "Trouble exporting as image.", e);
					// END KGU#484 2018-04-05
				}
			}
		}
		// START KGU#183 2016-04-24: Issue #169 - restore old selection
		selected = wasSelected;
		if (selected != null)
		{
			selected.setSelected(true);
		}
		redraw();
		// END KGU#183 2016-04-24
		// START KGU#456 2017-11-05: Enh. #452
		if (root.advanceTutorialState(26, root)) {
			analyse();
		}
		// END KGU#456 2017-11-05
	}

	/**
	 * Opens a {@link FileChooser} and performs the image export as PDF file.
	 * @see #exportPNG()
	 * @see #exportPNGmulti()
	 * @see #exportSVG()
	 * @see #exportEMF()
	 * @see #exportSWF()
	 * @see #printNSD()
	 */
	public void exportPDF()
	{
		// START KGU#183 2016-04-24: Issue #169 - retain old selection
		Element wasSelected = selected;
		// END KGU#183 2016-04-24

		// START KGU 2015-10-11
		//root.selectElementByCoord(-1,-1);	// Unselect all elements
		//redraw();
		unselectAll(true);
		// END KGU 2015-10-11

		JFileChooser dlgSave = new JFileChooser("Export diagram as PDF ...");
		// START KGU#287 2017-01-09: Bugfix #330 Ensure Label items etc. be scaled for L&F "Nimbus"
		GUIScaler.rescaleComponents(dlgSave);
		// END KGU#287 2017-01-09
		// set directory
		if (lastExportDir!=null)
		{
			dlgSave.setCurrentDirectory(lastExportDir);
		}
		else if(root.getFile()!=null)
		{
			dlgSave.setCurrentDirectory(root.getFile());
		}
		else
		{
			dlgSave.setCurrentDirectory(currentDirectory);
		}
		// propose name
		// START KGU 2015-10-16: D.R.Y. - there is already a suitable method
//		String nsdName = root.getText().get(0);
//		nsdName.replace(':', '_');
//		if(nsdName.indexOf(" (")>=0) {nsdName=nsdName.substring(0,nsdName.indexOf(" ("));}
//		if(nsdName.indexOf("(")>=0) {nsdName=nsdName.substring(0,nsdName.indexOf("("));}
		String nsdName = root.proposeFileName();
		// END KGU 2015-10-16
		dlgSave.setSelectedFile(new File(nsdName));

		// START KGU 2016-04-01: Enh. #110 - select the provided filter
		//dlgSave.addChoosableFileFilter(new lu.fisch.structorizer.io.PDFFilter());
		PDFFilter filter = new PDFFilter();
		dlgSave.addChoosableFileFilter(filter);
		dlgSave.setFileFilter(filter);
		hideComments();	// Issue #143: Hide the current comment popup if visible
		// END KGU 2016-04-01
		int result = dlgSave.showSaveDialog(NSDControl.getFrame());
		if (result == JFileChooser.APPROVE_OPTION)
		{
			lastExportDir = dlgSave.getSelectedFile().getParentFile();
			String filename = dlgSave.getSelectedFile().getAbsoluteFile().toString();
			if (!filename.substring(filename.length()-4, filename.length()).toLowerCase().equals(".pdf"))
			{
				filename += ".pdf";
			}

			File file = new File(filename);
			if (checkOverwrite(file, false) == 0)
			{
				try
				{
					PDFGraphics2D pdf = new PDFGraphics2D(new FileOutputStream(filename),new Dimension(root.width+12, root.height+12)) ;

					pdf.startExport();
					lu.fisch.graphics.Canvas c = new lu.fisch.graphics.Canvas(pdf);
					lu.fisch.graphics.Rect myrect = root.prepareDraw(c);
					myrect.left += 6;
					myrect.top += 6;
					root.draw(c, myrect, null, false);
					pdf.endExport();
				}
				catch (Exception e)
				{
					// START KGU#484 2018-04-05: Issue #463
					//e.printStackTrace();
					logger.log(Level.WARNING, "Trouble exporting as image.", e);
					// END KGU#484 2018-04-05
				}
			}
		}
		// START KGU#183 2016-04-24: Issue #169 - restore old selection
		selected = wasSelected;
		if (selected != null)
		{
			selected.setSelected(true);
		}
		redraw();
		// END KGU#183 2016-04-24
		// START KGU#456 2017-11-05: Enh. #452
		if (root.advanceTutorialState(26, root)) {
			analyse();
		}
		// END KGU#456 2017-11-05
	}

	// START KGU#396 2020-03-03: Enh. #440 Specific export interface for PapDesigner
	/**
	 * Exports the current diagram (possibly with all referenced subdiagrams) as PAP
	 * flowcharts compatible with PapDesigner.
	 * @param din66001_1982 - whether the newer DIN 66001 (from 1982) is to be applied
	 * (otherwise the obsolete standard version from 1966 will be adhered to)
	 * @see #exportPap(Root, boolean)
	 */
	public void exportPap(boolean din66001_1982) {
		exportPap(root, din66001_1982);
	}
	/**
	 * Exports the given diagram {@code _root}  (possibly with all referenced subdiagrams)
	 * as PAP flowchart compatible with PapDesigner
	 * @param _root - the top level {@link Root} to be exported
	 * @param din66001_1982 - whether the newer DIN 66001 (from 1982) is to be applied
	 * (otherwise the obsolete standard version from 1966 will be adhered to)
	 * #see {@link #exportPap(boolean)}
	 */
	public void exportPap(Root _root, boolean din66001_1982) {
		try
		{
			Generator gen = new PapGenerator();
			gen.setPluginOption("din66001_1982", din66001_1982);
			hideComments();	// Hide the current comment popup if visible
			File exportDir =
					gen.exportCode(_root,
							(lastCodeExportDir != null ? lastCodeExportDir : currentDirectory),
							NSDControl.getFrame(),
							(Arranger.hasInstance() ? Arranger.getInstance() : null));
			if (exportDir != null) {
				this.lastCodeExportDir = exportDir;
			}
			// END KGU#654 2019-02-15/16
		}
		catch(Exception ex)
		{
			String message = ex.getLocalizedMessage();
			if (message == null) message = ex.getMessage();
			if (message == null || message.isEmpty()) message = ex.toString();
			JOptionPane.showMessageDialog(this.getFrame(),
					Menu.msgErrorUsingGenerator.getText().replace("%", PapGenerator.class.getSimpleName())+"\n" + message,
					Menu.msgTitleError.getText(),
					JOptionPane.ERROR_MESSAGE);
		}
	}
	// END KGU#396 2020-03-03


	/*========================================
	 * Import method for foreign diagrams
	 *========================================*/
	
	// START KGU#386 2017-04-25: version 3.26-06 - new import sources
	/**
	 * Imports diagrams from alien file formats (e.g. from Struktogrammeditor)
	 * @param _className - Name of the appropriate importer class (to be configured via plugins)
	 * @param _specificOptions - importer-specific key-value pairs 
	 */
	public void importNSD(String _className, Vector<HashMap<String, String>> _specificOptions)
	{
		// only save if something has been changed
		saveNSD(true);

		if (!this.checkRunning()) return;	// Don't proceed if the root is being executed

		// open an existing file
		// create dialog
		JFileChooser dlgOpen = new JFileChooser();
		// Bugfix #330 Ensure Label items etc. be scaled for L&F "Nimbus"
		GUIScaler.rescaleComponents(dlgOpen);
		INSDImporter parser = null;
		try {
			// FIXME: For future Java versions we may need a factory here
			Class<?> impClass = Class.forName(_className);
			parser = (INSDImporter) impClass.getDeclaredConstructor().newInstance();

			dlgOpen.setDialogTitle(Menu.msgTitleNSDImport.getText().replace("%", parser.getDialogTitle()));
			// set directory
			dlgOpen.setCurrentDirectory(currentDirectory);
			// config dialogue
			FileFilter filter = parser.getFileFilter();
			dlgOpen.addChoosableFileFilter(filter);
			dlgOpen.setFileFilter(filter);
			// show & get result
			int result = dlgOpen.showOpenDialog(this);
			// react to result
			if (result == JFileChooser.APPROVE_OPTION)
			{
				//boolean hil = root.highlightVars;
				// FIXME: Replace this with a generalized version of openNSD(String)
				root = parser.parse(dlgOpen.getSelectedFile().toURI().toString());
				//root.highlightVars = hil;
				if (Element.E_VARHIGHLIGHT) {
					root.retrieveVarNames();	// Initialise the variable table, otherwise the highlighting won't work
				}
				currentDirectory = dlgOpen.getSelectedFile();
				redraw();
			}
		} catch (Exception ex) {
			String message = ex.getLocalizedMessage();
			if (message == null) message = ex.getMessage();
			if (message == null || message.isEmpty()) message = ex.toString();
			JOptionPane.showMessageDialog(this.getFrame(), message,
					Menu.msgTitleError.getText(), JOptionPane.ERROR_MESSAGE);
			// START KGU#484 2018-04-05: Issue #463
			//ex.printStackTrace();
			logger.log(Level.WARNING, "Using parser " + _className + " failed.", ex);
			// END KGU#484 2018-04-05
		}
		// START KGU#444/KGU#618 2018-12-18: Issue #417, #649
		this.adaptScrollUnits();
		// END KGU#444/KGU#618 2018-12-18
	}
	// END KGU#386 2017-04-25
	
	/*========================================
	 * import methods for code
	 *========================================*/

	// START KGU#354 2017-03-04: Enh. #354
//	public void importPAS()
//	{
//		// only save if something has been changed
//		saveNSD(true);
//
//		String filename = "";
//
//		JFileChooser dlgOpen = new JFileChooser();
//		// START KGU#287 2017-01-09: Bugfix #330 Ensure Label items etc. be scaled for L&F "Nimbus"
//		GUIScaler.rescaleComponents(dlgOpen);
//		// END KGU#287 2017-01-09
//		dlgOpen.setDialogTitle(Menu.msgTitleImport.getText().replace("%", "Pascal"));
//		// set directory
//		if(root.getFile()!=null)
//		{
//			dlgOpen.setCurrentDirectory(root.getFile());
//		}
//		else
//		{
//			dlgOpen.setCurrentDirectory(currentDirectory);
//		}
//
//		// START KGU 2016-04-01: Enh. #110 - select the provided filter
//		//dlgOPen.addChoosableFileFilter(new PascalFilter());
//		PascalFilter filter = new PascalFilter();
//		dlgOpen.addChoosableFileFilter(filter);
//		dlgOpen.setFileFilter(filter);
//		hideComments();	// Issue #143: Hide the current comment popup if visible
//		// END KGU 2016-04-01
//		int result = dlgOpen.showOpenDialog(NSDControl.getFrame());
//		filename=dlgOpen.getSelectedFile().getAbsoluteFile().toString();
//
//		if (result == JFileChooser.APPROVE_OPTION)
//		{
//			// load and parse source-code
//			D7Parser d7 = new D7Parser("D7Grammar.cgt");
//			// START KGU#194 2016-05-08: Bugfix #185 - mechanism for multiple roots per file
//			//Root rootNew = d7.parse(filename);
//			// START KGU#265 2016-09-28: Enh. #253 brought the Charset configuration. So make use of it.
//			//List<Root> newRoots = d7.parse(filename, "ISO-8859-1");
//			Ini ini = Ini.getInstance();
//			List<Root> newRoots = d7.parse(filename, ini.getProperty("impImportCharset", "ISO-8859-1"));
//			// END KGU#265 2016-09-28
//			// END KGU#194 2016-05-08
//			if (d7.error.equals(""))
//			{
//				boolean hil = root.hightlightVars;
//				// START KGU#194 2016-05-08: Bugfix #185 - there may be multiple routines 
//				Root firstRoot = null;
//				//root = rootNew;
//				Iterator<Root> iter = newRoots.iterator();
//				if (iter.hasNext()){
//					firstRoot = iter.next();
//				}
//				while (iter.hasNext())
//				{
//					root = iter.next();
//					root.hightlightVars = hil;
//					// The Root must be marked for saving
//					root.setChanged();
//					// ... and be added to the Arranger
//					this.arrangeNSD();
//				}
//				if (firstRoot != null)
//				{
//					root = firstRoot;
//				// END KGU#194 2016-05-08
//					root.hightlightVars = hil;
//					// START KGU#183 2016-04-24: Enh. #169
//					selected = root;
//					selected.setSelected(true);
//					// END KGU#183 2016-04-24
//					// START KGU#192 2016-05-02: #184 - The Root must be marked for saving
//					root.setChanged();
//					// END KGU#192 2016-05-02
//				// START KGU#194 2016-05-08: Bugfix #185 - multiple routines per file
//				}
//				// END KGU#194 2016-05-08
//			}
//			else
//			{
//				// show error
//				// START KGU 2016-01-11: Yes and No buttons somewhat strange...
//				//JOptionPane.showOptionDialog(null,d7.error,
//				//							 "Parser Error",
//				//							 JOptionPane.OK_OPTION,JOptionPane.ERROR_MESSAGE,null,null,null);
//				JOptionPane.showMessageDialog(null, d7.error,
//						Menu.msgTitleParserError.getText(),
//						JOptionPane.ERROR_MESSAGE, null);
//				// END KGU 2016-01-11
//			}
//
//			redraw();
//			analyse();
//		}
//	} 

	// START KGU#537 2018-06-29: Enh. #553
	/**
	 * Internal helper class for the background parsing of code to be imported.
	 * @author Kay Gürtzig
	 */
	private class ImportWorker extends SwingWorker<List<Root>, Integer>
	{
		private CodeParser parser;
		private File file;
		private Ini ini;
		private String logPath;
		
		public ImportWorker(CodeParser _parser, File _file, Ini _ini, String _logPath)
		{
			this.parser = _parser;
			this.file = _file;
			this.ini = _ini;
			this.logPath = _logPath;
		}

		@Override
		protected List<Root> doInBackground() throws Exception {
			//System.out.println("*** " + this.getClass().getSimpleName()+" going to work!");
			this.parser.setSwingWorker(this);
			List<Root> roots = null;
			roots = parser.parse(file.getAbsolutePath(),
					ini.getProperty("impImportCharset", "ISO-8859-1"),
					// START KGU#354 2017-04-27: Enh. #354
					logPath
					// END KGU#354 2017-04-27
					);
			return roots;
		}
		
	}
	// END KGU#537 2018-06-30
	
	/**
	 * Gets an instance of the given parser class, interactively selects a source file
	 * for the chosen language parses the file and tries to build a structogram from
	 * it in a background thread.
	 * @param options 
	 */
	public void importCode(/*String _parserClassName,*/)
	{
		// only save if something has been changed
		saveNSD(true);

		CodeParser parser = null;

		// START KGU#354 2017-03-14: Enh. #354
		this.retrieveParsers();
		// END KGU#354 2017-03-14

		JFileChooser dlgOpen = new JFileChooser();
		// START KGU#287 2017-01-09: Bugfix #330 Ensure Label items etc. be scaled for L&F "Nimbus"
		GUIScaler.rescaleComponents(dlgOpen);
		// END KGU#287 2017-01-09
		dlgOpen.setDialogTitle(Menu.msgTitleImport.getText());
		// set directory
		// START KGU#354 2017-04-26: Enh. #354
		//if(root.getFile()!=null)
		//{
		//	dlgOpen.setCurrentDirectory(root.getFile());
		//}
		File importDir = this.lastCodeImportDir;
		if (importDir != null || (importDir = root.getFile()) != null)
		{
			dlgOpen.setCurrentDirectory(importDir);
		}
		// END KGU#354 2017-04-26
		else
		{
			dlgOpen.setCurrentDirectory(currentDirectory);
		}

		for (CodeParser psr: parsers) {
			dlgOpen.addChoosableFileFilter(psr);
			// START KGU#354 2017-04-26: Enh. #354 GUI improvement 
			if (psr.getDialogTitle().equals(this.lastImportFilter)) {
				dlgOpen.setFileFilter(psr);
			}
		}
		//dlgOpen.setFileFilter(parser);

		hideComments();	// Issue #143: Hide the current comment popup if visible
		int result = dlgOpen.showOpenDialog(NSDControl.getFrame());

		if (result == JFileChooser.APPROVE_OPTION)
		{
			File file = dlgOpen.getSelectedFile().getAbsoluteFile();
			
			if (!file.canRead()) {
				JOptionPane.showMessageDialog(this.getFrame(), 
						Menu.msgImportFileReadError.getText().replace("%", file.getPath()));
				return;
			}

			// Identify a suited or the selected parser
			javax.swing.filechooser.FileFilter filter = dlgOpen.getFileFilter();

			parser = identifyParser(file, filter);
			
			if (parser == null) {
				JOptionPane.showMessageDialog(this.getFrame(), 
						Menu.msgImportCancelled.getText().replace("%", file.getPath()));
				return;
			}
			
			// START KGU#354 2017-04-26: Enh. #354
			this.lastImportFilter = parser.getDialogTitle();
			this.lastCodeImportDir = file.getParentFile();
			// END KGU#354 2017-04-26

			try
			{

				// load and parse source-code
				//CParser cp = new CParser("C-ANSI.cgt");
				// START KGU#194 2016-05-08: Bugfix #185 - mechanism for multiple roots per file
				//Root rootNew = d7.parse(filename);
				// START KGU#265 2016-09-28: Enh. #253 brought the Charset configuration. So make use of it.
				//List<Root> newRoots = d7.parse(filename, "ISO-8859-1");
				Ini ini = Ini.getInstance();
				// START KGU#354 2017-04-27: Enh. #354
				boolean isVerbose = ini.getProperty("impLogToDir", "false").equals("true");
				String logPath = null;
				if (isVerbose) {
					logPath = ini.getProperty("impLogDir", "");
					if (logPath.isEmpty()) {
						logPath = file.getParent();
					}
					else if (logPath.equals(".")) {
						if (currentDirectory != null) {
							if (!currentDirectory.isDirectory()) {
								logPath = currentDirectory.getParent();
							}
							else {
								logPath = currentDirectory.getPath();
							}
						}
					}
				}
				// END KGU#354 2017-04-27
				// START KGU#354 2017-05-11: Enh. #354 - we better use a new instance instead of statically sharing it
				parser = parser.getClass().getDeclaredConstructor().newInstance();
				// END KGU#354 2017-05-11
				// START KGU#395 2017-07-02: Enh. #357
				String parserClassName = parser.getClass().getSimpleName();
				for (int i = 0; i < parserPlugins.size(); i++) {
					GENPlugin plug = parserPlugins.get(i);
					if (plug.getKey().equals(parserClassName)) 
						this.setPluginSpecificOptions(parser, parserClassName, plug.options);
				}
				// END KGU#395 2017-07-02
				// START KGU#537 2018-06-30: Enh. #553
//				List<Root> newRoots = parser.parse(file.getAbsolutePath(),
//						ini.getProperty("impImportCharset", "ISO-8859-1"),
//						// START KGU#354 2017-04-27: Enh. #354
//						logPath
//						// END KGU#354 2017-04-27
//						);
				ImportWorker worker = new ImportWorker(parser, file, ini,logPath);
				// Pop up the progress monitor (it will be closed via the OK buttons).
				new CodeImportMonitor(this.getFrame(), worker, parser.getDialogTitle());
				List<Root> newRoots = worker.get();
				// END KGU#537 2018-06-30
				// END KGU#265 2016-09-28
				// END KGU#194 2016-05-08
				if (parser.error.equals("") && !worker.isCancelled())
				{
					//boolean hil = root.highlightVars;
					// START KGU#194 2016-05-08: Bugfix #185 - there may be multiple routines 
					Root firstRoot = null;
					//root = rootNew;
					Iterator<Root> iter = newRoots.iterator();
					if (iter.hasNext()){
						firstRoot = iter.next();
					}
					// START KGU#553 2018-07-10: In case of too many diagrams Structorizer would go zombie
					int nRoots = newRoots.size();
					int maxRoots = Integer.parseInt(ini.getProperty("impMaxRootsForDisplay", "20"));
					if (nRoots > maxRoots) {
						String[] options = {Menu.lblContinue.getText(), Menu.lblCancel.getText()};
						int chosen = JOptionPane.showOptionDialog(this.getFrame(),
								Menu.msgTooManyDiagrams.getText().replace("%", Integer.toString(maxRoots)),
								Menu.ttlCodeImport.getText(),
								JOptionPane.YES_NO_OPTION,
								JOptionPane.WARNING_MESSAGE, null,
								options, 0);
						if (chosen != JOptionPane.OK_OPTION) {
							newRoots.clear();
							iter = newRoots.iterator();
						}
						startSerialMode();
						try {
							while (iter.hasNext() && getSerialDecision(SerialDecisionAspect.SERIAL_SAVE) != SerialDecisionStatus.NO_TO_ALL) {
								Root nextRoot = iter.next();
								//nextRoot.highlightVars = hil;
								nextRoot.setChanged(false);
								// If the saving attempt fails, ask whether the saving loop is to be cancelled 
								if (!this.saveNSD(nextRoot, false)) {
									if (JOptionPane.showConfirmDialog(
											this.getFrame(),
											Menu.msgCancelAll.getText(),
											Menu.ttlCodeImport.getText(),
											JOptionPane.YES_NO_OPTION) == JOptionPane.YES_OPTION) {
										// User decided not to save further diagrams.
										setSerialDecision(SerialDecisionAspect.SERIAL_SAVE, false);
									}
									// Saving failed, but no abort, so go on with next file (don't change status)
								}
							}
						}
						finally {
							endSerialMode();
							newRoots.clear();
							iter = newRoots.iterator();
							nRoots = 1;
						}
					}
					// END KGU#553 2018-07-10
					while (iter.hasNext())
					{
						root = iter.next();
						//root.highlightVars = hil;
						if (Element.E_VARHIGHLIGHT) {
							root.retrieveVarNames();	// Initialise the variable table, otherwise the highlighting won't work
						}
						// The Root must be marked for saving
						root.setChanged(false);
						// ... and be added to the Arranger
						// START KGU#626 2018-12-28 Enh. #657 - group management introduced
						//this.arrangeNSD();
						this.arrangeNSD(file.getName());
						// END KGU#626 2018-12-28
					}
					if (firstRoot != null)
					{
						root = firstRoot;
						// END KGU#194 2016-05-08
						//root.highlightVars = hil;
						if (Element.E_VARHIGHLIGHT) {
							root.retrieveVarNames();	// Initialise the variable table, otherwise the highlighting won't work
						}
						// START KGU#183 2016-04-24: Enh. #169
						selected = root;
						selected.setSelected(true);
						// END KGU#183 2016-04-24
						// START KGU#192 2016-05-02: #184 - The Root must be marked for saving
						root.setChanged(false);
						// END KGU#192 2016-05-02
						// START KGU#354 2017-05-23: Enh.#354 - with many roots it's better to push the principal root to the Arranger, too
						// START KGU#626 2018-12-28: Enh. #657 - with groups, push the main diagram, too, also in case of a program
						//if (nRoots > 2 || !root.isProgram()) {
						//	this.arrangeNSD();
						//}
						if (nRoots > 2) {
							this.arrangeNSD(file.getName());
						}
						// END KGU#626 2018-12-28
						// END KGU#354 2017-05-23
					// START KGU#194 2016-05-08: Bugfix #185 - multiple routines per file
					}
					// END KGU#194 2016-05-08
				}
				else
				{
					// show error
					// START KGU 2016-01-11: Yes and No buttons somewhat strange...
					//JOptionPane.showOptionDialog(null,d7.error,
					//							 "Parser Error",
					//							 JOptionPane.OK_OPTION,JOptionPane.ERROR_MESSAGE,null,null,null);
					// START KGU#364 2017-12-12: Issue #471 - Allow to copy the content
					//JOptionPane.showMessageDialog(this.NSDControl.getFrame(),
					//		parser.error,
					//		Menu.msgTitleParserError.getText(),
					//		JOptionPane.ERROR_MESSAGE, null);
					String[] options = {Menu.lblOk.getText(), Menu.lblCopyToClipBoard.getText()};
					int chosen = JOptionPane.showOptionDialog(this.getFrame(),
							parser.error,
							Menu.msgTitleParserError.getText(),
							JOptionPane.YES_NO_OPTION,
							JOptionPane.ERROR_MESSAGE, null,
							options, 0);
					if (chosen == 1) {
						Clipboard clipboard = Toolkit.getDefaultToolkit().getSystemClipboard();
						// START KGU#604 2018-10-29: Enh. #627 - Append a stacktrace if available 
						//StringSelection toClip = new StringSelection(parser.error);
						String errorString = parser.error;
						if (parser.exception != null) {
							ByteArrayOutputStream baos = new ByteArrayOutputStream();
							parser.exception.printStackTrace(new PrintStream(baos));
							errorString += "\n\nSTACK TRACE\n(A more detailed trace will be in the structorizer log file):\n\n" + baos.toString();
						}
						StringSelection toClip = new StringSelection(errorString);
						// END KGU#604 2018-10-29
						clipboard.setContents(toClip, null);									
					}
					// END KGU#364 2017-12-12
					// END KGU 2016-01-11
				}
			}
			catch (java.util.concurrent.CancellationException ex) {
				JOptionPane.showMessageDialog(this.getFrame(), 
						Menu.msgImportCancelled.getText().replace("%", file.getPath()));				
			}
			catch(Exception ex)
			{
				String message = ex.getLocalizedMessage();
				if (message == null) {
					message = ex.getMessage();
					// START KGU#484 2018-04-05: Issue #463
					//ex.printStackTrace();
					logger.log(Level.WARNING, "", ex);
					// END KGU#484 2018-04-05
				}
				if (message == null || message.isEmpty()) message = ex.toString();
				JOptionPane.showMessageDialog(this.getFrame(),
						Menu.msgErrorUsingParser.getText().replace("%", parser.getDialogTitle())+"\n" + message,
						Menu.msgTitleError.getText(),
						JOptionPane.ERROR_MESSAGE);
			}
			finally {
				doButtons();
				redraw();
				analyse();
				// START KGU#444/KGU#618 2018-12-18: Issue #417, #649 - We may have obtained huge diagrams...
				this.adaptScrollUnits();
				// END KGU#444/KGU#618 2018-12-18
				// START KGU#705 2019-09-24: Enh. #738
				updateCodePreview();
				// END KGU#705 2019-09-24
			}
		}
	} 

	// START KGU#354 2017-03-15: Enh. #354 - auxiliary methods
	
	// Tries to disambiguate the parser for the given file
	private CodeParser identifyParser(File file, FileFilter usedFilter) {
		CodeParser parser = null;
		
		Vector<CodeParser> candidates = new Vector<CodeParser>();
		String[] choice = new String[parsers.size()];
		Vector<String> candStrings = new Vector<String>();
		// We are better prepared for the ambiguous case...
		int nr0 = 1, nr = 1;
		final String format = "%2d: %s";
		for (CodeParser psr: parsers)
		{
			String descr = psr.getDescription();
			choice[nr0-1] = String.format(format, nr0, descr);
			nr0++; 
			if (usedFilter == psr) {
				// The user had explicitly chosen this filter, so we are ready
				parser = psr;
				break;
			}
			else if (psr.accept(file)) {
				candidates.add(psr);
				candStrings.add(String.format(format, nr++, descr));
			}
		}

		if (parser == null) {
			if (candidates.size() == 1) {
				parser = candidates.get(0);
			}
			else {
				if (!candidates.isEmpty()) {
					choice = candStrings.toArray(new String[candStrings.size()]);
				}
				else {
					candidates = parsers;
				}
				JComboBox<String> cbParsers = new JComboBox<String>(choice);
				String prompt = Menu.msgSelectParser.getText().replace("%", file.getName());
				int resp = JOptionPane.showConfirmDialog(null,
						new Object[]{prompt, cbParsers},
						Menu.ttlCodeImport.getText(), 
						JOptionPane.OK_CANCEL_OPTION);
				if (resp == JOptionPane.OK_OPTION) {
					int index = cbParsers.getSelectedIndex();
					// Well this test is of course mere paranoia...
					if (index >= 0 && index < candidates.size()) {
						parser = candidates.get(index);
					}
				}
			}
		}
		return parser;
	}

	/** Lazy initialization method for static field {@link #parsers} */
	private void retrieveParsers() {
		if (parsers != null) {
			return;
		}
		parsers = new Vector<CodeParser>();
		String errors = "";
		try (BufferedInputStream buff = new BufferedInputStream(getClass().getResourceAsStream("parsers.xml"))) {
			GENParser genp = new GENParser();
			parserPlugins = genp.parse(buff);			
		} catch (IOException e) {
			// START KGU#484 2018-04-05: Issue #463
			//e.printStackTrace();
			logger.log(Level.WARNING, "Couldn't close parser plugin definition file.", e);
			// END KGU#484 2018-04-05
		}
		for (int i = 0; parserPlugins != null && i < parserPlugins.size(); i++)
		{
			GENPlugin plugin = parserPlugins.get(i);
			final String className = plugin.className;
			try {
				Class<?> genClass = Class.forName(className);
				parsers.add((CodeParser) genClass.getDeclaredConstructor().newInstance());
			} catch (Exception ex) {
				errors += "\n" + plugin.title + ": " + ex.getLocalizedMessage();
			}
		}
		if (!errors.isEmpty()) {
			errors = Menu.msgTitleLoadingError.getText() + errors;
			JOptionPane.showMessageDialog(this.getFrame(), errors, 
					Menu.msgTitleParserError.getText(), JOptionPane.ERROR_MESSAGE);
		}
	}
	// END KGU#354 2017-03-15

	/*========================================
	 * export code methods
	 *========================================*/

	/**
	 * Export the current diagram to the programming language associated to the generator {@code _generatorClassName}
	 * @param _generatorClassName - class name of he generator to be used
	 * @param _specificOptions - generator-specific options 
	 */
	public void export(String _generatorClassName, Vector<HashMap<String, String>> _specificOptions)
	{
		// START KGU#815 2020-02-20: Enh. 828 - We offer not only the export of groups but also of diagrams
		// (Code moved to export(Root, String, Vector<HashMap<String, String>))
		export(root, _generatorClassName, _specificOptions);
		// END KGU#815 2020-02-20
	}
	
	// START KGU#815 2020-03-16: Enh. #828
	/**
	 * Export the given diagram {@code _root} to the programming language associated to the
	 * generator {@code _generatorClassName}.
	 * @param _generatorClassName - class name of he generator to be used
	 * @param _specificOptions - generator-specific options 
	 */
	public void export(Root _root, String _generatorClassName, Vector<HashMap<String, String>> _specificOptions)
	{
		// START KGU#901 2020-12-29: Issue #901 apply WAIT_CURSOR during time-consuming actions
		Cursor origCursor = getCursor();
		// END KGU#901 2020-12-29
		try
		{
			Class<?> genClass = Class.forName(_generatorClassName);
			Generator gen = (Generator) genClass.getDeclaredConstructor().newInstance();
			// START KGU#170 2016-04-01: Issue #143
			hideComments();	// Hide the current comment popup if visible
			// END KGU#170 2016-04-01
			// START KGU#815 2020-03-30: Enh. #828 If called from ArrangerIndex, options will be null
			if (_specificOptions == null) {
				for (GENPlugin plugin: Menu.generatorPlugins) {
					if (plugin.className.equals(_generatorClassName)) {
						_specificOptions = plugin.options;
						break;
					}
				}
				if (_specificOptions == null) {
					_specificOptions = new Vector<HashMap<String, String>>();
				}
			}
			// END KGU#815 2020-03-20
			// START KGU#395 2017-05-11: Enh. #357
			this.setPluginSpecificOptions(gen, _generatorClassName, _specificOptions);
			// END KGU#395 2017-05-11
			// START KGU#901 2020-12-29: Issue #901 applay WAIT_CURSOR for time-consuming actions
			setCursor(new Cursor(Cursor.WAIT_CURSOR));
			// END KGU#901 2020-12-29
			// START KGU 2017-04-26: Remember the export directory
			//gen.exportCode(root, currentDirectory, NSDControl.getFrame());
			// START KGU#654 2019-02-16: Enh. #681 Don't overwrite the last export dir in case the export failed or was cancelled
			//this.lastCodeExportDir =
			File exportDir =
			// END KGU#654 2019-02-16
					gen.exportCode(_root,
							(lastCodeExportDir != null ? lastCodeExportDir : currentDirectory),
							// START KGU#676/KGU#679 2019-03-13: Enh. #696,#698 Specify the routine pool expicitly
							//NSDControl.getFrame());
							NSDControl.getFrame(),
							(Arranger.hasInstance() ? Arranger.getInstance() : null));
							// END KGU#676 2019-03-13
			// START KGU#654 2019-02-16: Enh. #681
			// START KGU#456 2017-11-05: Enh. #452
			if (_root == root && root.advanceTutorialState(26, root)) {
				analyse();
			}
			// END KGU#456 2017-11-05
			// START KGU#654 2019-02-15/16: Enh. #681 - count the successful exports to the target language
			if (exportDir != null) {
				this.lastCodeExportDir = exportDir;
				
				String prefGenName = this.getPreferredGeneratorName();
				String thisGenName = null;
				for (GENPlugin plugin: Menu.generatorPlugins) {
					if (plugin.className.equals(_generatorClassName)) {
						thisGenName = plugin.title;
						break;
					}
				}
				if (thisGenName.equals(this.lastGeneratorName)) {
					if (++this.generatorUseCount == this.generatorProposalTrigger && this.generatorProposalTrigger > 0
							&& !prefGenName.equals(this.lastGeneratorName)) {
						// START KGU#901 2020-12-29: Issue #901 applay WAIT_CURSOR for time-consuming actions
						setCursor(origCursor);
						// END KGU#901 2020-12-29
						if (JOptionPane.showConfirmDialog(this.getFrame(), 
								Menu.msgSetAsPreferredGenerator.getText().replace("%1", thisGenName).replaceAll("%2", Integer.toString(this.generatorUseCount)),
								Menu.lbFileExportCodeFavorite.getText().replace("%", thisGenName),
								JOptionPane.YES_NO_OPTION,
								JOptionPane.QUESTION_MESSAGE) == JOptionPane.YES_OPTION) {
							this.prefGeneratorName = thisGenName;
							Ini.getInstance().setProperty("genExportPreferred", thisGenName);
							Ini.getInstance().save();
							// START KGU#705 2019-09-23: Enh. #738
							this.updateCodePreview();
							// END KGU#705 2019-09-23
							// doButtons() is assumed to be performed after his method had been called, anyway
						}
					}
				}
				else {
					this.lastGeneratorName = thisGenName;
					this.generatorUseCount = 1;
				}
			}
			// END KGU#654 2019-02-15/16
		}
		catch(Exception ex)
		{
			// START KGU#901 2020-12-29: Issue #901 applay WAIT_CURSOR for time-consuming actions
			setCursor(new Cursor(Cursor.WAIT_CURSOR));
			// END KGU#901 2020-12-29
			String message = ex.getLocalizedMessage();
			if (message == null) message = ex.getMessage();
			if (message == null || message.isEmpty()) message = ex.toString();
			JOptionPane.showMessageDialog(this.getFrame(),
					Menu.msgErrorUsingGenerator.getText().replace("%", _generatorClassName)+"\n" + message,
					Menu.msgTitleError.getText(),
					JOptionPane.ERROR_MESSAGE);
		}
		// START KGU#901 2020-12-29: Issue #901 apply WAIT_CURSOR during time-consuming actions
		finally {
			setCursor(origCursor);
		}
		// END KGU#901 2020-12-29
	}
	
	/**
	 * Export the group represented by the programming language associated to the generator {@code _generatorClassName}
	 * @param group - The {@link Group} to be exported
	 * @param generatorName - class name of the generator to be used
	 * @param extraOptions - a possible extra option map (handled like plugin options) or null
	 */
	public void exportGroup(Group group, String generatorName, Map<String, Object> extraOptions) {
		hideComments();	// Hide the current comment popup if visible (issue #143)
		File groupFile = group.getFile();
		File targetDir = lastCodeExportDir;
		if ((targetDir == null || Ini.getInstance().getProperty("", "true").equals("true")) && groupFile.exists()) {
			targetDir = groupFile.getParentFile();
		}
		if (targetDir == null || !targetDir.exists()) {
			targetDir = currentDirectory;
		}
		String groupName = group.proposeFileName().replace(".", "_");

		// START KGU#901 2020-12-29: Issue #901 applay WAIT_CURSOR for time-consuming actions
		Cursor origCursor = getCursor();
		// END KGU#901 2020-12-29
		try {
			Class<?> genClass = Class.forName(generatorName);
			Generator gen = (Generator) genClass.getDeclaredConstructor().newInstance();
			Vector<HashMap<String, String>> options = null;
			for (GENPlugin plugin: Menu.generatorPlugins) {
				if (plugin.className.equals(generatorName)) {
					options = plugin.options;
					break;
				}
			}
			if (options == null) {
				options = new Vector<HashMap<String, String>>();
			}
			this.setPluginSpecificOptions(gen, generatorName, options);
			// START KGU#396 2020-04-01: Temporary extra mechanism for #440
			if (extraOptions != null) {
				for (Map.Entry<String, Object> option: extraOptions.entrySet()) {
					gen.setPluginOption(option.getKey(), option.getValue());
				}
			}
			// END KGU#396 2020-04-01
			
			// START KGU#901 2020-12-29: Issue #901 applay WAIT_CURSOR for time-consuming actions
			setCursor(new Cursor(Cursor.WAIT_CURSOR));
			// END KGU#901 2020-12-29
			File exportDir = gen.exportCode(group.getSortedRoots(), groupName, 
					targetDir,
					NSDControl.getFrame(),
					(Arranger.hasInstance() ? Arranger.getInstance() : null));
			
			if (exportDir != null) {
				this.lastCodeExportDir = exportDir;
			}
		}
		catch(Exception ex)
		{
			// START KGU#901 2020-12-29: Issue #901 applay WAIT_CURSOR for time-consuming actions
			setCursor(origCursor);
			// END KGU#901 2020-12-29
			String message = ex.getLocalizedMessage();
			if (message == null) message = ex.getMessage();
			if (message == null || message.isEmpty()) message = ex.toString();
			JOptionPane.showMessageDialog(this.getFrame(),
					Menu.msgErrorUsingGenerator.getText().replace("%", generatorName)+"\n" + message,
					Menu.msgTitleError.getText(),
					JOptionPane.ERROR_MESSAGE);
		}
		// START KGU#901 2020-12-29: Issue #901 applay WAIT_CURSOR for time-consuming actions
		finally {
			setCursor(origCursor);
		}
		// END KGU#901 2020-12-29
	}
	// END KGU#815 2020-03-16

	// START KGU#705 2019-09-23: Enh. #738: Code preview support
	/**
	 * Place a code preview for the current diagram to the currrent favourite programming language.
	 * Also fills the {@link #codePreviewMap} with associations between {@link Element}s and line
	 * intervals.
	 * @param _specificOptions - generator-specific options 
	 */
	public void updateCodePreview()
	{
		if (this.show_CODE_PREVIEW && this.codePreview != null) {
			String generatorName = this.getPreferredGeneratorName();
			try
			{
				codePreviewMap = new HashMap<Element, int[]>();
				Generator gen = null;
				Arranger arranger = null;
				if (Arranger.hasInstance()) {
					arranger = Arranger.getInstance();
				}
				for (GENPlugin plugin: Menu.generatorPlugins) {
					if (plugin.title.equals(generatorName)) {
						Class<?> genClass = Class.forName(plugin.className);
						gen = (Generator) genClass.getDeclaredConstructor().newInstance();
						fetchPluginSpecificExportOptions(gen);
						String code = gen.deriveCode(root,
								NSDControl.getFrame(),
								arranger,
								codePreviewMap);
						codePreview.setText(code);
						break;
					}
				}
				setCodePreviewTooltip();
			}
			catch (Exception ex)
			{
				String message = ex.getLocalizedMessage();
				if (message == null) message = ex.getMessage();
				if (message == null || message.isEmpty()) message = ex.toString();
				JOptionPane.showMessageDialog(this.getFrame(),
						Menu.msgErrorUsingGenerator.getText().replace("%", generatorName)+"\n" + message,
						Menu.msgTitleError.getText(),
						JOptionPane.ERROR_MESSAGE);
			}
		}
		SwingUtilities.invokeLater(new Runnable() {
			@Override
			public void run() {
				// TODO Auto-generated method stub
				highlightCodeForSelection();
			}
		});
		//highlightCodeForSelection();
	}

	private void fetchPluginSpecificExportOptions(Generator _generator) {
		for (GENPlugin plugin: Menu.generatorPlugins) {
			if (plugin.className.equals(_generator.getClass().getName())) {
				// FIXME: Improve performance here! Avoid repetitive retrieval but ensure sensitiveness to changes
				setPluginSpecificOptions(_generator, plugin.className, plugin.options);
				break;
			}
		}
	}
	// END KGU#705 2019-09-23

	// START KGU#395 2017-05-11: Enh. #357 / Revised KGU#416 2017-06-20
	private void setPluginSpecificOptions(IPluginClass _gen, String _generatorClassName,
			Vector<HashMap<String, String>> _specificOptions)
	{
		Ini ini = Ini.getInstance();
		for (HashMap<String, String> optionSpec: _specificOptions) {
			String optionKey = optionSpec.get("name");
			String valueStr = ini.getProperty(_generatorClassName + "." + optionKey, "");
			Object value = null;
			String type = optionSpec.get("type");
			String items = optionSpec.get("items");
			// Now convert the option into the specified type
			if (!valueStr.isEmpty() && type != null || items != null) {
				// Better we fail with just a single option than with the entire method
				try {
					if (items != null) {
						value = valueStr;
					}
					else if (type.equalsIgnoreCase("character")) {
						value = valueStr.charAt(0);
					}
					else if (type.equalsIgnoreCase("boolean")) {
						value = Boolean.parseBoolean(valueStr);
					}
					else if (type.equalsIgnoreCase("int") || type.equalsIgnoreCase("integer")) {
						value = Integer.parseInt(valueStr);
					}
					else if (type.equalsIgnoreCase("unsigned")) {
						value = Integer.parseUnsignedInt(valueStr);
					}
					else if (type.equalsIgnoreCase("double") || type.equalsIgnoreCase("float")) {
						value = Double.parseDouble(valueStr);
					}
					else if (type.equalsIgnoreCase("string")) {
						value = valueStr;
					}
				}
				catch (NumberFormatException ex) {
					String message = ex.getMessage();
					if (message == null || message.isEmpty()) message = ex.toString();
					logger.log(Level.SEVERE,"{0}: {1} on converting \"{2}\" to {3} for {4}",
							new Object[]{
									_gen.getClass().getSimpleName(),
									message,
									valueStr,
									type,
									optionKey});
				}
			}
			if (value != null) {
				_gen.setPluginOption(optionKey, value);
			}
		}
	}
	// END KGU#395 2017-05-11

	// START KGU#208 2016-07-22: Enh. #199
	/*========================================
	 * help method
	 *========================================*/

	/**
	 * Tries to open the online User Guide in the browser
	 */
	public void helpNSD()
	{
		// START KGU#250 2016-09-17: Issue #245 (defective Linux integration workaround)
//		try {
//			Desktop.getDesktop().browse(new URI("http://help.structorizer.fisch.lu/index.php"));
//		}
//		catch(Exception ex)
//		{
//			ex.printStackTrace();
//			// We may get here if there is no standard browser or no standard application for web links
//			// configured (as issue #245 proved) - in case of missing network access the browser will
//			// rather show a message itself, though.
//			String message = ex.getLocalizedMessage();
//			if (message == null) message = ex.getMessage();
//			JOptionPane.showMessageDialog(null,
//					message,
//					Menu.msgTitleURLError.getText(),
//					JOptionPane.ERROR_MESSAGE);
//		}
		// START KGU#563 2018-07-26: Issue #566
		//String help = "http://help.structorizer.fisch.lu/index.php";
		String help = Element.E_HELP_PAGE;
		// END KGU#563 2018-07-26
		boolean isLaunched = false;
		try {
			isLaunched = lu.fisch.utils.Desktop.browse(new URI(help));
		} catch (URISyntaxException ex) {
			// START KGU#484 2018-04-05: Issue #463
			//ex.printStackTrace();
			logger.log(Level.WARNING, "Can't browse help URL.", ex);
			// END KGU#484 2018-04-05
		}
		// START KGU 2018-12-24
		// The isLaunched mechanism above does not signal an unavailable help page.
		// With the following code we can find out whether the help page was available...
		// TODO In this case we might offer to download the PDF for offline use,
		// otherwise we could try to open a possibly previously downloaded PDF ...
		URL url;
		HttpsURLConnection con = null;
		try {
			isLaunched = false;
			url = new URL(help);
			con = (HttpsURLConnection)url.openConnection();
			if (con != null) {
				con.connect();
			}
			isLaunched = true;
		} catch (SocketTimeoutException ex) {
			logger.log(Level.WARNING, "Timeout connecting to " + help, ex);
		} catch (MalformedURLException e1) {
			logger.log(Level.SEVERE, "Malformed URL " + help, e1);
		} catch (IOException e) {
			logger.log(Level.WARNING, "Failed Access to " + help, e);
		}
		finally {
			if (con != null) {
				con.disconnect();
			}
		}
		// END KGU 2018-12-24
		if (!isLaunched)
		{
			String message = Menu.msgBrowseFailed.getText().replace("%", help);
			boolean offlineShown = this.showHelpPDF();
			if (offlineShown) {
				message += "\n\n" + Menu.msgShowingOfflineGuide.getText();
			}
			JOptionPane.showMessageDialog(null,
			message,
			Menu.msgTitleURLError.getText(),
			offlineShown ? JOptionPane.WARNING_MESSAGE : JOptionPane.ERROR_MESSAGE);
			// TODO We might look for a downloaded PDF version and offer to open this instead...
			
		}
		// END KGU#250 2016-09-17
		else {
			// Download the current PDF version if there hasn't been any by now.
			this.downloadHelpPDF(false, null);
		}
	}
	// END KGU#208 2016-07-22
	
	// START KGU#791 2010-10-20: Issue #801 - we need a background thread for explicit download
	private boolean helpDownloadCancelled = false;
	
	/**
	 * Tries to download the most recent user guide as PDF in a backround thread
	 * with progress bar. Will override a possibly existing file.
	 * @param title - the menu item caption to be used as window title
	 */
	public void downloadHelpPDF(String title)
	{
		SwingWorker<Boolean,Void> worker = new SwingWorker<Boolean, Void>() {

			@Override
			protected Boolean doInBackground() throws Exception
			{
				return downloadHelpPDF(true, this);
			}
			
			public void done()
			{
				if (isCancelled()) {
					// We must tell method downloadHelpPDF that the task was aborted
					// (The possibly incompletely transferred file must be deleted.)
					helpDownloadCancelled = true;
				}
			}
			
		};
		new DownloadMonitor(getFrame(), worker, title, Element.E_HELP_FILE_SIZE);
	}
	// END KGU#791 2020-10-20
	
	// START KGU#791 2020-01-20: Enh. #801 support offline help
	/**
	 * Tries to download the PDF version of the user guide to the ini directory
	 * @param overrideExisting - if an existing user guide file is to be overriden
	 * by the newest one
	 * @param worker - if given then the transfer chunks are chosen smaller and a
	 * regular progress message will be sent
	 * @return true if the download was done and successful.
	 */
	public boolean downloadHelpPDF(boolean overrideExisting, SwingWorker<Boolean, Void> worker)
	{
		/* See https://stackoverflow.com/questions/921262/how-to-download-and-save-a-file-from-internet-using-java
		 * for technical discussion 
		 */
		// KGU#791 2020-10-20 Method revised to allow running in a backround thread
		helpDownloadCancelled = false;
		String helpFileName = Element.E_HELP_FILE;
		File helpDir = Ini.getIniDirectory(true);
		File helpFile = new File(helpDir.getAbsolutePath() + File.separator + helpFileName);
		String helpFileURI = Element.E_DOWNLOAD_PAGE + "?file=" + helpFileName;
		boolean overwritten = false;
		long copiedTotal = 0;
		long chunk = (worker == null) ? Integer.MAX_VALUE : 1 << 16;
		try {
			URL website = new URL(helpFileURI);
			if (!helpFile.exists() || overrideExisting) {
				try (InputStream inputStream = website.openStream();
						ReadableByteChannel readableByteChannel = Channels.newChannel(inputStream);
						FileOutputStream fileOutputStream = new FileOutputStream(helpFile)) {
					overwritten = true;
					long copied = 0;
					do {
						copied = fileOutputStream.getChannel().
								transferFrom(readableByteChannel, copiedTotal, chunk);
						if (worker != null) {
							worker.firePropertyChange("progress", copiedTotal, copiedTotal + copied);
						}
						copiedTotal += copied;
					} while (copied > 0);
				}
				catch (IOException ex) {
					logger.log(Level.INFO, "Failed to download help file!", ex);
					if (overrideExisting) {
						String error = ex.getMessage();
						if (error == null) {
							error = ex.toString();
						}
						else if (ex instanceof UnknownHostException) {
							error = Menu.msgHostNotAvailable.getText().replace("%", error);
						}	
						JOptionPane.showMessageDialog(null,
								Menu.msgDownloadFailed.getText().replace("%", error),
								Menu.msgTitleURLError.getText(),
								JOptionPane.ERROR_MESSAGE);
					}
				}
			}
		}
		catch (MalformedURLException ex) {
			logger.log(Level.CONFIG, helpFileURI, ex);
		}
		if (helpDownloadCancelled && overwritten && helpFile.exists()) {
			helpFile.delete();	// File is likely to be defective
			copiedTotal = 0;
		}
		//System.out.println("Leaving downloadHelpPDF()");
		return copiedTotal > 0;
	}
	
	/**
	 * Tries to present a downloaded PDF version of the user guide from the ini directory.
	 * @return true if a user guide file is present and  could be shown.
	 */
	private boolean showHelpPDF()
	{
		String helpFileName = Element.E_HELP_FILE;
		File helpDir = Ini.getIniDirectory(true);
		File helpFile = new File(helpDir.getAbsolutePath() + File.separator + helpFileName);
		if (helpFile.canRead()) {
			return Desktop.open(helpFile);
		}
		return false;
	}
	// END KGU#791 2020-01-20
	
	/*========================================
	 * update method
	 *========================================*/

	/**
	 * Shows an info box with the link to the download page of Structorizer
	 * and informs whether there is a newer version available.
	 * @see #updateNSD(boolean)
	 */
	public void updateNSD()
	// START KGU#300 2016-12-02: Enh. #300
	{
		updateNSD(true);
	}
	
	/**
	 * Checks the availability of a newer version on the download page and shows an
	 * info box with the link to the download page of Structorizer if a new version
	 * is available or {@code evenWithoutNewerVersion} is true.
	 * @param evenWithoutNewerVersion - whether the infor box is always to be popped up.
	 * @see #updateNSD()
	 */
	public void updateNSD(boolean evenWithoutNewerVersion)
	// END KGU#300 2016-12-02
	{
		// KGU#35 2015-07-29: Bob's code adopted with slight modification (Homepage URL put into a variable)
		// START KGU#563 2018-07-26: Issue #566
		//final String home = "https://structorizer.fisch.lu";
		final String home = Element.E_HOME_PAGE;
		// END KGU#563 2018-07-26
		
		// START KGU#300 2016-12-02: Enh. #300
		String latestVersion = getLatestVersionIfNewer();
		if (!evenWithoutNewerVersion && latestVersion == null) {
			return;
		}
		// END KGU#300 2016-12-02
		
		try {
			// START KGU#247 2016-09-17: Issue #243/#245 Translation support for update window content
			//JEditorPane ep = new JEditorPane("text/html","<html><font face=\"Arial\">Goto <a href=\"" + home + "\">" + home + "</a> to look for updates<br>and news about Structorizer.</font></html>");
			String fontAttr = "";
			double scaleFactor = Double.valueOf(Ini.getInstance().getProperty("scaleFactor","1"));
			if (scaleFactor > 1) {
				int fontSize = (int)(3*scaleFactor);
				fontAttr = " size="+fontSize;
			}
			// START KGU#300 2016-12-02: Enh. #300
			String versionInfo = "";
			if (latestVersion != null) {
				versionInfo = Menu.msgNewerVersionAvail.getText().replace("%", latestVersion) + "<br><br>";
			}
			// END KGU#300 2016-12-02
			JEditorPane ep = new JEditorPane("text/html","<html><font face=\"Arial\""+fontAttr+">" +
					// START KGU#300 2016-12-02: Enh. #300
					versionInfo +
					// END KGU#300 2016-12-02
					Menu.msgGotoHomepage.getText().replace("%", "<a href=\"" + home + "\">" + home + "</a>") +
					"</font></html>");
			// END KGU#247 2016-09-17
			ep.addHyperlinkListener(new HyperlinkListener()
			{
				@Override
				public void hyperlinkUpdate(HyperlinkEvent evt)
				{
					if (evt.getEventType().equals(HyperlinkEvent.EventType.ACTIVATED))
					{
						// START KGU#250 2016-09-17: Issue #245 (defective Linux integration workaround)
						//try {
						//	Desktop.getDesktop().browse(evt.getURL().toURI());
						//}
						//catch(Exception ex)
						//{
						//	ex.printStackTrace();
						//}
						String errorMessage = null;
						try {
							if (!lu.fisch.utils.Desktop.browse(evt.getURL().toURI()))
							{
								errorMessage = Menu.msgBrowseFailed.getText().replace("%", evt.getURL().toString());
							};
						}
						catch(Exception ex)
						{
							// START KGU#484 2018-04-05: Issue #463
							//ex.printStackTrace();
							logger.log(Level.WARNING, "Defective homepage link.", ex);
							// END KGU#484 2018-04-05
							errorMessage = ex.getLocalizedMessage();
							if (errorMessage == null) errorMessage = ex.getMessage();
							if (errorMessage == null || errorMessage.isEmpty()) errorMessage = ex.toString();
						}
						if (errorMessage != null)
						{
							JOptionPane.showMessageDialog(null,
									errorMessage,
									Menu.msgTitleURLError.getText(),
									JOptionPane.ERROR_MESSAGE);

						}
						// END KGU#250 2016-09-17
					}
				}
			});
			ep.setEditable(false);
			JLabel label = new JLabel();
			ep.setBackground(label.getBackground());

			JOptionPane.showMessageDialog(this.getFrame(), ep);
		}
		catch(Exception e)
		{
			// START KGU#484 2018-04-05: Issue #463
			//e.printStackTrace();
			logger.log(Level.WARNING, "Trouble accessing homepage.", e);
			// END KGU#484 2018-04-05
		}		
	}

	// START KGU#300 2016-12-02 Enh. #300 Support for version retrieval
	/**
	 * Helper method for {@link #updateNSD()}
	 * @return the version string, e.g. "3.29-14", of the latest version available or null,
	 * depending on whether online version retrieval is enabled by {@link #retrieveVersion}.
	 */
	private String retrieveLatestVersion()
	{
		// START KGU#563 2018-07-26: Issue #566
		//final String http_url = "https://structorizer.fisch.lu/version.txt";
		final String http_url = Element.E_HOME_PAGE + "/version.txt";
		// END KGU#563 2018-07-26

		String version = null;
		if (retrieveVersion) {
			try {

				URL url = new URL(http_url);
				HttpsURLConnection con = (HttpsURLConnection)url.openConnection();

				if (con!=null) {

					BufferedReader br = 
							new BufferedReader(
									new InputStreamReader(con.getInputStream()));

					String input;
					while ((input = br.readLine()) != null && version == null){
						if (input.matches("\\d+\\.\\d+([-.][0-9]+)?")) {
							version = input;
						}
					}
					br.close();

				}

			} catch (MalformedURLException e) {
				logger.severe(e.toString());
			} catch (IOException e) {
				logger.warning(e.toString());
			}
		}
		return version;
	}

	// START KGU#300 2016-12-06: Not actually needed
//	private static int[] splitVersionString(String version)
//	{
//		StringList versionParts = StringList.explode(version, "\\.");
//		versionParts = StringList.explode(versionParts, "-");
//		int[] versionNumbers = new int[versionParts.count()];
//		for (int i = 0; i < versionParts.count(); i++) {
//			try {
//				versionNumbers[i] = Integer.parseInt(versionParts.get(i));
//			}
//			catch (NumberFormatException ex) {
//				versionNumbers[i] = 0;
//			}
//		}
//		return versionNumbers;
//	}
	// END KGU#300 2016-12-06
	
	/**
	 * @return the version string, e.g. "3.30-05", of the latest version more adavanced than the
	 * currently running version if online version retrieval is enabled ({@link #retrieveVersion})
	 * and a newer version is available; null otherwise.
	 */
	public String getLatestVersionIfNewer()
	{
		int cmp = 0;
		String latestVerStr = retrieveLatestVersion();
		if (latestVerStr != null) {
			// START KGU#300 2016-12-06: The lexicographic comparison is quite perfect here
//			int[] thisVersion = splitVersionString(Element.E_VERSION);
//			int[] currVersion = splitVersionString(latestVerStr);
//			int minLen = Math.min(thisVersion.length, currVersion.length);
//			for (int i = 0; i < minLen && cmp == 0; i++) {
//				if (currVersion[i] < thisVersion[i]) {
//					cmp = -1;
//				}
//				else if (currVersion[i] > thisVersion[i]) {
//					cmp = 1;
//				}
//			}
//			if (cmp == 0 && minLen < currVersion.length) {
//				cmp = 1;
//			}
			cmp = latestVerStr.compareTo(Element.E_VERSION);
			// END KGU#300 2016-12-06
		}
		return (cmp > 0 ? latestVerStr : null);
	}
	
	public void setRetrieveVersion(boolean _retrieveVersion)
	{
		retrieveVersion = _retrieveVersion;
		// START KGU#792 2020-02-04: Bugfix #805
		Ini.getInstance().setProperty("retrieveVersion", Boolean.toString(Diagram.retrieveVersion));
		// END KGU#792 2020-02-04
	}
	// END KGU#300 2016-12-02

	/*========================================
	 * the preferences dialog methods
	 *========================================*/

	/**
	 * Opens the colour configuration dialog and processes configuration changes.
	 */
	public void colorsNSD()
	{
		// START KGU#245 2018-07-02: Converted to arrays
		//Colors colors = new Colors(NSDControl.getFrame());
		Colors colors = new Colors(NSDControl.getFrame(), Element.colors.length);
		// END KGU#245 2018-07-02
		Point p = getLocationOnScreen();
		colors.setLocation(Math.round(p.x+(getVisibleRect().width-colors.getWidth())/2+this.getVisibleRect().x),
						   Math.round(p.y+(getVisibleRect().height-colors.getHeight())/2+this.getVisibleRect().y));

		// set fields
		// START KGU#245 2018-07-02: Converted to arrays
//		colors.color0.setBackground(Element.color0);
//		colors.color1.setBackground(Element.color1);
//		colors.color2.setBackground(Element.color2);
//		colors.color3.setBackground(Element.color3);
//		colors.color4.setBackground(Element.color4);
//		colors.color5.setBackground(Element.color5);
//		colors.color6.setBackground(Element.color6);
//		colors.color7.setBackground(Element.color7);
//		colors.color8.setBackground(Element.color8);
//		colors.color9.setBackground(Element.color9);
		for (int i = 0; i < Element.colors.length; i++) {
			colors.colors[i].setBackground(Element.colors[i]);
		}
		// END KGU#245 2018-07-02
		
		colors.pack();
		colors.setVisible(true);

		// START KGU#393 2017-05-09: Issue #400 - check whether changes were committed
		if (colors.OK) {
		// END KGU#393 2017-05-09		
			// get fields
			// START KGU#245 2018-07-02: Converted to arrays
//			Element.color0=colors.color0.getBackground();
//			Element.color1=colors.color1.getBackground();
//			Element.color2=colors.color2.getBackground();
//			Element.color3=colors.color3.getBackground();
//			Element.color4=colors.color4.getBackground();
//			Element.color5=colors.color5.getBackground();
//			Element.color6=colors.color6.getBackground();
//			Element.color7=colors.color7.getBackground();
//			Element.color8=colors.color8.getBackground();
//			Element.color9=colors.color9.getBackground();
			for (int i = 0; i < Element.colors.length; i++) {
				Element.colors[i] = colors.colors[i].getBackground();
			}
			// END KGU#245 2018-07-02

			NSDControl.updateColors();

			// save fields to ini-file
			Element.saveToINI();
		// START KGU#393 2017-05-09: Issue #400
		}
		// END KGU#393 2017-05-09		

	}

	/**
	 * Opens the structure prefereneces dialog and processes configuration changes.
	 */
	public void preferencesNSD()
	{
		Preferences preferences = new Preferences(NSDControl.getFrame());
		Point p = getLocationOnScreen();
		preferences.setLocation(Math.round(p.x+(getVisibleRect().width-preferences.getWidth())/2+this.getVisibleRect().x),
								Math.round(p.y+(getVisibleRect().height-preferences.getHeight())/2+this.getVisibleRect().y));

		// set fields
		preferences.edtAltT.setText(Element.preAltT);
		preferences.edtAltF.setText(Element.preAltF);
		preferences.edtAlt.setText(Element.preAlt);
		preferences.txtCase.setText(Element.preCase);
		preferences.edtFor.setText(Element.preFor);
		preferences.edtWhile.setText(Element.preWhile);
		preferences.edtRepeat.setText(Element.preRepeat);
		
		preferences.altPadRight.setSelected(Element.altPadRight);
		
		// START KGU#401 2017-05-18: Issue #405 - allow to reduce CASE width by branch element rotation
		preferences.spnCaseRot.setValue(Element.caseShrinkByRot);
		// END KGU#401 2017-05-18
		// START KGU#376 2017-07-02: Enh. #389
		preferences.edtRoot.setText(Element.preImport);
		// END KGU#376 2017-07-02
		// START KGU#916 2021-01-25: Enh. #915
		preferences.chkCaseEditor.setSelected(Element.useInputBoxCase);
		// END KGU#916 2021-01-25
		
		// START KGU#686 2019-03-22: Enh. #56
		preferences.edtTry.setText(Element.preTry);
		preferences.edtCatch.setText(Element.preCatch);
		preferences.edtFinal.setText(Element.preFinally);
		// END KGU#686 2019-03-22

		preferences.pack();
		preferences.setVisible(true);

		// START KGU#393 2017-05-09: Issue #400 - check whether changes were committed
		if (preferences.OK) {
		// END KGU#393 2017-05-09
			// START KGU#491 2018-02-09: Bugfix #507 - if branch labels change we force reshaping
			boolean mustInvalidateAlt =
					!Element.preAltT.equals(preferences.edtAltT.getText()) ||
					!Element.preAltF.equals(preferences.edtAltF.getText());
			// END KGU#491 2018-02-09
			// get fields
			Element.preAltT     = preferences.edtAltT.getText();
			Element.preAltF     = preferences.edtAltF.getText();
			Element.preAlt      = preferences.edtAlt.getText();
			Element.preCase     = preferences.txtCase.getText();
			Element.preFor      = preferences.edtFor.getText();
			Element.preWhile    = preferences.edtWhile.getText();
			Element.preRepeat   = preferences.edtRepeat.getText();
			Element.altPadRight = preferences.altPadRight.isSelected();
			// START KGU#686 2019-03-22: Enh. #56
			Element.preTry      = preferences.edtTry.getText();
			Element.preCatch    = preferences.edtCatch.getText();
			Element.preFinally  = preferences.edtFinal.getText();
			// END KGU#686 2019-03-22
			// START KGU#376 2017-07-02: Enh. #389
			String newImportCaption = preferences.edtRoot.getText();
			// END KGU#376 2017-07-02
			// START KGU#401 2017-05-18: Issue #405 - allow to reduce CASE width by branch element rotation
			int newShrinkThreshold = (Integer)preferences.spnCaseRot.getModel().getValue();
			//if (newShrinkThreshold != Element.caseShrinkByRot) {
			if (newShrinkThreshold != Element.caseShrinkByRot
					// START KGU#491 2019-02-09: Bugfix #507
					|| mustInvalidateAlt
					// END KGU#491 2019-02-09
					|| !newImportCaption.equals(Element.preImport)) {
				root.resetDrawingInfoDown();
			}
			Element.caseShrinkByRot = newShrinkThreshold;
			// END KGU#401 2017-05-18
			// START KGU#916 2021-01-25: Enh. #915
			Element.useInputBoxCase = preferences.chkCaseEditor.isSelected();
			// END KGU#916 2021-01-25
			// START KGU#376 2017-07-02: Enh. #389
			Element.preImport   = preferences.edtRoot.getText();
			// END KGU#376 2017-07-02

			// save fields to ini-file
			Element.saveToINI();
			redraw();
		// START KGU#393 2017-05-09: Issue #400
		}
		// END KGU#393 2017-05-09		
	}

	/**
	 * Opens the parser preferences dialog and processes configuration changes.
	 */
	public void parserNSD()
	{
		ParserPreferences parserPreferences = new ParserPreferences(NSDControl.getFrame());
		Point p = getLocationOnScreen();
		parserPreferences.setLocation(Math.round(p.x+(getVisibleRect().width-parserPreferences.getWidth())/2+this.getVisibleRect().x),
								Math.round(p.y+(getVisibleRect().height-parserPreferences.getHeight())/2+this.getVisibleRect().y));
		
		// set fields
		parserPreferences.edtAltPre.setText(CodeParser.getKeyword("preAlt"));
		parserPreferences.edtAltPost.setText(CodeParser.getKeyword("postAlt"));
		parserPreferences.edtCasePre.setText(CodeParser.getKeyword("preCase"));
		parserPreferences.edtCasePost.setText(CodeParser.getKeyword("postCase"));
		parserPreferences.edtForPre.setText(CodeParser.getKeyword("preFor"));
		parserPreferences.edtForPost.setText(CodeParser.getKeyword("postFor"));
		// START KGU#3 2015-11-08: New configurable separator for FOR loop step const
		parserPreferences.edtForStep.setText(CodeParser.getKeyword("stepFor"));
		// END KGU#3 2015-11-08
		// START KGU#61 2016-03-21: New configurable keywords for FOR-IN loop
		parserPreferences.edtForInPre.setText(CodeParser.getKeyword("preForIn"));
		parserPreferences.edtForInPost.setText(CodeParser.getKeyword("postForIn"));
		// END KGU#61 2016-03-21
		parserPreferences.edtWhilePre.setText(CodeParser.getKeyword("preWhile"));
		parserPreferences.edtWhilePost.setText(CodeParser.getKeyword("postWhile"));
		parserPreferences.edtRepeatPre.setText(CodeParser.getKeyword("preRepeat"));
		parserPreferences.edtRepeatPost.setText(CodeParser.getKeyword("postRepeat"));
		// START KGU#78 2016-03-25: Enh. #23 - Jump configurability introduced
		parserPreferences.edtJumpLeave.setText(CodeParser.getKeyword("preLeave"));
		parserPreferences.edtJumpReturn.setText(CodeParser.getKeyword("preReturn"));
		parserPreferences.edtJumpExit.setText(CodeParser.getKeyword("preExit"));
		// END KGU#78 2016-03-25
		// START KGU#686 2019-03-18: Enh. #56 - Try / Carch / Throw mechanism implemented
		parserPreferences.edtJumpThrow.setText(CodeParser.getKeyword("preThrow"));
		// END KGU#686 2019-03-18
		parserPreferences.edtInput.setText(CodeParser.getKeyword("input"));
		parserPreferences.edtOutput.setText(CodeParser.getKeyword("output"));
		// START KGU#165 2016-03-25: We need a transparent decision here
		parserPreferences.chkIgnoreCase.setSelected(CodeParser.ignoreCase);
		// END KGU#165 2016-03-25
		
		parserPreferences.pack();
		parserPreferences.setVisible(true);

		if(parserPreferences.OK)
		{
			// START KGU#258 2016-09-26: Enh. #253 - prepare the old settings for a refactoring
			HashMap<String, StringList> oldKeywordMap = null;
			boolean wasCaseIgnored = CodeParser.ignoreCase;
			boolean considerRefactoring = root.children.getSize() > 0
					|| isArrangerOpen() && Arranger.getInstance().getAllRoots().size() > 0;
//			if (considerRefactoring)
//			{
				oldKeywordMap = new LinkedHashMap<String, StringList>();
				for (String key: CodeParser.keywordSet())
				{
					// START KGU#288 2016-11-06: Issue #279 - method getOrDefault may not be available
					//String keyword = CodeParser.keywordMap.getOrDefault(key, "");
					//if (!keyword.trim().isEmpty())
					String keyword = CodeParser.getKeyword(key);
					if (keyword != null && !keyword.trim().isEmpty())
					// END KGU#288 2016-11-06
					{
						// Complete strings aren't likely to be found in a key, so don't bother
						oldKeywordMap.put(key, Element.splitLexically(keyword,  false));
					}
				}
//			}
			// END KGU#258 2016-09-26

			// get fields
			CodeParser.setKeyword("preAlt", parserPreferences.edtAltPre.getText());
			CodeParser.setKeyword("postAlt", parserPreferences.edtAltPost.getText());
			CodeParser.setKeyword("preCase", parserPreferences.edtCasePre.getText());
			CodeParser.setKeyword("postCase", parserPreferences.edtCasePost.getText());
			CodeParser.setKeyword("preFor", parserPreferences.edtForPre.getText());
			CodeParser.setKeyword("postFor", parserPreferences.edtForPost.getText());
			// START KGU#3 2015-11-08: New configurable separator for FOR loop step const
			CodeParser.setKeyword("stepFor", parserPreferences.edtForStep.getText());
			// END KGU#3 2015-11-08
			// START KGU#61 2016-03-21: New configurable keywords for FOR-IN loop
			CodeParser.setKeyword("preForIn", parserPreferences.edtForInPre.getText());
			CodeParser.setKeyword("postForIn", parserPreferences.edtForInPost.getText());
			// END KGU#61 2016-03-21
			CodeParser.setKeyword("preWhile", parserPreferences.edtWhilePre.getText());
			CodeParser.setKeyword("postWhile", parserPreferences.edtWhilePost.getText());
			CodeParser.setKeyword("preRepeat", parserPreferences.edtRepeatPre.getText());
			CodeParser.setKeyword("postRepeat", parserPreferences.edtRepeatPost.getText());
			// START KGU#78 2016-03-25: Enh. #23 - Jump configurability introduced
			CodeParser.setKeyword("preLeave", parserPreferences.edtJumpLeave.getText());
			CodeParser.setKeyword("preReturn", parserPreferences.edtJumpReturn.getText());
			CodeParser.setKeyword("preExit", parserPreferences.edtJumpExit.getText());
			// END KGU#78 2016-03-25
			// START KGU#686 2019-03-18: Enh. #56 - Try / Carch / Throw mechanism implemented
			CodeParser.setKeyword("preThrow", parserPreferences.edtJumpThrow.getText());
			// END KGU#686 2019-03-18
			CodeParser.setKeyword("input", parserPreferences.edtInput.getText());
			CodeParser.setKeyword("output", parserPreferences.edtOutput.getText());
			// START KGU#165 2016-03-25: We need a transparent decision here
			CodeParser.ignoreCase = parserPreferences.chkIgnoreCase.isSelected();
			// END KGU#165 2016-03-25

			// save fields to ini-file
			CodeParser.saveToINI();
			
			// START KGU#258 2016-09-26: Enh. #253 - now try a refactoring if specified
			boolean redrawn = false;
			if (considerRefactoring && offerRefactoring(oldKeywordMap))
			{
				boolean refactorAll = oldKeywordMap.containsKey("refactorAll");
				redrawn = refactorDiagrams(oldKeywordMap, refactorAll, wasCaseIgnored);
			}
			// END KGU#258 2016-09-26
			
			// START KGU#362 2017-03-28: Issue #370
			offerStructPrefAdaptation(oldKeywordMap);
			// END KGU#362 2017-03-28

			// START KGU#136 2016-03-31: Bugfix #97 - cached bounds may have to be invalidated
			if (Element.E_VARHIGHLIGHT && !redrawn)
			{
				// Parser keyword changes may have an impact on the text width ...
				this.resetDrawingInfo();
				
				// START KGU#258 2016-09-26: Bugfix #253 ... and Jumps and loops
				analyse();
				// END KGU#258 2016-09-26

				// redraw diagram
				redraw();
			}
			// END KGU#136 2016-03-31

			// STAR KGU#705 2019-09-29: Enh. #738
			updateCodePreview();
			// END KGU#705 2019-09-29
		}
	}
	
	// START KGU#258 2016-09-26: Enh. #253: A set of helper methods for refactoring
	/**
	 * (To be called after a preference file has been loaded explicitly on user demand.)
	 * Based on the refactoringData collected before the loading, a difference analysis
	 * between the old and new parser preferences will be done. If changes are detected
	 * and there are non-trivial Roots then a dialog box will be popped up showing
	 * the changes and offering to refactor the current or all diagrams. If the user
	 * agrees then the respective code will be added to the refactoringData and true
	 * will be returned, otherwise false.
	 * If the user cancels then the original parser preferences will be restored and
	 * false will be returned.
	 * @param refactoringData - tokenized previous non-empty parser preferences
	 * @return true if a refactoring makes sense, false otherwise
	 */
	public boolean offerRefactoring(HashMap<String, StringList> refactoringData)
	{
		// Since this method is always called after a preference file has been loaded,
		// we update the preferred export code for the doButtons() call, though it
		// has nothing to do with refactoring
		this.prefGeneratorName = Ini.getInstance().getProperty("genExportPreferred", this.prefGeneratorName);
		
		// No refectoring data was collected then we are done here ...
		if (refactoringData == null) return false;
		
		// Otherwise we look for differences between old and new parser preferences
		// START KGU#719 2019-08-01: New layout for the refactoring dialog
		//StringList replacements = new StringList();
		List<String[]>replacements = new LinkedList<String[]>();
		// END KGU#719 2019-08-1
		for (HashMap.Entry<String,StringList> entry: refactoringData.entrySet())
		{
			String oldValue = entry.getValue().concatenate();
			// START KGU#288 2016-11-06: Issue #279 - Method getOrDefault() missing in OpenJDK
			//String newValue = CodeParser.getKeywordOrDefault(entry.getKey(), "");
			String newValue = CodeParser.getKeywordOrDefault(entry.getKey(), "");
			// END KGU#288 2016-11-06
			if (!oldValue.equals(newValue))
			{
				// START KGU#719 2019-08-01: New layout for the refactoring dialog
				//replacements.add("   " + entry.getKey() + ": \"" + oldValue + "\" -> \"" + newValue + "\"");
				replacements.add(new String[]{entry.getKey(), "\"" + oldValue + "\"", "\"" + newValue + "\""});
				// END KGU#719 2019-08-01
			}
		}
		// Only offer the question if there are relevant replacements and at least one non-empty or parked Root
		// START KGU#719 2019-08-01
		if (!replacements.isEmpty() && (root.children.getSize() > 0 || isArrangerOpen() && !Arranger.getInstance().getAllRoots().isEmpty()))
		// END KGU#719 2019-08-01
		{
			String[] options = {
					Menu.lblRefactorNone.getText(),
					Menu.lblRefactorCurrent.getText(),
					Menu.lblRefactorAll.getText()
			};
			// START KGU#719 2019-08-01: New layout
			JTable replTable = new JTable(0, 3);
			for (String[] tupel: replacements) {
				((DefaultTableModel)replTable.getModel()).addRow(tupel);
			}
			for (int col = 0; col < Math.min(replTable.getColumnCount(), Menu.hdrRefactoringTable.length); col++) {
				replTable.getColumnModel().getColumn(col).setHeaderValue(Menu.hdrRefactoringTable[col].getText());
			}
			Box box = Box.createVerticalBox();
			Box box1 = Box.createHorizontalBox();
			Box box2 = Box.createHorizontalBox();
			box1.add(new JLabel(Menu.msgRefactoringOffer1.getText()));
			box1.add(Box.createHorizontalGlue());
			box2.add(new JLabel(Menu.msgRefactoringOffer2.getText()));
			box2.add(Box.createHorizontalGlue());
			box.add(box1);
			box.add(Box.createVerticalStrut(5));
			box.add(replTable.getTableHeader());
			box.add(replTable);
			box.add(Box.createVerticalStrut(10));
			box.add(box2);
			replTable.setEnabled(false);
			replTable.setRowHeight((int)(replTable.getRowHeight() * Double.valueOf(Ini.getInstance().getProperty("scaleFactor","1"))));
			// END KGU#719 2019-08-01
			// START KGU#362 2017-03-28: Issue #370: Restore old settings if user backed off
			//int answer = JOptionPane.showOptionDialog(this,
			//		Menu.msgRefactoringOffer.getText().replace("%", "\n" + replacements.getText() + "\n"),
			//		Menu.msgTitleQuestion.getText(), JOptionPane.OK_CANCEL_OPTION,
			//		JOptionPane.QUESTION_MESSAGE,
			//		null,
			//		options, options[0]);
			//if (answer != 0 && answer != JOptionPane.CLOSED_OPTION)
			int answer = JOptionPane.CLOSED_OPTION;
			do {
				answer = JOptionPane.showOptionDialog(this.getFrame(),
						// START KGU#719 2019-08-01
						//Menu.msgRefactoringOffer.getText().replace("%", "\n" + replacements.getText() + "\n"),
						box,
						// END KGU#719 2019-08-01
						Menu.msgTitleQuestion.getText(), JOptionPane.OK_CANCEL_OPTION,
						JOptionPane.QUESTION_MESSAGE,
						null,
						options, options[2]);
				if (answer == JOptionPane.CLOSED_OPTION && JOptionPane.showConfirmDialog(this.getFrame(),
						Menu.msgDiscardParserPrefs.getText()) == JOptionPane.OK_OPTION) {
					// Revert the changes
					for (Map.Entry<String, StringList> refEntry: refactoringData.entrySet()) {
						CodeParser.setKeyword(refEntry.getKey(), refEntry.getValue().concatenate());
					}
					answer = 2;
				}
			} while (answer == JOptionPane.CLOSED_OPTION);
			if (answer != 0)
			// END KGU#362 2017-03-28
			{
				if (CodeParser.ignoreCase)
				{
					refactoringData.put("ignoreCase", StringList.getNew("true"));
				}
				if (answer == 2)
				{
					refactoringData.put("refactorAll", StringList.getNew("true"));
				}
				return true;
			}
		}
		return false;
	}
	
	// START KGU#362 2017-03-28: Issue #370 - helper methods for preference consistency 
	private void offerStructPrefAdaptation(HashMap<String, StringList> refactoringData)
	{
		// START KGU#735 2019-09-29: Issue #753 - first do a check to avoid puzzling questions
		//if (JOptionPane.showConfirmDialog(this.NSDControl.getFrame(),
		//		Menu.msgAdaptStructPrefs.getText(), Menu.msgTitleQuestion.getText(),
		//		JOptionPane.YES_NO_OPTION) == JOptionPane.OK_OPTION) {
		String updateNeed = null;
		if (((updateNeed = checkPref(Element.preAlt, refactoringData, "preAlt", "postAlt")) != null ||
				(updateNeed = checkPref(Element.preWhile,	refactoringData, "preWhile", "postWhile")) != null ||
				(updateNeed	= checkPref(Element.preRepeat, refactoringData, "preRepeat", "postRepeat")) != null ||
				(updateNeed = checkPrefCase(Element.preCase, refactoringData)) != null ||
				(updateNeed = checkPrefFor(Element.preFor, refactoringData)) != null)
				&& JOptionPane.showConfirmDialog(this.getFrame(),
				Menu.msgAdaptStructPrefs.getText().replace("%", updateNeed), Menu.msgTitleQuestion.getText(),
				JOptionPane.YES_NO_OPTION) == JOptionPane.OK_OPTION) {
		// END KGU#735 2019-09-29
			Element.preAlt = replacePref(Element.preAlt,
					refactoringData, "preAlt", "postAlt");
			Element.preWhile = replacePref(Element.preWhile,
					refactoringData, "preWhile", "postWhile");
			Element.preRepeat = replacePref(Element.preRepeat,
					refactoringData, "preRepeat", "postRepeat");
			Element.preCase = replacePrefCase(Element.preCase,
					refactoringData);
			Element.preFor = replacePrefFor(Element.preFor,
					refactoringData);
		}
	}
	
	private String replacePref(String structPref, HashMap<String, StringList> refactoringData,
			String prefixKey, String postfixKey)
	{
		StringList old = refactoringData.get(prefixKey);
		int startPos = 0;
		if (old != null) {
			String oldPrefix = old.concatenate();
			String newPrefix = CodeParser.getKeywordOrDefault(prefixKey, "");
			if (!oldPrefix.trim().isEmpty() && structPref.startsWith(oldPrefix)) {
				structPref = newPrefix + structPref.substring(oldPrefix.length());
				startPos = newPrefix.length();
			}
		}
		old = refactoringData.get(postfixKey);
		if (old != null) {
			String oldPostfix = old.concatenate();
			String newPostfix = CodeParser.getKeywordOrDefault(postfixKey, "");
			if (!oldPostfix.trim().isEmpty() && structPref.substring(startPos).endsWith(oldPostfix)) {
				structPref = structPref.substring(0, structPref.length() - oldPostfix.length()) + newPostfix;
			}
		}
		return structPref;
	}
	
	private String replacePrefCase(String preCase, HashMap<String, StringList> refactoringData) {
		StringList structPrefLines = StringList.explode(preCase, "\n");
		String oldPrefix = "";
		String oldPostfix = "";
		String newPrefix = CodeParser.getKeywordOrDefault("preCase", "");
		String newPostfix = CodeParser.getKeywordOrDefault("postCase", "");
		StringList old = refactoringData.get("preCase");
		if (old != null) {
			oldPrefix = old.concatenate();
		}
		old = refactoringData.get("postCase");
		if (old != null) {
			oldPostfix = old.concatenate();
		}
		for (int i = 0; i < structPrefLines.count() - 1; i++) {
			String structPref = structPrefLines.get(i);
			if (!oldPrefix.trim().isEmpty() && structPref.startsWith(oldPrefix)) {
				structPref = newPrefix + structPref.substring(oldPrefix.length());
			}
			if (!oldPostfix.trim().isEmpty() && structPref.endsWith(oldPostfix)) {
				structPref = structPref.trim().substring(0, structPref.length() - oldPostfix.length()) + newPostfix;
			}
			structPrefLines.set(i, structPref);
		}
		return structPrefLines.getText();
	}

	private String replacePrefFor(String structPref, HashMap<String, StringList> refactoringData) {
		String oldPrefix1 = "";
		String oldPrefix2 = "";
		String oldInfix1 = "";
		String oldInfix1a = "";
		String oldInfix2 = "";
		String newPrefix1 = CodeParser.getKeywordOrDefault("preFor", "");
		String newPrefix2 = CodeParser.getKeywordOrDefault("preForIn", "");
		String newInfix1 = CodeParser.getKeywordOrDefault("postFor", "");
		String newInfix1a = CodeParser.getKeywordOrDefault("stepFor", "");
		String newInfix2 = CodeParser.getKeywordOrDefault("postForIn", "");
		StringList old = null;
		if ((old = refactoringData.get("preFor")) != null) {
			oldPrefix1 = old.concatenate();
		}
		if ((old = refactoringData.get("preForIn")) != null) {
			oldPrefix2 = old.concatenate();
		}
		if ((old = refactoringData.get("postFor")) != null) {
			oldInfix1 = old.concatenate();
		}
		if ((old = refactoringData.get("stepFor")) != null) {
			oldInfix1a = old.concatenate();
		}
		if ((old = refactoringData.get("postForIn")) != null) {
			oldInfix2 = old.concatenate();
		}
		String tail = "";
		if (!oldPrefix1.trim().isEmpty() && !oldInfix1.trim().isEmpty() &&
				structPref.startsWith(oldPrefix1) && (tail = structPref.substring(oldPrefix1.length())).contains(oldInfix1)) {
			if (tail.matches(".*?\\W+" + oldInfix1 + "\\W+.*?")) {
				tail = tail.replaceFirst("(.*?\\W+)" + oldInfix1 + "(\\W+.*?)",
						"$1" + Matcher.quoteReplacement(newInfix1) + "$2");
			}
			if (tail.matches(".*?\\W+" + oldInfix1a + "\\W+.*?")) {
				tail = tail.replaceFirst("(.*?\\W+)" + oldInfix1a + "(\\W+.*?)",
						"$1" + Matcher.quoteReplacement(newInfix1a) + "$2");
			}
			structPref = newPrefix1 + tail;
		}
		else if (!oldPrefix2.trim().isEmpty() && !oldInfix2.trim().isEmpty() &&
				structPref.startsWith(oldPrefix2) && (tail = structPref.substring(oldPrefix2.length())).contains(oldInfix2)) {
			if (tail.matches(".*?\\W+" + oldInfix2 + "\\W+.*?")) {
				tail = tail.replaceFirst("(.*?\\W+)" + oldInfix2 + "(\\W+.*?)",
						"$1" + Matcher.quoteReplacement(newInfix2) + "$2");
			}
			structPref = newPrefix2 + tail;
		}
		return structPref;
	}
	// END KGU#362 2017-03-28
	
	// START KGU#735 2019-09-29: Issue #753 - check methods for preference consistency 
	private String checkPref(String structPref, HashMap<String, StringList> refactoringData,
			String prefixKey, String postfixKey)
	{
		String newPref = replacePref(structPref, refactoringData, prefixKey, postfixKey);
		if (!newPref.equals(structPref)) {
			return structPref + " --> " + newPref;
		}
		return null;
	}
	
	private String checkPrefCase(String structPref, HashMap<String, StringList> refactoringData) {
		String newPref = replacePrefCase(structPref, refactoringData);
		if (!newPref.equals(structPref)) {
			return structPref + " --> " + newPref;
		}
		return null;
	}

	private String checkPrefFor(String structPref, HashMap<String, StringList> refactoringData) {
		String newPref = replacePrefFor(structPref, refactoringData);
		if (!newPref.equals(structPref)) {
			return structPref + " --> " + newPref;
		}
		return null;
	}
	// END KGU#735 2019-09-29

	/**
	 * Replaces used parser keywords in the specified diagrams by the keywords associated to them
	 * in the keyword map {@code refactoringData}, which also contains the specification
	 * whether all open diagrams are to be refactored in this way or just {@link #root}.
	 * @param refactoringData - maps old keywords to new keywords and may contain keys "refactorAll"
	 * and "ignoreCase" as mere flags.
	 */
	public void refactorNSD(HashMap<String, StringList> refactoringData)
	{
		if (refactoringData != null)
		{
			refactorDiagrams(refactoringData,
					refactoringData.containsKey("refactorAll"),
					refactoringData.containsKey("ignoreCase")
					);
		}
	}
	
	private boolean refactorDiagrams(HashMap<String, StringList> oldKeywordMap, boolean refactorAll, boolean wasCaseIgnored)
	{
		boolean redrawn = false;
		if (oldKeywordMap != null && !oldKeywordMap.isEmpty())
		{
			final class Refactorer implements IElementVisitor
			{
				public HashMap<String, StringList> oldMap = null;
				boolean ignoreCase = false;

				@Override
				public boolean visitPreOrder(Element _ele) {
					_ele.refactorKeywords(oldMap, ignoreCase);
					return true;
				}

				@Override
				public boolean visitPostOrder(Element _ele) {
					return true;
				}
				Refactorer(HashMap<String, StringList> _keyMap, boolean _caseIndifferent)
				{
					oldMap = _keyMap;
					ignoreCase = _caseIndifferent;
				}
			};
			// START KGU#362 2017-03-28: Issue #370 avoid frozen diagrams
			//root.addUndo();
			//root.traverse(new Refactorer(oldKeywordMap, wasCaseIgnored));
			if (root.storedParserPrefs == null) {
				root.addUndo();
				root.traverse(new Refactorer(oldKeywordMap, wasCaseIgnored));
			}
			// END KGU#362 2017-03-28
			if (refactorAll && isArrangerOpen())
			{
				// Well, we hope that the roots won't change the hash code on refactoring...
				for (Root aRoot: Arranger.getInstance().getAllRoots())
				{
					// START KGU#362 2017-03-28: Issue #370 avoid frozen diagrams
					//if (root != aRoot) {
					if (root != aRoot && aRoot.storedParserPrefs == null) {
					// END KGU#362 2017-03-28
						aRoot.addUndo();
						aRoot.traverse(new Refactorer(oldKeywordMap, wasCaseIgnored));
					}
				}
			}
			
			// Parser keyword changes may have an impact on the text width ...
			this.resetDrawingInfo();
			
			// START KGU#258 2016-09-26: Bugfix #253 ... and Jumps and loops
			analyse();
			// END KGU#258 2016-09-26

			doButtons();
			
			// redraw diagram
			redraw();
			
			redrawn = true;
		}
		return redrawn;
	}
	// END KGU#258 2016-09-26

	/**
	 * Opens the Arranger Preferences dialog and processes configuration changes
	 */
	public void analyserNSD()
	{
		AnalyserPreferences analyserPreferences = new AnalyserPreferences(NSDControl.getFrame());
		Point p = getLocationOnScreen();
		analyserPreferences.setLocation(Math.round(p.x+(getVisibleRect().width-analyserPreferences.getWidth())/2+this.getVisibleRect().x),
						   Math.round(p.y+(getVisibleRect().height-analyserPreferences.getHeight())/2+this.getVisibleRect().y));

		// set fields
		// START KGU#239 2016-08-12: Code redesign (2016-09-22: index mapping modified)
		for (int i = 1; i < analyserPreferences.checkboxes.length; i++)
		{
			analyserPreferences.checkboxes[i].setSelected(Root.check(i));
		}
		// END KGU#239 2016-08-12
		// START KGU#906 2021-01-02: Enh. #905
		analyserPreferences.chkDrawWarningSign.setSelected(Element.E_ANALYSER_MARKER);
		// END KGU#906 2021-01-02
		// START KGU#459 2017-11-15: Enh. #459-1
		boolean hadActiveTutorials = false;
		for (int code: AnalyserPreferences.getOrderedGuideCodes()) {
			if (hadActiveTutorials = Root.check(code)) {
				break;
			}
		}
		// END KGU#459 2017-11-15

		analyserPreferences.pack();
		analyserPreferences.setVisible(true);

		// get fields
		// START KGU#393 2017-05-09: Issue #400 - check whether changes were actually committed
		if (analyserPreferences.OK) {
		// END KGU#393 2017-05-09		
			// START KGU#239 2016-08-12: Code redesign (2016-09-22: index mapping modified)
			for (int i = 1; i < analyserPreferences.checkboxes.length; i++)
			{
				Root.setCheck(i, analyserPreferences.checkboxes[i].isSelected());
			}
			// END KGU#239 2016-08-12
			// START KGU#906 2021-01-02: Enh. #905
			boolean markersWereOn = Element.E_ANALYSER_MARKER;
			Element.E_ANALYSER_MARKER = analyserPreferences.chkDrawWarningSign.isSelected();
			// END KGU#906 2021-01-02

			// save fields to ini-file
			Root.saveToINI();

			// START KGU#456/KGU#459 2017-11-15: Enh. #452, #459-1
			updateTutorialQueues();
			if (!hadActiveTutorials) {
				for (int code: AnalyserPreferences.getOrderedGuideCodes()) {
					if (Root.check(code)) {
						showTutorialHint();
						break;
					}
				}
			}
			// END KGU#456 2017-11-15
			// re-analyse
			//root.getVarNames();	// Is done by root.analyse() itself
			analyse();
			// START KGU#906 2021-01-02: Enh. #905
			if (markersWereOn != Element.E_ANALYSER_MARKER) {
				redraw();
			}
			// END KGU#906 2021-01-02
		// START KGU#393 2017-05-09: Issue #400
		}
		// END KGU#393 2017-05-09		
	}

	// START KGU#456 2017-11-15: Enh. #452
	protected void updateTutorialQueues() {
		int[] guideCodes = AnalyserPreferences.getOrderedGuideCodes();
		root.updateTutorialQueue(guideCodes);
		if (Arranger.hasInstance()) {
			for (Root aRoot: Arranger.getInstance().getAllRoots()) {
				aRoot.updateTutorialQueue(guideCodes);
			}
		}
	}
	// END KGU#456 2017-11-15

    /**
     * Opens the export options dialog and processes configuration changes.
     */
    public void exportOptions()
    {
        try
        {
            Ini ini = Ini.getInstance();
            ini.load();
            ExportOptionDialoge eod = new ExportOptionDialoge(NSDControl.getFrame(), Menu.generatorPlugins);
            if(ini.getProperty("genExportComments","false").equals("true"))
                eod.commentsCheckBox.setSelected(true);
            else 
                eod.commentsCheckBox.setSelected(false);
            // START KGU#16/KGU#113 2015-12-18: Enh. #66, #67
            eod.bracesCheckBox.setSelected(ini.getProperty("genExportBraces", "false").equals("true"));
            eod.lineNumbersCheckBox.setSelected(ini.getProperty("genExportLineNumbers", "false").equals("true"));
            // END KGU#16/KGU#113 2015-12-18
            // START KGU#178 2016-07-20: Enh. #160
            eod.chkExportSubroutines.setSelected(ini.getProperty("genExportSubroutines", "false").equals("true"));
            // END #178 2016-07-20
            // START KGU#162 2016-03-31: Enh. #144
            eod.noConversionCheckBox.setSelected(ini.getProperty("genExportnoConversion", "false").equals("true"));
            // END KGU#162 2016-03-31
            // START KGU#363/KGU#395 2017-05-11: Enh. #372, #357
            eod.chkExportLicenseInfo.setSelected(ini.getProperty("genExportLicenseInfo", "false").equals("true"));
            // END KGU#363/KGU#395 2017-05-11
            // START KGU#816 2020-03-17: Enh. #837
            eod.chkDirectoryFromNsd.setSelected(ini.getProperty("genExportDirFromNsd", "true").equals("true"));
            // END KGU#816 2020-03-17
            // START KGU#854 2020-04-22: Enh. #855
            eod.chkArraySize.setSelected(ini.getProperty("genExportUseArraySize", "false").equals("true"));
            eod.chkStringLen.setSelected(ini.getProperty("genExportUseStringLen", "false").equals("true"));
            eod.spnArraySize.setValue(Integer.parseUnsignedInt(ini.getProperty("genExportArraySizeDefault", "100")));
            eod.spnStringLen.setValue(Integer.parseUnsignedInt(ini.getProperty("genExportStringLenDefault", "256")));
            // END KGU#854 2020-04-22
            // START KGU#170 2016-04-01: Enh. #144 Favourite export generator
            eod.cbPrefGenerator.setSelectedItem(ini.getProperty("genExportPreferred", "Java"));
            // END KGU#170 2016-04-01
            // START KGU#654 2019-02-15: Enh #681 Trigger for proposing recent generator as new favourite
            eod.spnPrefGenTrigger.setValue(generatorProposalTrigger);
            // END KGU#654 2019-02-15
            // START KGU#168 2016-04-04: Issue #149 Charsets for export
            eod.charsetListChanged(ini.getProperty("genExportCharset", Charset.defaultCharset().name()));
            // END KGU#168 2016-04-04 
            // START KGU#351 2017-02-26: Enh. #346 / KGU#416 2017-06-20 Revised
            for (int i = 0; i < Menu.generatorPlugins.size(); i++) {
                GENPlugin plugin = Menu.generatorPlugins.get(i);
                String propertyName = "genExportIncl" + plugin.getKey();
                eod.includeLists[i].setText(ini.getProperty(propertyName, ""));
                // START KGU#416 2017-06-20: Enh. #354,#357
                HashMap<String, String> optionValues = new HashMap<String, String>();
                for (HashMap<String, String> optionSpec: plugin.options) {
                    String optKey = optionSpec.get("name");
                    propertyName = plugin.getKey() + "." + optKey;
                    optionValues.put(optKey, ini.getProperty(propertyName, ""));
                }
                eod.generatorOptions.add(optionValues);
                // END KGU#416 2017-06-20
            }
            // END KGU#351 2017-02-26

            eod.setVisible(true);

            if (eod.goOn==true)
            {
                ini.setProperty("genExportComments", String.valueOf(eod.commentsCheckBox.isSelected()));
                // START KGU#16/KGU#113 2015-12-18: Enh. #66, #67
                ini.setProperty("genExportBraces", String.valueOf(eod.bracesCheckBox.isSelected()));
                ini.setProperty("genExportLineNumbers", String.valueOf(eod.lineNumbersCheckBox.isSelected()));
                // END KGU#16/KGU#113 2015-12-18
                // START KGU#178 2016-07-20: Enh. #160
                ini.setProperty("genExportSubroutines", String.valueOf(eod.chkExportSubroutines.isSelected()));
                // END #178 2016-07-20                
                // START KGU#162 2016-03-31: Enh. #144
                ini.setProperty("genExportnoConversion", String.valueOf(eod.noConversionCheckBox.isSelected()));
                // END KGU#162 2016-03-31
                // START KGU#363/KGU#395 2017-05-11: Enh. #372, #357
                ini.setProperty("genExportLicenseInfo", String.valueOf(eod.chkExportLicenseInfo.isSelected()));
                // END KGU#363/KGU#395 2017-05-11
                // START KGU#816 2020-03-17: Enh. #837
                ini.setProperty("genExportDirFromNsd", String.valueOf(eod.chkDirectoryFromNsd.isSelected()));
                // END KGU#816 2020-03-17
                // START KGU#854 2020-04-22: Enh. #855
                ini.setProperty("genExportUseArraySize", String.valueOf(eod.chkArraySize.isSelected()));
                ini.setProperty("genExportUseStringLen", String.valueOf(eod.chkStringLen.isSelected()));
                ini.setProperty("genExportArraySizeDefault", String.valueOf(eod.spnArraySize.getValue()));
                ini.setProperty("genExportStringLenDefault", String.valueOf(eod.spnStringLen.getValue()));
                // END KGU#854 2020-04-22
                // START KGU#170 2016-04-01: Enh. #144 Favourite export generator
                String prefGenName = (String)eod.cbPrefGenerator.getSelectedItem();
                // START KGU#654 2019-02-15: Enh #681 Trigger for proposing recent generator as new favourite
                if (!prefGenName.equals(this.prefGeneratorName)) {
                    // If the preferred generator was changed then start new use counting 
                    this.generatorUseCount = 0;
                }
                // END KGU#654 2019-02-15
                this.prefGeneratorName = prefGenName;
                ini.setProperty("genExportPreferred", this.prefGeneratorName);
                this.NSDControl.doButtons();
                // END KGU#170 2016-04-01
                // START KGU#654 2019-02-15: Enh #681 Trigger for proposing recent generator as new favourite
                int generatorUseTrigger = (int)eod.spnPrefGenTrigger.getValue();
                if (generatorUseTrigger != this.generatorProposalTrigger) {
                    this.generatorUseCount = 0;
                }
                this.generatorProposalTrigger = generatorUseTrigger;
                ini.setProperty("genExportPrefTrigger", this.prefGeneratorName);
                // END KGU#654 2019-02-15
                // START KGU#168 2016-04-04: Issue #149 Charset for export
                ini.setProperty("genExportCharset", (String)eod.cbCharset.getSelectedItem());
                // END KGU#168 2016-04-04
                // START KGU#351 2017-02-26: Enh. #346 / KGU#416 2017-06-20 Revised
                for (int i = 0; i < Menu.generatorPlugins.size(); i++) {
                    GENPlugin plugin = Menu.generatorPlugins.get(i);
                    String propertyName = "genExportIncl" + plugin.getKey();
                    ini.setProperty(propertyName, eod.includeLists[i].getText().trim());
                    // START KGU#416 2017-06-20: Enh. #354,#357
                    for (Map.Entry<String, String> entry: eod.generatorOptions.get(i).entrySet()) {
                        propertyName = plugin.getKey() + "." + entry.getKey();
                        ini.setProperty(propertyName, entry.getValue());
                    }
                    // END KGU#416 2017-06-20
                }
                // END KGU#351 2017-02-26
                ini.save();
                // START KGU#705 2019-09-23: Enh. #738
                this.updateCodePreview();
                // END KGU#705 2019-09-23
            }
        } 
        catch (IOException ex)
        {
            // START KGU#484 2018-04-05: Issue #463
            //ex.printStackTrace();
            logger.log(Level.WARNING, "Trouble saving preferences.", ex);
            // END KGU#484 2018-04-05
        }
    }

	// START KGU#705 2019-09-24: Enh. #738
	/**
	 * Sets a tooltip to the codePreview tab showing the language name plus
	 * (if retrievable) the tooltip of Menu.menuFileExportCodeFavorite.
	 */
	protected void setCodePreviewTooltip() {
		Component comp = codePreview;
		while (comp != null && !(comp instanceof JTabbedPane)) {
			comp = comp.getParent();
		}
		if (comp instanceof JTabbedPane) {
			//prefGenName + Menu.
			Locales locales = Locales.getInstance();
			String tt = locales.getLocale(locales.getLoadedLocaleName()).getValue("Structorizer", "Menu.menuFileExportCodeFavorite.tooltip");
			if (tt.isEmpty()) {
				tt = locales.getDefaultLocale().getValue("Structorizer", "Menu.menuFileExportCodeFavorite.tooltip");
			}
			((JTabbedPane)comp).setToolTipTextAt(1, prefGeneratorName + " - " + tt);
		}
	}
	// END KGU#705 2019-09-24

    // START KGU#258 2016-09-26: Enh. #253
    /**
     * Opens the import options dialog and processes configuration changes.
     */
    public void importOptions()
    {
        try
        {
            Ini ini = Ini.getInstance();
            ini.load();
            // START KGU#416 2017-06-20: Enh. #354,#357
            //ImportOptionDialog iod = new ImportOptionDialog(NSDControl.getFrame());
            this.retrieveParsers();
            ImportOptionDialog iod = new ImportOptionDialog(NSDControl.getFrame(), parserPlugins);
            // END KGU#416 2017-06-20
            // START KGU#362 2017-03-28: Issue #370 - default turned to true
            //iod.chkRefactorOnLoading.setSelected(ini.getProperty("impRefactorOnLoading", "false").equals("true"));
            iod.chkRefactorOnLoading.setSelected(!ini.getProperty("impRefactorOnLoading", "true").equals("false"));
            // END KGU#362 2017-03-28
            // START KGU#913 2021-01-21: Enh. #913 JStruct import
            iod.chkConvertJStructSyntax.setSelected(ini.getProperty("impConvertJStruct", "false").equals("true"));
            // END KGU#913 2021-01-21
            iod.charsetListChanged(ini.getProperty("impImportCharset", Charset.defaultCharset().name()));
            // START KGU#358 2017-03-06: Enh. #368
            iod.chkVarDeclarations.setSelected(ini.getProperty("impVarDeclarations", "false").equals("true"));
            // END KGU#358 2017-03-06
            // START KGU#407 2017-06-22: Enh. #420
            iod.chkCommentImport.setSelected(ini.getProperty("impComments", "false").equals("true"));
            // END KGU#407 2017-06-22
            // START KGU#821 2020-03-09: Issue #833
            iod.chkInsertOptKeywords.setSelected(ini.getProperty("impOptKeywords", "false").equals("true"));
            // END KGU#821 2020-03-09
            // START KGU#354 2017-03-08: Enh. #354 - new option to save the parse tree
            iod.chkSaveParseTree.setSelected(ini.getProperty("impSaveParseTree", "false").equals("true"));
            // END KGU#354 2017-03-08
            // START KGU#553 2018-07-13: Issue #557 - KGU#701 2019-03-29: Issue #718 raised from 20 to 50
            iod.spnLimit.setValue(Integer.parseUnsignedInt(ini.getProperty("impMaxRootsForDisplay", "50")));
            // END KGU#354 2018-07-13
            // START KGU#602 2018-10-25: Issue #419
            iod.spnMaxLen.setValue(Integer.parseUnsignedInt(ini.getProperty("impMaxLineLength", "0")));
            // END KGU#602 2018-10-25
            // START KGU#354 2017-04-27: Enh. #354 - new option to log to a specified directory
            iod.chkLogDir.setSelected(ini.getProperty("impLogToDir", "false").equals("true"));
            iod.txtLogDir.setText(ini.getProperty("impLogDir", ""));            
            // START KGU#416 2017-06-20: Enh. #354,#357
            if (parserPlugins != null) {
                // START KGU#548 2018-07-09: Restore the last selected plugin choice
                iod.cbOptionPlugins.setSelectedItem(ini.getProperty("impPluginChoice", ""));
                // END KGU#548 2018-07-09
                for (int i = 0; i < parserPlugins.size(); i++) {
                    GENPlugin plugin = parserPlugins.get(i);
                    HashMap<String, String> optionValues = new HashMap<String, String>();
                    for (HashMap<String, String> optionSpec: plugin.options) {
                        String optKey = optionSpec.get("name");
                        String propertyName = plugin.getKey() + "." + optKey;
                        optionValues.put(optKey, ini.getProperty(propertyName, ""));
                    }
                    iod.parserOptions.add(optionValues);
                }
            }
            // END KGU#416 2017-06-20
            iod.doLogButtons();
            // END KGU#354 2017-04-27
            
            iod.setVisible(true);
            
            if(iod.goOn==true)
            {
                ini.setProperty("impRefactorOnLoading", String.valueOf(iod.chkRefactorOnLoading.isSelected()));
                // START KGU#913 2021-01-21: Enh. #913 (JStruct import)
                ini.setProperty("impConvertJStruct", String.valueOf(iod.chkConvertJStructSyntax.isSelected()));
                // END KGU#913 2021-01-21
                ini.setProperty("impImportCharset", (String)iod.cbCharset.getSelectedItem());
                // START KGU#358 2017-03-06: Enh. #368
                ini.setProperty("impVarDeclarations", String.valueOf(iod.chkVarDeclarations.isSelected()));
                // END KGU#358 2017-03-06
                // START KGU#407 2017-06-22: Enh. #420
                ini.setProperty("impComments", String.valueOf(iod.chkCommentImport.isSelected()));
                // END KGU#407 2017-06-22
                // START KGU#821 2020-03-09: Issue #833
                ini.setProperty("impOptKeywords", String.valueOf(iod.chkInsertOptKeywords.isSelected()));
                // END KGU#821 2020-03-09
                // START KGU#354 2017-03-08: Enh. #354 - new option to save the parse tree
                ini.setProperty("impSaveParseTree", String.valueOf(iod.chkSaveParseTree.isSelected()));
                // END KGU#354 2017-03-08
                // START KGU#354 2017-04-27: Enh. #354 - new option to log to a specified directory
                ini.setProperty("impLogToDir", String.valueOf(iod.chkLogDir.isSelected()));
                ini.setProperty("impLogDir", iod.txtLogDir.getText());
                // END KGU#354 2017-04-27
                // START KGU#553 2018-07-13: Issue #557
                ini.setProperty("impMaxRootsForDisplay", String.valueOf(iod.spnLimit.getValue()));
                // END KGU#553 2018-07-13
                // START KGU#602 2018-10-25: Issue #419
                ini.setProperty("impMaxLineLength", String.valueOf(iod.spnMaxLen.getValue()));
                // END KGU#602 2018-10-25
                // START KGU#416 2017-02-26: Enh. #354, #357
                for (int i = 0; i < parserPlugins.size(); i++) {
                    GENPlugin plugin = parserPlugins.get(i);
                    for (Map.Entry<String, String> entry: iod.parserOptions.get(i).entrySet()) {
                        String propertyName = plugin.getKey() + "." + entry.getKey();
                        ini.setProperty(propertyName, entry.getValue());
                    }
                }
                // END KGU#416 2017-06-20
                // START KGU#548 2018-07-09: Restore the last selected plugin choice
                ini.setProperty("impPluginChoice", (String)iod.cbOptionPlugins.getSelectedItem());
                // END KGU#548 2018-07-09
                ini.save();
            }
        } 
        catch (FileNotFoundException ex)
        {
            // START KGU#484 2018-04-05: Issue #463
            //ex.printStackTrace();
            logger.log(Level.WARNING, "Trouble accessing import preferences.", ex);
            // END KGU#484 2018-04-05
        } 
        catch (IOException ex)
        {
            // START KGU#484 2018-04-05: Issue #463
            //ex.printStackTrace();
            logger.log(Level.WARNING, "Trouble accessing import preferences.", ex);
            // END KGU#484 2018-04-05
        }
    }
    // END KGU#258 2016-09-26

	// START KGU#309 2016-12-15: Enh. #310
	/**
	 * Opens the file saveing options dialog and processes configuration changes.
	 */
	public void savingOptions()
	{
		try {
			SaveOptionDialog sod = new SaveOptionDialog(NSDControl.getFrame());
			Ini ini = Ini.getInstance();
			sod.chkAutoSaveClose.setSelected(Element.E_AUTO_SAVE_ON_CLOSE);
			sod.chkAutoSaveExecute.setSelected(Element.E_AUTO_SAVE_ON_EXECUTE);
			sod.chkBackupFile.setSelected(Element.E_MAKE_BACKUPS);
			// START KGU#363 2017-03-12: Enh. #372 Allow user-defined author string
			sod.txtAuthorName.setText(ini.getProperty("authorName", System.getProperty("user.name")));
			sod.cbLicenseFile.setSelectedItem(ini.getProperty("licenseName", ""));
			// END KGU#363 2017-03-12
			// START KGU#630 2019-01-13: Enh. #662/4
			sod.chkRelativeCoordinates.setSelected(Arranger.A_STORE_RELATIVE_COORDS);
			// END KGU#630 2019-01-13
			// START KGU#690 2019-03-21: Enh. #707
			sod.chkArgNumbers.setSelected(Element.E_FILENAME_WITH_ARGNUMBERS);
			sod.cbSeparator.setSelectedItem(Element.E_FILENAME_SIG_SEPARATOR);
			// END KGU#690 2019-03-21
			sod.setVisible(true);

			if (sod.goOn==true)
			{
				Element.E_AUTO_SAVE_ON_CLOSE = sod.chkAutoSaveClose.isSelected();
				Element.E_AUTO_SAVE_ON_EXECUTE = sod.chkAutoSaveExecute.isSelected();
				Element.E_MAKE_BACKUPS = sod.chkBackupFile.isSelected();
				// START KGU#630 2019-01-13: Enh. #662/4
				Arranger.A_STORE_RELATIVE_COORDS = sod.chkRelativeCoordinates.isSelected();
				// END KGU#630 2019-01-13
				// START KGU#690 2019-03-21: Enh. #707
				Element.E_FILENAME_WITH_ARGNUMBERS = sod.chkArgNumbers.isSelected();
				Element.E_FILENAME_SIG_SEPARATOR = (Character)sod.cbSeparator.getSelectedItem();
				// END KGU#690 2019-03-21
				// START KGU#363 2017-03-12: Enh. #372 Allow user-defined author string
				ini.setProperty("authorName", sod.txtAuthorName.getText());
				String licName = (String)sod.cbLicenseFile.getSelectedItem();
				if (licName == null) {
					ini.setProperty("licenseName", "");
				}
				else {
					ini.setProperty("licenseName", licName);
				}
				// END KGU#363 2017-03-12
				ini.save();
			}
		} catch (FileNotFoundException e) {
			// START KGU#484 2018-04-05: Issue #463
			//e.printStackTrace();
			logger.log(Level.WARNING, "Trouble accessing preferences.", e);
			// END KGU#484 2018-04-05
		} catch (IOException e) {
			// START KGU#484 2018-04-05: Issue #463
			//e.printStackTrace();
			logger.log(Level.WARNING, "Trouble accessing saving preferences.", e);
			// END KGU#484 2018-04-05
		}
	}
	// END KGU#258 2016-09-26

	/*========================================
	 * font control
	 *========================================*/

	/**
	 * Opens the font configration dialog and processes configuration changes.
	 */
	public void fontNSD()
	{
		// START KGU#494 2018-09-10: Issue #508 - support option among fix / proportional padding
		//FontChooser fontChooser = new FontChooser(NSDControl.getFrame());
		FontChooser fontChooser = new FontChooser(NSDControl.getFrame(), true);
		// END KGU#494 2018-09-10
		Point p = getLocationOnScreen();
		fontChooser.setLocation(Math.round(p.x+(getVisibleRect().width-fontChooser.getWidth())/2+this.getVisibleRect().x),
								Math.round(p.y+(getVisibleRect().height-fontChooser.getHeight())/2+this.getVisibleRect().y));

		// set fields
		// START KGU#494 2018-09-10: Issue #508
		fontChooser.setFixPadding(Element.E_PADDING_FIX);
		// END KGU#494 2018-09-10
		fontChooser.setFont(Element.getFont());
		fontChooser.setVisible(true);

		// START KGU#393 2017-05-09: Issue #400 - make sure the changes were committed
		if (fontChooser.OK) {
		// END KGU#393 2017-05-09		
			// get fields
			// START KGU#494 2018-09-10: Issue #508
			Element.E_PADDING_FIX = fontChooser.getFixPadding();
			// END KGU#494 2018-09-10
			Element.setFont(fontChooser.getCurrentFont());

			// save fields to ini-file
			Element.saveToINI();

			// START KGU#136 2016-03-02: Bugfix #97 - cached bounds must be invalidated
			this.resetDrawingInfo();
			// END KGU#136 2016-03-02

			// redraw diagram
			redraw();
			// START KGU#444/KGU#618 2018-12-18: Issue #417, #649
			this.adaptScrollUnits();	// May be too early to get new draw rectangle but try at least
			// END KGU#444/KGU#618 2018-12-18
		// START KGU#393 2017-05-09: Issue #400
		}
		// END KGU#393 2017-05-09		

	}

	/**
	 * Enlarges the diagram font by two points
	 */
	public void fontUpNSD()
	{
		// change font size
		Element.setFont(new Font(Element.getFont().getFamily(),Font.PLAIN,Element.getFont().getSize()+2));

		// save size
		Element.saveToINI();

		// START KGU#136 2016-03-02: Bugfix #97 - cached bounds must be invalidated
		this.resetDrawingInfo();
		// END KGU#136 2016-03-02

		// redraw diagram
		redraw();
		// START KGU#444/KGU#618 2018-12-18: Issue #417, #649
		this.adaptScrollUnits();	// May be too early to get new draw rectangle but try at least
		// END KGU#444/KGU#618 2018-12-18
	}

	/**
	 * Diminishes the diagram font by two points.
	 */
	public void fontDownNSD()
	{
		if (Element.getFont().getSize()-2 >= 4)
		{
			// change font size
			Element.setFont(new Font(Element.getFont().getFamily(), Font.PLAIN,Element.getFont().getSize()-2));

			// save size
			Element.saveToINI();

			// START KGU#136 2016-03-02: Bugfix #97 - cached bounds must be invalidated
			this.resetDrawingInfo();
			// END KGU#136 2016-03-02

			// redraw diagram
			redraw();
		}
		// START KGU#444/KGU#618 2018-12-18: Issue #417, #649
		this.adaptScrollUnits();	// May be too early to get new draw rectangle but try at least
		// END KGU#444/KGU#618 2018-12-18
	}

	/*========================================
	 * DIN conformity
	 *========================================*/
	/**
	 * Flips the graphical representation of FOR loops between DIN 66261 and ENDLESS design
	 * @see #setDIN()
	 * @see #getDIN()
	 */
	public void toggleDIN()
	{
		Element.E_DIN = !(Element.E_DIN);
		NSDControl.doButtons();
		// START KGU#136 2016-03-02: Bugfix #97 - cached bounds must be invalidated
		this.resetDrawingInfo();
		// END KGU#136 2016-03-02		
		redraw();
	}

	/**
	 * Switches the graphical representation of FOR loops to DIN 66261 design
	 * @see #toggleDIN()
	 * @see #getDIN()
	 */
	public void setDIN()
	{
		Element.E_DIN = true;
		NSDControl.doButtons();
		// START KGU#136 2016-03-02: Bugfix #97 - cached bounds must be invalidated
		this.resetDrawingInfo();
		// END KGU#136 2016-03-02
		redraw();
	}

	/**
	 * @return true if the representation of FOR loops is currently conform to DIN-66261.
	 * @see #toggleDIN()
	 * @see #setDIN()
	 */
	public boolean getDIN()
	{
		return Element.E_DIN;
	}

	/*========================================
	 * diagram type and shape
	 *========================================*/

	/**
	 * Reduces the frame of the current diagram to a very frugal shape if {@code _unboxed} is true
	 * or switches it to a complete box otherwise.
	 * @see #isUnboxed()
	 */
	public void setUnboxed(boolean _unboxed)
	{
		root.isBoxed = !_unboxed;
		// START KGU#137 2016-01-11: Record this change in addition to the undoable ones
		//root.hasChanged=true;
		root.setChanged(true);
		// END KGU#137 2016-01-11
		// START KGU#136 2016-03-01: Bugfix #97
		root.resetDrawingInfoUp();	// Only affects Root
		// END KGU#136 2016-03-01
		redraw();
	}

	/**
	 * @return true if the frame of this diagram is reduced to a frugal shape.
	 * @see #setUnboxed(boolean)
	 */
	public boolean isUnboxed()
	{
		return !root.isBoxed;
	}

	/**
	 * Changes the type of {@link #root} to a Subroutine diagram.
	 * @see #setProgram()
	 * @see #setInclude()
	 * @see #isSubroutine()
	 */
	public void setFunction()
	{
		// Syntax highlighting must be renewed, outer dimensions may change for unboxed diagrams
		root.resetDrawingInfoDown();
		root.setProgram(false);
		// START KGU#902 2021-01-01: Enh. #903
		poppedElement = null;
		// END KGU#902 2021-01-01
		// START KGU#137 2016-01-11: Record this change in addition to the undoable ones
		//root.hasChanged=true;
		root.setChanged(true);
		// END KGU#137 2016-01-11
		// START KGU#253 2016-09-22: Enh. #249 - (un)check parameter list
		analyse();
		// END KGU#253 2016-09-22
		redraw();
		// START KGU#705 2019-10-01: Enh. #738
		updateCodePreview();
		// END KGU#705 2019-10-01
	}

	/**
	 * Changes the type of {@link #root} to Main program.
	 * @see #setFunction()
	 * @see #setInclude()
	 * @see #isProgram()
	 */
	public void setProgram()
	{
		// Syntax highlighting must be renewed, outer dimensions may change for unboxed diagrams
		root.resetDrawingInfoDown(); 
		// START KGU#703 2019-03-30: Issue #720
		// START KGU#902 2021-01-01: Enh. #903
		poppedElement = null;
		// END KGU#902 2021-01-01
		boolean poolModified = false;
		if (root.isInclude() && Arranger.hasInstance()) {
			for (Root root: Arranger.getInstance().findIncludingRoots(root.getMethodName(), true)) {
				root.clearVarAndTypeInfo(false);
				poolModified = true;
			}
		}
		// END KGU#703 2019-03-30
		root.setProgram(true);
		// START KGU#137 2016-01-11: Record this change in addition to the undoable ones
		//root.hasChanged=true;
		root.setChanged(true);
		// END KGU#137 2016-01-11
		// START KGU#253 2016-09-22: Enh. #249 - (un)check parameter list
		analyse();
		// END KGU#253 2016-09-22
		redraw();
		// START KGU#701 2019-03-30: Issue #720
		if (poolModified) {
			Arranger.getInstance().redraw();
		}
		// END KGU#701 2019-03-30
		// START KGU#705 2019-10-01: Enh. #738
		updateCodePreview();
		// END KGU#705 2019-10-01
	}

	// START KGU#376 2017-05-16: Enh. #389
	/**
	 * Changes the type of {@link #root} to Includable.
	 * @see #setFunction()
	 * @see #setProgram()
	 * @see #isInclude()
	 */
	public void setInclude()
	{
		// Syntax highlighting must be renewed, outer dimensions may change for unboxed diagrams
		root.resetDrawingInfoDown(); 
		root.setInclude(true);
		// START KGU#902 2021-01-01: Enh. #903
		poppedElement = null;
		// END KGU#902 2021-01-01
		// START KGU#703 2019-03-30: Issue #720
		boolean poolModified = false;
		if (Arranger.hasInstance()) {
			for (Root root: Arranger.getInstance().findIncludingRoots(root.getMethodName(), true)) {
				root.clearVarAndTypeInfo(false);
				poolModified = true;
			}
		}
		// END KGU#703 2019-03-30
		// Record this change in addition to the undoable ones
		root.setChanged(true);
		// check absense of parameter list
		analyse();
		redraw();
		// START KGU#701 2019-03-30: Issue #720
		if (poolModified) {
			Arranger.getInstance().redraw();
		}
		// END KGU#701 2019-03-30
		// START KGU#705 2019-10-01: Enh. #738
		updateCodePreview();
		// END KGU#705 2019-10-01
	}
	// END KGU #376 2017-05-16

	/**
	 * @return true if the diagram is of type Main program
	 * @see #isSubroutine()
	 * @see #isInclude()
	 * @see #setProgram()
	 */
	public boolean isProgram()
	{
		return root.isProgram();
	}
	/**
	 * @return true if the diagram is of type Function
	 * @see #isProgram()
	 * @see #isInclude()
	 * @see #setFunction()
	 */
	public boolean isSubroutine()
	{
		return root.isSubroutine();
	}
	/**
	 * @return true if the diagram is of type Includable
	 * @see #isSubroutine()
	 * @see #isProgram()
	 * @see #setInclude()
	 */
	public boolean isInclude()
	{
		return root.isInclude();
	}

	/*========================================
	 * comment modes
	 *========================================*/

	public void setComments(boolean _comments)
	{
		Element.E_SHOWCOMMENTS=_comments;
		NSDControl.doButtons();
		redraw();
	}

	// START KGU#227 2016-07-31: Enh. #128
	void setCommentsPlusText(boolean _activate)
	{
		Element.E_COMMENTSPLUSTEXT = _activate;
		this.resetDrawingInfo();
		analyse();
		// START KGU#904 2021-01-01: Repaint allone did not adjust the scroll area
		//repaint();
		redraw();
		// END KGU#904 2021-01-01
	}
	// END KGU#227 2016-07-31

	public void setToggleTC(boolean _tc)
	{
		Element.E_TOGGLETC=_tc;
		// START KGU#136 2016-03-01: Bugfix #97
		this.resetDrawingInfo();
		// END KGU#136 2016-03-01
		NSDControl.doButtons();
		redraw();
	}

    void toggleTextComments() {
    	Element.E_TOGGLETC=!Element.E_TOGGLETC;
    	// START KGU#136 2016-03-01: Bugfix #97
    	this.resetDrawingInfo();
    	// END KGU#136 2016-03-01
    	// START KGU#220 2016-07-27: Enh. #207
    	analyse();
    	// END KGU#220 2016-07-27
    	repaint();
    }

	/*========================================
	 * further settings
	 *========================================*/	
	
	/**
	 * Enables or disables the syntax higighting in the elements for all diagrams
	 * @param _highlight - true to switch syntax markup on, false to disable it
	 */
	public void setHightlightVars(boolean _highlight)
	{
		Element.E_VARHIGHLIGHT = _highlight;	// this is now directly used for drawing
		//root.highlightVars = _highlight;
		// START KGU#136 2016-03-01: Bugfix #97
		this.resetDrawingInfo();
		// END KGU#136 2016-03-01
		NSDControl.doButtons();
		redraw();
	}

	// START KGU#872 2020-10-17: Enh. #872 new display mode
	/**
	 * Enables or disables mode to display operators in C style
	 * @param _operatorsC - true to switch operator display mode to C style, false to standard
	 */
	public void setOperatorDisplayC(boolean _operatorsC) {
		Element.E_SHOW_C_OPERATORS = _operatorsC;
		if (_operatorsC) {
			Element.E_VARHIGHLIGHT = true;
		}
		this.resetDrawingInfo();
		NSDControl.doButtons();
		redraw();
	}
	// END KGU#872 2020-10-17

	/**
	 * Toggles the activation of the Analyser component (and the visibility of the Report list).
	 * @see #setAnalyser(boolean)
	 */
	public void toggleAnalyser()
	{
		setAnalyser(!Element.E_ANALYSER);
		if(Element.E_ANALYSER==true)
		{
			analyse();
		}
	}

	/**
	 * Enables or disables the Analyser, according to the value of {@code _analyse}.
	 * @param _analyse - the new status of Analyser (true to enable, obviously)
	 * @see #toggleAnalyser()
	 */
	public void setAnalyser(boolean _analyse)
	{
		Element.E_ANALYSER = _analyse;
		NSDControl.doButtons();
	}

	// START KGU#305 2016-12-14: Enh. #305
	/**
	 * Enables or disables the Arranger Index, according to the value of {@code _showIndex}.
	 * @param _showIndex - whether to enable (true) or disable (false) the index
	 * @see #showingArrangerIndex()
	 */
	public void setArrangerIndex(boolean _showIndex)
	{
		this.show_ARRANGER_INDEX = _showIndex;
		NSDControl.doButtons();
	}
	/**
	 * @return true if the Arranger index is currently enabled (shown), false otherwise
	 * @see #setArrangerIndex(boolean)
	 */
	public boolean showingArrangerIndex()
	{
		return this.show_ARRANGER_INDEX;
	}
	// END KGU#305 2016-12-14
	
	// START KGU#705 2019-09-23: Enh. #738
	/**
	 * Enables or disables the Code Preview, according to the value of {@code _showPreview}.
	 * @param _showPreview - whether to enable (true) or disable (false) the code preview
	 * @see #showingCodePreview()
	 */
	public void setCodePreview(boolean _showPreview)
	{
		this.show_CODE_PREVIEW = _showPreview;
		if (_showPreview) {
			this.updateCodePreview();
		}
		NSDControl.doButtons();
	}
	/**
	 * @return true if the Code Preview is currently enabled (shown), false otherwise
	 * @see #setCodePreview(boolean)
	 */
	public boolean showingCodePreview()
	{
		return this.show_CODE_PREVIEW;
	}
	// END KGU#305 216-12-14
	
	// START KGU#123 2016-01-04: Enh. #87
	/**
	 * Toggles the use of the mouse wheel for collapsing/expanding elements
	 * @see #toggleCtrlWheelMode()
	 * @see #configureWheelUnit()
	 */
	public void toggleWheelMode()
	{
		Element.E_WHEELCOLLAPSE = !Element.E_WHEELCOLLAPSE;
		// START KGU#792 2020-02-04: Bugfix #805
		Ini.getInstance().setProperty("wheelToCollapse", (Element.E_WHEELCOLLAPSE ? "1" : "0"));
		// END KGU#792 2020-02-04
	}
	// END KGU#123 2016-01-04
	
	// START KGU#503 2018-03-14: Enh. #519
	/**
	 * Toggles the effect of the mouse wheel (with Ctrl key pressed) for Zooming: in or out.
	 * @see #toggleWheelMode()
	 * @see #configureWheelUnit()
	 */
	public void toggleCtrlWheelMode()
	{
		Element.E_WHEEL_REVERSE_ZOOM = !Element.E_WHEEL_REVERSE_ZOOM;
		// START KGU#792 2020-02-04: Bugfix #805
		Ini.getInstance().setProperty("wheelCtrlReverse", (Element.E_WHEEL_REVERSE_ZOOM ? "1" : "0"));
		// END KGU#792 2020-02-04
		// START KGU#685 2020-12-12: Enh. #704
		// Behaviour of DiagramControllers should be consistent ...
		if (turtle != null) {
			turtle.setReverseZoomWheel(Element.E_WHEEL_REVERSE_ZOOM);
		}
		// END KGU#685 2020-12-12
	}
	// END KGU#503 2018-03-14
	
	// START KGU#699 2019-03-27: Issue #717 scrolling "speed" ought to be configurable
	/**
	 * Opens a little dialog offering to configure the default scrolling increment
	 * for the mouse wheel via a spinner.
	 * @see #toggleWheelMode()
	 * @see #toggleCtrlWheelMode()
	 */
	public void configureWheelUnit()
	{
		JSpinner spnUnit = new JSpinner();
		spnUnit.setModel(new SpinnerNumberModel(Math.max(1, Element.E_WHEEL_SCROLL_UNIT), 1, 20, 1));
		spnUnit.addMouseWheelListener(this);
		if (JOptionPane.showConfirmDialog(this.getFrame(), 
				spnUnit,
				Menu.ttlMouseScrollUnit.getText(),
				JOptionPane.OK_CANCEL_OPTION,
				JOptionPane.QUESTION_MESSAGE,
				IconLoader.getIcon(9)) == JOptionPane.OK_OPTION) {
			Element.E_WHEEL_SCROLL_UNIT = (Integer)spnUnit.getModel().getValue();
			this.adaptScrollUnits();
			if (Arranger.hasInstance()) {
				Arranger.getInstance().adaptScrollUnits();
			}
			// START KGU#792 2020-02-04: Bugfix #805
			Ini.getInstance().setProperty("wheelScrollUnit", Integer.toString(Element.E_WHEEL_SCROLL_UNIT));
			// END KGU#792 2020-02-04
		}
	}
	// END KGU#699 2019-03-27

	// START KGU#170 2016-04-01: Enh. #144: Maintain a preferred export generator
	/**
	 * Retrieves (and caches) the configured favourite code generator (also
	 * relevant for the code preview)
	 * @return Language title of the preferred generator
	 * @see #setPreferredGeneratorName(String)
	 */
	public String getPreferredGeneratorName()
	{
		if (this.prefGeneratorName.isEmpty())
		{
			try
			{
				Ini ini = Ini.getInstance();
				ini.load();
				this.prefGeneratorName = ini.getProperty("genExportPreferred", "Java");
			} 
			catch (IOException ex)
			{
				// START KGU#484 2018-04-05: Issue #463
				//ex.printStackTrace();
				logger.log(Level.WARNING, "Trouble accessing preferences.", ex);
				// END KGU#484 2018-04-05
			}
		}
		return this.prefGeneratorName;
	}
	// END KGU#170 2016-04-01
	
	// START KGU#705 2019-09-24: Enh. #738
	/**
	 * Retrieves (and caches) the configured favourite code generator (also
	 * relevant for the code preview).
	 * @param genName - Language title for the preferred generator
	 * @see #getPreferredGeneratorName()
	 */
	public void setPreferredGeneratorName(String genName)
	{
		if (genName == null || genName.trim().isEmpty()) {
			return;
		}
		try
		{
			Ini ini = Ini.getInstance();
			for (GENPlugin plugin: Menu.generatorPlugins) {
				if (genName.equalsIgnoreCase(plugin.title)) {
					ini.load();
					// START KGU#764 2019-11-29: Issue #777 - Another Sructorizer instance may have changed the favourite language
					//if (!genName.equalsIgnoreCase(this.prefGeneratorName)) {
					//	this.generatorUseCount = 1;
					//}
					//this.prefGeneratorName = plugin.title;
					//if (!this.prefGeneratorName.equals(ini.getProperty("genExportPreferred", "Java"))) {
					String iniGeneratorName = ini.getProperty("genExportPreferred", this.prefGeneratorName);
					boolean modified = !genName.equalsIgnoreCase(this.prefGeneratorName) || !genName.equalsIgnoreCase(iniGeneratorName);
					if (modified) {
						this.prefGeneratorName = plugin.title;
					// END KGU#764 2019-11-29
						ini.setProperty("genExportPreferred", plugin.title);
						ini.save();
						updateCodePreview();
						NSDControl.doButtons();
					}
					break;
				}
			}
		} 
		catch (IOException ex)
		{
			logger.log(Level.WARNING, "Trouble accessing preferences.", ex);
		}		
	}
	// END KGU#705 2ß19-09-24

	/*========================================
	 * inputbox methods
	 *========================================*/
	// START KGU 2015-10-14: additional parameters for title customisation
	//public void showInputBox(EditData _data)
	/**
	 * Opens the appropriate element editor version for element type {@code _elementType} and
	 * gathers the editing results in {@code _data}.
	 * @param _data - container for the content transfer between the element and the InputBox
	 * @param _elementType - Class name of the {@link Element} we offer editing for
	 * @param _isInsertion - Indicates whether or not the element is a new object
	 * @param _allowCommit - Whether the OK button is enabled (not for immutable elements)
	 */
	public void showInputBox(EditData _data, String _elementType, boolean _isInsertion, boolean _allowCommit)
	// END KGU 2015-10-14
	{
		if (NSDControl != null)
		{
			// START KGU#170 2016-04-01: Issue #143 - on opening the editor a comment popup should vanish
			hideComments();
			// END KGU#170 2016-04-01
			// START KGU#3 2015-10-25: Dedicated support for FOR loops
			//InputBox inputbox = new InputBox(NSDControl.getFrame(),true);
			InputBox inputbox = null;
			if (_elementType.equals("For"))
			{
				InputBoxFor ipbFor = new InputBoxFor(NSDControl.getFrame(), true);
				// START #61 2016-09-24: After partial redesign some things work differently, now
				//if (!_isInsertion)
				//{
				if (_isInsertion)
				{
					// Split the default text to find out what style it is
					String[] forFractions = For.splitForClause(_data.text.getLongString());
					for (int i = 0; i < 4; i++)
					{
						_data.forParts.add(forFractions[i]);
					}
					if (forFractions[5] != null)
					{
						_data.forParts.add(forFractions[5]);
					}
				}
				// END KGU#61 2016-09-24
				ipbFor.txtVariable.setText(_data.forParts.get(0));
				ipbFor.txtStartVal.setText(_data.forParts.get(1));
				ipbFor.txtEndVal.setText(_data.forParts.get(2));
				ipbFor.txtIncr.setText(_data.forParts.get(3));
				// START KGU#61 2016-03-21: Enh. #84 - Consider FOR-IN loops
				//ipbFor.chkTextInput.setSelected(!_data.forPartsConsistent);
				//ipbFor.enableTextFields(!_data.forPartsConsistent);
				if (_data.forParts.count() > 4)
				{
					ipbFor.txtValueList.setText(ipbFor.forInValueList = _data.forParts.get(4));
					ipbFor.txtVariableIn.setText(_data.forParts.get(0));
				}
				boolean textMode = _data.forLoopStyle == For.ForLoopStyle.FREETEXT;
				ipbFor.chkTextInput.setSelected(textMode);
				ipbFor.enableTextFields(textMode);
				ipbFor.setIsTraversingLoop(_data.forLoopStyle == For.ForLoopStyle.TRAVERSAL);
				// END KGU#61 2016-03-21
//				}
//				else {
//					ipbFor.enableTextFields(false);
//				}
				inputbox = ipbFor;
			}
			// START KGU#363 2017-03-13: Enh. #372
			else if (_elementType.equals("Root")) {
				InputBoxRoot ipbRt = new InputBoxRoot(getFrame(), true);
//				ipbRt.licenseInfo.rootName = root.getMethodName();
//				ipbRt.licenseInfo.licenseName = _data.licenseName;
//				ipbRt.licenseInfo.licenseText = _data.licenseText;
//				String author = _data.authorName;
//				String user = System.getProperty("user.name");
//				ipbRt.txtAuthorName.setText(author);
//				if (author != null && 
//						!author.equalsIgnoreCase(Ini.getInstance().getProperty("author", user)) &&
//						!author.equalsIgnoreCase(user)) {
//					ipbRt.txtAuthorName.setEditable(false);
//				}
				ipbRt.licenseInfo = _data.licInfo;
				// START KGU#376 2017-07-01: Enh. #389
				ipbRt.setIncludeList(_data.diagramRefs);
				// END KGU#376 2017-07-01
				inputbox = ipbRt;
			}
			// END KGU#363 2017-03-13
			// START KGU#916 2021-01-24: Enh. #915
			else if (_elementType.equals("Case") && Element.useInputBoxCase) {
				inputbox = new InputBoxCase(getFrame(), true);
				inputbox.txtText.setVisible(false);
			}
			// END KGU#916 2021-01-24
			else
			{
				inputbox = new InputBox(getFrame(), true);
			}
			// END KGU#3 2015-10-25
			//Point p = getLocationOnScreen();
			// position inputbox in the middle of this component

			//inputbox.setLocation(Math.round(p.x+(this.getVisibleRect().width-inputbox.getWidth())/2+this.getVisibleRect().x),
			//					 Math.round(p.y+(this.getVisibleRect().height-inputbox.getHeight())/2+this.getVisibleRect().y));

			inputbox.setLocationRelativeTo(getFrame());

			// set title (as default)
			inputbox.setTitle(_data.title);

			// set field
			inputbox.txtText.setText(_data.text.getText());
			inputbox.txtComment.setText(_data.comment.getText());
			// START KGU#43 2015-10-12: Breakpoint support
			boolean notRoot = getSelected() != root;
			inputbox.chkBreakpoint.setVisible(notRoot);
			inputbox.chkBreakpoint.setSelected(_data.breakpoint);
			// START KGU#686 2019-03-17: Enh. #56 - Introduction of Try
			if (_elementType.equals("Try") || _elementType.equals("Forever")) {
				inputbox.chkBreakpoint.setEnabled(false);
				inputbox.chkBreakpoint.setSelected(false);
			}
			// END KGU#686 2019-03-17
			// END KGU#43 2015-10-12
			// START KGU#695 2021-01-22: Enh. #714: Special checkbox for Try elements
			if (_elementType.equals("Try")) {
				inputbox.chkShowFinally.setVisible(true);
				inputbox.chkShowFinally.setSelected(_data.showFinally);
			}
			// END KGU#695 2021-01-22
			// START KGU#213 2016-08-01: Enh. #215
			// START KGU#246 2016-09-13: Bugfix #241)
			//inputbox.lblBreakTrigger.setText(inputbox.lblBreakText.getText().replace("%", Integer.toString(_data.breakTriggerCount)));
			// START KGU#213 2016-10-13: Enh. #215 - Make it invisible if zero
			//inputbox.lblBreakTriggerText.setVisible(notRoot);
			inputbox.lblBreakTriggerText.setVisible(notRoot && _data.breakTriggerCount > 0);
			// END KGU#213 2016-10-13
			inputbox.lblBreakTrigger.setText(Integer.toString(_data.breakTriggerCount));
			// END KGU#246 2016-09-13
			// END KGU#213 2016-08-01
			// START KGU#277 2016-10-13: Enh. #270
			inputbox.chkDisabled.setVisible(notRoot);
			inputbox.chkDisabled.setSelected(_data.disabled);
			// END KGU#277 2016-10-13

			inputbox.OK = false;
			// START KGU#42 2015-10-14: Pass the additional information for title translation control
			// START KGU#42 2019-03-05: Adapted to new type set
			//if (_elementType.equals("Root") && !this.isProgram())
			//{
			//	_elementType = "Function";
			//}
			if (_elementType.equals("Root"))
			{
				if (this.isSubroutine()) {
					_elementType = "Function";
				}
				else if (this.isInclude()) {
					_elementType = "Includable";
				}
			}
			// END KGU#42 2019-03-05
			else if (_elementType.equals("Forever"))
			{
				inputbox.lblText.setVisible(false);
				inputbox.txtText.setVisible(false);
			}
			inputbox.elementType = _elementType;
			inputbox.forInsertion = _isInsertion;
			// END KGU#42 2015-10-14
			// START KGU#91 2015-12-04: Issue #39 - Attempt to set focus - always fails
			//if (Element.E_TOGGLETC || _elementType.equals("Forever"))
			//{
			//	boolean ok = inputbox.txtComment.requestFocusInWindow();
			//	//if (ok) System.out.println("Comment will get focus");
			//}
			//else
			//{
			//	boolean ok = inputbox.txtText.requestFocusInWindow();
			//	//if (ok) System.out.println("Text will get focus");
			//}
			// END KGU KGU#91 2015-12-04
			// START KGU#61 2016-03-21: Give InputBox an opportunity to check and ensure consistency
			inputbox.checkConsistency();
			// END KGU#61 2016-03-21
			// START KGU#911 2021-01-10: Enh. #910
			inputbox.btnOK.setEnabled(_allowCommit);
			// END KGU#911 2021-01-10
			inputbox.setVisible(true);

			// -------------------------------------------------------------------------------------
			
			// get fields
			_data.text.setText(inputbox.txtText.getText());
			_data.comment.setText(inputbox.txtComment.getText());
			// START KGU#43 2015-10-12: Breakpoint support
			_data.breakpoint = inputbox.chkBreakpoint.isSelected();
			// END KGU#43 2015-10-12
			// START KGU#277 2016-10-13: Enh. #270
			_data.disabled = inputbox.chkDisabled.isSelected();
			// END KGU#277 2016-10-13
			// START KGU#213 2016-08-01: Enh. #215 (temporarily disabled again)
//			try{
//				_data.breakTriggerCount = Integer.parseUnsignedInt(inputbox.txtBreakTrigger.getText());
//			}
//			catch (Exception ex)
//			{
//				_data.breakTriggerCount = 0;
//			}
			// END KGU#213 2016-08-01
			// START KGU#695 2021-01-22: Enh. #714
			_data.showFinally = inputbox.chkShowFinally.isSelected();
			// END KGU#695 2021-01-22
			// START KGU#3 2015-10-25: Dedicated support for For loops
			if (inputbox instanceof InputBoxFor)
			{
				_data.forParts = new StringList();
				_data.forParts.add(((InputBoxFor)inputbox).txtVariable.getText());
				_data.forParts.add(((InputBoxFor)inputbox).txtStartVal.getText());
				_data.forParts.add(((InputBoxFor)inputbox).txtEndVal.getText());
				_data.forParts.add(((InputBoxFor)inputbox).txtIncr.getText());
				// START KGU#61 2016-03-21: Enh. #84 - consider FOR-IN loops
				//_data.forPartsConsistent = !((InputBoxFor)inputbox).chkTextInput.isSelected();
				//if (!((InputBoxFor)inputbox).chkTextInput.isSelected())
				//{
				//	_data.forLoopStyle = For.ForLoopStyle.COUNTER;
				//}
				//else if (((InputBoxFor)inputbox).forInValueList != null)
				//{
				//	_data.forLoopStyle = For.ForLoopStyle.TRAVERSAL;
				//	_data.forParts.add(((InputBoxFor)inputbox).forInValueList);				}
				//else
				//{
				//	_data.forLoopStyle = For.ForLoopStyle.FREETEXT;
				//}
				_data.forLoopStyle = ((InputBoxFor)inputbox).identifyForLoopStyle();
				if (_data.forLoopStyle == For.ForLoopStyle.TRAVERSAL)
				{
					// (InputBoxFor)inputbox).txtVariableIn.getText() should equal (InputBoxFor)inputbox).txtVariable.getText(),
					// such that nothing must be done about it here
					_data.forParts.add(((InputBoxFor)inputbox).forInValueList);
				}
				if (((InputBoxFor)inputbox).chkTextInput.isSelected() && !((InputBoxFor)inputbox).isLoopDataConsistent())
				{
					_data.forLoopStyle = For.ForLoopStyle.FREETEXT;
				}
				// END KGU#61 2016-03-21
				
			}
			// END KGU#3 2015-10-25
			// START KGU#363 2017-03-13: Enh. 372
			else if (inputbox instanceof InputBoxRoot) {
				// START KGU#363 2017-05-20
//				_data.authorName = ((InputBoxRoot)inputbox).txtAuthorName.getText();
//				_data.licenseName = ((InputBoxRoot)inputbox).licenseInfo.licenseName;
//				_data.licenseText = ((InputBoxRoot)inputbox).licenseInfo.licenseText;
				_data.licInfo = ((InputBoxRoot)inputbox).licenseInfo;
				// END KGU#363 2017-05-20
				// START KGU#376 2017-07-01: Enh. #389
				_data.diagramRefs = ((InputBoxRoot)inputbox).getIncludeList();
				// END KGU#376 2017-07-01
			}
			// END KGU#363 2017-03-13
			// START KGU#916 2021-01-24: Enh. #915 additional functionality for Case elements
			else if (inputbox instanceof InputBoxCase) {
				_data.branchOrder = ((InputBoxCase)inputbox).branchOrder;
			}
			// END KGU#916 2021-01-24
			_data.result = inputbox.OK;

			inputbox.dispose();
		}
	}
	
	/*========================================
	 * CLIPBOARD INTERACTIONS
     *========================================*/
	/**
	 * Copies the diagram as a PNG picture to the system clipboard.<br/>
	 * NOTE: For some platforms, the clipboard content may yet be a JPEG image rather than PNG.
	 * @see #copyToClipboardEMF()
	 */
	public void copyToClipboardPNG()
	{
		// START KGU#183 2016-04-24: Issue #169 - retain old selection
		Element wasSelected = selected;
		// END KGU#183 2016-04-24

		// START KGU 2015-10-11
		//root.selectElementByCoord(-1,-1);	// Unselect all elements
		//redraw();
		unselectAll(true);
		// END KGU 2015-10-11

		Clipboard systemClipboard = Toolkit.getDefaultToolkit().getSystemClipboard();
		//DataFlavor pngFlavor = new DataFlavor("image/png","Portable Network Graphics");

		// get diagram
		// START KGU#660 2019-03-25: Issue #685
		//BufferedImage image = new BufferedImage(root.width+1,root.height+1, BufferedImage.TYPE_INT_ARGB);
		int imageType = BufferedImage.TYPE_INT_ARGB;
		if (System.getProperty("os.name").toLowerCase().contains("windows")) {
			/* Windows always converts to JPEG instead of PNG, so it doesn't cope
			 * with alpha channel. In Java 11, this will produce exception stack
			 * traces, so we just circumvent it now. 
			 */
			imageType = BufferedImage.TYPE_INT_RGB;
		}
		BufferedImage image = new BufferedImage(root.width+1, root.height+1, imageType);
		// END KGU#660 2019-03-25
		// START KGU#906 2021-01-06: Enh. #905 - we don't want the triangles in the clipboard
		//root.draw(image.getGraphics(), null);
		root.draw(image.getGraphics(), null, DrawingContext.DC_IMAGE_EXPORT);
		// END KGU#906 2021-01-06

		// put image to clipboard
		ImageSelection imageSelection = new ImageSelection(image);
		systemClipboard.setContents(imageSelection, null);

		// START KGU#183 2016-04-24: Issue #169 - restore old selection
		selected = wasSelected;
		if (selected != null)
		{
			selected.setSelected(true);
		}
		redraw();
		// END KGU#183 2016-04-24
	}

	/**
	 * Copies the diagram as a EMF picture to the system clipboard.
	 * @see #copyToClipboardPNG()
	 */
	public void copyToClipboardEMF()
	{
		// START KGU#183 2016-04-24: Issue #169 - retain old selection
		Element wasSelected = selected;
		// END KGU#183 2016-04-24

		// START KGU 2015-10-11
		//root.selectElementByCoord(-1,-1);	// Unselect all elements
		//redraw();
		unselectAll(true);
		// END KGU 2015-10-11

		Clipboard systemClipboard = Toolkit.getDefaultToolkit().getSystemClipboard();

		try
		{
			ByteArrayOutputStream myEMF = new ByteArrayOutputStream();
			EMFGraphics2D emf = new EMFGraphics2D(myEMF,new Dimension(root.width+6, root.height+1)) ;
			emf.setFont(Element.getFont());

			emf.startExport();
			lu.fisch.graphics.Canvas c = new lu.fisch.graphics.Canvas(emf);
			lu.fisch.graphics.Rect myrect = root.prepareDraw(c);
			root.draw(c,myrect, null, false);
			emf.endExport();

			systemClipboard.setContents(new EMFSelection(myEMF), null);
		}
		catch (Exception e)
		{
			// START KGU#484 2018-04-05: Issue #463
			//e.printStackTrace();
			logger.log(Level.WARNING, "Clipboad action failed.", e);
			// END KGU#484 2018-04-05
		}

		// START KGU#183 2016-04-24: Issue #169 - restore old selection
		selected = wasSelected;
		if (selected != null)
		{
			selected.setSelected(true);
		}
		redraw();
		// END KGU#183 2016-04-24
	}


	// Inner class is used to hold an image while on the clipboard.
	public static class EMFSelection implements Transferable, ClipboardOwner
		{
			public static final DataFlavor emfFlavor = new DataFlavor("image/emf", "Enhanced Meta File");
			// the Image object which will be housed by the ImageSelection
			private ByteArrayOutputStream os;

			static
			{
				try
				{
					SystemFlavorMap sfm = (SystemFlavorMap) SystemFlavorMap.getDefaultFlavorMap();
					sfm.addUnencodedNativeForFlavor(emfFlavor, "ENHMETAFILE");
				}
				catch(Exception e)
				{
					String message = e.getMessage();
					if (message == null || message.isEmpty()) message = e.toString();
					logger.logp(Level.SEVERE, "EMFSelection", "static init", message);
				}
			}

			private static DataFlavor[] supportedFlavors = {emfFlavor};

			public EMFSelection(ByteArrayOutputStream os)
			{
				this.os = os;
			}

			// Returns the supported flavors of our implementation
			public DataFlavor[] getTransferDataFlavors()
			{
				return supportedFlavors;
			}

			// Returns true if flavor is supported
			public boolean isDataFlavorSupported(DataFlavor flavor)
			{
				for(int i=0;i<supportedFlavors.length;i++)
				{
					DataFlavor f = supportedFlavors[i];
					if (f.equals(flavor))
					{
						return true;
					}
				}
				return false;
			}

			// Returns Image object housed by Transferable object
			public Object getTransferData(DataFlavor flavor) throws UnsupportedFlavorException,IOException
			{
				if (flavor.equals(emfFlavor))
				{
					return (new ByteArrayInputStream(os.toByteArray()));
				}
				else
				{
					//System.out.println("Hei !!!");
					throw new UnsupportedFlavorException(flavor);
				}
			}

			public void lostOwnership(Clipboard arg0, Transferable arg1) {}

		}

	// Inner class is used to hold an image while on the clipboard.
	public static class ImageSelection implements Transferable
		{
			// the Image object which will be housed by the ImageSelection
			private Image image;

			public ImageSelection(Image image)
			{
				this.image = image;
			}

			// Returns the supported flavors of our implementation
			public DataFlavor[] getTransferDataFlavors()
			{
				return new DataFlavor[] {DataFlavor.imageFlavor};
			}

			// Returns true if flavor is supported
			public boolean isDataFlavorSupported(DataFlavor flavor)
			{
				return DataFlavor.imageFlavor.equals(flavor);
			}

			// Returns Image object housed by Transferable object
			public Object getTransferData(DataFlavor flavor) throws UnsupportedFlavorException,IOException
			{
				if (!DataFlavor.imageFlavor.equals(flavor))
				{
					throw new UnsupportedFlavorException(flavor);
				}
				// else return the payload
				return image;
			}
		}

	/*========================================
	 * ANALYSER
	 *========================================*/
	/**
	 * Instigates the analysis of the current diagram held in {@link #root}
	 */
	protected void analyse()
	{
		if (Element.E_ANALYSER && errorlist != null && isInitialized)
		{
			//System.out.println("Analysing ...");

			// Olà - The use of a thread to show the errorlist
			// seams not to work, because the list is not always
			// shown. Concurrency problem?

			/*
			 Analyser analyser = new Analyser(root,errorlist);
			 analyser.start();
			 /**/

			//System.out.println("Working ...");
			Vector<DetectedError> vec = root.analyse();
			DefaultListModel<DetectedError> errors = 
					(DefaultListModel<DetectedError>) errorlist.getModel();
			errors.clear();

			for(int i=0;i<vec.size();i++)
			{
				errors.addElement(vec.get(i));
			}

			errorlist.repaint();
			errorlist.validate();
		}
	}

	/*========================================
	 * Recently used files
	 *========================================*/
	/**
	 * Adds the given path {@code _filename} to the list of recently used files.
	 * @param _filename - the path of the file most recently used (loaded/saved)
	 * @see #addRecentFile(String, boolean)
	 */
	public void addRecentFile(String _filename)
	{
		addRecentFile(_filename,true);
	}

	/**
	 * Adds the given {@code _filename} to the list of recently used files.
	 * If this would exceed {@link #MAX_RECENT_FILES} then the oldest file name
	 * gets dropped from the list.
	 * @param _filename - path of a file most recently used
	 * @param saveINI - if true then we will immediately save the list to the ini
	 * file and have all button visibility checked immediately.
	 * @see #addRecentFile(String)
	 */
	public void addRecentFile(String _filename, boolean saveINI)
	{
		if (!recentFiles.isEmpty() && recentFiles.get(0).equals(_filename)) {
			return;	// nothing to do
		}
		if (recentFiles.contains(_filename))
		{
			recentFiles.remove(_filename);
		}
		recentFiles.insertElementAt(_filename, 0);
		while (recentFiles.size() > MAX_RECENT_FILES)
		{
			recentFiles.removeElementAt(recentFiles.size()-1);
		}
		// START KGU#602 2018-10-28 - saveINI = false is typically called on startup, so postpone the button stuff too 
		//NSDControl.doButtons();
		//if (saveINI==true) {NSDControl.savePreferences();}
		if (saveINI) {
			NSDControl.doButtons();
			NSDControl.savePreferences();
		}
		// END KGU#602 2018-10-28
	}

	/*========================================
	 * Run
	 *========================================*/
	/**
	 * Activates the {@link Executor} forcing open the debug {@link Control}.
	 * @see #goTurtle()
	 */
	public void goRun()
	{
		// START KGU#448 2018-01-05: Enh. #443 - generalized DiagramController activation
		//Executor.getInstance(this,null);
		Executor.getInstance(this, this.getEnabledControllers());
		// END KGU#448 2018-01-05
		if (root.advanceTutorialState(26, this.root)) {
			analyse();
		}
		// KGU#908 2021-01-06: Bugfix #907 - the previous three lins were duplicate here
	}

	/**
	 * Ensures the {@link TurtleBox} being open and activates the {@link Executor}
	 * forcing open the debug {@link Control}.
	 * @see #goRun()
	 */
	public void goTurtle()
	{
		if (turtle == null)
		{
			// START KGU#889 2020-12-28: Enh. #890 statusbar needs slightly more width
			//turtle = new TurtleBox(500,500);
			turtle = new TurtleBox(512, 560);
			// END KGU#889 2020-12-28
			// START KGU#685 2020-12-12: Enh. #704
			Locales.getInstance().register(turtle.getFrame(), true);
			turtle.setReverseZoomWheel(Element.E_WHEEL_REVERSE_ZOOM);
			// END KGU#685 2020-12-12
			// START KGU#894 2020-12-21: Issue #895 Wasn't correctly scaled (with "Nimbus")
			turtle.updateLookAndFeel();
			GUIScaler.rescaleComponents(turtle.getFrame());
			// END KGU#894 2020-12-21
		}
		turtle.setVisible(true);
		// Activate the executor (getInstance() is supposed to do that)
		// START KGU#448 2018-01-05: Enh. #443: Cope with potentially several controllers
		//Executor.getInstance(this,turtle);
		this.enableController(turtle.getClass().getName(), true);
		goRun();
		// END KGU#448 2018-01-05

	}

	/**
	 * Checks for running status of the Root currently held and suggests the user to stop the
	 * execution if it is running
	 * @return true if the fostered Root isn't executed (action may proceed), false otherwise
	 */
	private boolean checkRunning()
	{
		if (this.root == null || !this.root.isExecuted()) return true;	// No problem
		// Give the user the chance to kill the execution but don't do anything for now,
		// whatever the user may have been decided.
		Executor.getInstance(null, null);
		return false;
	}

	// START KGU#448 2018-01-05: Enh. #443
	/**
	 * Lazy initialization method for static field {@link #diagramControllers} 
	 * @return the initialized list of {@link DiagramController} instances; the first
	 * element (reserved for a {@link TurtleBox)} instance) may be null.
	 */
	// START KGU#911 2021-01-10: Enh. #910 Result type changed
	//protected ArrayList<DiagramController> getDiagramControllers() {
	protected LinkedHashMap<DiagramController, Root> getDiagramControllers() {
	// END KGU#911 2021-01-10
		if (diagramControllers != null) {
			return diagramControllers;
		}
		// START KGU#911 2021-01-10: Enh. #910 data structure changed
		//diagramControllers = new ArrayList<DiagramController>();
		// Turtleizer is always added as first entry (no matter whether initialized or not)
		//diagramControllers.add(turtle);
		diagramControllers = new LinkedHashMap<DiagramController, Root>();
		// We try to add Turtleizer as first entry
		if (turtle != null) {
			diagramControllers.put(turtle,  null);
		}
		// END KGU#911 2021-01-10
		String errors = "";
		Vector<GENPlugin> plugins = Menu.controllerPlugins;
		if (plugins.isEmpty()) {
			BufferedInputStream buff = null;
			try {
				buff = new BufferedInputStream(getClass().getResourceAsStream("controllers.xml"));
				GENParser genp = new GENParser();
				plugins = genp.parse(buff);
			} catch (Exception ex) {
				errors = ex.toString();
				// START KGU#484 2018-04-05: Issue #463
				//ex.printStackTrace();
				logger.log(Level.WARNING, "Trouble accessing controller plugin definitions.", ex);
				// END KGU#484 2018-04-05
			}
			if (buff != null) {
				try {
					buff.close(); 
				} catch (IOException ex) {
					// START KGU#484 2018-04-05: Issue #463
					//ex.printStackTrace();
					logger.log(Level.WARNING, "Couldn't close the controller plugin definition file.", ex);
					// END KGU#484 2018-04-05
				}
			}
		}
		for (int i = 0; i < plugins.size(); i++)
		{
			GENPlugin plugin = plugins.get(i);
			final String className = plugin.className;
			// If it's not Turtleizer then add it to the available controllers
			// START KGU#911 2021-01-10: Bugfix on behalf of #910
			//if (!className.equals("TurtleBox")) {
			if (!className.equals("lu.fisch.turtle.TurtleBox")) {
			// END KGU#911 2021-01-10
				try {
					Class<?> genClass = Class.forName(className);
					// START KGU#911 2021-01-10: Enh. #910 data structure changed
					//diagramControllers.add((DiagramController) genClass.getDeclaredConstructor().newInstance());
					DiagramController ctrlr = (DiagramController)genClass.getDeclaredConstructor().newInstance();
					// Try to set the name according to the plugin title (does not necessarily work)
					ctrlr.setName(plugin.title);
					Root incl = constructDiagrContrIncludable(ctrlr);
					diagramControllers.put(ctrlr, incl);
					// END KGU#911 2021-01-10
				} catch (Exception ex) {
					errors += "\n" + plugin.title + ": " + ex.getLocalizedMessage();
				}
			}
		}
		if (!errors.isEmpty()) {
			errors = Menu.msgTitleLoadingError.getText() + errors;
			JOptionPane.showMessageDialog(this.getFrame(), errors, 
					Menu.msgTitleParserError.getText(), JOptionPane.ERROR_MESSAGE);
		}
		return diagramControllers;
	}

	// START KGU#911 2021-01-10: Enh. #910 - We represent DiagramControllers by includables
	/**
	 * Constructs a special Includable diagram for the given DiagramController
	 * {@code controller} listing all provided routines in the comment and
	 * defining specified data type (particularly enumeration types)
	 * @param controller - a {@link DiagramController} implementor instance
	 * @return a special immutable Includable
	 */
	private Root constructDiagrContrIncludable(DiagramController controller) {
		Root incl = new Root(StringList.getNew("$" + controller.getName().replace(" ", "_")));
		incl.setInclude(false);
		StringList comment = new StringList();
		comment.add("Represents Diagram Controller \"" + controller.getName() + "\"");
		comment.add("");
		comment.add("Provided procedures:");
		int count = addRoutineSignatures(controller.getProcedureMap(), comment);
		if (count == 0) {
			comment.add("\t-");
		}
		comment.add("Provided Functions:");
		count = addRoutineSignatures(controller.getFunctionMap(), comment);
		if (count == 0) {
			comment.add("\t-");
		}
		String[] enumDefs = controller.getEnumerators();
		if (enumDefs != null) {
			comment.add("Provided Enumeration Types:");
			count = 0;
			for (int j = 0; j < enumDefs.length; j++) {
				String enumDef = enumDefs[j];
				int posBrace = enumDef.indexOf("{");
				if (posBrace > 0) {
					String typeName = null;
					if (enumDef.startsWith("enum ")) {
						// Seems to be in Java syntax, convert it to Structorizer syntax
						typeName = enumDef.substring(5, posBrace).trim();
						enumDef = ("type " + typeName + " = enum" + enumDef.substring(posBrace)).trim();
						if (enumDef.endsWith(";")) {
							enumDef = enumDef.substring(0, enumDef.length()-1);
						}
					}
					else if (enumDef.startsWith("type ")
							&& (posBrace = enumDef.substring(0, posBrace).indexOf("=")) > 0) {
						typeName = enumDef.substring(5, posBrace).trim();
					}
					if (typeName != null) {
						comment.add(String.format("%4d. %s", ++count, typeName));
						Instruction typedef = new Instruction(enumDef);
						incl.children.addElement(typedef);
					}
				}
			}
			if (count == 0) {
				comment.add("\t-");
			}
		}
		incl.setComment(comment);
		incl.children.addElement(new Instruction("restart()"));
		incl.disabled = true;
		return incl;
	}
	
	/**
	 * Retrieves the signatures of the given API routines and adds them to the StringList
	 * {@code comment}.
	 * @param routines - the procedure or function map of the DiagramController
	 * @param comment - the {@link StringList} the routine descriptions are to be added to
	 * @return number of routines
	 */
	public int addRoutineSignatures(HashMap<String, Method> routines, StringList comment) {
		int count = 0;
		for (Map.Entry<String, Method> entry: routines.entrySet()) {
			String[] parts = entry.getKey().split("#", -1);
			Method meth = entry.getValue();
			if (meth.getName().equalsIgnoreCase(parts[0])) {
				// prefer the true name
				parts[0] = meth.getName();
			}
			Class<?>[] argTypes = meth.getParameterTypes();
			Class<?> resType = meth.getReturnType();
			StringList typeNames = new StringList();
			String resTypeName = "";
			if (resType != null && !resType.getName().equals("void")) {
				resTypeName = ": " + resType.getSimpleName();
			}
			for (int i = 0; i < argTypes.length; i++) {
				typeNames.add(argTypes[i].getSimpleName());
			}
			
			comment.add(String.format("%4d. %s(%s)%s", ++count,
					parts[0], typeNames.concatenate(", "), resTypeName));
		}
		return count;
	}
	// END KGU#911 2021-01-10
	
	/**
	 * @return an array of {@link DiagramController} instances enabled for execution
	 * @see #isControllerEnabled(String)
	 * @see #enableController(String, boolean)
	 */
	private DiagramController[] getEnabledControllers() {
		this.getDiagramControllers();
		LinkedList<DiagramController> controllers = new LinkedList<DiagramController>();
		// START KGU#911 2021-01-09: Enh. #910 status now coded in the Includables
		//long mask = 1;
		//for (DiagramController contr: diagramControllers) {
		//	if (contr != null && (this.enabledDiagramControllers & mask) != 0) {
		//		controllers.add(contr);
		//	}
		//	mask <<= 1;
		//}
		for (Map.Entry<DiagramController, Root> entry: diagramControllers.entrySet()) {
			if (entry.getValue() == null || !entry.getValue().isDisabled()) {
				controllers.add(entry.getKey());
			}
		}
		// END KGU#911 2021-01-09
		return controllers.toArray(new DiagramController[controllers.size()]);
	}
	// END KGU#448 2018-01-08

	// START KGU#177 2016-04-07: Enh. #158
	/**
	 * Tries to shift the selection to the next element in the _direction specified.
	 * It turned out that on going down and right it's most intuitive to dive into
	 * the substructure of compound elements (rather than jumping to its successor).
	 * (For Repeat elements this holds on going up).
	 * @param _direction - the cursor key orientation (up, down, left, right)
	 */
	public void moveSelection(Editor.CursorMoveDirection _direction)
	{
		if (selected != null)
		{
			Rect selRect = selected.getRectOffDrawPoint();
			// Get center coordinates
			int x = (selRect.left + selRect.right) / 2;
			int y = (selRect.top + selRect.bottom) / 2;
			switch (_direction)
			{
			case CMD_UP:
				// START KGU#495 2018-02-15: Bugfix #511 - we must never dive into collapsed loops!
				//if (selected instanceof Repeat)
				if (selected instanceof Repeat && !selected.isCollapsed(false))
					// END KGU#495 2018-02-15
				{
					// START KGU#292 2016-11-16: Bugfix #291
					//y = ((Repeat)selected).getRectOffDrawPoint().bottom - 2;
					y = ((Repeat)selected).getBody().getRectOffDrawPoint().bottom - 2;
					// END KGU#292 2016-11-16
				}
				else if (selected instanceof Root)
				{
					y = ((Root)selected).children.getRectOffDrawPoint().bottom - 2;
				}
				else
				{
					y = selRect.top - 2;
				}
				break;
			case CMD_DOWN:
				// START KGU#495 2018-02-15: Bugfix #511 - we must never dive into collapsed loops!
				//if (selected instanceof ILoop && !(selected instanceof Repeat))
				if (selected instanceof ILoop && !selected.isCollapsed(false) && !(selected instanceof Repeat))
					// END KGU#495 2018-02-15
				{
					Subqueue body = ((ILoop)selected).getBody();
					y = body.getRectOffDrawPoint().top + 2;
				}
				// START KGU#346 2017-02-08: Issue #198 - Unification of forking elements
				//else if (selected instanceof Alternative)
				//{
				//	y = ((Alternative)selected).qTrue.getRectOffDrawPoint().top + 2;
				//}
				//else if (selected instanceof Case)
				//{
				//	y = ((Case)selected).qs.get(0).getRectOffDrawPoint().top + 2;
				//}
				// START KGU#498 2018-02-18: Bugfix #511 - cursor was caught when collapsed
				//else if (selected instanceof IFork)
				else if (selected instanceof IFork && !selected.isCollapsed(false))
					// END KGU#498 2018-02-18
				{
					y = selRect.top + ((IFork)selected).getHeadRect().bottom + 2;
				}
				// END KGU#346 2017-02-08
				// START KGU#498 2018-02-18: Bugfix #511 - cursor was caught when collapsed
				//else if (selected instanceof Parallel)
				else if (selected instanceof Parallel && !selected.isCollapsed(false))
					// END KGU#498 2018-02-18
				{
					y = ((Parallel)selected).qs.get(0).getRectOffDrawPoint().top + 2;
				}
				else if (selected instanceof Root)
				{
					y = ((Root)selected).children.getRectOffDrawPoint().top + 2;
				}
				// START KGU#729 2019-09-24: Bugfix #751
				else if (selected instanceof Try) {
					y = ((Try)selected).qTry.getRectOffDrawPoint().top + 2;
				}
				// END KGU#729 2019-09-24
				else
				{
					y = selRect.bottom + 2;
				}
				break;
			case CMD_LEFT:
				if (selected instanceof Root)
				{
					Rect bodyRect =((Root)selected).children.getRectOffDrawPoint(); 
					// The central element of the subqueue isn't the worst choice because from
					// here the distances are minimal. The top element, on the other hand,
					// is directly reachable by cursor down.
					x = bodyRect.right - 2;
					y = (bodyRect.top + bodyRect.bottom) / 2;
				}
				else
				{
					x = selRect.left - 2;
					// START KGU#346 2017-02-08: Bugfix #198: It's more intuitive to stay at header y level
					if (selected instanceof IFork) {
						y = selRect.top + ((IFork)selected).getHeadRect().bottom/2;
					}
					// END KGU#346 2017-02-08
				}
				break;
			case CMD_RIGHT:
				// START KGU#495 2018-02-15: Bugfix #511 - we must never dive into collapsed loops!
				//if (selected instanceof ILoop)
				if (selected instanceof ILoop && !selected.isCollapsed(false))
					// END KGU#495 2018-02-15
				{
					Rect bodyRect = ((ILoop)selected).getBody().getRectOffDrawPoint();
					x = bodyRect.left + 2;
					// The central element of the subqueue isn't the worst choice because from
					// here the distances are minimal. The top element, on the other hand,
					// is directly reachable by cursor down.
					y = (bodyRect.top + bodyRect.bottom) / 2;
				}
				else if (selected instanceof Root)
				{
					Rect bodyRect =((Root)selected).children.getRectOffDrawPoint(); 
					// The central element of the subqueue isn't the worst choice because from
					// here the distances are minimal. The top element, on the other hand,
					// is directly reachable by cursor down.
					x = bodyRect.left + 2;
					y = (bodyRect.top + bodyRect.bottom) / 2;
				}
				// START KGU#729 2019-09-24: Bugfix #751
				else if (selected instanceof Try) {
					Rect catchRect = ((Try)selected).qCatch.getRectOffDrawPoint();
					x = catchRect.left + 2;
					y = catchRect.top + 2;
				}
				// END KGU#729 2019-09-24
				else
				{
					x = selRect.right + 2;
					// START KGU#346 2017-02-08: Bugfix #198: It's more intuitive to stay at header y level
					if (selected instanceof IFork) {
						y = selRect.top + ((IFork)selected).getHeadRect().bottom/2;
					}
					// END KGU#346 2017-02-08
				}
				break;
			}
			Element newSel = root.getElementByCoord(x, y, true);
			if (newSel != null)
			{
				// START KGU#177 2016-04-24: Bugfix - couldn't leave Parallel and Forever elements
				// Compound elements with a lower bar would catch the selection again when their last
				// encorporated element is left downwards. So identify such a situation and leap after
				// the enclosing compound...
				if (_direction == Editor.CursorMoveDirection.CMD_DOWN &&
						(newSel instanceof Parallel || newSel instanceof Forever || !Element.E_DIN && newSel instanceof For) &&
						newSel.getRectOffDrawPoint().top < selRect.top)
				{
					newSel = root.getElementByCoord(x, newSel.getRectOffDrawPoint().bottom + 2, true);
				}
				// END KGU#177 2016-04-24
				// START KGU#214 2016-07-25: Improvement of enh. #158
				else if (_direction == Editor.CursorMoveDirection.CMD_UP &&
						(newSel instanceof Forever || !Element.E_DIN && newSel instanceof For) &&
						newSel.getRectOffDrawPoint().bottom < selRect.bottom)
				{
					Subqueue body = ((ILoop)newSel).getBody();
					Element sel = root.getElementByCoord(x, body.getRectOffDrawPoint().bottom - 2, true);
					if (sel != null)
					{
						newSel = sel;
					}
				}
				// END KGU#214 2016-07-25
				// START KGU#214 2016-07-31: Issue #158
				else if (newSel instanceof Root && (_direction == Editor.CursorMoveDirection.CMD_LEFT
						|| _direction == Editor.CursorMoveDirection.CMD_RIGHT))
				{
					newSel = selected;	// Stop before the border on boxed diagrams
				}
				// END KGU#214 2015-07-31
				// START KGU#729 2019-09-24: Bugfix #751
				else if (newSel instanceof Try) {
					Element sel = null;
					if (_direction == Editor.CursorMoveDirection.CMD_UP) {
						// From finally go to catch, from catch to try, from outside to finally
						if (selected == ((Try)newSel).qFinally || selected.isDescendantOf(((Try)newSel).qFinally)) {
							sel = root.getElementByCoord(x, ((Try)newSel).qCatch.getRectOffDrawPoint().bottom - 2, true);
						}
						else if (selected == ((Try)newSel).qCatch || selected.isDescendantOf(((Try)newSel).qCatch)) {
							sel = root.getElementByCoord(x, ((Try)newSel).qTry.getRectOffDrawPoint().bottom - 2, true);
						}
						else if (!selected.isDescendantOf(newSel)) {
							sel = root.getElementByCoord(x, ((Try)newSel).qFinally.getRectOffDrawPoint().bottom - 2, true);
						}
					}
					else if (_direction == Editor.CursorMoveDirection.CMD_DOWN) {
						// From try go to catch, from catch to finally, from finally to subsequent element
						if (selected == ((Try)newSel).qTry || selected.isDescendantOf(((Try)newSel).qTry)) {
							sel = root.getElementByCoord(x, ((Try)newSel).qCatch.getRectOffDrawPoint().top + 2, true);
						}
						else if (selected == ((Try)newSel).qCatch || selected.isDescendantOf(((Try)newSel).qCatch)) {
							sel = root.getElementByCoord(x, ((Try)newSel).qFinally.getRectOffDrawPoint().top + 2, true);
						}
						else if (selected == ((Try)newSel).qFinally || selected.isDescendantOf(((Try)newSel).qFinally)) {
							sel = root.getElementByCoord(x, newSel.getRectOffDrawPoint().bottom + 2, true);
						}
					}
					if (sel != null) {
						newSel = sel;
					}
				}
				// END KGU#729 2019-09-24
				selected = newSel;
			}
			// START KGU#214 2016-07-25: Bugfix for enh. #158 - un-boxed Roots didn't catch the selection
			// This was better than to rush around on horizontal wheel activity! Hence fix withdrawn
//			else if (_direction != Editor.CursorMoveDirection.CMD_UP && !root.isNice)
//			{
//				selected = root;
//			}
			// END KGU#214 2016-07-25
			selected = selected.setSelected(true);

			// START KGU#177 2016-04-14: Enh. #158 - scroll to the selected element
			//redraw();
			redraw(selected);
			// END KGU#177 2016-04-14

			// START KGU#705 2019-09-24: Enh. #738
			highlightCodeForSelection();
			// END KGU#705 2019-09-24
			// START KGU#177 2016-04-24: Bugfix - buttons haven't been updated 
			this.doButtons();
			// END KGU#177 2016-04-24
		}
	}
	// END KGU#177 2016-04-07

	// START KGU#206 2016-07-21: Enh. #158 + #197
	/**
	 * Tries to expand the selection towards the next element in the _direction
	 * specified.
	 * This is of course limited to the bounds of the containing Subqueue.
	 * @param _direction - the cursor key orientation (up, down)
	 */
	public void expandSelection(Editor.SelectionExpandDirection _direction)
	{
		if (selected != null
				&& !(selected instanceof Subqueue)
				&& !(selected instanceof Root))
		{
			boolean newSelection = false;
			Subqueue sq = (Subqueue)selected.parent;
			Element first = selected;
			Element last = selected;
			// START KGU#866 2020-05-02: Issue #866 improved expansion / reduction strategy
			int anchorOffset = 0;
			boolean atUpperEnd = true;	// Is the selection to be modified at upper end?
			boolean atLowerEnd = true;	// Is the selection to be modified at lower end?
			// END KGU#866 2020-05-02
			if (selected instanceof SelectedSequence)
			{
				SelectedSequence sel = (SelectedSequence)selected;
				first = sel.getElement(0);
				last = sel.getElement(sel.getSize()-1);
				// START KGU#866 2020-05-02: Issue #866 improved expansion / reduction strategy
				anchorOffset = sel.getAnchorOffset();
				atUpperEnd = !sel.wasModifiedBelowAnchor();	// FIXME offset of anchor?
				atLowerEnd = sel.wasModifiedBelowAnchor();
				// END KGU#866 2020-05-02
			}
			int index0 = sq.getIndexOf(first);
			int index1 = sq.getIndexOf(last);
			// START KGU#866 2020-05-02: Issue #866 improved expansion / reduction strategy
			//if (_direction == Editor.SelectionExpandDirection.EXPAND_UP && index0 > 0)
			if (index0 > 0 && 
					(_direction == Editor.SelectionExpandDirection.EXPAND_TOP 
					|| _direction == Editor.SelectionExpandDirection.EXPAND_UP && atUpperEnd))
				// END KGU#866 2020-05-02
			{
				// START KGU#866 2020-05-02: Issue #866 improved expansion / reduction strategy
				//selected = new SelectedSequence(sq, index0-1, index1);
				selected = new SelectedSequence(sq, index0-1, index1, anchorOffset+1, false);
				// END KGU#866 2020-05-02
				newSelection = true;
			}
			// START KGU#866 2020-05-02: Issue #866 improved expansion / reduction strategy
			//else if (_direction == Editor.SelectionExpandDirection.EXPAND_DOWN && index1 < sq.getSize()-1)
			else if (index1 < sq.getSize()-1 &&
					(_direction == Editor.SelectionExpandDirection.EXPAND_BOTTOM
					|| _direction == Editor.SelectionExpandDirection.EXPAND_DOWN && atLowerEnd))
				// END KGU#866 2020-05-02
			{
				// START KGU#866 2020-05-02: Issue #866 improved expansion / reduction strategy
				//selected = new SelectedSequence(sq, index0, index1+1, _index1, true);
				selected = new SelectedSequence(sq, index0, index1+1, anchorOffset, true);
				// END KGU#866 2020-05-02
				newSelection = true;
			}
			// START KGU#866 2020-05-02: Issue #866 improved expansion / reduction strategy
			else if (_direction == Editor.SelectionExpandDirection.EXPAND_UP && atLowerEnd) {
				// Reduce at end
				selected.setSelected(false);
				redraw(selected);
				if (index0+1 >= index1) {
					// Selected sequence collapses to a single element
					selected = first;
				}
				else {
					selected = new SelectedSequence(sq, index0, index1-1,
							(anchorOffset == index1 - index0 ? anchorOffset - 1 : anchorOffset),
							true);
				}
				newSelection = true;
			}
			else if (_direction == Editor.SelectionExpandDirection.EXPAND_DOWN && atUpperEnd) {
				// Reduce at start
				selected.setSelected(false);
				redraw(selected);
				if (index0+1 >= index1) {
					// Selected sequence collapses to a single element
					selected = last;
				}
				else {
					selected = new SelectedSequence(sq, index0+1, index1,
							(anchorOffset == 0 ? 0 : anchorOffset - 1),
							false);
				}
				newSelection = true;
			}
			// END KGU#866 2020-05-02
			if (newSelection)
			{
				selected.setSelected(true);
				redraw(selected);
				this.doButtons();
			}
			// START KGU#705 2019-09-24: Enh. #738
			highlightCodeForSelection();
			// END KGU#705 2019-09-24
		}
	}
	// END KGU#206 2016-07-21

	@Override
	public void lostOwnership(Clipboard arg0, Transferable arg1) {
		// Nothing to do here
	}

	// START KGU#305 2016-12-15: Issues #305, #312
	@Override
	public void valueChanged(ListSelectionEvent ev) {
		if (ev.getSource() == errorlist) {
			// an error list entry has been selected
			// START KGU#565 2018-07-27: Bugfix #569 - content outsourced (as it may also be needed in mouseClicked())
			handleErrorListSelection();
			// END KGU#565 2018-07-27
		}
	}
	// END KGU#305
	
	// START KGU#565 2018-07-27: Bugfix #569 - errorlist selection without index change wasn't recognised
	/**
	 * Handles a single-click selection in the {@link #errorlist} (ensures the corresponding
	 * diagram element gets selected)
	 * @return {@code true} if an {@link Element} was associated with the selected error entry
	 * (which will then be the new {@link #selected} value)
	 */
	// START KGU#565 2021-01-06: More consistent selection/scroll handling
	//private void handleErrorListSelection() {
	private boolean handleErrorListSelection() {
	// END KGU#565 2021-01-06
		boolean hadElement = false;
		if (errorlist.getSelectedIndex() >= 0)
		{
			// get the selected error
			DetectedError err = root.errors.get(errorlist.getSelectedIndex()); 
			Element ele = err.getElement();
			// START KGU 2021-01-06: The scrolling should also be done for an already selected element
			//if (ele != null && ele != selected)
			if (ele != null)
			// END KGU 2021-01-06
			{
				// START KGU 2021-01-06: see above
				if (ele != selected) {
					// END KGU 2021-01-06
					// deselect the previously selected element (if any)
					if (selected != null) {
						selected.setSelected(false);
					}
					// select the new one
					selected = ele.setSelected(true);
				// START KGU 2021-01-06: See above
				}
				hadElement = true;
				// END KGU 2021-01-06
				
				// redraw the diagram
				// START KGU#276 2016-11-18: Issue #269 - ensure the associated element be visible
				//redraw();
				redraw(ele);
				// END KGU#276 2016-11-18
				
				// do the button thing
				if (NSDControl != null) NSDControl.doButtons();
				
				// START KGU#705 2019-09-24: Enh. #738
				highlightCodeForSelection();
				// END KGU#705 2019-09-24
				errorlist.requestFocusInWindow();
			}
		}
		// START KGU 2021-01-06: See above
		return hadElement;
		// END KGU 2021-01-06
	}

	// START KGU#363 2017-05-19: Enh. #372
	/**
	 * Opens the {@link AttributeInspector} for the current {@link Root}.
	 * @see #inspectAttributes(Root)
	 */
	public void attributesNSD()
	{
		inspectAttributes(root);
	}
	
	/**
	 * Opens the {@link AttributeInspector} for the specified {@code _root}.
	 * @param _root - a {@link Root} the attributes of which are to be presented
	 * @see #attributesNSD()
	 */
	public void inspectAttributes(Root _root) {
		RootAttributes licInfo = new RootAttributes(_root);
		AttributeInspector attrInsp = new AttributeInspector(
				this.getFrame(), licInfo);
		hideComments();	// Issue #143: Hide the current comment popup if visible
		// START KGU#911 2021-01-10: Enh. #910: We may not allow any change
		if (_root.isDiagramControllerRepresentative()) {
			attrInsp.btnOk.setEnabled(false);
		}
		// END KGU#911 2021-01-10
		attrInsp.setVisible(true);
		if (attrInsp.isCommitted()) {
			_root.addUndo(true);
			_root.adoptAttributes(attrInsp.licenseInfo);
		}
	}
	// END KGU#363 2017-05-17
	
	// START KGU#324 2017-05-30: Enh. #415
	public void findAndReplaceNSD() {
		if (this.findDialog == null) {
			findDialog = new FindAndReplace(this);
		}
		hideComments();
		// Even if the Find&Replace dialog had been visible it has now to regain focus
		findDialog.setVisible(true);
	}
	
	/**
	 * This only cares for the look and feel update of the Find&Replace dialog
	 * (if it is open) and of the Turtleizer.
	 */
	protected void updateLookAndFeel()
	{
		// START KGU#902 2021-01-01: Enh. #903
		try {
			javax.swing.SwingUtilities.updateComponentTreeUI(this.pop);
		}
		catch (Exception ex) {}
		// END KGU#902 2021-01-01
		if (this.findDialog != null) {
			try {
				javax.swing.SwingUtilities.updateComponentTreeUI(this.findDialog);
				// Restore sub-component listeners which might have got lost by the previous operation.
				this.findDialog.adaptToNewLaF();
			}
			catch (Exception ex) {}
		}
		// START KGU#685 2020-12-12: Enh. #704
		if (turtle != null) {
			turtle.updateLookAndFeel();
		}
		// END KGU#685 2020-12-12
		if (this.codeHighlighter != null)
		{
			this.codeHighlighter = codePreview.getHighlighter();
			this.updateCodePreview();
		}
	}
	// END KGU#324 2017-05-30

	// START KGU#324 2017-06-16: Enh. #415 Extracted from Mainform
	/**
	 * Caches several settings held in fields to the given {@link Ini} instance
	 * @param ini - the {@link Ini} instance (a singleton)
	 * @see #fetchIniProperties(Ini)
	 */
	public void cacheIniProperties(Ini ini) {
		if (this.currentDirectory != null)
		{
			ini.setProperty("currentDirectory", this.currentDirectory.getAbsolutePath());
			// START KGU#354 2071-04-26: Enh. #354 Also retain the other directories
			ini.setProperty("lastExportDirectory", this.lastCodeExportDir.getAbsolutePath());
			ini.setProperty("lastImportDirectory", this.lastCodeImportDir.getAbsolutePath());
			ini.setProperty("lastImportFilter", this.lastImportFilter);
			// END KGU#354 2017-04-26
		}
		// START KGU#305 2016-12-15: Enh. #305
		ini.setProperty("index", (this.showingArrangerIndex() ? "1" : "0"));
		// END KGU#305 2016-12-15
		// START KGU#705 2019-09-24: Enh. #738
		ini.setProperty("codePreview", (this.showingCodePreview() ? "1" : "0"));
		// END KGU#705 2019-09-14
		if (this.recentFiles.size()!=0)
		{
			for(int i=0; i < this.recentFiles.size(); i++)
			{
				//System.out.println(i);
				ini.setProperty("recent"+String.valueOf(i),(String)this.recentFiles.get(i));
			} 
		}
		// START KGU#602 2018-10-28: Enh. #419
		ini.setProperty("wordWrapLimit", Integer.toString(this.lastWordWrapLimit));
		// END KGU#602 2018-10-28
		// START KGU#654 2019-02-15: Enh. #681
		ini.setProperty("genExportPrefTrigger", Integer.toString(this.generatorProposalTrigger));
		// END KGU#654 2019-02-15

		if (this.findDialog != null) {
			this.findDialog.cacheToIni(ini);
		}
	}
	// END KGU#324 2017-06-16

	// START KGU#602 2018-10-28: Extracted from Mainform.loadFromIni()
	/**
	 * Adopts several settings held in fields from the given {@link Ini} instance
	 * @param ini - the {@link Ini} instance (a singleton)
	 * @see #cacheIniProperties(Ini)
	 */
	public void fetchIniProperties(Ini ini) {
		// current directory
		// START KGU#95 2015-12-04: Fix #42 Don't propose the System root but the user home
		//diagram.currentDirectory = new File(ini.getProperty("currentDirectory", System.getProperty("file.separator")));
		this.currentDirectory = new File(ini.getProperty("currentDirectory", System.getProperty("user.home")));
		// END KGU#95 2015-12-04
		// START KGU#354 2071-04-26: Enh. #354 Also retain the other directories
		this.lastCodeExportDir = new File(ini.getProperty("lastExportDirectory", System.getProperty("user.home")));
		this.lastCodeImportDir = new File(ini.getProperty("lastImportDirectory", System.getProperty("user.home")));
		this.lastImportFilter = ini.getProperty("lastImportDirectory", "");
		// END KGU#354 2017-04-26
		// START KGU#602 2018-10-28: Enh. #419
		try {
			this.lastWordWrapLimit = Integer.parseInt(ini.getProperty("wordWrapLimit", "0"));
			// START KGU#654 2019-02-15: Enh. #681
			this.generatorProposalTrigger = Integer.parseInt(ini.getProperty("genExportPrefTrigger", "5"));
			// END KGU#654 2019-02-15
		}
		catch (NumberFormatException ex) {}
		// END KGU#602 2018-10-28

		// recent files
		try
		{	
			for (int i = MAX_RECENT_FILES-1; i >= 0; i--)
			{
				if (ini.keySet().contains("recent"+i))
				{
					if (!ini.getProperty("recent"+i, "").trim().isEmpty())
					{
						this.addRecentFile(ini.getProperty("recent"+i, ""), false);
					}
				}
			}
		}
		catch(Exception e)
		{
			logger.log(Level.WARNING, "Ini", e);
		}
		NSDControl.doButtons();
	}
	// END KGU#602 2018-10-28

	public void setSimplifiedGUI(boolean _simplified)
	{
		if (Element.E_REDUCED_TOOLBARS != _simplified) {
			Element.E_REDUCED_TOOLBARS = _simplified;
			for (MyToolbar toolbar: toolbars) {
				if (expertToolbars.contains(toolbar)) {
					// The toolbar is to be hidden completely
					toolbar.setVisible(!_simplified);
				}
				else {
					// Some speed buttons of the toolbar may have to be hidden
					toolbar.setExpertVisibility(!_simplified);
				}
			}
			Element.cacheToIni();
		}
	}


	/**
	 * Sets this instance initialized and has it redraw all.
	 */
	public void setInitialized() {
		this.isInitialized = true;
		redraw();
		analyse();
	}

	// START KGU#459 2017-11-14: Enh. #459-1
	public void showTutorialHint() {
		JOptionPane.showMessageDialog(this.getFrame(),
				Menu.msgGuidedTours.getText(),
				Menu.ttlGuidedTours.getText(),
				JOptionPane.INFORMATION_MESSAGE,
				IconLoader.getIconImage(getClass().getResource("icons/AnalyserHint.png")));
		analyse();
		repaint();
	}
	// END KGU#459 2017-11-14

	// START KGU#477 2017-12-06: Enh. #487
	/**
	 * Sets the display mode for hiding of mere declarartory element sequences according to
	 * the argument.
	 * @param _activate - whether to enable or disable the hiding mode.
	 */
	public void setHideDeclarations(boolean _activate) {
		Element selectedElement = this.selected;
		Element.E_HIDE_DECL = _activate;
		this.resetDrawingInfo();
		analyse();
		repaint();
		if (selectedElement != null) {
			if (selectedElement instanceof Instruction) {
				selectedElement.setSelected(false);
				selected = selectedElement = ((Instruction)selectedElement).getDrawingSurrogate(false);
				selectedElement.setSelected(true);
			}
			redraw(selectedElement);
		}
		else {
			redraw();
		}
		// START KGU#705 2019-09-24: Enh. #738
		updateCodePreview();
		// END KGU#705 2019-09-24
		// FIXME: The diagram will not always have been scrolled to the selected element by now...
	}
	// END KGU#477 2017-12-06

	// START KGU#479 2017-12-14: Enh. #492
	/**
	 * Opens an element designation configurator - this is to allow to discouple element names from
	 * localization. 
	 */
	public void elementNamesNSD() {
		ElementNamePreferences namePrefs = new ElementNamePreferences(this.getFrame());
		for (int i = 0; i < namePrefs.txtElements.length; i++) {
			namePrefs.txtElements[i].setText(ElementNames.configuredNames[i]);
		}
		namePrefs.chkUseConfNames.setSelected(ElementNames.useConfiguredNames);
		namePrefs.setVisible(true);
		if (namePrefs.OK) {
			for (int i = 0; i < namePrefs.txtElements.length; i++) {
				ElementNames.configuredNames[i] = namePrefs.txtElements[i].getText();
			}
			ElementNames.useConfiguredNames = namePrefs.chkUseConfNames.isSelected();
			ElementNames.saveToINI();
			Locales.getInstance().setLocale(Locales.getInstance().getLoadedLocaleName());
		}
	}
	// END KGU#479 2017-12-14

	// START KGU#448 2018-01-05: Enh. #443
	/**
	 * Ensures field {@link #diagramControllers} being initialized and enables or
	 * disables the {@link DiagramController} with class name {@code className}
	 * according to the value of {@code selected}.
	 * @param className - full class name of a {@link DiagramController} subclass
	 * @param selected - if true enables, otherwise disables the specified controller
	 * @return true if the specified controller class was found.
	 * @see #getEnabledControllers()
	 * @see #isControllerEnabled(String)
	 */
	public boolean enableController(String className, boolean selected)
	{
		// Ensure diagramControllers is initialised 
		this.getDiagramControllers();
		// START KGU#911 2021-01-10: Enh. #910 Status now held in associated Includables
		//long mask = 1;
		//for (DiagramController controller: diagramControllers) {
		//	// The initial position is reserved for the TurtleBox instance, which may not have been created 
		//	if (controller == null && mask == 1) {
		//		diagramControllers.set(0, turtle);
		//		controller = turtle;
		//	}
		//	if (controller != null && controller.getClass().getName().equalsIgnoreCase(className)) {
		//		if (selected) {
		//			this.enabledDiagramControllers |= mask;
		//		}
		//		else {
		//			this.enabledDiagramControllers &= ~mask;
		//		}
		//		// START KGU#911 2021-01-09: Enh. #910 We must ensure the possible enumerators
		//		analyse();
		//		redraw();
		//		// END KGU#911 2021-01-09
		//		return true;
		//	}
		//	mask <<= 1;
		//}
		if (turtle != null && !diagramControllers.containsKey(turtle)) {
			diagramControllers.put(turtle, null);
		}
		for (Map.Entry<DiagramController, Root> entry: diagramControllers.entrySet()) {
			if (entry.getKey().getClass().getName().equals(className)) {
				Root incl = entry.getValue();
				// Turtleizer (incl == null) cannot be disabled
				if (incl != null) {
					boolean statusChanged = incl.disabled == selected;
					incl.disabled = !selected;
					if (selected && !Arranger.getInstance().getAllRoots().contains(incl)) {
						Arranger.getInstance().addToPool(incl, this.getFrame(),
								Arranger.DIAGRAM_CONTROLLER_GROUP_NAME);
						// Ensure invisibility of the group and hence the diagram in Arranger
						for (Group group: Arranger.getInstance().getGroupsFromRoot(incl, true)) {
							if (group.getName().equals(Arranger.DIAGRAM_CONTROLLER_GROUP_NAME)) {
								group.setVisible(false);
								break;
							}
						}
					}
					else if (!selected && Arranger.hasInstance()) {
						Arranger.getInstance().removeDiagram(incl);
					}
					// We must ensure the possible enumerators are visible
					if (statusChanged) {
						this.resetDrawingInfo();
						analyse();
						redraw();
					}
				}
				return true;
			}
		}
		// END KGU#911 2021-01-10
		return false;
	}
	// END KGU#448 2018-01-14
	
	// START KGU#911 2021-01-10: Enh. #910 Added for menu "button" control
	public boolean isControllerEnabled(String className)
	{
		for (Map.Entry<DiagramController, Root> entry: diagramControllers.entrySet()) {
			if (entry.getKey().getClass().getName().equals(className)) {
				return entry.getValue() == null || !entry.getValue().disabled;
			}
		}
		return false;
	}
	// END KGU#911 2021-01-10

	// START KGU#480 2018-01-18: Enh. #490
	/**
	 * Opens a dialog allowing to configure alias names for {@link DiagramController} API
	 * methods (e.g. for {@link TurtleBox}).
	 * @param controllerPlugins - the plugin objects for the available {@link DiagramController}s
	 */
	public void controllerAliasesNSD(Vector<GENPlugin> controllerPlugins)
	{
		DiagramControllerAliases dialog = new DiagramControllerAliases(this.getFrame(), controllerPlugins);
		dialog.setVisible(true);
		// FIXME: Just temporary - mind Element.controllerName2Alias and Element.controllerAlias2Name
		if (dialog.OK) {
			try {
				Ini.getInstance().save();
			} catch (IOException ex) {
				// START KGU#484 2018-04-05: Issue #463
				//ex.printStackTrace();
				logger.log(Level.WARNING, "Trouble saving preferences.", ex);
				// END KGU#484 2018-04-05
			}
			setApplyAliases(dialog.chkApplyAliases.isSelected());
		}
	}

	/**
	 * Switches the replacement of {@link DiagramController} routine names with aliases on or off
	 * @param apply - new status value
	 */
	public void setApplyAliases(boolean apply) {
		Element.E_APPLY_ALIASES = apply;
		this.resetDrawingInfo();
		redraw();
		// START KGU#792 2020-02-04: Bugfix #805
		Ini.getInstance().setProperty("applyAliases", apply ? "1" : "0");
		// END KGU#792 2020-02-04
	}
	// END KGU#480 2018-01-18
	
	// START KGU#356 2019-03-14: Issue #366
	/** @return the owning @{@link JFrame} (actually the {@link Mainform}) or null */
	public JFrame getFrame()
	{
		// START KGU 2019-11-24: Make sure this doesn't cause a NullPointerException
		if (this.NSDControl == null) {
			return null;
		}
		// END KGU 2019-11-24
		return this.NSDControl.getFrame();
	}
	// END KGU#356 2019-03-14
	
	// START KGU#466 2019-08-03: Issue #733 - Selective preferences export
	/** Caches the last used selection pattern in the preference category dialog */
	private static Vector<Boolean> prefCategorySelection = new Vector<Boolean>();
	/**
	 * Opens a dialog allowing to elect preference categories for saving.
	 * Composes a set of ini property keys to be stored from the user selection.
	 * If the user opts for complete export then the returns set will be empty, if
	 * the user cancels then the result will be null.
	 * @param title - dialog title
	 * @param preferenceKeys - maps preference menu item names to arrays of key patterns
	 * @return the set of key patterns for filtering the preference export. may be empty or {@code null}.
	 */
	public Set<String> selectPreferencesToExport(String title, HashMap<String, String[]> preferenceKeys) {
		lu.fisch.structorizer.locales.Locale locale0 = Locales.getInstance().getDefaultLocale();
		lu.fisch.structorizer.locales.Locale locale = Locales.getInstance().getLocale(Locales.getInstance().getLoadedLocaleName());
		double scale = Double.parseDouble(Ini.getInstance().getProperty("scaleFactor", "1"));
		// Fill the selection vector to the necessary size
		for (int j = prefCategorySelection.size(); j < preferenceKeys.size(); j++) {
			prefCategorySelection.add(false);
		}
		Set<String> keys = null;
		JPanel panel = new JPanel();
		JPanel panel1 = new JPanel();
		JPanel panel2 = new JPanel();
		panel1.setLayout(new GridLayout(0,1));
		panel2.setLayout(new GridLayout(0,2, (int)(5 * scale),0));
		panel.setLayout(new BoxLayout(panel, BoxLayout.Y_AXIS));
		JCheckBox chkAll = new JCheckBox(Menu.msgAllPreferences.getText(), true);
		JCheckBox[] chkCategories = new JCheckBox[preferenceKeys.size()];
		JButton btnInvert = new JButton(Menu.msgInvertSelection.getText());
		int i = 0;
		for (String category: preferenceKeys.keySet()) {
			String msgKey = "Menu." + category + ".text";
			String caption = locale.getValue("Structorizer", msgKey);
			if (caption == null || caption.isEmpty()) {
				caption = locale0.getValue("Structorizer", msgKey);
			}
			int posEllipse = caption.indexOf("...");
			if (posEllipse > 0) {
				caption = caption.substring(0, posEllipse).trim();
			}
			if (caption.endsWith("?")) {
				caption = caption.substring((caption.startsWith("¿") ? 1 : 0), caption.length()-1);
			}
			JCheckBox chk = new JCheckBox(caption, prefCategorySelection.get(i));
			(chkCategories[i++] = chk).setEnabled(false);
			if (category.equals("menuDiagram")) {
				chk.setToolTipText(Menu.ttDiagramMenuSettings.getText().replace("%", caption));
			}
		}
		btnInvert.setEnabled(false);
		chkAll.addActionListener(new ActionListener() {
			@Override
			public void actionPerformed(ActionEvent evt) {
				boolean sel = chkAll.isSelected();
				for (int i = 0; i < chkCategories.length; i++) {
					chkCategories[i].setEnabled(!sel);
				}
				btnInvert.setEnabled(!sel);
			}});
		btnInvert.addActionListener(new ActionListener() {
			@Override
			public void actionPerformed(ActionEvent e) {
				for (int i = 0; i < chkCategories.length; i++) {
					chkCategories[i].setSelected(!chkCategories[i].isSelected());
				}
			}
		});
		panel1.add(chkAll);
		//for (JCheckBox chk: chkCategories) {
		//	panel2.add(chk);
		//}
		int offset = (chkCategories.length + 1)/2;
		for (int j = 0; j < offset; j++) {
			panel2.add(chkCategories[j]);
			if (j+offset < chkCategories.length) {
				panel2.add(chkCategories[j+offset]);
			}
		}
		panel2.add(btnInvert);
		panel.add(panel1);
		panel.add(new JSeparator(SwingConstants.HORIZONTAL));
		panel.add(panel2);
		GUIScaler.rescaleComponents(panel);
		if (JOptionPane.showConfirmDialog(this.getFrame(), panel, title, JOptionPane.OK_CANCEL_OPTION) == JOptionPane.OK_OPTION) {
			keys = new HashSet<String>();
			if (!chkAll.isSelected()) {
				i = 0;
				for (String[] patterns: preferenceKeys.values()) {
					// START KGU#855 2020-04-23: Bugfix #856 didn't collect the correct items
					//if (prefCategorySelection.set(i, chkCategories[i].isSelected())) {
					boolean isSelected = chkCategories[i].isSelected();
					prefCategorySelection.set(i, isSelected);
					if (isSelected) {
					// END KGU#855 2020-04-23
						for (String pattern: patterns) {
							keys.add(pattern);
						}
					}
					i++;
				}
				if (keys.isEmpty()) {
					// If nothing  is selected then it doesn't make sense to save anything
					// (and to return an empty here set would mean to save all)
					keys = null;
				}
			}
		}
		return keys;
	}
	// END KGU#466 2019-08-03

}<|MERGE_RESOLUTION|>--- conflicted
+++ resolved
@@ -218,11 +218,8 @@
  *                                      Bugfix #907: Duplicate code in goRun() led to a skipped tutorial step,
  *                                      Issue #569: Diagram scrolling on errorlist selection improved
  *      Kay Gürtzig     2021-01-10      Enh. #910: Effective support for actual DiagramControllers
-<<<<<<< HEAD
  *      Kay Gürtzig     2021-01-21      Enh. #913: Additional option for JStruct import in Import Preferences
-=======
  *      Kay Gürtzig     2021-01-23/25   Enh. #915: Special editor for Case elements (InputBoxCase) supported
->>>>>>> ecfbf2f1
  *
  ******************************************************************************************************
  *
@@ -2305,11 +2302,7 @@
 		// END KGU#111 2015-12-16
 		// START KGU#901 2021-01-22: Issue #901 WAIT_CURSOR on time-consuming actions
 		Cursor origCursor = getCursor();
-<<<<<<< HEAD
-		setCursor(new Cursor(Cursor.WAIT_CURSOR));	// Possibly this should have done Surface?
-=======
 		setCursor(new Cursor(Cursor.WAIT_CURSOR));
->>>>>>> ecfbf2f1
 		// END KGU#901 2021-01-22
 		try
 		{
