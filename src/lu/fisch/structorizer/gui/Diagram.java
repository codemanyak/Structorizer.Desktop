--- conflicted
+++ resolved
@@ -37,17 +37,12 @@
  *                      2015.10.11      Comment popping repaired by proper subclassing of getElementByCoord
  *                                      Listener method MouseExited now enabled to drop the sticky comment popup
  *      Kay Gürtzig     2015.11.08      Parser preferences for FOR loops enhanced (KGU#3)
-<<<<<<< HEAD
  *      Kay Gürtzig     2015.11.22      Selection of Subqueue subsequences or entire Subqueues enabled
  *                                      thus allowing collective operations like delete/cut/copy/paste (KGU#87).
  *      Kay Gürtzig     2015.11.24      Method setRoot() may now refuse the replacement (e.g. on cancelling
  *                                      the request to save recent changes)
- *      Kay Gürtzig     2015.11.29      New check options added to analyserNSD()
-=======
- *      Kay Gürtzig     2015.12.02      Bugfix #39 (KGU#91)
- *      Kay Gürtzig     2015.12.04      Bugfix #40 (KGU#94): With an error on saving, the recent file was destroyed
->>>>>>> 5db801f3
- *
+ *      Kay Gürtzig     2015.11.29      New check options added to analyserNSD() *      Kay Gürtzig     2015.12.02      Bugfix #39 (KGU#91)
+ *      Kay Gürtzig     2015.12.04      Bugfix #40 (KGU#94): With an error on saving, the recent file was destroyed *
  ******************************************************************************************************
  *
  *      Comment:		/
@@ -298,58 +293,6 @@
         //if(Element.E_TOGGLETC) root.setSwitchTextAndComments(true);
 		if(e.getSource()==this && NSDControl!=null)
 		{
-<<<<<<< HEAD
-			if (Element.E_SHOWCOMMENTS==true && ((Editor) NSDControl).popup.isVisible()==false)
-			{
-				// START KGU#25 2015-10-11: Method merged with selectElementByCoord
-				//Element selEle = root.getElementByCoord(e.getX(),e.getY());
-				Element selEle = root.getElementByCoord(e.getX(), e.getY(), false);
-				// END KGU#25 2015-10-11
-				
-				if (selEle!=null)
-				{
-					if (!selEle.getComment().getText().trim().equals(""))
-					{
-						if(!lblPop.getText().equals("<html>"+BString.replace(BString.encodeToHtml(selEle.getComment().getText()),"\n","<br>")+"</html>"))
-						{
-							lblPop.setText("<html>"+BString.replace(BString.encodeToHtml(selEle.getComment().getText()),"\n","<br>")+"</html>");
-						}
-						int maxWidth = 0;
-						int si = 0;
-						for(int i=0;i<selEle.getComment().count();i++)
-						{
-							if(maxWidth<selEle.getComment().get(i).length())
-							{
-								maxWidth=selEle.getComment().get(i).length();
-								si=i;
-							}
-						}
-						lblPop.setPreferredSize(new Dimension(8+lblPop.getFontMetrics(lblPop.getFont()).stringWidth(selEle.getComment().get(si)),
-															  selEle.getComment().count()*16));
-
-						int x = ((JComponent) e.getSource()).getLocationOnScreen().getLocation().x;
-						int y = ((JComponent) e.getSource()).getLocationOnScreen().getLocation().y;
-						pop.setLocation(x+e.getX(),
-										y+e.getY()+16);
-						pop.setVisible(true);
-					}
-					else
-					{
-						pop.setVisible(false);
-					}
-				}
-				else
-				{
-					pop.setVisible(false);
-				}
-			}
-			else
-			{
-				pop.setVisible(false);
-			}
-		}
-        if(Element.E_TOGGLETC) root.setSwitchTextAndComments(false);
-=======
         	boolean popVisible = false;
         	if (Element.E_SHOWCOMMENTS==true && ((Editor) NSDControl).popup.isVisible()==false)
         	{
@@ -357,7 +300,6 @@
         		//Element selEle = root.getElementByCoord(e.getX(),e.getY());
         		Element selEle = root.getElementByCoord(e.getX(), e.getY(), false);
         		// END KGU#25 2015-10-11
-
         		if (selEle != null &&
         				!selEle.getComment(false).getText().trim().isEmpty())
         		{
@@ -396,7 +338,6 @@
 		}
 		// KGU#91 2015-12-04: Bugfix #39 - Disabled
         //if(Element.E_TOGGLETC) root.setSwitchTextAndComments(false);
->>>>>>> 5db801f3
 	}
 
 	public void mouseDragged(MouseEvent e)
