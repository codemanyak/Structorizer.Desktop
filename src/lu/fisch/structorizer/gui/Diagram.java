--- conflicted
+++ resolved
@@ -202,12 +202,9 @@
  *      Kay Gürtzig     2020-04-28      Bugfix #865: On subroutine generation arguments true and false weren't recognised
  *      Kay Gürtzig     2020-05-02      Issue #866: Selection expansion / reduction mechanisms revised
  *      Kay Gürtzig     2020-06-03      Issue #868: Code import via files drop had to be disabled in restricted mode
-<<<<<<< HEAD
  *      Kay Gürtzig     2020-08-12      Enh. #800: Started to redirect syntactic analysis to class Syntax
-=======
  *      Kay Gürtzig     2020-10-17      Enh. #872: New display mode for operators (in C style)
  *      Kay Gürtzig     2020-10-18      Issue #875: Direct diagram saving into an archive, group check in canSave(true)
->>>>>>> b00b0fc6
  *
  ******************************************************************************************************
  *
