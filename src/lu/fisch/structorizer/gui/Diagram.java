/*
    Structorizer
    A little tool which you can use to create Nassi-Shneiderman Diagrams (NSD)

    Copyright (C) 2009  Bob Fisch

    This program is free software: you can redistribute it and/or modify
    it under the terms of the GNU General Public License as published by
    the Free Software Foundation, either version 3 of the License, or any
    later version.

    This program is distributed in the hope that it will be useful,
    but WITHOUT ANY WARRANTY; without even the implied warranty of
    MERCHANTABILITY or FITNESS FOR A PARTICULAR PURPOSE.  See the
    GNU General Public License for more details.

    You should have received a copy of the GNU General Public License
    along with this program.  If not, see <http://www.gnu.org/licenses/>.
 */
package lu.fisch.structorizer.gui;

/******************************************************************************************************
 *
 *      Author:         Bob Fisch
 *
 *      Description:    This class represents the visual diagram itself.
 *
 ******************************************************************************************************
 *
 *      Revision List
 *
 *      Author          Date            Description
 *      ------          ----            -----------
 *      Bob Fisch       2007-12-09      First Issue
 *      Kay Gürtzig     2015-10-09      Colour setting will now duly be registered as diagram modification
 *                      2015-10-11      Comment popping repaired by proper subclassing of getElementByCoord
 *                                      Listener method MouseExited now enabled to drop the sticky comment popup
 *      Kay Gürtzig     2015-11-08      Parser preferences for FOR loops enhanced (KGU#3)
 *      Kay Gürtzig     2015-11-22      Selection of Subqueue subsequences or entire Subqueues enabled
 *                                      thus allowing collective operations like delete/cut/copy/paste (KGU#87).
 *      Kay Gürtzig     2015-11-24      Method setRoot() may now refuse the replacement (e.g. on cancelling
 *                                      the request to save recent changes)
 *      Kay Gürtzig     2015-11-29      New check options added to analyserNSD()
 *      Kay Gürtzig     2015-12-02      Bugfix #39 (KGU#91)
 *      Kay Gürtzig     2015-12-04      Bugfix #40 (KGU#94): With an error on saving, the recent file was destroyed
 *      Kay Gürtzig     2015-12-16      Bugfix #63 (KGU#111): Error message on loading failure
 *      Kay Gürtzig     2016-01-02      Bugfix #85 (KGU#120): Root changes are also subject to undoing/redoing
 *      Kay Gürtzig     2016-01-03      Issue #65 (KGU#123): Collapsing/expanding from menu, autoscroll enabled 
 *      Kay Gürtzig     2016-01-11      Bugfix #102 (KGU#138): clear selection on delete, undo, redo 
 *      Kay Gürtzig     2016-01-15      Enh. #110: File open dialog now selects the NSD filter
 *      Kay Gürtzig     2016-01-21      Bugfix #114: Editing restrictions during execution, breakpoint menu item
 *      Kay Gürtzig     2016-02-03      Bugfix #117: Title and button update on root replacement (KGU#149)
 *      Kay Gürtzig     2016-03-02      Bugfix #97: Reliable selection mechanism on dragging (KGU#136)
 *      Kay Gürtzig     2016-03-08      Bugfix #97: Drawing info invalidation now involves Arranger (KGU#155)
 *      Kay Gürtzig     2016-03-16      Bugfix #131: Precautions against replacement of Root under execution (KGU#158)
 *      Kay Gürtzig     2016-03-21      Enh. #84: FOR-IN loops considered in editing and parser preferences (KGU#61)
 *      Kay Gürtzig     2016-04-01      Issue #143 (comment popup off on editing etc.), Issue #144 (preferred code generator)
 *      Kay Gürtzig     2016-04-04      Enh. #149: Characterset configuration for export supported
 *      Kay Gürtzig     2016-04-05      Bugfix #155: Selection must be cleared in newNSD()
 *      Kay Gürtzig     2016-04-07      Enh. #158: Moving selection as cursor key actions (KGU#177)
 *      Kay Gürtzig     2016-04-14      Enh. #158: moveSelection() now updates the scroll view (KGU#177)
 *      Kay Gürtzig     2016-04-19      Issue #164 (no selection heir on deletion) and #165 (inconsistent unselection)
 *      Kay Gürtzig     2016-04-23      Issue #168 (no selection heir on cut) and #169 (no selection on start/undo/redo)
 *      Kay Gürtzig     2016-04-24      Bugfixes for issue #158 (KGU#177): Leaving the body of Parallel, Forever etc. downwards,
 *                                      button state update was missing.
 *      Kay Gürtzig     2016-04-24      Issue #169 accomplished: selection on start / after export
 *      Kay Gürtzig     2016-05-02      Bugfix #184: Imported root must be set changed.
 *      Kay Gürtzig     2016-05-08      Issue #185: Import of multiple roots per file (collected in Arranger, KGU#194)
 *      Kay Gürtzig     2016-07-06      Enh. #188: New method transmuteNSD() for element conversion (KGU#199)
 *      Kay Gürtzig     2016-07-19      Enh. #192: File name proposals slightly modified (KGU#205)
 *      Kay Gürtzig     2016-07-20      Enh. #160: New export option genExportSubroutines integrated (KGU#178)
 *      Kay Gürtzig     2016-07-21      Enh. #197: Selection may be expanded by Shift-Up and Shift-Down (KGU#206)
 *      Kay Gürtzig     2016-07-25      Enh. #158 / KGU#214: selection traversal accomplished for un-boxed Roots,
 *                                      and FOREVER / non-DIN FOR loops
 *      Kay Gürtzig     2016-07-26      Bugfix #204: Modified ExportOptionDialoge API (for correct sizing)
 *      Kay Gürtzig     2016-07-28      Bugfix #208: Modification in setFunction(), setProgram(), and exportPNG()
 *                                      Bugfix #209: exportPNGmulti() corrected
 *      Kay Gürtzig     2016-07-31      Issue #158 Changes from 2016.07.25 partially withdrawn, additional restrictions
 *      Kay Gürtzig     2016-08-01      Issue #213: FOR loop transmutation implemented
 *                                      Enh. #215: Breakpoint trigger counters added (KGU#213)
 *      Kay Gürtzig     2016-08-12      Enh. #231: Analyser checks rorganised to arrays for easier maintenance
 *      Kay Gürtzig     2016-09-09      Issue #213: preWhile and postWhile keywords involved in FOR loop transmutation
 *      Kay Gürtzig     2016-09-11      Issue #213: Resulting selection wasn't highlighted
 *      Kay Gürtzig     2016-09-13      Bugfix #241: Modification in showInputBox()
 *      Kay Gürtzig     2016-09-15      Issue #243: Forgotten message box texts included in localization,
 *                                      Bugfix #244: Flaws in the save logic mended
 *      Kay Gürtzig     2016-09-17      Issue #245: Message box for failing browser call in updateNSD() added.
 *      Kay Gürtzig     2016-09-21      Issue #248: Workaround for legacy Java versions (< 1.8) in editBreakTrigger()
 *      Kay Gürtzig     2016-09-24      Enh. #250: Several modifications around showInputBox()
 *      Kay Gürtzig     2016-09-25      Enh. #253: D7Parser.keywordMap refactoring done, importOptions() added.
 *      Kay Gürtzig     2016-09-26      Enh. #253: Full support for diagram refactoring implemented.
 *      Kay Gürtzig     2016-10-03      Enh. #257: CASE element transmutation (KGU#267), enh. #253 revised
 *      Kay Gürtzig     2016-10-06      Minor improvements in FOR and CALL transmutations (enh. #213/#257)
 *      Kay Gürtzig     2016-10-06      Bugfix #262: Selection and dragging problems after insertion, undo, and redo
 *      Kay Gürtzig     2016-10-07      Bugfix #263: "Save as" now updates the current directory
 *      Kay Gürtzig     2016-10-11      KGU#280: field isArrangerOpen replaced by a method (due to volatility)
 *      Kay Gürtzig     2016-10-13      Enh. #270: Functionality for the disabling of elements
 *      Kay Gürtzig     2016-11-06      Issue #279: All references to method HashMap.getOrDefault() replaced
 *      Kay Gürtzig     2016-11-09      Issue #81: Scale factor no longer rounded, Update font only scaled if factor > 1
 *      Kay Gürtzig     2016-11-15      Enh. #290: Opportunities to load arrangements via openNSD() and FilesDrop
 *      Kay Gürtzig     2016-11-16      Bugfix #291: upward cursor traversal ended in REPEAT loops
 *      Kay Gürtzig     2016-11-17      Bugfix #114: Prerequisites for editing and transmutation during execution revised
 *      Kay Gürtzig     2016-11-18/19   Issue #269: Scroll to the element associated to a selected Analyser error
 *      Kay Gürtzig     2016-11-21      Issue #269: Focus alignment improved for large elements
 *      Kay Gürtzig     2016-12-02      Enh. #300: Update notification mechanism
 *      Kay Gürtzig     2016-12-12      Enh, #305: Infrastructure for Arranger root list
 *      Kay Gürtzig     2016-12-28      Enh. #318: Backsaving of unzipped diagrams to arrz file
 *      Kay Gürtzig     2017-01-04      Bugfix #321: Signatures of saveNSD(), doSaveNSD(), saveAsNSD() and zipToArrz() enhanced
 *      Kay Gürtzig     2017-01-09      Bugfix #330: Scaling of FileChooser for Nimbus L&F solved
 *      Kay Gürtzig     2017-01-27      Issues #290/#306: Signature and logic of openNsdOrArr slightly modified
 *      Kay Gürtzig     2017-02-08      Bugfix #198: Cursor navigation for Alternatives and CASE elements fixed
 *      Kay Gürtzig     2017-02-27      Enh. #346: Export option dialog changes for user-specific include directives
 *      Kay Gürtzig     2017-03-04      Enh. #354: Code import generalized
 *      Kay Gürtzig     2017-03-06      Enh. #368: New import option: code import of variable declarations
 *      Kay Gürtzig     2017-03-08      Enh. #354: file dropping generalized, new import option to save parseTree
 *      Kay Gürtzig     2017-03-10      Enh. #367: IF transmutation added: Swapping of the branches
 *      Kay Gürtzig     2017-03-12      Enh. #372: Author name configurable in save options
 *      Kay Gürtzig     2017-03-14      Enh. #372: Author name and license info editable now
 *      Kay Gürtzig     2017-03-15      Enh. #354: New menu strategy for code import - selection by FileChooser
 *      Kay Gürtzig     2017-03-19/27   Enh. #380: New function to outsource subsequences to routines
 *      Kay Gürtzig     2017-03-28      Issue #370: Improved dialog strategies for refactoring (parser preferences)
 *      Kay Gürtzig     2017-04-27      Enh. #354: New Import option log directory
 *      Kay Gürtzig     2017-05-07      Enh. #399: Message on dropping files of unsupported type.
 *      Kay Gürtzig     2017-05-09      Issue #400: Proper check whether preference changes were committed
 *      Kay Gürtzig     2017-05-11      Enh. #357: Mechanism to retrieve plugin-specified generator options
 *      Kay Gürtzig     2017-05-16      Enh. #389: Support for third diagram type (include/import)
 *      Kay Gürtzig     2017-05-18      Issue #405: New preference for width shrinking of CASE elements 
 *      Kay Gürtzig     2017-05-21      Enh. #372: AttributeInspector integrated, undo mechanism adapted
 *      Kay Gürtzig     2017-05-23      Enh. #354: On multiple-root code import now all roots go to Arranger
 *      Kay Gürtzig     2017-06-20      Enh. #354,#357: GUI Support for configuration of plugin-specific options
 *      Kay Gürtzig     2017-07-01      Enh. #389: Include mechanism transferred from CALL to ROOT
 *      Kay Gürtzig     2017-07-02      Enh. #357: plugin-specific option retrieval for code import
 *      Kay Gürtzig     2017-09-12      Enh. #415: Find&Replace dialog properly re-packed after L&F change
 *      Kay Gürtzig     2017-10-10      Issue #432: Workaround for nasty synch problem in redraw()
 *      Kay Gürtzig     2017-10-12      Issue #432: redrawing made optional in two methods 
 *      Kay Gürtzig     2017-10-23      Positioning of sub-dialogs no longer depends on diagram size
 *                                      Issue #417: scroll units adapted to Root size to reduce time complexity
 *      Kay Gürtzig     2017-10-28      Enh. #443: Slight adaption for multiple DiagramControllers
 *      Kay Gürtzig     2017-11-03      Bugfix #417: division by zero exception in scroll unit adaptation averted
 *      Kay Gürtzig     2017-12-06      Enh. #487: Support for hiding declaration sequences (still defective)
 *      Kay Gürtzig     2017-12-12      Issue #471: Option to copy error message to clipboard in importCode()
 *      Kay Gürtzig     2017-12-15      Issue #492: Element type name configuration
 *      Kay Gürtzig     2018-01-03      Enh. #415: Ensured that the Find&Replace dialog regains focus when selected
 *      Kay Gürtzig     2018-01-21      Enh. #490: New DiagramController alias preferences integrated
 *      Kay Gürtzig     2018-01-22      Post-processing of For elements after insertion and modification unified
 *      Kay Gürtzig     2018-02-09      Bugfix #507: Must force a complete redrawing on changing IF branch labels
 *      Kay Gürtzig     2018-02-15      Bugfix #511: Cursor key navigation was caught in collapsed loops. 
 *      Kay Gürtzig     2018-02-18      Bugfix #511: Collapsed CASE and PARALLEL elements also caught down key.
 *      Kay Gürtzig     2018-03-13      Enh. #519: "Zooming" via controlling font size with Ctrl + mouse wheel 
 *      Kay Gürtzig     2018-03-15      Bugfix #522: Outsourcing now considers record types and includes
 *      Kay Gürtzig     2018-03-20      Bugfix #526: Workaround for failed renaming of temporarily saved file
 *      Kay Gürtzig     2018-04-03      KGU#514: analyse() call on mere mouse clicking avoided
 *      Kay Gürtzig     2018-06-08      Issue #536: Precaution against command line argument trouble in openNsdOrArr()
 *      Kay Gürtzig     2018-06-11      Issue #143: Comment popup off on opening print preview
 *      Kay Gürtzig     2018-06-27      Enh. #552: Mechanism for global decisions on serial actions (save, overwrite)
 *                                      Usability of the parser choice dialog for code import improved.
 *      Kay Gürtzig     2018-07-02      KGU#245: color preferences modified to work with arrays
 *      Kay Gürtzig     2018-07-09      KGU#548: The import option dialog now retains the selected plugin for specific options
 *      Kay Gürtzig     2018-07-27      Bugfix #569: Report list didn't react to mouse clicks on a selected line
 *      Kay Gürtzig     2018-09-10      Issue #508: New option to continue with fix paddings in fontNSD()
 *      Kay Gürtzig     2018-09-13      Enh. #590: method attributesNSD() parameterized for Arranger Index use.
 *      Kay Gürtzig     2018-10-01      Bugfix #367: After IF branch swapping the drawing invalidation had wrong direction
 *      Kay Gürtzig     2018-10-26/28   Enh. #419: New import option impMaxLineLength, new method rebreakLines()
 *      Kay Gürtzig     2018-10-29      Enh. #627: Clipboard copy of a code import error will now contain stack trace if available
 *      Kay Gürtzig     2018-12-18      Bugfix #648, #649 - safe import from Struktogrammeditor, scrolling performance
 *      Kay Gürtzig     2019-01-06      Enh. #657: Outsourcing with group context
 *      Kay Gürtzig     2019-01-13      Enh. #662/4: Support for new saving option to store relative coordinates in arr files
 *      Kay Gürtzig     2019-01-17      Issue #664: Workaround for ambiguous canceling in AUTO_SAVE_ON_CLOSE mode
 *      Kay Gürtzig     2019-01-20      Issue #668: Group behaviour on outsourcing subdiagrams improved.
 *      Kay Gürtzig     2019-02-15/16   Enh. #681 - mechanism to propose new favourite generator after repeated use
 *      Kay Gürtzig     2019-02-26      Bugfix #688: canTransmute() should always return true for Call and Jump elements
 *      Kay Gürtzig     2019-02-26      Enh. #689: Mechanism to edit the referred routine of a selected Call introduced
 *      Kay Gürtzig     2019-03-01      Bugfix #693: Missing existence check on loading recent arrangement files added
 *      Kay Gürtzig     2019-03-13      Issues #518, #544, #557: Element drawing now restricted to visible rect.
 *      Kay Gürtzig     2019-03-25      Issue #685: Workaround for exception stack traces on copying to windows clipboard 
 *      Kay Gürtzig     2019-03-27      Enh. #717: Configuration of scroll increment (Element.E_WHEEL_SCROLL_UNIT)
 *      Kay Gürtzig     2019-03-28      Enh. #657: Retrieval for subroutines now with group filter
 *      Kay Gürtzig     2019-03-29      Issues #518, #544, #557 drawing speed improved by redraw area reduction
 *      Kay Gürtzig     2019-03-20      Bugfix #720: Proper reflection of includable changes ensured
 *      Kay Gürtzig     2019-06-13      Bugfix #728: Wipe the result tree in an opened F&R dialog on editing.
 *      Kay Gürtzig     2019-07-31      Issue #526: File renaming workaround reorganised on occasion of bugfix #731
 *      Kay Gürtzig     2019-08-01      KGU#719: Refactoring dialog redesigned to show a JTable of key pairs
 *      Kay Gürtzig     2019-08-03      Issue #733: Selective property export mechanism implemented.
 *      Kay Gürtzig     2019-09-24      Bugfix #751: Cursor traversal didn't reach Try element internals
 *      Kay Gürtzig     2019-09-23      Enh. #738: First code preview implementation approaches
 *      Kay Gürtzig     2019-09-27      Enh. #738: Methods for code preview popup menu reaction
 *      Kay Gürtzig     2019-09-28      Javadoc completions, fine-tuning for #738
 *      Kay Gürtzig     2019-09-29      Issue #753: Unnecessary structure preference synchronization offers suppressed.
 *      Kay Gürtzig     2019-10-05      Issues #758 (Edit subroutine) and KGU#743 (root type change) fixed
 *      Kay Gürtzig     2019-10-07      Error message fallback for cases of empty exception text ensured (KGU#747)
 *      Kay Gürtzig     2019-10-13/15   Bugfix #763: Stale file also triggers save request in saveNSD()
 *      Bob Fisch       2019-11-24      New method setRootForce() introduced as interface for Unimozer (c)
 *      Kay Gürtzig     2019-11-29      Bugfix #777: Concurrent favourite export language modification now properly handled
 *      Kay Gürtzig     2020-01-20      Enh. #801 - Offline help added, exception handling flaw in helpNSD() fixed
 *      Kay Gürtzig     2020-02-04      Bugfix #805: Several volatile preferences cached to the Ini instance when modified
 *      Kay Gürtzig     2020-02-16      Issue #815: Combined file filter (StructorizerFilter) preferred in openNSD()
 *      Kay Gürtzig     2020-03-03      Enh. #440: New method to support PapDesigner export
 *      Kay Gürtzig     2020-03-16/17   Enh. #828: New method to export an arrangement group
 *      Kay Gürtzig     2020-04-22      Enh. #855: New export options for array size / string length defaults
 *      Kay Gürtzig     2020-04-23      Bugfix #856: Selective preference saving to file didn't work properly
 *      Kay Gürtzig     2020-04-28      Bugfix #865: On subroutine generation arguments true and false weren't recognised
 *      Kay Gürtzig     2020-05-02      Issue #866: Selection expansion / reduction mechanisms revised
 *      Kay Gürtzig     2020-06-03      Issue #868: Code import via files drop had to be disabled in restricted mode
 *      Kay Gürtzig     2020-08-12      Enh. #800: Started to redirect syntactic analysis to class Syntax
 *      Kay Gürtzig     2020-10-17      Enh. #872: New display mode for operators (in C style)
 *      Kay Gürtzig     2020-10-18      Issue #875: Direct diagram saving into an archive, group check in canSave(true)
 *      Kay Gürtzig     2020-10-20/22   Issue #801: Ensured that the User Guide download is done in a background thread
 *      Kay Gürtzig     2020-12-10      Bugfix #884: Flaws of header inference for virgin diagrams mended
 *      Kay Gürtzig     2020-12-12      Enh. #704: Adaptations to Turtleizer enhancements
 *      Kay Gürtzig     2020-12-14      Bugfix #887: TurtleBox must be shared
 *      Kay Gürtzig     2020-12-20      Bugfix #892: "Save as" and double-click trouble with arranged diagrams
 *      Kay Gürtzig     2020-12-25      Enh. #896: Cursor shape changes when element dragging is permissible,
 *                                      dragging elements above the target position enabled via the Shift key
 *      Kay Gürtzig     2020-12-29      Issue #901: Time-consuming actions set WAIT_CURSOR now
 *      Kay Gürtzig     2020-12-30      Issue #901: WAIT_CURSOR now also applied to saveAllNSD()
 *      Kay Gürtzig     2021-01-01      Enh. #903: Syntax highlighting in popup, popup adaption on L&F change
 *      Kay Gürtzig     2021-01-06      Enh. 905: New Analyser markers suppressed on image export and printing
 *                                      Bugfix #907: Duplicate code in goRun() led to a skipped tutorial step,
 *                                      Issue #569: Diagram scrolling on errorlist selection improved
 *      Kay Gürtzig     2021-01-10      Enh. #910: Effective support for actual DiagramControllers
 *      Kay Gürtzig     2021-01-23/25   Enh. #915: Special editor for Case elements (InputBoxCase) supported
 *      Kay Gürtzig     2021-01-27      Enh. #917: editSubNSD() (#689) now also applies to referred Includables
 *      Kay Gürtzig     2021-01-30      Bugfix #921: recursive type retrieval for outsizing, handling of enum types
 *      Kay Gürtzig     2021-02-04      Enh. #926: Element selection now scrolls to the related Analyser warnings
 *      Kay Gürtzig     2021-02-12      Bugfix #936 in exportGroup() - failed on a group never having been saved
 *      Kay Gürtzig     2021-02-24      Bugfix #419: rebreakLines() did not redraw though it induces reshaping
 *      Kay Gürtzig     2021-02-28      Issue #905: Faulty redrawing policy after AnalyserPreference changes fixed
 *      Kay Gürtzig     2021-03-01      Bugfix #950: Arranger notifications were accidently switched off on code import
 *      Kay Gürtzig     2021-03-02      Bugfix #951: On FilesDrop for source files the language-specific options weren't used
 *      Kay Gürtzig     2021-03-03      Issue #954: Modified behaviour of "Clear all Breakpoints" button
 *      Kay Gürtzig     2021-04-14      Bugfix #969: Precaution against relative paths in currentDirectory
 *      Kay Gürtzig     2021-04-16      Enh. #967: ARM code export options retrieved from Ini instead from menu item
 *      Kay Gürtzig     2021-06-03      Bugfix KGU#975: Signature of setPluginSpecificOptions() refactored
 *      Kay Gürtzig     2021-06-08      Enh. #953: Modifications for ExportOptionDialog (line numbering option)
 *      Kay Gürtzig     2021-06-09      Bugfix #977: Attempt of a workaround for a code preview problem
 *      Kay Gürtzig     2021-06-10/11   Enh. #926, #979: Analyser report tooltip on the Analyser marker driehoekje (#905)
 *      Kay Gürtzig     2021-09-18      Bugfix #983: Summoning a subroutine to an editor unduly turned it 'changed'
 *      Kay Gürtzig     2021-10-29      Issue #1004: Export/import option dialogs now respect plugin-specific option defaults
 *      Kay Gürtzig     2021-11-14      Enh. #967: Analyser preferences enhanced by plugin-specific checks
 *      Kay Gürtzig     2022-05-08      Bugfix #1033: Diagram import left a stale Analyser report list.
 *      Kay Gürtzig     2022-06-24      Bugfix #1038: Additional argument for setRoot() to suppress recursive saving requests
 *      Kay Gürtzig     2022-08-18      Enh. #1066: text auto-completion mechanism in showInputBox()
 *      Kay Gürtzig     2022-08-25      Enh. #1066: Infinity literal added to auto-complete words.
 *      Kay Gürtzig     2023-09-12      Bugfix #1086: Defective arrangement on source import with two routines
<<<<<<< HEAD
 *      Kay Gürtzig     2023-11-09      Issue #800: Obsolete refactoring support (#253) removed/disabled
=======
 *      Kay Gürtzig     2023-11-09      Enh. #1114: Place the InputBox caret at the first question mark in
 *                                      the default text for new Elements
>>>>>>> f66e3a01
 *
 ******************************************************************************************************
 *
 *      Comment:		/
 *      
 *      2023-11-09 Issues #253 / #800 (Kay Gürtzig)
 *      - Refactoring as introduced with #253 is beeing made superfluous by internally storing fix marker
 *        symbols like §PREFOR§ in the text tokens instead of holding user-specific keywords. This way,
 *        only on display and editing a translation is required but nowhere else.
 *      2021-04-16 (Kay Gürtzig, #967 = ARM code export)
 *      - Alessandro Simonetta had added a Dialog menu item to switch among two ARM code syntax versions
 *        (GNU/KEIL). As this is not a diagram property, the mechanism was replaced by a plugin-specific
 *        Boolean export option "gnuCode". On this occasion the option retrieval code had to be fixed.
 *      2016-07-31 (Kay Gürtzig, #158)
 *      - It turned out that circular horizontal selection move is not sensible. It compromises usability
 *        rather than it helps. With active horizontal mouse scrolling the respective diagram margin is
 *        so quickly reached that a breathtaking rotation evolves - no positioning is possible. Even with
 *        cursor keys you fall too rapidly into the margin trap, just to be kicked to a totally different
 *        place. This makes navigation rather hazardous. Selection chain will end at the left or right
 *        margin now, giving pause for consideration.
 *        Moving inwards the diagram from the selected Root will still work.
 *
 ******************************************************************************************************///

import java.awt.*;
import java.awt.image.*;
import java.awt.event.*;
import java.awt.geom.Rectangle2D;
import java.awt.print.*;
import java.awt.datatransfer.*;

import net.iharder.dnd.*; //http://iharder.sourceforge.net/current/java/filedrop/

import java.io.*;
import java.lang.reflect.Method;
import java.net.MalformedURLException;
import java.net.SocketTimeoutException;
import java.net.URI;
import java.net.URISyntaxException;
import java.net.URL;
import java.net.UnknownHostException;
import java.nio.channels.Channels;
import java.nio.channels.ReadableByteChannel;
import java.nio.charset.Charset;
import java.util.*;
import java.util.List;
import java.util.Map.Entry;
import java.util.logging.Level;
import java.util.logging.Logger;
import java.util.regex.Matcher;
import java.util.zip.ZipEntry;
import java.util.zip.ZipException;
import java.util.zip.ZipFile;
import java.util.zip.ZipOutputStream;

import javax.swing.*;
import javax.swing.border.EmptyBorder;
import javax.imageio.*;
import javax.net.ssl.HttpsURLConnection;
import javax.swing.event.ChangeEvent;
import javax.swing.event.ChangeListener;
import javax.swing.event.HyperlinkEvent;
import javax.swing.event.HyperlinkListener;
import javax.swing.event.ListSelectionEvent;
import javax.swing.event.ListSelectionListener;
import javax.swing.filechooser.FileFilter;
import javax.swing.table.DefaultTableModel;
import javax.swing.text.BadLocationException;
import javax.swing.text.DefaultFormatter;
import javax.swing.text.DefaultHighlighter;
import javax.swing.text.Highlighter;
import javax.swing.text.Highlighter.HighlightPainter;

import org.freehep.graphicsio.emf.*;
import org.freehep.graphicsio.pdf.*;
import org.freehep.graphicsio.swf.*;

import lu.fisch.diagrcontrol.DiagramController;
import lu.fisch.graphics.*;
import lu.fisch.utils.*;
import lu.fisch.utils.Desktop;
import lu.fisch.structorizer.parsers.*;
import lu.fisch.structorizer.syntax.Syntax;
import lu.fisch.structorizer.syntax.TokenList;
import lu.fisch.structorizer.io.*;
import lu.fisch.structorizer.locales.Locales;
import lu.fisch.structorizer.generators.*;
import lu.fisch.structorizer.helpers.GENPlugin;
import lu.fisch.structorizer.helpers.IPluginClass;
import lu.fisch.structorizer.archivar.Archivar;
import lu.fisch.structorizer.archivar.IRoutinePool;
import lu.fisch.structorizer.arranger.Arranger;
import lu.fisch.structorizer.arranger.Group;
import lu.fisch.structorizer.elements.*;
import lu.fisch.structorizer.elements.Element.DrawingContext;
import lu.fisch.structorizer.executor.Control;
import lu.fisch.structorizer.executor.Executor;
import lu.fisch.structorizer.syntax.Function;
import lu.fisch.turtle.TurtleBox;

import org.freehep.graphicsio.svg.SVGGraphics2D;

/**
 * Represents the working area of the Structorizer. Holds the current
 * Nassi-Shneiderman diagram and manages all editing ativities as well as
 * loading, saving, import, export etc.
 *
 * @author Robert Fisch
 * @author Kay Gürtzig
 */
@SuppressWarnings("serial")

public class Diagram extends JPanel implements MouseMotionListener, MouseListener, Printable, MouseWheelListener, ClipboardOwner, ListSelectionListener {

	// START KGU#363 2017-03-28: Enh. #370 - allow to break a Root-modifying activity
	/**
	 * Exception may be raised if a Root-modifying action was denied
	 *
	 * @author Kay Gürtzig
	 */
	public class CancelledException extends Exception
	{
		public CancelledException() {
			super("Cancelled");
		}
	}
	// END KGU#363 2017-03-28

	// START KGU#484 2018-03-22: Info #463
	public static final Logger logger = Logger.getLogger(Diagram.class.getName());
	// END KGU#484 2018-03-22

	/**
	 * Fixed size limitation for the file history
	 */
	private static final int MAX_RECENT_FILES = 10;

	// START KGU#48 2015-10-18: We must be capable of preserving consistency when root is replaced by the Arranger
	/**
	 * The current Nassi-Shneiderman diagram
	 *
	 * @see #getRoot()
	 * @see #setRoot(Root, boolean, boolean, boolean)
	 * @see #setIf
	 */
	//public Root root = new Root();
	private Root root = new Root();
	// END KGU#48 2015-10-18
	// START KGU#873 2020-12-14: Bugfix #887 All diagrams must share the same Turtleizer
	//private TurtleBox turtle = null;
	private static TurtleBox turtle = null;
	// END KGU#873 2020-12-14

	private Element selected = null;

	private boolean mouseMove = false;
	private int mouseX = -1;
	private int mouseY = -1;
	/**
	 * Selected element with mouse button down (i.e. element eligible for
	 * dragging)
	 */
	private Element selectedDown = null;
	/**
	 * On dragging elements, the element being moved
	 */
	private Element selectedMoved = null;
	private int selX = -1;
	private int selY = -1;
	private int mX = -1;
	private int mY = -1;

	private NSDController NSDControl = null;

	// START KGU#534 2018-06-27: Enh. #552
	/*========================================
	 * Serial action support
	 *========================================*/
	/**
	 * Nesting depth of serial actions
	 */
	private static short serialActionDepth = 0;

	public enum SerialDecisionStatus {
		INDIVIDUAL, YES_TO_ALL, NO_TO_ALL
	};

	public enum SerialDecisionAspect {
		SERIAL_SAVE, SERIAL_OVERWRITE, SERIAL_GROUP_SAVE
	};
	private static final SerialDecisionStatus[] serialDecisions = {
			SerialDecisionStatus.INDIVIDUAL,	// SERIAL_SAVE
			SerialDecisionStatus.INDIVIDUAL,	// SERIAL_OVERWRITE
			SerialDecisionStatus.INDIVIDUAL,	// SERIAL_GROUP_SAVE
	}; 
	/**
	 * Enters a serial action - thus allowing general decisions to certain
	 * aspects of a serial action. Starts with INDIVIDIAL decision for all
	 * aspects.<br/>
	 * Make sure to call {@link #endSerialMode()} on terminating the serial
	 * action.<br/>
	 * Is nesting-aware.
	 *
	 * @see #endSerialMode()
	 * @see #isInSerialMode()
	 * @see #setSerialDecision(SerialDecisionAspect, boolean)
	 * @see #getSerialDecision(SerialDecisionAspect)
	 */
	public static void startSerialMode() {
		if (serialActionDepth <= 0) {
			for (int i = 0; i < serialDecisions.length; i++) {
				serialDecisions[i] = SerialDecisionStatus.INDIVIDUAL;
			}
			serialActionDepth = 1;
		} else {
			serialActionDepth++;
		}
	}

	/**
	 * Leaves a serial action (i.e. the current nesting level). On ending the
	 * outermost level, all serial decisions are cleared.
	 *
	 * @see #startSerialMode()
	 * @see #isInSerialMode()
	 * @see #setSerialDecision(SerialDecisionAspect, boolean)
	 * @see #getSerialDecision(SerialDecisionAspect)
	 */
	public static void endSerialMode() {
		if (serialActionDepth == 1) {
			for (int i = 0; i < serialDecisions.length; i++) {
				serialDecisions[i] = SerialDecisionStatus.INDIVIDUAL;
			}
		}
		if (serialActionDepth > 0) {
			serialActionDepth--;
		}
	}

	/**
	 * @return true if a serial action is going on such that serial decisions
	 * are relevant.
	 * @see #startSerialMode()
	 * @see #endSerialMode()
	 * @see #getSerialDecision(SerialDecisionAspect)
	 * @see #setSerialDecision(SerialDecisionAspect, boolean)
	 */
	public static boolean isInSerialMode()
	{
		return serialActionDepth > 0;
	}

	/**
	 * Returns the valid decision for the given {@code aspect} of the current
	 * serial action (INDIVIDUAL if there is no serial action context).
	 *
	 * @param aspect - one of the supported serial decision aspects
	 * @return the decision value
	 * @see #setSerialDecision(SerialDecisionAspect, boolean)
	 */
	public static SerialDecisionStatus getSerialDecision(SerialDecisionAspect aspect) {
		return serialDecisions[aspect.ordinal()];
	}

	/**
	 * Sets a general decision for all remaining files or other subjects for the
	 * given {@code aspect} of the current serial action (note that there is no
	 * way back to INDIVIDUAL here). Is ignored if there is no serial action
	 * context.
	 *
	 * @param aspect - one of the supported serial decision aspects
	 * @param statusAll - yes to all (true) or no to all (false)
	 * @see #getSerialDecision(SerialDecisionAspect)
	 */
	public static void setSerialDecision(SerialDecisionAspect aspect, boolean statusAll) {
		if (serialActionDepth > 0) {
			serialDecisions[aspect.ordinal()] = (statusAll ? SerialDecisionStatus.YES_TO_ALL : SerialDecisionStatus.NO_TO_ALL);
		}
	}
	// END KGU#534 2018-06-27

	// START KGU#2 2015-11-24 - KGU#280 2016-10-11 replaced by method consulting the Arranger class
	// Dependent Structorizer instances may otherwise be ignorant of the Arranger availability
	//public boolean isArrangerOpen = false;
	static public boolean isArrangerOpen() {
		return Arranger.hasInstance();
	}
	// END KGU#2 2015-11-24

	private JList<DetectedError> errorlist = null;
	// START KGU#705 2019-09-23: Enh. #738
	private JTextArea codePreview = null;
	// END KGU#705 2019-09-23

	// START KGU#368 2017-03-10: Enh. #376 - Allow copy and paste among Structorizer instances
	//private Element eCopy = null;
	static private Element eCopy = null;
	// END KGU#368 2017-03-10

	public File currentDirectory = new File(System.getProperty("user.home"));
	public File lastExportDir = null;
	// START KGU#354 2017-04-26: Enh. #354 also remember the last import folder
	public File lastCodeExportDir = null;
	public File lastCodeImportDir = null;
	public String lastImportFilter = "";
	// END KGU#354 2017-04-26
	// START KGU#602 2018-10-28: Enh. #619 - last used line length limitation (0 = never used)
	/**
	 * Last used value for interactive line length limitation (word wrapping)
	 */
	public int lastWordWrapLimit = 0;
	// END KGU#602 2018-10-28
	// START KGU#170 2016-04-01: Enh. #144 maintain a favourite export generator
	private String prefGeneratorName = "";
	// END KGU#170 2016-04-01
	// START KGU#354 2017-03-15: Enh. #354 CodeParser cache
	/**
	 * Cache of class instances implementing interface {@link CodeParser}
	 */
	private static Vector<CodeParser> parsers = null;
	/**
	 * The {@link GENPlugin}s held here provide parser-specific option
	 * specifications
	 */
	private static Vector<GENPlugin> parserPlugins = null;
	// END KGU#354 2017-03-15
	// START KGU#448 2018-01-05: Enh. #443
	// START KGU#911 2021-01-10: Enh. #910 We associate to all DiagramControllers an Includable
	/**
	 * Available {@link DiagramController}-implementing instances (including
	 * Turtleizer) combined with a representing Includable (except Turtleizer)
	 */
	//private static ArrayList<DiagramController> diagramControllers = null;
	private static LinkedHashMap<DiagramController, Root> diagramControllers = null;
	///** Bitset of enabled {@link DiagramController} instances */ 
	//private long enabledDiagramControllers = 0;
	// END KGU#911 2021-01-10
	// END KGU#448 2018-01-05

	// START KGU#300 2016-12-02: Enh. #300 - update notification settings
	// KGU#300 2017-03-15: turned static
	public static boolean retrieveVersion = false;
	// END KGU#300 2016-12-02
	// START KGU#305 2016-12-12: Enh. #305
	/**
	 * Indicates whether Arranger index is visible (diagram setting)
	 */
	private boolean show_ARRANGER_INDEX = false;	// Arranger index visible?
	// END KGU#305 2016-12-12
	// START KGU#705 2019-09-23: Enh. #738
	/**
	 * Indicates whether code preview is enabled (diagram setting)
	 */
	private boolean show_CODE_PREVIEW = false;		// Code Preview visible?
	/**
	 * Maps Elements to line number intervals of the current code preview
	 */
	private HashMap<Element, int[]> codePreviewMap = null;
	/**
	 * Highlight painter for the {@link #codePreview}
	 */
	private final HighlightPainter codeHighlightPainter =
			new DefaultHighlighter.DefaultHighlightPainter(Element.E_DRAWCOLOR);
	/**
	 * Highlight painter for executed elements in the {@link #codePreview}
	 */
	private final HighlightPainter execHighlightPainter =
			new DefaultHighlighter.DefaultHighlightPainter(Element.E_RUNNINGCOLOR);
	/**
	 * Caches the highlight manager for {@link #codePreview}
	 */
	private Highlighter codeHighlighter = null;
	// END KGU#705 2019-09-23

	// recently opened files
	protected Vector<String> recentFiles = new Vector<String>();

	// popup for comment
	/** The Label the comment popup consists of */
	private JLabel lblPop = new JLabel("",SwingConstants.CENTER);
	/** The popup for the comment */
	private JPopupMenu pop = new JPopupMenu();
	// START KGU#902 2021-01-01: Enh. #903
	/** The Element that most recently fed the {@link #lblPop} */
	private Element poppedElement = null;
	// END KGU#902 2021-01-01

	// toolbar management
	public Vector<MyToolbar> toolbars = new Vector<MyToolbar>();
	/** Toolbars that are to be disabled in simplified mode */
	public Vector<MyToolbar> expertToolbars = new Vector<MyToolbar>();

	private FindAndReplace findDialog = null;

	// START KGU#440 2017-11-06: Bugfix #455 - allow to suppress drawing on initialisation
	private boolean isInitialized = false;
	// END KGU#440 2017-11-06

	// START KGU#634 2019-01-17: Issue #664 - we need this distinction for saveAsNSD() in mode AUTO_SAVE_ON_CLOSE
	/**
	 * Flag allowing the saving methods to decide whether the application is
	 * going to close
	 */
	protected boolean isGoingToClose;
	// END KGU#634 2019-01-17

	// START KGU#654 2019-02-15: Enh. #681 - proposal mechanism for favourite generator
	protected int generatorProposalTrigger = 0;
	private String lastGeneratorName = null;
	private int generatorUseCount = 0;
	// END KGU#654 2019-02-15

	// STRT KGU#667 2019-02-26: Enh. #689
	/**
	 * Additional {@link Mainform} for editing of subroutines
	 */
	private Mainform subForm = null;
	// END KGU#667 2019-02-26

	/*========================================
	 * CONSTRUCTOR
	 *========================================*/
	/**
	 * Creates the Working area implementing most of the associated actions
	 *
	 * @param _editor - the associated {@link Editor} instance providing
	 * toolbar, popup menu, and more
	 * @param _name - name of the initial diagram to be presented
	 */
	public Diagram(Editor _editor, String _name) {
		super(true);
		this.setDoubleBuffered(true);	// we don't need double buffering, because the drawing
		// itself does it allready!
		this.setBackground(Color.LIGHT_GRAY);

		if (_editor != null) {
			errorlist = _editor.errorlist;
			// START KGU#705 2019-09-23: Enh. #738
			codePreview = _editor.txtCode;
			// END KGU#705 2019-09-23
			NSDControl = _editor;
		}
		create(_name);
	}

	// START KGU#48,KGU#49 2015-10-19: Make sure that replacing root by Arranger doesn't harm anything or risks losses
	/**
	 * @return the currently managed Root
	 */
	public Root getRoot() {
		return root;
	}

	/**
	 * Replaces the current diagram ({@link #root}) by the given {@code root}
	 * unless {@link Executor} is running or the user cancels the action on
	 * occasion of a requested decision about unsaved changes of the recently
	 * held {@link #root}.
	 *
	 * @param root - the {@link Root} to set
	 * @return false if the user refuses to adopt {@code root} or the current
	 * {@link Root} is being executed
	 */
	public boolean setRootIfNotRunning(Root root) {
		// START KGU#157 2016-03-16: Bugfix #131 - Precaution against replacement if under execution
		if (!this.checkRunning()) {
			return false;	// Don't proceed if the root is being executed
		}
		// END KGU#157 2016-03-16

		this.getParent().getParent().requestFocusInWindow();	// It's the JScrollPane (Editor.scrollaraea)
		return setRoot(root, true, true, true);
	}

	// START BOB 2019-11-24: Unimozer needs this method
	/**
	 * Replaces the current {@link Root} by the given {@code root} (if not null)
	 * and updates all depending GUI elements.<br/>
	 * CAUTION: Special interface for embedded use in Unimozer. Does not protect
	 * unsaved changes of the recently held {@link Root}!
	 *
	 * @param root - The new {@link Root} object (NSD) to be shown.
	 * @return true (no matter what happened)
	 * @see #setRoot(Root, boolean, boolean, boolean)
	 * @see #setRootIfNotRunning(Root)
	 */
	public boolean setRootForce(Root root) {
		if (root != null) {
			this.root = root;
			selected = root.findSelected();
			if (selected == null) {
				selected = root;
				root.setSelected(true);
			}
			redraw();
			analyse();
			this.updateCodePreview();
			doButtons();
			adaptScrollUnits();
		}
		return true;
	}
	// END BOB 2019-11-24

	// START KGU#430 2017-10-12: Issue #432 allow to set the root without immediate redrawing
	/**
	 * Replaces the current {@link Root} by the given {@code root} and updates
	 * all depending GUI elements.<br/>
	 * Should not be used while Executor is running the current Root - consider
	 * using {@link #setRootIfNotRunning(Root)} instead, which does a
	 * preliminary check.
	 *
	 * @param root - the new diagram root
	 * @param allowToSave - whether saving attempts for the recent {@link Root}
	 *     are allowed at all (should be by default - this is to avoid recursive
	 *     or repeated requests on recursive execution
	 * @param askToSave - in case the recent {@link Root} has unsaved changes
	 *     and {@code allowToSave} is {@code true}, ask to save it (or otherwise
	 *     simply save it without confirmation)?
	 * @param draw - If true then the work area will be redrawn
	 * @return {@code true} if {@code root} wasn't {@code null} and has properly replaced the
	 *     current diagram
	 *
	 * @see #setRootIfNotRunning(Root)
	 */
	//public boolean setRoot(Root root, boolean askToSave)
	public boolean setRoot(Root root, boolean allowToSave, boolean askToSave, boolean draw)
	// END KGU#430 2017-10-12
	{
		if (root != null) {
			// Save if something has been changed
			// START KGU#874 2020-10-18: Issue #875 Don't pester the user if root is arranged
			//if (!saveNSD(askToSave))
			// START KGU#874/KGU#893 2020-12-10: Bugfix #892 (#875 implementation mistake)
			//boolean isArranged = Arranger.hasInstance()
			//		&& Arranger.getInstance().getAllRoots().contains(root);
			boolean isArranged = Arranger.hasInstance()
					&& Arranger.getInstance().getAllRoots().contains(this.root);
			// END KGU#874/KGU#893 2020-12-10
			// START KGU#1032 2022-06-22: Bugfix #1038: Avoid recursive saving questions
			//if ((!askToSave || !isArranged) && !saveNSD(askToSave))
			if (allowToSave && (!askToSave || !isArranged) && !saveNSD(askToSave))
			// END KGU#1032 2022-06-22
			// END KGU#874 2020-10-18
			{
				// Abort this if the user cancels the save request
				return false;
			}
			this.unselectAll(draw);

			//boolean hil = root.highlightVars;
			this.root = root;
			//root.highlightVars = hil;
			//System.out.println(root.getFullText().getText());
			//root.getVarNames();
			//root.hasChanged = true;
			// START KGU#183 2016-04-23: Issue #169
			selected = root.findSelected();
			if (selected == null) {
				selected = root;
				root.setSelected(true);
			}
			// END KGU#183 2016-04-23
			if (draw) {
				redraw();
				analyse();
			}
			// START KGU#705 2019-09-23: Enh. #738
			this.updateCodePreview();
			// END KGU#705 2019-09-23
			// START KGU#149 2016-02-03: Bugfix #117
			doButtons();
			// END KGU#149 2016-02-03
			// START KGU#444 2017-10-23: Issue #417
			adaptScrollUnits();
			// END KGU#44 2017-10-23
		}
		return root != null;
	}
	// END KGU#48,KGU#49 2015-10-18

	/*
	// START KGU#2 2015-11-24: Allows the Executor to localize the Control frame
	public String getLang()
	{
		return NSDControl.getLang();
	}
	// END KGU#2 2015-11-24
	 */
	/**
	 * @return true if the Analyser is currently enabled, false otherwise
	 */
	public boolean getAnalyser() {
		return Element.E_ANALYSER;
	}

	private void create(String _string) {
		// load different things from INI-file
		Element.loadFromINI();
		Syntax.loadFromINI();

		this.addMouseListener(this);
		this.addMouseMotionListener(this);

		new FileDrop(this, new FileDrop.Listener() {
			public void filesDropped(java.io.File[] files) {
				// START KGU#157 2016-03-16: Bugfix #131 - Precaution against replacement if under execution
				if (!checkRunning()) {
					return;	// Don't proceed if the root is being executed
				}
				// END KGU#157 2016-03-16
				// START KGU#392 2017-05-07: Enh. #399
				String unsuitedFiles = "";
				// END KGU#392 2017-05-07
				//boolean found = false;
				for (int i = 0; i < files.length; i++) {
					String filename = files[i].toString();
					// START KGU#671 2019-03-01: Issue #693 We can use the equivalent mechanism of openNsdOrArr() instead
					//String filenameLower = filename.toLowerCase();
					//if(filenameLower.endsWith(".nsd"))
					//{
					//	openNSD(filename);
					//}
					//// START KGU#289 2016-11-15: Enh. #290 (Arranger file support)
					//else if (filenameLower.endsWith(".arr")
					//		||
					//		filenameLower.endsWith(".arrz"))
					//{
					//	loadArrangement(files[i]);
					//}
					//// END KGU#289 2016-11-15
					//else {
					// If openNsdOrArr() doesn't recognise the file type then it returns an empty extension string
					// START KGU#868 2020-06-03: Bugfix #868 - filesdrop import is to be suppressed, too
					//if (openNsdOrArr(filename).isEmpty()) {
					if (openNsdOrArr(filename).isEmpty() && !NSDControl.isRestricted()) {
					// END KGU#868 2020-06-03
					// END KGU#671 2019-03-01
						Ini ini = Ini.getInstance();
						String charSet = ini.getProperty("impImportCharset", Charset.defaultCharset().name());
						// START KGU#354 2017-04-27: Enh. #354
						boolean isVerbose = ini.getProperty("impLogToDir", "false").equals("true");
						String logPath = null;
						if (isVerbose) {
							logPath = ini.getProperty("impLogDir", "");
						}
						// END KGU#354 2017-04-27
						// START KGU#354 2017-03-08: go over all the parser plugins
						CodeParser parser = null;
						File theFile = new File(filename);
						parser = findParserForFileExtension(theFile);
						if (parser != null) {
							// save (only if something has been changed)
							saveNSD(true);
							// START KGU#354 2017-04-27: Enh. #354
							if (isVerbose) {
								if (logPath.isEmpty()) {
									logPath = theFile.getParent();
								} else if (logPath.equals(".")) {
									if (currentDirectory != null) {
										if (!currentDirectory.isDirectory()) {
											logPath = currentDirectory.getParent();
										} else {
											logPath = currentDirectory.getPath();
										}
									}
								}
							}
							// END KGU#354 2017-04-27				
							// load and parse source-code
							// START KGU#354 2017-05-03: Enh. #354 - we needed more safety here
							String parserError = null;
							try {
							// END KGU#354 2017-05-03
								// START KGU#354 2017-05-12: Enh. #354 - we better use a new instance instead of statically sharing it
								parser = parser.getClass().getDeclaredConstructor().newInstance();
								// END KGU#354 2017-05-12
								// START KGU#395 2017-07-02: Enh. #357
								String pluginKey = parser.getClass().getSimpleName();
								for (int j = 0; j < parserPlugins.size(); j++) {
									// START KGU#948 2021-03-02: Bugfix #951 wrong index used
									//GENPlugin plug = parserPlugins.get(i);
									GENPlugin plug = parserPlugins.get(j);
									// END KGU#948 2021-03-02
									if (plug.getKey().equals(pluginKey)) {
										setPluginSpecificOptions(parser, plug.options);
										break;
									}
								}
								// END KGU#395 2017-07-02
								List<Root> newRoots = parser.parse(filename, charSet, logPath);
								if (parser.error.equals("")) {
									boolean arrange = false;
									// START KGU#1076 2023-09-12: Bugfix #1086 - for functionality a main should reside in work area
									Root newMain = null;
									// END KGU#1076 2023-09-12
									for (Root rootNew : newRoots) {
										if (arrange) {
											// START KGU#1076 2023-09-12: Bugfix #1086 - the group should be named after the file
											//arrangeNSD();
											arrangeNSD(theFile.getName());
											// END KGU#1076 2023-09-12
										}
										// START KGU#1076 2023-09-12: Bugfix #1086 - for functionality a main should reside in work area
										if (newMain == null && rootNew.isProgram()) {
											newMain = rootNew;
										}
										// END KGU#1076 2023-09-12
										// FIXME: Consider temporary shut-off of Arranger index notifications, see importCode()
										setRootIfNotRunning(rootNew);
										currentDirectory = new File(filename);
										arrange = true;
										//System.out.println(root.getFullText().getText());
									}
									// START KGU#354 2017-05-23: Enh.#354 - with many roots it's better to push the principal root to the Arranger, too
									// START KGU#1076 2023-09-12: Bugfix #1086 - This must already be done if it's more than ONE root.
									//if (newRoots.size() > 2 || !root.isProgram()) {
									//	arrangeNSD();
									//}
									if (newRoots.size() >= 2) {
										arrangeNSD(theFile.getName());
									}
									// END KGU#1076 2023-09-12
									// END KGU#354 2017-05-23
									for (Root rootNew : newRoots) {
										rootNew.setChanged(false);
									}
									// START KGU#1076 2023-09-12: Bugfix #1086 - for functionality a main should reside in work area
									if (newMain != null && !root.isProgram()) {
										setRootIfNotRunning(newMain);
									}
									// END KGU#1076 2023-09-12
																	} else {
							// START KGU#354 2017-05-03: Enh #354 Safety addition part 2
									parserError = parser.error;
								}
							} catch (Exception ex) {
								parserError = ex.toString();
								// START KGU#484 2018-04-05: Issue #463
								//ex.printStackTrace();
								logger.log(Level.WARNING, "Use of parser " + parser + " failed.", ex);
								// END KGU#484 2018-04-05
							}
							if (parserError != null)
							// END KGU#354 2017-05-03
							{
								// show error
								// START KGU#364 2017-03-09: Issues #182, #354 - Allow to copy the content
								//JOptionPane.showMessageDialog(null,
								//		parser.error,
								//		Menu.msgTitleParserError.getText(),
								//		JOptionPane.ERROR_MESSAGE);
								String[] options = {
										Menu.lblOk.getText(),
										Menu.lblCopyToClipBoard.getText()
								};
								int chosen = JOptionPane.showOptionDialog(null,
										// START KGU#354 2017-05-03: Enh. #354 - Safety addition part 3
										//parser.error,
										parserError,
										// END KGU#354 2017-05-03
										Menu.msgTitleParserError.getText(),
										JOptionPane.ERROR_MESSAGE,
										JOptionPane.YES_NO_OPTION,
										null, options, 0);
								if (chosen == 1) {
									Clipboard clipboard = Toolkit.getDefaultToolkit().getSystemClipboard();
									StringSelection toClip = new StringSelection(parser.error);
									clipboard.setContents(toClip, null);
								}
							}
							redraw();
							// START KGU#354 2017-05-02: Enh. #354 file buttons hadn't been enabled properly  
							doButtons();
							// END KGU#354 2017-05-02

							Container cont = getParent();
							while (cont != null && !(cont instanceof JFrame)) {
								cont = cont.getParent();
							}
							if (cont != null) {
								((JFrame) cont).toFront();
							}
						}
						// START KGU#392 2017-05-07: Enh. #399: Gather unsuited files
						else {
							unsuitedFiles += "\n\u2022 " + filename;
						}
						// END KGU#392 2017-05-07

					}
					// END KGU#354 2017-03-08
				} // for (int i = 0; i < files.length; i++)
				// START KGU#392 2017-05-07: Enh. #399 Inform about unsuited files
				if (!unsuitedFiles.isEmpty()) {
					JOptionPane.showMessageDialog(null,
							Menu.msgUnsupportedFileFormat.getText().replace("%", unsuitedFiles),
							Menu.msgTitleLoadingError.getText(),
							JOptionPane.INFORMATION_MESSAGE);
				}
				// END KGU#392 2017-05-07
			}
		}
				);

		root.setText(StringList.getNew(_string));

		// START KGU#123 2016-01-04: Issue #65
		this.setAutoscrolls(true);
		// END KGU#123 2016--01-04

		// popup for comment
		JPanel jp = new JPanel();
		jp.setOpaque(true);
		lblPop.setPreferredSize(new Dimension(30, 12));
		jp.add(lblPop);
		pop.add(jp);

		// START KGU#182 2016-04-24: Issue #169
		selected = root;
		root.setSelected(true);
		// END KGU#182 2016-04-24

		// Attempt to find out what provokes the NullPointerExceptions on start
		//System.out.println("**** " + this + ".create() ready!");
	}

	// START KGU#354 2017-03-08: go over all the parser plugins
	private CodeParser findParserForFileExtension(File file) {
		CodeParser parser = null;
		this.retrieveParsers();
		for (int i = 0; i < parsers.size() && parser == null; i++) {
			if (parsers.get(i).accept(file)) {
				parser = parsers.get(i);
			}
		}

		return parser;
	}
	// END KGU#354 2017-03-08

	public void hideComments() {
		pop.setVisible(false);
		// START KGU#902 2021-01-01: Enh. #903 Make sure the pop info gets refreshed
		poppedElement = null;
		// END KGU#902 2021-01-01
	}

	@Override
	public void mouseMoved(MouseEvent e) {
		//System.out.println("MouseMoved at (" + e.getX() + ", " + e.getY() + ")");
		// KGU#91 2015-12-04: Bugfix #39 - Disabled
		//if(Element.E_TOGGLETC) root.setSwitchTextAndComments(true);
		if (e.getSource() == this && NSDControl != null) {
			boolean popVisible = false;
			// START KGU#979 2021-06-10: Enh. #926, #979
			//if (Element.E_SHOWCOMMENTS && !((Editor) NSDControl).popup.isVisible())
			Element selEle = null;
			boolean popupDone = false;
			// Don't show an Analyser tooltip while the context menu (NSDControl.popup) is open
			if (Element.E_ANALYSER && Element.E_ANALYSER_MARKER && !((Editor) NSDControl).popup.isVisible()) {
				// Analyser tooltip has priority over comment tooltip
				if ((selEle = root.getElementByCoord(e.getX(), e.getY(), false)) != null) {
					// Check if the analyser marker region is hit
					Rect rectEl = selEle.getRectOffDrawPoint();
					Rect rectMk = selEle.getAnalyserMarkerBounds(rectEl, true);
					if (rectMk.contains(e.getPoint())) {
						// Now check whether the element has associated warnings
						HashMap<Element, Vector<DetectedError>> errorMap = selEle.getRelatedErrors(true);
						if (!errorMap.isEmpty()) {
							FontMetrics fm = lblPop.getFontMetrics(lblPop.getFont());
							int width = 0;
							int lines = 0;
							StringBuilder sb = new StringBuilder();
							sb.append("<html>");
							String text = "";
							for (Entry<Element, Vector<DetectedError>> entry: errorMap.entrySet()) {
								Element errEle = entry.getKey();
								if (errorMap.size() > 1 || errEle != selEle) {
									// This is a collapsed element, i.e., potentially represents several elements
									text = ElementNames.getElementName(errEle, false, null);
									StringList elText = errEle.getText();
									String elText1 = "";
									if (elText.count() > 0) {
										elText1 = elText.get(0);
										if (elText.count() > 1) {
											elText1 += " ...";
										}
									}
									text += " (" + elText1 + ")";
									sb.append(BString.encodeToHtml(text));
									sb.append(":<br/>");
									width = Math.max(width, fm.stringWidth(text));
									lines++;
								}
								for (DetectedError err: entry.getValue()) {
									text = err.getMessage();
									if (err.isWarning()) {
										sb.append("<span style=\"color: #FF0000;\">");
									}
									else {
										sb.append("<span style=\"color: #0000FF;\">");
									}
									sb.append(BString.encodeToHtml(text));
									sb.append("</span><br/>");
									width = Math.max(width, fm.stringWidth(text));
									lines++;
								}
							}
							sb.append("</html>");
							lblPop.setText(sb.toString());
							lblPop.setPreferredSize(
									new Dimension(
											8 + width,
											lines * fm.getHeight()
											)
									);
							// Ensure that the comment tooltip isn't suppressed when the marker gets left
							poppedElement = null;
							int x = ((JComponent) e.getSource()).getLocationOnScreen().getLocation().x;
							int y = ((JComponent) e.getSource()).getLocationOnScreen().getLocation().y;
							pop.setLocation(x+e.getX(),
									y+e.getY()+16);
							popVisible = true;
							popupDone = true;
						}
					}
				}
				else {
					// No element hit, hence nothing else to do.
					popupDone = true;
				}
			}
			// Don't show a comment tooltip while the context menu (NSDControl.popup) is open
			if (!popupDone && Element.E_SHOWCOMMENTS && !((Editor) NSDControl).popup.isVisible())
			// END KGU#979 2021-06-10
			{
				//System.out.println("=================== MOUSE MOVED (" + e.getX()+ ", " +e.getY()+ ")======================");
				// START KGU#25 2015-10-11: Method merged with selectElementByCoord
				//Element selEle = root.getElementByCoord(e.getX(),e.getY());
				// START KGU#979 2021-06-11: Enh. #979 no need to retrieve twice
				//Element selEle = root.getElementByCoord(e.getX(), e.getY(), false);
				if (selEle == null) {
					selEle = root.getElementByCoord(e.getX(), e.getY(), false);
				}
				// END KGU#979 2021-06-11
				// END KGU#25 2015-10-11
				//System.out.println(">>>>>>>>>>>>>>>>>>> MOUSE MOVED >>>>> " + selEle + " <<<<<<<<<<<<<<<<<<<<<");

				if (selEle != null
						&& !selEle.getComment(false).getText().trim().isEmpty()) {
					// START KGU#902 2021-01-01: Enh. #903
					//// START KGU#199 2016-07-07: Enh. #188 - we must cope with combined comments now
					////StringList comment = selEle.getComment(false);
					//StringList comment = StringList.explode(selEle.getComment(false), "\n");
					//comment.removeAll("");	// Don't include empty lines here
					//// END KGU#199 2016-07-07
					//String htmlComment = "<html>" + BString.encodeToHtml(comment.getText()).replace("\n", "<br/>") + "</html>";
					//if(!lblPop.getText().equals(htmlComment))
					//{
					//	lblPop.setText(htmlComment);
					//}
					if (selEle != poppedElement) {
						StringBuilder sb = new StringBuilder();
						StringList comment = selEle.appendHtmlComment(sb);
						lblPop.setText(sb.toString());
						int maxWidth = 0;
						FontMetrics fm = lblPop.getFontMetrics(lblPop.getFont()); 
						for (int i = 0; i < comment.count(); i++)
						{
							String line = comment.get(i);
							maxWidth = Math.max(maxWidth, fm.stringWidth(line));
						}
						if (lblPop.getText().contains("<strong>")) {
							maxWidth *= 1.2;
						}
						lblPop.setPreferredSize(
								new Dimension(
										8 + maxWidth,
										comment.count() * lblPop.getFontMetrics(lblPop.getFont()).getHeight()
										)
								);
						poppedElement = selEle;
					}
					// END KGU#902 2021-01-01

					int x = ((JComponent) e.getSource()).getLocationOnScreen().getLocation().x;
					int y = ((JComponent) e.getSource()).getLocationOnScreen().getLocation().y;
					pop.setLocation(x + e.getX(),
							y + e.getY() + 16);
					popVisible = true;
				}
			}
			pop.setVisible(popVisible);
		}
		// KGU#91 2015-12-04: Bugfix #39 - Disabled
		//if(Element.E_TOGGLETC) root.setSwitchTextAndComments(false);
	}

	@Override
	public void mouseDragged(MouseEvent e) {
		if (e.getSource() == this) {
			// START KGU#123 2016-01-04: Issue #65 - added for autoscroll behaviour
			Rectangle r = new Rectangle(e.getX(), e.getY(), 1, 1);
			this.scrollRectToVisible(r);
			// END KGU#123 2016-01-04

			// START KGU#25 2015-10-11: Method merged with getElementByCoord(int,int)
			//Element bSome = root.selectElementByCoord(e.getX(),e.getY());
			Element bSome = root.getElementByCoord(e.getX(), e.getY(), true);
			// END KGU#25 2015-10-11

			if (bSome != null) {
				mX = e.getX();
				mY = e.getY();
				//System.out.println("DRAGGED "+mX+" "+mY);
				/*System.out.println("DRAGGED ("+e.getX()+", "+e.getY()+") >> " +
						bSome + " >> " + selectedDown);
						/**/
				// START KGU#896 2020-12-25: Enh. 896
				if (getCursor().getType() != Cursor.MOVE_CURSOR) {
					setCursor(new Cursor(Cursor.MOVE_CURSOR));
				}
				// END KGU#896 2020-12-25
				bSome.setSelected(true);
				//System.out.println("selected = " + bSome);
				//System.out.println("selectedDown = " + selectedDown);
				//System.out.println("selectedUp = " + selectedUp);
				if (selectedDown != null) {
					selectedDown.setSelected(true);
				}

				boolean doRedraw = false;

				if ((selectedDown != null) && (e.getX() != mouseX) && (e.getY() != mouseY) && (selectedMoved != bSome)) {
					mouseMove = true;
					if (selectedDown.getClass().getSimpleName().equals("Root")
							|| selectedDown.getClass().getSimpleName().equals("Subqueue")
							|| bSome.getClass().getSimpleName().equals("Root")
							// START KGU#911 2021-01-10: Enh. #910
							|| selectedDown.isImmutable() || bSome.isImmutable()
							// END KGU#911 2021-01-10
							//root.checkChild(bSome, selectedDown))
							|| bSome.isDescendantOf(selectedDown)) {
						Element.E_DRAWCOLOR = Color.RED;
					} else {
						Element.E_DRAWCOLOR = Color.GREEN;
					}
					/*
					 selectedDown.draw(new Canvas((Graphics2D)this.getGraphics()), selectedDown.rect);
					 if(bSome!=null)
					 {
					 bSome.draw(new Canvas((Graphics2D)this.getGraphics()), bSome.rect);

					 }
					 */
					doRedraw = true;
				}

				if (selX != -1 && selY != -1) {
					doRedraw = true;
				}

				if (doRedraw) {
					redraw();
				}

			}
			selectedMoved = bSome;
		}
	}

	@Override
	public void mousePressed(MouseEvent e) {
		//System.out.println("MousePressed at (" + e.getX() + ", " + e.getY() + ")");
		if (e.getSource() == this) {
			// START KGU#705 2019-09-26: Enh. #738: The focus wasn't automatically gained on clicking into the diagram
			this.getParent().getParent().requestFocus();
			// END KGU#705 2019-09-26
			//System.out.println("Pressed");
			mouseX = e.getX();
			mouseY = e.getY();

			Element.E_DRAWCOLOR = Color.YELLOW;
			// START KGU#25 2015-10-11: Method merged with getElementByCoord(int,int)
			//Element ele = root.selectElementByCoord(e.getX(),e.getY());
			Element ele = root.getElementByCoord(e.getX(), e.getY(), true);
			// END KGU#25 2015-10-11

			// START KGU#896 2020-12-25: Enh. #896
			boolean setMoveCursor = false;
			// END KGU#896 2020-12-25

			// KGU#87: Maintain a selected sequence on right mouse button click 
			if (e.getButton() == MouseEvent.BUTTON3 && selected instanceof IElementSequence
					&& (ele == null || ((IElementSequence) selected).getIndexOf(ele) >= 0)) {
				// Restore the selection flags (which have been reduced to ele by root.getElementByCoord(...))
				// START KGU 2016-01-09: Bugfix #97 (possibly) - ele may be null here!
				//ele.setSelected(false);
				if (ele != null) {
					ele.setSelected(false);
				}
				// END KGU 2016-01-09
				selected = selected.setSelected(true);
				redraw();
			} else if (ele != null) {
				// START KGU#896 2020-12-25: Enh. #896
				setMoveCursor = ele != null && getCursor().getType() != Cursor.MOVE_CURSOR;
				// END KGU#896 2020-12-25
				// START KGU#136 2016-03-02: Bugfix #97 - Selection wasn't reliable
				ele = ele.setSelected(true);
				// END KGU#136 2016-03-02
				mX = mouseX;
				mY = mouseY;
				// START KGU#136 2016-03-02: Bugfix #97 - we must get the element corner
				//selX = mouseX-ele.getRect().left;
				//selY = mouseY-ele.getRect().top;
				Rect topLeft = ele.getRectOffDrawPoint();
				selX = mouseX - topLeft.left;
				selY = mouseY - topLeft.top;
				// END KGU#136 2016-03-02

				// KGU#87: Expansion to entire subqueue (induced by Alt key held down)?
				if (e.isAltDown() && ele.parent instanceof Subqueue
						&& ((Subqueue) ele.parent).getSize() > 1) {
					((Subqueue) ele.parent).setSelected(true);
					selected = ele.parent;
					// In case someone wants to drag then let it just be done for the single element
					// (we don't allow dynamically to move a sequence - the user may better cut and paste)
					selectedDown = ele;
					// START KGU#896 2020-12-25: Enh. #896
					setMoveCursor = false;	// So we will not show the MOVE cursor here
					// END KGU#896 2020-12-25
					redraw();
				} else if (ele != selected) {
					// START KGU#87 2015-11-23: If an entire Subqueue had been selected, reset the flags 
					if (selected instanceof Subqueue) {
						selected.setSelected(false);
					}
					if (e.isShiftDown() && selected != null
							&& ele.parent instanceof Subqueue
							&& ele.parent == selected.parent) {
						// Select the subrange
						//System.out.println("Selected range of " + ele.parent + " " +
						//((Subqueue)ele.parent).getIndexOf(ele) + " - " +
						//((Subqueue)ele.parent).getIndexOf(selected));
						selected.setSelected(false);
						selected = new SelectedSequence(selected, ele);
						// START KGU#866 2020-05-02: Issue #866 span may get reduced now
						if (((SelectedSequence) selected).getSize() == 1) {
							// Replace the span by its only member
							selected = ((SelectedSequence) selected).getElement(0);
						}
						// END KGU#866 2020-05-02
						// START KGU#896 2020-12-25: Enh. #896
						else {
							setMoveCursor = false;
						}
						// END KGU#896 2020-12-25
						selected.setSelected(true);
						redraw();
						selectedDown = ele;
					} else {
					// END KGU#87 2015-11-23
						ele.setSelected(true);
						// START KGU#87 2015-11-23: Ensure a redrawing after a Subqueue had been selected 
						//selected=ele;
						//if(selectedDown!=ele) 
						if (selectedDown != ele || selected instanceof IElementSequence)
						// END KGU#87 2015-11-23
						{
							redraw();
						}
						selected = ele;
						selectedDown = ele;
					// START KGU#87 2015-11-23: Original code just part of the else branch
					}
					// END KGU#87 2015-11-23
				}
				//redraw();
				// START KGU#926 2021-02-04: Enh. #926
				scrollErrorListToSelected();
				// END KGU#926 2021-02-04
			}
			// START KGU#180 2016-04-15: Bugfix #165 - detection didn't work properly
			else /* ele == null */ {
				selected = null;
				// FIXME: May selectedDown and selectedUp still hold a former selection? 
				redraw();
			}
			// END KGU#180 2016-04-15

			if (selected != null) {
				if (!selected.getClass().getSimpleName().equals("Subqueue")
						&& !selected.getClass().getSimpleName().equals("Root")) {
					mouseMove = false;
					// START KGU#896 2020-12-25: Enh. #896
					if (selected != ele) {
						setMoveCursor = false;
					}
					// END KGU#896 2020-12-25
				}
				// START KGU#896 2020-12-25: Enh. #896
				else {
					// Never show the MOVE cursor on a Root or Subqueue
					setMoveCursor = false;
				}
				// END KGU#896 2020-12-25
				// START KGU#911 2021-01-10: Enh. #910
				if (selected.isImmutable()) {
					setMoveCursor = false;
				}
				// END KGU#911 2021-01-10
			}
			// START KGU#896 2020-12-25: Enh. #896
			if (setMoveCursor) {
				setCursor(new Cursor(Cursor.MOVE_CURSOR));
			}
			// END KGU#896 2020-12-25

			// START KGU#705 2019-09-24: Enh. #738
			highlightCodeForSelection();
			// END KGU#705 2019-09-24
			if (NSDControl != null) {
				NSDControl.doButtons();
			}
		}
	}

	// START KGU#926 2021-02-04: Enh. #926
	/**
	 * Scrolls the errorlist to its first entry that is related to an element of
	 * the selection set, if {@link #selected} is not {@code null} and Analyser
	 * mode is active
	 */
	private void scrollErrorListToSelected() {
		if (selected != null && Element.E_ANALYSER) {
			HashMap<Element, Vector<DetectedError>> errorMap
			= selected.getRelatedErrors(false);
			// The errorMap will not contain more than one DetectedError object
			for (Vector<DetectedError> relatedErrors : errorMap.values()) {
				DetectedError err = relatedErrors.firstElement();
				int ix = root.errors.indexOf(err);
				if (ix >= 0) {
					errorlist.ensureIndexIsVisible(ix);
				}
			}
		}
	}
	// END KGU#926 2021-02-04

	@Override
	public void mouseReleased(MouseEvent e) {
		// FIXME: What about hidden declarations?
		if (e.getSource() == this) {
			//System.out.println("Released");
			boolean doDraw = false;
			// START KGU#514 2018-04-03: Superfluous Analyser calls reduced on occasion of bugfix #528 
			boolean doReanalyse = false;
			// END KGU#514 2018-04-03
			boolean isShiftDown = e.isShiftDown();

			if ((selX != -1) && (selY != -1) && (selectedDown != null)) {
				selX = -1;
				selY = -1;
				doDraw = true;
			}

			if ((mouseMove == true) && (selectedDown != null)) {
				Element.E_DRAWCOLOR = Color.YELLOW;
				if (!selectedDown.getClass().getSimpleName().equals("Subqueue")
						&& !selectedDown.getClass().getSimpleName().equals("Root")) {
					//System.out.println("=================== MOUSE RELEASED 1 (" + e.getX()+ ", " +e.getY()+ ")======================");
					// START KGU#25 2015-10-11: Method merged with getElementByCoord(int,int)
					//selectedUp = root.selectElementByCoord(e.getX(),e.getY());
					Element selectedUp = root.getElementByCoord(e.getX(), e.getY(), true);
					// END KGU#25 2015-10-11
					//System.out.println(">>>>>>>>>>>>>>>>>>> MOUSE RELEASED 1 >>>>>>> " + selectedUp + " <<<<<<<<<<<<<<<<<<<<<<");
					if (selectedUp != null) {
						selectedUp.setSelected(false);
						if (!selectedUp.getClass().getSimpleName().equals("Root")
								&& selectedUp != selectedDown
								// START KGU#911 2021-01-10: Enh. #910
								&& !selectedUp.isImmutable() && !selectedDown.isImmutable()
								// END KGU#911 2021-01-10
								//root.checkChild(selectedUp,selectedDown)==false
								&& !selectedUp.isDescendantOf(selectedDown)) {
							//root.addUndo();
							try {
								addUndoNSD(false);
							} catch (CancelledException ex) {
								return;
							}
							NSDControl.doButtons();
							// START KGU#514 2018-04-03: Superfluous Analyser calls reduced on occasion of bugfix #528 
							doReanalyse = true;
							// END KGU#514 2018-04-03

							// START KGU401 2017-05-17: Issue #405
							selectedDown.resetDrawingInfoDown();
							// END KGU#401 2017-05-17

							// START KGU#87 2015-11-22: Subqueues should never be moved but better prevent...
							//root.removeElement(selectedDown);
							if (!(selectedDown instanceof Subqueue)) {
								root.removeElement(selectedDown);
							}
							// END KGU#87 2015-11-22
							selectedUp.setSelected(false);

							// START KGU#896 2020-12-25: Enh. #896 - eventually allow to drop before the target
							//root.addAfter(selectedUp, selectedDown);
							if (isShiftDown) {
								root.addBefore(selectedUp, selectedDown);
							} else {
								root.addAfter(selectedUp, selectedDown);
							}
							// END KGU#896 2020-12-25

							// START KGU'87 2015-11-22: See above
							//selectedDown.setSelected(true);
							if (!(selectedDown instanceof Subqueue)) {
								selectedDown.setSelected(true);
							} else {
								((Subqueue) selectedDown).clear();
								selectedDown.setSelected(false);
							}
							// END KGU#87 2015-11-22
							doDraw = true;
							// START KGU#705 2019-09-30: Enh. #738
							updateCodePreview();
							// END KGU#705 2019-09-30
						} else {
							selectedUp.setSelected(false);
							selectedDown.setSelected(true);
							doDraw = true;
						}
					}
				} else {
					//System.out.println("=================== MOUSE RELEASED 2 (" + e.getX()+ ", " +e.getY()+ ")======================");
					// START KGU#25 2015-10-11: Method merged with getElementByCoord(int,int)
					//selectedUp = root.selectElementByCoord(e.getX(),e.getY());
					Element selectedUp = root.getElementByCoord(e.getX(), e.getY(), true);
					// END KGU#25 2015-10-11
					//System.out.println(">>>>>>>>>>>>>>>>>>> MOUSE RELEASED 2 >>>>>>> " + selectedUp + " <<<<<<<<<<<<<<<<<<<<<<");
					if (selectedUp != null) {
						selectedUp.setSelected(false);
					}
					doDraw = true;
				}
			}

			mouseMove = false;
			// START KGU#896 2020-12-25: Enh. #986
			if (getCursor().getType() != Cursor.DEFAULT_CURSOR) {
				setCursor(new Cursor(Cursor.DEFAULT_CURSOR));
			}
			// END KGU#896 2020-12-25

			if (doDraw) {
				redraw();
				// START KGU#514 2018-04-03: Superfluous Analyser calls reduced on occasion of bugfix #528
				//analyse();
				if (doReanalyse) {
					analyse();
				}
				// END KGU#514 2018-04-03
			}

			if (NSDControl != null) {
				NSDControl.doButtons();
			}
		}
	}

	@Override
	public void mouseEntered(MouseEvent e) {
	}

	@Override
	public void mouseExited(MouseEvent e) {
		// START KGU#1 2015-10-11: We ought to get rid of that sticky popped comment!
		this.hideComments();
		// END KGU#1 2015-10-11
	}

	@Override
	public void mouseClicked(MouseEvent e) {
		//System.out.println("MouseClicked at (" + e.getX() + ", " + e.getY() + ")");
		// select the element
		if (e.getClickCount() == 1) {
			// START KGU#565 2018-07-27: Bugfix #569 We must react to a click in the errorlist if it contains only a single entry 
			//if (e.getSource()==this)
			//{
			//}
			if (e.getSource() == errorlist) {
				this.handleErrorListSelection();
			}
			// END KGU#565 2018-07-27
			// START KGU#305 2016-12-12: Enh. #305
			// START KGU#626 2019-01-01: Enh. #657
			//else if (e.getSource() == diagramIndex)
			//{
			//	Arranger.scrollToDiagram(diagramIndex.getSelectedValue(), true);
			//}
			// END KGU#626 2019-01-01
			// END KGU#305 2016-12-12
		} // edit the element
		else if ((e.getClickCount() == 2)) {
			if (e.getSource() == this) {
				// selected the right element
				//selected = root.selectElementByCoord(e.getX(),e.getY());
				// START KGU#87 2015-11-22: Don't edit non-empty Subqueues, reselect single element
				//if (selected != null)
//				if ((selected instanceof Subqueue) && ((Subqueue)selected).getSize() > 0)
//				{
//					selected = root.selectElementByCoord(e.getX(), e.getY());	// Is of little effect - often subqueues don't detect properly
//					redraw();
//					//System.out.println("Re-selected on double-click: " + selected + ((selected instanceof Subqueue) ? ((Subqueue)selected).getSize() : ""));
//				}
				// START KGU#143 2016-11-17: Issue #114 - don't edit elements under execution
				//if (selected != null && !((selected instanceof Subqueue) && ((Subqueue)selected).getSize() > 0))
				if (canEdit())
				// END KGU#143 2016-11-17
				// END KGU#87 2015-11-22
				{
					// edit it
					editNSD();
					selected.setSelected(true);
					// START KGU#276 2016-10-11: Issue #269 Attempt to focus the associated element - failed!
					//redraw();
					redraw(selected);	// Doesn't work properly
					// END KGU#276 2016-10-11
					// do the button thing
					if (NSDControl != null) {
						NSDControl.doButtons();
					}
					// START KGU#705 2019-09-24: Enh. #738
					highlightCodeForSelection();
					// END KGU#705 2019-09-24
				}
			} else if (e.getSource() == errorlist) {
				// the error list has been clicked
				if (errorlist.getSelectedIndex() >= 0) {
					// select the concerned element
					// START KGU#565 2021-01-06: Bugfix #569 - improvement
					//// START KGU#565 2018-07-27: Bugfix #569 - We must first unselect the previous selection
					//selected = (root.errors.get(errorlist.getSelectedIndex())).getElement();
					//Element errElem = (root.errors.get(errorlist.getSelectedIndex())).getElement();
					//if (selected != null && errElem != selected) {
					//	selected.setSelected(false);
					//	selected = errElem.setSelected(true);
					//	// START KGU#705 2019-09-24: Enh. #738
					//	highlightCodeForSelection();
					//	// END KGU#705 2019-09-24
					//}
					//// END KGU#565 2018-07-27
					//// edit it
					//editNSD();
					if (this.handleErrorListSelection()) {
						editNSD();
					}
					// END KGU#565 2021-01-06
					// do the button things
					if (NSDControl != null) {
						NSDControl.doButtons();
					}
				}
			}
		}
	}

	/* (non-Javadoc)
	 * @see java.awt.event.MouseWheelListener#mouseWheelMoved(java.awt.event.MouseWheelEvent)
	 */
	@Override
	public void mouseWheelMoved(MouseWheelEvent e) {
		// START KGU#699 2019-03-27: Enh. #717 This is for convenience in configureWheelUnit()
		if (e.getSource() instanceof JSpinner) {
			SpinnerNumberModel model = (SpinnerNumberModel) ((JSpinner) e.getSource()).getModel();
			int rotation = e.getWheelRotation();
			Object value = null;
			if (rotation < 0 && (value = model.getNextValue()) != null) {
				model.setValue(value);
			} else if (rotation > 0 && (value = model.getPreviousValue()) != null) {
				model.setValue(value);
			}
			return;
		}
		// END KGU#699 2019-03-27
		//System.out.println("MouseWheelMoved at (" + e.getX() + ", " + e.getY() + ")");
		//System.out.println("MouseWheelEvent: " + e.getModifiers() + " Rotation = " + e.getWheelRotation() + " Type = " + 
		//		((e.getScrollType() == MouseWheelEvent.WHEEL_UNIT_SCROLL) ? ("UNIT " + e.getScrollAmount()) : "BLOCK")  );
		// START KGU#503 2018-03-13: Enh. #519 - The mouse wheel got a new function and is permanently listened to
		//if (selected != null)
		if ((e.getModifiersEx() & MouseWheelEvent.CTRL_DOWN_MASK) != 0) {
			// Ctrl + mouse wheel is now to raise or shrink the font (thus to kind of zoom) 
			int rotation = e.getWheelRotation();
			int fontSize = Element.getFont().getSize();
			if (Element.E_WHEEL_REVERSE_ZOOM) {
				rotation *= -1;
			}
			if (rotation >= 1 && fontSize - 1 >= 4) {
				// reduce font size
				Element.setFont(new Font(Element.getFont().getFamily(), Font.PLAIN, fontSize - 1));
				root.resetDrawingInfoDown();
				redraw();
				e.consume();
			} else if (rotation <= -1) {
				// enlarge font size
				Element.setFont(new Font(Element.getFont().getFamily(), Font.PLAIN, fontSize + 1));
				root.resetDrawingInfoDown();
				redraw();
				e.consume();
			}
		} else if (Element.E_WHEELCOLLAPSE && selected != null)
		// END KGU#503 2018-03-13
		{
			// START KGU#123 2016-01-04: Bugfix #65 - heavy differences between Windows and Linux here:
			// In Windows, the rotation result may be arbitrarily large whereas the scrollAmount is usually 1.
			// In Linux, however, the rotation result will usually be -1 or +1, whereas the scroll amount is 3.
			// So we just multiply both and will get a sensible threshold, we hope.
			//if(e.getWheelRotation()<-1) selected.setCollapsed(true);
			//else if(e.getWheelRotation()>1)  selected.setCollapsed(false);
			int rotation = e.getWheelRotation();
			if (e.getScrollType() == MouseWheelEvent.WHEEL_UNIT_SCROLL) {
				rotation *= e.getScrollAmount();
			} else {
				rotation *= 2;
			}
			if (rotation < -1) {
				selected.setCollapsed(true);
			} else if (rotation > 1) {
				selected.setCollapsed(false);
			}
			// END KGU#123 2016-01-04
			// START KGU#503 2018-03-13: Enh. #519 - may not work (depends on the order of listeners)
			e.consume();
			// END KGU#503 2018-03-13
			redraw();
		}
		// FIXME KGU 2016-01-0: Issue #65
//		// Rough approach to test horizontal scrollability - only works near the left and right
//		// borders, because the last mouseMoved position is used. Seems that we will have to
//		// maintain a virtual scroll position here which is to be used instead of e.getX().
//		if ((e.getModifiersEx() & MouseWheelEvent.SHIFT_DOWN_MASK) != 0)
//		{
//			int rotation = e.getWheelRotation();
//			if (e.getScrollType() == MouseWheelEvent.WHEEL_UNIT_SCROLL) {
//				rotation *= e.getScrollAmount();
//			}
//			System.out.println("Horizontal scrolling by " + rotation);
//			Rectangle r = new Rectangle(e.getX() + 50 * rotation, e.getY(), 1, 1);
//			((JPanel)e.getSource()).scrollRectToVisible(r);
//		}
	}

	// START KGU#143 2016-01-21: Bugfix #114 - We need a possibility to update buttons from execution status
	public void doButtons() {
		if (NSDControl != null) {
			NSDControl.doButtons();
		}
	}
	// END KGU#143 2016-01-21

	// START KGU#276 2016-10-09: Issue #269
	/**
	 * Scroll to the given element and redraw the current diagram
	 *
	 * @param element - the element to gain the focus
	 */
	public void redraw(Element element) {
		Rectangle rect = element.getRectOffDrawPoint().getRectangle();
		Rectangle visibleRect = new Rectangle();
		this.computeVisibleRect(visibleRect);
		// START KGU#276 2016-11-19: Issue #269 Ensure wide elements be shown left-bound
		if (rect.width > visibleRect.width
				&& !(element instanceof Alternative || element instanceof Case)) {
			rect.width = visibleRect.width;
		}
		// END KGU#276 2016-11-19
		// START KGU#276 2016-11-21: Issue #269 Ensure high elements be shown top-bound
		if (rect.height > visibleRect.height
				&& !(element instanceof Instruction || element instanceof Parallel || element instanceof Forever)) {
			// ... except for REPEAT loops, which are to be shown bottom-aligned
			if (element instanceof Repeat) {
				rect.y += rect.height - visibleRect.height;
			}
			rect.height = visibleRect.height;
		}
		// END KGU#276 2016-11-21
		try {
			scrollRectToVisible(rect);
		} catch (Exception ex) {
			logger.warning(ex.toString());
		}
		redraw();	// This is to make sure the drawing rectangles are correct
		// START KGU#705 2019-09-24: Enh. 738
		if (show_CODE_PREVIEW && codeHighlighter != null && element.executed) {
			// START KGU#978 2021-06-09: Workaround for mysterious bug #977
			try {
			// END KGU#978 2021-06-09
				codeHighlighter.removeAllHighlights();
				SwingUtilities.invokeLater(new Runnable() {
					@Override
					public void run() {
						highlightCodeForElement(element, true);
					}
				});
			// START KGU#978 2021-06-09: Workaround for mysterious bug #977
			}
			catch (NullPointerException ex) {
				logger.log(Level.CONFIG, "Strange error #977 in code preview", ex);
			}
			// END KGU#978 2021-06-09
		}
		// END KGU#705 2019-09-24
	}
	// END KGU#276 2016-10-09

	public void redraw() {
		// START KGU#440 2017-11-06: Bugfix #455 - suppress drawing unless Structorizer is fully initialized
		if (!this.isInitialized) {
			return;
		}
		// END KGU#440 2017-11-06
		boolean wasHighLight = Element.E_VARHIGHLIGHT;
		if (wasHighLight) {
			// START KGU#430 2017-10-10: Issue #432
			//root.getVarNames();
			try {
				// START KGU#444/KGU#618 2018-12-18: Issue #417, #649
				//root.getVarNames();
				root.getVarNames();
				// END KGU#444/KGU#618 2018-12-18
			} catch (Exception ex) {
				logger.log(Level.WARNING, "*** Possible sync problem:", ex);
				// Avoid trouble (highlighting would require variable retrieval)
				Element.E_VARHIGHLIGHT = false;
			}
			// END KGU#430 2017-10-10
		}

		Rect rect = root.prepareDraw(this.getGraphics());
		Dimension d = new Dimension(rect.right - rect.left, rect.bottom - rect.top);
		this.setPreferredSize(d);
		//this.setSize(d);
		this.setMaximumSize(d);
		this.setMinimumSize(d);
		//this.setSize(new Dimension(rect.right-rect.left,rect.bottom-rect.top));
		//this.validate();

		((JViewport) this.getParent()).revalidate();

		//redraw(this.getGraphics());
		this.repaint();

		// START KGU#430 2017-10-10: Issue #432
		Element.E_VARHIGHLIGHT = wasHighLight;
		// END KGU#430 2017-10-10
	}

	// START KGU#703 219-03-30: Issue #718, #720
	/**
	 * Resets cached variable and type information, the drawing information
	 * including the highlight cache after routine pool changes and redraws the
	 * managed diagram. The clearing of variables, types etc. is not done if the
	 * {@link Root} is under execution.
	 */
	public void invalidateAndRedraw() {
		// During execution it is no good idea to reset variable, constants, and type information.
		// Anyway the pool changes will usually only be a pseudo addition in order to get ownership
		// of executed subroutines, so better ignore it.
		// Otherwise, of course, we should react to a possible insertion or removal of some referred
		// includable, and even subroutines becoming available may have an impact on derived types
		// (result types), even recursively.
		if (!root.isExecuted()) {
			root.clearVarAndTypeInfo(false);
		}
		// START KGU#874 2020-10-18: Issue #875 Particularly the save buttons must be updated
		this.doButtons();
		// END KGU#874 2020-10-18
		redraw();
	}
	// END KGU#703 2019-03-30

	public void redraw(Graphics _g) {
	// START KGU#906 2021-01-06: Enh. #905 - we needed to distinguish work area from export
		redraw(_g, DrawingContext.DC_STRUCTORIZER);
	}

	public void redraw(Graphics _g, DrawingContext _context)
	// END KGU#906 2021-01-06
	{
		// KGU#91 2015-12-04: Bugfix #39 - Disabled
		//if (Element.E_TOGGLETC) root.setSwitchTextAndComments(true);
		// START KGU#502/KGU#524/KGU#553: 2019-03-29: Issues #518, #544, #557 drawing speed
		//root.draw(_g, ((JViewport)this.getParent()).getViewRect());
		Rectangle clipRect = _g.getClipBounds();
		// START KGU#906 2021-01-06: Enh. #905
		//root.draw(_g, clipRect);
		root.draw(_g, clipRect, _context);
		// END KGU#906 2021-01-06
		// END KGU#502/KGU#524/KGU#553

		lu.fisch.graphics.Canvas canvas = new lu.fisch.graphics.Canvas((Graphics2D) _g);
		Rect rect;
		// draw dragged element
		if ((selX != -1) && (selY != -1) && (selectedDown != null) && (mX != mouseX) && (mY != mouseY)) {
			_g.setColor(Color.BLACK);
			// START KGU#136 2016-03-02: Bugfix #97 - It must not play any role where the diagram was drawn before
			//rect = selectedDown.getRect();
			//Rect copyRect = rect.copy();
			rect = selectedDown.getRectOffDrawPoint();
			// END KGU#136 2016-03-02
			int w = rect.right - rect.left;
			int h = rect.bottom - rect.top;
			rect.left = mX - selX;
			rect.top = mY - selY;
			rect.right = rect.left + w;
			rect.bottom = rect.top + h;
			((Graphics2D) _g).setComposite(AlphaComposite.getInstance(AlphaComposite.SRC_OVER, 0.3f));
			// START KGU#502/KGU#524/KGU#553: 2019-03-29: Issues #518, #544, #557 drawing speed
			//selectedDown.draw(canvas, rect, ((JViewport)this.getParent()).getViewRect(), false);
			selectedDown.draw(canvas, rect, clipRect, false);
			// START KGU#502/KGU#524/KGU#553: 2019-03-29: Issues #518, #544, #557
			((Graphics2D) _g).setComposite(AlphaComposite.getInstance(AlphaComposite.SRC_OVER, 1f));
			// START KGU#136 2016-03-01: Bugfix #97 - this is no longer necessary
			//selectedDown.rect = copyRect;
			// END KGU#136 2016-03-01
			//System.out.println(selectedDown.getClass().getSimpleName()+"("+selectedDown.getText().getLongString()+
			//		") repositioned to ("+copyRect.left+", "+copyRect.top+")");
			//_g.drawRect(mX-selX, mY-selY, w, h);
		}/**/

		// KGU#91 2015-12-04: Bugfix #39 - Disabled
		//if (Element.E_TOGGLETC) root.setSwitchTextAndComments(false);
	}

	@Override
	public void paintComponent(Graphics g) {
		super.paintComponent(g);
		if (root != null) {
			//logger.debug("Diagram: " + System.currentTimeMillis());
			redraw(g, DrawingContext.DC_STRUCTORIZER);
		}
	}

	// START KGU#444 2017-10-23: Issue #417 - polynomial scrolling time complexity 
	/**
	 * Adapts the scroll units according to the size of the current
	 * {@link Root}. With standard scroll unit of 1, large diagrams would take
	 * an eternity to get scrolled over because their redrawing time also
	 * increases with the number of elements, of course, such that it's
	 * polynomial (at least square) time growth...
	 */
	protected void adaptScrollUnits() {
		Container parent = this.getParent();
		if (parent != null && (parent = parent.getParent()) instanceof javax.swing.JScrollPane) {
			javax.swing.JScrollPane scroll = (javax.swing.JScrollPane) parent;
			// START KGU#444 2017-11-03: Bugfix #417 - in rare cases a division by 0 exception could occur
			//int heightFactor = root.getRect().bottom / scroll.getHeight() + 1;
			//int widthFactor = root.getRect().right / scroll.getWidth() + 1;
			int heightFactor = 1;
			int widthFactor = 1;
			Rect drawRect = root.getRect();
			//System.out.println("rect : " + drawRect);
			// START KGU#444/KGU#618 2018-12-18: Issue #417, #649 - scrolling too slow
			// For new Roots, the drawing may not have had time to compute the size, so try an
			// estimate from the total number of elements
			if (drawRect.bottom < 10) {
				int nElements = root.getElementCount();
				drawRect = new Rect(0, 0,
						(int) (Math.sqrt(nElements) * Element.getPadding()),
						nElements * 3 * Element.getPadding()
						);
			}
			// END KGU#444/KGU#618 2018-12-18
			if (scroll.getHeight() > 0) {
				heightFactor = drawRect.bottom / scroll.getHeight() + 1;
			}
			if (scroll.getWidth() > 0) {
				widthFactor = drawRect.right / scroll.getWidth() + 1;
			}
			// END KGU#444 2017-11-03
			//System.out.println("unit factors: " + widthFactor + " / " + heightFactor);
			// START KGU#699 2019-03-27: Issue #717
			//scroll.getHorizontalScrollBar().setUnitIncrement(widthFactor);
			//scroll.getVerticalScrollBar().setUnitIncrement(heightFactor);
			if (Element.E_WHEEL_SCROLL_UNIT <= 0) {
				// The very first time Structorizer is used, we fetch the original unit increment
				Element.E_WHEEL_SCROLL_UNIT = scroll.getVerticalScrollBar().getUnitIncrement();
			}
			scroll.getHorizontalScrollBar().setUnitIncrement(Element.E_WHEEL_SCROLL_UNIT + widthFactor - 1);
			scroll.getVerticalScrollBar().setUnitIncrement(Element.E_WHEEL_SCROLL_UNIT + heightFactor - 1);
			// END KGU#699 2019-03-27
		}
	}
	// END KGU#444 2017-10-23

	// START KGU#155 2016-03-08: Some additional fixing for bugfix #97
	/**
	 * Invalidates the cached prepareDraw info of the current diagram (Root) (to
	 * be called on events with global impact on the size or shape of Elements)
	 */
	public void resetDrawingInfo() {
		root.resetDrawingInfoDown();
		// START KGU#902 2021-01-01: Enh. #903
		poppedElement = null;
		// END KGU#902 2021-01-01
		if (isArrangerOpen()) {
			Arranger.getInstance().resetDrawingInfo(this.hashCode());
		}
	}
	// END KGU#155 2016-03-08

	public Element getSelected() {
		return selected;
	}

	// START KGU#477 2017-12-07: Enh. #487
	public Element getFirstSelected() {
		if (selected instanceof IElementSequence && ((IElementSequence) selected).getSize() > 0) {
			return ((IElementSequence) selected).getElement(0);
		}
		return selected;
	}

	public Element getLastSelected() {
		if (selected instanceof IElementSequence && ((IElementSequence) selected).getSize() > 0) {
			return ((IElementSequence) selected).getElement(((IElementSequence) selected).getSize() - 1);
		}
		return selected;
	}
	// END KGU#477 2017-12-07

	// START KGU#87 2015-11-22: 
	public boolean selectedIsMultiple() {
		return (selected instanceof IElementSequence && ((IElementSequence) selected).getSize() > 0);
	}
	// END KGU#87 2015-11-22

	// START KGU#41 2015-10-11: Unselecting, e.g. before export, had left the diagram status inconsistent:
	// Though the selected status of the elements was unset, the references of the formerly selected
	// elements invisibly remained in the respective diagram attributes, possibly causing unwanted effects.
	// So this new method was introduced to replace the selectElementByCoord(-1,-1) calls.
	/**
	 * Resets the selected state on all elements of the current {@link Root} and
	 * redraws the diagram.
	 *
	 * @see #unselectAll(boolean)
	 */
	public void unselectAll() // START KGU#430 2017-10-12: Issue #432 allow to suppress redrawing
	{
		unselectAll(true);
	}

	/**
	 * Resets the selected state on all elements of the current {@link Root} and
	 * redraws the diagram if {@code refresh} is true.
	 */
	public void unselectAll(boolean refresh)
	// END KGU#430 2017-10-12
	{
		if (root != null) {
			root.selectElementByCoord(-1, -1);
		}
		selected = selectedDown = selectedMoved = null;
		if (refresh) {
			redraw();
		}
		// START KGU#705 2019-09-24: Enh. #738
		highlightCodeForSelection();
		// END KGU#705 2019-09-24
	}
	// END KGU#41 2015-10-11

	// START KGU#705 2019-09-24: Enh. #738
	/**
	 * Highlights the code regions corresponding to the current selection in the
	 * preview area.
	 */
	private void highlightCodeForSelection() {
		if (show_CODE_PREVIEW && codePreviewMap != null) {
			int pos = -1;
			if (codeHighlighter != null) {
				// START KGU#978 2021-06-09: Workaround for mysterious bug #977
				//codeHighlighter.removeAllHighlights();
				try {
					codeHighlighter.removeAllHighlights();
				}
				catch (NullPointerException ex) {
					logger.log(Level.CONFIG, "Strange error #977 in code preview", ex);
				}
				// END KGU#978 2021-06-09
			}
			if (this.selected != null) {
				if (this.selected instanceof IElementSequence) {
					IElementSequence.Iterator iter = ((IElementSequence) this.selected).iterator(false);
					while (iter.hasNext()) {
						int p = highlightCodeForElement(iter.next(), false);
						if (pos < 0) {
							pos = p;
						}
					}
				} else {
					pos = highlightCodeForElement(this.selected, false);
				}
			}
			if (pos >= 0) {
				try {
					Rectangle2D viewRect = codePreview.modelToView2D(pos);
					// Scroll to make the rectangle visible
					codePreview.scrollRectToVisible(viewRect.getBounds());
				} catch (BadLocationException e) {
					// FIXME DEBUG (should not occur)
					e.printStackTrace();
				} catch (NullPointerException ex) {
					// Nothing we could do here, symptom for racing hazard
				}
			}
		}
	}

	/**
	 * Highlights the code regions corresponding to the given element
	 * {@code ele} in the preview area .
	 *
	 * @param ele - the {@link Element} the code for which is to be highlighted
	 * @param scrollTo TODO
	 * @return the start position of the first line of the element code
	 */
	private int highlightCodeForElement(Element ele, boolean scrollTo) {
		int pos = -1;
		int[] interval = codePreviewMap.get(ele);
		if (interval != null) {
			if (codeHighlighter == null) {
				codeHighlighter = codePreview.getHighlighter();
			}
			for (int line = interval[0]; line < interval[1]; line++) {
				try {
					pos = codePreview.getLineStartOffset(line);
					int p0 = pos + interval[2];
					int p1 = codePreview.getLineEndOffset(line);
					if (p0 < p1) {
						// START KGU#978 2021-06-09: Workaround for mysterious error #977
						//codeHighlighter.addHighlight(p0, p1, ele.executed ? execHighlightPainter : codeHighlightPainter);
						try {
							// Possibly a GUI initialisation problem...
							HighlightPainter hlPainter = ele.executed ? execHighlightPainter : codeHighlightPainter;
							if (hlPainter == null) {
								hlPainter = new DefaultHighlighter.DefaultHighlightPainter(
										ele.executed ? Element.E_RUNNINGCOLOR : Element.E_DRAWCOLOR);
							}
							codeHighlighter.addHighlight(p0, p1, hlPainter);
						}
						catch (NullPointerException ex) {
							logger.log(Level.CONFIG, "Strange error #977 in code preview", ex);
						}
						// END KGU#978 2021-06-09
						if (scrollTo) {
							Rectangle2D viewRect = codePreview.modelToView2D(pos);
							// Scroll to make the rectangle visible
							codePreview.scrollRectToVisible(viewRect.getBounds());
						}
					}
				} catch (BadLocationException e) {
					// Just ignore errors
					logger.warning("Bad code preview location for element " + ele);
				}
			}
		}
		return pos;
	}
	// END KGU#705 2019-09-24

	/**
	 * Tries to identify the {@link Element} that is responsible for the code
	 * line with given number {@code lineNo} in the {@link #codePreview}.
	 *
	 * @param lineNo - number of a line in the {@link #codePreview}.
	 * @return the closest corresponding {@link Element}.
	 */
	public Element identifyElementForCodeLine(int lineNo) {
		int lineRangeSize = codePreview.getLineCount();
		Element closest = null;
		for (Entry<Element, int[]> entry : codePreviewMap.entrySet()) {
			int[] range = entry.getValue();
			if (range[0] <= lineNo && range[1] > lineNo) {
				if (range[1] - range[0] < lineRangeSize || closest == null) {
					closest = entry.getKey();
					lineRangeSize = range[1] - range[0];
				}
			}
		}
		return closest;
	}

	// START KGU#705 2019-09-26: Enh. #738
	/**
	 * Entry point for external components to get the given {@code element}
	 * consistently selected in the diagram.
	 *
	 * @param element - the {@link Element} to be selected
	 */
	public void selectElement(Element element) {
		if (element != null) {
			Element sel = root.findSelected();
			if (sel != null) {
				sel.setSelected(false);
			}
			element.setSelected(true);
			selected = element;
			selectedDown = selected;
			this.redraw(element);
			if (codeHighlighter != null) {
				// START KGU#978 2021-06-09: Workaround for mysterious bug #977
				//codeHighlighter.removeAllHighlights();
				try {
					codeHighlighter.removeAllHighlights();
				}
				catch (NullPointerException ex) {
					logger.log(Level.CONFIG, "Strange error #977 in code preview", ex);
				}
				// END KGU#978 2021-06-09
			}
			this.highlightCodeForElement(element, false);
		}
	}
	// END KGU#705 2019-09-26

	/**
	 * This method is responsible for rendering a page using the provided
	 * parameters. The result will be a grid where each cell will be half an
	 * inch by half an inch.
	 *
	 * @param g - a value of type Graphics
	 * @param pageFormat - a value of type PageFormat
	 * @param page - a value of type int
	 * @return an int code for the status (either {@link java.awt.print.Printable#PAGE_EXISTS}
	 * if the page could be printed or {@link java.awt.print.Printable#NO_SUCH_PAGE} if it failed.
	 */
	public int print(Graphics g, PageFormat pageFormat, int page) {
		if (page == 0) {
			Graphics2D g2d = (Graphics2D) g;

			g2d.translate(pageFormat.getImageableX(), pageFormat.getImageableY());

			double sX = (pageFormat.getImageableWidth() - 1) / root.width;
			double sY = (pageFormat.getImageableHeight() - 1) / root.height;
			double sca = Math.min(sX, sY);
			if (sca > 1) {
				sca = 1;
			}
			g2d.scale(sca, sca);

			// START KGU#906 2021-01-06: Enh. #905 We don't want the triangles in the print
			//root.draw(g, null);
			root.draw(g, null, DrawingContext.DC_IMAGE_EXPORT);
			// END KGU#906 2021-01-06

			return (PAGE_EXISTS);
		} else {
			return (NO_SUCH_PAGE);
		}
	}

	/*========================================
	 * New method
	 *========================================*/
	/**
	 * Replaces the current {@link #root} by a new empty {@link Root} unless the
	 * current {@link #root} is being executed or the user refuses to make a
	 * decision about unsaved changes.
	 */
	public void newNSD() {
		// START KGU#157 2016-03-16: Bugfix #131 - Precaution against replacement if under execution
		if (!this.checkRunning()) {
			return;	// Don't proceed if the root is being executed
		}
		// END KGU#157 2016-03-16

		// START KGU#48 2015-10-17: Arranger support
		Root oldRoot = root;
		// END KGU#48 2015-10-17
		// only save if something has been changed
		// START KGU#534 2018-06-27: Bugfix #552 We should not proceed if the user canceled the saving
		//saveNSD(true);
		if (!saveNSD(true)) {
			return;
		}
		// END KGU#534 2018-06-27

		// create an empty diagram
		root = new Root();
		// START KGU#183 2016-04-23: Bugfix #155, Issue #169
		// We must not forget to clear a previous selection
		//this.selected = this.selectedDown = this.selectedUp = null;
		this.selectedDown = null;
		this.selected = root;
		root.setSelected(true);
		// END KGU#183 2016-04-23
		// START KGU#456 2017-11-20: Issue #452
		root.updateTutorialQueue(AnalyserPreferences.getOrderedGuideCodes());
		// END KGU#456 2017-11-20
		redraw();
		analyse();
		// START KGU#48 2015-10-17: Arranger support
		if (oldRoot != null) {
			oldRoot.notifyReplaced(root);
		}
		// END KGU#48 2015-10-17
		// START KGU#705 2019-09-23: Enh. #738
		this.updateCodePreview();
		// END KGU#705 2019-09-23
	}


	/*========================================
	 * Open method
	 *========================================*/
	/**
	 * Action method to have the user select an NSD or arrangement file to be
	 * loaded (which is going to replace the current {@link #root}. Does nothing
	 * if there is a pending execution.
	 *
	 * @see #openNSD(String)
	 * @see #openNsdOrArr(String)
	 */
	public void openNSD() {
		// START KGU 2015-10-17: This will be done by openNSD(String) anyway - once is enough!
		// only save if something has been changed
		//saveNSD(true);
		// END KGU 2015-10-17

		// START KGU#157 2016-03-16: Bugfix #131 - Precaution against replacement if under execution
		if (!this.checkRunning()) {
			return;	// Don't proceed if the root is being executed
		}
		// END KGU#157 2016-03-16

		// open an existing file
		// create dialog
		JFileChooser dlgOpen = new JFileChooser();
		// START KGU#287 2017-01-09: Bugfix #330 Ensure Label items etc. be scaled for L&F "Nimbus"
		GUIScaler.rescaleComponents(dlgOpen);
		// END KGU#287 2017-01-09
		dlgOpen.setDialogTitle(Menu.msgTitleOpen.getText());
		// set directory
		if (root.getFile() != null) {
			dlgOpen.setCurrentDirectory(root.getFile());
		} else {
			dlgOpen.setCurrentDirectory(currentDirectory);
		}
		// config dialogue
		// START KGU 2016-01-15: Enh. #110 - select the provided filter
		//dlgOpen.addChoosableFileFilter(new StructogramFilter());
		// START KGU#802 2020-02-16: Issue #815
		//StructogramFilter filter = new StructogramFilter();
		//dlgOpen.addChoosableFileFilter(filter);
		StructorizerFilter filter = new StructorizerFilter();
		dlgOpen.addChoosableFileFilter(filter);
		dlgOpen.addChoosableFileFilter(new StructogramFilter());
		// END KGU#802 2020-02-16
		// START KGU#289 2016-11-15: Enh. #290 (allow arrangement files to be selected)
		dlgOpen.addChoosableFileFilter(new ArrFilter());
		dlgOpen.addChoosableFileFilter(new ArrZipFilter());
		// END KGU#289 2016-11-15
		dlgOpen.setFileFilter(filter);
		// END KGU 2016-01-15
		// show & get result
		int result = dlgOpen.showOpenDialog(this.getFrame());
		// react on result
		if (result == JFileChooser.APPROVE_OPTION) {
			// START KGU#289/KGU#316 2016-11-15/2016-12-28: Enh. #290/#318 (Arranger file support)
			//openNSD(dlgOpen.getSelectedFile().getAbsoluteFile().toString());
			openNsdOrArr(dlgOpen.getSelectedFile().getAbsoluteFile().toString());
			// END KGU#289/KGU#316 2016-11-15/2016-12-28
		}
	}

	// START KGU#289/KGU#316 2016-11-15/2016-12-28: Enh. #290/#318: Better support for Arranger files
	/**
	 * Attempts to open (load) the file specified by {@code _filepath} as .nsd,
	 * .arr, or .arrz file.<br/>
	 * If none of the expected file extensions match then an empty string is
	 * returned.
	 *
	 * @param _filepath - the path of the file to be loaded
	 * @return - the file extension
	 * @see #openNSD()
	 * @see #openNSD(String)
	 */
	public String openNsdOrArr(String _filepath) {
		String ext = ExtFileFilter.getExtension(_filepath);
		if (ext.equals("arr") || ext.equals("arrz")) {
			loadArrangement(new File(_filepath));
		}
		// START KGU#521 2018-06-08: Bugfix #536
		//else {
		else if (ext.equals("nsd")) {
		// END KGU#521 2018-06-08
			this.openNSD(_filepath);
		}
		// START KGU#521 2018-06-08: Bugfix #536
		else {
			ext = "";
		}
		// END KGU#521 2018-06-08
		return ext;
	}
	// END KGU#316 2016-12-28

	/**
	 * Method is to open an NSD file (not an arrangement file!) the path of
	 * which is given by {@code _filename}.<br/>
	 * If arrangement file are also to be accepted then use
	 * {@link #openNsdOrArr(String)} instead.
	 *
	 * @param _filename - file path of an NSD file
	 * @see #openNsdOrArr(String)
	 */
	public void openNSD(String _filename) {
		// START KGU#48 2015-10-17: Arranger support
		Root oldRoot = this.root;
		// END KGU#48 2015-10-17
		// START KGU#111 2015-12-16: Bugfix #63: No error messages on failed load
		String errorMessage = Menu.msgErrorNoFile.getText();
		// END KGU#111 2015-12-16
		// START KGU#901 2021-01-22: Issue #901 WAIT_CURSOR on time-consuming actions
		Cursor origCursor = getCursor();
		setCursor(new Cursor(Cursor.WAIT_CURSOR));
		// END KGU#901 2021-01-22
		try {
			File f = new File(_filename);
			//System.out.println(f.toURI().toString());
			if (f.exists()) {
				// START KGU#901 2021-01-22: Issue #901 WAIT_CURSOR on time-consuming actions
				setCursor(new Cursor(Cursor.WAIT_CURSOR));
				// END KGU#901 2021-01-22
				// save current diagram (only if something has been changed)
				saveNSD(true);

				// open an existing file
				NSDParser parser = new NSDParser();
				//boolean hil = root.highlightVars;
				// START KGU#363 2017-05-21: Issue #372 API change
				//root = parser.parse(f.toURI().toString());
				root = parser.parse(f);
				// END KGU#363 2017-05-21
				//root.highlightVars = hil;
				if (Element.E_VARHIGHLIGHT) {
					root.retrieveVarNames();	// Initialise the variable table, otherwise the highlighting won't work
				}
				root.filename = _filename;
				// START KGU#969 2021-04-14: Bugfix #969 - precaution against relative paths
				//currentDirectory = new File(root.filename);
				//addRecentFile(root.filename);
				currentDirectory = f.getAbsoluteFile();
				addRecentFile(f.getAbsolutePath());
				// END KGU#969 2021-04-14

				// START KGU#183 2016-04-23: Issue #169
				selected = root;
				root.setSelected(true);
				// END KGU#183 2016-04-23
				redraw();
				analyse();
				// START KGU#456 2017-11-20: Issue #452
				root.updateTutorialQueue(AnalyserPreferences.getOrderedGuideCodes());
				// END KGU#456 2017-11-20
				// START KGU#48 2015-10-17: Arranger support
				if (oldRoot != null) {
					oldRoot.notifyReplaced(root);
				}
				// END KGU#48 2015-10-17
				// START KGU#111 2015-12-16: Bugfix #63: No error messages on failed load
				errorMessage = null;
				// END KGU#111 2015-12-16

				// START KGU#1097 2023-11-08: Issue #800 Became obsolete
//				// START KGU#362 2017-03-28: Issue #370
//				if (root.storedParserPrefs != null) {
//					this.handleKeywordDifferences(false);
//				}
//				// END KGU#362 2017-03-28
				// END KGU#1097 2023-11-08
				// START KGU#705 2019-09-23: Enh. #738
				this.updateCodePreview();
				// END KGU#705 2019-09-23
			}
		} catch (Exception e) {
			//e.printStackTrace();
			// START KGU#111 2015-12-16: Bugfix #63: No error messages on failed load
			//System.out.println(e.getMessage());
			errorMessage = e.getLocalizedMessage();
			if (errorMessage == null) {
				errorMessage = e.getMessage();
			}
			if (errorMessage == null || errorMessage.isEmpty()) {
				errorMessage = e.toString();
			}
			Level level = Level.SEVERE;
			if (e instanceof java.util.ConcurrentModificationException) {
				level = Level.WARNING;
			}
			logger.log(level, "openNSD(\"" + _filename + "\"): ", e);
			// END KGU#111 2015-12-16
		}
		// START KGU#901 2021-01-22: Issue #901 WAIT_CURSOR on time-consuming actions
		finally {
			setCursor(origCursor);
		}
		// END KGU#901 2021-01-22
		// START KGU#111 2015-12-16: Bugfix #63: No error messages on failed load
		if (errorMessage != null) {
			JOptionPane.showMessageDialog(this.getFrame(), "\"" + _filename + "\": " + errorMessage,
					Menu.msgTitleLoadingError.getText(),
					JOptionPane.ERROR_MESSAGE);
		}
		// END KGU#111 2015-12-16
		// START KGU#444/KGU#618 2018-12-18: Issue #417, #649
		this.adaptScrollUnits();
		// END KGU#444/KGU#618 2018-12-18
	}

	// START KGU#1097 2023-11-08: Issue #800 Now obsolete
//	// START KGU#362 2017-03-28: Issue #370
//	private boolean handleKeywordDifferences(boolean isChangeRequest) {
//		TokenList ignoreCaseInfo = root.storedParserPrefs.get("ignoreCase");
//		boolean wasCaseIgnored = ignoreCaseInfo != null && ignoreCaseInfo.getString().equals("true");
//		TokenList replacements = new TokenList();
//		for (HashMap.Entry<String, TokenList> entry : root.storedParserPrefs.entrySet()) {
//			String storedValue = entry.getValue().getString();
//			// START KGU#288 2016-11-06: Issue #279 - Method getOrDefault() missing in OpenJDK
//			//String newValue = CodeParser.getKeywordOrDefault(entry.getKey(), "");
//			String currentValue = (entry.getKey().equals("ignoreCase"))
//					? Boolean.toString(Syntax.ignoreCase)
//					: Syntax.getKeywordOrDefault(entry.getKey(), "");
//			// END KGU#288 2016-11-06
//			if (!storedValue.equals(currentValue)) {
//				replacements.add("   " + entry.getKey() + ": \"" + storedValue + "\"  ≠  \"" + currentValue + "\"");
//			}
//		}
//		String[] options = {
//				Menu.lblRefactorNow.getText(),
//				(isChangeRequest ? Menu.lblAllowChanges : Menu.lblAdoptPreferences).getText(),
//				Menu.lblLeaveAsIs.getText()
//		};
//		String[] optionTexts = {
//				Menu.msgRefactorNow.getText(),
//				(isChangeRequest ? Menu.msgAllowChanges : Menu.msgAdoptPreferences).getText(),
//				Menu.msgLeaveAsIs.getText()
//		};
//		String menuText = "";
//		for (int i = 0; i < optionTexts.length; i++) {
//			menuText += (char) ('a' + i) + ") " + optionTexts[i] + (i + 1 < optionTexts.length ? "," : ".") + "\n";
//		}
//		int answer = JOptionPane.showOptionDialog(this.getFrame(),
//				Menu.msgKeywordsDiffer.getText().replace("%1", "\n" + replacements.getString() + "\n").replace("%2", menuText),
//				Menu.msgTitleQuestion.getText(), JOptionPane.OK_CANCEL_OPTION,
//				JOptionPane.QUESTION_MESSAGE,
//				null,
//				options, options[0]);
//		boolean goAhead = false;
//		switch (answer) {
//		case 0: // Refactor the current diagram
//		{
//			HashMap<String, TokenList> storedParserPrefs = root.storedParserPrefs;
//			root.storedParserPrefs = null;
//			refactorDiagrams(storedParserPrefs, false, wasCaseIgnored);
//			goAhead = true;
//		}
//		break;
//		case 1:
//			if (isChangeRequest) {
//				// drop the old keyword information
//				root.storedParserPrefs = null;
//			} else {
//				// Refactor all the other diagrams
//				// Cache the current parser preferences
//				HashMap<String, TokenList> splitPrefs = new HashMap<String, TokenList>();
//				// and adopt the stored preferences of the diagram
//				for (String key: Syntax.keywordSet()) {
//					splitPrefs.put(key, new TokenList(Syntax.getKeywordOrDefault(key, ""), false));
//					TokenList stored = root.storedParserPrefs.get(key);
//					if (stored != null) {
//						Syntax.setKeyword(key, stored.getString());
//					}
//				}
//				boolean tmpIgnoreCase = Syntax.ignoreCase;
//				Syntax.ignoreCase = wasCaseIgnored;
//				try {
//					Ini.getInstance().save();
//				} catch (Exception ex) {
//					logger.log(Level.SEVERE, "Ini.getInstance().save()", ex);
//				}
//				// Refactor the diagrams
//				refactorDiagrams(splitPrefs, true, tmpIgnoreCase);
//				root.storedParserPrefs = null;
//				if (Arranger.hasInstance()) {
//					Arranger.getInstance().redraw();
//				}
//
//				offerStructPrefAdaptation(splitPrefs);
//			}
//			goAhead = true;
//			break;
//		case 2:
//			if (!isChangeRequest) {
//				goAhead = true;
//			}
//			break;
//		}
//		return goAhead;
//	}
//	// END KGU#362 2017-03-28
	// END KGU#1097 2023-11-08

	// START KGU#289 2016-11-15: Enh. #290 (Aranger file support
	private void loadArrangement(File arrFile) {
		Arranger arr = Arranger.getInstance();
		// START KGU#671 2019-03-01: Bugfix #693 - common existence check
		//String errorMsg = arr.loadArrangement((Mainform)NSDControl.getFrame(), arrFile.toString());
		String errorMsg = "";
		if (!arrFile.exists()) {
			errorMsg = Menu.msgErrorNoFile.getText();
		} else {
			// START KGU#901 2020-12-29: Issue #901 WAIT_CURSOR on time-consuming actions
			//errorMsg = arr.loadArrangement((Mainform)this.getFrame(), arrFile);
			Cursor origCursor = getCursor();
			try {
				setCursor(new Cursor(Cursor.WAIT_CURSOR));	// Possibly this should have done Surface?
				errorMsg = arr.loadArrangement((Mainform) this.getFrame(), arrFile);
			} finally {
				setCursor(origCursor);
			}
			// END KGU#901 2020-12-29
		}
		// END KGU#671 2019-03-01
		if (!errorMsg.isEmpty()) {
			JOptionPane.showMessageDialog(this.getFrame(), "\"" + arrFile + "\": " + errorMsg,
					Menu.msgTitleLoadingError.getText(),
					JOptionPane.ERROR_MESSAGE);
		} else {
			arr.setVisible(true);
			// START KGU#316 2016-12-28: Enh. #318
			addRecentFile(arrFile.getAbsolutePath());
			// START KGU#969 2021-04-14: Bugfix #969
			//this.currentDirectory = arrFile;
			this.currentDirectory = arrFile.getAbsoluteFile();
			// END KGU#969 2021-04-14
			// END KGU#316 2016-12-28
		}
	}
	// END KGU#289 2016-11-15

	/*========================================
	 * SaveAll method
	 *========================================*/
	/**
	 * Saves all NSD (and arrangement) files without file association or with
	 * unsaved changes in a serial action.
	 */
	public void saveAllNSD()
	{
		startSerialMode();
		// START KGU#901 2020-12-30: Issue #901
		Cursor origCursor = getCursor();
		// END KGU#901 2020-12-30
		try {
			if ((saveNSD(false)
					|| JOptionPane.showConfirmDialog(this.getFrame(),
							Menu.msgCancelAll.getText(),
							Menu.msgTitleSave.getText(),
							JOptionPane.YES_NO_OPTION) != JOptionPane.YES_OPTION)
					&& Arranger.hasInstance()) {
				// START KGU#901 2020-12-30: Issue #901
				setCursor(new Cursor(Cursor.WAIT_CURSOR));
				// END KGU#901 2020-12-30
				Arranger.getInstance().saveAll(this.getFrame());
			}
		} finally {
			// START KGU#901 2020-12-30: Issue #901
			setCursor(origCursor);
			// END KGU#901 2020-12-30
			endSerialMode();
		}
	}

	/*========================================
	 * SaveAs method
	 *========================================*/
	/**
	 * Tries to save the current {@link Root} under a new path. Opens a
	 * FileChooser for this purpose
	 *
	 * @return true if the diagram was saved, false otherwise.
	 */
	public boolean saveAsNSD()
	// START KGU#320 2017-01-04: Bugfix #321(?) We need a possibility to save a different root
	{
		// START KGU#893 2020-12-20: Bugfix #892 - Arrangment group members must be cloned!
		//return saveAsNSD(this.root);
		Root rootToSave = this.root;
		// Check membership in named group: if there is any, clone the Root
		if (Arranger.hasInstance()
				&& !Arranger.getInstance().getGroupsFromRoot(root, true).isEmpty()) {
			rootToSave = (Root) root.copy();
		}
		boolean done = saveAsNSD(rootToSave);
		if (done && rootToSave != this.root) {
			JOptionPane.showMessageDialog(
					this.getFrame(),
					Menu.msgRootCloned.getText().replace("%1", this.root.getSignatureString(false, false))
					.replace("%2", rootToSave.getSignatureString(true, false)));
			this.setRoot(rootToSave, true, true, true);
		}
		return done;
		// END KGU#893 2020-12-20
	}

	/**
	 * Tries to save the {@link Root} given as {@code root} under a new path.
	 * Opens a FileChooser for this purpose.
	 *
	 * @param root - the diagram to be saved.
	 * @return true if the diagram was saved, false otherwise
	 */
	private boolean saveAsNSD(Root root)
	// END KGU#320 2017-01-04
	{
		// START KGU#911 2021-01-10: Enh. #910 suppress saving
		if (root.isRepresentingDiagramController()) {
			return true;	// Feign success
		}
		// END KGU#911 2021-01-10
		// propose name
		String nsdName = root.proposeFileName();

		// START KGU#534/KGU#553 2018-07-10: Enh. #552, issue #557 - special treatment for mass serial save
		File dir = this.currentDirectory;
		if (dir != null && isInSerialMode() && getSerialDecision(SerialDecisionAspect.SERIAL_SAVE) == SerialDecisionStatus.YES_TO_ALL) {
			// We have a target directory and the user has already confirmed to save all with proposed names 
			if (!dir.isDirectory()) {
				// A file name had been stored as current directory, so reduce it to its directory
				dir = dir.getParentFile();
			}
			// Accomplish the proposed file name...
			File f = new File(dir.getAbsolutePath() + File.separator + nsdName + ".nsd");
			// ... check whether a file with this name has existed
			int answer = this.checkOverwrite(f, true);
			if (answer == 0) {
				// Okay, we are entitled to overwrite
				root.filename = f.getAbsolutePath();
				root.shadowFilepath = null;
				return doSaveNSD(root);
			} else if (answer < 0) {
				// User wants to cancel the serial saving
				return false;
			} else if (answer == 2) {
				// Skip this file here, no further attempt
				return true;
			}
		}
		// END KGU#534/KGU#553 2018-07-10

		// Now we are either not in serial mode or a name conflict is to be solved via file chooser
		JFileChooser dlgSave = new JFileChooser();

		// START KGU#553 2018-07-13: Issue #557
		// Add a checkbox to adhere to the proposed names for all remaining roots if we are in serial mode
		JCheckBox chkAcceptProposals = addSerialAccessory(dlgSave);
		// END KGU#553 2018-07-13
		// START KGU#287 2017-01-09: Bugfix #330 Ensure Label items etc. be scaled for L&F "Nimbus"
		GUIScaler.rescaleComponents(dlgSave);
		// END KGU#287 2017-01-09
		dlgSave.setDialogTitle(Menu.msgTitleSaveAs.getText());
		File rootFile = root.getFile();
		// set directory
		if (rootFile != null) {
			dlgSave.setCurrentDirectory(rootFile);
		} else {
			dlgSave.setCurrentDirectory(currentDirectory);
		}

		dlgSave.setSelectedFile(new File(nsdName));
		dlgSave.addChoosableFileFilter(new StructogramFilter());

		// START KGU#248 2016-09-15: Bugfix #244 - allow more than one chance
		//int result = dlgSave.showSaveDialog(this);
		int result = JFileChooser.ERROR_OPTION;
		do {
			result = dlgSave.showSaveDialog(this.getFrame());
		// END KGU#248 2016-9-15
			if (result == JFileChooser.APPROVE_OPTION) {
				String newFilename = dlgSave.getSelectedFile().getAbsoluteFile().toString();
				if (!newFilename.substring(newFilename.length() - 4, newFilename.length()).toLowerCase().equals(".nsd")) {
					newFilename += ".nsd";
				}
				if (chkAcceptProposals != null && chkAcceptProposals.isSelected()) {
					setSerialDecision(SerialDecisionAspect.SERIAL_SAVE, true);
				}

				File f = new File(newFilename);
				int writePerm = checkOverwrite(f, false);

				if (writePerm < 0) {
					// Cancelled all
					return false;
				} else if (writePerm == 2) {
					// No further attempt
					return true;
				} else if (writePerm != 0) {
					// START KGU#248 2016-09-15: Bugfix #244 - message no longer needed (due to new loop)
					//JOptionPane.showMessageDialog(this, Menu.msgRepeatSaveAttempt.getText());
					result = JFileChooser.ERROR_OPTION;
					// END KGU#248 2016-09-15
				} else {
					root.filename = newFilename;
					// START KGU#316 2016-12-28: Enh. #318
					root.shadowFilepath = null;
					// END KGU#316 2016-12-28
					// START KGU#874 2020-10-19: Enh. #875 set the signature from file name for dummies
					replaceDummyHeader(root, f);
					// END KGU#874 2020-10-19
					// START KGU#94 2015.12.04: out-sourced to auxiliary method
					// START KGU#320 2017-01-04: Bugfix #321(?) Need a parameter now
					//doSaveNSD();
					doSaveNSD(root);
					// END KGU#320 2017-01-04
					// END KGU#94 2015-12-04
					// START KGU#273 2016-10-07: Bugfix #263 - remember the directory as current directory
					this.currentDirectory = f;
					// END KGU#273 2016-10-07
				}
			}
		// START KGU#248 2016-09-15: Bugfix #244 - allow to leave the new loop
		//	else
		//	{
		//	// User cancelled the file dialog -> leave the loop
		//		result = JFileChooser.CANCEL_OPTION;
		//	}
		} while (result == JFileChooser.ERROR_OPTION);
		// END KGU#248 2016-09-15

		return result != JFileChooser.CANCEL_OPTION;
	}

	// START KGU#874 2020-10-19: Issue #875 - try to make sense from the filename
	/**
	 * IN case {@code _root} has a dummy header (empty or "???"), we try to
	 * derive a header from the name of the chosen target file {@code _file}
	 *
	 * @param _root - the {@link Root} to be saved
	 * @param _file - the chosen target file
	 */
	private void replaceDummyHeader(Root _root, File _file) {
		String header = _root.getMethodName().trim();
		if (header.isEmpty() || header.equals("???")) {
			header = _file.getName();
			// Remove the ".nsd" extension
			header = header.substring(0, header.length() - 4);
			String argList = "";
			if (_root.isSubroutine()) {
				header = header.split(Matcher.quoteReplacement("" + Element.E_FILENAME_SIG_SEPARATOR), -1)[0];
				// Try to infer arguments and result type
				IRoutinePool pool = null;
				if (Arranger.hasInstance()) {
					pool = Arranger.getInstance();
				}
				StringList vars = _root.getUninitializedVars(pool);
				// TODO: Infer the argument types and the result type
				argList = "(" + vars.concatenate(", ") + ")";
				vars = _root.getVarNames();
				// START KGU#886 2020-12-10: Issue #884
				//if (vars.contains(header) || vars.contains("result", false)) {
				IElementVisitor returnFinder = new IElementVisitor() {
					private int retLen = Syntax.getKeyword("preReturn").length();

					@Override
					public boolean visitPreOrder(Element _ele) {
						if (_ele instanceof Jump) {
							StringList lines = _ele.getUnbrokenText();
							for (int i = 0; i < lines.count(); i++) {
								String line = lines.get(i);
								if (Jump.isReturn(line)) {
									// Stops and returns false if a value is returned
									// TODO Try to identify the result type
									return line.substring(retLen).trim().isEmpty();
								}
							}
						}
						return true;
					}

					@Override
					public boolean visitPostOrder(Element _ele) {
						return true;
					}

				};
				boolean lastElReturnsVal = false;
				if (root.children.getSize() > 0) {
					Element lastEl = root.children.getElement(root.children.getSize() - 1);
					if (lastEl instanceof Instruction) {
						int retLen = Syntax.getKeyword("preReturn").length();
						StringList lines = lastEl.getUnbrokenText();
						for (int i = 0; i < lines.count(); i++) {
							String line = lines.get(i);
							if (Jump.isReturn(line)) {
								// Stops and detects if a value is returned
								lastElReturnsVal = !line.substring(retLen).trim().isEmpty();
								break;
							}
						}
					}
				}
				if (vars.contains(header) || vars.contains("result", false)
						|| lastElReturnsVal
						|| !_root.children.traverse(returnFinder)) {
				// END KGU#886 2020-12-10: Issue #884
					// TODO try to identify the type
					argList += ": ???";
				}
			}
			if (Syntax.isIdentifier(header, false, null)) {
				// START KGU#886 2020-12-10: Bugfix #884
				//root.setText(header + argList);
				root.addUndo();
				root.setText(header + argList);
				this.analyse();
				// END KGU#886 2020-12-10
				this.invalidateAndRedraw();
			}
		}

	}
	// END KGU#874 2020-10-19

	/**
	 * In case of serial mode adds a checkbox to {@code fileChooser}
	 *
	 * @param fileChooser - the {@link JFileChooser} to be decorated if in
	 * serial mode.
	 * @return the checkbox if it was created
	 */
	private JCheckBox addSerialAccessory(JFileChooser fileChooser) {
		JCheckBox chkAcceptProposals = null;
		if (isInSerialMode() && getSerialDecision(SerialDecisionAspect.SERIAL_SAVE) == SerialDecisionStatus.INDIVIDUAL) {
			// Unfortunateley, the accessory is usally placed right of the file view.
			// So we split the caption for the checkbox to be added into words and
			// and "verticalize" the text by distributing the words over as many
			// vertically boxed labels as needed.
			JPanel pnlAccept = new JPanel();
			pnlAccept.setLayout(new BoxLayout(pnlAccept, BoxLayout.PAGE_AXIS));
			String[] words = Menu.lblAcceptProposedNames.getText().split("\\s+");
			chkAcceptProposals = new JCheckBox(words[0]);
			// Find out the maximum word length such that we may combine shorter words
			int maxWordLen = words[0].length() + 5;
			for (int i = 1; i < words.length; i++) {
				maxWordLen = Math.max(maxWordLen, words[i].length());
			}
			pnlAccept.add(chkAcceptProposals);
			int i = 1;
			while (i < words.length) {
				String word = words[i++];
				while (i < words.length && word.length() + 1 + words[i].length() <= maxWordLen) {
					word += " " + words[i++];
				}
				JLabel lbl = new JLabel(word);
				lbl.setBorder(new EmptyBorder(0, 5, 2, 0));
				pnlAccept.add(lbl);
			}
			fileChooser.setAccessory(pnlAccept);
		}
		return chkAcceptProposals;
	}

	/**
	 * Checks if a file {@code _file} already exists and requests overwrite
	 * permission in this case.
	 *
	 * @param f - The proposed file path
	 * @param showFilename - whether the file name is to be presented in the
	 * message
	 * @return 0 = writing is permitted, 1 = modification requested, 2 = skip
	 * (don't write), -1 - cancel all
	 */
	private int checkOverwrite(File f, boolean showFilename) {
		int writeNow = 0;
		if (f.exists()) {
			writeNow = 1;
			// START KGU#534 2018-06-27: Enh. #552
			if (isInSerialMode()) {
				switch (getSerialDecision(SerialDecisionAspect.SERIAL_OVERWRITE)) {
				case INDIVIDUAL: {
					String[] options = {
							Menu.lblContinue.getText(),
							Menu.lblModify.getText(),
							Menu.lblYesToAll.getText(),
							Menu.lblSkip.getText()
					};
					String initialValue = options[0];
					String message = Menu.msgOverwriteFile.getText();
					if (showFilename) {
						message = Menu.msgOverwriteFile1.getText().replaceAll("%", f.getAbsolutePath());
					}
					int res = JOptionPane.showOptionDialog(
							this.getFrame(),
							message,
							Menu.btnConfirmOverwrite.getText(),
							JOptionPane.DEFAULT_OPTION,
							JOptionPane.QUESTION_MESSAGE,
							null,
							options,
							initialValue);
					if (res < 0) {
						writeNow = -1;
					} else if (res > 2) {
						writeNow = 2;
					} else if (res == 2) {
						setSerialDecision(SerialDecisionAspect.SERIAL_OVERWRITE, true);
					}
					if (res == 0 || res == 2) {
						writeNow = 0;
					}
				}
				break;
				case YES_TO_ALL:
					writeNow = 0;
					break;
				default: ;
				}
			} else {
			// END KGU#534 2018-06-27
				int res = JOptionPane.showConfirmDialog(
						this.getFrame(),
						Menu.msgOverwriteFile.getText(),
						Menu.btnConfirmOverwrite.getText(),
						JOptionPane.YES_NO_OPTION);
				if (res == JOptionPane.YES_OPTION) {
					writeNow = 0;
				}
			// START KGU#534 2018-06-27: Enh. #552
			}
			// END KGU#534 2018-06-27
		}
		return writeNow;
	}

	/*========================================
	 * Save methods
	 *========================================*/
	/**
	 * Stores unsaved changes (if any) of the current {@link Root} . If
	 * {@code _askToSave} is {@code true} then the user may confirm or deny saving
	 * or cancel the inducing request. Otherwise unsaved changes will silently be
	 * stored.
	 *
	 * @param _askToSave - if true and the current root has unsaved changes then
	 *     a user dialog will pop up first
	 * @return {@code true} if the user did not cancel the save request
	 * 
	 * @see #saveNSD(Root, boolean)
	 */
	public boolean saveNSD(boolean _askToSave)
	// START KGU#320 2017-01-04: Bugfix #321 - we need an opportunity to save another Root
	{
		// START KGU#456 2017-11-05: Enh. #452
		//return saveNSD(this.root, _askToSave);
		boolean needsSave = !root.isEmpty() && root.hasChanged();
		if (saveNSD(this.root, _askToSave)) {
			if (needsSave && root.advanceTutorialState(26, root)) {
				analyse();
			}
			return true;
		}
		return false;
		// END KGU#456 2017-11-05
	}

	/**
	 * Stores unsaved changes (if any) of the given {@link Root} {@code root}.
	 * If {@code _askToSave} is {@code true} then the user may confirm or deny
	 * saving or cancel the inducing request. Otherwise unsaved changes will
	 * silently be stored.
	 *
	 * @param root - {@link Root} to be saved
	 * @param _askToSave - if {@code true} and the given {@code root} has
	 *     unsaved changes then a user dialog will pop up first.
	 * @return {@code true} if the user did not cancel the save request
	 */
	public boolean saveNSD(Root root, boolean _askToSave)
	// END KGU#320 2017-01-04
	{
		// START KGU#911 2021-01-10: Enh. #910 suppress saving
		if (root.isRepresentingDiagramController()) {
			return true;	// Feign success
		}
		// END KGU#911 2021-01-10
		int res = 0;	// Save decision: 0 = do save, 1 = don't save, -1 = cancelled (don't leave)
		// only save if something has been changed
		// START KGU#137 2016-01-11: Use the new method now
		//if(root.hasChanged==true)
		// START KGU#749 2019-10-13: Bugfix #763 - also save in case of a stale file
		//if (!root.isEmpty() && root.hasChanged())
		boolean hasValidFile = root.getFile() != null;
		if (!hasValidFile && root.shadowFilepath != null) {
			File shadow = new File(root.shadowFilepath);
			if (shadow.canRead()) {
				root.filename = shadow.getAbsolutePath();
				root.shadowFilepath = null;	// FIXME: This may require refreshing / updating - is it ensured?
				hasValidFile = true;
			}
		}
		if (!root.isEmpty() && (root.hasChanged() || !hasValidFile))
		// END KGU#749 2019-10-13
		// END KGU#137 2016-01-11
		{
			String message = null;
			if (_askToSave) {
				String filename = root.filename;
				if (filename == null || filename.isEmpty()) {
					filename = root.proposeFileName();
				}
				message = Menu.msgSaveChanges.getText() + "\n\"" + filename + "\"";
			}
			// START BOB 2019-10-16: Unimozer crashed with a NullPointerException
			if (this.NSDControl == null) {
				return false;
			}
			// END BOB 2019-10-16
			res = requestSaveDecision(message, this.getFrame(), SerialDecisionAspect.SERIAL_SAVE);

			// START KGU#534 2018-06-27: Enh. #552
			//if (res==0)
			if (res == 0 || res == 2)
			// END KGU#534 2018-06-27
			{
				// Check whether root has already been loaded or saved once
				//boolean saveIt = true;

				//System.out.println(this.currentDirectory.getAbsolutePath());
				// START KGU#749 2019-10-13: Bugfix #763 - Also save in case of a stale file
				//if (root.filename.equals(""))
				// START KGU#874 2020-10-18: Issue #875 Special handling for virgin Roots in archive groups
				boolean fileFaked = false;
				if (!hasValidFile && isArrangerOpen()) {
					Collection<Group> owners = Arranger.getInstance().getGroupsFromRoot(root, false);
					/* If there is exactly one owning group except the default group
					 * and this group resides in an archive file then we will prepare
					 * the desired file paths for integration of the virgin diagram
					 */
					if (owners.size() == 1) {
						File arrzFile = null;
						for (Group owner : owners) {
							if (!owner.isDefaultGroup()) {
								arrzFile = owner.getArrzFile(true);
							}
						}
						if (arrzFile != null) {
							String fileName = root.proposeFileName();
							// We won't accept a nonsense file name
							if (!fileName.isEmpty() && !fileName.equals("???")) {
								try {
									/* Create a temporary file path */
									File tempFile = File.createTempFile("Structorizer", ".nsd");
									root.shadowFilepath = tempFile.getAbsolutePath();
									/* Build the virtual file path (within the archive,
									 * we hope there won't be a name collision)
									 */
									root.filename = arrzFile.getAbsolutePath() + File.separator + fileName + ".nsd";
									fileFaked = true;
									/* Remove the temporary file lest it should be regarded as update */
									if (tempFile.exists()) {
										tempFile.delete();
									}
									// Only if all preparations worked we will fake file validity
									hasValidFile = true;
								} catch (IOException exc) {
									logger.log(Level.FINE, "No temporary file creatable", exc);
								}
							}
						}
					}
				}
				// END KGU#874 2020-10-18
				if (!hasValidFile)
				// END KGU#749 2019-10-13
				{
					// root has never been saved
// START KGU#248 2016-09-15: Bugfix #244 delegate to saveAsNSD()
//					JFileChooser dlgSave = new JFileChooser();
//					dlgSave.setDialogTitle(Menu.msgTitleSave.getText());
//					// set directory
//					if (root.getFile() != null)
//					{
//						dlgSave.setCurrentDirectory(root.getFile());
//					}
//					else
//					{
//						dlgSave.setCurrentDirectory(currentDirectory);
//					}
//
//					// propose name
//
//					dlgSave.setSelectedFile(new File(root.proposeFileName()));
//
//					dlgSave.addChoosableFileFilter(new StructogramFilter());
//					int result = dlgSave.showSaveDialog(this);
//
//					if (result == JFileChooser.APPROVE_OPTION)
//					{
//						root.filename = dlgSave.getSelectedFile().getAbsoluteFile().toString();
//						if(!root.filename.substring(root.filename.length()-4).toLowerCase().equals(".nsd"))
//						{
//							root.filename+=".nsd";
//						}
//					}
//					else
//					{
//						saveIt = false;
//					}
//				}
//
//				if (saveIt == true)
//					// START KGU#320 2017-01-04: Bugfix (#321)
					//saveAsNSD();
					if (!saveAsNSD(root)) {
						// START KGU#634 2019-01-17: Issue #664 - in mode AUTO_SAVE_ON_CLOSE, this answer my be ambiguous
						//res = -1;	// Cancel all
						if (!Element.E_AUTO_SAVE_ON_CLOSE
								|| !isGoingToClose
								|| JOptionPane.showConfirmDialog(this.getFrame(),
										Menu.msgVetoClose.getText(),
										Menu.msgTitleWarning.getText(),
										JOptionPane.YES_NO_OPTION) == JOptionPane.OK_OPTION) {
							res = -1;
						} else {
							res = 1;
						}
						// END KGU#634 2019-01-17
					}
					// END KGU#320 2017-01-04
				} else
// END KGU#248 2016-09-15
				{
					// START KGU#94 2015-12-04: Out-sourced to auxiliary method
					// START KGU#320 2017-01-04: Bugfix (#321) had to parameterize this
					//doSaveNSD();
					// START KGU#874 2020-10-18: Issue #875
					//doSaveNSD(root);
					if (!doSaveNSD(root) && fileFaked) {
						root.filename = "";
						root.shadowFilepath = null;
					}
					// END KGU#874 2020-10-18
					// END KGU#320 2017-01-04
					// END KGU#94 2015-12-04
				}
			}
		}
		return res != -1; // true if not cancelled
	}

	/**
	 * Service method for a decision about saving a file in a potential serial
	 * context.
	 *
	 * @param _messageText - the text of the offered question if an interactive
	 * dialog is wanted at all, null otherwise
	 * @param _initiator - an owning component for the modal message or question
	 * boxes
	 * @param _aspect - the current serial action mode (of type
	 * {@link SerialDecisionAspect})
	 * @return 0 for approval, 1 for disapproval, 2 for "yes to all", 3 for "no
	 * to all", -1 for cancel
	 */
	public static int requestSaveDecision(String _messageText, Component _initiator, SerialDecisionAspect _aspect) {
		int res = 0;
		// START KGU#534 2018-06-27: Enh. #552
		if (_messageText != null && isInSerialMode()) {
			switch (getSerialDecision(_aspect)) {
			case NO_TO_ALL:
				res = 1;
				// NO break here!
			case YES_TO_ALL:
				_messageText = null;
				break;
			default:;
			}
		}
		// END KGU#534 2018-06-27
		if (_messageText != null) {
			// START KGU#49 2015-10-18: If induced by Arranger then it's less ambiguous seeing the NSD name
			//res = JOptionPane.showOptionDialog(this,
			//		   "Do you want to save the current NSD-File?",
			String[] options = null;
			if (isInSerialMode()) {
				options = new String[]{
						Menu.lblContinue.getText(),
						Menu.lblSkip.getText(),
						Menu.lblYesToAll.getText(),
						Menu.lblNoToAll.getText() // Well, this is less sensible...
				};
			} else {
				options = new String[]{
						Menu.lblYes.getText(),
						Menu.lblNo.getText()
				};
			}
			Object initialValue = options[0];
			res = JOptionPane.showOptionDialog(_initiator,
					_messageText,
			// END KGU#49 2015-10-18
					Menu.msgTitleQuestion.getText(),
					JOptionPane.YES_NO_OPTION,
					JOptionPane.QUESTION_MESSAGE,
					// START KGU#534 2018-06-27: Enh. #552
					//null,null,null
					null,
					options,
					initialValue
					// END KGU#534 2018-06-27
					);
		}
		if (res >= 2) {
			setSerialDecision(_aspect, res == 2);
		}
		return res;
	}

	// START KGU#94 2015-12-04: Common file writing routine (on occasion of bugfix #40)
	// START KGU#320 2017-01-03: Bugfix (#321)
	//private boolean doSaveNSD()
	private boolean doSaveNSD(Root root) // END KGU#320 2017-01-03
	{
		//String[] EnvVariablesToCheck = { "TEMP", "TMP", "TMPDIR", "HOME", "HOMEPATH" };
		boolean done = false;
		try {
			// START KGU#94 2015.12.04: Bugfix #40 part 1
			// A failed saving attempt should not leave a truncated file!
			//FileOutputStream fos = new FileOutputStream(root.filename);
			String filename = root.filename;
			// START KGU#316 2016-12-28: Enh. #318
			if (root.shadowFilepath != null) {
				filename = root.shadowFilepath;
			}
			// END KGU#316 2016-12-28
			File f = new File(filename);
			boolean fileExisted = f.exists();
			// START KGU#316 2016-12-28: Enh. 318
			//if (fileExisted)
			if (fileExisted && root.shadowFilepath == null)
			// END KGU#316 2016-12-28
			{
				File tmpFile = File.createTempFile("Structorizer", ".nsd");
				filename = tmpFile.getAbsolutePath();
			}
			FileOutputStream fos = new FileOutputStream(filename);
			// END KGU#94 2015-12-04
			Writer out = new OutputStreamWriter(fos, "UTF-8");
			XmlGenerator xmlgen = new XmlGenerator();
			out.write(xmlgen.generateCode(root, "\t", false));
			out.close();

			// START KGU#94 2015-12-04: Bugfix #40 part 2
			// If the NSD file had existed then replace it by the output file after having created a backup
			// START KGU#316 2016-12-28: Enh. #318 Let nsd files reside in arrz files
			// if (fileExisted)
			if (root.shadowFilepath != null) {
				// START KGU#320 2017-01-04: Bugfix #321(?)
				//if (!zipToArrz(filename)) {
				if (!zipToArrz(root, filename)) {
				// END KGU#320 2017-01-04
					// If the saving to the original arrz file failed then make the shadow path the actual one
					root.filename = filename;
					root.shadowFilepath = null;
				}
			} else if (fileExisted)
			// END KGU#316 2016-12-28
			{
				File backUp = new File(root.filename + ".bak");
				if (backUp.exists()) {
					backUp.delete();
				}
				// START KGU#717 2019-07-31: Bugfix #526, #731
				//f.renameTo(backUp);
				boolean moved = Archivar.renameTo(f, backUp);
				// END KGU#717 2019-07-31
				f = new File(root.filename);
				File tmpFile = new File(filename);
				// START KGU#717 2019-07-31: Bugfix #526, #731
				//tmpFile.renameTo(f);
				moved = moved && Archivar.renameTo(tmpFile, f);
				// END KGU#717 2019-07-31
				// START KGU#509 2018-03-20: Bugfix #526 renameTo may have failed, so better check
				if (!moved || !f.exists() && tmpFile.canRead()) {
					logger.log(Level.WARNING, "Failed to rename \"{0}\" to \"{1}\"; trying a workaround...",
							new Object[]{filename, f.getAbsolutePath()});
					String errors = Archivar.copyFile(tmpFile, f, true);
					if (!errors.isEmpty()) {
						JOptionPane.showMessageDialog(this.getFrame(),
								Menu.msgErrorFileRename.getText().replace("%1", errors).replace("%2", tmpFile.getAbsolutePath()),
								Menu.msgTitleError.getText(),
								JOptionPane.ERROR_MESSAGE, null);
					}
				}
				// END KGU#509 2018-03-20
				// START KGU#309 2016-12-15: Issue #310 backup may be opted out
				if (!Element.E_MAKE_BACKUPS && backUp.exists()) {
					backUp.delete();
				}
				// END KGU#309 2016-12-15
			}
			// END KGU#94 2015.12.04

			// START KGU#137 2016-01-11: On successful saving, record the undo stack level
			//root.hasChanged=false;
			root.rememberSaved();
			// END KGU#137 2016-01-11
			// START KGU#316 2016-12-28: Enh. #318: Don't remember a zip-internal file path
			//addRecentFile(root.filename);
			addRecentFile(root.getPath(true));
			// END KGU#316 2016-12-28
			done = true;
		} catch (Exception ex) {
			String message = ex.getLocalizedMessage();
			if (message == null) {
				message = ex.getMessage();
			}
			if (message == null || message.isEmpty()) {
				message = ex.toString();
			}
			JOptionPane.showMessageDialog(this.getFrame(),
					Menu.msgErrorFileSave.getText().replace("%", message),
					Menu.msgTitleError.getText(),
					JOptionPane.ERROR_MESSAGE, null);
		}
		return done;
	}

	// END KGU#94 2015-12-04
	// START KGU#316 2016-12-28: Enh. #318
	// START KGU#320 2017-01-04: Bugfix #320 We might be forced to save a different diagram (from Arranger)
	//private boolean zipToArrz(String tmpFilename)
	private boolean zipToArrz(Root root, String tmpFilename)
	// END KGU#320 2017-01-04
	{
		String error = null;
		boolean isDone = false;
		final int BUFSIZE = 2048;
		byte[] buf = new byte[BUFSIZE];
		int len = 0;

		StringList inZipPath = new StringList();
		File arrzFile = new File(root.filename);
		while (arrzFile != null && !arrzFile.isFile()) {
			inZipPath.add(arrzFile.getName());
			arrzFile = arrzFile.getParentFile();
		}
		if (arrzFile == null) {
			int posArrz = root.filename.toLowerCase().indexOf(".arrz");
			error = ((posArrz > 0) ? root.filename.substring(0, posArrz + 5) : root.filename) + ": " + Menu.msgErrorNoFile.getText();
		} else {
			String localPath = inZipPath.reverse().concatenate(File.separator);

			ZipFile zipFile = null;
			try {
				zipFile = new ZipFile(arrzFile);
				File tmpZipFile = File.createTempFile("Structorizer", "zip");
				final ZipOutputStream zos = new ZipOutputStream(new FileOutputStream(tmpZipFile));
				Enumeration<? extends ZipEntry> entries = zipFile.entries();
				// Copy all but the file to be updated
				while (entries.hasMoreElements()) {
					ZipEntry entryIn = entries.nextElement();
					if (!entryIn.getName().equals(localPath)) {
						zos.putNextEntry(entryIn);
						InputStream is = zipFile.getInputStream(entryIn);
						while ((len = is.read(buf)) > 0) {
							zos.write(buf, 0, len);
						}
						zos.closeEntry();
					}
				}
				// Now add the file to be updated
				zos.putNextEntry(new ZipEntry(localPath));
				FileInputStream fis = new FileInputStream(tmpFilename);
				while ((len = (fis.read(buf))) > 0) {
					zos.write(buf, 0, len);
				}
				zos.closeEntry();
				fis.close();
				zos.close();
				zipFile.close();
				String zipPath = arrzFile.getAbsolutePath();
				File bakFile = new File(zipPath + ".bak");
				if (bakFile.exists()) {
					bakFile.delete();
				}
				// START KGU#717 2019-07-31: Bugfix #526/#731
				//boolean bakOk = arrzFile.renameTo(bakFile);
				//boolean zipOk = tmpZipFile.renameTo(new File(zipPath));
				boolean bakOk = Archivar.renameTo(arrzFile, bakFile);
				boolean zipOk = Archivar.renameTo(tmpZipFile, new File(zipPath));
				// END KGU#717 2019-07-31
				if (bakOk && zipOk && !Element.E_MAKE_BACKUPS) {
					bakFile.delete();
				}
				isDone = true;
			} catch (ZipException ex) {
				error = ex.getLocalizedMessage();
			} catch (IOException ex) {
				error = ex.getLocalizedMessage();
			}
		}
		if (error != null) {
			JOptionPane.showMessageDialog(this.getFrame(),
					error,
					Menu.msgTitleError.getText(),
					JOptionPane.ERROR_MESSAGE, null);
		}
		return isDone;
	}
	// END KGU#316 2016-12-28

	/*========================================
	 * addUndo method
	 *========================================*/
	/**
	 * Creates an undo entry on .root, if the action wasn't cancelled.
	 * (Otherwise a CancelledException is thrown.)
	 *
	 * @param _isRoot - if the Root itself is to be changed (such that
	 * attributes are to be cached)
	 * @throws CancelledException
	 */
	public void addUndoNSD(boolean _isRoot) throws CancelledException {
		// START KGU#1097 2023-11-08: Issu #800 - Became obsolete
//		if (!_isRoot && root.storedParserPrefs != null) {
//			// This is an un-refactored Root!
//			// So care for consistency
//			if (!this.handleKeywordDifferences(true)) {
//				throw new CancelledException();
//			}
//		}
		// END KGU#1097 2023-11-08
		root.addUndo(_isRoot);
		// START KGU#684 2019-06-13: Bugfix #728
		if (this.findDialog != null) {
			this.findDialog.resetResults();
		}
		// END KGU#684 2019-06-13
	}

	/*========================================
	 * Undo method
	 *========================================*/
	/**
	 * Reverts the last action from the undo stack and updates the environment.
	 */
	public void undoNSD() {
		// START KGU#684 2019-06-13: Bugfix #728
		if (this.findDialog != null) {
			this.findDialog.resetResults();
		}
		// END KGU#684 2019-06-13
		root.undo();
		// START KGU#138 2016-01-11: Bugfix #102 - All elements will be replaced by copies...
		selected = this.selectedDown = this.selectedMoved = null;
		// END KGU#138 2016-01-11
		// START KGU#272 2016-10-06: Bugfix #262: We must unselect root such that it may find a selected descendant
		root.setSelected(false);
		// END KGU#272 2016-10-06
		// START KGU#183 2016-04-24: Issue #169 - Restore previous selection if possible
		selected = root.findSelected();
		// END KGU#183 2016-04-24
		// START KGU#272 2016-10-06: Bugfix #262
		if (selected == null) {
			selected = root;
			root.setSelected(true);
		} else {
			selectedDown = selected;
		}
		// END KGU#272 2016-10-06
		redraw();
		analyse();
		// START KGU#705 2019-09-23: Enh. #738
		updateCodePreview();
		// END KGU#705 2019-09-23
	}

	/*========================================
	 * Redo method
	 *========================================*/
	/**
	 * Redoes the last undone action (if possible) and updates the environment.
	 */
	public void redoNSD() {
		// START KGU#684 2019-06-13: Bugfix #728
		if (this.findDialog != null) {
			this.findDialog.resetResults();
		}
		// END KGU#684 2019-06-13
		root.redo();
		// START KGU#138 2016-01-11: Bugfix #102 All elements will be replaced by copies...
		selected = this.selectedDown = this.selectedMoved = null;
		// END KGU#138 2016-01-11
		// START KGU#272 2016-10-06: Bugfix #262: We must unselect root such that it may find a selected descendant
		root.setSelected(false);
		// END KGU#272 2016-10-06
		// START KGU#183 2016-04-24: Issue #169 - Restore previous selection if possible
		selected = root.findSelected();
		// END KGU#183 2016-04-24
		// START KGU#272 2016-10-06: Bugfix #262
		if (selected == null) {
			selected = root;
			root.setSelected(true);
		} else {
			selectedDown = selected;
		}
		// END KGU#272 2016-10-06
		redraw();
		analyse();
		// START KGU#705 2019-09-23: Enh. #738
		updateCodePreview();
		// END KGU#705 2019-09-23
	}

	/*========================================
	 * applicability test methods
	 *========================================*/
	/**
	 * Checks whether the prerequisites to paste elements are fulfilled.
	 *
	 * @return true if there is something to paste and pasting is allowed.
	 */
	public boolean canPaste() {
		boolean cond = (eCopy != null && selected != null);
		if (cond) {
			// START KGU#143 2016-01-21 Bugfix #114
			// The first condition is for the case the copy is a referenced sequence 
			cond = !eCopy.isExecuted();
			// We must not insert to a subqueue with an element currently executed or with pending execution
			// (usually the exection index would then be on the stack!)
			if (!(selected instanceof Subqueue) && selected.parent != null && selected.parent.isExecuted()) {
				cond = false;
			}
			// END KGU#143 2016-01-21
			cond = cond && !selected.getClass().getSimpleName().equals("Root");
		}

		return cond;
	}

	// START KGU#143 2016-01-21: Bugfix #114 - elements involved in execution must not be edited...
	/**
	 * Checks whether the prerequisites to cut selected elements are fulfilled.
	 *
	 * @return true if there is something selected and may be cut now.
	 * @see #canCopy()
	 */
	//public boolean canCutCopy()
	public boolean canCut() {
		// START KGU#177 2016-04-14: Enh. #158 - we want to allow to copy diagrams e.g. to an Arranger of a different JVM
		//return canCopy() && !selected.executed && !selected.waited;
		// START KGU#177 2016-07-06: Enh #158: mere re-formulation (equivalent)
		//return canCopy() && !(selected instanceof Root) && !selected.executed && !selected.waited;
		// START KGU#911 2021-01-10: Enh. #910
		//return canCopyNoRoot() && !selected.isExecuted();
		return canCopyNoRoot() && !selected.isExecuted() && !selected.isImmutable();
		// END KGU#911 2021-01-10
		// END KGU#177 2016-07-06
		// END KGU#177 2016-04-14
	}

	// ... though breakpoints shall still be controllable
	/**
	 * Checks whether the prerequisites to copy selected elements are fulfilled.
	 *
	 * @return true if there is something selected and may be copied now.
	 * @see #canCut()
	 * @see #canCopyNoRoot()
	 */
	public boolean canCopy()
	// END KGU#143 2016-01-21
	{
		boolean cond = (selected != null);
		if (cond) {
			// START KGU#177 2016-04-14: Enh. #158 - we want to allow to copy diagrams e.g. to an Arranger of a different JVM
			//cond = !selected.getClass().getSimpleName().equals("Root");
			// END KGU#177 2016-04-14
			// START KGU#87 2015-11-22: Allow to copy a non-empty Subqueue
			//cond = cond && !selected.getClass().getSimpleName().equals("Subqueue");
			cond = cond && (!selected.getClass().getSimpleName().equals("Subqueue") || ((Subqueue) selected).getSize() > 0);
			// END KGU#87 2015-11-22
		}

		return cond;
	}

	// START KGU#177 2016-07-06: Enh. #158 - accidently breakpoints had become enabled on Root
	/**
	 * Restricted check wheher the selectd element(s) may be copied - will
	 * return false if the selected element is a {@link Root}.
	 *
	 * @return true if there is something except a {@link Root} selected and may
	 * be copied now.
	 * @see #canCopy()
	 * @see #canCut()
	 */
	public boolean canCopyNoRoot() {
		return canCopy() && !(selected instanceof Root);
	}
	// END KGU#177 2016-07-06

	// START KGU#143 2016-11-17: Issue #114: Complex condition for editability
	/**
	 * Checks whether the prerequisites to edit the selected element are
	 * fulfilled.
	 *
	 * @return true if there is something selected and may be edited now.
	 */
	public boolean canEdit() {
		return selected != null && !this.selectedIsMultiple()
				&& (!selected.isExecuted(false) || selected instanceof Instruction && !selected.executed);
	}
	// END KGU#143 2016-11-17

	// START KGU#686 2019-03-17: Enh. #56
	public boolean canSetBreakpoint() {
		return canCopyNoRoot() && !(selected instanceof Forever || selected instanceof Try);
	}
	// END KGU#686 2019-03-17

	// START KGU#199 2016-07-06: Enh. #188: Element conversions
	public boolean canTransmute() {
		boolean isConvertible = false;
		// START KGU#911 2021-01-10: Enh. #910
		//if (selected != null && !selected.isExecuted())
		if (selected != null && !selected.isExecuted() && !selected.isImmutable())
		// END KGU#911 2021-01-10
		{
			// START KGU#666 2019-02-26: Bugfix #688 - it should always be offered to convert Calls and Jumps (to Instructions)
			//if (selected instanceof Instruction)
			if (selected instanceof Call || selected instanceof Jump) {
				isConvertible = true;
			} else if (selected instanceof Instruction)
			// END KGU#666 2019-02-26
			{
				Instruction instr = (Instruction) selected;
				isConvertible = instr.getUnbrokenText().count() > 1
						|| instr.isJump()
						|| instr.isFunctionCall(false)
						|| instr.isProcedureCall(false);
			} else if (selected instanceof IElementSequence && ((IElementSequence) selected).getSize() > 1) {
				isConvertible = true;
				for (int i = 0; isConvertible && i < ((IElementSequence) selected).getSize(); i++) {
					if (!(((IElementSequence) selected).getElement(i) instanceof Instruction)) {
						isConvertible = false;
					}
				}
			}
			// START KGU#229 2016-08-01: Enh. #213
			else if (selected instanceof For) {
				isConvertible = ((For) selected).style == For.ForLoopStyle.COUNTER;
			}
			// END KGU#229 2016-08-01
			// START KGU#267 2016-10-03: Enh. #257
			else if (selected instanceof Case) {
				isConvertible = true;
			}
			// END KGU#267 2016-10-03
			// START KGU#357 2017-03-10: Enh. #367
			else if (selected instanceof Alternative && ((Alternative) selected).qFalse.getSize() > 0) {
				isConvertible = true;
			}
			// END KGU#357 2017-03-10
		}
		return isConvertible;
	}
	// END KGU#199 2016-07-06

	// START KGU#373 2017-03-28: Enh. #387
	public boolean canSave(boolean any) {
		boolean cond = this.root.hasChanged();
		if (!cond && any && Arranger.hasInstance()) {
			Set<Root> roots = Arranger.getInstance().getAllRoots();
			for (Root aRoot : roots) {
				if (aRoot.hasChanged()) {
					cond = true;
					break;
				}
			}
			// START KGU#874 2020-10-18: Issue #875 We must also check groups!
			if (!cond) {
				for (Group group : Arranger.getSortedGroups()) {
					if (!group.isDefaultGroup() && group.hasChanged()) {
						cond = true;
						break;
					}
				}
			}
			// END KGU#874 2020-10-18
		}
		return cond;
	}
	// END KGU#373 2017-03-28

	/*========================================
	 * setColor method
	 *========================================*/
	/**
	 * Sets the background colour of the selected element(s) to {@code _color}
	 * (undoable).
	 *
	 * @param _color - the colour to be applied.
	 */
	public void setColor(Color _color) {
		// START KGU#911 2021-01-10: Enh. #910
		//if (getSelected() != null)
		if (selected != null && !selected.isImmutable())
		// END KGU#911 2021-01-10
		{
			// START KGU#38 2016-01-11 Setting of colour wasn't undoable though recorded as change
			//root.addUndo();
			try {
				addUndoNSD(false);
			} catch (CancelledException e) {
				return;
			}
			// END KGU#38 2016-01-11
			selected.setColor(_color);
			//getSelected().setSelected(false);
			//selected=null;
			// START KGU#137 2016-01-11: Already prepared by addUndo()
			//root.hasChanged=true;
			// END KGU#137 2016-01-11
			redraw();
		}
	}


	/*========================================
	 * Copy method
	 *========================================*/
	/**
	 * Copies the selected element(s) either to the system clipboard (if a
	 * {@link Root} is selected or to an internal cache (otherwise).
	 *
	 * @see #canCopy()
	 * @see #cutNSD()
	 * @see #pasteNSD()
	 */
	public void copyNSD() {
		if (selected != null) {
			// START KGU#177 2016-04-14: Enh. #158 - Allow to copy a diagram via clipboard
			//eCopy = selected.copy();
			if (selected instanceof Root) {
				XmlGenerator xmlgen = new XmlGenerator();
				StringSelection toClip = new StringSelection(xmlgen.generateCode(root, "\t", false));
				Clipboard clipboard = Toolkit.getDefaultToolkit().getSystemClipboard();
				clipboard.setContents(toClip, this);
			} else {
				eCopy = selected.copy();
			}
			// END KGU#177 2016-04-14
		}
	}

	/*========================================
	 * cut method
	 *========================================*/
	/**
	 * Copies the selected element(s) to an internal cache and then removes them
	 * from the current diagram (undoable). Does nothing if {@link #root} is
	 * selected.
	 *
	 * @see #canCut()
	 * @see #copyNSD()
	 * @see #pasteNSD()
	 */
	public void cutNSD() {
		// START KGU#911 2021-01-10: Enh. #910
		//if (selected != null && selected != root)
		if (selected != null && selected != root && !selected.isImmutable())
		// END KGU#911 2021-01-10
		{
			eCopy = selected.copy();
			// START KGU#182 2016-04-23: Issue #168	- pass the selection to the "next" element
			Element newSel = getSelectionHeir();
			// END KGU#182 2016-04-23
			eCopy.setSelected(false);
			//root.addUndo();
			try {
				addUndoNSD(false);
			} catch (CancelledException e) {
				return;
			}
			root.removeElement(selected);
			// START KGU#137 2016-01-11: Already prepared by addUndo()
			//root.hasChanged=true;
			// END KGU#137 2016-01-11
			redraw();
			// START KGU#182 2016-04-23: Issue #168	- pass the selection to the "next" element
			//selected=null;
			this.selected = newSel;
			if (newSel != null) {
				// START KGU#477 2017-12-06: Enh. #487 - consider hidden declaration sequences
				//newSel.setSelected(true);
				this.selected = newSel.setSelected(true);
				// END KGU#477 2017-12-06
			}
			// END KGU#182 2016-04-23
			analyse();
			// START KGU#444 2017-10-23: Issue #417 - reduce scrolling complexity
			adaptScrollUnits();
			// END KGU#444 2017-10-23
			// START KGU#705 2019-09-24: Enh. #738
			updateCodePreview();
			// END KGU#705 2019-09-24
		}
	}

	/*========================================
	 * paste method
	 *========================================*/
	/**
	 * Pastes the elements from the internal copy cache to to the next position
	 * after the currently selected element(s). Does nothing if the copy cache
	 * is empty or nor target elements are selected.
	 *
	 * @see #canPaste()
	 * @see #copyNSD()
	 * @see #cutNSD()
	 */
	public void pasteNSD() {
		if (selected != null && eCopy != null) {
			//root.addUndo();
			try {
				addUndoNSD(false);
			} catch (CancelledException e) {
				return;
			}
			// START KGU#477 2017-12-06: Enh, #487 - declaration stuff might be collapsed
			selected = selected.setSelected(true);
			// END KGU#477 2017-12-06
			selected.setSelected(false);
			Element nE = eCopy.copy();
			nE.setSelected(true);	// FIXME (KGU#87): Looks fine but is misleading with a pasted Subqueue
			// START KGU#477 2017-12-06: Enh, #487 - declaration stuff might be collapsed
			//root.addAfter(selected, nE);
			root.addAfter(getLastSelected(), nE);
			// END KGU#477 2017-12-06
			// START KGU#137 2016-01-11: Already prepared by addUndo()
			//root.hasChanged=true;
			// END KGU#137 2016-01-11
			// START KGU#87 2015-11-22: In case of a copied Subqueue the copy shouldn't be selected!
			//selected=nE;
			if (nE instanceof Subqueue) {
				// If the target was a Subqueue then it had been empty and contains all nE had contained,
				// hence we may leave it selected, otherwise the minimum risk is to clear the selection
				if (!(selected instanceof Subqueue)) {
					selected = null;
				}
				((Subqueue) nE).clear();
			} else {
				selected = nE;
			}
			// END KGU#87 2015-11-22
			redraw();
			analyse();
			// START KGU#444 2017-10-23: Issue #417 - reduce scrolling complexity
			adaptScrollUnits();
			// END KGU#444 2017-10-23
			// START KGU#705 2019-09-24: Enh. #738
			updateCodePreview();
			// END KGU#705 2019-09-24
		}
	}

	/*========================================
	 * edit method
	 *========================================*/
	/**
	 * Opens the editor for the currently selected element and applies the
	 * committed changes (undoable).
	 *
	 * @return true if the element was changed, false otherwise
	 * @see #canEdit()
	 */
	public boolean editNSD() {
		boolean modified = false;
		Element element = getSelected();
		if (element != null) {
			// START KGU#911 2021-01-11: Enh. #910 Avert changes on immutable diagrams
			boolean mayCommit = !element.isImmutable() && !element.isExecuted();
			// END KGU#911 2021-01-11
			if (element.getClass().getSimpleName().equals("Subqueue")) {
				// START KGU#911 2021-01-11: Enh. #910 Avert changes on immutable diagrams
				if (!mayCommit) {
					return modified;
				}
				// END KGU#911 2021-01-11

				EditData data = new EditData();
				data.title = "Add new instruction ...";

				// START KGU#42 2015-10-14: Enhancement for easier title localisation
				//showInputBox(data);
				showInputBox(data, "Instruction", true, true);
				// END KGU#42 2015-10-14

				if (data.result == true) {
					// START KGU#480 2018-01-21: Enh. #490 we have to replace DiagramController aliases by the original names
					//Element ele = new Instruction(data.text.getText());
					String text = Element.replaceControllerAliases(data.text.getText(), false, false);
					Element ele = new Instruction(text);
					// END KGU#480 2018-01-21
					// START #1097 2023-11-09: Issue #800 Now replace the user-defined keys
					ele.encodeKeywords(null, Syntax.ignoreCase);
					// END KGU#1097 2023-11-09
					ele.setComment(data.comment.getText());
					// START KGU#43 2015-10-17
					if (data.breakpoint) {
						ele.toggleBreakpoint();
					}
					// END KGU#43 2015-10-17
					// START KGU#277 2016-10-13: Enh. #270
					ele.setDisabled(data.disabled);
					// END KGU#277 2016-10-13
					// START KGU#213 2016-08-01: Enh. #215 (temporarily disabled again)
					//ele.setBreakTriggerCount(data.breakTriggerCount);
					// END KGU#213 2016-08-01
					//root.addUndo();
					try {
						addUndoNSD(false);
					} catch (CancelledException e) {
						return false;
					}
					// START KGU#137 2016-01-11: Already prepared by addUndo()
					//root.hasChanged=true;
					// END KGU#137 2016-01-11
					((Subqueue) element).addElement(ele);
					// START KGU#136 2016-03-01: Bugfix #97
					element.resetDrawingInfoUp();
					// END KGU#136 2016-03-01
					selected = ele.setSelected(true);
					modified = true;
					redraw();
				}
			} else {
				EditData data = new EditData();
				data.title = "Edit element ...";
				// START KGU#480 2018-01-21: Enh. #490 we have to replace DiagramController aliases by the original names
				//data.text.setText(element.getText().getText());
				data.text.setText(element.getAliasText().getText());
				// END KGU#480 2018-01-21
				data.comment.setText(element.getComment().getText());
				// START KGU#43 2015-10-12
				data.breakpoint = element.isBreakpoint();
				// END KGU#43 2015-10-12
				// START KGU#213 2016-08-01: Enh. #215
				data.breakTriggerCount = element.getBreakTriggerCount();
				// END KGU#213 2016-08-01				
				// START KGU#277 2016-10-13: Enh. #270
				data.disabled = element.isDisabled(true);
				// END KGU#277 2016-10-13

				// START KGU#3 2015-10-25: Allow more sophisticated For loop editing
				if (element instanceof For) {
					// START KGU#61 2016-03-21: Content of the branch outsourced
					preEditFor(data, (For) element);
					// END KGU#61 2016-03-21
				}
				// END KGU#3 2015-10-25
				// START KGU#363 2017-03-14: Enh. #372
				else if (element instanceof Root) {
					//data.authorName = ((Root)element).getAuthor();
					//data.licenseName = ((Root)element).licenseName;
					//data.licenseText = ((Root)element).licenseText;
					data.licInfo = new RootAttributes((Root) element);
					// START KGU#376 2017-07-01: Enh. #389
					data.diagramRefs = ((Root) element).includeList;
					// END KGU#376 2017-07-01
				}
				// END KGU#363 2017-03-14
				// START KGU#695 2021-01-22: Enh. #714
				else if (element instanceof Try) {
					data.showFinally = ((Try) element).isEmptyFinallyVisible();
				}
				// END KGU#695 2021-01-22
				// START KGU#927 2021-02-07: Enh. #915 Which branches contain elements?
				else if (element instanceof Case) {
					data.branchOrder = new int[((Case) element).qs.size()];
					for (int i = 0; i < data.branchOrder.length; i++) {
						if (((Case) element).qs.get(i).getSize() > 0) {
							data.branchOrder[i] = i + 1;
						} else {
							data.branchOrder[i] = 0;
						}
					}
				}
				// END KGU#927 2021-02-07

				// START KGU#42 2015-10-14: Enhancement for easier title localisation
				//showInputBox(data);
				// START KGU#946 2021-02-28: We could get wrong Root type information when induced from errorlist
				//showInputBox(data, element.getClass().getSimpleName(), false, mayCommit);
				String elemType = element.getClass().getSimpleName();
				if (element instanceof Root) {
					if (((Root) element).isSubroutine()) {
						elemType = "Function";
					} else if (((Root) element).isInclude()) {
						elemType = "Includable";
					}
				}
				showInputBox(data, elemType, false, mayCommit);
				// END KGU#946 2021-02-28
				// END KGU#42 2015-10-14

				if (data.result == true) {
					// START KGU#120 2016-01-02: Bugfix #85 - StringList changes of Root are to be undoable, too!
					//if (!element.getClass().getSimpleName().equals("Root"))
					// END KGU#120 2016-01-02
					// START KGU#363 2017-05-21: Enh. #372:
					// Also cache root attributes if the edited element is a Root
					//root.addUndo();
					// START KGU#684 2019-06-13: Bugfix #728 - we have to check more here
					//root.addUndo(element instanceof Root);
					try {
						this.addUndoNSD(element instanceof Root);
					} catch (CancelledException e) {
						return false;
					}
					// END KGU#684 2019-06-13
					// END KGU#363 2017-05-21
					// START KGU#916 2021-01-24: Enh. #915 We may preserve branch associations now
					// This must be done before the text is updated!
					if (element instanceof Case) {
						((Case) element).reorderBranches(data.branchOrder);
					}
					// END KGU#916 2021-01-24
					if (!(element instanceof Forever)) {
						// START KGU#480 2018-01-21: Enh. #490 we have to replace DiagramController aliases by the original names
						//element.setText(data.text.getText());
						element.setAliasText(data.text.getText());
						// END KGU#480 2018-01-21
						// START #1097 2023-11-09: Issue #800 Now replace the user-defined keys
						element.encodeKeywords(null, Syntax.ignoreCase);
						// END KGU#1097 2023-11-09
					}
					element.setComment(data.comment.getText());
					// START KGU#43 2015-10-12
					if (element.isBreakpoint() != data.breakpoint) {
						element.toggleBreakpoint();
					}
					// END KGU#43 2015-10-12
					// START KGU#213 2016-08-01: Enh. #215
					//element.setBreakTriggerCount(data.breakTriggerCount);
					// END KGU#213 2016-08-01
					// START KGU#277 2016-10-13: Enh. #270
					element.setDisabled(data.disabled);
					// END KGU#277 2016-10-13
					// START KGU#3 2015-10-25
					if (element instanceof For) {
						// START KGU#61 2016-03-21: Content of the branch outsourced
						postEditFor(data, (For) element);
						// END KGU#61 2016-03-21
					}
					// END KGU#3 2015-10-25
					// START KGU#363 2017-03-14: Enh. #372
					else if (element instanceof Root) {
						((Root) element).adoptAttributes(data.licInfo);
						// START KGU#376 2017-07-01: Enh. #389
						((Root) element).includeList = data.diagramRefs;
						// END KGU#376 2017-07-01
					}
					// END KGU#363 2017-03-14
					// START KGU#695 2021-01-22: Enh. #714
					else if (element instanceof Try) {
						((Try) element).setEmptyFinallyVisible(data.showFinally);
					}
					// END KGU#695 2021-01-22
					// START KGU#137 2016-01-11: Already prepared by addUndo()
					//root.hasChanged=true;
					// END KGU#137 2016-01-11
					// START KGU#136 2016-03-01: Bugfix #97
					element.resetDrawingInfoUp();
					// END KGU#136 2016-03-01
					modified = true;
					redraw();
				}
			}

			analyse();
			// START KGU#444 2017-10-23: Issue #417 - reduce scrolling complexity
			adaptScrollUnits();
			// END KGU#444 2017-10-23
			// START KGU#705 2019-09-23: Enh. #738
			if (modified) {
				this.updateCodePreview();
			}
			// END KGU#705 2019-09-23
		}
		return modified;
	}

	private void preEditFor(EditData _data, For _for) {
		// Cache the style - we temporarily modify it to get all information
		For.ForLoopStyle style = _for.style;
		try {
			_for.style = For.ForLoopStyle.COUNTER;
			_data.forParts.add(_for.getCounterVar());
			// START KGU#480 2018-01-22: Enh. #490 - maybe aliases are to be put in
			//_data.forParts.add(_for.getStartValue());
			//_data.forParts.add(_for.getEndValue());
			_data.forParts.add(Element.replaceControllerAliases(_for.getStartValue(), true, false));
			_data.forParts.add(Element.replaceControllerAliases(_for.getEndValue(), true, false));
			// END KGU#480 2018-01-22
			_data.forParts.add(Integer.toString(_for.getStepConst()));
		} catch (Exception ex) {
		} finally {
			// Ensure the original style is restored
			_data.forLoopStyle = _for.style = style;
		}
		// Now try to get a value list in case it's a FOR-IN loop
		String valueList = _for.getValueList();
		if (valueList != null) {
			// START KGU#480 2018-01-22: Enh. #490 - maybe aliases are to be put in
			valueList = Element.replaceControllerAliases(valueList, true, false);
			// END KGU#480 2018-01-22
			_data.forParts.add(valueList);
		}
	}

	private void postEditFor(EditData _data, For _for) {
		_for.style = _data.forLoopStyle;

		_for.setCounterVar(_data.forParts.get(0));
		// START KGU#480 2018-01-22: Enh. #490 - maybe aliases are to be replaced
		//_for.setStartValue(_data.forParts.get(1));
		//_for.setEndValue(_data.forParts.get(2));
		_for.setStartValue(Element.replaceControllerAliases(_data.forParts.get(1), false, false));
		_for.setEndValue(Element.replaceControllerAliases(_data.forParts.get(2), false, false));
		// END KGU#480 2018-01-22
		_for.setStepConst(_data.forParts.get(3));

		// FOR-IN loop support
		if (_for.style == For.ForLoopStyle.TRAVERSAL) {
			// START KGU#61 2016-09-24: Seemed to be nonsense
			//_for.style = For.ForLoopStyle.FREETEXT;
			//_for.setValueList(_for.getValueList());
			//_for.style = For.ForLoopStyle.TRAVERSAL;
			// START KGU#480 2018-01-22: Enh. #490 - maybe aliases are to be replaced
			//_for.setValueList(_data.forParts.get(4));
			_for.setValueList(Element.replaceControllerAliases(_data.forParts.get(4), false, false));
			// END KGU#480 2018-01-22
			// END KGU#61 2016-09-24
		}
		// START KGU#61 2016-09-24
		else {
			_for.setValueList(null);
		}
		// END KGU#61 2016-09-24
		/* START KGU 2018-01-22: This code differed from that in addNewElement
		 * with respect to the following statement missing here so far, which
		 * seemed to make sense in case of inconsistency, though. So it was added
		 * as part of the unification - it forces FREETEXT flavour in due cases.
		 */
		_for.style = _for.classifyStyle();
		/* END KGU 2018-01-22 */

	}

	/*========================================
	 * moveUp method
	 *========================================*/
	/**
	 * Moves the selected element(s) one position up in the current diagram
	 * (undoable).
	 *
	 * @see Element#canMoveUp()
	 */
	public void moveUpNSD() {
		//root.addUndo();
		try {
			addUndoNSD(false);
		} catch (CancelledException e) {
			return;
		}
		root.moveUp(getSelected());
		redraw();
		analyse();
		// START KGU#705 2019-09-23: Enh. #738
		updateCodePreview();
		// END KGU#705 2019-09-23
	}

	/*========================================
	 * moveDown method
	 *========================================*/
	/**
	 * Moves the selected element(s) one position down in the current diagram
	 * (undoable).
	 *
	 * @see Element#canMoveDown()
	 */
	public void moveDownNSD() {
		//root.addUndo();
		try {
			addUndoNSD(false);
		} catch (CancelledException e) {
			return;
		}
		root.moveDown(getSelected());
		redraw();
		analyse();
		// START KGU#705 2019-09-23: Enh. #738
		updateCodePreview();
		// END KGU#705 2019-09-23
	}

	/*========================================
	 * delete method
	 *========================================*/
	/**
	 * Removes the selected element(s) fro the current diagram (undoable).
	 *
	 * @see #canCut()
	 */
	public void deleteNSD() {
		//root.addUndo();
		try {
			addUndoNSD(false);
		} catch (CancelledException e) {
			return;
		}
		// START KGU#181 2016-04-19: Issue #164	- pass the selection to the "next" element
		Element newSel = getSelectionHeir();
		// END KGU#181 2016-04-19
		root.removeElement(getSelected());
		// START KGU#138 2016-01-11: Bugfix #102 - selection no longer valid
		// START KGU#181 2016-04-19: Issue #164	- pass the selection to the "next" element
		//this.selected = null;
		this.selected = newSel;
		if (newSel != null) {
			// START KGU#477 2017-12-06: Enh. #487 - consider hidden declaration sequences
			//newSel.setSelected(true);
			this.selected = newSel.setSelected(true);
			// END KGU#477 2017-12-06
		}
		// END KGU#181 2016-04-19
		// END KGU#138 2016-01-11
		redraw();
		analyse();
		// START KGU#138 2016-01-11: Bugfix#102 - disable element-based buttons
		this.NSDControl.doButtons();
		// END KGU#138 2016-01-11
		// START KGU#444 2017-10-23: Issue #417 - reduce scrolling complexity
		adaptScrollUnits();
		// END KGU#444 2017-10-23
		// START KGU#705 2019-09-23: Enh. #738
		this.updateCodePreview();
		// END KGU#705 2019-09-23
	}

	// START KGU#181 2016-04-19: Issue #164	- pass the selection to the "next" element
	/**
	 * Returns the element "inheriting" the selection from the doomed currently
	 * selected element This will be (if existent): 1. successor within
	 * Subqueue, 2. predecessor within Subqueue Requires this.selected to be
	 * neither Root nor an empty Subqueue.
	 *
	 * @return the element next the currently selected one, null if there is no
	 * selection
	 */
	private Element getSelectionHeir() {
		Element heir = null;
		if (selected != null && !(selected instanceof Root)) {
			Subqueue sq = (Subqueue) ((selected instanceof Subqueue) ? selected : selected.parent);
			int ixHeir = -1;
			if (selected instanceof SelectedSequence) {
				// Last element of the subsequence
				Element last = ((SelectedSequence) selected).getElement(((SelectedSequence) selected).getSize() - 1);
				Element frst = ((SelectedSequence) selected).getElement(0);
				int ixLast = sq.getIndexOf(last);	// Actual index of the last element in the Subqueue
				int ixFrst = sq.getIndexOf(frst);	// Actual index of the first element in the Subqueue
				if (ixLast < sq.getSize() - 1) {
					ixHeir = ixLast + 1;
				} else if (ixFrst > 0) {
					ixHeir = ixFrst - 1;
				}
			} else if (!(selected instanceof Subqueue)) {
				int ixEle = sq.getIndexOf(selected);
				if (ixEle < sq.getSize() - 1) {
					ixHeir = ixEle + 1;
				} else {
					ixHeir = ixEle - 1;
				}
			}
			if (ixHeir >= 0) {
				heir = sq.getElement(ixHeir);
			} else {
				// Empty Subqueue remnant will take over selection
				heir = sq;
			}
		}
		return heir;
	}
	// END KGU#181 2016-04-19

	// START KGU#123 2016-01-03: Issue #65, for new buttons and menu items
	/*========================================
	 * collapse method
	 *========================================*/
	/**
	 * Marks the selected element(s) as collapsed such that they are represented
	 * by a surrogate the size of a simple instruction on drawing.
	 *
	 * @see #expandNSD()
	 */
	public void collapseNSD() {
		getSelected().setCollapsed(true);
		redraw();
		analyse();
		this.NSDControl.doButtons();
		// START KGU#444 2017-10-23: Issue #417 - reduce scrolling complexity
		adaptScrollUnits();
		// END KGU#444 2017-10-23
	}

	/*========================================
	 * expand method
	 *========================================*/
	/**
	 * Removes the collapsed flag from the selected elements such that they get
	 * represented in their usual shape again on drawing the diagram.
	 *
	 * @see #collapseNSD()
	 */
	public void expandNSD() {
		getSelected().setCollapsed(false);
		redraw();
		analyse();
		this.NSDControl.doButtons();
		// START KGU#444 2017-10-23: Issue #417 - reduce scrolling complexity
		adaptScrollUnits();
		// END KGU#444 2017-10-23
	}
	// END KGU#123 2016-01-03

	// START KGU#277 2016-10-13: Enh. #270
	/*========================================
	 * disable method
	 *=======================================*/
	/**
	 * Flips the disabled flag on the selected element(s). If several elements
	 * are selected, some of which are disabled while others are not, then
	 * disables all of them. To disable an element means that it gets handled
	 * like a comment on execution and export (undoable).
	 */
	public void disableNSD() {
		// START KGU#911 2021-01-10: Enh. 910
		if (selected != null && selected.isImmutable()) {
			return;
		}
		// END KGU#911 2021-01-10
		boolean allDisabled = true;
		//root.addUndo();
		try {
			addUndoNSD(false);
		} catch (CancelledException e) {
			return;
		}
		if (getSelected() instanceof IElementSequence) {
			IElementSequence elements = (IElementSequence) getSelected();
			for (int i = 0; allDisabled && i < elements.getSize(); i++) {
				allDisabled = elements.getElement(i).isDisabled(true);
			}
			elements.setDisabled(!allDisabled);
		} else {
			getSelected().setDisabled(!getSelected().isDisabled(true));
		}

		redraw();
		analyse();
		this.NSDControl.doButtons();
		// START KGU#705 2019-09-23: Enh. #738
		updateCodePreview();
		// END KGU#705 2019-09-23
	}
	// END KGU#277 2016-10-13

	/*========================================
	 * add method
	 *========================================*/
	/**
	 * Opens the element editor for the new given {@link Element} {@code _ele}
	 * and inserts the edited element after (if {@code _after} is true) or
	 * before (otherwise) the selected element(s) unless the user cancels the
	 * action.
	 *
	 * @param _ele - the new {@link Element} to be processed
	 * @param _title - proposed title for the editor (may be overridden by the
	 * localisation mechanism
	 * @param _pre - the default prefix text as configured in the Structure
	 * Preferences
	 * @param _after - whether {@code _ele} is to be inserted after (true) or
	 * before (false) the selected element.
	 */
	public void addNewElement(Element _ele, String _title, String _pre, boolean _after) {
		if (getSelected() != null) {
			EditData data = new EditData();
			data.title = _title;
			data.text.setText(_pre);
			// START KGU 2015-10-14: More information to ease title localisation
			//showInputBox(data);
			showInputBox(data, _ele.getClass().getSimpleName(), true, true);
			// END KGU 2015-10-14
			if (data.result == true) {
				if (!(_ele instanceof Forever)) {
					// START KGU#480 2018-01-21: Enh. #490 we have to replace DiagramController aliases by the original names
					//_ele.setText(data.text.getText());
					_ele.setAliasText(data.text.getText());
					// END KGU#480 2018-01-21
					// START #1097 2023-11-09: Issue #800 Now replace the user-defined keys
					_ele.encodeKeywords(null, Syntax.ignoreCase);
					// END KGU#1097 2023-11-09
				}
				_ele.setComment(data.comment.getText());
				// START KGU 2015-10-17
				if (_ele.isBreakpoint() != data.breakpoint) {
					_ele.toggleBreakpoint();
				}
				// END KGU 2015-10-17
				// START KGU#277 2016-10-13: Enh. #270
				_ele.setDisabled(data.disabled);
				// END KGU#277 2016-10-13
				// START KGU#213 2016-08-01: Enh. #215
				//_ele.setBreakTriggerCount(data.breakTriggerCount);
				// END KGU#213 2016-08-01
				// START KGU#3 2015-10-25
				if (_ele instanceof For) {
/* START KGU 2018-01-22: The only difference of this code to postEditorFor(_data, (For)_ele)
 * was the way the style information and the value list were set - it was difficult to say
 * which way was the better one.
 */
//					((For)_ele).setCounterVar(data.forParts.get(0));
//					// START KGU#480 2018-01-22: Enh. #490 we have to replace DiagramController aliases by the original names
//					//((For)_ele).setStartValue(data.forParts.get(1));
//					//((For)_ele).setEndValue(data.forParts.get(2));
//					((For)_ele).setStartValue(Element.replaceControllerAliases(
//							data.forParts.get(1), false, false));
//					((For)_ele).setEndValue(Element.replaceControllerAliases(
//							data.forParts.get(2), false, false));
//					// END KGU#480 2018-01-22
//					((For)_ele).setStepConst(data.forParts.get(3));
//					// START KGU#61 2016-03-21: Enh. #84 - consider FOR-IN loops as well
//					//((For)_ele).isConsistent = ((For)_ele).checkConsistency();
//					// START KGU#480 2018-01-22: Enh. #490 we have to replace DiagramController aliases by the original names
//					//((For)_ele).setValueList(data.forParts.get(4));
//					((For)_ele).setValueList(Element.replaceControllerAliases(
//							data.forParts.get(4), false, false));
//					// END KGU#480 2018-01-22
//					((For)_ele).style = ((For)_ele).classifyStyle();
//					// END KGU#61 2016-03-21
					this.postEditFor(data, (For) _ele);
/* END KGU 2018-01-22 */
				}
				// END KGU#3 2015-10-25
				// START KGU#695 2021-01-22: Enh. #714
				else if (_ele instanceof Try) {
					((Try) _ele).setEmptyFinallyVisible(data.showFinally);
				}
				// END KGU#695 2021-01-22
				//root.addUndo();
				try {
					addUndoNSD(false);
				} catch (CancelledException e) {
					return;
				}
				selected.setSelected(false);
				if (_after == true) {
					// START KGU#477 2017-12-06: Enh. #487
					//root.addAfter(getSelected(),_ele);
					root.addAfter(getLastSelected(), _ele);
					// END KGU#477 2017-12-06
				} else {
					// START KGU#477 2017-12-06: Enh. #487
					//root.addBefore(getSelected(),_ele);
					root.addBefore(getFirstSelected(), _ele);
					// END KGU#477 2017-12-06
				}
				selected = _ele.setSelected(true);
				// START KGU#272 2016-10-06: Bugfix #262
				selectedDown = selected;
				// END KGU#272 2016-10-06
				redraw();
				analyse();
				// START KGU#444 2017-10-23: Issue #417 - reduce scrolling complexity
				adaptScrollUnits();
				// END KGU#444 2017-10-23
				// START KGU#705 2019-09-23: Enh. #738
				updateCodePreview();
				// END KGU#705 2019-09-23
			}
		}
	}

	/*========================================
	 * subroutine derivation method(s)
	 *========================================*/
	// START KGU#365 2017-03-19: Enh. #380 - perform the possible conversion
	/**
	 * Extracts the select element(s) from the diagram, moves them to an
	 * interactively specified new subroutine diagram and replaces them by a
	 * {@link Call} for the latter (undoable).
	 */
	public void outsourceNSD() {
		if (this.selected != null) {
			IElementSequence elements = null;
			if (!this.selectedIsMultiple()) {
				elements = new SelectedSequence(this.selected, this.selected);
			} else {
				elements = (IElementSequence) this.selected;
			}
			// START KGU#365 2017-04-14: We must at least warn if return or unmatched leave instructions are contained
			List<Jump> jumps = findUnsatisfiedJumps(elements);
			if (!jumps.isEmpty()) {
				String jumpTexts = "";
				for (Jump jmp : jumps) {
					String jumpLine = jmp.getUnbrokenText().getLongString().trim();
					if (jumpLine.isEmpty()) {
						jumpLine = "(" + Syntax.getKeywordOrDefault("preLeave", "leave") + ")";
					}
					jumpTexts += "\n \u25CF " + jumpLine;
				}
				Element.troubleMakers.addAll(jumps);
				int answer = JOptionPane.YES_OPTION;
				try {
					redraw();
					String[] options = new String[]{Menu.lblContinue.getText(), Menu.lblCancel.getText()};
					answer = JOptionPane.showOptionDialog(this.getFrame(),
							Menu.msgJumpsOutwardsScope.getText().replace("%", jumpTexts),
							Menu.msgTitleWarning.getText(),
							JOptionPane.YES_NO_OPTION, JOptionPane.WARNING_MESSAGE,
							null,
							options,
							options[1]
							);
				} finally {
					Element.troubleMakers.clear();
					redraw();
				}
				if (answer != JOptionPane.YES_OPTION) {
					return;
				}
			}
			// END KGU#365 2017-04-14
			String hint = Menu.msgMustBeIdentifier.getText();
			String prompt1 = Menu.msgSubroutineName.getText() + ": ";
			String prompt = prompt1;
			String subroutineName = null;
			do {
				subroutineName = JOptionPane.showInputDialog(prompt);
				prompt = hint + "\n" + prompt1;
			} while (subroutineName != null && !Syntax.isIdentifier(subroutineName, false, null));
			if (subroutineName != null) {
				try {
					addUndoNSD(false);
				} catch (CancelledException e) {
					return;
				}
				selected.setSelected(false);
				// START KGU#506 2018-03-14: issue #522 - we need to check for record types
				HashMap<String, TypeMapEntry> parentTypes = root.getTypeInfo();
				// END KGU#506 2018-03-14
				// START KGU#626 2019-01-06: Enh. #657
				// Detect all groups root is member of such that we can associate the subroutine to them
				Collection<Group> groups = null;
				if (Arranger.hasInstance()) {
					groups = Arranger.getInstance().getGroupsFromRoot(root, true);
				}
				// END KGU#626 2019-01-06
				// START KGU#638 2019-01-20: Issue #668 - If root is not member of a group then push it to Arranger
				String targetGroupName = null;
				if (groups == null || groups.isEmpty() && Arranger.getInstance().getGroupsFromRoot(root, false).isEmpty()) {
					// If the diagram is a program then create an exclusive group named after the main diagram 
					if (root.isProgram()) {
						targetGroupName = root.getMethodName(true);
						Arranger.getInstance().addToPool(root, this.getFrame(), targetGroupName);
						groups = Arranger.getInstance().getGroupsFromRoot(root, true);
					} else {
						Arranger.getInstance().addToPool(root, this.getFrame());
					}
				} else if (Arranger.getInstance().getGroupsFromRoot(root, false).size() == groups.size()) {
					// Parent diagram is arranged but not member of the default group - then its children shouldn't be either
					targetGroupName = groups.iterator().next().getName();
				}
				// END KGU#638 2019-01-20
				// FIXME May we involve the user in argument and result value identification?
				Root sub = root.outsourceToSubroutine(elements, subroutineName, null);
				if (sub != null) {
					// adopt presentation properties from root
					//sub.highlightVars = Element.E_VARHIGHLIGHT;
					sub.isBoxed = root.isBoxed;
					// START KGU#506 2018-03-14: issue #522 - we need to check for record types
					//sub.getVarNames();	// just to prepare proper drawing.
					StringList subVars = sub.retrieveVarNames();
					prepareArgTypesForSub(parentTypes, groups, targetGroupName, sub, subVars);
					// END KGU#506 2018-03-14
					sub.setChanged(false);	// The argument false does NOT mean to reset the changed flag!
					Arranger arr = Arranger.getInstance();
					// START KGU#638 2019-01-20: Issue #668 - Improved group association behaviour
					//arr.addToPool(sub, NSDControl.getFrame());
					arr.addToPool(sub, NSDControl.getFrame(), targetGroupName);
					// END KGU#638 3019-01-20
					// START KGU#626 2019-01-06: Enh. #657
					// Associate the subroutine to all groups root is member of
					if (groups != null) {
						for (Group group : groups) {
							Arranger.getInstance().attachRootToGroup(group, sub, null, this.getFrame());
						}
					}
					// END KGU#626 2019-01-06
					arr.setVisible(true);
				} else {
					// Something failed, so undo the temporary changes without redo option
					root.undo(false);
				}
				selected.setSelected(true);
				redraw();
				analyse();
				// START KGU#444 2017-10-23: Issue #417 - reduce scrolling complexity
				adaptScrollUnits();
				// END KGU#444 2017-10-23
				// START KGU#705 2019-09-23: Enh. #738
				updateCodePreview();
				// END KGU#705 2019-09-23
			}
		}
	}

	/**
	 * Retrieves the types for subroutine variables {@code subVars} from the
	 * type map {@code parentTypes} of the calling routine and adopts or
	 * implants required includables.
	 *
	 * @param parentTypes - type map of the calling routine
	 * @param groups - Arranger groups of the calling routine (for Includable
	 * implantation)
	 * @param targetGroupName - name of the target group for the routine
	 * @param sub - the subroutine (its includeList may be modified)
	 * @param subVars - the interesting variables of the routine
	 * @return a StringList of type names in order of {@code subVars}.
	 */
	private StringList prepareArgTypesForSub(HashMap<String, TypeMapEntry> parentTypes,
			Collection<Group> groups, String targetGroupName, Root sub, StringList subVars) {
		// START KGU#921 2021-01-30: Bugfix #921 we must ensure topological ordering
		//HashMap<String, Element> sharedTypesMap = new HashMap<String, Element>();
		HashMap<String, Element> sharedTypesMap = new LinkedHashMap<String, Element>();
		// END KGU#921 2021-01-30
		StringList typeNames = new StringList();
		for (int i = 0; i < subVars.count(); i++) {
			String typeName = "";
			TypeMapEntry varType = null;
			String varName = subVars.get(i);
			if (Syntax.isIdentifier(varName, false, "")) {
				varType = parentTypes.get(varName);
				if (varType != null) {
					typeName = varType.getCanonicalType(true, true);
				}
				// START KGU#864 2020-04-28: Bugfix #865
				else if (varName.equals("true") || varName.contentEquals("false")) {
					typeName = "boolean";
				}
				// END KGU#864 2020-04-28
			} else {
				typeName = Syntax.identifyExprType(parentTypes, new TokenList(varName), true);
				if (!typeName.isEmpty()) {
					varType = parentTypes.get(":" + typeName);
				}
			}
			// START KGU#921 2021-01-30: Bugfix #921 Had to be recursive!
			//if (varType != null && varType.isRecord()) {
			//	Element defining = varType.getDeclaringElement();
			//	if (defining != null) {
			//		Root typeSource = Element.getRoot(defining); 
			//		if (typeSource == root) {
			//			sharedTypesMap.putIfAbsent(varType.typeName, defining);
			//		}
			//		else if (typeSource != null) {
			//			sub.addToIncludeList(typeSource);
			//		}
			//	}
			//}
			gatherSharedTypes(sub, sharedTypesMap, varType, parentTypes);
			// END KGU#921 2021-01-30
			typeNames.add(typeName);
		}
		if (!sharedTypesMap.isEmpty()) {
			// FIXME: We might also offer a combo box containing the already included diagrams of root
			String hint = Menu.msgMustBeIdentifier.getText() + "\n";
			String prompt1 = Menu.msgIncludableName.getText() + ": ";
			String prompt = prompt1;
			String includableName = null;
			do {
				includableName = JOptionPane.showInputDialog(prompt);
				prompt = hint + prompt1;
			} while (includableName == null || !Syntax.isIdentifier(includableName, false, null));
			Root incl = null;
			if (Arranger.hasInstance()) {
				Vector<Root> includes = Arranger.getInstance().findIncludesByName(includableName, root, false);
				if (!includes.isEmpty()) {
					incl = includes.firstElement();
					incl.addUndo();
				}
			}
			boolean isNewIncl = incl == null;
			if (isNewIncl) {
				incl = new Root();
				incl.setText(includableName);
				incl.setInclude(true);
				// adopt presentation properties from root
				//incl.highlightVars = Element.E_VARHIGHLIGHT;
				incl.isBoxed = root.isBoxed;
			}
			for (Element source : sharedTypesMap.values()) {
				((Subqueue) source.parent).removeElement(source);
				incl.children.addElement(source);
			}
			incl.setChanged(false);	// The argument false does NOT mean to reset the changed flag!
			if (isNewIncl) {
				// START KGU#638 2019-01-20: Issue #668 - Improved group association behaviour
				//Arranger.getInstance().addToPool(incl, NSDControl.getFrame());
				Arranger.getInstance().addToPool(incl, NSDControl.getFrame(), targetGroupName);
				// END KGU#638 3019-01-20
			}
			// START KGU#626 2019-01-06: Enh. #657
			// Associate the includable to all groups root is member of
			if (groups != null) {
				for (Group group : groups) {
					Arranger.getInstance().attachRootToGroup(group, incl, null, this.getFrame());
				}
			}
			// END KGU#626 2019-01-06
			root.addToIncludeList(includableName);
			sub.addToIncludeList(includableName);
		}
		return typeNames;
	}
	// END KGU#365 2017-03-19

	// START KGU#921 2021-01-30: Bugfix #921
	/**
	 * Recursively gathers the underlying complex (i.e. definition-mandatory)
	 * types the subroutine {@code sub} depends on together with their defining
	 * elements if retrievable.
	 *
	 * @param sub - a new subroutine diagram
	 * @param sharedTypesMap - the map of types assumed necessarily to be
	 * shared, may be enhanced here
	 * @param varType - a definitely referred type
	 * @param parentTypeMap - the type map of the calling diagram,
	 */
	private void gatherSharedTypes(Root sub, HashMap<String, Element> sharedTypesMap, TypeMapEntry varType, HashMap<String, TypeMapEntry> parentTypeMap) {
		if (varType != null) {
			if (varType.isRecord() || varType.isEnum()) {
				// Ensure a topological order of types by post-order traversal
				if (varType.isRecord()) {
					for (TypeMapEntry subType : varType.getComponentInfo(true).values()) {
						gatherSharedTypes(sub, sharedTypesMap, subType, parentTypeMap);
					}
				}
				Element defining = varType.getDeclaringElement();
				if (defining != null) {
					Root typeSource = Element.getRoot(defining);
					if (typeSource == root) {
						sharedTypesMap.putIfAbsent(varType.typeName, defining);
					} else if (typeSource != null) {
						sub.addToIncludeList(typeSource);
					}
				}
			} else if (varType.isArray()) {
				// Try to fetch the element type
				String typeDescr = varType.getCanonicalType(true, false);
				int i = 0;
				while (i < typeDescr.length() && typeDescr.charAt(i) == '@') {
					i++;
				}
				typeDescr = typeDescr.substring(i);
				if (Syntax.isIdentifier(typeDescr, false, null)
						&& (varType = parentTypeMap.get(":" + typeDescr)) != null) {
					gatherSharedTypes(sub, sharedTypesMap, varType, parentTypeMap);
				}
			}
		}
	}
	// END KGU#921 2021-01-30

	// START KGU#365 2017-04-14: Enh. #380
	/**
	 * Retrieves all {@link Jump} elements within the span of {@code elements}
	 * trying to leave outside the span.
	 */
	private List<Jump> findUnsatisfiedJumps(IElementSequence elements) {
		final class JumpFinder implements IElementVisitor {

			private Subqueue scope = null;
			private List<Jump> foundJumps = new LinkedList<Jump>();

			public JumpFinder(Subqueue scope) {
				this.scope = scope;
			}

			public List<Jump> getJumps() {
				return foundJumps;
			}

			@Override
			public boolean visitPreOrder(Element _ele) {
				if (_ele instanceof Jump) {
					Jump jmp = (Jump) _ele;
					if (jmp.isReturn() || jmp.isLeave() && jmp.getLeftLoop(scope) == null) {
						this.foundJumps.add(jmp);
					}
				}
				return true;
			}

			@Override
			public boolean visitPostOrder(Element _ele) {
				return true;
			}

		}

		Subqueue scope = elements.getSubqueue();
		JumpFinder finder = new JumpFinder(scope);
		scope.traverse(finder);
		return finder.getJumps();

	}
	// END KGU#65 2017-04-14

	// START KGU#667 2019-02-26: Enh. #689
	/**
	 * @return true if the selected element is a {@link Call} and a called
	 * routine signature can be extracted or if the selected element is a
	 * {@link Root} and its include list is not empty.
	 * @see #editSubNSD()
	 */
	public boolean canEditSub() {
		boolean canEdit = false;
		if (selected != null && selected instanceof Call) {
			Function called = ((Call) selected).getCalledRoutine();
			// We don't want to open an editor in case of a recursive call.
			canEdit = (called != null && !(called.getSignatureString().equals(root.getSignatureString(false, false))));
		}
		// START KGU#770 2021-01-27: Enh. #917 Also support Includables
		else if (selected != null && selected instanceof Root) {
			canEdit = ((Root) selected).includeList != null
					&& !((Root) selected).includeList.isEmpty();
		}
		// END KGU#770 2021-01-27
		return canEdit;
	}

	/**
	 * Summons the called subroutine of the selected {@link Call} into a
	 * {@link Mainfom} instance, possibly opens a new one. May instead offer a
	 * choice list of Includable names if the selected element is {@link Root}
	 * with non-empty include list an then summon the selected Includable in the
	 * same way.
	 *
	 * @see #canEditSub()
	 */
	public void editSubNSD() {
		// START KGU#981 2021-09-18: Bugfix #983 Undue modifications of already existing diagrams
		boolean isNew = false;
		// END KGU#981 2021-09-18
		// START KGU#770 2021-01-27: Enh. #917
		Root referredRoot = null;
		String targetGroupName = null;	// This will be relevant for a new diagram
		Collection<Group> myGroups = null;
		// END KGU#770 2021-01-27
		
		// 1. Take care of subroutine calls
		if (selected instanceof Call && this.canEditSub()) {
			Call call = (Call) selected;
			Function called = call.getCalledRoutine();
			// START KGU#770 2021-01-27: Enh. #917
			//Root referredRoot = null;
			// END KGU#770 2021-01-27
			// Try to find the subroutine in Arranger
			if (Arranger.hasInstance()) {
				Vector<Root> candidates = Arranger.getInstance()
						.findRoutinesBySignature(called.getName(), called.paramCount(), root, false);
				// Open a choice list if the group approach alone wasn't successful
				referredRoot = chooseReferredRoot(candidates, Menu.msgChooseSubroutine.getText());
			}
			// START KGU#770 2021-01-27: Enh. #917
			//String targetGroupName = null;	// This will be relevant for a new subroutine
			// END KGU#770 2021-01-27
			// Create new subroutine root if we haven't been able to select an existing one
			if (referredRoot == null) {
				if (JOptionPane.showConfirmDialog(getFrame(),
						Menu.msgCreateSubroutine.getText().replace("%", called.getSignatureString()),
						Menu.msgTitleQuestion.getText(),
						JOptionPane.OK_CANCEL_OPTION) != JOptionPane.OK_OPTION) {
					return;
				}
				referredRoot = new Root();
				myGroups = Arranger.getInstance().getGroupsFromRoot(root, true);
				StringList params = new StringList();
				for (int i = 0; i < called.paramCount(); i++) {
					String param = called.getParam(i);
					params.add(param);
				}
				// START KGU#744 2019-10-05: Issue #758 - retrieve argument types and care for shared types 
				StringList argTypes = this.prepareArgTypesForSub(root.getTypeInfo(), myGroups, targetGroupName, referredRoot, params);
				String paramSeparator = ", ";
				for (int i = 0; i < params.count(); i++) {
					String typeName = argTypes.get(i).replace("@", "array of ");
					// START KGU#864 2020-04-28: Bugfix #865
					//if (!Syntax.isIdentifier(params.get(i), "")) {
					String param = params.get(i);
					if (!Syntax.isIdentifier(param, false, "") || param.equals("true") || param.equals("false")) {
					// END KGU#864 2020-04-28
						params.set(i, param = ("param" + (i + 1)));
					}
					if (!typeName.isEmpty() && !typeName.equals("???")) {
						params.set(i, param + ": " + typeName);
						paramSeparator = "; ";
					}
				}
				// END KGU#744 2019-10-05
				String result = "";
				if (((Call) selected).isFunctionCall(false)) {
					TokenList lineTokens = call.getUnbrokenTokenText().get(0);
					String var = Call.getAssignedVarname(lineTokens, true);
					if (Syntax.isIdentifier(var, false, null)) {
						TypeMapEntry typeEntry = root.getTypeInfo().get(var);
						result = typeEntry.getCanonicalType(true, true).replace("@", "array of ");
						if (result == null) {
							result = "";
						}
					}
					if (!result.trim().isEmpty()) {
						result = ": " + result.trim();
					} else {
						result = ": ???";
					}
				}
				referredRoot.setText(called.getName() + "(" + params.concatenate(paramSeparator) + ")" + result);
				referredRoot.setProgram(false);
				// START KGU#981 2021-09-18: Bugfix #983 Undue modifications of already existing diagrams
				isNew = true;
				// END KGU#981 2021-09-18
			}
		// START KGU#770 2021-01-27: Enh. #917
		}
		// 2. Take care of referenced includable diagrams
		else if (selected instanceof Root && this.canEditSub()) {
			StringList includeNames = ((Root)selected).includeList;
			if (root.isInclude() && includeNames.contains(root.getMethodName())) {
				root.addUndo();
				includeNames.removeAll(root.getMethodName());
				if (includeNames.isEmpty()) {
					JOptionPane.showMessageDialog(getFrame(),
							Menu.msgCyclicInclusion.getText(),
							Menu.msgTitleWarning.getText(),
							JOptionPane.WARNING_MESSAGE);
					return;
				}
			}
			String inclName = null;
			if (includeNames.count() > 1) {
				inclName = (String) JOptionPane.showInputDialog(getFrame(),
						Menu.msgChooseIncludable.getText(),
						Menu.msgTitleQuestion.getText(),
						JOptionPane.QUESTION_MESSAGE, null, // Use default icon
						includeNames.toArray(), // Array of choices
						includeNames.get(0));	// Initial choice
				if (inclName == null) {
					return;
				}
			} else {
				inclName = includeNames.get(0);
			}
			// Try to find the Includable in Arranger
			Vector<Root> candidates = Arranger.getInstance()
					.findIncludesByName(inclName, (Root) selected, false);
			// Prevent cyclic inclusion
			candidates.remove(root);
			// Open a choice list if the group approach alone wasn't successful
			referredRoot = chooseReferredRoot(candidates, Menu.msgChooseIncludable.getText());
			// Create new subroutine root if we haven't been able to select an existing one
			if (referredRoot == null) {
				if (JOptionPane.showConfirmDialog(getFrame(),
						Menu.msgCreateIncludable.getText().replace("%", inclName),
						Menu.msgTitleQuestion.getText(),
						JOptionPane.OK_CANCEL_OPTION) != JOptionPane.OK_OPTION) {
					return;
				}
				referredRoot = new Root();
				referredRoot.setText(inclName);
				referredRoot.setInclude();
				// START KGU#981 2021-09-18: Bugfix #983 Undue modifications of already existing diagrams
				isNew = true;
				// END KGU#981 2021-09-18
			}
		}
		
		// 3. Now care about group context
		myGroups = Arranger.getInstance().getGroupsFromRoot(root, true);
		// START KGU#981 2021-09-18: Bugfix #983 Undue modifications of already existing diagrams
		//if (referredRoot != null) {
		if (isNew) {
		// END KGU#981 2021-09-18
			referredRoot.setChanged(false);
			// Now care for the group context. If the parent diagram hadn't been in Arranger then put it there now
			if (myGroups.isEmpty() && Arranger.getInstance().getGroupsFromRoot(root, false).isEmpty()) {
				// If the diagram is a program then create an exclusive group named after the main diagram 
				if (root.isProgram()) {
					targetGroupName = root.getMethodName(true);
					Arranger.getInstance().addToPool(root, this.getFrame(), targetGroupName);
					myGroups = Arranger.getInstance().getGroupsFromRoot(root, true);
				} else {
					Arranger.getInstance().addToPool(root, this.getFrame());
				}
			} else if (Arranger.getInstance().getGroupsFromRoot(root, false).size() == myGroups.size()) {
				// Parent diagram is arranged but not member of the default group - then its children shouldn't be either
				targetGroupName = myGroups.iterator().next().getName();
			}
		// END KGU#770 2021-01-27
		// START KGU#981 2021-09-18: Bugfix #983 Undue modifications of already existing diagrams
		}
		// END KGU#981 2021-09-18
		// START KGU#744 2019-10-05: Issue #758 - In case the connected subForm already handles the subroutine don't force to save it
		//if (subForm == null || subForm.diagram == null || !subForm.diagram.saveNSD(true) || !subForm.setRoot(subroutine)) {
		if (subForm == null
				|| subForm.diagram == null
				|| subForm.diagram.getRoot() != referredRoot
				&& (!subForm.diagram.saveNSD(true) || !subForm.setRoot(referredRoot))) {
		// END KGU#744 2019-10-05
			subForm = new Mainform(false);
			subForm.addWindowListener(new WindowListener() {
				@Override
				public void windowOpened(WindowEvent e) {
				}

				@Override
				public void windowClosing(WindowEvent e) {
					// A dead Mainform causes enormous trouble if we try to work with it.
					if (subForm == e.getSource()) {
						subForm = null;
					}
				}
				public void windowClosed(WindowEvent e) {
					((Mainform)(e.getSource())).removeWindowListener(this);
					// START KGU#744 2019-10-05: Bugfix #758 We are not always informed on windowClosing
					if (subForm == e.getSource()) {
						subForm = null;
					}
				}
				@Override
				public void windowIconified(WindowEvent e) {}
				@Override
				public void windowDeiconified(WindowEvent e) {}
				@Override
				public void windowActivated(WindowEvent e) {}
				@Override
				public void windowDeactivated(WindowEvent e) {}

			});
		}
		if (subForm.diagram.getRoot() != referredRoot) {
			subForm.setRoot(referredRoot);
		}
		// Associate the arranged diagram to the subForm
		if (targetGroupName != null) {
			Arranger.getInstance().addToPool(referredRoot, subForm, targetGroupName);
		}
		// START KGU#744 2019-10-05: Bugfix #758 - The subroutine has always to be associated
		else {
			Arranger.getInstance().addToPool(referredRoot, subForm);
		}
		Arranger.getInstance().setVisible(true);
		// END KGU#744 2019-10-05
		if (!subForm.isVisible()) {
			subForm.setVisible(true);
		}
		// START KGU#744 2019-10-05: Bugfix #758
		int state = subForm.getExtendedState();
		if ((state & Frame.ICONIFIED) != 0) {
			subForm.setExtendedState(state & ~Frame.ICONIFIED);
		}
		// END KGU#744 2019-10-05
		Point loc = NSDControl.getFrame().getLocation();
		Point locSub = subForm.getLocation();
		if (loc.equals(locSub)) {
			subForm.setLocation(loc.x + 20, loc.y + 20);
		}
		// START KGU#770 2021-01-27: Enh. #689, #917
		// We must of course give the focus to the opened editor
		subForm.requestFocus();
		// END KGU#770 2021-01-27
		// START KGU#981 2021-09-18: Bugfix #983 Undue modifications of already existing diagrams
		//}
		// END KGU#981 2021-09-18
	}

	/**
	 * Disambiguates the referenced {@link Root} among the {@code candidates}
	 * with user assistance if necessary.
	 *
	 * @param candidates - the vector of candidate {@link Root}s
	 * @param rootType - localised name of the rout type
	 * @return either the selected {@link Root} or {@code null}
	 */
	private Root chooseReferredRoot(Vector<Root> candidates, String rootType) {
		Root referredRoot = null;
		// If the finding is unambiguous, get it
		if (candidates.size() == 1) {
			referredRoot = candidates.get(0);
		} else if (candidates.size() > 1) {
			// Open a choice list with full paths and let the user decide
			String[] choices = new String[candidates.size()];
			int i = 0;
			for (Root cand : candidates) {
				choices[i++] = cand.getSignatureString(true, false);
			}
			String input = (String) JOptionPane.showInputDialog(getFrame(),
					Menu.msgChooseSubroutine.getText().replace("%", rootType),
					Menu.msgTitleQuestion.getText(),
					JOptionPane.QUESTION_MESSAGE, null, // Use default icon
					choices, // Array of choices
					choices[0]); // Initial choice
			if (input != null && !input.trim().isEmpty()) {
				for (i = 0; i < choices.length && referredRoot != null; i++) {
					if (input.equals(choices[i])) {
						referredRoot = candidates.get(i);
					}
				}
			}
		}
		return referredRoot;
	}
	// END KGU#667 2019-02-26

	/*========================================
	 * transmute method(s)
	 *========================================*/
	// START KGU#199 2016-07-06: Enh. #188 - perform the possible conversion
	/**
	 * Converts the selected element(s) into some substitute according to the
	 * specified transmutation rules (undoable).
	 *
	 * @see #canTransmute()
	 */
	public void transmuteNSD() {
		Subqueue parent = (Subqueue) selected.parent;
		if (selected instanceof Instruction) {
			//root.addUndo();
			try {
				addUndoNSD(false);
			} catch (CancelledException e) {
				return;
			}
			if (selected.getUnbrokenText().count() > 1) {
				transmuteToSequence(parent);
			} else {
				transmuteToSpecialInstr(parent);
			}
		} else if (selected instanceof IElementSequence) {
			root.addUndo();
			transmuteToCompoundInstr(parent);
		}
		// START KGU#229 2016-08-01: Enh. #213 - FOR loop decomposition
		else if (selected instanceof For && ((For) selected).style == For.ForLoopStyle.COUNTER) {
			root.addUndo();
			decomposeForLoop(parent);
		}
		// END KGU#229 2016-08-01
		// START KGU#267 2016-10-03: Enh. #257 - CASE decomposition
		else if (selected instanceof Case) {
			root.addUndo();
			decomposeCase(parent);
		}
		// END KGU#267 2016-10-03
		// START KGU#357 2017-03-10: Enh. #367: swapping of sides
		else if (selected instanceof Alternative && ((Alternative) selected).qFalse.getSize() > 0) {
			root.addUndo();
			swapBranches((Alternative) selected);
		}
		// END KGU#357 2017-03-10
		this.doButtons();
		redraw();
		analyse();
		// START KGU#444 2017-10-23: Issue #417 - reduce scrolling complexity
		adaptScrollUnits();
		// END KGU#444 2017-10-23
		// START KGU#705 2019-09-23: Enh. #738
		updateCodePreview();
		// END KGU#705 2019-09-23
	}

	// START KGU#357 2017-03-10: Enh. #367
	/**
	 * Helper method of {@link #transmuteNSD()}
	 */
	private void swapBranches(Alternative _alt) {
		String condition = _alt.getText().getText();
		String negCondition = Element.negateCondition(condition);
		_alt.setText(negCondition);
		Subqueue temp = _alt.qFalse;
		_alt.qFalse = _alt.qTrue;
		_alt.qTrue = temp;
		// The width of the condition is likely to have changed
		_alt.resetDrawingInfoUp();	// KGU#590 2018-10-01: Corrected Down -> Up
		redraw();
		analyse();
	}
	// END KGU#357 2017-03-10

	/**
	 * Helper method of {@link #transmuteNSD()}
	 */
	private void transmuteToSequence(Subqueue parent) {
		// Comment will be split as follows:
		// If the number of strings of the comment equals the number of instruction
		// lines then the strings are assigned one by one to he resulting instructions
		// (thereby splitting multi-line strings into StringLists),
		// otherwise the first instruction will get all comment.
		int index = parent.getIndexOf(selected);
		StringList comment = selected.getComment();
		StringList text = selected.getBrokenText();
		int count = text.count();
		boolean distributeComment = (count == comment.count());
		for (int i = 0; i < count; i++) {
			Instruction instr = (Instruction) selected.copy();
			instr.setText(StringList.explode(text.get(i), "\n"));
			if (distributeComment) {
				instr.setComment(StringList.explode(comment.get(i), "\n"));
			} else if (i != 0) {
				instr.comment.clear();
			}
			parent.insertElementAt(instr, index + i + 1);
		}
		parent.removeElement(index);
		selected = new SelectedSequence(parent, index, index + count - 1);
		selectedDown = null;
		selected.setSelected(true);
	}

	/**
	 * Helper method of {@link #transmuteNSD()}
	 */
	private void transmuteToSpecialInstr(Subqueue parent) {
		Instruction instr = (Instruction) selected;
		Element elem = instr;
		if (instr instanceof Call || instr instanceof Jump) {
			elem = new Instruction(instr);
		} else if (instr.isProcedureCall(false) || instr.isFunctionCall(false)) {
			elem = new Call(instr);
		} else if (instr.isJump()) {
			elem = new Jump(instr);
		}
		int index = parent.getIndexOf(instr);
		parent.insertElementAt(elem, index + 1);
		parent.removeElement(index);
		this.selected = elem;
		this.selectedDown = this.selected;
	}

	/**
	 * Helper subroutine of {@link #transmuteNSD()}
	 */
	private void transmuteToCompoundInstr(Subqueue parent) {
		// Comments will be composed as follows:
		// If none of the selected elements had a non-empty comment then the resulting
		// comment will be empty. Otherwise the resulting comment will contain as many
		// strings as elements. Each of them will be the respective element comment,
		// possibly containing several newlines if it was a multi-line comment.
		Instruction instr = (Instruction) ((IElementSequence) selected).getElement(0);
		StringList composedComment = StringList.getNew(instr.getComment().getText().trim());
		int nElements = ((IElementSequence) selected).getSize();
		int index = parent.getIndexOf(instr);
		boolean brkpt = instr.isBreakpoint();
		// START KGU#213 2016-08-01: Enh. #215
		int brkCount = instr.getBreakTriggerCount();
		// END KGU#213 2016-08-01
		// Find out whether all elements are of the same kind
		boolean sameKind = true;
		for (int i = 1; sameKind && i < nElements; i++) {
			if (((IElementSequence) selected).getElement(i).getClass() != instr.getClass()) {
				sameKind = false;
			}
		}
		// If so...
		if (sameKind) {
			// ... then clone the first element of the sequence as same class
			instr = (Instruction) instr.copy();
		} else {
			// ... else clone the first element of the sequence as simple instruction
			instr = new Instruction(instr);
		}
		((IElementSequence) selected).removeElement(0);
		nElements--;
		// And now append the contents of the remaining elements, removing them from the selection
		for (int i = 0; i < nElements; i++) {
			Element ele = ((IElementSequence) selected).getElement(0);
			instr.getText().add(ele.getText());
			composedComment.add(ele.getComment().getText().trim());
			if (ele.isBreakpoint()) {
				brkpt = true;
			}
			// START KGU#213 2016-08-01: Enh. #215
			// Use the earliest breakTriggerCount
			int brkCnt = ele.getBreakTriggerCount();
			if (brkCnt > 0 && brkCnt < brkCount) {
				brkCount = brkCnt;
			}
			// END KGU#213 2016-08-01
			((IElementSequence) selected).removeElement(0);
		}
		// If there was no substantial comment then we must not create one, otherwise
		// the cmment is to consist of as many strings as instruction lines - where
		// each of them may contain newlines for reversibility
		if (!composedComment.concatenate().trim().isEmpty()) {
			instr.setComment(composedComment);
		} else {
			instr.getComment().clear();
		}
		// If any of the implicated instructions had a breakpoint then set it here, too
		if (brkpt && !instr.isBreakpoint()) {
			instr.toggleBreakpoint();
		}
		// START KGU#213 2016-08-01: Enh. #215
		// Use the earliest breakTriggerCount
		instr.setBreakTriggerCount(brkCount);
		// END KGU#213 2016-08-01

		instr.setSelected(true);
		parent.insertElementAt(instr, index);
		this.selected = instr;
		this.selectedDown = this.selected;
	}
	// END KGU#199 2016-07-06

	// START KGU#229 2016-08-01: Enh. #213 - FOR loop decomposition
	/**
	 * Helper method of {@link #transmuteNSD()}
	 */
	private void decomposeForLoop(Subqueue parent) {
		// Comment will be tranferred to the While loop.
		For forLoop = (For) selected;
		String asgmtOpr = " <- ";
		if (forLoop.getText().get(0).contains(":=")) {
			asgmtOpr = " := ";
		}
		int step = forLoop.getStepConst();
		Element[] elements = new Element[3];
		elements[0] = new Instruction(forLoop.getCounterVar() + asgmtOpr + forLoop.getStartValue());
		// START KGU#229 2016-09-09: Take care of the configured prefix and postfix
		//While whileLoop = new While(forLoop.getCounterVar() + (step < 0 ? " >= " : " <= ") + forLoop.getEndValue());
		String prefix = "", postfix = "";
		if (!Syntax.getKeyword("preWhile").trim().isEmpty()) {
			prefix = Syntax.getKeyword("preWhile");
			if (!prefix.endsWith(" ")) {
				prefix += " ";
			}
		}
		if (!Syntax.getKeyword("postWhile").trim().isEmpty()) {
			postfix = Syntax.getKeyword("postWhile");
			if (!postfix.startsWith(" ")) {
				postfix = " " + postfix;
			}
		}
		While whileLoop = new While(prefix + forLoop.getCounterVar() + (step < 0 ? " >= " : " <= ") + forLoop.getEndValue() + postfix);
		// END KGU#229 2016-09-09
		elements[1] = whileLoop;
		elements[2] = new Instruction(forLoop.getCounterVar() + asgmtOpr + forLoop.getCounterVar() + (step < 0 ? " - " : " + ") + Math.abs(forLoop.getStepConst()));

		whileLoop.setComment(forLoop.getComment());
		if (forLoop.isBreakpoint()) {
			whileLoop.toggleBreakpoint();
		}
		whileLoop.setBreakTriggerCount(forLoop.getBreakTriggerCount());
		whileLoop.q = forLoop.getBody();
		whileLoop.q.parent = whileLoop;
		whileLoop.q.addElement(elements[2]);
		whileLoop.setCollapsed(forLoop.isCollapsed(true));
		for (int i = 0; i < elements.length; i++) {
			Element elem = elements[i];
			elem.setColor(forLoop.getColor());
			elem.deeplyCovered = forLoop.deeplyCovered;
			elem.simplyCovered = forLoop.simplyCovered;
		}
		int index = parent.getIndexOf(forLoop);
		for (int i = 0; i < 2; i++) {
			parent.insertElementAt(elements[1 - i], index + 1);
		}
		parent.removeElement(index);
		this.selected = new SelectedSequence(parent, index, index + 1);
		// START KGU#229 2016-09-11: selection must be made visible!
		this.selected.setSelected(true);
		// END KGU#229 2016-09-11
		this.selectedDown = this.selected;
	}
	// END KGU#229 2016-08-01

	// START KGU#267 2016-10-03: Enh. #257 - CASE structure decomposition
	/**
	 * Helper method of {@link #transmuteNSD()}
	 */
	private void decomposeCase(Subqueue parent) {
		// Comment will be transferred to the first replacing element
		// (discriminator variable assignment or outermost Alternative).
		Case caseElem = (Case) selected;
		// List of replacing nested alternatives
		List<Alternative> alternatives = new LinkedList<Alternative>();
		// Possibly preceding assignment of the selection expression value
		Instruction asgnmt = null;
		// tokenized selection expression
		TokenList selTokens = caseElem.getUnbrokenTokenText().get(0);
		// Eliminate parser preference keywords
		String[] redundantKeywords = {Syntax.getKeyword("preCase"), Syntax.getKeyword("postCase")};
		for (String keyword : redundantKeywords) {
			if (!keyword.trim().isEmpty()) {
				TokenList tokenizedKey = new TokenList(keyword, false);
				int pos = -1;
				while ((pos = selTokens.indexOf(tokenizedKey, pos + 1, !Syntax.ignoreCase)) >= 0) {
					for (int i = 0; i < tokenizedKey.size(); i++) {
						selTokens.remove(pos);
					}
				}
			}
		}
		String discriminator = selTokens.getString().trim();
		// If the discriminating expression isn't just a variable then assign its value to an
		// artificial variable first and use this as discriminator further on.
		if (!Syntax.isIdentifier(discriminator, false, "")) {
			String discrVar = "discr" + caseElem.hashCode();
			asgnmt = new Instruction(discrVar + " <- " + discriminator);
			discriminator = discrVar;
			asgnmt.setColor(caseElem.getColor());
		}

		// Take care of the configured prefix and postfix
		String prefix = "", postfix = "";
		if (!Syntax.getKeyword("preAlt").trim().isEmpty()) {
			prefix = Syntax.getKeyword("preAlt");
			if (!prefix.endsWith(" ")) {
				prefix += " ";
			}
		}
		if (!Syntax.getKeyword("postAlt").trim().isEmpty()) {
			postfix = Syntax.getKeyword("postAlt");
			if (!postfix.startsWith(" ")) {
				postfix = " " + postfix;
			}
		}

		int nAlts = 0;	// number of alternatives created so far
		for (int lineNo = 1; lineNo < caseElem.getText().count(); lineNo++) {
			String line = caseElem.getText().get(lineNo);
			// Specific handling of the last branch
			if (lineNo == caseElem.getText().count() - 1) {
				// In case it's a "%", nothing is to be added, otherwise the last
				// branch is to be the else path of the innermost alternative
				if (!line.equals("%")) {
					// This should not happen before the first alternative has been created!
					alternatives.get(nAlts - 1).qFalse = caseElem.qs.get(lineNo - 1);
					alternatives.get(nAlts - 1).qFalse.parent = alternatives.get(nAlts - 1);
				}
			} else {
				String[] selectors = line.split(",");
				String cond = "";
				for (String selConst : selectors) {
					cond += " || (" + discriminator + " = " + selConst.trim() + ")";
				}
				// START KGU#288 2016-11-06: Issue #279
				//cond = cond.substring(4).replace("||", CodeParser.getKeywordOrDefault("oprOr", "or"));
				cond = cond.substring(4).replace("||", Syntax.getKeywordOrDefault("oprOr", "or"));
				// END KGU#288 2016-11-06
				Alternative newAlt = new Alternative(prefix + cond + postfix);
				newAlt.qTrue = caseElem.qs.get(lineNo - 1);
				newAlt.qTrue.parent = newAlt;
				alternatives.add(newAlt);
				if (nAlts > 0) {
					alternatives.get(nAlts - 1).qFalse.addElement(newAlt);
				}
				nAlts++;
			}
		}

		Element firstSubstitutor = (asgnmt != null) ? asgnmt : alternatives.get(0);
		firstSubstitutor.setComment(caseElem.getComment());
		if (caseElem.isBreakpoint()) {
			firstSubstitutor.toggleBreakpoint();
		}
		firstSubstitutor.setBreakTriggerCount(caseElem.getBreakTriggerCount());
		for (Alternative alt : alternatives) {
			alt.setColor(caseElem.getColor());
			alt.deeplyCovered = caseElem.deeplyCovered;
			alt.simplyCovered = caseElem.simplyCovered;
		}
		alternatives.get(0).setCollapsed(caseElem.isCollapsed(true));

		int index = parent.getIndexOf(caseElem);
		parent.removeElement(index);
		parent.insertElementAt(alternatives.get(0), index);
		if (asgnmt != null) {
			parent.insertElementAt(asgnmt, index);
			this.selected = new SelectedSequence(parent, index, index + 1);
		} else {
			this.selected = parent.getElement(index);
		}
		this.selected.setSelected(true);
		this.selectedDown = this.selected;
	}
	// END KGU#267 2016-10-03

	// START KGU#282 2016-10-16: Issue #272 (draft)
	/*=======================================*
	 * Turtleizer precision methods
	 *=======================================*/
	/**
	 * Replaces all Turtleizer {@code fd} and {@code bk} procedure calls by the
	 * more precise {@code forward} and {@code backward} instructions
	 * ({@code precisionUp} = true) or the other way round ({@code precisionUp}
	 * = false) in the selected elements
	 *
	 * @param precisionUp - whether to convert to the more precise or to the
	 * less precise versions
	 */
	public void replaceTurtleizerAPI(boolean precisionUp) {
		final class TurtleizerSwitcher implements IElementVisitor {

			private int from;
			// START #272 2016-10-17 (KGU): detect changes (to get rid of void undo entry
			private boolean act = false;
			private int nChanges = 0;
			// END #272 2016-10-17
			private final String[][] functionPairs = {{"fd", "forward"}, {"bk", "backward"}};

			public TurtleizerSwitcher(boolean upgrade) {
				this.from = upgrade ? 0 : 1;
			}

			public boolean visitPreOrder(Element _ele) {
				if (_ele.getClass().getSimpleName().equals("Instruction")) {
					for (int i = 0; i < _ele.getText().count(); i++) {
						String line = _ele.getText().get(i);
						if (Instruction.isTurtleizerMove(line)) {
							Function fct = new Function(line);
							for (int j = 0; j < functionPairs.length; j++) {
								String oldName = functionPairs[j][from];
								if (fct.getName().equals(oldName)) {
									// START #272 2016-10-17
									//_ele.getText().set(i, functionPairs[j][1 - from] + line.trim().substring(oldName.length()));
									if (this.act) {
										_ele.getText().set(i, functionPairs[j][1 - from] + line.trim().substring(oldName.length()));
									}
									nChanges++;
									// END #272 2016-10-17
								}
							}
						}
					}
				}
				return true;
			}

			public boolean visitPostOrder(Element _ele) {
				return true;
			}

			// START #272 2016-10-17 (KGU)
			public void activate() {
				this.nChanges = 0;
				this.act = true;
			}

			public int getNumberOfReplacements() {
				return nChanges;
			}
			// END #272 2016-10-17

		}

		// START #272 2016-10-17 (KGU): Inform the user and get rid of void undo entry
		//root.addUndo();
		//selected.traverse(new TurtleizerSwitcher(precisionUp));
		// First mere count run
		TurtleizerSwitcher switcher = new TurtleizerSwitcher(precisionUp);
		selected.traverse(switcher);
		int nReplaced = switcher.getNumberOfReplacements();
		if (nReplaced > 0) {
			// There will be substitutions, so get dangerous.
			//root.addUndo();
			try {
				addUndoNSD(false);
			} catch (CancelledException e) {
				return;
			}
			switcher.activate();
			selected.traverse(switcher);
		}
		JOptionPane.showMessageDialog(this.getFrame(),
				Menu.msgReplacementsDone.getText().replace("%", Integer.toString(nReplaced)));
		// END #272 2016-10-17
		// START KGU#705 2019-09-23: Enh. #738
		updateCodePreview();
		// END KGU#705 2019-09-23
	}
	// END KGU#282 2016-10-16

	// START KGU#602 2018-10-26: Enh. #419
	/**
	 * Adjusts line breaking for the selected element(s). Requests the details
	 * interactively from the user.
	 */
	public void rebreakLines() {
		if (this.selected != null) {
			// The current maximum line lengths of the selected element(s)
			Element selectedEls = this.selected;
			int flatMax = selectedEls.getMaxLineLength(false);
			int deepMax = selectedEls.getMaxLineLength(true);
			int lastLineLimit = this.lastWordWrapLimit <= 0 ? deepMax : this.lastWordWrapLimit;
			JPanel pnl = new JPanel();
			JLabel lblMaxLenSel = new JLabel(Menu.msgMaxLineLengthSelected.getText().
					replace("%", Integer.toString(flatMax)));
			JLabel lblMaxLenSub = new JLabel(Menu.msgMaxLineLengthSubstructure.getText().
					replace("%", Integer.toString(deepMax)));
			JLabel lblNewLen = new JLabel(Menu.lblNewMaxLineLength.getText());
			JSpinner spnNewLen = new JSpinner();
			SpinnerModel spnModelLen = new SpinnerNumberModel(0, 0, 255, 5);
			spnNewLen.setModel(spnModelLen);
			spnNewLen.setValue(lastLineLimit);
			JCheckBox cbRecursive = new JCheckBox(Menu.lblInvolveSubtree.getText());
			JCheckBox cbPreserve = new JCheckBox(Menu.lblPreserveContinuators.getText());
			cbRecursive.setSelected(!(selectedEls instanceof Instruction));
			cbPreserve.setSelected(lastLineLimit < (cbRecursive.isSelected() ? deepMax : flatMax));

			GridBagConstraints gbcLimits = new GridBagConstraints();
			gbcLimits.insets = new Insets(0, 5, 5, 5);
			gbcLimits.weightx = 1.0;
			gbcLimits.anchor = GridBagConstraints.LINE_START;

			pnl.setLayout(new GridBagLayout());

			gbcLimits.gridx = 0;
			gbcLimits.gridy = 0;
			gbcLimits.gridwidth = GridBagConstraints.REMAINDER;
			pnl.add(lblMaxLenSel, gbcLimits);

			gbcLimits.gridy++;
			pnl.add(lblMaxLenSub, gbcLimits);

			gbcLimits.gridy++;
			gbcLimits.gridwidth = 1;
			pnl.add(lblNewLen, gbcLimits);

			gbcLimits.gridx++;
			gbcLimits.gridwidth = GridBagConstraints.REMAINDER;
			gbcLimits.fill = GridBagConstraints.HORIZONTAL;
			pnl.add(spnNewLen, gbcLimits);

			gbcLimits.gridx = 0;
			gbcLimits.gridy++;
			gbcLimits.fill = GridBagConstraints.NONE;
			pnl.add(cbRecursive, gbcLimits);
			gbcLimits.gridy++;
			pnl.add(cbPreserve, gbcLimits);

			ChangeListener changeListener = new ChangeListener() {

				private final JSpinner spnLen = spnNewLen;
				private final JCheckBox chkRec = cbRecursive, chkPres = cbPreserve;
				private final int flatLen = flatMax, deepLen = deepMax;

				@Override
				public void stateChanged(ChangeEvent e) {
					int limit = (int) spnLen.getValue();
					if (chkRec.isSelected() && limit > deepLen || !chkRec.isSelected() && limit > flatLen) {
						chkPres.setSelected(false);
					}
				}

			};

			// Without this hack, directly entering a number in the spinner's text field wouldn't fire the ChangeEvent
			DefaultFormatter formatter = (DefaultFormatter) ((JSpinner.DefaultEditor) spnNewLen.getEditor()).getTextField().getFormatter();
			formatter.setCommitsOnValidEdit(true);

			spnNewLen.addChangeListener(changeListener);
			cbRecursive.addChangeListener(changeListener);

			int answer = JOptionPane.showConfirmDialog(
					this.getFrame(), pnl,
					Menu.ttlBreakTextLines.getText(),
					JOptionPane.OK_CANCEL_OPTION);

			if (answer == JOptionPane.OK_OPTION) {
				root.addUndo();
				boolean recursive = cbRecursive.isSelected();
				boolean preserve = cbPreserve.isSelected();
				this.lastWordWrapLimit = (short) (int) spnNewLen.getValue();
				boolean changed = false;
				if (selectedEls instanceof Root) {
					changed = selectedEls.breakTextLines(this.lastWordWrapLimit, !preserve);
					if (recursive && ((Root) selectedEls).breakElementTextLines(this.lastWordWrapLimit, !preserve)) {
						changed = true;
					}
				} else if (!recursive && !(selectedEls instanceof IElementSequence)) {
					changed = selectedEls.breakTextLines(this.lastWordWrapLimit, !preserve);
				} else {
					if (!(selectedEls instanceof IElementSequence)) {
						selectedEls = new SelectedSequence(selectedEls, selectedEls);
					}
					IElementSequence.Iterator iter = ((IElementSequence) selectedEls).iterator(recursive);
					while (iter.hasNext()) {
						if (iter.next().breakTextLines(this.lastWordWrapLimit, !preserve)) {
							changed = true;
						}
					}
				}
				if (!changed) {
					root.undo(false);
				}
				// START KGU#940 2021-02-24: Bugfix #419 - Drawing update had been missing
				redraw();
				// END KGU#940 2021-02-24
				// START KGU#705 2019-09-23: Enh. #738
				updateCodePreview();
				// END KGU#705 2019-09-23
			}
		}
	}
	// END KGU#602 2016-10-26

	// START KGU#43 2015-10-12
	/*========================================
	 * breakpoint methods
	 *========================================*/
	/**
	 * Enables or disables the breakpoint on the selected element(s) depending
	 * on the previous state. Does not affect a possibly configured break
	 * trigger.
	 *
	 * @see Element#toggleBreakpoint()
	 * @see #editBreakTrigger()
	 * @see #clearBreakpoints()
	 */
	public void toggleBreakpoint() {
		Element ele = getSelected();
		if (ele != null) {
			ele.toggleBreakpoint();
			redraw();
		}
	}

	// START KGU#213 2016-08-02: Enh. #215
	/**
	 * Opens a dialog that allows to set the break trigger value (i.e. the
	 * execution count value that triggers a breakpoint if enabled.
	 *
	 * @see #toggleBreakpoint()
	 * @see #clearBreakpoints()
	 */
	public void editBreakTrigger() {
		// TODO Auto-generated method stub
		Element ele = getSelected();
		if (ele != null) {
			int trigger = ele.getBreakTriggerCount();
			// FIXME: Replace this quick-and-dirty approach by something more functional
			String str = JOptionPane.showInputDialog(this.getFrame(),
					Menu.msgBreakTriggerPrompt.getText(),
					Integer.toString(trigger));
			if (str != null) {
				// START KGU#252 2016-09-21: Issue 248 - Linux (Java 1.7) workaround
				boolean isDone = false;
				// END KGU#252 2016-09-21
				try {
					// START KGU#252 2016-09-21: Issue 248 - Linux (Java 1.7) workaround
					//ele.setBreakTriggerCount(Integer.parseUnsignedInt(str));
					isDone = ele.setBreakTriggerCount(Integer.parseInt(str));
					// END KGU#252 2016-09-21
					// We assume the intention to activate the breakpoint with the configuration
					if (!ele.isBreakpoint()) {
						// FIXME This might not work properly with recursive algorithms (i.e. on stack unwinding)
						ele.toggleBreakpoint();
					}
					redraw();
				} catch (NumberFormatException ex) {
					// START KGU#252 2016-09-21: Issue 248 - Linux (Java 1.7) workaround
					//JOptionPane.showMessageDialog(this,
					//		Menu.msgBreakTriggerIgnored.getText(),
					//		Menu.msgTitleWrongInput.getText(),
					//		JOptionPane.ERROR_MESSAGE);
					// END KGU#252 2016-09-21
				}
				// START KGU#252 2016-09-21: Issue 248 - Linux (Java 1.7) workaround
				if (!isDone) {
					JOptionPane.showMessageDialog(this.getFrame(),
							Menu.msgBreakTriggerIgnored.getText(),
							Menu.msgTitleWrongInput.getText(),
							JOptionPane.ERROR_MESSAGE);
				}
				// END KGU#252 2016-09-21
			}
		}
	}
	// END KGU#213 2016-08-02

	/**
	 * Unsets all enabled breakpoints throughout the current diagram.
	 *
	 * @see #toggleBreakpoint()
	 * @see #editBreakTrigger()
	 */
	public void clearBreakpoints() {
		// FIXME (Issue #954): All clones in the Executor call stack must also be cleared!
		root.clearBreakpoints();
		redraw();
	}

	// START KGU#952 2021-03-03: Issue #954
	/**
	 * Disables (or enables) the supervision of Breakpoints by {@link Executor}
	 *
	 * @param disable - if {@code true} then all breakpoints in all diagrams
	 * will be disabled, otherwise they will be activated again.
	 */
	public void disableBreakpoints(boolean disable) {
		Element.E_BREAKPOINTS_ENABLED = !disable;
		if (disable) {
			Element.E_BREAKPOINTCOLOR = Element.E_COMMENTCOLOR;
		} else {
			Element.E_BREAKPOINTCOLOR = Color.RED;
		}
		redraw();
		doButtons();
	}

	/**
	 * Clears all execution flags and counts throughout the entire diagram held
	 * as {@link #root}.
	 */
	public void clearExecutionStatus() {
		root.clearExecutionStatus();
		redraw();
	}
	// END KGU#43 2015-10-12

	/*========================================
	 * print method
	 *========================================*/
	/**
	 * Opens the print preview for the current {@link #root} from which it can
	 * be printed.
	 *
	 * @see #exportPDF()
	 */
	public void printNSD() {
		/*
		// printing support
		//--- Create a printerJob object
		PrinterJob printJob = PrinterJob.getPrinterJob ();
		//--- Set the printable class to this one since we
		//--- are implementing the Printable interface
		printJob.setPrintable (this);
		//--- Show a print dialog to the user. If the user
		//--- clicks the print button, then print, otherwise
		//--- cancel the print job
		if (printJob.printDialog())
		{
			try
			{
				printJob.print();
			}
			catch (Exception PrintException)
			{
				PrintException.printStackTrace();
			}
		}
		 */
		//PrintPreview.print(this);
		/*
		PrintPreview pp = new PrintPreview(this,"Print Previwe");
		Point p = getLocationOnScreen();
		pp.setLocation(Math.round(p.x+(getVisibleRect().width-pp.getWidth())/2), Math.round(p.y)+(getVisibleRect().height-pp.getHeight())/2);
		pp.setVisible(true);
		 */
		// START KGU#170 2018-06-11: Issue #143 - on opening the print preview a comment popup should vanish
		hideComments();
		// END KGU#170 2018-06-11
		PrintPreview pp = new PrintPreview(NSDControl.getFrame(), this);
		Point p = getLocationOnScreen();
		pp.setLocation(Math.round(p.x + (getVisibleRect().width - pp.getWidth()) / 2 + this.getVisibleRect().x),
				Math.round(p.y) + (getVisibleRect().height - pp.getHeight()) / 2 + this.getVisibleRect().y);
		pp.setVisible(true);
	}

	// START KGU#2 2015-11-19
	/*========================================
	 * arrange method
	 *========================================*/
	/**
	 * Push the current root to the Arranger and pin it there. If Arranger
	 * wasn't visible then it will be (re-)opened.
	 */
	public void arrangeNSD()
	// START KGU#626 2018-12-28: Enh. #657
	{
		arrangeNSD(null);
	}

	/**
	 * Push the current root to the Arranger and pin it there. If Arranger
	 * wasn't visible then it will be (re-)opened.
	 *
	 * @param sourceFilename - the base name of a code file the diagram was
	 * imported from if so, null otherwise
	 */
	public void arrangeNSD(String sourceFilename)
	// END KGU#626 2018-12-28
	{
		//System.out.println("Arranger button pressed!");
		Arranger arr = Arranger.getInstance();
		arr.addToPool(root, NSDControl.getFrame(), sourceFilename);
		arr.setVisible(true);
		// KGU#280 2016-10-11: Obsolete now
		//isArrangerOpen = true;	// Gives the Executor a hint where to find a subroutine pool
	}
	// END KGU#2 2015-11-19

	// START KGU#125 2016-01-06: Possibility to adopt a diagram if it's orphaned
	public void adoptArrangedOrphanNSD(Root root) {
		if (isArrangerOpen()) {
			Arranger arr = Arranger.getInstance();
			// START KGU#742 2019-10-04: This caused ConcurrentModificationExceptions
			//arr.addToPool(root, frame);
			arr.adoptRootIfOrphaned(root, (Mainform) NSDControl.getFrame());
			//END KGU#741 2019-10-04
		}
	}
	// END KGU#125 2016-01-06

	/*========================================
	 * about method
	 *========================================*/
	/**
	 * Opens the About window with version info, authors tab, license text,
	 * change log tab, and paths tab.
	 */
	public void aboutNSD() {
		About about = new About(NSDControl.getFrame());
		Point p = getLocationOnScreen();
		about.setLocation(Math.round(p.x + (getVisibleRect().width - about.getWidth()) / 2 + this.getVisibleRect().x),
				Math.round(p.y) + (getVisibleRect().height - about.getHeight()) / 2 + this.getVisibleRect().y);
		// START KGU#300 2016-12-02: Enh. #300 - Add info about newer version if enabled
		String newVersion = this.getLatestVersionIfNewer();
		if (newVersion != null) {
			about.lblVersion.setText(about.lblVersion.getText() + " (" + Menu.msgNewerVersionAvail.getText().replace("%", newVersion) + ")");
		}
		// END KGU#300 2016-12-02
		about.setVisible(true);
	}

	/*========================================
	 * export picture method
	 *========================================*/
	/**
	 * Opens a dialog for the configuration of a multi-tile PNG export and a
	 * {@link FileChooser} and performs the respective image export.
	 *
	 * @see #exportPNG()
	 * @see #exportSVG()
	 * @see #exportEMF()
	 * @see #exportPDF()
	 * @see #exportSWF()
	 */
	public void exportPNGmulti() {
		// START KGU#183 2016-04-24: Issue #169 - retain old selection
		Element wasSelected = selected;
		// END KGU#183 2016-04-24

		// START KGU#41 2015-10-11
		//root.selectElementByCoord(-1,-1);	// Unselect all elements
		//redraw();
		unselectAll(true);
		// END KGU#41 2015-10-11

		JFileChooser dlgSave = new JFileChooser("Export diagram as Multi-PNG ...");
		// START KGU#287 2017-01-09: Bugfix #330 Ensure Label items etc. be scaled for L&F "Nimbus"
		GUIScaler.rescaleComponents(dlgSave);
		// END KGU#287 2017-01-09
		// set directory
		if (lastExportDir != null) {
			dlgSave.setCurrentDirectory(lastExportDir);
		} else if (root.getFile() != null) {
			dlgSave.setCurrentDirectory(root.getFile());
		} else {
			dlgSave.setCurrentDirectory(currentDirectory);
		}
		// propose name
		// START KGU 2015-10-16: There is already a suitable method on root
		//		String nsdName = root.getText().get(0);
		//		nsdName.replace(':', '_');
		//		if(nsdName.indexOf(" (")>=0) {nsdName=nsdName.substring(0,nsdName.indexOf(" ("));}
		//		if(nsdName.indexOf("(")>=0) {nsdName=nsdName.substring(0,nsdName.indexOf("("));}
		String nsdName = root.proposeFileName();
		// END KGU 2015-10-16
		dlgSave.setSelectedFile(new File(nsdName));

		// START KGU#170 2016-04-01: Enh. #110 - select the provided filter
		//dlgSave.addChoosableFileFilter(new lu.fisch.structorizer.io.PNGFilter());
		PNGFilter filter = new PNGFilter();
		dlgSave.addChoosableFileFilter(filter);
		dlgSave.setFileFilter(filter);
		hideComments();	// Issue #143: Hide the current comment popup if visible
		// END KGU#170 2016-04-01
		int result = dlgSave.showSaveDialog(NSDControl.getFrame());
		if (result == JFileChooser.APPROVE_OPTION) {
			lastExportDir = dlgSave.getSelectedFile().getParentFile();
			String filename = dlgSave.getSelectedFile().getAbsoluteFile().toString();
			if (!filename.substring(filename.length() - 4, filename.length()).toLowerCase().equals(".png")) {
				filename += ".png";
			}

			// START KGU#224 2016-07-28: Issue #209  Test was nonsense since the actual file names will be different
			//File file = new File(filename);
			File file = new File(filename.replace(".png", "-00-00.png"));
			// END KGU#224 2016-07-28
			boolean writeDown = true;

			if (file.exists()) {
				int response = JOptionPane.showConfirmDialog(this.getFrame(),
						Menu.msgOverwriteFiles.getText(),
						Menu.btnConfirmOverwrite.getText(),
						JOptionPane.YES_NO_OPTION,
						JOptionPane.QUESTION_MESSAGE);
				if (response == JOptionPane.NO_OPTION) {
					writeDown = false;
				}
			}
			if (writeDown == true) {
				// START KGU#218 2016-07-28: Issue #206 Localization efforts
				//int cols = Integer.valueOf(JOptionPane.showInputDialog(null, "Into how many columns do you want to split the output?", "1"));
				//int rows = Integer.valueOf(JOptionPane.showInputDialog(null, "Into how many rows do you want to split the output?", "3"));
				int cols = Integer.valueOf(JOptionPane.showInputDialog(null, Menu.msgDialogExpCols.getText(), "1"));
				int rows = Integer.valueOf(JOptionPane.showInputDialog(null, Menu.msgDialogExpRows.getText(), "3"));
				// END KGU#218 2016-07-28

				BufferedImage image = new BufferedImage(root.width + 1, root.height + 1, BufferedImage.TYPE_4BYTE_ABGR);
				// START KGU#221 2016-07-28: Issue #208 Need to achieve transparent background
				//printAll(image.getGraphics());
				// START KGU#906 2021-01-06: Enh. #905
				//redraw(image.createGraphics());
				redraw(image.createGraphics(), DrawingContext.DC_IMAGE_EXPORT);
				// END KGU#906 2021-01-06
				// END KGU#221 2016-07-28
				// source: http://answers.yahoo.com/question/index?qid=20110821001157AAcdXVk
				// source: http://kalanir.blogspot.com/2010/02/how-to-split-image-into-chunks-java.html
				try {
					// 1. Load image file into memory
					//File file = new File("mario.png"); // mario.png in the same working directory
					//FileInputStream fis = new FileInputStream(file);
					//BufferedImage image = ImageIO.read(fis);

					// 2. Decide the number of pieces, and calculate the size of each chunk
					//int rows = 4;
					//int cols = 6;
					int chunks = rows * cols;

					int chunkWidth = image.getWidth() / cols;
					int chunkHeight = image.getHeight() / rows;
					// START KGU#223 2016-07-28: Bugfix #209 - identify the integer division defects
					int widthDefect = image.getWidth() % cols;
					int heightDefect = image.getHeight() % rows;
					// END KGU#223 2016-07-28

					// 3. Define an Image array to hold image chunks
					int count = 0;
					BufferedImage imgs[] = new BufferedImage[chunks];

					// 4. Fill the Image array with split image parts
					for (int x = 0; x < rows; x++) {
						for (int y = 0; y < cols; y++) {
							//Initialize the image array with image chunks
							// START KGU#223 2016-07-28: Bugfix #209
							// We must compensate the rounding defects lest the right and lower borders should be cut 
							//imgs[count] = new BufferedImage(chunkWidth, chunkHeight, image.getType());
							int tileWidth = chunkWidth + (y < cols - 1 ? 0 : widthDefect);
							int tileHeight = chunkHeight + (x < rows - 1 ? 0 : heightDefect);
							imgs[count] = new BufferedImage(tileWidth, tileHeight, image.getType());
							// END KGU#223 2016-07-28

							// draws the image chunk
							Graphics2D gr = imgs[count++].createGraphics();
							// START KGU#223 2016-07-28: Bugfix #209
							//gr.drawImage(image, 0, 0, chunkWidth, chunkHeight, chunkWidth * y, chunkHeight * x, chunkWidth * y + chunkWidth, chunkHeight * x + chunkHeight, null);
							// We need to achieve transparent background
							gr.drawImage(image, 0, 0, tileWidth, tileHeight, chunkWidth * y, chunkHeight * x, chunkWidth * y + tileWidth, chunkHeight * x + tileHeight, null);
							// END KGU#223 2016-07-28
							gr.dispose();
						}
					}

					// 5. Save mini images into image files
					// START KGU#224 2016-07-28: Issue #209 - provide the original base name
					file = new File(filename);
					filename = file.getAbsolutePath();
					// END KGU#224 2016-07-28
					for (int i = 0; i < imgs.length; i++) {
						// START KGU#224 2016-07-28: Issue #209 - Better file name coding
						//File f = new File(file.getAbsolutePath().replace(".png", "-"+i+".png"));
						File f = new File(filename.replace(".png", String.format("-%1$02d-%2$02d.png", i / cols, i % cols)));
						// END KGU#224 2016-07-28
						ImageIO.write(imgs[i], "png", f);
					}
				} catch (Exception e) {
					JOptionPane.showMessageDialog(this.getFrame(),
							Menu.msgErrorImageSave.getText(),
							Menu.msgTitleError.getText(),
							JOptionPane.ERROR_MESSAGE);
				}
			}
		}
		// START KGU#183 2016-04-24: Issue #169 - restore old selection
		selected = wasSelected;
		if (selected != null) {
			selected.setSelected(true);
		}
		redraw();
		// END KGU#183 2016-04-24
		// START KGU#456 2017-11-05: Enh. #452
		if (root.advanceTutorialState(26, root)) {
			analyse();
		}
		// END KGU#456 2017-11-05
	}

	/**
	 * Opens a {@link FileChooser} and performs the image export as PNG file.
	 *
	 * @see #exportPNGmulti()
	 * @see #exportSVG()
	 * @see #exportEMF()
	 * @see #exportPDF()
	 * @see #exportSWF()
	 */
	public void exportPNG() {
		// START KGU#183 2016-04-24: Issue #169 - retain old selection
		Element wasSelected = selected;
		// END KGU#183 2016-04-24

		// START KGU#41 2015-10-11
		//root.selectElementByCoord(-1,-1);	// Unselect all elements
		//redraw();
		unselectAll(true);
		// END KGU#41 2015-10-11

		JFileChooser dlgSave = new JFileChooser("Export diagram as PNG ...");
		// START KGU#287 2017-01-09: Bugfix #330 Ensure Label items etc. be scaled for L&F "Nimbus"
		GUIScaler.rescaleComponents(dlgSave);
		// END KGU#287 2017-01-09
		// set directory
		if (lastExportDir != null) {
			dlgSave.setCurrentDirectory(lastExportDir);
		} else if (root.getFile() != null) {
			dlgSave.setCurrentDirectory(root.getFile());
		} else {
			dlgSave.setCurrentDirectory(currentDirectory);
		}
		// propose name
		// START KGU 2015-10-16: There is already a suitable method
		//String nsdName = root.getText().get(0);
		//nsdName.replace(':', '_');
		//if(nsdName.indexOf(" (")>=0) {nsdName=nsdName.substring(0,nsdName.indexOf(" ("));}
		//if(nsdName.indexOf("(")>=0) {nsdName=nsdName.substring(0,nsdName.indexOf("("));}
		String nsdName = root.proposeFileName();
		// END KGU 2015-10-16
		dlgSave.setSelectedFile(new File(nsdName));

		// START KGU 2016-04-01: Enh. #110 - select the provided filter
		//dlgSave.addChoosableFileFilter(new lu.fisch.structorizer.io.PNGFilter());
		PNGFilter filter = new PNGFilter();
		dlgSave.addChoosableFileFilter(filter);
		dlgSave.setFileFilter(filter);
		hideComments();	// Issue #143: Hide the current comment popup if visible
		// END KGU 2016-04-01
		int result = dlgSave.showSaveDialog(NSDControl.getFrame());
		if (result == JFileChooser.APPROVE_OPTION) {
			lastExportDir = dlgSave.getSelectedFile().getParentFile();
			String filename = dlgSave.getSelectedFile().getAbsoluteFile().toString();
			if (!filename.substring(filename.length() - 4, filename.length()).toLowerCase().equals(".png")) {
				filename += ".png";
			}

			File file = new File(filename);
			if (checkOverwrite(file, false) == 0) {
				BufferedImage bi = new BufferedImage(root.width + 1, root.height + 1, BufferedImage.TYPE_4BYTE_ABGR);
				// START KGU#221 2016-07-28: Issue #208 Need to achieve transparent background
				//printAll(bi.getGraphics());
				// START KGU#906 2021-01-06: Enh. #905
				//redraw(bi.createGraphics());
				redraw(bi.createGraphics(), DrawingContext.DC_IMAGE_EXPORT);
				// END KGU#906 2021-01-06
				// END KGU#221 2016-07-28
				try {
					ImageIO.write(bi, "png", file);
				} catch (Exception e) {
					JOptionPane.showMessageDialog(this.getFrame(),
							Menu.msgErrorImageSave.getText(),
							Menu.msgTitleError.getText(),
							JOptionPane.ERROR_MESSAGE);
				}
			}
		}
		// START KGU#183 2016-04-24: Issue #169 - restore old selection
		selected = wasSelected;
		if (selected != null) {
			selected.setSelected(true);
		}
		redraw();
		// END KGU#183 2016-04-24
		// START KGU#456 2017-11-05: Enh. #452
		if (root.advanceTutorialState(26, root)) {
			analyse();
		}
		// END KGU#456 2017-11-05
	}

	/**
	 * Opens a {@link FileChooser} and performs the image export as EMF file.
	 *
	 * @see #exportPNG()
	 * @see #exportPNGmulti()
	 * @see #exportSVG()
	 * @see #exportPDF()
	 * @see #exportSWF()
	 */
	public void exportEMF() {
		// START KGU#183 2016-04-24: Issue #169 - retain old selection
		Element wasSelected = selected;
		// END KGU#183 2016-04-24

		// START KGU#41 2015-10-11
		//root.selectElementByCoord(-1,-1);	// Unselect all elements
		//redraw();
		unselectAll(true);
		// END KGU#41 2015-10-11

		JFileChooser dlgSave = new JFileChooser("Export diagram as EMF ...");
		// START KGU#287 2017-01-09: Bugfix #330 Ensure Label items etc. be scaled for L&F "Nimbus"
		GUIScaler.rescaleComponents(dlgSave);
		// END KGU#287 2017-01-09
		// set directory
		if (lastExportDir != null) {
			dlgSave.setCurrentDirectory(lastExportDir);
		} else if (root.getFile() != null) {
			dlgSave.setCurrentDirectory(root.getFile());
		} else {
			dlgSave.setCurrentDirectory(currentDirectory);
		}
		// propose name
		// START KGU 2015-10-16: D.R.Y. - There is already a suitable method
		//		String nsdName = root.getText().get(0);
		//		nsdName.replace(':', '_');
		//		if(nsdName.indexOf(" (")>=0) {nsdName=nsdName.substring(0,nsdName.indexOf(" ("));}
		//		if(nsdName.indexOf("(")>=0) {nsdName=nsdName.substring(0,nsdName.indexOf("("));}
		String nsdName = root.proposeFileName();
		// END KGU 2015-10-16
		dlgSave.setSelectedFile(new File(nsdName));

		// START KGU 2016-04-01: Enh. #110 - select the provided filter
		//dlgSave.addChoosableFileFilter(new lu.fisch.structorizer.io.EMFFilter());
		EMFFilter filter = new EMFFilter();
		dlgSave.addChoosableFileFilter(filter);
		dlgSave.setFileFilter(filter);
		hideComments();	// Issue #143: Hide the current comment popup if visible
		// END KGU 2016-04-01
		int result = dlgSave.showSaveDialog(NSDControl.getFrame());
		if (result == JFileChooser.APPROVE_OPTION) {
			lastExportDir = dlgSave.getSelectedFile().getParentFile();
			String filename = dlgSave.getSelectedFile().getAbsoluteFile().toString();
			if (!filename.substring(filename.length() - 4, filename.length()).toLowerCase().equals(".emf")) {
				filename += ".emf";
			}

			File file = new File(filename);
			if (checkOverwrite(file, false) == 0) {
				try {
					EMFGraphics2D emf = new EMFGraphics2D(new FileOutputStream(filename),
							new Dimension(root.width + 12, root.height + 12));

					emf.startExport();
					lu.fisch.graphics.Canvas c = new lu.fisch.graphics.Canvas(emf);
					lu.fisch.graphics.Rect myrect = root.prepareDraw(c);
					myrect.left += 6;
					myrect.top += 6;
					root.draw(c, myrect, null, false);
					emf.endExport();
				} catch (Exception e) {
					// START KGU#484 2018-04-05: Issue #463
					//e.printStackTrace();
					logger.log(Level.WARNING, "Trouble exporting as image.", e);
					// END KGU#484 2018-04-05
				}
			}
		}
		// START KGU#183 2016-04-24: Issue #169 - restor old selection
		selected = wasSelected;
		if (selected != null) {
			selected.setSelected(true);
		}
		redraw();
		// END KGU#183 2016-04-24
		// START KGU#456 2017-11-05: Enh. #452
		if (root.advanceTutorialState(26, root)) {
			analyse();
		}
		// END KGU#456 2017-11-05
	}

	/**
	 * Opens a {@link FileChooser} and performs the image export as SVG file.
	 *
	 * @see #exportPNG()
	 * @see #exportPNGmulti()
	 * @see #exportEMF()
	 * @see #exportPDF()
	 * @see #exportSWF()
	 */
	public void exportSVG() // does not work!!
	{
		// START KGU#183 2016-04-24: Issue #169 - retain old selection
		Element wasSelected = selected;
		// END KGU#183 2016-04-24

		// START KGU#41 2015-10-11
		//root.selectElementByCoord(-1,-1);	// Unselect all elements
		//redraw();
		unselectAll(true);
		// END KGU#41 2015-10-11

		JFileChooser dlgSave = new JFileChooser("Export diagram as SVG ...");
		// START KGU#287 2017-01-09: Bugfix #330 Ensure Label items etc. be scaled for L&F "Nimbus"
		GUIScaler.rescaleComponents(dlgSave);
		// END KGU#287 2017-01-09
		// set directory
		if (lastExportDir != null) {
			dlgSave.setCurrentDirectory(lastExportDir);
		} else if (root.getFile() != null) {
			dlgSave.setCurrentDirectory(root.getFile());
		} else {
			dlgSave.setCurrentDirectory(currentDirectory);
		}
		// propose name
		// START KGU 2015-10-16: D.R.Y. - there is already a suitable method
		//String nsdName = root.getText().get(0);
		//nsdName.replace(':', '_');
		//if(nsdName.indexOf(" (")>=0) {nsdName=nsdName.substring(0,nsdName.indexOf(" ("));}
		//if(nsdName.indexOf("(")>=0) {nsdName=nsdName.substring(0,nsdName.indexOf("("));}
		String nsdName = root.proposeFileName();
		// END KGU 2015-10-16
		dlgSave.setSelectedFile(new File(nsdName));

		// START KGU 2016-04-01: Enh. #110 - select the provided filter
		//dlgSave.addChoosableFileFilter(new lu.fisch.structorizer.io.SVGFilter());
		SVGFilter filter = new SVGFilter();
		dlgSave.addChoosableFileFilter(filter);
		dlgSave.setFileFilter(filter);
		hideComments();	// Issue #143: Hide the current comment popup if visible
		// END KGU 2016-04-01
		int result = dlgSave.showSaveDialog(NSDControl.getFrame());
		if (result == JFileChooser.APPROVE_OPTION) {
			lastExportDir = dlgSave.getSelectedFile().getParentFile();
			String filename = dlgSave.getSelectedFile().getAbsoluteFile().toString();
			if (!filename.substring(filename.length() - 4, filename.length()).toLowerCase().equals(".svg")) {
				filename += ".svg";
			}

			File file = new File(filename);
			if (checkOverwrite(file, false) == 0) {
				try {
					SVGGraphics2D svg = new SVGGraphics2D(new FileOutputStream(filename), new Dimension(root.width + 12, root.height + 12));
					svg.startExport();
					lu.fisch.graphics.Canvas c = new lu.fisch.graphics.Canvas(svg);
					lu.fisch.graphics.Rect myrect = root.prepareDraw(c);
					myrect.left += 6;
					myrect.top += 6;
					root.draw(c, myrect, null, false);
					svg.endExport();

					// re-read the file ...
					StringBuffer buffer = new StringBuffer();
					InputStreamReader isr = new InputStreamReader(new FileInputStream(filename));
					Reader in = new BufferedReader(isr);
					int ch;
					while ((ch = in.read()) > -1) {
						buffer.append((char) ch);
					}
					// START KGU 2015-12-04
					in.close();
					// END KGU 2015-12-04

					// ... and encode it UTF-8
					FileOutputStream fos = new FileOutputStream(filename);
					Writer out = new OutputStreamWriter(fos, "UTF-8");
					out.write(buffer.toString());
					out.close();

				} catch (Exception e) {
					// START KGU#484 2018-04-05: Issue #463
					//e.printStackTrace();
					logger.log(Level.WARNING, "Trouble exporting as image.", e);
					// END KGU#484 2018-04-05
				}
			}
		}

		// START KGU#183 2016-04-24: Issue #169 - restore old selection
		//unselectAll();
		selected = wasSelected;
		if (selected != null) {
			selected.setSelected(true);
		}
		redraw();
		// END KGU#183 2016-04-24
		// START KGU#456 2017-11-05: Enh. #452
		if (root.advanceTutorialState(26, root)) {
			analyse();
		}
		// END KGU#456 2017-11-05
	}

	/**
	 * Opens a {@link FileChooser} and performs the image export as SWF file.
	 *
	 * @see #exportPNG()
	 * @see #exportPNGmulti()
	 * @see #exportSVG()
	 * @see #exportPDF()
	 * @see #exportEMF()
	 */
	public void exportSWF() {
		// START KGU#183 2016-04-24: Issue #169 - retain old selection
		Element wasSelected = selected;
		// END KGU#183 2016-04-24

		// START KGU 2015-10-11
		//root.selectElementByCoord(-1,-1);	// Unselect all elements
		//redraw();
		unselectAll(true);
		// END KGU 2015-10-11

		JFileChooser dlgSave = new JFileChooser("Export diagram as SWF ...");
		// START KGU#287 2017-01-09: Bugfix #330 Ensure Label items etc. be scaled for L&F "Nimbus"
		GUIScaler.rescaleComponents(dlgSave);
		// END KGU#287 2017-01-09
		// set directory
		if (lastExportDir != null) {
			dlgSave.setCurrentDirectory(lastExportDir);
		} else if (root.getFile() != null) {
			dlgSave.setCurrentDirectory(root.getFile());
		} else {
			dlgSave.setCurrentDirectory(currentDirectory);
		}
		// propose name
		// START KGU 2015-10-16: D.R.Y. - there is already a suitable method
		//String nsdName = root.getText().get(0);
		//nsdName.replace(':', '_');
		//if(nsdName.indexOf(" (")>=0) {nsdName=nsdName.substring(0,nsdName.indexOf(" ("));}
		//if(nsdName.indexOf("(")>=0) {nsdName=nsdName.substring(0,nsdName.indexOf("("));}
		String nsdName = root.proposeFileName();
		// END KGU 2015-10-16
		dlgSave.setSelectedFile(new File(nsdName));

		// START KGU 2016-04-01: Enh. #110 - select the provided filter
		//dlgSave.addChoosableFileFilter(new lu.fisch.structorizer.io.SWFFilter());
		SWFFilter filter = new SWFFilter();
		dlgSave.addChoosableFileFilter(filter);
		dlgSave.setFileFilter(filter);
		hideComments();	// Issue #143: Hide the current comment popup if visible
		// END KGU 2016-04-01
		int result = dlgSave.showSaveDialog(NSDControl.getFrame());
		if (result == JFileChooser.APPROVE_OPTION) {
			lastExportDir = dlgSave.getSelectedFile().getParentFile();
			String filename = dlgSave.getSelectedFile().getAbsoluteFile().toString();
			if (!filename.substring(filename.length() - 4, filename.length()).toLowerCase().equals(".swf")) {
				filename += ".swf";
			}

			File file = new File(filename);
			if (checkOverwrite(file, false) == 0) {
				try {
					SWFGraphics2D svg = new SWFGraphics2D(new FileOutputStream(filename), new Dimension(root.width + 12, root.height + 12));

					svg.startExport();
					lu.fisch.graphics.Canvas c = new lu.fisch.graphics.Canvas(svg);
					lu.fisch.graphics.Rect myrect = root.prepareDraw(c);
					myrect.left += 6;
					myrect.top += 6;
					root.draw(c, myrect, null, false);
					svg.endExport();
				} catch (Exception e) {
					// START KGU#484 2018-04-05: Issue #463
					//e.printStackTrace();
					logger.log(Level.WARNING, "Trouble exporting as image.", e);
					// END KGU#484 2018-04-05
				}
			}
		}
		// START KGU#183 2016-04-24: Issue #169 - restore old selection
		selected = wasSelected;
		if (selected != null) {
			selected.setSelected(true);
		}
		redraw();
		// END KGU#183 2016-04-24
		// START KGU#456 2017-11-05: Enh. #452
		if (root.advanceTutorialState(26, root)) {
			analyse();
		}
		// END KGU#456 2017-11-05
	}

	/**
	 * Opens a {@link FileChooser} and performs the image export as PDF file.
	 *
	 * @see #exportPNG()
	 * @see #exportPNGmulti()
	 * @see #exportSVG()
	 * @see #exportEMF()
	 * @see #exportSWF()
	 * @see #printNSD()
	 */
	public void exportPDF() {
		// START KGU#183 2016-04-24: Issue #169 - retain old selection
		Element wasSelected = selected;
		// END KGU#183 2016-04-24

		// START KGU 2015-10-11
		//root.selectElementByCoord(-1,-1);	// Unselect all elements
		//redraw();
		unselectAll(true);
		// END KGU 2015-10-11

		JFileChooser dlgSave = new JFileChooser("Export diagram as PDF ...");
		// START KGU#287 2017-01-09: Bugfix #330 Ensure Label items etc. be scaled for L&F "Nimbus"
		GUIScaler.rescaleComponents(dlgSave);
		// END KGU#287 2017-01-09
		// set directory
		if (lastExportDir != null) {
			dlgSave.setCurrentDirectory(lastExportDir);
		} else if (root.getFile() != null) {
			dlgSave.setCurrentDirectory(root.getFile());
		} else {
			dlgSave.setCurrentDirectory(currentDirectory);
		}
		// propose name
		// START KGU 2015-10-16: D.R.Y. - there is already a suitable method
		//String nsdName = root.getText().get(0);
		//nsdName.replace(':', '_');
		//if(nsdName.indexOf(" (")>=0) {nsdName=nsdName.substring(0,nsdName.indexOf(" ("));}
		//if(nsdName.indexOf("(")>=0) {nsdName=nsdName.substring(0,nsdName.indexOf("("));}
		String nsdName = root.proposeFileName();
		// END KGU 2015-10-16
		dlgSave.setSelectedFile(new File(nsdName));

		// START KGU 2016-04-01: Enh. #110 - select the provided filter
		//dlgSave.addChoosableFileFilter(new lu.fisch.structorizer.io.PDFFilter());
		PDFFilter filter = new PDFFilter();
		dlgSave.addChoosableFileFilter(filter);
		dlgSave.setFileFilter(filter);
		hideComments();	// Issue #143: Hide the current comment popup if visible
		// END KGU 2016-04-01
		int result = dlgSave.showSaveDialog(NSDControl.getFrame());
		if (result == JFileChooser.APPROVE_OPTION) {
			lastExportDir = dlgSave.getSelectedFile().getParentFile();
			String filename = dlgSave.getSelectedFile().getAbsoluteFile().toString();
			if (!filename.substring(filename.length() - 4, filename.length()).toLowerCase().equals(".pdf")) {
				filename += ".pdf";
			}

			File file = new File(filename);
			if (checkOverwrite(file, false) == 0) {
				try {
					PDFGraphics2D pdf = new PDFGraphics2D(new FileOutputStream(filename), new Dimension(root.width + 12, root.height + 12));

					pdf.startExport();
					lu.fisch.graphics.Canvas c = new lu.fisch.graphics.Canvas(pdf);
					lu.fisch.graphics.Rect myrect = root.prepareDraw(c);
					myrect.left += 6;
					myrect.top += 6;
					root.draw(c, myrect, null, false);
					pdf.endExport();
				} catch (Exception e) {
					// START KGU#484 2018-04-05: Issue #463
					//e.printStackTrace();
					logger.log(Level.WARNING, "Trouble exporting as image.", e);
					// END KGU#484 2018-04-05
				}
			}
		}
		// START KGU#183 2016-04-24: Issue #169 - restore old selection
		selected = wasSelected;
		if (selected != null) {
			selected.setSelected(true);
		}
		redraw();
		// END KGU#183 2016-04-24
		// START KGU#456 2017-11-05: Enh. #452
		if (root.advanceTutorialState(26, root)) {
			analyse();
		}
		// END KGU#456 2017-11-05
	}

	// START KGU#396 2020-03-03: Enh. #440 Specific export interface for PapDesigner
	/**
	 * Exports the current diagram (possibly with all referenced subdiagrams) as
	 * PAP flowcharts compatible with PapDesigner.
	 *
	 * @param din66001_1982 - whether the newer DIN 66001 (from 1982) is to be
	 * applied (otherwise the obsolete standard version from 1966 will be
	 * adhered to)
	 * @see #exportPap(Root, boolean)
	 */
	public void exportPap(boolean din66001_1982) {
		exportPap(root, din66001_1982);
	}

	/**
	 * Exports the given diagram {@code _root} (possibly with all referenced
	 * subdiagrams) as PAP flowchart compatible with PapDesigner
	 *
	 * @param _root - the top level {@link Root} to be exported
	 * @param din66001_1982 - whether the newer DIN 66001 (from 1982) is to be
	 * applied (otherwise the obsolete standard version from 1966 will be
	 * adhered to) #see {@link #exportPap(boolean)}
	 */
	public void exportPap(Root _root, boolean din66001_1982) {
		try {
			Generator gen = new PapGenerator();
			gen.setPluginOption("din66001_1982", din66001_1982);
			hideComments();	// Hide the current comment popup if visible
			File exportDir
			= gen.exportCode(_root,
					(lastCodeExportDir != null ? lastCodeExportDir : currentDirectory),
					NSDControl.getFrame(),
					(Arranger.hasInstance() ? Arranger.getInstance() : null));
			if (exportDir != null) {
				this.lastCodeExportDir = exportDir;
			}
		} catch (Exception ex) {
			String message = ex.getLocalizedMessage();
			if (message == null) {
				message = ex.getMessage();
			}
			if (message == null || message.isEmpty()) {
				message = ex.toString();
			}
			logger.log(Level.CONFIG, message, ex);
			JOptionPane.showMessageDialog(this.getFrame(),
					Menu.msgErrorUsingGenerator.getText().replace("%", PapGenerator.class.getSimpleName()) + "\n" + message,
					Menu.msgTitleError.getText(),
					JOptionPane.ERROR_MESSAGE);
		}
	}
	// END KGU#396 2020-03-03


	/*========================================
	 * Import method for foreign diagrams
	 *========================================*/
	// START KGU#386 2017-04-25: version 3.26-06 - new import sources
	/**
	 * Imports diagrams from alien file formats (e.g. from Struktogrammeditor)
	 *
	 * @param _className - Name of the appropriate importer class (to be
	 * configured via plugins)
	 * @param _specificOptions - importer-specific key-value pairs
	 */
	public void importNSD(String _className, Vector<HashMap<String, String>> _specificOptions) {
		// only save if something has been changed
		// START KGU#1028 2022-05-08: Bugfix #1033 now integrated in setRoot()
		//saveNSD(true);
		// END KGU#1028 2022-05-08

		if (!this.checkRunning()) {
			return;	// Don't proceed if the root is being executed
		}
		// open an existing file
		// create dialog
		JFileChooser dlgOpen = new JFileChooser();
		// Bugfix #330 Ensure Label items etc. be scaled for L&F "Nimbus"
		GUIScaler.rescaleComponents(dlgOpen);
		INSDImporter parser = null;
		try {
			// FIXME: For future Java versions we may need a factory here
			Class<?> impClass = Class.forName(_className);
			parser = (INSDImporter) impClass.getDeclaredConstructor().newInstance();

			dlgOpen.setDialogTitle(Menu.msgTitleNSDImport.getText().replace("%", parser.getDialogTitle()));
			// set directory
			dlgOpen.setCurrentDirectory(currentDirectory);
			// config dialogue
			FileFilter filter = parser.getFileFilter();
			dlgOpen.addChoosableFileFilter(filter);
			dlgOpen.setFileFilter(filter);
			// show & get result
			int result = dlgOpen.showOpenDialog(this);
			// react to result
			if (result == JFileChooser.APPROVE_OPTION) {
				//boolean hil = root.highlightVars;
				// FIXME: Replace this with a generalized version of openNSD(String)
				// START KGU#1028 2022-05-08: Bugfix #1033 - Report list got stale
				//root = parser.parse(dlgOpen.getSelectedFile().toURI().toString());
				Root root = parser.parse(dlgOpen.getSelectedFile().toURI().toString());
				if (root != null) {
				// END KGU#1028 2022-05-08
					//root.highlightVars = hil;
					if (Element.E_VARHIGHLIGHT) {
						root.retrieveVarNames();	// Initialise the variable table, otherwise the highlighting won't work
					}
					currentDirectory = dlgOpen.getSelectedFile();
				// START KGU#1028 2022-05-08: Bugfix #1033 - Report list got stale
				//redraw();
					this.setRoot(root, true, true, true);
				}
				// END KGU#1028 2022-05-08
			}
		} catch (Exception ex) {
			String message = ex.getLocalizedMessage();
			if (message == null) {
				message = ex.getMessage();
			}
			if (message == null || message.isEmpty()) {
				message = ex.toString();
			}
			JOptionPane.showMessageDialog(this.getFrame(), message,
					Menu.msgTitleError.getText(), JOptionPane.ERROR_MESSAGE);
			// START KGU#484 2018-04-05: Issue #463
			//ex.printStackTrace();
			logger.log(Level.WARNING, "Using parser " + _className + " failed.", ex);
			// END KGU#484 2018-04-05
		}
		// START KGU#444/KGU#618 2018-12-18: Issue #417, #649
		this.adaptScrollUnits();
		// END KGU#444/KGU#618 2018-12-18
	}
	// END KGU#386 2017-04-25

	/*========================================
	 * import methods for code
	 *========================================*/
	// START KGU#537 2018-06-29: Enh. #553
	/**
	 * Internal helper class for the background parsing of code to be imported.
	 *
	 * @author Kay Gürtzig
	 */
	private class ImportWorker extends SwingWorker<List<Root>, Integer> {

		private CodeParser parser;
		private File file;
		private Ini ini;
		private String logPath;

		public ImportWorker(CodeParser _parser, File _file, Ini _ini, String _logPath) {
			this.parser = _parser;
			this.file = _file;
			this.ini = _ini;
			this.logPath = _logPath;
		}

		@Override
		protected List<Root> doInBackground() throws Exception {
			//System.out.println("*** " + this.getClass().getSimpleName()+" going to work!");
			this.parser.setSwingWorker(this);
			List<Root> roots = null;
			roots = parser.parse(file.getAbsolutePath(),
					ini.getProperty("impImportCharset", "ISO-8859-1"),
					// START KGU#354 2017-04-27: Enh. #354
					logPath
					// END KGU#354 2017-04-27
					);
			return roots;
		}

	}
	// END KGU#537 2018-06-30

	/**
	 * Gets an instance of the given parser class, interactively selects a
	 * source file for the chosen language parses the file and tries to build a
	 * structogram from it in a background thread.
	 *
	 * @param options
	 */
	public void importCode(/*String _parserClassName,*/) {
		// only save if something has been changed
		saveNSD(true);

		CodeParser parser = null;

		// START KGU#354 2017-03-14: Enh. #354
		this.retrieveParsers();
		// END KGU#354 2017-03-14

		JFileChooser dlgOpen = new JFileChooser();
		// START KGU#287 2017-01-09: Bugfix #330 Ensure Label items etc. be scaled for L&F "Nimbus"
		GUIScaler.rescaleComponents(dlgOpen);
		// END KGU#287 2017-01-09
		dlgOpen.setDialogTitle(Menu.msgTitleImport.getText());
		// set directory
		// START KGU#354 2017-04-26: Enh. #354
		//if(root.getFile()!=null)
		//{
		//	dlgOpen.setCurrentDirectory(root.getFile());
		//}
		File importDir = this.lastCodeImportDir;
		if (importDir != null || (importDir = root.getFile()) != null) {
			dlgOpen.setCurrentDirectory(importDir);
		}
		// END KGU#354 2017-04-26
		else {
			dlgOpen.setCurrentDirectory(currentDirectory);
		}

		for (CodeParser psr : parsers) {
			dlgOpen.addChoosableFileFilter(psr);
			// START KGU#354 2017-04-26: Enh. #354 GUI improvement 
			if (psr.getDialogTitle().equals(this.lastImportFilter)) {
				dlgOpen.setFileFilter(psr);
			}
		}
		//dlgOpen.setFileFilter(parser);

		hideComments();	// Issue #143: Hide the current comment popup if visible
		int result = dlgOpen.showOpenDialog(NSDControl.getFrame());

		if (result == JFileChooser.APPROVE_OPTION) {
			File file = dlgOpen.getSelectedFile().getAbsoluteFile();

			if (!file.canRead()) {
				JOptionPane.showMessageDialog(this.getFrame(),
						Menu.msgImportFileReadError.getText().replace("%", file.getPath()));
				return;
			}

			// Identify a suited or the selected parser
			javax.swing.filechooser.FileFilter filter = dlgOpen.getFileFilter();

			parser = identifyParser(file, filter);

			if (parser == null) {
				JOptionPane.showMessageDialog(this.getFrame(),
						Menu.msgImportCancelled.getText().replace("%", file.getPath()));
				return;
			}

			// START KGU#354 2017-04-26: Enh. #354
			this.lastImportFilter = parser.getDialogTitle();
			this.lastCodeImportDir = file.getParentFile();
			// END KGU#354 2017-04-26

			Cursor origCursor = getCursor();
			try {
				setCursor(new Cursor(Cursor.WAIT_CURSOR));

				// load and parse source-code
				//CParser cp = new CParser("C-ANSI.cgt");
				// START KGU#194 2016-05-08: Bugfix #185 - mechanism for multiple roots per file
				//Root rootNew = d7.parse(filename);
				// START KGU#265 2016-09-28: Enh. #253 brought the Charset configuration. So make use of it.
				//List<Root> newRoots = d7.parse(filename, "ISO-8859-1");
				Ini ini = Ini.getInstance();
				// START KGU#354 2017-04-27: Enh. #354
				boolean isVerbose = ini.getProperty("impLogToDir", "false").equals("true");
				String logPath = null;
				if (isVerbose) {
					logPath = ini.getProperty("impLogDir", "");
					if (logPath.isEmpty()) {
						logPath = file.getParent();
					} else if (logPath.equals(".")) {
						if (currentDirectory != null) {
							if (!currentDirectory.isDirectory()) {
								logPath = currentDirectory.getParent();
							} else {
								logPath = currentDirectory.getPath();
							}
						}
					}
				}
				// END KGU#354 2017-04-27
				// START KGU#354 2017-05-11: Enh. #354 - we better use a new instance instead of statically sharing it
				parser = parser.getClass().getDeclaredConstructor().newInstance();
				// END KGU#354 2017-05-11
				// START KGU#395 2017-07-02: Enh. #357
				String pluginKey = parser.getClass().getSimpleName();
				for (int i = 0; i < parserPlugins.size(); i++) {
					GENPlugin plug = parserPlugins.get(i);
					if (plug.getKey().equals(pluginKey)) {
						this.setPluginSpecificOptions(parser, plug.options);
					}
				}
				// END KGU#395 2017-07-02
				// START KGU#537 2018-06-30: Enh. #553
				//List<Root> newRoots = parser.parse(file.getAbsolutePath(),
				//		ini.getProperty("impImportCharset", "ISO-8859-1"),
				//		// START KGU#354 2017-04-27: Enh. #354
				//		logPath
				//		// END KGU#354 2017-04-27
				//		);
				ImportWorker worker = new ImportWorker(parser, file, ini, logPath);
				// Pop up the progress monitor (it will be closed via the OK buttons).
				new CodeImportMonitor(this.getFrame(), worker, parser.getDialogTitle());
				List<Root> newRoots = worker.get();
				// END KGU#537 2018-06-30
				// END KGU#265 2016-09-28
				// END KGU#194 2016-05-08
				if (parser.error.equals("") && !worker.isCancelled()) {
					//boolean hil = root.highlightVars;
					// START KGU#194 2016-05-08: Bugfix #185 - there may be multiple routines 
					Root firstRoot = null;
					//root = rootNew;
					Iterator<Root> iter = newRoots.iterator();
					if (iter.hasNext()) {
						firstRoot = iter.next();
					}
					// START KGU#553 2018-07-10: In case of too many diagrams Structorizer would go zombie
					int nRoots = newRoots.size();
					int maxRoots = Integer.parseInt(ini.getProperty("impMaxRootsForDisplay", "20"));
					if (nRoots > maxRoots) {
						String[] options = {Menu.lblContinue.getText(), Menu.lblCancel.getText()};
						int chosen = JOptionPane.showOptionDialog(this.getFrame(),
								Menu.msgTooManyDiagrams.getText().replace("%", Integer.toString(maxRoots)),
								Menu.ttlCodeImport.getText(),
								JOptionPane.YES_NO_OPTION,
								JOptionPane.WARNING_MESSAGE, null,
								options, 0);
						if (chosen != JOptionPane.OK_OPTION) {
							newRoots.clear();
							iter = newRoots.iterator();
						}
						startSerialMode();
						try {
							while (iter.hasNext() && getSerialDecision(SerialDecisionAspect.SERIAL_SAVE) != SerialDecisionStatus.NO_TO_ALL) {
								Root nextRoot = iter.next();
								//nextRoot.highlightVars = hil;
								nextRoot.setChanged(false);
								// If the saving attempt fails, ask whether the saving loop is to be cancelled 
								if (!this.saveNSD(nextRoot, false)) {
									if (JOptionPane.showConfirmDialog(
											this.getFrame(),
											Menu.msgCancelAll.getText(),
											Menu.ttlCodeImport.getText(),
											JOptionPane.YES_NO_OPTION) == JOptionPane.YES_OPTION) {
										// User decided not to save further diagrams.
										setSerialDecision(SerialDecisionAspect.SERIAL_SAVE, false);
									}
									// Saving failed, but no abort, so go on with next file (don't change status)
								}
							}
						} finally {
							endSerialMode();
							// Now we must prevent Structorizer from loading the diagrams nevertheless
							newRoots.clear();
							iter = newRoots.iterator();
							nRoots = 1;
						}
					}
					// END KGU#553 2018-07-10
					// START KGU#1076 2023-09-12: Bugfix #1086 incomplete establishment of arrangement group on C99 import
					Root newMain = null;
					// END KGU#1076 2023-09-12
					while (iter.hasNext()) {
						root = iter.next();
						// START KGU#1076 2023-09-12: Bugfix #1086
						if (newMain == null && root.isProgram()) {
							newMain = root;
						}
						// END KGU#1076 2023-09-12
						//root.highlightVars = hil;
						if (Element.E_VARHIGHLIGHT) {
							root.retrieveVarNames();	// Initialise the variable table, otherwise the highlighting won't work
						}
						// The Root must be marked for saving
						root.setChanged(false);
						// ... and be added to the Arranger
						// START KGU#626 2018-12-28 Enh. #657 - group management introduced
						//this.arrangeNSD();
						this.arrangeNSD(file.getName());
						// END KGU#626 2018-12-28
						Arranger.getInstance().enableNotification(false);
					}
					if (firstRoot != null) {
						root = firstRoot;
					// END KGU#194 2016-05-08
						//root.highlightVars = hil;
						if (Element.E_VARHIGHLIGHT) {
							root.retrieveVarNames();	// Initialise the variable table, otherwise the highlighting won't work
						}
						// START KGU#183 2016-04-24: Enh. #169
						selected = root;
						selected.setSelected(true);
						// END KGU#183 2016-04-24
						// START KGU#192 2016-05-02: #184 - The Root must be marked for saving
						root.setChanged(false);
						// END KGU#192 2016-05-02
						// START KGU#354 2017-05-23: Enh.#354 - with many roots it's better to push the principal root to the Arranger, too
						// START KGU#626 2018-12-28: Enh. #657 - with groups, push the main diagram, too, also in case of a program
						//if (nRoots > 2 || !root.isProgram()) {
						//	this.arrangeNSD();
						//}
						// START KGU#1076 2023-09-12: Bugfix #1086 - obvious dyscalculia...
						//if (nRoots > 2) {
						if (nRoots >= 2) {
						// END KGU#1076 2023-09-12
							this.arrangeNSD(file.getName());
						}
						// END KGU#626 2018-12-28
						// END KGU#354 2017-05-23
						// START KGU#1076 2023-09-12: Bugfix #1086
						if (!firstRoot.isProgram() && newMain != null) {
							this.setRoot(newMain, false, false, true);
						}
						// END KGU#1076 2023-09-12
					// START KGU#194 2016-05-08: Bugfix #185 - multiple routines per file
					}
					// END KGU#194 2016-05-08
				} else {
					// show error
					// START KGU 2016-01-11: Yes and No buttons somewhat strange...
					//JOptionPane.showOptionDialog(null,d7.error,
					//							 "Parser Error",
					//							 JOptionPane.OK_OPTION,JOptionPane.ERROR_MESSAGE,null,null,null);
					// START KGU#364 2017-12-12: Issue #471 - Allow to copy the content
					//JOptionPane.showMessageDialog(this.NSDControl.getFrame(),
					//		parser.error,
					//		Menu.msgTitleParserError.getText(),
					//		JOptionPane.ERROR_MESSAGE, null);
					String[] options = {Menu.lblOk.getText(), Menu.lblCopyToClipBoard.getText()};
					int chosen = JOptionPane.showOptionDialog(this.getFrame(),
							parser.error,
							Menu.msgTitleParserError.getText(),
							JOptionPane.YES_NO_OPTION,
							JOptionPane.ERROR_MESSAGE, null,
							options, 0);
					if (chosen == 1) {
						Clipboard clipboard = Toolkit.getDefaultToolkit().getSystemClipboard();
						// START KGU#604 2018-10-29: Enh. #627 - Append a stacktrace if available 
						//StringSelection toClip = new StringSelection(parser.error);
						String errorString = parser.error;
						if (parser.exception != null) {
							ByteArrayOutputStream baos = new ByteArrayOutputStream();
							parser.exception.printStackTrace(new PrintStream(baos));
							errorString += "\n\nSTACK TRACE\n(A more detailed trace will be in the structorizer log file):\n\n" + baos.toString();
						}
						StringSelection toClip = new StringSelection(errorString);
						// END KGU#604 2018-10-29
						clipboard.setContents(toClip, null);
					}
					// END KGU#364 2017-12-12
					// END KGU 2016-01-11
				}
			} catch (java.util.concurrent.CancellationException ex) {
				JOptionPane.showMessageDialog(this.getFrame(),
						Menu.msgImportCancelled.getText().replace("%", file.getPath()));
			} catch (Exception ex) {
				String message = ex.getLocalizedMessage();
				if (message == null) {
					message = ex.getMessage();
					// START KGU#484 2018-04-05: Issue #463
					//ex.printStackTrace();
					logger.log(Level.WARNING, "", ex);
					// END KGU#484 2018-04-05
				}
				if (message == null || message.isEmpty()) {
					message = ex.toString();
				}
				JOptionPane.showMessageDialog(this.getFrame(),
						Menu.msgErrorUsingParser.getText().replace("%", parser.getDialogTitle()) + "\n" + message,
						Menu.msgTitleError.getText(),
						JOptionPane.ERROR_MESSAGE);
			} finally {
				doButtons();
				redraw();
				analyse();
				// START KGU#444/KGU#618 2018-12-18: Issue #417, #649 - We may have obtained huge diagrams...
				this.adaptScrollUnits();
				// END KGU#444/KGU#618 2018-12-18
				// START KGU#705 2019-09-24: Enh. #738
				updateCodePreview();
				// END KGU#705 2019-09-24
				setCursor(origCursor);
				if (Arranger.hasInstance()) {
					// KGU#947 2021-03-01 Bugfix #950 Bad implementation caused permanent loss of notifications
					Arranger.getInstance().enableNotification(true);
				}
			}
		}
	}

	// START KGU#354 2017-03-15: Enh. #354 - auxiliary methods
	// Tries to disambiguate the parser for the given file
	private CodeParser identifyParser(File file, FileFilter usedFilter) {
		CodeParser parser = null;

		Vector<CodeParser> candidates = new Vector<CodeParser>();
		String[] choice = new String[parsers.size()];
		Vector<String> candStrings = new Vector<String>();
		// We are better prepared for the ambiguous case...
		int nr0 = 1, nr = 1;
		final String format = "%2d: %s";
		for (CodeParser psr : parsers) {
			String descr = psr.getDescription();
			choice[nr0 - 1] = String.format(format, nr0, descr);
			nr0++;
			if (usedFilter == psr) {
				// The user had explicitly chosen this filter, so we are ready
				parser = psr;
				break;
			} else if (psr.accept(file)) {
				candidates.add(psr);
				candStrings.add(String.format(format, nr++, descr));
			}
		}

		if (parser == null) {
			if (candidates.size() == 1) {
				parser = candidates.get(0);
			} else {
				if (!candidates.isEmpty()) {
					choice = candStrings.toArray(new String[candStrings.size()]);
				} else {
					candidates = parsers;
				}
				JComboBox<String> cbParsers = new JComboBox<String>(choice);
				String prompt = Menu.msgSelectParser.getText().replace("%", file.getName());
				int resp = JOptionPane.showConfirmDialog(null,
						new Object[]{prompt, cbParsers},
						Menu.ttlCodeImport.getText(),
						JOptionPane.OK_CANCEL_OPTION);
				if (resp == JOptionPane.OK_OPTION) {
					int index = cbParsers.getSelectedIndex();
					// Well this test is of course mere paranoia...
					if (index >= 0 && index < candidates.size()) {
						parser = candidates.get(index);
					}
				}
			}
		}
		return parser;
	}

	/**
	 * Lazy initialization method for static field {@link #parsers}
	 */
	private void retrieveParsers() {
		if (parsers != null) {
			return;
		}
		parsers = new Vector<CodeParser>();
		String errors = "";
		try ( BufferedInputStream buff = new BufferedInputStream(getClass().getResourceAsStream("parsers.xml"))) {
			GENParser genp = new GENParser();
			parserPlugins = genp.parse(buff);
		} catch (IOException e) {
			// START KGU#484 2018-04-05: Issue #463
			//e.printStackTrace();
			logger.log(Level.WARNING, "Couldn't close parser plugin definition file.", e);
			// END KGU#484 2018-04-05
		}
		for (int i = 0; parserPlugins != null && i < parserPlugins.size(); i++) {
			GENPlugin plugin = parserPlugins.get(i);
			final String className = plugin.className;
			try {
				Class<?> genClass = Class.forName(className);
				parsers.add((CodeParser) genClass.getDeclaredConstructor().newInstance());
			} catch (Exception ex) {
				errors += "\n" + plugin.title + ": " + ex.getLocalizedMessage();
			}
		}
		if (!errors.isEmpty()) {
			errors = Menu.msgTitleLoadingError.getText() + errors;
			JOptionPane.showMessageDialog(this.getFrame(), errors,
					Menu.msgTitleParserError.getText(), JOptionPane.ERROR_MESSAGE);
		}
	}
	// END KGU#354 2017-03-15

	/*========================================
	 * export code methods
	 *========================================*/
	/**
	 * Export the current diagram to the programming language associated to the
	 * generator {@code _generatorClassName}
	 *
	 * @param _generatorClassName - class name of he generator to be used
	 * @param _specificOptions - generator-specific options
	 */
	public void export(String _generatorClassName, Vector<HashMap<String, String>> _specificOptions) {
		// START KGU#815 2020-02-20: Enh. 828 - We offer not only the export of groups but also of diagrams
		// (Code moved to export(Root, String, Vector<HashMap<String, String>))
		export(root, _generatorClassName, _specificOptions);
		// END KGU#815 2020-02-20
	}

	// START KGU#815 2020-03-16: Enh. #828
	/**
	 * Export the given diagram {@code _root} to the programming language
	 * associated to the generator {@code _generatorClassName}.
	 *
	 * @param _generatorClassName - class name of the generator to be used
	 * @param _specificOptions - generator-specific options
	 */
	public void export(Root _root, String _generatorClassName, Vector<HashMap<String, String>> _specificOptions) {
		// START KGU#901 2020-12-29: Issue #901 apply WAIT_CURSOR during time-consuming actions
		Cursor origCursor = getCursor();
		// END KGU#901 2020-12-29
		try {
			Class<?> genClass = Class.forName(_generatorClassName);
			Generator gen = (Generator) genClass.getDeclaredConstructor().newInstance();
			// START KGU#170 2016-04-01: Issue #143
			hideComments();	// Hide the current comment popup if visible
			// END KGU#170 2016-04-01
			// START KGU#815 2020-03-30: Enh. #828 If called from ArrangerIndex, options will be null
			if (_specificOptions == null) {
				for (GENPlugin plugin : Menu.generatorPlugins) {
					if (plugin.className.equals(_generatorClassName)) {
						_specificOptions = plugin.options;
						break;
					}
				}
				if (_specificOptions == null) {
					_specificOptions = new Vector<HashMap<String, String>>();
				}
			}
			// END KGU#815 2020-03-20
			// START KGU#395 2017-05-11: Enh. #357
			this.setPluginSpecificOptions(gen, _specificOptions);
			// END KGU#395 2017-05-11
			// START KGU#901 2020-12-29: Issue #901 applay WAIT_CURSOR for time-consuming actions
			setCursor(new Cursor(Cursor.WAIT_CURSOR));
			// END KGU#901 2020-12-29
			// START KGU 2017-04-26: Remember the export directory
			//gen.exportCode(root, currentDirectory, NSDControl.getFrame());
			// START KGU#654 2019-02-16: Enh. #681 Don't overwrite the last export dir in case the export failed or was cancelled
			//this.lastCodeExportDir =
			File exportDir =
			// END KGU#654 2019-02-16
					gen.exportCode(_root,
							(lastCodeExportDir != null ? lastCodeExportDir : currentDirectory),
							// START KGU#676/KGU#679 2019-03-13: Enh. #696,#698 Specify the routine pool expicitly
							//NSDControl.getFrame());
							NSDControl.getFrame(),
							(Arranger.hasInstance() ? Arranger.getInstance() : null));
							// END KGU#676 2019-03-13
			// START KGU#654 2019-02-16: Enh. #681
			// START KGU#456 2017-11-05: Enh. #452
			if (_root == root && root.advanceTutorialState(26, root)) {
				analyse();
			}
			// END KGU#456 2017-11-05
			// START KGU#654 2019-02-15/16: Enh. #681 - count the successful exports to the target language
			if (exportDir != null) {
				this.lastCodeExportDir = exportDir;

				String prefGenName = this.getPreferredGeneratorName();
				String thisGenName = null;
				for (GENPlugin plugin : Menu.generatorPlugins) {
					if (plugin.className.equals(_generatorClassName)) {
						thisGenName = plugin.title;
						break;
					}
				}
				if (thisGenName.equals(this.lastGeneratorName)) {
					if (++this.generatorUseCount == this.generatorProposalTrigger && this.generatorProposalTrigger > 0
							&& !prefGenName.equals(this.lastGeneratorName)) {
						// START KGU#901 2020-12-29: Issue #901 applay WAIT_CURSOR for time-consuming actions
						setCursor(origCursor);
						// END KGU#901 2020-12-29
						if (JOptionPane.showConfirmDialog(this.getFrame(),
								Menu.msgSetAsPreferredGenerator.getText().replace("%1", thisGenName).replaceAll("%2", Integer.toString(this.generatorUseCount)),
								Menu.lbFileExportCodeFavorite.getText().replace("%", thisGenName),
								JOptionPane.YES_NO_OPTION,
								JOptionPane.QUESTION_MESSAGE) == JOptionPane.YES_OPTION) {
							this.prefGeneratorName = thisGenName;
							Ini.getInstance().setProperty("genExportPreferred", thisGenName);
							Ini.getInstance().save();
							// START KGU#705 2019-09-23: Enh. #738
							this.updateCodePreview();
							// END KGU#705 2019-09-23
							// doButtons() is assumed to be performed after his method had been called, anyway
						}
					}
				} else {
					this.lastGeneratorName = thisGenName;
					this.generatorUseCount = 1;
				}
			}
			// END KGU#654 2019-02-15/16
		} catch (Exception ex) {
			// START KGU#901 2020-12-29: Issue #901 applay WAIT_CURSOR for time-consuming actions
			setCursor(new Cursor(Cursor.WAIT_CURSOR));
			// END KGU#901 2020-12-29
			String message = ex.getLocalizedMessage();
			if (message == null) {
				message = ex.getMessage();
			}
			if (message == null || message.isEmpty()) {
				message = ex.toString();
			}
			logger.log(Level.CONFIG, message, ex);
			JOptionPane.showMessageDialog(this.getFrame(),
					Menu.msgErrorUsingGenerator.getText().replace("%", _generatorClassName) + "\n" + message,
					Menu.msgTitleError.getText(),
					JOptionPane.ERROR_MESSAGE);
		}
		// START KGU#901 2020-12-29: Issue #901 apply WAIT_CURSOR during time-consuming actions
		finally {
			setCursor(origCursor);
		}
		// END KGU#901 2020-12-29
	}

	/**
	 * Export the group represented by the programming language associated to
	 * the generator {@code _generatorClassName}
	 *
	 * @param group - The {@link Group} to be exported
	 * @param generatorName - class name of the generator to be used
	 * @param extraOptions - a possible extra option map (handled like plugin
	 * options) or null
	 */
	public void exportGroup(Group group, String generatorName, Map<String, Object> extraOptions) {
		hideComments();	// Hide the current comment popup if visible (issue #143)
		File groupFile = group.getFile();
		File targetDir = lastCodeExportDir;
		// START KGU#935 2021-02-12: Bugfix #936
		//if ((targetDir == null || Ini.getInstance().getProperty("", "true").equals("true")) && groupFile.exists()) {
		if ((targetDir == null || Ini.getInstance().getProperty("", "true").equals("true"))
				&& groupFile != null && groupFile.exists()) {
		// END KGU#935 2021-02-12
			targetDir = groupFile.getParentFile();
		}
		if (targetDir == null || !targetDir.exists()) {
			targetDir = currentDirectory;
		}
		String groupName = group.proposeFileName().replace(".", "_");

		// START KGU#901 2020-12-29: Issue #901 applay WAIT_CURSOR for time-consuming actions
		Cursor origCursor = getCursor();
		// END KGU#901 2020-12-29
		try {
			Class<?> genClass = Class.forName(generatorName);
			Generator gen = (Generator) genClass.getDeclaredConstructor().newInstance();
			Vector<HashMap<String, String>> options = null;
			for (GENPlugin plugin : Menu.generatorPlugins) {
				if (plugin.className.equals(generatorName)) {
					options = plugin.options;
					break;
				}
			}
			if (options == null) {
				options = new Vector<HashMap<String, String>>();
			}
			this.setPluginSpecificOptions(gen, options);
			// START KGU#396 2020-04-01: Temporary extra mechanism for #440
			if (extraOptions != null) {
				for (Map.Entry<String, Object> option : extraOptions.entrySet()) {
					gen.setPluginOption(option.getKey(), option.getValue());
				}
			}
			// END KGU#396 2020-04-01

			// START KGU#901 2020-12-29: Issue #901 applay WAIT_CURSOR for time-consuming actions
			setCursor(new Cursor(Cursor.WAIT_CURSOR));
			// END KGU#901 2020-12-29
			File exportDir = gen.exportCode(group.getSortedRoots(), groupName,
					targetDir,
					NSDControl.getFrame(),
					(Arranger.hasInstance() ? Arranger.getInstance() : null));

			if (exportDir != null) {
				this.lastCodeExportDir = exportDir;
			}
		} catch (Exception ex) {
			// START KGU#901 2020-12-29: Issue #901 applay WAIT_CURSOR for time-consuming actions
			setCursor(origCursor);
			// END KGU#901 2020-12-29
			String message = ex.getLocalizedMessage();
			if (message == null) {
				message = ex.getMessage();
			}
			if (message == null || message.isEmpty()) {
				message = ex.toString();
			}
			logger.log(Level.CONFIG, message, ex);
			JOptionPane.showMessageDialog(this.getFrame(),
					Menu.msgErrorUsingGenerator.getText().replace("%", generatorName) + "\n" + message,
					Menu.msgTitleError.getText(),
					JOptionPane.ERROR_MESSAGE);
		}
		// START KGU#901 2020-12-29: Issue #901 applay WAIT_CURSOR for time-consuming actions
		finally {
			setCursor(origCursor);
		}
		// END KGU#901 2020-12-29
	}
	// END KGU#815 2020-03-16

	// START KGU#705 2019-09-23: Enh. #738: Code preview support
	/**
	 * Place a code preview for the current diagram to the currrent favourite
	 * programming language. Also fills the {@link #codePreviewMap} with
	 * associations between {@link Element}s and line intervals.
	 *
	 * @param _specificOptions - generator-specific options
	 */
	public void updateCodePreview() {
		if (this.show_CODE_PREVIEW && this.codePreview != null) {
			String generatorName = this.getPreferredGeneratorName();
			try {
				codePreviewMap = new HashMap<Element, int[]>();
				Generator gen = null;
				Arranger arranger = null;
				if (Arranger.hasInstance()) {
					arranger = Arranger.getInstance();
				}
				for (GENPlugin plugin : Menu.generatorPlugins) {
					if (plugin.title.equals(generatorName)) {
						Class<?> genClass = Class.forName(plugin.className);
						gen = (Generator) genClass.getDeclaredConstructor().newInstance();
						setPluginSpecificOptions(gen, plugin.options);
						String code = gen.deriveCode(root,
								NSDControl.getFrame(),
								arranger,
								codePreviewMap);
						codePreview.setText(code);
						break;
					}
				}
				setCodePreviewTooltip();
			} catch (Exception ex) {
				String message = ex.getLocalizedMessage();
				if (message == null) {
					message = ex.getMessage();
				}
				if (message == null || message.isEmpty()) {
					message = ex.toString();
				}
				logger.log(Level.CONFIG, message, ex);
				JOptionPane.showMessageDialog(this.getFrame(),
						Menu.msgErrorUsingGenerator.getText().replace("%", generatorName) + "\n" + message,
						Menu.msgTitleError.getText(),
						JOptionPane.ERROR_MESSAGE);
			}
		}
		SwingUtilities.invokeLater(new Runnable() {
			@Override
			public void run() {
				highlightCodeForSelection();
			}
		});
		//highlightCodeForSelection();
	}
	// END KGU#705 2019-09-23

	// START KGU#395 2017-05-11: Enh. #357 / Revised KGU#416 2017-06-20, KGU#975 2021-06-03
	/**
	 * Retrieves plugin-specific options for the plugin-related class instance
	 * {@code _pluginInstance} (e.g. a generator or parser) from Ini and fills
	 * the option map of {@code _pluginInstance}.
	 * @param _pluginInstance - instance of a plugin-related class
	 * @param _specificOptions - vector of the plugin-specific option
	 * specifications (as key-value maps with keys "name", "type", "title",
	 * "help")
	 */
	private void setPluginSpecificOptions(IPluginClass _pluginInstance,
			Vector<HashMap<String, String>> _specificOptions)
	{
//		// END KGU#975 2021-06-03
//		for (HashMap<String, String> optionSpec: _specificOptions) {
//			String optionKey = optionSpec.get("name");
//			String valueStr = ini.getProperty(className + "." + optionKey, "");
//			Object value = null;
//			String type = optionSpec.get("type");
//			String items = optionSpec.get("items");
//			// Now convert the option into the specified type
//			if (!valueStr.isEmpty() && type != null || items != null) {
//				// Better we fail with just a single option than with the entire method
//				try {
//					if (items != null) {
//						value = valueStr;
//					}
//					else if (type.equalsIgnoreCase("character")) {
//						value = valueStr.charAt(0);
//					}
//					else if (type.equalsIgnoreCase("boolean")) {
//						value = Boolean.parseBoolean(valueStr);
//					}
//					else if (type.equalsIgnoreCase("int") || type.equalsIgnoreCase("integer")) {
//						value = Integer.parseInt(valueStr);
//					}
//					else if (type.equalsIgnoreCase("unsigned")) {
//						value = Integer.parseUnsignedInt(valueStr);
//					}
//					else if (type.equalsIgnoreCase("double") || type.equalsIgnoreCase("float")) {
//						value = Double.parseDouble(valueStr);
//					}
//					else if (type.equalsIgnoreCase("string")) {
//						value = valueStr;
//					}
//				}
//				catch (NumberFormatException ex) {
//					String message = ex.getMessage();
//					if (message == null || message.isEmpty()) message = ex.toString();
//					logger.log(Level.SEVERE,"{0}: {1} on converting \"{2}\" to {3} for {4}",
//							new Object[]{
//									className,
//									message,
//									valueStr,
//									type,
//									optionKey});
//				}
//			}
//			if (value != null) {
//				_pluginInstance.setPluginOption(optionKey, value);
//			}
//		}
		StringList errors = _pluginInstance.setPluginOptionsFromIni(_specificOptions);
		for (int i = 0; i < errors.count(); i++) {
			logger.log(Level.SEVERE, errors.get(i));
		}
		// END KGU#977 2021-06-08
	}
	// END KGU#395 2017-05-11

	// START KGU#208 2016-07-22: Enh. #199
	/*========================================
	 * help method
	 *========================================*/
	/**
	 * Tries to open the online User Guide in the browser
	 */
	public void helpNSD() {
		// START KGU#563 2018-07-26: Issue #566
		//String help = "http://help.structorizer.fisch.lu/index.php";
		String help = Element.E_HELP_PAGE;
		// END KGU#563 2018-07-26
		boolean isLaunched = false;
		try {
			isLaunched = lu.fisch.utils.Desktop.browse(new URI(help));
		} catch (URISyntaxException ex) {
			// START KGU#484 2018-04-05: Issue #463
			//ex.printStackTrace();
			logger.log(Level.WARNING, "Can't browse help URL.", ex);
			// END KGU#484 2018-04-05
		}
		// START KGU 2018-12-24
		// The isLaunched mechanism above does not signal an unavailable help page.
		// With the following code we can find out whether the help page was available...
		// TODO In this case we might offer to download the PDF for offline use,
		// otherwise we could try to open a possibly previously downloaded PDF ...
		URL url;
		HttpsURLConnection con = null;
		try {
			isLaunched = false;
			url = new URL(help);
			con = (HttpsURLConnection) url.openConnection();
			if (con != null) {
				con.connect();
			}
			isLaunched = true;
		} catch (SocketTimeoutException ex) {
			logger.log(Level.WARNING, "Timeout connecting to " + help, ex);
		} catch (MalformedURLException e1) {
			logger.log(Level.SEVERE, "Malformed URL " + help, e1);
		} catch (IOException e) {
			logger.log(Level.WARNING, "Failed Access to " + help, e);
		} finally {
			if (con != null) {
				con.disconnect();
			}
		}
		// END KGU 2018-12-24
		if (!isLaunched) {
			String message = Menu.msgBrowseFailed.getText().replace("%", help);
			boolean offlineShown = this.showHelpPDF();
			if (offlineShown) {
				message += "\n\n" + Menu.msgShowingOfflineGuide.getText();
			}
			JOptionPane.showMessageDialog(null,
					message,
					Menu.msgTitleURLError.getText(),
					offlineShown ? JOptionPane.WARNING_MESSAGE : JOptionPane.ERROR_MESSAGE);
			// TODO We might look for a downloaded PDF version and offer to open this instead...

		}
		else {
			// Download the current PDF version if there hasn't been any by now.
			this.downloadHelpPDF(false, null);
		}
	}
	// END KGU#208 2016-07-22

	// START KGU#791 2010-10-20: Issue #801 - we need a background thread for explicit download
	private boolean helpDownloadCancelled = false;

	/**
	 * Tries to download the most recent user guide as PDF in a backround thread
	 * with progress bar. Will override a possibly existing file.
	 *
	 * @param title - the menu item caption to be used as window title
	 */
	public void downloadHelpPDF(String title) {
		SwingWorker<Boolean, Void> worker = new SwingWorker<Boolean, Void>() {

			@Override
			protected Boolean doInBackground() throws Exception {
				return downloadHelpPDF(true, this);
			}

			public void done() {
				if (isCancelled()) {
					// We must tell method downloadHelpPDF that the task was aborted
					// (The possibly incompletely transferred file must be deleted.)
					helpDownloadCancelled = true;
				}
			}

		};
		new DownloadMonitor(getFrame(), worker, title, Element.E_HELP_FILE_SIZE);
	}
	// END KGU#791 2020-10-20

	// START KGU#791 2020-01-20: Enh. #801 support offline help
	/**
	 * Tries to download the PDF version of the user guide to the ini directory
	 *
	 * @param overrideExisting - if an existing user guide file is to be
	 * overriden by the newest one
	 * @param worker - if given then the transfer chunks are chosen smaller and
	 * a regular progress message will be sent
	 * @return true if the download was done and successful.
	 */
	public boolean downloadHelpPDF(boolean overrideExisting, SwingWorker<Boolean, Void> worker) {
		/* See https://stackoverflow.com/questions/921262/how-to-download-and-save-a-file-from-internet-using-java
		 * for technical discussion 
		 */
		// KGU#791 2020-10-20 Method revised to allow running in a backround thread
		helpDownloadCancelled = false;
		String helpFileName = Element.E_HELP_FILE;
		File helpDir = Ini.getIniDirectory(true);
		File helpFile = new File(helpDir.getAbsolutePath() + File.separator + helpFileName);
		String helpFileURI = Element.E_DOWNLOAD_PAGE + "?file=" + helpFileName;
		boolean overwritten = false;
		long copiedTotal = 0;
		long chunk = (worker == null) ? Integer.MAX_VALUE : 1 << 16;
		try {
			URL website = new URL(helpFileURI);
			if (!helpFile.exists() || overrideExisting) {
				try (InputStream inputStream = website.openStream();
						ReadableByteChannel readableByteChannel = Channels.newChannel(inputStream);
						FileOutputStream fileOutputStream = new FileOutputStream(helpFile)) {
					overwritten = true;
					long copied = 0;
					do {
						copied = fileOutputStream.getChannel().
								transferFrom(readableByteChannel, copiedTotal, chunk);
						if (worker != null) {
							worker.firePropertyChange("progress", copiedTotal, copiedTotal + copied);
						}
						copiedTotal += copied;
					} while (copied > 0);
				} catch (IOException ex) {
					logger.log(Level.INFO, "Failed to download help file!", ex);
					if (overrideExisting) {
						String error = ex.getMessage();
						if (error == null) {
							error = ex.toString();
						} else if (ex instanceof UnknownHostException) {
							error = Menu.msgHostNotAvailable.getText().replace("%", error);
						}
						JOptionPane.showMessageDialog(null,
								Menu.msgDownloadFailed.getText().replace("%", error),
								Menu.msgTitleURLError.getText(),
								JOptionPane.ERROR_MESSAGE);
					}
				}
			}
		} catch (MalformedURLException ex) {
			logger.log(Level.CONFIG, helpFileURI, ex);
		}
		if (helpDownloadCancelled && overwritten && helpFile.exists()) {
			helpFile.delete();	// File is likely to be defective
			copiedTotal = 0;
		}
		//System.out.println("Leaving downloadHelpPDF()");
		return copiedTotal > 0;
	}

	/**
	 * Tries to present a downloaded PDF version of the user guide from the ini
	 * directory.
	 *
	 * @return true if a user guide file is present and could be shown.
	 */
	private boolean showHelpPDF() {
		String helpFileName = Element.E_HELP_FILE;
		File helpDir = Ini.getIniDirectory(true);
		File helpFile = new File(helpDir.getAbsolutePath() + File.separator + helpFileName);
		if (helpFile.canRead()) {
			return Desktop.open(helpFile);
		}
		return false;
	}
	// END KGU#791 2020-01-20

	/*========================================
	 * update method
	 *========================================*/
	/**
	 * Shows an info box with the link to the download page of Structorizer and
	 * informs whether there is a newer version available.
	 *
	 * @see #updateNSD(boolean)
	 */
	public void updateNSD() // START KGU#300 2016-12-02: Enh. #300
	{
		updateNSD(true);
	}

	/**
	 * Checks the availability of a newer version on the download page and shows
	 * an info box with the link to the download page of Structorizer if a new
	 * version is available or {@code evenWithoutNewerVersion} is true.
	 *
	 * @param evenWithoutNewerVersion - whether the infor box is always to be
	 * popped up.
	 * @see #updateNSD()
	 */
	public void updateNSD(boolean evenWithoutNewerVersion)
	// END KGU#300 2016-12-02
	{
		// KGU#35 2015-07-29: Bob's code adopted with slight modification (Homepage URL put into a variable)
		// START KGU#563 2018-07-26: Issue #566
		//final String home = "https://structorizer.fisch.lu";
		final String home = Element.E_HOME_PAGE;
		// END KGU#563 2018-07-26

		// START KGU#300 2016-12-02: Enh. #300
		String latestVersion = getLatestVersionIfNewer();
		if (!evenWithoutNewerVersion && latestVersion == null) {
			return;
		}
		// END KGU#300 2016-12-02

		try {
			// START KGU#247 2016-09-17: Issue #243/#245 Translation support for update window content
			//JEditorPane ep = new JEditorPane("text/html","<html><font face=\"Arial\">Goto <a href=\"" + home + "\">" + home + "</a> to look for updates<br>and news about Structorizer.</font></html>");
			String fontAttr = "";
			double scaleFactor = Double.valueOf(Ini.getInstance().getProperty("scaleFactor", "1"));
			if (scaleFactor > 1) {
				int fontSize = (int) (3 * scaleFactor);
				fontAttr = " size=" + fontSize;
			}
			// START KGU#300 2016-12-02: Enh. #300
			String versionInfo = "";
			if (latestVersion != null) {
				versionInfo = Menu.msgNewerVersionAvail.getText().replace("%", latestVersion) + "<br><br>";
			}
			// END KGU#300 2016-12-02
			JEditorPane ep = new JEditorPane("text/html", "<html><font face=\"Arial\"" + fontAttr + ">"
					// START KGU#300 2016-12-02: Enh. #300
					+ versionInfo
					// END KGU#300 2016-12-02
					+ Menu.msgGotoHomepage.getText().replace("%", "<a href=\"" + home + "\">" + home + "</a>")
					+ "</font></html>");
			// END KGU#247 2016-09-17
			ep.addHyperlinkListener(new HyperlinkListener() {
				@Override
				public void hyperlinkUpdate(HyperlinkEvent evt) {
					if (evt.getEventType().equals(HyperlinkEvent.EventType.ACTIVATED)) {
						// START KGU#250 2016-09-17: Issue #245 (defective Linux integration workaround)
						//try {
						//	Desktop.getDesktop().browse(evt.getURL().toURI());
						//}
						//catch(Exception ex)
						//{
						//	ex.printStackTrace();
						//}
						String errorMessage = null;
						try {
							if (!lu.fisch.utils.Desktop.browse(evt.getURL().toURI())) {
								errorMessage = Menu.msgBrowseFailed.getText().replace("%", evt.getURL().toString());
							};
						} catch (Exception ex) {
							// START KGU#484 2018-04-05: Issue #463
							//ex.printStackTrace();
							logger.log(Level.WARNING, "Defective homepage link.", ex);
							// END KGU#484 2018-04-05
							errorMessage = ex.getLocalizedMessage();
							if (errorMessage == null) {
								errorMessage = ex.getMessage();
							}
							if (errorMessage == null || errorMessage.isEmpty()) {
								errorMessage = ex.toString();
							}
						}
						if (errorMessage != null) {
							JOptionPane.showMessageDialog(null,
									errorMessage,
									Menu.msgTitleURLError.getText(),
									JOptionPane.ERROR_MESSAGE);
						}
						// END KGU#250 2016-09-17
					}
				}
			});
			ep.setEditable(false);
			JLabel label = new JLabel();
			ep.setBackground(label.getBackground());

			JOptionPane.showMessageDialog(this.getFrame(), ep);
		} catch (Exception e) {
			// START KGU#484 2018-04-05: Issue #463
			//e.printStackTrace();
			logger.log(Level.WARNING, "Trouble accessing homepage.", e);
			// END KGU#484 2018-04-05
		}
	}

	// START KGU#300 2016-12-02 Enh. #300 Support for version retrieval
	/**
	 * Helper method for {@link #updateNSD()}
	 *
	 * @return the version string, e.g. "3.29-14", of the latest version
	 * available or null, depending on whether online version retrieval is
	 * enabled by {@link #retrieveVersion}.
	 */
	private String retrieveLatestVersion() {
		// START KGU#563 2018-07-26: Issue #566
		//final String http_url = "https://structorizer.fisch.lu/version.txt";
		final String http_url = Element.E_HOME_PAGE + "/version.txt";
		// END KGU#563 2018-07-26

		String version = null;
		if (retrieveVersion) {
			try {

				URL url = new URL(http_url);
				HttpsURLConnection con = (HttpsURLConnection) url.openConnection();

				if (con != null) {

					BufferedReader br
					= new BufferedReader(
							new InputStreamReader(con.getInputStream()));

					String input;
					while ((input = br.readLine()) != null && version == null) {
						if (input.matches("\\d+\\.\\d+([-.][0-9]+)?")) {
							version = input;
						}
					}
					br.close();

				}

			} catch (MalformedURLException e) {
				logger.severe(e.toString());
			} catch (IOException e) {
				logger.warning(e.toString());
			}
		}
		return version;
	}

// START KGU#300 2016-12-06: Not actually needed
//	private static int[] splitVersionString(String version)
//	{
//		StringList versionParts = StringList.explode(version, "\\.");
//		versionParts = StringList.explode(versionParts, "-");
//		int[] versionNumbers = new int[versionParts.count()];
//		for (int i = 0; i < versionParts.count(); i++) {
//			try {
//				versionNumbers[i] = Integer.parseInt(versionParts.get(i));
//			}
//			catch (NumberFormatException ex) {
//				versionNumbers[i] = 0;
//			}
//		}
//		return versionNumbers;
//	}
// END KGU#300 2016-12-06

	/**
	 * @return the version string, e.g. "3.30-05", of the latest version more
	 * adavanced than the currently running version if online version retrieval
	 * is enabled ({@link #retrieveVersion}) and a newer version is available;
	 * null otherwise.
	 */
	public String getLatestVersionIfNewer() {
		int cmp = 0;
		String latestVerStr = retrieveLatestVersion();
		if (latestVerStr != null) {
			// START KGU#300 2016-12-06: The lexicographic comparison is quite perfect here
			//int[] thisVersion = splitVersionString(Element.E_VERSION);
			//int[] currVersion = splitVersionString(latestVerStr);
			//int minLen = Math.min(thisVersion.length, currVersion.length);
			//for (int i = 0; i < minLen && cmp == 0; i++) {
			//	if (currVersion[i] < thisVersion[i]) {
			//		cmp = -1;
			//	}
			//	else if (currVersion[i] > thisVersion[i]) {
			//		cmp = 1;
			//	}
			//}
			//if (cmp == 0 && minLen < currVersion.length) {
			//	cmp = 1;
			//}
			cmp = latestVerStr.compareTo(Element.E_VERSION);
			// END KGU#300 2016-12-06
		}
		return (cmp > 0 ? latestVerStr : null);
	}

	public void setRetrieveVersion(boolean _retrieveVersion) {
		retrieveVersion = _retrieveVersion;
		// START KGU#792 2020-02-04: Bugfix #805
		Ini.getInstance().setProperty("retrieveVersion", Boolean.toString(Diagram.retrieveVersion));
		// END KGU#792 2020-02-04
	}
	// END KGU#300 2016-12-02

	/*========================================
	 * the preferences dialog methods
	 *========================================*/
	/**
	 * Opens the colour configuration dialog and processes configuration
	 * changes.
	 */
	public void colorsNSD() {
		Colors colors = new Colors(NSDControl.getFrame(), Element.colors.length);
		Point p = getLocationOnScreen();
		colors.setLocation(
				Math.round(p.x + (getVisibleRect().width - colors.getWidth()) / 2 + this.getVisibleRect().x),
				Math.round(p.y + (getVisibleRect().height - colors.getHeight()) / 2 + this.getVisibleRect().y)
		);

		// set fields
		for (int i = 0; i < Element.colors.length; i++) {
			colors.colors[i].setBackground(Element.colors[i]);
		}

		colors.pack();
		colors.setVisible(true);

		// START KGU#393 2017-05-09: Issue #400 - check whether changes were committed
		if (colors.OK) {
		// END KGU#393 2017-05-09		
			// get fields
			for (int i = 0; i < Element.colors.length; i++) {
				Element.colors[i] = colors.colors[i].getBackground();
			}

			NSDControl.updateColors();

			// save fields to ini-file
			Element.saveToINI();
		// START KGU#393 2017-05-09: Issue #400
		}
		// END KGU#393 2017-05-09		

	}

	/**
	 * Opens the structure prefereneces dialog and processes configuration
	 * changes.
	 */
	public void preferencesNSD() {
		Preferences preferences = new Preferences(NSDControl.getFrame());
		Point p = getLocationOnScreen();
		preferences.setLocation(
				Math.round(p.x + (getVisibleRect().width - preferences.getWidth()) / 2 + this.getVisibleRect().x),
				Math.round(p.y + (getVisibleRect().height - preferences.getHeight()) / 2 + this.getVisibleRect().y)
		);

		// set fields
		preferences.edtAltT.setText(Element.preAltT);
		preferences.edtAltF.setText(Element.preAltF);
		preferences.edtAlt.setText(Element.preAlt);
		preferences.txtCase.setText(Element.preCase);
		preferences.edtFor.setText(Element.preFor);
		preferences.edtWhile.setText(Element.preWhile);
		preferences.edtRepeat.setText(Element.preRepeat);

		preferences.altPadRight.setSelected(Element.altPadRight);

		// START KGU#401 2017-05-18: Issue #405 - allow to reduce CASE width by branch element rotation
		preferences.spnCaseRot.setValue(Element.caseShrinkByRot);
		// END KGU#401 2017-05-18
		// START KGU#376 2017-07-02: Enh. #389
		preferences.edtRoot.setText(Element.preImport);
		// END KGU#376 2017-07-02
		// START KGU#916 2021-01-25: Enh. #915
		preferences.chkCaseEditor.setSelected(Element.useInputBoxCase);
		// END KGU#916 2021-01-25

		// START KGU#686 2019-03-22: Enh. #56
		preferences.edtTry.setText(Element.preTry);
		preferences.edtCatch.setText(Element.preCatch);
		preferences.edtFinal.setText(Element.preFinally);
		// END KGU#686 2019-03-22

		preferences.pack();
		preferences.setVisible(true);

		// START KGU#393 2017-05-09: Issue #400 - check whether changes were committed
		if (preferences.OK) {
		// END KGU#393 2017-05-09
			// START KGU#491 2018-02-09: Bugfix #507 - if branch labels change we force reshaping
			boolean mustInvalidateAlt =
					!Element.preAltT.equals(preferences.edtAltT.getText()) ||
					!Element.preAltF.equals(preferences.edtAltF.getText());
			// END KGU#491 2018-02-09
			// get fields
			Element.preAltT     = preferences.edtAltT.getText();
			Element.preAltF     = preferences.edtAltF.getText();
			Element.preAlt      = preferences.edtAlt.getText();
			Element.preCase     = preferences.txtCase.getText();
			Element.preFor      = preferences.edtFor.getText();
			Element.preWhile    = preferences.edtWhile.getText();
			Element.preRepeat   = preferences.edtRepeat.getText();
			Element.altPadRight = preferences.altPadRight.isSelected();
			// START KGU#686 2019-03-22: Enh. #56
			Element.preTry      = preferences.edtTry.getText();
			Element.preCatch    = preferences.edtCatch.getText();
			Element.preFinally  = preferences.edtFinal.getText();
			// END KGU#686 2019-03-22
			// START KGU#376 2017-07-02: Enh. #389
			String newImportCaption = preferences.edtRoot.getText();
			// END KGU#376 2017-07-02
			// START KGU#401 2017-05-18: Issue #405 - allow to reduce CASE width by branch element rotation
			int newShrinkThreshold = (Integer) preferences.spnCaseRot.getModel().getValue();
			//if (newShrinkThreshold != Element.caseShrinkByRot) {
			if (newShrinkThreshold != Element.caseShrinkByRot
					// START KGU#491 2019-02-09: Bugfix #507
					|| mustInvalidateAlt
					// END KGU#491 2019-02-09
					|| !newImportCaption.equals(Element.preImport)) {
				root.resetDrawingInfoDown();
			}
			Element.caseShrinkByRot = newShrinkThreshold;
			// END KGU#401 2017-05-18
			// START KGU#916 2021-01-25: Enh. #915
			Element.useInputBoxCase = preferences.chkCaseEditor.isSelected();
			// END KGU#916 2021-01-25
			// START KGU#376 2017-07-02: Enh. #389
			Element.preImport = preferences.edtRoot.getText();
			// END KGU#376 2017-07-02

			// save fields to ini-file
			Element.saveToINI();
			redraw();
		// START KGU#393 2017-05-09: Issue #400
		}
		// END KGU#393 2017-05-09		
	}

	/**
	 * Opens the parser preferences dialog and processes configuration changes.
	 */
	public void parserNSD() {
		ParserPreferences parserPreferences = new ParserPreferences(NSDControl.getFrame());
		Point p = getLocationOnScreen();
		parserPreferences.setLocation(Math.round(p.x + (getVisibleRect().width - parserPreferences.getWidth()) / 2 + this.getVisibleRect().x),
				Math.round(p.y + (getVisibleRect().height - parserPreferences.getHeight()) / 2 + this.getVisibleRect().y));

		// set fields
		parserPreferences.edtAltPre.setText(Syntax.getKeyword("preAlt"));
		parserPreferences.edtAltPost.setText(Syntax.getKeyword("postAlt"));
		parserPreferences.edtCasePre.setText(Syntax.getKeyword("preCase"));
		parserPreferences.edtCasePost.setText(Syntax.getKeyword("postCase"));
		parserPreferences.edtForPre.setText(Syntax.getKeyword("preFor"));
		parserPreferences.edtForPost.setText(Syntax.getKeyword("postFor"));
		// START KGU#3 2015-11-08: New configurable separator for FOR loop step const
		parserPreferences.edtForStep.setText(Syntax.getKeyword("stepFor"));
		// END KGU#3 2015-11-08
		// START KGU#61 2016-03-21: New configurable keywords for FOR-IN loop
		parserPreferences.edtForInPre.setText(Syntax.getKeyword("preForIn"));
		parserPreferences.edtForInPost.setText(Syntax.getKeyword("postForIn"));
		// END KGU#61 2016-03-21
		parserPreferences.edtWhilePre.setText(Syntax.getKeyword("preWhile"));
		parserPreferences.edtWhilePost.setText(Syntax.getKeyword("postWhile"));
		parserPreferences.edtRepeatPre.setText(Syntax.getKeyword("preRepeat"));
		parserPreferences.edtRepeatPost.setText(Syntax.getKeyword("postRepeat"));
		// START KGU#78 2016-03-25: Enh. #23 - Jump configurability introduced
		parserPreferences.edtJumpLeave.setText(Syntax.getKeyword("preLeave"));
		parserPreferences.edtJumpReturn.setText(Syntax.getKeyword("preReturn"));
		parserPreferences.edtJumpExit.setText(Syntax.getKeyword("preExit"));
		// END KGU#78 2016-03-25
		// START KGU#686 2019-03-18: Enh. #56 - Try / Carch / Throw mechanism implemented
		parserPreferences.edtJumpThrow.setText(Syntax.getKeyword("preThrow"));
		// END KGU#686 2019-03-18
		parserPreferences.edtInput.setText(Syntax.getKeyword("input"));
		parserPreferences.edtOutput.setText(Syntax.getKeyword("output"));
		// START KGU#165 2016-03-25: We need a transparent decision here
		parserPreferences.chkIgnoreCase.setSelected(Syntax.ignoreCase);
		// END KGU#165 2016-03-25

		parserPreferences.pack();
		parserPreferences.setVisible(true);

		if (parserPreferences.OK) {
			// START KGU#258 2016-09-26: Enh. #253 - prepare the old settings for a refactoring
			HashMap<String, TokenList> oldKeywordMap = null;
			boolean wasCaseIgnored = Syntax.ignoreCase;
			//boolean considerRefactoring = root.children.getSize() > 0
			//		|| isArrangerOpen() && Arranger.getInstance().getAllRoots().size() > 0;
			//if (considerRefactoring)
			//{
				oldKeywordMap = new LinkedHashMap<String, TokenList>();
				for (String key : Syntax.keywordSet()) {
					String keyword = Syntax.getKeyword(key);
					if (keyword != null && !keyword.trim().isEmpty())
					{
						// Complete strings aren't likely to be found in a key, so don't bother
						oldKeywordMap.put(key, new TokenList(keyword, false));
					}
				}
			//}
			// END KGU#258 2016-09-26

			// get fields
			Syntax.setKeyword("preAlt", parserPreferences.edtAltPre.getText());
			Syntax.setKeyword("postAlt", parserPreferences.edtAltPost.getText());
			Syntax.setKeyword("preCase", parserPreferences.edtCasePre.getText());
			Syntax.setKeyword("postCase", parserPreferences.edtCasePost.getText());
			Syntax.setKeyword("preFor", parserPreferences.edtForPre.getText());
			Syntax.setKeyword("postFor", parserPreferences.edtForPost.getText());
			// START KGU#3 2015-11-08: New configurable separator for FOR loop step const
			Syntax.setKeyword("stepFor", parserPreferences.edtForStep.getText());
			// END KGU#3 2015-11-08
			// START KGU#61 2016-03-21: New configurable keywords for FOR-IN loop
			Syntax.setKeyword("preForIn", parserPreferences.edtForInPre.getText());
			Syntax.setKeyword("postForIn", parserPreferences.edtForInPost.getText());
			// END KGU#61 2016-03-21
			Syntax.setKeyword("preWhile", parserPreferences.edtWhilePre.getText());
			Syntax.setKeyword("postWhile", parserPreferences.edtWhilePost.getText());
			Syntax.setKeyword("preRepeat", parserPreferences.edtRepeatPre.getText());
			Syntax.setKeyword("postRepeat", parserPreferences.edtRepeatPost.getText());
			// START KGU#78 2016-03-25: Enh. #23 - Jump configurability introduced
			Syntax.setKeyword("preLeave", parserPreferences.edtJumpLeave.getText());
			Syntax.setKeyword("preReturn", parserPreferences.edtJumpReturn.getText());
			Syntax.setKeyword("preExit", parserPreferences.edtJumpExit.getText());
			// END KGU#78 2016-03-25
			// START KGU#686 2019-03-18: Enh. #56 - Try / Carch / Throw mechanism implemented
			Syntax.setKeyword("preThrow", parserPreferences.edtJumpThrow.getText());
			// END KGU#686 2019-03-18
			Syntax.setKeyword("input", parserPreferences.edtInput.getText());
			Syntax.setKeyword("output", parserPreferences.edtOutput.getText());
			// START KGU#165 2016-03-25: We need a transparent decision here
			Syntax.ignoreCase = parserPreferences.chkIgnoreCase.isSelected();
			// END KGU#165 2016-03-25

			// save fields to ini-file
			Syntax.saveToINI();

// START KGU#1079 2023-11-09: Issue #800 Refactoring became obsolete ...
//			// START KGU#258 2016-09-26: Enh. #253 - now try a refactoring if specified
//			boolean redrawn = false;
//			if (considerRefactoring && offerRefactoring(oldKeywordMap)) {
//				boolean refactorAll = oldKeywordMap.containsKey("refactorAll");
//				redrawn = refactorDiagrams(oldKeywordMap, refactorAll, wasCaseIgnored);
//			}
//			// END KGU#258 2016-09-26
// END KGU#1097 2023-11-09 ... but we must always redraw (without analysis, though)


			// START KGU#362 2017-03-28: Issue #370
			offerStructPrefAdaptation(oldKeywordMap);
			// END KGU#362 2017-03-28

			// START KGU#136 2016-03-31: Bugfix #97 - cached bounds may have to be invalidated
			// START KGU#1079 2023-11-09: Issue #800 Refactoring became obsolete ...
			//if (Element.E_VARHIGHLIGHT && !redrawn) {
			// END KGU#1097 2023-11-09 ... but we must always redraw (without analysis, though)
				// Parser keyword changes may have an impact on the text width ...
				this.resetDrawingInfo();
				// START KGU#258 2016-09-26: Bugfix #253 ... and Jumps and loops / KGU#197 no obsolete
				//analyse();
				// END KGU#258 2016-09-26

				// redraw diagram
				redraw();
			// START KGU#1097 2023-11-09: Issue #800 made this obsolete here
			//}
			//// END KGU#136 2016-03-31
			//
			//// START KGU#705 2019-09-29: Enh. #738
			//updateCodePreview();
			//// END KGU#705 2019-09-29
			// END KGU#1097 22023-11-09
		}
	}

	// START KGU#258 2016-09-26: Enh. #253: A set of helper methods for refactoring
	/**
	 * (To be called after a preference file has been loaded explicitly on user
	 * demand.) Based on the refactoringData collected before the loading, a
	 * difference analysis between the old and new parser preferences will be
	 * done. If changes are detected and there are non-trivial Roots then a
	 * dialog box will be popped up showing the changes and offering to refactor
	 * the current or all diagrams. If the user agrees then the respective code
	 * will be added to the refactoringData and true will be returned, otherwise
	 * false.<br/>
	 * If the user cancels then the original parser preferences will be restored
	 * and false will be returned.
	 *
	 * @param refactoringData - tokenized previous non-empty parser preferences
	 * @return true if a refactoring makes sense, false otherwise
	 */
	public boolean offerRefactoring(HashMap<String, TokenList> refactoringData) {
		// Since this method is always called after a preference file has been loaded,
		// we update the preferred export code for the doButtons() call, though it
		// has nothing to do with refactoring
		this.prefGeneratorName = Ini.getInstance().getProperty("genExportPreferred", this.prefGeneratorName);

		// No refectoring data was collected then we are done here ...
		if (refactoringData == null) {
			return false;
		}

		// Otherwise we look for differences between old and new parser preferences
		// START KGU#719 2019-08-01: New layout for the refactoring dialog
		//StringList replacements = new StringList();
		List<String[]> replacements = new LinkedList<String[]>();
		// END KGU#719 2019-08-1
		for (HashMap.Entry<String, TokenList> entry : refactoringData.entrySet()) {
			String oldValue = entry.getValue().getString();
			// START KGU#288 2016-11-06: Issue #279 - Method getOrDefault() missing in OpenJDK
			//String newValue = CodeParser.getKeywordOrDefault(entry.getKey(), "");
			String newValue = Syntax.getKeywordOrDefault(entry.getKey(), "");
			// END KGU#288 2016-11-06
			if (!oldValue.equals(newValue)) {
				// START KGU#719 2019-08-01: New layout for the refactoring dialog
				//replacements.add("   " + entry.getKey() + ": \"" + oldValue + "\" -> \"" + newValue + "\"");
				replacements.add(new String[]{entry.getKey(), "\"" + oldValue + "\"", "\"" + newValue + "\""});
				// END KGU#719 2019-08-01
			}
		}
		// Only offer the question if there are relevant replacements and at least one non-empty or parked Root
		// START KGU#719 2019-08-01
		if (!replacements.isEmpty() && (root.children.getSize() > 0
			|| isArrangerOpen() && !Arranger.getInstance().getAllRoots().isEmpty()))
		// END KGU#719 2019-08-01
		{
			String[] options = {
					Menu.lblRefactorNone.getText(),
					Menu.lblRefactorCurrent.getText(),
					Menu.lblRefactorAll.getText()
			};
			// START KGU#719 2019-08-01: New layout
			JTable replTable = new JTable(0, 3);
			for (String[] tupel : replacements) {
				((DefaultTableModel) replTable.getModel()).addRow(tupel);
			}
			for (int col = 0; col < Math.min(replTable.getColumnCount(), Menu.hdrRefactoringTable.length); col++) {
				replTable.getColumnModel().getColumn(col).setHeaderValue(Menu.hdrRefactoringTable[col].getText());
			}
			Box box = Box.createVerticalBox();
			Box box1 = Box.createHorizontalBox();
			Box box2 = Box.createHorizontalBox();
			box1.add(new JLabel(Menu.msgRefactoringOffer1.getText()));
			box1.add(Box.createHorizontalGlue());
			box2.add(new JLabel(Menu.msgRefactoringOffer2.getText()));
			box2.add(Box.createHorizontalGlue());
			box.add(box1);
			box.add(Box.createVerticalStrut(5));
			box.add(replTable.getTableHeader());
			box.add(replTable);
			box.add(Box.createVerticalStrut(10));
			box.add(box2);
			replTable.setEnabled(false);
			replTable.setRowHeight((int) (replTable.getRowHeight() * Double.valueOf(Ini.getInstance().getProperty("scaleFactor", "1"))));
			// END KGU#719 2019-08-01
			// START KGU#362 2017-03-28: Issue #370: Restore old settings if user backed off
			//int answer = JOptionPane.showOptionDialog(this,
			//		Menu.msgRefactoringOffer.getText().replace("%", "\n" + replacements.getText() + "\n"),
			//		Menu.msgTitleQuestion.getText(), JOptionPane.OK_CANCEL_OPTION,
			//		JOptionPane.QUESTION_MESSAGE,
			//		null,
			//		options, options[0]);
			//if (answer != 0 && answer != JOptionPane.CLOSED_OPTION)
			int answer = JOptionPane.CLOSED_OPTION;
			do {
				answer = JOptionPane.showOptionDialog(this.getFrame(),
						// START KGU#719 2019-08-01
						//Menu.msgRefactoringOffer.getText().replace("%", "\n" + replacements.getText() + "\n"),
						box,
						// END KGU#719 2019-08-01
						Menu.msgTitleQuestion.getText(), JOptionPane.OK_CANCEL_OPTION,
						JOptionPane.QUESTION_MESSAGE,
						null,
						options, options[2]);
				if (answer == JOptionPane.CLOSED_OPTION && JOptionPane.showConfirmDialog(this.getFrame(),
						Menu.msgDiscardParserPrefs.getText()) == JOptionPane.OK_OPTION) {
					// Revert the changes
					for (Map.Entry<String, TokenList> refEntry : refactoringData.entrySet()) {
						Syntax.setKeyword(refEntry.getKey(), refEntry.getValue().getString());
					}
					answer = 2;
				}
			} while (answer == JOptionPane.CLOSED_OPTION);
			if (answer != 0)
			// END KGU#362 2017-03-28
			{
				if (Syntax.ignoreCase) {
					refactoringData.put("ignoreCase", new TokenList("true"));
				}
				if (answer == 2) {
					refactoringData.put("refactorAll", new TokenList("true"));
				}
				return true;
			}
		}
		return false;
	}

	// START KGU#362 2017-03-28: Issue #370 - helper methods for preference consistency 
	private void offerStructPrefAdaptation(HashMap<String, TokenList> refactoringData) {
		// START KGU#735 2019-09-29: Issue #753 - first do a check to avoid puzzling questions
		//if (JOptionPane.showConfirmDialog(this.NSDControl.getFrame(),
		//		Menu.msgAdaptStructPrefs.getText(), Menu.msgTitleQuestion.getText(),
		//		JOptionPane.YES_NO_OPTION) == JOptionPane.OK_OPTION) {
		String updateNeed = null;
		if (((updateNeed = checkPref(Element.preAlt, refactoringData, "preAlt", "postAlt")) != null
				|| (updateNeed = checkPref(Element.preWhile, refactoringData, "preWhile", "postWhile")) != null
				|| (updateNeed = checkPref(Element.preRepeat, refactoringData, "preRepeat", "postRepeat")) != null
				|| (updateNeed = checkPrefCase(Element.preCase, refactoringData)) != null
				|| (updateNeed = checkPrefFor(Element.preFor, refactoringData)) != null)
				&& JOptionPane.showConfirmDialog(this.getFrame(),
						Menu.msgAdaptStructPrefs.getText().replace("%", updateNeed), Menu.msgTitleQuestion.getText(),
						JOptionPane.YES_NO_OPTION) == JOptionPane.OK_OPTION) {
		// END KGU#735 2019-09-29
			Element.preAlt = replacePref(Element.preAlt,
					refactoringData, "preAlt", "postAlt");
			Element.preWhile = replacePref(Element.preWhile,
					refactoringData, "preWhile", "postWhile");
			Element.preRepeat = replacePref(Element.preRepeat,
					refactoringData, "preRepeat", "postRepeat");
			Element.preCase = replacePrefCase(Element.preCase,
					refactoringData);
			Element.preFor = replacePrefFor(Element.preFor,
					refactoringData);
		}
	}

	private String replacePref(String structPref, HashMap<String, TokenList> refactoringData,
			String prefixKey, String postfixKey) {
		TokenList old = refactoringData.get(prefixKey);
		int startPos = 0;
		if (old != null) {
			String oldPrefix = old.getString();
			String newPrefix = Syntax.getKeywordOrDefault(prefixKey, "");
			if (!oldPrefix.trim().isEmpty() && structPref.startsWith(oldPrefix)) {
				structPref = newPrefix + structPref.substring(oldPrefix.length());
				startPos = newPrefix.length();
			}
		}
		old = refactoringData.get(postfixKey);
		if (old != null) {
			String oldPostfix = old.getString();
			String newPostfix = Syntax.getKeywordOrDefault(postfixKey, "");
			if (!oldPostfix.trim().isEmpty() && structPref.substring(startPos).endsWith(oldPostfix)) {
				structPref = structPref.substring(0, structPref.length() - oldPostfix.length()) + newPostfix;
			}
		}
		return structPref;
	}

	private String replacePrefCase(String preCase, HashMap<String, TokenList> refactoringData) {
		StringList structPrefLines = StringList.explode(preCase, "\n");
		String oldPrefix = "";
		String oldPostfix = "";
		String newPrefix = Syntax.getKeywordOrDefault("preCase", "");
		String newPostfix = Syntax.getKeywordOrDefault("postCase", "");
		TokenList old = refactoringData.get("preCase");
		if (old != null) {
			oldPrefix = old.getString();
		}
		old = refactoringData.get("postCase");
		if (old != null) {
			oldPostfix = old.getString();
		}
		for (int i = 0; i < structPrefLines.count() - 1; i++) {
			String structPref = structPrefLines.get(i);
			if (!oldPrefix.trim().isEmpty() && structPref.startsWith(oldPrefix)) {
				structPref = newPrefix + structPref.substring(oldPrefix.length());
			}
			if (!oldPostfix.trim().isEmpty() && structPref.endsWith(oldPostfix)) {
				structPref = structPref.trim().substring(0, structPref.length() - oldPostfix.length()) + newPostfix;
			}
			structPrefLines.set(i, structPref);
		}
		return structPrefLines.getText();
	}

	private String replacePrefFor(String structPref, HashMap<String, TokenList> refactoringData) {
		String oldPrefix1 = "";
		String oldPrefix2 = "";
		String oldInfix1 = "";
		String oldInfix1a = "";
		String oldInfix2 = "";
		String newPrefix1 = Syntax.getKeywordOrDefault("preFor", "");
		String newPrefix2 = Syntax.getKeywordOrDefault("preForIn", "");
		String newInfix1 = Syntax.getKeywordOrDefault("postFor", "");
		String newInfix1a = Syntax.getKeywordOrDefault("stepFor", "");
		String newInfix2 = Syntax.getKeywordOrDefault("postForIn", "");
		TokenList old = null;
		if ((old = refactoringData.get("preFor")) != null) {
			oldPrefix1 = old.getString();
		}
		if ((old = refactoringData.get("preForIn")) != null) {
			oldPrefix2 = old.getString();
		}
		if ((old = refactoringData.get("postFor")) != null) {
			oldInfix1 = old.getString();
		}
		if ((old = refactoringData.get("stepFor")) != null) {
			oldInfix1a = old.getString();
		}
		if ((old = refactoringData.get("postForIn")) != null) {
			oldInfix2 = old.getString();
		}
		String tail = "";
		if (!oldPrefix1.trim().isEmpty() && !oldInfix1.trim().isEmpty()
				&& structPref.startsWith(oldPrefix1)
				&& (tail = structPref.substring(oldPrefix1.length())).contains(oldInfix1)) {
			if (tail.matches(".*?\\W+" + oldInfix1 + "\\W+.*?")) {
				tail = tail.replaceFirst("(.*?\\W+)" + oldInfix1 + "(\\W+.*?)",
						"$1" + Matcher.quoteReplacement(newInfix1) + "$2");
			}
			if (tail.matches(".*?\\W+" + oldInfix1a + "\\W+.*?")) {
				tail = tail.replaceFirst("(.*?\\W+)" + oldInfix1a + "(\\W+.*?)",
						"$1" + Matcher.quoteReplacement(newInfix1a) + "$2");
			}
			structPref = newPrefix1 + tail;
		} else if (!oldPrefix2.trim().isEmpty() && !oldInfix2.trim().isEmpty()
				&& structPref.startsWith(oldPrefix2)
				&& (tail = structPref.substring(oldPrefix2.length())).contains(oldInfix2)) {
			if (tail.matches(".*?\\W+" + oldInfix2 + "\\W+.*?")) {
				tail = tail.replaceFirst("(.*?\\W+)" + oldInfix2 + "(\\W+.*?)",
						"$1" + Matcher.quoteReplacement(newInfix2) + "$2");
			}
			structPref = newPrefix2 + tail;
		}
		return structPref;
	}
	// END KGU#362 2017-03-28

	// START KGU#735 2019-09-29: Issue #753 - check methods for preference consistency 
	private String checkPref(String structPref, HashMap<String, TokenList> refactoringData,
			String prefixKey, String postfixKey) {
		String newPref = replacePref(structPref, refactoringData, prefixKey, postfixKey);
		if (!newPref.equals(structPref)) {
			return structPref + " --> " + newPref;
		}
		return null;
	}

	private String checkPrefCase(String structPref, HashMap<String, TokenList> refactoringData) {
		String newPref = replacePrefCase(structPref, refactoringData);
		if (!newPref.equals(structPref)) {
			return structPref + " --> " + newPref;
		}
		return null;
	}

	private String checkPrefFor(String structPref, HashMap<String, TokenList> refactoringData) {
		String newPref = replacePrefFor(structPref, refactoringData);
		if (!newPref.equals(structPref)) {
			return structPref + " --> " + newPref;
		}
		return null;
	}
	// END KGU#735 2019-09-29

// START KGU#1097 2023-11-08: Issue #800 No longer necessary
//	/**
//	 * Replaces used parser keywords in the specified diagrams by the keywords
//	 * associated to them in the keyword map {@code refactoringData}, which also
//	 * contains the specification whether all open diagrams are to be refactored
//	 * in this way or just {@link #root}.
//	 *
//	 * @param refactoringData - maps old keywords to new keywords and may
//	 * contain keys "refactorAll" and "ignoreCase" as mere flags.
//	 */
//	public void refactorNSD(HashMap<String, TokenList> refactoringData) {
//		if (refactoringData != null) {
//			refactorDiagrams(refactoringData,
//					refactoringData.containsKey("refactorAll"),
//					refactoringData.containsKey("ignoreCase")
//					);
//		}
//	}
//
//	private boolean refactorDiagrams(HashMap<String, TokenList> oldKeywordMap, boolean refactorAll, boolean wasCaseIgnored) {
//		boolean redrawn = false;
//		if (oldKeywordMap != null && !oldKeywordMap.isEmpty()) {
//			final class Refactorer implements IElementVisitor {
//
//				public HashMap<String, TokenList> oldMap = null;
//				boolean ignoreCase = false;
//
//				@Override
//				public boolean visitPreOrder(Element _ele) {
//					_ele.refactorKeywords(oldMap, ignoreCase);
//					return true;
//				}
//
//				@Override
//				public boolean visitPostOrder(Element _ele) {
//					return true;
//				}
//
//				Refactorer(HashMap<String, TokenList> _keyMap, boolean _caseIndifferent) {
//					oldMap = _keyMap;
//					ignoreCase = _caseIndifferent;
//				}
//			};
//			// START KGU#362 2017-03-28: Issue #370 avoid frozen diagrams
//			//root.addUndo();
//			//root.traverse(new Refactorer(oldKeywordMap, wasCaseIgnored));
//			if (root.storedParserPrefs == null) {
//				root.addUndo();
//				root.traverse(new Refactorer(oldKeywordMap, wasCaseIgnored));
//			}
//			// END KGU#362 2017-03-28
//			if (refactorAll && isArrangerOpen()) {
//				// Well, we hope that the roots won't change the hash code on refactoring...
//				for (Root aRoot : Arranger.getInstance().getAllRoots()) {
//					// START KGU#362 2017-03-28: Issue #370 avoid frozen diagrams
//					//if (root != aRoot) {
//					if (root != aRoot && aRoot.storedParserPrefs == null) {
//					// END KGU#362 2017-03-28
//						aRoot.addUndo();
//						aRoot.traverse(new Refactorer(oldKeywordMap, wasCaseIgnored));
//					}
//				}
//			}
//
//			// Parser keyword changes may have an impact on the text width ...
//			this.resetDrawingInfo();
//
//			// START KGU#258 2016-09-26: Bugfix #253 ... and Jumps and loops
//			analyse();
//			// END KGU#258 2016-09-26
//
//			doButtons();
//
//			// redraw diagram
//			redraw();
//
//			redrawn = true;
//		}
//		return redrawn;
//	}
//	// END KGU#258 2016-09-26
// END KGU#1097 2023-11-08

	/**
	 * Opens the Arranger Preferences dialog and processes configuration changes
	 */
	public void analyserNSD() {
		// START KGU#1012 2021-11-14: Enh. #967
		//AnalyserPreferences analyserPreferences = new AnalyserPreferences(NSDControl.getFrame());
		StringList pluginCheckKeys = new StringList();
		StringList pluginCheckTitles = new StringList();
		for (GENPlugin plugin: Menu.generatorPlugins) {
			if (plugin.syntaxChecks != null) {
				for (int i = 0; i < plugin.syntaxChecks.size(); i++) {
					GENPlugin.SyntaxCheck spec = plugin.syntaxChecks.get(i);
					String key = spec.className + ":" + spec.source.name();
					String title = spec.title;
					if (title == null || title.isEmpty()) {
						title = "Syntax check for " + plugin.getKey();
					}
					pluginCheckKeys.add(key);
					pluginCheckTitles.add(title);
				}
			}
		}
		AnalyserPreferences analyserPreferences = new AnalyserPreferences(
				NSDControl.getFrame(), 
				pluginCheckTitles.toArray());
		// END KGU#1012 2021-11-14
		Point p = getLocationOnScreen();
		analyserPreferences.setLocation(Math.round(p.x + (getVisibleRect().width - analyserPreferences.getWidth()) / 2 + this.getVisibleRect().x),
				Math.round(p.y + (getVisibleRect().height - analyserPreferences.getHeight()) / 2 + this.getVisibleRect().y));

		// set fields
		// START KGU#239 2016-08-12: Code redesign (2016-09-22: index mapping modified)
		for (int i = 1; i < analyserPreferences.checkboxes.length; i++) {
			analyserPreferences.checkboxes[i].setSelected(Root.check(i));
		}
		// END KGU#239 2016-08-12
		// START KGU#1012 2021-11-14: Issue #967
		for (int i = 0; i < pluginCheckKeys.count(); i++) {
			analyserPreferences.pluginCheckboxes[i].setSelected(
					Root.check(pluginCheckKeys.get(i)) == true);
		}
		// END KGU#1012 2021-11-14
		// START KGU#906 2021-01-02: Enh. #905
		analyserPreferences.chkDrawWarningSign.setSelected(Element.E_ANALYSER_MARKER);
		// END KGU#906 2021-01-02
		// START KGU#459 2017-11-15: Enh. #459-1
		boolean hadActiveTutorials = false;
		for (int code : AnalyserPreferences.getOrderedGuideCodes()) {
			if (hadActiveTutorials = Root.check(code)) {
				break;
			}
		}
		// END KGU#459 2017-11-15

		analyserPreferences.pack();
		analyserPreferences.setVisible(true);

		// get fields
		// START KGU#393 2017-05-09: Issue #400 - check whether changes were actually committed
		if (analyserPreferences.OK) {
		// END KGU#393 2017-05-09
			// START KGU#239 2016-08-12: Code redesign (2016-09-22: index mapping modified)
			for (int i = 1; i < analyserPreferences.checkboxes.length; i++) {
				Root.setCheck(i, analyserPreferences.checkboxes[i].isSelected());
			}
			// END KGU#239 2016-08-12
			// START KGU#1012 2021-11-14: Issue #967
			for (int i = 0; i < pluginCheckKeys.count(); i++) {
				Root.setCheck(
						pluginCheckKeys.get(i),
						analyserPreferences.pluginCheckboxes[i].isSelected());
			}
			// END KGU#1012 2021-11-14
			// START KGU#906 2021-01-02: Enh. #905
			boolean markersWereOn = Element.E_ANALYSER_MARKER;
			Element.E_ANALYSER_MARKER = analyserPreferences.chkDrawWarningSign.isSelected();
			// END KGU#906 2021-01-02

			// save fields to ini-file
			Root.saveToINI();

			// START KGU#456/KGU#459 2017-11-15: Enh. #452, #459-1
			updateTutorialQueues();
			if (!hadActiveTutorials) {
				for (int code : AnalyserPreferences.getOrderedGuideCodes()) {
					if (Root.check(code)) {
						showTutorialHint();
						break;
					}
				}
			}
			// END KGU#456 2017-11-15
			// re-analyse
			//root.getVarNames();	// Is done by root.analyse() itself
			analyse();
			// START KGU#906 2021-01-02: Enh. #905
			// START KGU#906 2021-02-28: Issue #905 We have to redraw on test set modifications, too
			//if (markersWereOn != Element.E_ANALYSER_MARKER) {
			if (markersWereOn || (markersWereOn != Element.E_ANALYSER_MARKER)) {
			// END KGU#906 2021-02-28
				redraw();
			}
			// END KGU#906 2021-01-02
		// START KGU#393 2017-05-09: Issue #400
		}
		// END KGU#393 2017-05-09		
	}

	// START KGU#456 2017-11-15: Enh. #452
	protected void updateTutorialQueues() {
		int[] guideCodes = AnalyserPreferences.getOrderedGuideCodes();
		root.updateTutorialQueue(guideCodes);
		if (Arranger.hasInstance()) {
			for (Root aRoot : Arranger.getInstance().getAllRoots()) {
				aRoot.updateTutorialQueue(guideCodes);
			}
		}
	}
	// END KGU#456 2017-11-15

	/**
	 * Opens the export options dialog and processes configuration changes.
	 */
	public void exportOptions()
	{
		try {
			Ini ini = Ini.getInstance();
			ini.load();
			ExportOptionDialoge eod = new ExportOptionDialoge(NSDControl.getFrame(), Menu.generatorPlugins);
			if (ini.getProperty("genExportComments", "false").equals("true")) {
				eod.commentsCheckBox.setSelected(true);
			} else {
				eod.commentsCheckBox.setSelected(false);
			}
			// START KGU#16/KGU#113 2015-12-18: Enh. #66, #67
			eod.bracesCheckBox.setSelected(ini.getProperty("genExportBraces", "false").equals("true"));
			// START KGU#113 2021-06-07: Issue #67 now plugin-specific
			//eod.lineNumbersCheckBox.setSelected(ini.getProperty("genExportLineNumbers", "false").equals("true"));
			// END KGU#113 2021-06-07
			// END KGU#16/KGU#113 2015-12-18
			// START KGU#178 2016-07-20: Enh. #160
			eod.chkExportSubroutines.setSelected(ini.getProperty("genExportSubroutines", "false").equals("true"));
			// END #178 2016-07-20
			// START KGU#162 2016-03-31: Enh. #144
			eod.noConversionCheckBox.setSelected(ini.getProperty("genExportnoConversion", "false").equals("true"));
			// END KGU#162 2016-03-31
			// START KGU#363/KGU#395 2017-05-11: Enh. #372, #357
			eod.chkExportLicenseInfo.setSelected(ini.getProperty("genExportLicenseInfo", "false").equals("true"));
			// END KGU#363/KGU#395 2017-05-11
			// START KGU#816 2020-03-17: Enh. #837
			eod.chkDirectoryFromNsd.setSelected(ini.getProperty("genExportDirFromNsd", "true").equals("true"));
			// END KGU#816 2020-03-17
			// START KGU#854 2020-04-22: Enh. #855
			eod.chkArraySize.setSelected(ini.getProperty("genExportUseArraySize", "false").equals("true"));
			eod.chkStringLen.setSelected(ini.getProperty("genExportUseStringLen", "false").equals("true"));
			eod.spnArraySize.setValue(Integer.parseUnsignedInt(ini.getProperty("genExportArraySizeDefault", "100")));
			eod.spnStringLen.setValue(Integer.parseUnsignedInt(ini.getProperty("genExportStringLenDefault", "256")));
			// END KGU#854 2020-04-22
			// START KGU#170 2016-04-01: Enh. #144 Favourite export generator
			eod.cbPrefGenerator.setSelectedItem(ini.getProperty("genExportPreferred", "Java"));
			// END KGU#170 2016-04-01
			// START KGU#654 2019-02-15: Enh #681 Trigger for proposing recent generator as new favourite
			eod.spnPrefGenTrigger.setValue(generatorProposalTrigger);
			// END KGU#654 2019-02-15
			// START KGU#168 2016-04-04: Issue #149 Charsets for export
			eod.charsetListChanged(ini.getProperty("genExportCharset", Charset.defaultCharset().name()));
			// END KGU#168 2016-04-04 
			// START KGU#975 2021-06-07: Enh. #953 Restore the last selected plugin choice
			eod.cbOptionPlugins.setSelectedItem(ini.getProperty("expPluginChoice", ""));
			// END KGU#975 2021-06-07
			// START KGU#351 2017-02-26: Enh. #346 / KGU#416 2017-06-20 Revised
			for (int i = 0; i < Menu.generatorPlugins.size(); i++) {
				GENPlugin plugin = Menu.generatorPlugins.get(i);
				String propertyName = "genExportIncl" + plugin.getKey();
				eod.includeLists[i].setText(ini.getProperty(propertyName, ""));
				// START KGU#416 2017-06-20: Enh. #354,#357
				HashMap<String, String> optionValues = new HashMap<String, String>();
				for (HashMap<String, String> optionSpec : plugin.options) {
					String optKey = optionSpec.get("name");
					propertyName = plugin.getKey() + "." + optKey;
					// START KGU#1000 2021-10-29: Issue #1004 - support plugin-defined default values
					//optionValues.put(optKey, ini.getProperty(propertyName, ""));
					String dflt = "";
					if (optionSpec.containsKey("default")) {
						dflt = optionSpec.get("default");
					}
					optionValues.put(optKey, ini.getProperty(propertyName, dflt));
					// END KGU#1000 2021-10-29
				}
				eod.generatorOptions.add(optionValues);
				// END KGU#416 2017-06-20
			}
			// END KGU#351 2017-02-26

			eod.setVisible(true);

			if (eod.goOn == true) {
				ini.setProperty("genExportComments", String.valueOf(eod.commentsCheckBox.isSelected()));
				// START KGU#16/KGU#113 2015-12-18: Enh. #66, #67
				ini.setProperty("genExportBraces", String.valueOf(eod.bracesCheckBox.isSelected()));
				// START KGU#113 2021-06-07: Issue #67 now plugin-specific
				//ini.setProperty("genExportLineNumbers", String.valueOf(eod.lineNumbersCheckBox.isSelected()));
				// END KGU#113 2021-06-07
				// END KGU#16/KGU#113 2015-12-18
				// START KGU#178 2016-07-20: Enh. #160
				ini.setProperty("genExportSubroutines", String.valueOf(eod.chkExportSubroutines.isSelected()));
				// END #178 2016-07-20                
				// START KGU#162 2016-03-31: Enh. #144
				ini.setProperty("genExportnoConversion", String.valueOf(eod.noConversionCheckBox.isSelected()));
				// END KGU#162 2016-03-31
				// START KGU#363/KGU#395 2017-05-11: Enh. #372, #357
				ini.setProperty("genExportLicenseInfo", String.valueOf(eod.chkExportLicenseInfo.isSelected()));
				// END KGU#363/KGU#395 2017-05-11
				// START KGU#816 2020-03-17: Enh. #837
				ini.setProperty("genExportDirFromNsd", String.valueOf(eod.chkDirectoryFromNsd.isSelected()));
				// END KGU#816 2020-03-17
				// START KGU#854 2020-04-22: Enh. #855
				ini.setProperty("genExportUseArraySize", String.valueOf(eod.chkArraySize.isSelected()));
				ini.setProperty("genExportUseStringLen", String.valueOf(eod.chkStringLen.isSelected()));
				ini.setProperty("genExportArraySizeDefault", String.valueOf(eod.spnArraySize.getValue()));
				ini.setProperty("genExportStringLenDefault", String.valueOf(eod.spnStringLen.getValue()));
				// END KGU#854 2020-04-22
				// START KGU#170 2016-04-01: Enh. #144 Favourite export generator
				String prefGenName = (String) eod.cbPrefGenerator.getSelectedItem();
				// START KGU#654 2019-02-15: Enh #681 Trigger for proposing recent generator as new favourite
				if (!prefGenName.equals(this.prefGeneratorName)) {
					// If the preferred generator was changed then start new use counting 
					this.generatorUseCount = 0;
				}
				// END KGU#654 2019-02-15
				this.prefGeneratorName = prefGenName;
				ini.setProperty("genExportPreferred", this.prefGeneratorName);
				this.NSDControl.doButtons();
				// END KGU#170 2016-04-01
				// START KGU#654 2019-02-15: Enh #681 Trigger for proposing recent generator as new favourite
				int generatorUseTrigger = (int) eod.spnPrefGenTrigger.getValue();
				if (generatorUseTrigger != this.generatorProposalTrigger) {
					this.generatorUseCount = 0;
				}
				this.generatorProposalTrigger = generatorUseTrigger;
				ini.setProperty("genExportPrefTrigger", this.prefGeneratorName);
				// END KGU#654 2019-02-15
				// START KGU#168 2016-04-04: Issue #149 Charset for export
				ini.setProperty("genExportCharset", (String) eod.cbCharset.getSelectedItem());
				// END KGU#168 2016-04-04
				// START KGU#351 2017-02-26: Enh. #346 / KGU#416 2017-06-20 Revised
				for (int i = 0; i < Menu.generatorPlugins.size(); i++) {
					GENPlugin plugin = Menu.generatorPlugins.get(i);
					String propertyName = "genExportIncl" + plugin.getKey();
					ini.setProperty(propertyName, eod.includeLists[i].getText().trim());
					// START KGU#416 2017-06-20: Enh. #354,#357
					for (Map.Entry<String, String> entry : eod.generatorOptions.get(i).entrySet()) {
						propertyName = plugin.getKey() + "." + entry.getKey();
						ini.setProperty(propertyName, entry.getValue());
					}
					// END KGU#416 2017-06-20
				}
				// END KGU#351 2017-02-26
				// START KGU#975 2021-06-07: Enh. #953 Restore the last selected plugin choice
				ini.setProperty("expPluginChoice", (String)eod.cbOptionPlugins.getSelectedItem());
				// END KGU#975 2021-06-07
				ini.save();
				// START KGU#705 2019-09-23: Enh. #738
				this.updateCodePreview();
				// END KGU#705 2019-09-23
			}
		} catch (IOException ex) {
			// START KGU#484 2018-04-05: Issue #463
			//ex.printStackTrace();
			logger.log(Level.WARNING, "Trouble saving preferences.", ex);
			// END KGU#484 2018-04-05
		}
	}

	// START KGU#705 2019-09-24: Enh. #738
	/**
	 * Sets a tooltip to the codePreview tab showing the language name plus (if
	 * retrievable) the tooltip of Menu.menuFileExportCodeFavorite.
	 */
	protected void setCodePreviewTooltip() {
		Component comp = codePreview;
		while (comp != null && !(comp instanceof JTabbedPane)) {
			comp = comp.getParent();
		}
		if (comp instanceof JTabbedPane) {
			//prefGenName + Menu.
			String tt = Locales.getValue("Structorizer", "Menu.menuFileExportCodeFavorite.tooltip", true);
			((JTabbedPane) comp).setToolTipTextAt(1, prefGeneratorName + " - " + tt);
		}
	}
	// END KGU#705 2019-09-24
	
	// START AS 2021-03-25: Enh. #967 (mode for ARM code export) - KGU 2021-04-15 replaced by export option
	///**
	// * Sets the Element.ARM_VISUAL based on the menu choice 
	// * 
	// * @param _arm - true to switch in arm GNU mode (false for KEIL syntax compiler)
	// */  
	//public void setOperationArmVisual(boolean _arm) {
	//	Element.ARM_GNU = _arm;
	//	this.resetDrawingInfo();
	//	NSDControl.doButtons();
	//	updateCodePreview();
	//	redraw();
	//}
	//END AS 2021-03-25
	
	// START KGU#258 2016-09-26: Enh. #253
	/**
	 * Opens the import options dialog and processes configuration changes.
	 */
	public void importOptions() {
		try {
			Ini ini = Ini.getInstance();
			ini.load();
			// START KGU#416 2017-06-20: Enh. #354,#357
			//ImportOptionDialog iod = new ImportOptionDialog(NSDControl.getFrame());
			this.retrieveParsers();
			ImportOptionDialog iod = new ImportOptionDialog(NSDControl.getFrame(), parserPlugins);
			// END KGU#416 2017-06-20
			// START KGU#362 2017-03-28: Issue #370 - default turned to true
			//iod.chkRefactorOnLoading.setSelected(ini.getProperty("impRefactorOnLoading", "false").equals("true"));
			iod.chkRefactorOnLoading.setSelected(!ini.getProperty("impRefactorOnLoading", "true").equals("false"));
			// END KGU#362 2017-03-28
			iod.charsetListChanged(ini.getProperty("impImportCharset", Charset.defaultCharset().name()));
			// START KGU#358 2017-03-06: Enh. #368
			iod.chkVarDeclarations.setSelected(ini.getProperty("impVarDeclarations", "false").equals("true"));
			// END KGU#358 2017-03-06
			// START KGU#407 2017-06-22: Enh. #420
			iod.chkCommentImport.setSelected(ini.getProperty("impComments", "false").equals("true"));
			// END KGU#407 2017-06-22
			// START KGU#821 2020-03-09: Issue #833
			iod.chkInsertOptKeywords.setSelected(ini.getProperty("impOptKeywords", "false").equals("true"));
			// END KGU#821 2020-03-09
			// START KGU#354 2017-03-08: Enh. #354 - new option to save the parse tree
			iod.chkSaveParseTree.setSelected(ini.getProperty("impSaveParseTree", "false").equals("true"));
			// END KGU#354 2017-03-08
			// START KGU#553 2018-07-13: Issue #557 - KGU#701 2019-03-29: Issue #718 raised from 20 to 50
			iod.spnLimit.setValue(Integer.parseUnsignedInt(ini.getProperty("impMaxRootsForDisplay", "50")));
			// END KGU#354 2018-07-13
			// START KGU#602 2018-10-25: Issue #419
			iod.spnMaxLen.setValue(Integer.parseUnsignedInt(ini.getProperty("impMaxLineLength", "0")));
			// END KGU#602 2018-10-25
			// START KGU#354 2017-04-27: Enh. #354 - new option to log to a specified directory
			iod.chkLogDir.setSelected(ini.getProperty("impLogToDir", "false").equals("true"));
			iod.txtLogDir.setText(ini.getProperty("impLogDir", ""));
			// START KGU#416 2017-06-20: Enh. #354,#357
			if (parserPlugins != null) {
				// START KGU#548 2018-07-09: Restore the last selected plugin choice
				iod.cbOptionPlugins.setSelectedItem(ini.getProperty("impPluginChoice", ""));
				// END KGU#548 2018-07-09
				for (int i = 0; i < parserPlugins.size(); i++) {
					GENPlugin plugin = parserPlugins.get(i);
					HashMap<String, String> optionValues = new HashMap<String, String>();
					for (HashMap<String, String> optionSpec : plugin.options) {
						String optKey = optionSpec.get("name");
						String propertyName = plugin.getKey() + "." + optKey;
						// START KGU#1000 2021-10-29: Issue #1004 - support plugin-defined default values
						//optionValues.put(optKey, ini.getProperty(propertyName, ""));
						String dflt = "";
						if (optionSpec.containsKey("default")) {
							dflt = optionSpec.get("default");
						}
						optionValues.put(optKey, ini.getProperty(propertyName, dflt));
						// END KGU#1000 2021-10-29
					}
					iod.parserOptions.add(optionValues);
				}
			}
			// END KGU#416 2017-06-20
			iod.doLogButtons();
			// END KGU#354 2017-04-27

			iod.setVisible(true);

			if (iod.goOn == true) {
				ini.setProperty("impRefactorOnLoading", String.valueOf(iod.chkRefactorOnLoading.isSelected()));
				ini.setProperty("impImportCharset", (String) iod.cbCharset.getSelectedItem());
				// START KGU#358 2017-03-06: Enh. #368
				ini.setProperty("impVarDeclarations", String.valueOf(iod.chkVarDeclarations.isSelected()));
				// END KGU#358 2017-03-06
				// START KGU#407 2017-06-22: Enh. #420
				ini.setProperty("impComments", String.valueOf(iod.chkCommentImport.isSelected()));
				// END KGU#407 2017-06-22
				// START KGU#821 2020-03-09: Issue #833
				ini.setProperty("impOptKeywords", String.valueOf(iod.chkInsertOptKeywords.isSelected()));
				// END KGU#821 2020-03-09
				// START KGU#354 2017-03-08: Enh. #354 - new option to save the parse tree
				ini.setProperty("impSaveParseTree", String.valueOf(iod.chkSaveParseTree.isSelected()));
				// END KGU#354 2017-03-08
				// START KGU#354 2017-04-27: Enh. #354 - new option to log to a specified directory
				ini.setProperty("impLogToDir", String.valueOf(iod.chkLogDir.isSelected()));
				ini.setProperty("impLogDir", iod.txtLogDir.getText());
				// END KGU#354 2017-04-27
				// START KGU#553 2018-07-13: Issue #557
				ini.setProperty("impMaxRootsForDisplay", String.valueOf(iod.spnLimit.getValue()));
				// END KGU#553 2018-07-13
				// START KGU#602 2018-10-25: Issue #419
				ini.setProperty("impMaxLineLength", String.valueOf(iod.spnMaxLen.getValue()));
				// END KGU#602 2018-10-25
				// START KGU#416 2017-02-26: Enh. #354, #357
				for (int i = 0; i < parserPlugins.size(); i++) {
					GENPlugin plugin = parserPlugins.get(i);
					for (Map.Entry<String, String> entry : iod.parserOptions.get(i).entrySet()) {
						String propertyName = plugin.getKey() + "." + entry.getKey();
						ini.setProperty(propertyName, entry.getValue());
					}
				}
				// END KGU#416 2017-06-20
				// START KGU#548 2018-07-09: Restore the last selected plugin choice
				ini.setProperty("impPluginChoice", (String) iod.cbOptionPlugins.getSelectedItem());
				// END KGU#548 2018-07-09
				ini.save();
			}
		} catch (FileNotFoundException ex) {
			// START KGU#484 2018-04-05: Issue #463
			//ex.printStackTrace();
			logger.log(Level.WARNING, "Trouble accessing import preferences.", ex);
			// END KGU#484 2018-04-05
		} catch (IOException ex) {
			// START KGU#484 2018-04-05: Issue #463
			//ex.printStackTrace();
			logger.log(Level.WARNING, "Trouble accessing import preferences.", ex);
			// END KGU#484 2018-04-05
		}
	}
	// END KGU#258 2016-09-26

	// START KGU#309 2016-12-15: Enh. #310
	/**
	 * Opens the file saveing options dialog and processes configuration
	 * changes.
	 */
	public void savingOptions() {
		try {
			SaveOptionDialog sod = new SaveOptionDialog(NSDControl.getFrame());
			Ini ini = Ini.getInstance();
			sod.chkAutoSaveClose.setSelected(Element.E_AUTO_SAVE_ON_CLOSE);
			sod.chkAutoSaveExecute.setSelected(Element.E_AUTO_SAVE_ON_EXECUTE);
			sod.chkBackupFile.setSelected(Element.E_MAKE_BACKUPS);
			// START KGU#363 2017-03-12: Enh. #372 Allow user-defined author string
			sod.txtAuthorName.setText(ini.getProperty("authorName", System.getProperty("user.name")));
			sod.cbLicenseFile.setSelectedItem(ini.getProperty("licenseName", ""));
			// END KGU#363 2017-03-12
			// START KGU#630 2019-01-13: Enh. #662/4
			sod.chkRelativeCoordinates.setSelected(Arranger.A_STORE_RELATIVE_COORDS);
			// END KGU#630 2019-01-13
			// START KGU#690 2019-03-21: Enh. #707
			sod.chkArgNumbers.setSelected(Element.E_FILENAME_WITH_ARGNUMBERS);
			sod.cbSeparator.setSelectedItem(Element.E_FILENAME_SIG_SEPARATOR);
			// END KGU#690 2019-03-21
			sod.setVisible(true);

			if (sod.goOn == true) {
				Element.E_AUTO_SAVE_ON_CLOSE = sod.chkAutoSaveClose.isSelected();
				Element.E_AUTO_SAVE_ON_EXECUTE = sod.chkAutoSaveExecute.isSelected();
				Element.E_MAKE_BACKUPS = sod.chkBackupFile.isSelected();
				// START KGU#630 2019-01-13: Enh. #662/4
				Arranger.A_STORE_RELATIVE_COORDS = sod.chkRelativeCoordinates.isSelected();
				// END KGU#630 2019-01-13
				// START KGU#690 2019-03-21: Enh. #707
				Element.E_FILENAME_WITH_ARGNUMBERS = sod.chkArgNumbers.isSelected();
				Element.E_FILENAME_SIG_SEPARATOR = (Character) sod.cbSeparator.getSelectedItem();
				// END KGU#690 2019-03-21
				// START KGU#363 2017-03-12: Enh. #372 Allow user-defined author string
				ini.setProperty("authorName", sod.txtAuthorName.getText());
				String licName = (String) sod.cbLicenseFile.getSelectedItem();
				if (licName == null) {
					ini.setProperty("licenseName", "");
				} else {
					ini.setProperty("licenseName", licName);
				}
				// END KGU#363 2017-03-12
				ini.save();
			}
		} catch (FileNotFoundException e) {
			// START KGU#484 2018-04-05: Issue #463
			//e.printStackTrace();
			logger.log(Level.WARNING, "Trouble accessing preferences.", e);
			// END KGU#484 2018-04-05
		} catch (IOException e) {
			// START KGU#484 2018-04-05: Issue #463
			//e.printStackTrace();
			logger.log(Level.WARNING, "Trouble accessing saving preferences.", e);
			// END KGU#484 2018-04-05
		}
	}
	// END KGU#258 2016-09-26

	/*========================================
	 * font control
	 *========================================*/
	/**
	 * Opens the font configration dialog and processes configuration changes.
	 */
	public void fontNSD() {
		// START KGU#494 2018-09-10: Issue #508 - support option among fix / proportional padding
		//FontChooser fontChooser = new FontChooser(NSDControl.getFrame());
		FontChooser fontChooser = new FontChooser(NSDControl.getFrame(), true);
		// END KGU#494 2018-09-10
		Point p = getLocationOnScreen();
		fontChooser.setLocation(Math.round(p.x + (getVisibleRect().width - fontChooser.getWidth()) / 2 + this.getVisibleRect().x),
				Math.round(p.y + (getVisibleRect().height - fontChooser.getHeight()) / 2 + this.getVisibleRect().y));

		// set fields
		// START KGU#494 2018-09-10: Issue #508
		fontChooser.setFixPadding(Element.E_PADDING_FIX);
		// END KGU#494 2018-09-10
		fontChooser.setFont(Element.getFont());
		fontChooser.setVisible(true);

		// START KGU#393 2017-05-09: Issue #400 - make sure the changes were committed
		if (fontChooser.OK) {
		// END KGU#393 2017-05-09
			// get fields
			// START KGU#494 2018-09-10: Issue #508
			Element.E_PADDING_FIX = fontChooser.getFixPadding();
			// END KGU#494 2018-09-10
			Element.setFont(fontChooser.getCurrentFont());

			// save fields to ini-file
			Element.saveToINI();

			// START KGU#136 2016-03-02: Bugfix #97 - cached bounds must be invalidated
			this.resetDrawingInfo();
			// END KGU#136 2016-03-02

			// redraw diagram
			redraw();
			// START KGU#444/KGU#618 2018-12-18: Issue #417, #649
			this.adaptScrollUnits();	// May be too early to get new draw rectangle but try at least
			// END KGU#444/KGU#618 2018-12-18
		// START KGU#393 2017-05-09: Issue #400
		}
		// END KGU#393 2017-05-09		

	}

	/**
	 * Enlarges the diagram font by two points
	 */
	public void fontUpNSD() {
		// change font size
		Element.setFont(new Font(Element.getFont().getFamily(), Font.PLAIN, Element.getFont().getSize() + 2));

		// save size
		Element.saveToINI();

		// START KGU#136 2016-03-02: Bugfix #97 - cached bounds must be invalidated
		this.resetDrawingInfo();
		// END KGU#136 2016-03-02

		// redraw diagram
		redraw();
		// START KGU#444/KGU#618 2018-12-18: Issue #417, #649
		this.adaptScrollUnits();	// May be too early to get new draw rectangle but try at least
		// END KGU#444/KGU#618 2018-12-18
	}

	/**
	 * Diminishes the diagram font by two points.
	 */
	public void fontDownNSD() {
		if (Element.getFont().getSize() - 2 >= 4) {
			// change font size
			Element.setFont(new Font(Element.getFont().getFamily(), Font.PLAIN, Element.getFont().getSize() - 2));

			// save size
			Element.saveToINI();

			// START KGU#136 2016-03-02: Bugfix #97 - cached bounds must be invalidated
			this.resetDrawingInfo();
			// END KGU#136 2016-03-02

			// redraw diagram
			redraw();
		}
		// START KGU#444/KGU#618 2018-12-18: Issue #417, #649
		this.adaptScrollUnits();	// May be too early to get new draw rectangle but try at least
		// END KGU#444/KGU#618 2018-12-18
	}

	/*========================================
	 * DIN conformity
	 *========================================*/
	/**
	 * Flips the graphical representation of FOR loops between DIN 66261 and
	 * ENDLESS design
	 *
	 * @see #setDIN()
	 * @see #getDIN()
	 */
	public void toggleDIN() {
		Element.E_DIN = !(Element.E_DIN);
		NSDControl.doButtons();
		// START KGU#136 2016-03-02: Bugfix #97 - cached bounds must be invalidated
		this.resetDrawingInfo();
		// END KGU#136 2016-03-02		
		redraw();
	}

	/**
	 * Switches the graphical representation of FOR loops to DIN 66261 design
	 *
	 * @see #toggleDIN()
	 * @see #getDIN()
	 */
	public void setDIN() {
		Element.E_DIN = true;
		NSDControl.doButtons();
		// START KGU#136 2016-03-02: Bugfix #97 - cached bounds must be invalidated
		this.resetDrawingInfo();
		// END KGU#136 2016-03-02
		redraw();
	}

	/**
	 * @return true if the representation of FOR loops is currently conform to
	 * DIN-66261.
	 * @see #toggleDIN()
	 * @see #setDIN()
	 */
	public boolean getDIN() {
		return Element.E_DIN;
	}

	/*========================================
	 * diagram type and shape
	 *========================================*/
	/**
	 * Reduces the frame of the current diagram to a very frugal shape if
	 * {@code _unboxed} is true or switches it to a complete box otherwise.
	 *
	 * @see #isUnboxed()
	 */
	public void setUnboxed(boolean _unboxed) {
		root.isBoxed = !_unboxed;
		// START KGU#137 2016-01-11: Record this change in addition to the undoable ones
		//root.hasChanged=true;
		root.setChanged(true);
		// END KGU#137 2016-01-11
		// START KGU#136 2016-03-01: Bugfix #97
		root.resetDrawingInfoUp();	// Only affects Root
		// END KGU#136 2016-03-01
		redraw();
	}

	/**
	 * @return true if the frame of this diagram is reduced to a frugal shape.
	 * @see #setUnboxed(boolean)
	 */
	public boolean isUnboxed() {
		return !root.isBoxed;
	}

	/**
	 * Changes the type of {@link #root} to a Subroutine diagram.
	 *
	 * @see #setProgram()
	 * @see #setInclude()
	 * @see #isSubroutine()
	 */
	public void setFunction() {
		// Syntax highlighting must be renewed, outer dimensions may change for unboxed diagrams
		root.resetDrawingInfoDown();
		root.setProgram(false);
		// START KGU#902 2021-01-01: Enh. #903
		poppedElement = null;
		// END KGU#902 2021-01-01
		// START KGU#137 2016-01-11: Record this change in addition to the undoable ones
		//root.hasChanged=true;
		root.setChanged(true);
		// END KGU#137 2016-01-11
		// START KGU#253 2016-09-22: Enh. #249 - (un)check parameter list
		analyse();
		// END KGU#253 2016-09-22
		redraw();
		// START KGU#705 2019-10-01: Enh. #738
		updateCodePreview();
		// END KGU#705 2019-10-01
	}

	/**
	 * Changes the type of {@link #root} to Main program.
	 *
	 * @see #setFunction()
	 * @see #setInclude()
	 * @see #isProgram()
	 */
	public void setProgram() {
		// Syntax highlighting must be renewed, outer dimensions may change for unboxed diagrams
		root.resetDrawingInfoDown();
		// START KGU#703 2019-03-30: Issue #720
		// START KGU#902 2021-01-01: Enh. #903
		poppedElement = null;
		// END KGU#902 2021-01-01
		boolean poolModified = false;
		if (root.isInclude() && Arranger.hasInstance()) {
			for (Root root : Arranger.getInstance().findIncludingRoots(root.getMethodName(), true)) {
				root.clearVarAndTypeInfo(false);
				poolModified = true;
			}
		}
		// END KGU#703 2019-03-30
		root.setProgram(true);
		// START KGU#137 2016-01-11: Record this change in addition to the undoable ones
		//root.hasChanged=true;
		root.setChanged(true);
		// END KGU#137 2016-01-11
		// START KGU#253 2016-09-22: Enh. #249 - (un)check parameter list
		analyse();
		// END KGU#253 2016-09-22
		redraw();
		// START KGU#701 2019-03-30: Issue #720
		if (poolModified) {
			Arranger.getInstance().redraw();
		}
		// END KGU#701 2019-03-30
		// START KGU#705 2019-10-01: Enh. #738
		updateCodePreview();
		// END KGU#705 2019-10-01
	}

	// START KGU#376 2017-05-16: Enh. #389
	/**
	 * Changes the type of {@link #root} to Includable.
	 *
	 * @see #setFunction()
	 * @see #setProgram()
	 * @see #isInclude()
	 */
	public void setInclude() {
		// Syntax highlighting must be renewed, outer dimensions may change for unboxed diagrams
		root.resetDrawingInfoDown();
		root.setInclude(true);
		// START KGU#902 2021-01-01: Enh. #903
		poppedElement = null;
		// END KGU#902 2021-01-01
		// START KGU#703 2019-03-30: Issue #720
		boolean poolModified = false;
		if (Arranger.hasInstance()) {
			for (Root root : Arranger.getInstance().findIncludingRoots(root.getMethodName(), true)) {
				root.clearVarAndTypeInfo(false);
				poolModified = true;
			}
		}
		// END KGU#703 2019-03-30
		// Record this change in addition to the undoable ones
		root.setChanged(true);
		// check absense of parameter list
		analyse();
		redraw();
		// START KGU#701 2019-03-30: Issue #720
		if (poolModified) {
			Arranger.getInstance().redraw();
		}
		// END KGU#701 2019-03-30
		// START KGU#705 2019-10-01: Enh. #738
		updateCodePreview();
		// END KGU#705 2019-10-01
	}
	// END KGU #376 2017-05-16

	/**
	 * @return true if the diagram is of type Main program
	 * @see #isSubroutine()
	 * @see #isInclude()
	 * @see #setProgram()
	 */
	public boolean isProgram() {
		return root.isProgram();
	}

	/**
	 * @return true if the diagram is of type Function
	 * @see #isProgram()
	 * @see #isInclude()
	 * @see #setFunction()
	 */
	public boolean isSubroutine() {
		return root.isSubroutine();
	}

	/**
	 * @return true if the diagram is of type Includable
	 * @see #isSubroutine()
	 * @see #isProgram()
	 * @see #setInclude()
	 */
	public boolean isInclude() {
		return root.isInclude();
	}

	/*========================================
	 * comment modes
	 *========================================*/
	public void setComments(boolean _comments) {
		Element.E_SHOWCOMMENTS = _comments;
		NSDControl.doButtons();
		redraw();
	}

	// START KGU#227 2016-07-31: Enh. #128
	void setCommentsPlusText(boolean _activate) {
		Element.E_COMMENTSPLUSTEXT = _activate;
		this.resetDrawingInfo();
		analyse();
		// START KGU#904 2021-01-01: Repaint allone did not adjust the scroll area
		//repaint();
		redraw();
		// END KGU#904 2021-01-01
	}
	// END KGU#227 2016-07-31

	public void setToggleTC(boolean _tc) {
		Element.E_TOGGLETC = _tc;
		// START KGU#136 2016-03-01: Bugfix #97
		this.resetDrawingInfo();
		// END KGU#136 2016-03-01
		NSDControl.doButtons();
		redraw();
	}

	void toggleTextComments() {
		Element.E_TOGGLETC = !Element.E_TOGGLETC;
		// START KGU#136 2016-03-01: Bugfix #97
		this.resetDrawingInfo();
		// END KGU#136 2016-03-01
		// START KGU#220 2016-07-27: Enh. #207
		analyse();
		// END KGU#220 2016-07-27
		repaint();
	}

	/*========================================
	 * further settings
	 *========================================*/
	/**
	 * Enables or disables the syntax higighting in the elements for all
	 * diagrams
	 *
	 * @param _highlight - true to switch syntax markup on, false to disable it
	 */
	public void setHightlightVars(boolean _highlight) {
		Element.E_VARHIGHLIGHT = _highlight;	// this is now directly used for drawing
		//root.highlightVars = _highlight;
		// START KGU#136 2016-03-01: Bugfix #97
		this.resetDrawingInfo();
		// END KGU#136 2016-03-01
		NSDControl.doButtons();
		redraw();
	}

	// START KGU#872 2020-10-17: Enh. #872 new display mode
	/**
	 * Enables or disables mode to display operators in C style
	 *
	 * @param _operatorsC - true to switch operator display mode to C style,
	 * false to standard
	 */
	public void setOperatorDisplayC(boolean _operatorsC) {
		Element.E_SHOW_C_OPERATORS = _operatorsC;
		if (_operatorsC) {
			Element.E_VARHIGHLIGHT = true;
		}
		this.resetDrawingInfo();
		NSDControl.doButtons();
		redraw();
	}
	// END KGU#872 2020-10-17

	/**
	 * Toggles the activation of the Analyser component (and the visibility of
	 * the Report list).
	 *
	 * @see #setAnalyser(boolean)
	 */
	public void toggleAnalyser() {
		setAnalyser(!Element.E_ANALYSER);
		if (Element.E_ANALYSER == true) {
			analyse();
		}
	}

	/**
	 * Enables or disables the Analyser, according to the value of
	 * {@code _analyse}.
	 *
	 * @param _analyse - the new status of Analyser (true to enable, obviously)
	 * @see #toggleAnalyser()
	 */
	public void setAnalyser(boolean _analyse) {
		Element.E_ANALYSER = _analyse;
		NSDControl.doButtons();
	}

	// START KGU#305 2016-12-14: Enh. #305
	/**
	 * Enables or disables the Arranger Index, according to the value of
	 * {@code _showIndex}.
	 *
	 * @param _showIndex - whether to enable (true) or disable (false) the index
	 * @see #showingArrangerIndex()
	 */
	public void setArrangerIndex(boolean _showIndex) {
		this.show_ARRANGER_INDEX = _showIndex;
		NSDControl.doButtons();
	}

	/**
	 * @return true if the Arranger index is currently enabled (shown), false
	 * otherwise
	 * @see #setArrangerIndex(boolean)
	 */
	public boolean showingArrangerIndex() {
		return this.show_ARRANGER_INDEX;
	}
	// END KGU#305 2016-12-14

	// START KGU#705 2019-09-23: Enh. #738
	/**
	 * Enables or disables the Code Preview, according to the value of
	 * {@code _showPreview}.
	 *
	 * @param _showPreview - whether to enable (true) or disable (false) the
	 * code preview
	 * @see #showingCodePreview()
	 */
	public void setCodePreview(boolean _showPreview) {
		this.show_CODE_PREVIEW = _showPreview;
		if (_showPreview) {
			this.updateCodePreview();
		}
		NSDControl.doButtons();
	}

	/**
	 * @return true if the Code Preview is currently enabled (shown), false
	 * otherwise
	 * @see #setCodePreview(boolean)
	 */
	public boolean showingCodePreview() {
		return this.show_CODE_PREVIEW;
	}
	// END KGU#305 216-12-14

	// START KGU#123 2016-01-04: Enh. #87
	/**
	 * Toggles the use of the mouse wheel for collapsing/expanding elements
	 *
	 * @see #toggleCtrlWheelMode()
	 * @see #configureWheelUnit()
	 */
	public void toggleWheelMode() {
		Element.E_WHEELCOLLAPSE = !Element.E_WHEELCOLLAPSE;
		// START KGU#792 2020-02-04: Bugfix #805
		Ini.getInstance().setProperty("wheelToCollapse", (Element.E_WHEELCOLLAPSE ? "1" : "0"));
		// END KGU#792 2020-02-04
	}
	// END KGU#123 2016-01-04

	// START KGU#503 2018-03-14: Enh. #519
	/**
	 * Toggles the effect of the mouse wheel (with Ctrl key pressed) for
	 * Zooming: in or out.
	 *
	 * @see #toggleWheelMode()
	 * @see #configureWheelUnit()
	 */
	public void toggleCtrlWheelMode() {
		Element.E_WHEEL_REVERSE_ZOOM = !Element.E_WHEEL_REVERSE_ZOOM;
		// START KGU#792 2020-02-04: Bugfix #805
		Ini.getInstance().setProperty("wheelCtrlReverse", (Element.E_WHEEL_REVERSE_ZOOM ? "1" : "0"));
		// END KGU#792 2020-02-04
		// START KGU#685 2020-12-12: Enh. #704
		// Behaviour of DiagramControllers should be consistent ...
		if (turtle != null) {
			turtle.setReverseZoomWheel(Element.E_WHEEL_REVERSE_ZOOM);
		}
		// END KGU#685 2020-12-12
	}
	// END KGU#503 2018-03-14

	// START KGU#699 2019-03-27: Issue #717 scrolling "speed" ought to be configurable
	/**
	 * Opens a little dialog offering to configure the default scrolling
	 * increment for the mouse wheel via a spinner.
	 *
	 * @see #toggleWheelMode()
	 * @see #toggleCtrlWheelMode()
	 */
	public void configureWheelUnit() {
		JSpinner spnUnit = new JSpinner();
		spnUnit.setModel(new SpinnerNumberModel(Math.max(1, Element.E_WHEEL_SCROLL_UNIT), 1, 20, 1));
		spnUnit.addMouseWheelListener(this);
		if (JOptionPane.showConfirmDialog(this.getFrame(),
				spnUnit,
				Menu.ttlMouseScrollUnit.getText(),
				JOptionPane.OK_CANCEL_OPTION,
				JOptionPane.QUESTION_MESSAGE,
				IconLoader.getIcon(9)) == JOptionPane.OK_OPTION) {
			Element.E_WHEEL_SCROLL_UNIT = (Integer) spnUnit.getModel().getValue();
			this.adaptScrollUnits();
			if (Arranger.hasInstance()) {
				Arranger.getInstance().adaptScrollUnits();
			}
			// START KGU#792 2020-02-04: Bugfix #805
			Ini.getInstance().setProperty("wheelScrollUnit", Integer.toString(Element.E_WHEEL_SCROLL_UNIT));
			// END KGU#792 2020-02-04
		}
	}
	// END KGU#699 2019-03-27

	// START KGU#170 2016-04-01: Enh. #144: Maintain a preferred export generator
	/**
	 * Retrieves (and caches) the configured favourite code generator (also
	 * relevant for the code preview)
	 *
	 * @return Language title of the preferred generator
	 * @see #setPreferredGeneratorName(String)
	 */
	public String getPreferredGeneratorName() {
		if (this.prefGeneratorName.isEmpty()) {
			try {
				Ini ini = Ini.getInstance();
				ini.load();
				this.prefGeneratorName = ini.getProperty("genExportPreferred", "Java");
			} catch (IOException ex) {
				// START KGU#484 2018-04-05: Issue #463
				//ex.printStackTrace();
				logger.log(Level.WARNING, "Trouble accessing preferences.", ex);
				// END KGU#484 2018-04-05
			}
		}
		return this.prefGeneratorName;
	}
	// END KGU#170 2016-04-01

	// START KGU#705 2019-09-24: Enh. #738
	/**
	 * Retrieves (and caches) the configured favourite code generator (also
	 * relevant for the code preview).
	 *
	 * @param genName - Language title for the preferred generator
	 * @see #getPreferredGeneratorName()
	 */
	public void setPreferredGeneratorName(String genName) {
		if (genName == null || genName.trim().isEmpty()) {
			return;
		}
		try {
			Ini ini = Ini.getInstance();
			for (GENPlugin plugin : Menu.generatorPlugins) {
				if (genName.equalsIgnoreCase(plugin.title)) {
					ini.load();
					// START KGU#764 2019-11-29: Issue #777 - Another Sructorizer instance may have changed the favourite language
					//if (!genName.equalsIgnoreCase(this.prefGeneratorName)) {
					//	this.generatorUseCount = 1;
					//}
					//this.prefGeneratorName = plugin.title;
					//if (!this.prefGeneratorName.equals(ini.getProperty("genExportPreferred", "Java"))) {
					String iniGeneratorName = ini.getProperty("genExportPreferred", this.prefGeneratorName);
					boolean modified = !genName.equalsIgnoreCase(this.prefGeneratorName) || !genName.equalsIgnoreCase(iniGeneratorName);
					if (modified) {
						this.prefGeneratorName = plugin.title;
					// END KGU#764 2019-11-29
						ini.setProperty("genExportPreferred", plugin.title);
						ini.save();
						updateCodePreview();
						NSDControl.doButtons();
					}
					break;
				}
			}
		} catch (IOException ex) {
			logger.log(Level.WARNING, "Trouble accessing preferences.", ex);
		}
	}
	// END KGU#705 2ß19-09-24

	/*========================================
	 * inputbox methods
	 *========================================*/
	// START KGU 2015-10-14: additional parameters for title customisation
	//public void showInputBox(EditData _data)
	/**
	 * Opens the appropriate element editor version for element type
	 * {@code _elementType} and gathers the editing results in {@code _data}.
	 *
	 * @param _data - container for the content transfer between the element and
	 * the InputBox
	 * @param _elementType - Class name of the {@link Element} we offer editing
	 * for
	 * @param _isInsertion - Indicates whether or not the element is a new
	 * object
	 * @param _allowCommit - Whether the OK button is enabled (not for immutable
	 * elements)
	 */
	public void showInputBox(EditData _data, String _elementType, boolean _isInsertion, boolean _allowCommit) // END KGU 2015-10-14
	{
		if (NSDControl != null) {
			// START KGU#946 2021-02-28: Bugfix #947: Now the type is distinguished before calling this
			boolean isRoot = _elementType.equals("Root")
					|| _elementType.equals("Function")
					|| _elementType.equals("Includable");
			// END KGU#946 2021-02-28
			// START KGU#170 2016-04-01: Issue #143 - on opening the editor a comment popup should vanish
			hideComments();
			// END KGU#170 2016-04-01
			// START KGU#3 2015-10-25: Dedicated support for FOR loops
			//InputBox inputbox = new InputBox(NSDControl.getFrame(),true);
			InputBox inputbox = null;
			if (_elementType.equals("For")) {
				InputBoxFor ipbFor = new InputBoxFor(NSDControl.getFrame(), true);
				// START #61 2016-09-24: After partial redesign some things work differently, now
				//if (!_isInsertion)
				//{
				if (_isInsertion) {
					// Split the default text to find out what style it is
					String[] forFractions = For.splitForClause(_data.text.getLongString());
					for (int i = 0; i < 4; i++) {
						_data.forParts.add(forFractions[i]);
					}
					if (forFractions[5] != null) {
						_data.forParts.add(forFractions[5]);
					}
				}
				// END KGU#61 2016-09-24
				ipbFor.txtVariable.setText(_data.forParts.get(0));
				ipbFor.txtStartVal.setText(_data.forParts.get(1));
				ipbFor.txtEndVal.setText(_data.forParts.get(2));
				ipbFor.txtIncr.setText(_data.forParts.get(3));
				// START KGU#61 2016-03-21: Enh. #84 - Consider FOR-IN loops
				//ipbFor.chkTextInput.setSelected(!_data.forPartsConsistent);
				//ipbFor.enableTextFields(!_data.forPartsConsistent);
				if (_data.forParts.count() > 4) {
					ipbFor.txtValueList.setText(ipbFor.forInValueList = _data.forParts.get(4));
					ipbFor.txtVariableIn.setText(_data.forParts.get(0));
				}
				boolean textMode = _data.forLoopStyle == For.ForLoopStyle.FREETEXT;
				ipbFor.chkTextInput.setSelected(textMode);
				ipbFor.enableTextFields(textMode);
				ipbFor.setIsTraversingLoop(_data.forLoopStyle == For.ForLoopStyle.TRAVERSAL);
				// END KGU#61 2016-03-21
				inputbox = ipbFor;
			}
			// START KGU#363 2017-03-13: Enh. #372
			// START KGU#946 2021-02-28: Bugfix #947: Now the type is distinguished before calling this
			//else if (_elementType.equals("Root")) {
			else if (isRoot) {
			// END KGU#946 2021-02-28
				InputBoxRoot ipbRt = new InputBoxRoot(getFrame(), true);
				ipbRt.licenseInfo = _data.licInfo;
				// START KGU#376 2017-07-01: Enh. #389
				ipbRt.setIncludeList(_data.diagramRefs);
				// END KGU#376 2017-07-01
				inputbox = ipbRt;
			}
			// END KGU#363 2017-03-13
			// START KGU#916 2021-01-24: Enh. #915
			else if (_elementType.equals("Case") && Element.useInputBoxCase) {
				// START KGU#927 2021-02-06: Enh. #915
				//inputbox = new InputBoxCase(getFrame(), true);
				inputbox = new InputBoxCase(getFrame(), true, new CaseEditHelper(root));
				((InputBoxCase) inputbox).branchOrder = _data.branchOrder;
				// END KGU#927 2021-02-06
				inputbox.txtText.setVisible(false);
			}
			// END KGU#916 2021-01-24
			else {
				inputbox = new InputBox(getFrame(), true);
			}
			// END KGU#3 2015-10-25
			inputbox.setLocationRelativeTo(getFrame());

			// set title (as default)
			inputbox.setTitle(_data.title);

			// set field
			inputbox.txtText.setText(_data.text.getText());
			inputbox.txtComment.setText(_data.comment.getText());
			// START KGU#43 2015-10-12: Breakpoint support
			// START KGU#946 2021-02-28: Bugfix #947 - it might be a different Root we summon here...
			//boolean notRoot = getSelected() != root;
			//inputbox.chkBreakpoint.setVisible(notRoot);
			inputbox.chkBreakpoint.setVisible(!isRoot);
			// END KGU#946 2021-02-28
			inputbox.chkBreakpoint.setSelected(_data.breakpoint);
			// START KGU#686 2019-03-17: Enh. #56 - Introduction of Try
			if (_elementType.equals("Try") || _elementType.equals("Forever")) {
				inputbox.chkBreakpoint.setEnabled(false);
				inputbox.chkBreakpoint.setSelected(false);
			}
			// END KGU#686 2019-03-17
			// END KGU#43 2015-10-12
			// START KGU#695 2021-01-22: Enh. #714: Special checkbox for Try elements
			if (_elementType.equals("Try")) {
				inputbox.chkShowFinally.setVisible(true);
				inputbox.chkShowFinally.setSelected(_data.showFinally);
			}
			// END KGU#695 2021-01-22
			// START KGU#213 2016-08-01: Enh. #215
			// START KGU#246 2016-09-13: Bugfix #241)
			//inputbox.lblBreakTrigger.setText(inputbox.lblBreakText.getText().replace("%", Integer.toString(_data.breakTriggerCount)));
			// START KGU#213 2016-10-13: Enh. #215 - Make it invisible if zero
			//inputbox.lblBreakTriggerText.setVisible(notRoot);
			inputbox.lblBreakTriggerText.setVisible(!isRoot && _data.breakTriggerCount > 0);
			// END KGU#213 2016-10-13
			inputbox.lblBreakTrigger.setText(Integer.toString(_data.breakTriggerCount));
			// END KGU#246 2016-09-13
			// END KGU#213 2016-08-01
			// START KGU#277 2016-10-13: Enh. #270
			inputbox.chkDisabled.setVisible(!isRoot);
			inputbox.chkDisabled.setSelected(_data.disabled);
			// END KGU#277 2016-10-13
			
			// START KGU#1057 2022-08-18: Enh. #1066 Support for autocompletions
			if (!isRoot && !_elementType.equals("Parallel") && !_elementType.equals("Try")) {
				ArrayList<String> words = new ArrayList<String>();
				// START KGU#1062 2022-08-25 Enh. #1066
				words.add("Infinity");
				// END KGU#1062 2022-08-25
				StringList varNames = root.getVarNames();
				for (int i = 0; i < varNames.count(); i++) {
					words.add(varNames.get(i));
				}
				// For calls, we add the known routine signatures
				if (_elementType.equals("Call") && Arranger.hasInstance()) {
					Set<Root> roots = Arranger.getInstance().getAllRoots();
					for (Root rt: roots) {
						if (rt.isSubroutine()) {
							words.add(rt.getSignatureString(false, true));
						}
					}
				}
				Collections.sort(words, String.CASE_INSENSITIVE_ORDER);
				inputbox.words = words;
				inputbox.typeMap = root.getTypeInfo();
				inputbox.pnlSuggest.setVisible(true);
			}
			// END KGU#1057 2022-08-18

			inputbox.OK = false;
			// START KGU#42 2015-10-14: Pass the additional information for title translation control
			// START KGU#42 2019-03-05: Adapted to new type set
			//if (_elementType.equals("Root") && !this.isProgram())
			//{
			//	_elementType = "Function";
			//}
			if (_elementType.equals("Root")) {
				if (this.isSubroutine()) {
					_elementType = "Function";
				} else if (this.isInclude()) {
					_elementType = "Includable";
				}
			}
			// END KGU#42 2019-03-05
			else if (_elementType.equals("Forever")) {
				inputbox.lblText.setVisible(false);
				inputbox.txtText.setVisible(false);
			}
			inputbox.elementType = _elementType;
			inputbox.forInsertion = _isInsertion;
			// END KGU#42 2015-10-14
			// START KGU#61 2016-03-21: Give InputBox an opportunity to check and ensure consistency
			inputbox.checkConsistency();
			// END KGU#61 2016-03-21
			// START KGU#911 2021-01-10: Enh. #910
			inputbox.btnOK.setEnabled(_allowCommit);
			// END KGU#911 2021-01-10
			// START KGU#1104 2023-11-09: Enh. #1114 Place the caret to the first question mark for new elements
			if (_isInsertion) {
				// Typically, the default texts contain a question mark where the condition is to be inserted
				int posQM = inputbox.txtText.getText().indexOf('?');
				if (posQM > 0) {
					inputbox.txtText.setCaretPosition(posQM);
					inputbox.txtText.setSelectionEnd(posQM+1);
				}
			}
			// END KGU#1104 2023-11-09
			inputbox.setVisible(true);

			// -------------------------------------------------------------------------------------
			// START KGU#927 2021-02-07: Enh. #915 Avoid unnecessary Case branch reordering
			_data.branchOrder = null;
			// END KGU#927 2021-02-07
			// get fields
			_data.text.setText(inputbox.txtText.getText());
			_data.comment.setText(inputbox.txtComment.getText());
			// START KGU#43 2015-10-12: Breakpoint support
			_data.breakpoint = inputbox.chkBreakpoint.isSelected();
			// END KGU#43 2015-10-12
			// START KGU#277 2016-10-13: Enh. #270
			_data.disabled = inputbox.chkDisabled.isSelected();
			// END KGU#277 2016-10-13
// START KGU#213 2016-08-01: Enh. #215 (temporarily disabled again)
//			try{
//				_data.breakTriggerCount = Integer.parseUnsignedInt(inputbox.txtBreakTrigger.getText());
//			}
//			catch (Exception ex)
//			{
//				_data.breakTriggerCount = 0;
//			}
// END KGU#213 2016-08-01
			// START KGU#695 2021-01-22: Enh. #714
			_data.showFinally = inputbox.chkShowFinally.isSelected();
			// END KGU#695 2021-01-22
			// START KGU#3 2015-10-25: Dedicated support for For loops
			if (inputbox instanceof InputBoxFor) {
				_data.forParts = new StringList();
				_data.forParts.add(((InputBoxFor) inputbox).txtVariable.getText());
				_data.forParts.add(((InputBoxFor) inputbox).txtStartVal.getText());
				_data.forParts.add(((InputBoxFor) inputbox).txtEndVal.getText());
				_data.forParts.add(((InputBoxFor) inputbox).txtIncr.getText());
				// START KGU#61 2016-03-21: Enh. #84 - consider FOR-IN loops
				_data.forLoopStyle = ((InputBoxFor) inputbox).identifyForLoopStyle();
				if (_data.forLoopStyle == For.ForLoopStyle.TRAVERSAL) {
					// (InputBoxFor)inputbox).txtVariableIn.getText() should equal (InputBoxFor)inputbox).txtVariable.getText(),
					// such that nothing must be done about it here
					_data.forParts.add(((InputBoxFor) inputbox).forInValueList);
				}
				if (((InputBoxFor) inputbox).chkTextInput.isSelected() && !((InputBoxFor) inputbox).isLoopDataConsistent()) {
					_data.forLoopStyle = For.ForLoopStyle.FREETEXT;
				}
				// END KGU#61 2016-03-21

			}
			// END KGU#3 2015-10-25
			// START KGU#363 2017-03-13: Enh. 372
			else if (inputbox instanceof InputBoxRoot) {
				// START KGU#363 2017-05-20
				//_data.authorName = ((InputBoxRoot)inputbox).txtAuthorName.getText();
				//_data.licenseName = ((InputBoxRoot)inputbox).licenseInfo.licenseName;
				//_data.licenseText = ((InputBoxRoot)inputbox).licenseInfo.licenseText;
				_data.licInfo = ((InputBoxRoot) inputbox).licenseInfo;
				// END KGU#363 2017-05-20
				// START KGU#376 2017-07-01: Enh. #389
				_data.diagramRefs = ((InputBoxRoot) inputbox).getIncludeList();
				// END KGU#376 2017-07-01
			}
			// END KGU#363 2017-03-13
			// START KGU#916 2021-01-24: Enh. #915 additional functionality for Case elements
			else if (inputbox instanceof InputBoxCase) {
				_data.branchOrder = ((InputBoxCase) inputbox).branchOrder;
			}
			// END KGU#916 2021-01-24
			_data.result = inputbox.OK;

			inputbox.dispose();
		}
	}

	/*========================================
	 * CLIPBOARD INTERACTIONS
	 *========================================*/
	/**
	 * Copies the diagram as a PNG picture to the system clipboard.<br/>
	 * NOTE: For some platforms, the clipboard content may yet be a JPEG image
	 * rather than PNG.
	 *
	 * @see #copyToClipboardEMF()
	 */
	public void copyToClipboardPNG() {
		// START KGU#183 2016-04-24: Issue #169 - retain old selection
		Element wasSelected = selected;
		// END KGU#183 2016-04-24

		// START KGU 2015-10-11
		//root.selectElementByCoord(-1,-1);	// Unselect all elements
		//redraw();
		unselectAll(true);
		// END KGU 2015-10-11

		Clipboard systemClipboard = Toolkit.getDefaultToolkit().getSystemClipboard();
		//DataFlavor pngFlavor = new DataFlavor("image/png","Portable Network Graphics");

		// get diagram
		// START KGU#660 2019-03-25: Issue #685
		//BufferedImage image = new BufferedImage(root.width+1,root.height+1, BufferedImage.TYPE_INT_ARGB);
		int imageType = BufferedImage.TYPE_INT_ARGB;
		if (System.getProperty("os.name").toLowerCase().contains("windows")) {
			/* Windows always converts to JPEG instead of PNG, so it doesn't cope
			 * with alpha channel. In Java 11, this will produce exception stack
			 * traces, so we just circumvent it now. 
			 */
			imageType = BufferedImage.TYPE_INT_RGB;
		}
		BufferedImage image = new BufferedImage(root.width + 1, root.height + 1, imageType);
		// END KGU#660 2019-03-25
		// START KGU#906 2021-01-06: Enh. #905 - we don't want the triangles in the clipboard
		//root.draw(image.getGraphics(), null);
		root.draw(image.getGraphics(), null, DrawingContext.DC_IMAGE_EXPORT);
		// END KGU#906 2021-01-06

		// put image to clipboard
		ImageSelection imageSelection = new ImageSelection(image);
		systemClipboard.setContents(imageSelection, null);

		// START KGU#183 2016-04-24: Issue #169 - restore old selection
		selected = wasSelected;
		if (selected != null) {
			selected.setSelected(true);
		}
		redraw();
		// END KGU#183 2016-04-24
	}

	/**
	 * Copies the diagram as a EMF picture to the system clipboard.
	 *
	 * @see #copyToClipboardPNG()
	 */
	public void copyToClipboardEMF() {
		// START KGU#183 2016-04-24: Issue #169 - retain old selection
		Element wasSelected = selected;
		// END KGU#183 2016-04-24

		// START KGU 2015-10-11
		//root.selectElementByCoord(-1,-1);	// Unselect all elements
		//redraw();
		unselectAll(true);
		// END KGU 2015-10-11

		Clipboard systemClipboard = Toolkit.getDefaultToolkit().getSystemClipboard();

		try {
			ByteArrayOutputStream myEMF = new ByteArrayOutputStream();
			EMFGraphics2D emf = new EMFGraphics2D(myEMF, new Dimension(root.width + 6, root.height + 1));
			emf.setFont(Element.getFont());

			emf.startExport();
			lu.fisch.graphics.Canvas c = new lu.fisch.graphics.Canvas(emf);
			lu.fisch.graphics.Rect myrect = root.prepareDraw(c);
			root.draw(c, myrect, null, false);
			emf.endExport();

			systemClipboard.setContents(new EMFSelection(myEMF), null);
		} catch (Exception e) {
			// START KGU#484 2018-04-05: Issue #463
			//e.printStackTrace();
			logger.log(Level.WARNING, "Clipboad action failed.", e);
			// END KGU#484 2018-04-05
		}

		// START KGU#183 2016-04-24: Issue #169 - restore old selection
		selected = wasSelected;
		if (selected != null) {
			selected.setSelected(true);
		}
		redraw();
		// END KGU#183 2016-04-24
	}

	// Inner class is used to hold an image while on the clipboard.
	public static class EMFSelection implements Transferable, ClipboardOwner {

		public static final DataFlavor emfFlavor = new DataFlavor("image/emf", "Enhanced Meta File");
		// the Image object which will be housed by the ImageSelection
		private ByteArrayOutputStream os;

		static {
			try {
				SystemFlavorMap sfm = (SystemFlavorMap) SystemFlavorMap.getDefaultFlavorMap();
				sfm.addUnencodedNativeForFlavor(emfFlavor, "ENHMETAFILE");
			} catch (Exception e) {
				String message = e.getMessage();
				if (message == null || message.isEmpty()) {
					message = e.toString();
				}
				logger.logp(Level.SEVERE, "EMFSelection", "static init", message);
			}
		}

		private static DataFlavor[] supportedFlavors = {emfFlavor};

		public EMFSelection(ByteArrayOutputStream os) {
			this.os = os;
		}

		// Returns the supported flavors of our implementation
		public DataFlavor[] getTransferDataFlavors() {
			return supportedFlavors;
		}

		// Returns true if flavor is supported
		public boolean isDataFlavorSupported(DataFlavor flavor) {
			for (int i = 0; i < supportedFlavors.length; i++) {
				DataFlavor f = supportedFlavors[i];
				if (f.equals(flavor)) {
					return true;
				}
			}
			return false;
		}

		// Returns Image object housed by Transferable object
		public Object getTransferData(DataFlavor flavor) throws UnsupportedFlavorException, IOException {
			if (flavor.equals(emfFlavor)) {
				return (new ByteArrayInputStream(os.toByteArray()));
			} else {
				//System.out.println("Hei !!!");
				throw new UnsupportedFlavorException(flavor);
			}
		}

		public void lostOwnership(Clipboard arg0, Transferable arg1) {
		}

	}

	// Inner class is used to hold an image while on the clipboard.
	public static class ImageSelection implements Transferable {
		// the Image object which will be housed by the ImageSelection

		private Image image;

		public ImageSelection(Image image) {
			this.image = image;
		}

		// Returns the supported flavors of our implementation
		public DataFlavor[] getTransferDataFlavors() {
			return new DataFlavor[]{DataFlavor.imageFlavor};
		}

		// Returns true if flavor is supported
		public boolean isDataFlavorSupported(DataFlavor flavor) {
			return DataFlavor.imageFlavor.equals(flavor);
		}

		// Returns Image object housed by Transferable object
		public Object getTransferData(DataFlavor flavor) throws UnsupportedFlavorException, IOException {
			if (!DataFlavor.imageFlavor.equals(flavor)) {
				throw new UnsupportedFlavorException(flavor);
			}
			// else return the payload
			return image;
		}
	}

	/*========================================
	 * ANALYSER
	 *========================================*/
	/**
	 * Instigates the analysis of the current diagram held in {@link #root}
	 */
	protected void analyse() {
		if (Element.E_ANALYSER && errorlist != null && isInitialized) {
			//System.out.println("Analysing ...");

			// Olà - The use of a thread to show the errorlist
			// seams not to work, because the list is not always
			// shown. Concurrency problem?

			/*
			 Analyser analyser = new Analyser(root,errorlist);
			 analyser.start();
			 /**/
			//System.out.println("Working ...");
			Vector<DetectedError> vec = root.analyse();
			DefaultListModel<DetectedError> errors =
					(DefaultListModel<DetectedError>) errorlist.getModel();
			errors.clear();

			for (int i = 0; i < vec.size(); i++) {
				errors.addElement(vec.get(i));
			}

			errorlist.repaint();
			errorlist.validate();
		}
	}

	/*========================================
	 * Recently used files
	 *========================================*/
	/**
	 * Adds the given path {@code _filename} to the list of recently used files.
	 *
	 * @param _filename - the path of the file most recently used (loaded/saved)
	 * @see #addRecentFile(String, boolean)
	 */
	public void addRecentFile(String _filename) {
		addRecentFile(_filename, true);
	}

	/**
	 * Adds the given {@code _filename} to the list of recently used files. If
	 * this would exceed {@link #MAX_RECENT_FILES} then the oldest file name
	 * gets dropped from the list.
	 *
	 * @param _filename - path of a file most recently used
	 * @param saveINI - if true then we will immediately save the list to the
	 * ini file and have all button visibility checked immediately.
	 * @see #addRecentFile(String)
	 */
	public void addRecentFile(String _filename, boolean saveINI) {
		if (!recentFiles.isEmpty() && recentFiles.get(0).equals(_filename)) {
			return;	// nothing to do
		}
		if (recentFiles.contains(_filename)) {
			recentFiles.remove(_filename);
		}
		recentFiles.insertElementAt(_filename, 0);
		while (recentFiles.size() > MAX_RECENT_FILES) {
			recentFiles.removeElementAt(recentFiles.size() - 1);
		}
		// START KGU#602 2018-10-28 - saveINI = false is typically called on startup, so postpone the button stuff too 
		//NSDControl.doButtons();
		//if (saveINI==true) {NSDControl.savePreferences();}
		if (saveINI) {
			NSDControl.doButtons();
			NSDControl.savePreferences();
		}
		// END KGU#602 2018-10-28
	}

	/*========================================
	 * Run
	 *========================================*/
	/**
	 * Activates the {@link Executor} forcing open the debug {@link Control}.
	 *
	 * @see #goTurtle()
	 */
	public void goRun() {
		// START KGU#448 2018-01-05: Enh. #443 - generalized DiagramController activation
		//Executor.getInstance(this,null);
		Executor.getInstance(this, this.getEnabledControllers());
		// END KGU#448 2018-01-05
		if (root.advanceTutorialState(26, this.root)) {
			analyse();
		}
		// KGU#908 2021-01-06: Bugfix #907 - the previous three lins were duplicate here
	}

	/**
	 * Ensures the {@link TurtleBox} being open and activates the
	 * {@link Executor} forcing open the debug {@link Control}.
	 *
	 * @see #goRun()
	 */
	public void goTurtle() {
		if (turtle == null) {
			// START KGU#889 2020-12-28: Enh. #890 statusbar needs slightly more width
			//turtle = new TurtleBox(500,500);
			turtle = new TurtleBox(512, 560);
			// END KGU#889 2020-12-28
			// START KGU#685 2020-12-12: Enh. #704
			Locales.getInstance().register(turtle.getFrame(), true);
			turtle.setReverseZoomWheel(Element.E_WHEEL_REVERSE_ZOOM);
			// END KGU#685 2020-12-12
			// START KGU#894 2020-12-21: Issue #895 Wasn't correctly scaled (with "Nimbus")
			turtle.updateLookAndFeel();
			GUIScaler.rescaleComponents(turtle.getFrame());
			// END KGU#894 2020-12-21
		}
		turtle.setVisible(true);
		// Activate the executor (getInstance() is supposed to do that)
		// START KGU#448 2018-01-05: Enh. #443: Cope with potentially several controllers
		//Executor.getInstance(this,turtle);
		this.enableController(turtle.getClass().getName(), true);
		goRun();
		// END KGU#448 2018-01-05

	}

	/**
	 * Checks for running status of the Root currently held and suggests the
	 * user to stop the execution if it is running
	 *
	 * @return true if the fostered Root isn't executed (action may proceed),
	 * false otherwise
	 */
	private boolean checkRunning() {
		if (this.root == null || !this.root.isExecuted()) {
			return true;	// No problem
		}		// Give the user the chance to kill the execution but don't do anything for now,
		// whatever the user may have been decided.
		Executor.getInstance(null, null);
		return false;
	}

	// START KGU#448 2018-01-05: Enh. #443
	/**
	 * Lazy initialization method for static field {@link #diagramControllers}
	 *
	 * @return the initialized list of {@link DiagramController} instances; the
	 * first element (reserved for a {@link TurtleBox)} instance) may be null.
	 */
	// START KGU#911 2021-01-10: Enh. #910 Result type changed
	//protected ArrayList<DiagramController> getDiagramControllers() {
	protected LinkedHashMap<DiagramController, Root> getDiagramControllers() {
	// END KGU#911 2021-01-10
		if (diagramControllers != null) {
			return diagramControllers;
		}
		// START KGU#911 2021-01-10: Enh. #910 data structure changed
		//diagramControllers = new ArrayList<DiagramController>();
		// Turtleizer is always added as first entry (no matter whether initialized or not)
		//diagramControllers.add(turtle);
		diagramControllers = new LinkedHashMap<DiagramController, Root>();
		// We try to add Turtleizer as first entry
		if (turtle != null) {
			diagramControllers.put(turtle, null);
		}
		// END KGU#911 2021-01-10
		String errors = "";
		Vector<GENPlugin> plugins = Menu.controllerPlugins;
		if (plugins.isEmpty()) {
			BufferedInputStream buff = null;
			try {
				buff = new BufferedInputStream(getClass().getResourceAsStream("controllers.xml"));
				GENParser genp = new GENParser();
				plugins = genp.parse(buff);
			} catch (Exception ex) {
				errors = ex.toString();
				// START KGU#484 2018-04-05: Issue #463
				//ex.printStackTrace();
				logger.log(Level.WARNING, "Trouble accessing controller plugin definitions.", ex);
				// END KGU#484 2018-04-05
			}
			if (buff != null) {
				try {
					buff.close();
				} catch (IOException ex) {
					// START KGU#484 2018-04-05: Issue #463
					//ex.printStackTrace();
					logger.log(Level.WARNING, "Couldn't close the controller plugin definition file.", ex);
					// END KGU#484 2018-04-05
				}
			}
		}
		for (int i = 0; i < plugins.size(); i++) {
			GENPlugin plugin = plugins.get(i);
			final String className = plugin.className;
			// If it's not Turtleizer then add it to the available controllers
			// START KGU#911 2021-01-10: Bugfix on behalf of #910
			//if (!className.equals("TurtleBox")) {
			if (!className.equals("lu.fisch.turtle.TurtleBox")) {
			// END KGU#911 2021-01-10
				try {
					Class<?> genClass = Class.forName(className);
					// START KGU#911 2021-01-10: Enh. #910 data structure changed
					//diagramControllers.add((DiagramController) genClass.getDeclaredConstructor().newInstance());
					DiagramController ctrlr = (DiagramController) genClass.getDeclaredConstructor().newInstance();
					// Try to set the name according to the plugin title (does not necessarily work)
					ctrlr.setName(plugin.title);
					Root incl = constructDiagrContrIncludable(ctrlr);
					diagramControllers.put(ctrlr, incl);
					// END KGU#911 2021-01-10
				} catch (Exception ex) {
					errors += "\n" + plugin.title + ": " + ex.getLocalizedMessage();
				}
			}
		}
		if (!errors.isEmpty()) {
			errors = Menu.msgTitleLoadingError.getText() + errors;
			JOptionPane.showMessageDialog(this.getFrame(), errors,
					Menu.msgTitleParserError.getText(), JOptionPane.ERROR_MESSAGE);
		}
		return diagramControllers;
	}

	// START KGU#911 2021-01-10: Enh. #910 - We represent DiagramControllers by includables
	/**
	 * Constructs a special Includable diagram for the given DiagramController
	 * {@code controller} listing all provided routines in the comment and
	 * defining specified data type (particularly enumeration types)
	 *
	 * @param controller - a {@link DiagramController} implementor instance
	 * @return a special immutable Includable
	 */
	private Root constructDiagrContrIncludable(DiagramController controller) {
		Root incl = new Root(StringList.getNew("$" + controller.getName().replace(" ", "_")));
		incl.setInclude(false);
		StringList comment = new StringList();
		comment.add("Represents Diagram Controller \"" + controller.getName() + "\"");
		comment.add("");
		comment.add("Provided procedures:");
		int count = addRoutineSignatures(controller.getProcedureMap(), comment);
		if (count == 0) {
			comment.add("\t-");
		}
		comment.add("Provided Functions:");
		count = addRoutineSignatures(controller.getFunctionMap(), comment);
		if (count == 0) {
			comment.add("\t-");
		}
		String[] enumDefs = controller.getEnumerators();
		if (enumDefs != null) {
			comment.add("Provided Enumeration Types:");
			count = 0;
			for (int j = 0; j < enumDefs.length; j++) {
				String enumDef = enumDefs[j];
				int posBrace = enumDef.indexOf("{");
				if (posBrace > 0) {
					String typeName = null;
					if (enumDef.startsWith("enum ")) {
						// Seems to be in Java syntax, convert it to Structorizer syntax
						typeName = enumDef.substring(5, posBrace).trim();
						enumDef = ("type " + typeName + " = enum" + enumDef.substring(posBrace)).trim();
						if (enumDef.endsWith(";")) {
							enumDef = enumDef.substring(0, enumDef.length() - 1);
						}
					} else if (enumDef.startsWith("type ")
							&& (posBrace = enumDef.substring(0, posBrace).indexOf("=")) > 0) {
						typeName = enumDef.substring(5, posBrace).trim();
					}
					if (typeName != null) {
						comment.add(String.format("%4d. %s", ++count, typeName));
						Instruction typedef = new Instruction(enumDef);
						incl.children.addElement(typedef);
					}
				}
			}
			if (count == 0) {
				comment.add("\t-");
			}
		}
		incl.setComment(comment);
		incl.children.addElement(new Instruction("restart()"));
		incl.setDisabled(true);
		return incl;
	}

	/**
	 * Retrieves the signatures of the given API routines and adds them to the
	 * StringList {@code comment}.
	 *
	 * @param routines - the procedure or function map of the DiagramController
	 * @param comment - the {@link StringList} the routine descriptions are to
	 * be added to
	 * @return number of routines
	 */
	public int addRoutineSignatures(HashMap<String, Method> routines, StringList comment) {
		int count = 0;
		for (Map.Entry<String, Method> entry : routines.entrySet()) {
			String[] parts = entry.getKey().split("#", -1);
			Method meth = entry.getValue();
			if (meth.getName().equalsIgnoreCase(parts[0])) {
				// prefer the true name
				parts[0] = meth.getName();
			}
			Class<?>[] argTypes = meth.getParameterTypes();
			Class<?> resType = meth.getReturnType();
			StringList typeNames = new StringList();
			String resTypeName = "";
			if (resType != null && !resType.getName().equals("void")) {
				resTypeName = ": " + resType.getSimpleName();
			}
			for (int i = 0; i < argTypes.length; i++) {
				typeNames.add(argTypes[i].getSimpleName());
			}

			comment.add(String.format("%4d. %s(%s)%s", ++count,
					parts[0], typeNames.concatenate(", "), resTypeName));
		}
		return count;
	}
	// END KGU#911 2021-01-10

	/**
	 * @return an array of {@link DiagramController} instances enabled for
	 * execution
	 * @see #isControllerEnabled(String)
	 * @see #enableController(String, boolean)
	 */
	private DiagramController[] getEnabledControllers() {
		this.getDiagramControllers();
		LinkedList<DiagramController> controllers = new LinkedList<DiagramController>();
		// START KGU#911 2021-01-09: Enh. #910 status now coded in the Includables
		//long mask = 1;
		//for (DiagramController contr: diagramControllers) {
		//	if (contr != null && (this.enabledDiagramControllers & mask) != 0) {
		//		controllers.add(contr);
		//	}
		//	mask <<= 1;
		//}
		for (Map.Entry<DiagramController, Root> entry : diagramControllers.entrySet()) {
			if (entry.getValue() == null || !entry.getValue().isDisabled(false)) {
				controllers.add(entry.getKey());
			}
		}
		// END KGU#911 2021-01-09
		return controllers.toArray(new DiagramController[controllers.size()]);
	}
	// END KGU#448 2018-01-08

	// START KGU#177 2016-04-07: Enh. #158
	/**
	 * Tries to shift the selection to the next element in the _direction
	 * specified. It turned out that on going down and right it's most intuitive
	 * to dive into the substructure of compound elements (rather than jumping
	 * to its successor). (For Repeat elements this holds on going up).
	 *
	 * @param _direction - the cursor key orientation (up, down, left, right)
	 */
	public void moveSelection(Editor.CursorMoveDirection _direction) {
		if (selected != null) {
			Rect selRect = selected.getRectOffDrawPoint();
			// Get center coordinates
			int x = (selRect.left + selRect.right) / 2;
			int y = (selRect.top + selRect.bottom) / 2;
			switch (_direction) {
			case CMD_UP:
				// START KGU#495 2018-02-15: Bugfix #511 - we must never dive into collapsed loops!
				//if (selected instanceof Repeat)
				if (selected instanceof Repeat && !selected.isCollapsed(false)) // END KGU#495 2018-02-15
				{
					// START KGU#292 2016-11-16: Bugfix #291
					//y = ((Repeat)selected).getRectOffDrawPoint().bottom - 2;
					y = ((Repeat) selected).getBody().getRectOffDrawPoint().bottom - 2;
					// END KGU#292 2016-11-16
				} else if (selected instanceof Root) {
					y = ((Root) selected).children.getRectOffDrawPoint().bottom - 2;
				} else {
					y = selRect.top - 2;
				}
				break;
			case CMD_DOWN:
				// START KGU#495 2018-02-15: Bugfix #511 - we must never dive into collapsed loops!
				//if (selected instanceof ILoop && !(selected instanceof Repeat))
				if (selected instanceof ILoop && !selected.isCollapsed(false) && !(selected instanceof Repeat))
				// END KGU#495 2018-02-15
				{
					Subqueue body = ((ILoop) selected).getBody();
					y = body.getRectOffDrawPoint().top + 2;
				}
				// START KGU#346 2017-02-08: Issue #198 - Unification of forking elements
				//else if (selected instanceof Alternative)
				//{
				//	y = ((Alternative)selected).qTrue.getRectOffDrawPoint().top + 2;
				//}
				//else if (selected instanceof Case)
				//{
				//	y = ((Case)selected).qs.get(0).getRectOffDrawPoint().top + 2;
				//}
				// START KGU#498 2018-02-18: Bugfix #511 - cursor was caught when collapsed
				//else if (selected instanceof IFork)
				else if (selected instanceof IFork && !selected.isCollapsed(false))
				// END KGU#498 2018-02-18
				{
					y = selRect.top + ((IFork) selected).getHeadRect().bottom + 2;
				}
				// END KGU#346 2017-02-08
				// START KGU#498 2018-02-18: Bugfix #511 - cursor was caught when collapsed
				//else if (selected instanceof Parallel)
				else if (selected instanceof Parallel && !selected.isCollapsed(false))
				// END KGU#498 2018-02-18
				{
					y = ((Parallel) selected).qs.get(0).getRectOffDrawPoint().top + 2;
				} else if (selected instanceof Root) {
					y = ((Root) selected).children.getRectOffDrawPoint().top + 2;
				}
				// START KGU#729 2019-09-24: Bugfix #751
				else if (selected instanceof Try) {
					y = ((Try) selected).qTry.getRectOffDrawPoint().top + 2;
				}
				// END KGU#729 2019-09-24
				else {
					y = selRect.bottom + 2;
				}
				break;
			case CMD_LEFT:
				if (selected instanceof Root) {
					Rect bodyRect = ((Root) selected).children.getRectOffDrawPoint();
					// The central element of the subqueue isn't the worst choice because from
					// here the distances are minimal. The top element, on the other hand,
					// is directly reachable by cursor down.
					x = bodyRect.right - 2;
					y = (bodyRect.top + bodyRect.bottom) / 2;
				} else {
					x = selRect.left - 2;
					// START KGU#346 2017-02-08: Bugfix #198: It's more intuitive to stay at header y level
					if (selected instanceof IFork) {
						y = selRect.top + ((IFork) selected).getHeadRect().bottom / 2;
					}
					// END KGU#346 2017-02-08
				}
				break;
			case CMD_RIGHT:
				// START KGU#495 2018-02-15: Bugfix #511 - we must never dive into collapsed loops!
				//if (selected instanceof ILoop)
				if (selected instanceof ILoop && !selected.isCollapsed(false))
				// END KGU#495 2018-02-15
				{
					Rect bodyRect = ((ILoop) selected).getBody().getRectOffDrawPoint();
					x = bodyRect.left + 2;
					// The central element of the subqueue isn't the worst choice because from
					// here the distances are minimal. The top element, on the other hand,
					// is directly reachable by cursor down.
					y = (bodyRect.top + bodyRect.bottom) / 2;
				} else if (selected instanceof Root) {
					Rect bodyRect = ((Root) selected).children.getRectOffDrawPoint();
					// The central element of the subqueue isn't the worst choice because from
					// here the distances are minimal. The top element, on the other hand,
					// is directly reachable by cursor down.
					x = bodyRect.left + 2;
					y = (bodyRect.top + bodyRect.bottom) / 2;
				}
				// START KGU#729 2019-09-24: Bugfix #751
				else if (selected instanceof Try) {
					Rect catchRect = ((Try) selected).qCatch.getRectOffDrawPoint();
					x = catchRect.left + 2;
					y = catchRect.top + 2;
				}
				// END KGU#729 2019-09-24
				else {
					x = selRect.right + 2;
					// START KGU#346 2017-02-08: Bugfix #198: It's more intuitive to stay at header y level
					if (selected instanceof IFork) {
						y = selRect.top + ((IFork) selected).getHeadRect().bottom / 2;
					}
					// END KGU#346 2017-02-08
				}
				break;
			}
			Element newSel = root.getElementByCoord(x, y, true);
			if (newSel != null) {
				// START KGU#177 2016-04-24: Bugfix - couldn't leave Parallel and Forever elements
				// Compound elements with a lower bar would catch the selection again when their last
				// encorporated element is left downwards. So identify such a situation and leap after
				// the enclosing compound...
				if (_direction == Editor.CursorMoveDirection.CMD_DOWN
						&& (newSel instanceof Parallel || newSel instanceof Forever || !Element.E_DIN && newSel instanceof For)
						&& newSel.getRectOffDrawPoint().top < selRect.top) {
					newSel = root.getElementByCoord(x, newSel.getRectOffDrawPoint().bottom + 2, true);
				}
				// END KGU#177 2016-04-24
				// START KGU#214 2016-07-25: Improvement of enh. #158
				else if (_direction == Editor.CursorMoveDirection.CMD_UP
						&& (newSel instanceof Forever || !Element.E_DIN && newSel instanceof For)
						&& newSel.getRectOffDrawPoint().bottom < selRect.bottom) {
					Subqueue body = ((ILoop) newSel).getBody();
					Element sel = root.getElementByCoord(x, body.getRectOffDrawPoint().bottom - 2, true);
					if (sel != null) {
						newSel = sel;
					}
				}
				// END KGU#214 2016-07-25
				// START KGU#214 2016-07-31: Issue #158
				else if (newSel instanceof Root && (_direction == Editor.CursorMoveDirection.CMD_LEFT
						|| _direction == Editor.CursorMoveDirection.CMD_RIGHT)) {
					newSel = selected;	// Stop before the border on boxed diagrams
				}
				// END KGU#214 2015-07-31
				// START KGU#729 2019-09-24: Bugfix #751
				else if (newSel instanceof Try) {
					Element sel = null;
					if (_direction == Editor.CursorMoveDirection.CMD_UP) {
						// From finally go to catch, from catch to try, from outside to finally
						if (selected == ((Try) newSel).qFinally || selected.isDescendantOf(((Try) newSel).qFinally)) {
							sel = root.getElementByCoord(x, ((Try) newSel).qCatch.getRectOffDrawPoint().bottom - 2, true);
						} else if (selected == ((Try) newSel).qCatch || selected.isDescendantOf(((Try) newSel).qCatch)) {
							sel = root.getElementByCoord(x, ((Try) newSel).qTry.getRectOffDrawPoint().bottom - 2, true);
						} else if (!selected.isDescendantOf(newSel)) {
							sel = root.getElementByCoord(x, ((Try) newSel).qFinally.getRectOffDrawPoint().bottom - 2, true);
						}
					} else if (_direction == Editor.CursorMoveDirection.CMD_DOWN) {
						// From try go to catch, from catch to finally, from finally to subsequent element
						if (selected == ((Try) newSel).qTry || selected.isDescendantOf(((Try) newSel).qTry)) {
							sel = root.getElementByCoord(x, ((Try) newSel).qCatch.getRectOffDrawPoint().top + 2, true);
						} else if (selected == ((Try) newSel).qCatch || selected.isDescendantOf(((Try) newSel).qCatch)) {
							sel = root.getElementByCoord(x, ((Try) newSel).qFinally.getRectOffDrawPoint().top + 2, true);
						} else if (selected == ((Try) newSel).qFinally || selected.isDescendantOf(((Try) newSel).qFinally)) {
							sel = root.getElementByCoord(x, newSel.getRectOffDrawPoint().bottom + 2, true);
						}
					}
					if (sel != null) {
						newSel = sel;
					}
				}
				// END KGU#729 2019-09-24
				selected = newSel;
			}
			// START KGU#214 2016-07-25: Bugfix for enh. #158 - un-boxed Roots didn't catch the selection
			// This was better than to rush around on horizontal wheel activity! Hence fix withdrawn
			//else if (_direction != Editor.CursorMoveDirection.CMD_UP && !root.isNice)
			//{
			//	selected = root;
			//}
			// END KGU#214 2016-07-25
			selected = selected.setSelected(true);

			// START KGU#177 2016-04-14: Enh. #158 - scroll to the selected element
			//redraw();
			redraw(selected);
			// END KGU#177 2016-04-14

			// START KGU#926 2021-02-04: Enh. #926
			this.scrollErrorListToSelected();
			// END KGU#926 2021-02-04
			// START KGU#705 2019-09-24: Enh. #738
			highlightCodeForSelection();
			// END KGU#705 2019-09-24
			// START KGU#177 2016-04-24: Bugfix - buttons haven't been updated 
			this.doButtons();
			// END KGU#177 2016-04-24
		}
	}
	// END KGU#177 2016-04-07

	// START KGU#206 2016-07-21: Enh. #158 + #197
	/**
	 * Tries to expand the selection towards the next element in the _direction
	 * specified. This is of course limited to the bounds of the containing
	 * Subqueue.
	 *
	 * @param _direction - the cursor key orientation (up, down)
	 */
	public void expandSelection(Editor.SelectionExpandDirection _direction) {
		if (selected != null
				&& !(selected instanceof Subqueue)
				&& !(selected instanceof Root)) {
			boolean newSelection = false;
			Subqueue sq = (Subqueue) selected.parent;
			Element first = selected;
			Element last = selected;
			// START KGU#866 2020-05-02: Issue #866 improved expansion / reduction strategy
			int anchorOffset = 0;
			boolean atUpperEnd = true;	// Is the selection to be modified at upper end?
			boolean atLowerEnd = true;	// Is the selection to be modified at lower end?
			// END KGU#866 2020-05-02
			if (selected instanceof SelectedSequence) {
				SelectedSequence sel = (SelectedSequence) selected;
				first = sel.getElement(0);
				last = sel.getElement(sel.getSize() - 1);
				// START KGU#866 2020-05-02: Issue #866 improved expansion / reduction strategy
				anchorOffset = sel.getAnchorOffset();
				atUpperEnd = !sel.wasModifiedBelowAnchor();	// FIXME offset of anchor?
				atLowerEnd = sel.wasModifiedBelowAnchor();
				// END KGU#866 2020-05-02
			}
			int index0 = sq.getIndexOf(first);
			int index1 = sq.getIndexOf(last);
			// START KGU#866 2020-05-02: Issue #866 improved expansion / reduction strategy
			//if (_direction == Editor.SelectionExpandDirection.EXPAND_UP && index0 > 0)
			if (index0 > 0
					&& (_direction == Editor.SelectionExpandDirection.EXPAND_TOP
					|| _direction == Editor.SelectionExpandDirection.EXPAND_UP && atUpperEnd))
			// END KGU#866 2020-05-02
			{
				// START KGU#866 2020-05-02: Issue #866 improved expansion / reduction strategy
				//selected = new SelectedSequence(sq, index0-1, index1);
				selected = new SelectedSequence(sq, index0 - 1, index1, anchorOffset + 1, false);
				// END KGU#866 2020-05-02
				newSelection = true;
			}
			// START KGU#866 2020-05-02: Issue #866 improved expansion / reduction strategy
			//else if (_direction == Editor.SelectionExpandDirection.EXPAND_DOWN && index1 < sq.getSize()-1)
			else if (index1 < sq.getSize() - 1
					&& (_direction == Editor.SelectionExpandDirection.EXPAND_BOTTOM
					|| _direction == Editor.SelectionExpandDirection.EXPAND_DOWN && atLowerEnd))
			// END KGU#866 2020-05-02
			{
				// START KGU#866 2020-05-02: Issue #866 improved expansion / reduction strategy
				//selected = new SelectedSequence(sq, index0, index1+1, _index1, true);
				selected = new SelectedSequence(sq, index0, index1 + 1, anchorOffset, true);
				// END KGU#866 2020-05-02
				newSelection = true;
			}
			// START KGU#866 2020-05-02: Issue #866 improved expansion / reduction strategy
			else if (_direction == Editor.SelectionExpandDirection.EXPAND_UP && atLowerEnd) {
				// Reduce at end
				selected.setSelected(false);
				redraw(selected);
				if (index0 + 1 >= index1) {
					// Selected sequence collapses to a single element
					selected = first;
				} else {
					selected = new SelectedSequence(sq, index0, index1 - 1,
							(anchorOffset == index1 - index0 ? anchorOffset - 1 : anchorOffset),
							true);
				}
				newSelection = true;
			} else if (_direction == Editor.SelectionExpandDirection.EXPAND_DOWN && atUpperEnd) {
				// Reduce at start
				selected.setSelected(false);
				redraw(selected);
				if (index0 + 1 >= index1) {
					// Selected sequence collapses to a single element
					selected = last;
				} else {
					selected = new SelectedSequence(sq, index0 + 1, index1,
							(anchorOffset == 0 ? 0 : anchorOffset - 1),
							false);
				}
				newSelection = true;
			}
			// END KGU#866 2020-05-02
			if (newSelection) {
				selected.setSelected(true);
				redraw(selected);
				this.doButtons();
			}
			// START KGU#705 2019-09-24: Enh. #738
			highlightCodeForSelection();
			// END KGU#705 2019-09-24
		}
	}
	// END KGU#206 2016-07-21

	@Override
	public void lostOwnership(Clipboard arg0, Transferable arg1) {
		// Nothing to do here
	}

	// START KGU#305 2016-12-15: Issues #305, #312
	@Override
	public void valueChanged(ListSelectionEvent ev) {
		if (ev.getSource() == errorlist) {
			// an error list entry has been selected
			// START KGU#565 2018-07-27: Bugfix #569 - content outsourced (as it may also be needed in mouseClicked())
			handleErrorListSelection();
			// END KGU#565 2018-07-27
		}
	}
	// END KGU#305

	// START KGU#565 2018-07-27: Bugfix #569 - errorlist selection without index change wasn't recognised
	/**
	 * Handles a single-click selection in the {@link #errorlist} (ensures the
	 * corresponding diagram element gets selected)
	 *
	 * @return {@code true} if an {@link Element} was associated with the
	 * selected error entry (which will then be the new {@link #selected} value)
	 */
	// START KGU#565 2021-01-06: More consistent selection/scroll handling
	//private void handleErrorListSelection() {
	private boolean handleErrorListSelection() {
	// END KGU#565 2021-01-06
		boolean hadElement = false;
		if (errorlist.getSelectedIndex() >= 0) {
			// get the selected error
			DetectedError err = root.errors.get(errorlist.getSelectedIndex());
			Element ele = err.getElement();
			// START KGU 2021-01-06: The scrolling should also be done for an already selected element
			//if (ele != null && ele != selected)
			if (ele != null)
			// END KGU 2021-01-06
			{
				// START KGU 2021-01-06: see above
				if (ele != selected) {
				// END KGU 2021-01-06
					// deselect the previously selected element (if any)
					if (selected != null) {
						selected.setSelected(false);
					}
					// select the new one
					selected = ele.setSelected(true);
				// START KGU 2021-01-06: See above
				}
				hadElement = true;
				// END KGU 2021-01-06

				// redraw the diagram
				// START KGU#276 2016-11-18: Issue #269 - ensure the associated element be visible
				//redraw();
				redraw(ele);
				// END KGU#276 2016-11-18

				// do the button thing
				if (NSDControl != null) {
					NSDControl.doButtons();
				}

				// START KGU#705 2019-09-24: Enh. #738
				highlightCodeForSelection();
				// END KGU#705 2019-09-24
				errorlist.requestFocusInWindow();
			}
		}
		// START KGU 2021-01-06: See above
		return hadElement;
		// END KGU 2021-01-06
	}

	// START KGU#363 2017-05-19: Enh. #372
	/**
	 * Opens the {@link AttributeInspector} for the current {@link Root}.
	 *
	 * @see #inspectAttributes(Root)
	 */
	public void attributesNSD() {
		inspectAttributes(root);
	}

	/**
	 * Opens the {@link AttributeInspector} for the specified {@code _root}.
	 *
	 * @param _root - a {@link Root} the attributes of which are to be presented
	 * @see #attributesNSD()
	 */
	public void inspectAttributes(Root _root) {
		RootAttributes licInfo = new RootAttributes(_root);
		AttributeInspector attrInsp = new AttributeInspector(
				this.getFrame(), licInfo);
		hideComments();	// Issue #143: Hide the current comment popup if visible
		// START KGU#911 2021-01-10: Enh. #910: We may not allow any change
		if (_root.isRepresentingDiagramController()) {
			attrInsp.btnOk.setEnabled(false);
		}
		// END KGU#911 2021-01-10
		attrInsp.setVisible(true);
		if (attrInsp.isCommitted()) {
			_root.addUndo(true);
			_root.adoptAttributes(attrInsp.licenseInfo);
		}
	}
	// END KGU#363 2017-05-17

	// START KGU#324 2017-05-30: Enh. #415
	public void findAndReplaceNSD() {
		if (this.findDialog == null) {
			findDialog = new FindAndReplace(this);
		}
		hideComments();
		// Even if the Find&Replace dialog had been visible it has now to regain focus
		findDialog.setVisible(true);
	}

	/**
	 * This only cares for the look and feel update of the Find&Replace dialog
	 * (if it is open) and of the Turtleizer.
	 */
	protected void updateLookAndFeel() {
		// START KGU#902 2021-01-01: Enh. #903
		try {
			javax.swing.SwingUtilities.updateComponentTreeUI(this.pop);
		} catch (Exception ex) {
		}
		// END KGU#902 2021-01-01
		if (this.findDialog != null) {
			try {
				javax.swing.SwingUtilities.updateComponentTreeUI(this.findDialog);
				// Restore sub-component listeners which might have got lost by the previous operation.
				this.findDialog.adaptToNewLaF();
			} catch (Exception ex) {
			}
		}
		// START KGU#685 2020-12-12: Enh. #704
		if (turtle != null) {
			turtle.updateLookAndFeel();
		}
		// END KGU#685 2020-12-12
		if (this.codeHighlighter != null) {
			this.codeHighlighter = codePreview.getHighlighter();
			this.updateCodePreview();
		}
	}
	// END KGU#324 2017-05-30

	// START KGU#324 2017-06-16: Enh. #415 Extracted from Mainform
	/**
	 * Caches several settings held in fields to the given {@link Ini} instance
	 *
	 * @param ini - the {@link Ini} instance (a singleton)
	 * @see #fetchIniProperties(Ini)
	 */
	public void cacheIniProperties(Ini ini) {
		if (this.currentDirectory != null) {
			ini.setProperty("currentDirectory", this.currentDirectory.getAbsolutePath());
			// START KGU#354 2071-04-26: Enh. #354 Also retain the other directories
			ini.setProperty("lastExportDirectory", this.lastCodeExportDir.getAbsolutePath());
			ini.setProperty("lastImportDirectory", this.lastCodeImportDir.getAbsolutePath());
			ini.setProperty("lastImportFilter", this.lastImportFilter);
			// END KGU#354 2017-04-26
		}
		// START KGU#305 2016-12-15: Enh. #305
		ini.setProperty("index", (this.showingArrangerIndex() ? "1" : "0"));
		// END KGU#305 2016-12-15
		// START KGU#705 2019-09-24: Enh. #738
		ini.setProperty("codePreview", (this.showingCodePreview() ? "1" : "0"));
		// END KGU#705 2019-09-14
		if (this.recentFiles.size() != 0) {
			for (int i = 0; i < this.recentFiles.size(); i++) {
				//System.out.println(i);
				ini.setProperty("recent" + String.valueOf(i), (String) this.recentFiles.get(i));
			}
		}
		// START KGU#602 2018-10-28: Enh. #419
		ini.setProperty("wordWrapLimit", Integer.toString(this.lastWordWrapLimit));
		// END KGU#602 2018-10-28
		// START KGU#654 2019-02-15: Enh. #681
		ini.setProperty("genExportPrefTrigger", Integer.toString(this.generatorProposalTrigger));
		// END KGU#654 2019-02-15

		if (this.findDialog != null) {
			this.findDialog.cacheToIni(ini);
		}
	}
	// END KGU#324 2017-06-16

	// START KGU#602 2018-10-28: Extracted from Mainform.loadFromIni()
	/**
	 * Adopts several settings held in fields from the given {@link Ini}
	 * instance
	 *
	 * @param ini - the {@link Ini} instance (a singleton)
	 * @see #cacheIniProperties(Ini)
	 */
	public void fetchIniProperties(Ini ini) {
		// current directory
		// START KGU#95 2015-12-04: Fix #42 Don't propose the System root but the user home
		//diagram.currentDirectory = new File(ini.getProperty("currentDirectory", System.getProperty("file.separator")));
		this.currentDirectory = new File(ini.getProperty("currentDirectory", System.getProperty("user.home")));
		// END KGU#95 2015-12-04
		// START KGU#354 2071-04-26: Enh. #354 Also retain the other directories
		this.lastCodeExportDir = new File(ini.getProperty("lastExportDirectory", System.getProperty("user.home")));
		this.lastCodeImportDir = new File(ini.getProperty("lastImportDirectory", System.getProperty("user.home")));
		this.lastImportFilter = ini.getProperty("lastImportDirectory", "");
		// END KGU#354 2017-04-26
		// START KGU#602 2018-10-28: Enh. #419
		try {
			this.lastWordWrapLimit = Integer.parseInt(ini.getProperty("wordWrapLimit", "0"));
			// START KGU#654 2019-02-15: Enh. #681
			this.generatorProposalTrigger = Integer.parseInt(ini.getProperty("genExportPrefTrigger", "5"));
			// END KGU#654 2019-02-15
		} catch (NumberFormatException ex) {
		}
		// END KGU#602 2018-10-28

		// recent files
		try {
			for (int i = MAX_RECENT_FILES - 1; i >= 0; i--) {
				if (ini.keySet().contains("recent" + i)) {
					if (!ini.getProperty("recent" + i, "").trim().isEmpty()) {
						this.addRecentFile(ini.getProperty("recent" + i, ""), false);
					}
				}
			}
		} catch (Exception e) {
			logger.log(Level.WARNING, "Ini", e);
		}
		NSDControl.doButtons();
	}
	// END KGU#602 2018-10-28

	public void setSimplifiedGUI(boolean _simplified) {
		if (Element.E_REDUCED_TOOLBARS != _simplified) {
			Element.E_REDUCED_TOOLBARS = _simplified;
			for (MyToolbar toolbar : toolbars) {
				if (expertToolbars.contains(toolbar)) {
					// The toolbar is to be hidden completely
					toolbar.setVisible(!_simplified);
				} else {
					// Some speed buttons of the toolbar may have to be hidden
					toolbar.setExpertVisibility(!_simplified);
				}
			}
			Element.cacheToIni();
		}
	}

	/**
	 * Sets this instance initialized and has it redraw all.
	 */
	public void setInitialized() {
		this.isInitialized = true;
		redraw();
		analyse();
	}

	// START KGU#459 2017-11-14: Enh. #459-1
	public void showTutorialHint() {
		JOptionPane.showMessageDialog(this.getFrame(),
				Menu.msgGuidedTours.getText(),
				Menu.ttlGuidedTours.getText(),
				JOptionPane.INFORMATION_MESSAGE,
				IconLoader.getIconImage(getClass().getResource("icons/AnalyserHint.png")));
		analyse();
		repaint();
	}
	// END KGU#459 2017-11-14

	// START KGU#477 2017-12-06: Enh. #487
	/**
	 * Sets the display mode for hiding of mere declarartory element sequences
	 * according to the argument.
	 *
	 * @param _activate - whether to enable or disable the hiding mode.
	 */
	public void setHideDeclarations(boolean _activate) {
		Element selectedElement = this.selected;
		Element.E_HIDE_DECL = _activate;
		this.resetDrawingInfo();
		analyse();
		repaint();
		if (selectedElement != null) {
			if (selectedElement instanceof Instruction) {
				selectedElement.setSelected(false);
				selected = selectedElement = ((Instruction) selectedElement).getDrawingSurrogate(false);
				selectedElement.setSelected(true);
			}
			redraw(selectedElement);
		} else {
			redraw();
		}
		// START KGU#705 2019-09-24: Enh. #738
		updateCodePreview();
		// END KGU#705 2019-09-24
		// FIXME: The diagram will not always have been scrolled to the selected element by now...
	}
	// END KGU#477 2017-12-06

	// START KGU#479 2017-12-14: Enh. #492
	/**
	 * Opens an element designation configurator - this is to allow to discouple
	 * element names from localization.
	 */
	public void elementNamesNSD() {
		ElementNamePreferences namePrefs = new ElementNamePreferences(this.getFrame());
		for (int i = 0; i < namePrefs.txtElements.length; i++) {
			namePrefs.txtElements[i].setText(ElementNames.configuredNames[i]);
		}
		namePrefs.chkUseConfNames.setSelected(ElementNames.useConfiguredNames);
		namePrefs.setVisible(true);
		if (namePrefs.OK) {
			for (int i = 0; i < namePrefs.txtElements.length; i++) {
				ElementNames.configuredNames[i] = namePrefs.txtElements[i].getText();
			}
			ElementNames.useConfiguredNames = namePrefs.chkUseConfNames.isSelected();
			ElementNames.saveToINI();
			Locales.getInstance().setLocale(Locales.getInstance().getLoadedLocaleName());
		}
	}
	// END KGU#479 2017-12-14

	// START KGU#448 2018-01-05: Enh. #443
	/**
	 * Ensures field {@link #diagramControllers} being initialized and enables
	 * or disables the {@link DiagramController} with class name
	 * {@code className} according to the value of {@code selected}.
	 *
	 * @param className - full class name of a {@link DiagramController}
	 * subclass
	 * @param selected - if true enables, otherwise disables the specified
	 * controller
	 * @return true if the specified controller class was found.
	 * 
	 * @see #getEnabledControllers()
	 * @see #isControllerEnabled(String)
	 */
	public boolean enableController(String className, boolean selected) {
		// Ensure diagramControllers is initialised 
		this.getDiagramControllers();
		// START KGU#911 2021-01-10: Enh. #910 Status now held in associated Includables
		//long mask = 1;
		//for (DiagramController controller: diagramControllers) {
		//	// The initial position is reserved for the TurtleBox instance, which may not have been created 
		//	if (controller == null && mask == 1) {
		//		diagramControllers.set(0, turtle);
		//		controller = turtle;
		//	}
		//	if (controller != null && controller.getClass().getName().equalsIgnoreCase(className)) {
		//		if (selected) {
		//			this.enabledDiagramControllers |= mask;
		//		}
		//		else {
		//			this.enabledDiagramControllers &= ~mask;
		//		}
		//		// START KGU#911 2021-01-09: Enh. #910 We must ensure the possible enumerators
		//		analyse();
		//		redraw();
		//		// END KGU#911 2021-01-09
		//		return true;
		//	}
		//	mask <<= 1;
		//}
		boolean updateFunction = false;
		if (turtle != null && !diagramControllers.containsKey(turtle)) {
			diagramControllers.put(turtle, null);
			updateFunction = true;
		}
		for (Map.Entry<DiagramController, Root> entry : diagramControllers.entrySet()) {
			if (entry.getKey().getClass().getName().equals(className)) {
				Root incl = entry.getValue();
				// Turtleizer (incl == null) cannot be disabled
				if (incl != null) {
					boolean statusChanged = incl.isDisabled(true) == selected;
					incl.setDisabled(!selected);
					if (selected && !Arranger.getInstance().getAllRoots().contains(incl)) {
						Arranger.getInstance().addToPool(incl, this.getFrame(),
								Arranger.DIAGRAM_CONTROLLER_GROUP_NAME);
						// Ensure invisibility of the group and hence the diagram in Arranger
						for (Group group : Arranger.getInstance().getGroupsFromRoot(incl, true)) {
							if (group.getName().equals(Arranger.DIAGRAM_CONTROLLER_GROUP_NAME)) {
								group.setVisible(false);
								break;
							}
						}
					} else if (!selected && Arranger.hasInstance()) {
						Arranger.getInstance().removeDiagram(incl);
					}
					// We must ensure the possible enumerators are visible
					if (statusChanged) {
						// START KGU#790 2021-12-10: Issue #800 Allow for type inference
						Function.setupControllerRoutineMap(diagramControllers.keySet());
						updateFunction = false;
						// END KGU#790 2021-12-10
						this.resetDrawingInfo();
						analyse();
						redraw();
					}
				}
				// START KGU#790 2021-12-10: Issue #800 Allow for type inference
				if (updateFunction) {
					Function.setupControllerRoutineMap(diagramControllers.keySet());
				}
				// END KGU#790 2021-12-10
				return true;
			}
		}
		// END KGU#911 2021-01-10
		// START KGU#790 2021-12-10: Issue #800 Allow for type inference
		if (updateFunction) {
			Function.setupControllerRoutineMap(diagramControllers.keySet());
		}
		// END KGU#790 2021-12-10
		return false;
	}
	// END KGU#448 2018-01-14

	// START KGU#911 2021-01-10: Enh. #910 Added for menu "button" control
	public boolean isControllerEnabled(String className) {
		for (Map.Entry<DiagramController, Root> entry : diagramControllers.entrySet()) {
			if (entry.getKey().getClass().getName().equals(className)) {
				return entry.getValue() == null || !entry.getValue().isDisabled(true);
			}
		}
		return false;
	}
	// END KGU#911 2021-01-10

	// START KGU#480 2018-01-18: Enh. #490
	/**
	 * Opens a dialog allowing to configure alias names for
	 * {@link DiagramController} API methods (e.g. for {@link TurtleBox}).
	 *
	 * @param controllerPlugins - the plugin objects for the available
	 * {@link DiagramController}s
	 */
	public void controllerAliasesNSD(Vector<GENPlugin> controllerPlugins) {
		DiagramControllerAliases dialog = new DiagramControllerAliases(this.getFrame(), controllerPlugins);
		dialog.setVisible(true);
		// FIXME: Just temporary - mind Element.controllerName2Alias and Element.controllerAlias2Name
		if (dialog.OK) {
			try {
				Ini.getInstance().save();
			} catch (IOException ex) {
				// START KGU#484 2018-04-05: Issue #463
				//ex.printStackTrace();
				logger.log(Level.WARNING, "Trouble saving preferences.", ex);
				// END KGU#484 2018-04-05
			}
			setApplyAliases(dialog.chkApplyAliases.isSelected());
		}
	}

	/**
	 * Switches the replacement of {@link DiagramController} routine names with
	 * aliases on or off
	 *
	 * @param apply - new status value
	 */
	public void setApplyAliases(boolean apply) {
		Element.E_APPLY_ALIASES = apply;
		this.resetDrawingInfo();
		redraw();
		// START KGU#792 2020-02-04: Bugfix #805
		Ini.getInstance().setProperty("applyAliases", apply ? "1" : "0");
		// END KGU#792 2020-02-04
	}
	// END KGU#480 2018-01-18

	// START KGU#356 2019-03-14: Issue #366
	/**
	 * @return the owning @{@link JFrame} (actually the {@link Mainform}) or
	 * null
	 */
	public JFrame getFrame() {
		// START KGU 2019-11-24: Make sure this doesn't cause a NullPointerException
		if (this.NSDControl == null) {
			return null;
		}
		// END KGU 2019-11-24
		return this.NSDControl.getFrame();
	}
	// END KGU#356 2019-03-14

	// START KGU#466 2019-08-03: Issue #733 - Selective preferences export
	/**
	 * Caches the last used selection pattern in the preference category dialog
	 */
	private static Vector<Boolean> prefCategorySelection = new Vector<Boolean>();

	/**
	 * Opens a dialog allowing to elect preference categories for saving.
	 * Composes a set of ini property keys to be stored from the user selection.
	 * If the user opts for complete export then the returns set will be empty,
	 * if the user cancels then the result will be null.
	 *
	 * @param title - dialog title
	 * @param preferenceKeys - maps preference menu item names to arrays of key
	 * patterns
	 * @return the set of key patterns for filtering the preference export. may
	 * be empty or {@code null}.
	 */
	public Set<String> selectPreferencesToExport(String title, HashMap<String, String[]> preferenceKeys) {
		double scale = Double.parseDouble(Ini.getInstance().getProperty("scaleFactor", "1"));
		// Fill the selection vector to the necessary size
		for (int j = prefCategorySelection.size(); j < preferenceKeys.size(); j++) {
			prefCategorySelection.add(false);
		}
		Set<String> keys = null;
		JPanel panel = new JPanel();
		JPanel panel1 = new JPanel();
		JPanel panel2 = new JPanel();
		panel1.setLayout(new GridLayout(0, 1));
		panel2.setLayout(new GridLayout(0, 2, (int) (5 * scale), 0));
		panel.setLayout(new BoxLayout(panel, BoxLayout.Y_AXIS));
		JCheckBox chkAll = new JCheckBox(Menu.msgAllPreferences.getText(), true);
		JCheckBox[] chkCategories = new JCheckBox[preferenceKeys.size()];
		JButton btnInvert = new JButton(Menu.msgInvertSelection.getText());
		int i = 0;
		for (String category : preferenceKeys.keySet()) {
			String msgKey = "Menu." + category + ".text";
			String caption = Locales.getValue("Structorizer", msgKey, true);
			int posEllipse = caption.indexOf("...");
			if (posEllipse > 0) {
				caption = caption.substring(0, posEllipse).trim();
			}
			if (caption.endsWith("?")) {
				caption = caption.substring((caption.startsWith("¿") ? 1 : 0), caption.length() - 1);
			}
			JCheckBox chk = new JCheckBox(caption, prefCategorySelection.get(i));
			(chkCategories[i++] = chk).setEnabled(false);
			if (category.equals("menuDiagram")) {
				chk.setToolTipText(Menu.ttDiagramMenuSettings.getText().replace("%", caption));
			}
		}
		btnInvert.setEnabled(false);
		chkAll.addActionListener(new ActionListener() {
			@Override
			public void actionPerformed(ActionEvent evt) {
				boolean sel = chkAll.isSelected();
				for (int i = 0; i < chkCategories.length; i++) {
					chkCategories[i].setEnabled(!sel);
				}
				btnInvert.setEnabled(!sel);
			}
		});
		btnInvert.addActionListener(new ActionListener() {
			@Override
			public void actionPerformed(ActionEvent e) {
				for (int i = 0; i < chkCategories.length; i++) {
					chkCategories[i].setSelected(!chkCategories[i].isSelected());
				}
			}
		});
		panel1.add(chkAll);
		//for (JCheckBox chk: chkCategories) {
		//	panel2.add(chk);
		//}
		int offset = (chkCategories.length + 1) / 2;
		for (int j = 0; j < offset; j++) {
			panel2.add(chkCategories[j]);
			if (j + offset < chkCategories.length) {
				panel2.add(chkCategories[j + offset]);
			}
		}
		panel2.add(btnInvert);
		panel.add(panel1);
		panel.add(new JSeparator(SwingConstants.HORIZONTAL));
		panel.add(panel2);
		GUIScaler.rescaleComponents(panel);
		if (JOptionPane.showConfirmDialog(this.getFrame(), panel, title, JOptionPane.OK_CANCEL_OPTION) == JOptionPane.OK_OPTION) {
			keys = new HashSet<String>();
			if (!chkAll.isSelected()) {
				i = 0;
				for (String[] patterns : preferenceKeys.values()) {
					// START KGU#855 2020-04-23: Bugfix #856 didn't collect the correct items
					//if (prefCategorySelection.set(i, chkCategories[i].isSelected())) {
					boolean isSelected = chkCategories[i].isSelected();
					prefCategorySelection.set(i, isSelected);
					if (isSelected) {
					// END KGU#855 2020-04-23
						for (String pattern : patterns) {
							keys.add(pattern);
						}
					}
					i++;
				}
				if (keys.isEmpty()) {
					// If nothing  is selected then it doesn't make sense to save anything
					// (and to return an empty here set would mean to save all)
					keys = null;
				}
			}
		}
		return keys;
	}
	// END KGU#466 2019-08-03

}<|MERGE_RESOLUTION|>--- conflicted
+++ resolved
@@ -242,12 +242,9 @@
  *      Kay Gürtzig     2022-08-18      Enh. #1066: text auto-completion mechanism in showInputBox()
  *      Kay Gürtzig     2022-08-25      Enh. #1066: Infinity literal added to auto-complete words.
  *      Kay Gürtzig     2023-09-12      Bugfix #1086: Defective arrangement on source import with two routines
-<<<<<<< HEAD
  *      Kay Gürtzig     2023-11-09      Issue #800: Obsolete refactoring support (#253) removed/disabled
-=======
  *      Kay Gürtzig     2023-11-09      Enh. #1114: Place the InputBox caret at the first question mark in
  *                                      the default text for new Elements
->>>>>>> f66e3a01
  *
  ******************************************************************************************************
  *
