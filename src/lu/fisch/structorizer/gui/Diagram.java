/*
    Structorizer
    A little tool which you can use to create Nassi-Shneiderman Diagrams (NSD)

    Copyright (C) 2009  Bob Fisch

    This program is free software: you can redistribute it and/or modify
    it under the terms of the GNU General Public License as published by
    the Free Software Foundation, either version 3 of the License, or any
    later version.

    This program is distributed in the hope that it will be useful,
    but WITHOUT ANY WARRANTY; without even the implied warranty of
    MERCHANTABILITY or FITNESS FOR A PARTICULAR PURPOSE.  See the
    GNU General Public License for more details.

    You should have received a copy of the GNU General Public License
    along with this program.  If not, see <http://www.gnu.org/licenses/>.
 */
package lu.fisch.structorizer.gui;

/******************************************************************************************************
 *
 *      Author:         Bob Fisch
 *
 *      Description:    This class represents the visual diagram itself.
 *
 ******************************************************************************************************
 *
 *      Revision List
 *
 *      Author          Date            Description
 *      ------          ----            -----------
 *      Bob Fisch       2007-12-09      First Issue
 *      Kay Gürtzig     2015-10-09      Colour setting will now duly be registered as diagram modification
 *                      2015-10-11      Comment popping repaired by proper subclassing of getElementByCoord
 *                                      Listener method MouseExited now enabled to drop the sticky comment popup
 *      Kay Gürtzig     2015-11-08      Parser preferences for FOR loops enhanced (KGU#3)
 *      Kay Gürtzig     2015-11-22      Selection of Subqueue subsequences or entire Subqueues enabled
 *                                      thus allowing collective operations like delete/cut/copy/paste (KGU#87).
 *      Kay Gürtzig     2015-11-24      Method setRoot() may now refuse the replacement (e.g. on cancelling
 *                                      the request to save recent changes)
 *      Kay Gürtzig     2015-11-29      New check options added to analyserNSD()
 *      Kay Gürtzig     2015-12-02      Bugfix #39 (KGU#91)
 *      Kay Gürtzig     2015-12-04      Bugfix #40 (KGU#94): With an error on saving, the recent file was destroyed
 *      Kay Gürtzig     2015-12-16      Bugfix #63 (KGU#111): Error message on loading failure
 *      Kay Gürtzig     2016-01-02      Bugfix #85 (KGU#120): Root changes are also subject to undoing/redoing
 *      Kay Gürtzig     2016-01-03      Issue #65 (KGU#123): Collapsing/expanding from menu, autoscroll enabled 
 *      Kay Gürtzig     2016-01-11      Bugfix #102 (KGU#138): clear selection on delete, undo, redo 
 *      Kay Gürtzig     2016-01-15      Enh. #110: File open dialog now selects the NSD filter
 *      Kay Gürtzig     2016-01-21      Bugfix #114: Editing restrictions during execution, breakpoint menu item
 *      Kay Gürtzig     2016-02-03      Bugfix #117: Title and button update on root replacement (KGU#149)
 *      Kay Gürtzig     2016-03-02      Bugfix #97: Reliable selection mechanism on dragging (KGU#136)
 *      Kay Gürtzig     2016-03-08      Bugfix #97: Drawing info invalidation now involves Arranger (KGU#155)
 *      Kay Gürtzig     2016-03-16      Bugfix #131: Precautions against replacement of Root under execution (KGU#158)
 *      Kay Gürtzig     2016-03-21      Enh. #84: FOR-IN loops considered in editing and parser preferences (KGU#61)
 *      Kay Gürtzig     2016-04-01      Issue #143 (comment popup off on editing etc.), Issue #144 (preferred code generator)
 *      Kay Gürtzig     2016-04-04      Enh. #149: Characterset configuration for export supported
 *      Kay Gürtzig     2016-04-05      Bugfix #155: Selection must be cleared in newNSD()
 *      Kay Gürtzig     2016-04-07      Enh. #158: Moving selection as cursor key actions (KGU#177)
 *      Kay Gürtzig     2016-04-14      Enh. #158: moveSelection() now updates the scroll view (KGU#177)
 *      Kay Gürtzig     2016-04-19      Issue #164 (no selection heir on deletion) and #165 (inconsistent unselection)
 *      Kay Gürtzig     2016-04-23      Issue #168 (no selection heir on cut) and #169 (no selection on start/undo/redo)
 *      Kay Gürtzig     2016-04-24      Bugfixes for issue #158 (KGU#177): Leaving the body of Parallel, Forever etc. downwards,
 *                                      button state update was missing.
 *      Kay Gürtzig     2016-04-24      Issue #169 accomplished: selection on start / after export
 *      Kay Gürtzig     2016-05-02      Bugfix #184: Imported root must be set changed.
 *      Kay Gürtzig     2016-05-08      Issue #185: Import of multiple roots per file (collected in Arranger, KGU#194)
 *      Kay Gürtzig     2016-07-06      Enh. #188: New method transmuteNSD() for element conversion (KGU#199)
 *      Kay Gürtzig     2016-07-19      Enh. #192: File name proposals slightly modified (KGU#205)
 *      Kay Gürtzig     2016-07-20      Enh. #160: New export option genExportSubroutines integrated (KGU#178)
 *      Kay Gürtzig     2016-07-21      Enh. #197: Selection may be expanded by Shift-Up and Shift-Down (KGU#206)
 *      Kay Gürtzig     2016-07-25      Enh. #158 / KGU#214: selection traversal accomplished for un-boxed Roots,
 *                                      and FOREVER / non-DIN FOR loops
 *      Kay Gürtzig     2016-07-26      Bugfix #204: Modified ExportOptionDialoge API (for correct sizing)
 *      Kay Gürtzig     2016-07-28      Bugfix #208: Modification in setFunction(), setProgram(), and exportPNG()
 *                                      Bugfix #209: exportPNGmulti() corrected
 *      Kay Gürtzig     2016-07-31      Issue #158 Changes from 2016.07.25 partially withdrawn, additional restrictions
 *      Kay Gürtzig     2016-08-01      Issue #213: FOR loop transmutation implemented
 *                                      Enh. #215: Breakpoint trigger counters added (KGU#213)
 *      Kay Gürtzig     2016-08-12      Enh. #231: Analyser checks rorganised to arrays for easier maintenance
 *      Kay Gürtzig     2016-09-09      Issue #213: preWhile and postWhile keywords involved in FOR loop transmutation
 *      Kay Gürtzig     2016-09-11      Issue #213: Resulting selection wasn't highlighted
 *      Kay Gürtzig     2016-09-13      Bugfix #241: Modification in showInputBox()
 *      Kay Gürtzig     2016-09-15      Issue #243: Forgotten message box texts included in localization,
 *                                      Bugfix #244: Flaws in the save logic mended
 *      Kay Gürtzig     2016-09-17      Issue #245: Message box for failing browser call in updateNSD() added.
 *      Kay Gürtzig     2016-09-21      Issue #248: Workaround for legacy Java versions (< 1.8) in editBreakTrigger()
 *      Kay Gürtzig     2016-09-24      Enh. #250: Several modifications around showInputBox()
 *      Kay Gürtzig     2016-09-25      Enh. #253: D7Parser.keywordMap refactoring done, importOptions() added.
 *      Kay Gürtzig     2016-09-26      Enh. #253: Full support for diagram refactoring implemented.
 *      Kay Gürtzig     2016-10-03      Enh. #257: CASE element transmutation (KGU#267), enh. #253 revised
 *      Kay Gürtzig     2016-10-06      Minor improvements in FOR and CALL transmutations (enh. #213/#257)
 *      Kay Gürtzig     2016-10-06      Bugfix #262: Selection and dragging problems after insertion, undo, and redo
 *      Kay Gürtzig     2016-10-07      Bugfix #263: "Save as" now updates the current directory
 *      Kay Gürtzig     2016-10-11      KGU#280: field isArrangerOpen replaced by a method (due to volatility)
 *      Kay Gürtzig     2016-10-13      Enh. #270: Functionality for the disabling of elements
 *      Kay Gürtzig     2016-11-06      Issue #279: All references to method HashMap.getOrDefault() replaced
 *      Kay Gürtzig     2016-11-09      Issue #81: Scale factor no longer rounded, Update font only scaled if factor > 1
 *      Kay Gürtzig     2016-11-15      Enh. #290: Opportunities to load arrangements via openNSD() and FilesDrop
 *      Kay Gürtzig     2016-11-16      Bugfix #291: upward cursor traversal ended in REPEAT loops
 *      Kay Gürtzig     2016-11-17      Bugfix #114: Prerequisites for editing and transmutation during execution revised
 *      Kay Gürtzig     2016-11-18/19   Issue #269: Scroll to the element associated to a selected Analyser error
 *      Kay Gürtzig     2016-11-21      Issue #269: Focus alignment improved for large elements
 *      Kay Gürtzig     2016-12-02      Enh. #300: Update notification mechanism
 *      Kay Gürtzig     2016-12-12      Enh, #305: Infrastructure for Arranger root list
 *      Kay Gürtzig     2016-12-28      Enh. #318: Backsaving of unzipped diagrams to arrz file
 *      Kay Gürtzig     2017-01-04      Bugfix #321: Signatures of saveNSD(), doSaveNSD(), saveAsNSD() and zipToArrz() enhanced
 *      Kay Gürtzig     2017-01-09      Bugfix #330: Scaling of FileChooser for Nimbus L&F solved
 *      Kay Gürtzig     2017-01-27      Issues #290/#306: Signature and logic of openNsdOrArr slightly modified
 *      Kay Gürtzig     2017-02-08      Bugfix #198: Cursor navigation for Alternatives and CASE elements fixed
 *      Kay Gürtzig     2017-02-27      Enh. #346: Export option dialog changes for user-specific include directives
 *      Kay Gürtzig     2017-03-04      Enh. #354: Code import generalized
 *      Kay Gürtzig     2017-03-06      Enh. #368: New import option: code import of variable declarations
 *      Kay Gürtzig     2017-03-08      Enh. #354: file dropping generalized, new import option to save parseTree
 *      Kay Gürtzig     2017-03-10      Enh. #367: IF transmutation added: Swapping of the branches
 *      Kay Gürtzig     2017-03-12      Enh. #372: Author name configurable in save options
 *      Kay Gürtzig     2017-03-14      Enh. #372: Author name and license info editable now
 *      Kay Gürtzig     2017-03-15      Enh. #354: New menu strategy for code import - selection by FileChooser
 *      Kay Gürtzig     2017-03-19/27   Enh. #380: New function to outsource subsequences to routines
 *      Kay Gürtzig     2017-03-28      Issue #370: Improved dialog strategies for refactoring (parser preferences)
 *      Kay Gürtzig     2017-04-27      Enh. #354: New Import option log directory
 *      Kay Gürtzig     2017-05-07      Enh. #399: Message on dropping files of unsupported type.
 *      Kay Gürtzig     2017-05-09      Issue #400: Proper check whether preference changes were committed
 *      Kay Gürtzig     2017-05-11      Enh. #357: Mechanism to retrieve plugin-specified generator options
 *      Kay Gürtzig     2017-05-16      Enh. #389: Support for third diagram type (include/import)
 *      Kay Gürtzig     2017-05-18      Issue #405: New preference for width shrinking of CASE elements 
 *      Kay Gürtzig     2017-05-21      Enh. #372: AttributeInspector integrated, undo mechanism adapted
 *      Kay Gürtzig     2017-05-23      Enh. #354: On multiple-root code import now all roots go to Arranger
 *      Kay Gürtzig     2017-06-20      Enh. #354,#357: GUI Support for configuration of plugin-specific options
 *      Kay Gürtzig     2017-07-01      Enh. #389: Include mechanism transferred from CALL to ROOT
 *      Kay Gürtzig     2017-07-02      Enh. #357: plugin-specific option retrieval for code import
 *      Kay Gürtzig     2017-09-12      Enh. #415: Find&Replace dialog properly re-packed after L&F change
 *      Kay Gürtzig     2017-10-10      Issue #432: Workaround for nasty synch problem in redraw()
 *      Kay Gürtzig     2017-10-12      Issue #432: redrawing made optional in two methods 
 *      Kay Gürtzig     2017-10-23      Positioning of sub-dialogs no longer depends on diagram size
 *                                      Issue #417: scroll units adapted to Root size to reduce time complexity
 *      Kay Gürtzig     2017-10-28      Enh. #443: Slight adaption for multiple DiagramControllers
 *      Kay Gürtzig     2017-11-03      Bugfix #417: division by zero exception in scroll unit adaptation averted
 *      Kay Gürtzig     2017-12-06      Enh. #487: Support for hiding declaration sequences (still defective)
 *      Kay Gürtzig     2017-12-12      Issue #471: Option to copy error message to clipboard in importCode()
 *      Kay Gürtzig     2017-12-15      Issue #492: Element type name configuration
 *      Kay Gürtzig     2018-01-03      Enh. #415: Ensured that the Find&Replace dialog regains focus when selected
 *      Kay Gürtzig     2018-01-21      Enh. #490: New DiagramController alias preferences integrated
 *      Kay Gürtzig     2018-01-22      Post-processing of For elements after insertion and modification unified
 *      Kay Gürtzig     2018-02-09      Bugfix #507: Must force a complete redrawing on changing IF branch labels
 *      Kay Gürtzig     2018-02-15      Bugfix #511: Cursor key navigation was caught in collapsed loops. 
 *      Kay Gürtzig     2018-02-18      Bugfix #511: Collapsed CASE and PARALLEL elements also caught down key.
 *      Kay Gürtzig     2018-03-13      Enh. #519: "Zooming" via controlling font size with Ctrl + mouse wheel 
 *      Kay Gürtzig     2018-03-15      Bugfix #522: Outsourcing now considers record types and includes
 *      Kay Gürtzig     2018-03-20      Bugfix #526: Workaround for failed renaming of temporarily saved file
 *      Kay Gürtzig     2018-04-03      KGU#514: analyse() call on mere mouse clicking avoided
 *      Kay Gürtzig     2018-06-08      Issue #536: Precaution against command line argument trouble in openNsdOrArr()
 *      Kay Gürtzig     2018-06-11      Issue #143: Comment popup off on opening print preview
 *      Kay Gürtzig     2018-06-27      Enh. #552: Mechanism for global decisions on serial actions (save, overwrite)
 *                                      Usability of the parser choice dialog for code import improved.
 *      Kay Gürtzig     2018-07-02      KGU#245: color preferences modified to work with arrays
 *      Kay Gürtzig     2018-07-09      KGU#548: The import option dialog now retains the selected plugin for specific options
 *      Kay Gürtzig     2018-07-27      Bugfix #569: Report list didn't react to mouse clicks on a selected line
 *      Kay Gürtzig     2018-09-10      Issue #508: New option to continue with fix paddings in fontNSD()
 *      Kay Gürtzig     2018-09-13      Enh. #590: method attributesNSD() parameterized for Arranger Index use.
 *      Kay Gürtzig     2018-10-01      Bugfix #367: After IF branch swapping the drawing invalidation had wrong direction
 *      Kay Gürtzig     2018-10-26/28   Enh. #419: New import option impMaxLineLength, new method rebreakLines()
 *      Kay Gürtzig     2018-10-29      Enh. #627: Clipboard copy of a code import error will now contain stack trace if available
 *      Kay Gürtzig     2018-12-18      Bugfix #648, #649 - safe import from Struktogrammeditor, scrolling performance
 *      Kay Gürtzig     2019-01-06      Enh. #657: Outsourcing with group context
 *      Kay Gürtzig     2019-01-13      Enh. #662/4: Support for new saving option to store relative coordinates in arr files
 *      Kay Gürtzig     2019-01-17      Issue #664: Workaround for ambiguous canceling in AUTO_SAVE_ON_CLOSE mode
 *      Kay Gürtzig     2019-01-20      Issue #668: Group behaviour on outsourcing subdiagrams improved.
 *      Kay Gürtzig     2019-02-15/16   Enh. #681 - mechanism to propose new favourite generator after repeated use
 *      Kay Gürtzig     2019-02-26      Bugfix #688: canTransmute() should always return true for Call and Jump elements
 *      Kay Gürtzig     2019-02-26      Enh. #689: Mechanism to edit the referred routine of a selected Call introduced
 *      Kay Gürtzig     2019-03-01      Bugfix #693: Missing existence check on loading recent arrangement files added
 *      Kay Gürtzig     2019-03-13      Issues #518, #544, #557: Element drawing now restricted to visible rect.
 *      Kay Gürtzig     2019-03-25      Issue #685: Workaround for exception stack traces on copying to windows clipboard 
 *      Kay Gürtzig     2019-03-27      Enh. #717: Configuration of scroll increment (Element.E_WHEEL_SCROLL_UNIT)
 *      Kay Gürtzig     2019-03-28      Enh. #657: Retrieval for subroutines now with group filter
 *      Kay Gürtzig     2019-03-29      Issues #518, #544, #557 drawing speed improved by redraw area reduction
 *      Kay Gürtzig     2019-03-20      Bugfix #720: Proper reflection of includable changes ensured
 *      Kay Gürtzig     2019-06-13      Bugfix #728: Wipe the result tree in an opened F&R dialog on editing.
 *      Kay Gürtzig     2019-07-31      Issue #526: File renaming workaround reorganised on occasion of bugfix #731
 *      Kay Gürtzig     2019-08-01      KGU#719: Refactoring dialog redesigned to show a JTable of key pairs
 *      Kay Gürtzig     2019-08-03      Issue #733: Selective property export mechanism implemented.
 *      Kay Gürtzig     2019-09-24      Bugfix #751: Cursor traversal didn't reach Try element internals
 *      Kay Gürtzig     2019-09-23      Enh. #738: First code preview implementation approaches
 *      Kay Gürtzig     2019-09-27      Enh. #738: Methods for code preview popup menu reaction
 *      Kay Gürtzig     2019-09-28      Javadoc completions, fine-tuning for #738
 *      Kay Gürtzig     2019-09-29      Issue #753: Unnecessary structure preference synchronization offers suppressed.
 *      Kay Gürtzig     2019-10-05      Issues #758 (Edit subroutine) and KGU#743 (root type change) fixed
 *      Kay Gürtzig     2019-10-07      Error message fallback for cases of empty exception text ensured (KGU#747)
 *      Kay Gürtzig     2019-10-13/15   Bugfix #763: Stale file also triggers save request in saveNSD()
 *      Bob Fisch       2019-11-24      New method setRootForce() introduced as interface for Unimozer (c)
 *      Kay Gürtzig     2019-11-29      Bugfix #777: Concurrent favourite export language modification now properly handled
 *      Kay Gürtzig     2020-01-20      Enh. #801 - Offline help added, exception handling flaw in helpNSD() fixed
 *      Kay Gürtzig     2020-02-04      Bugfix #805: Several volatile preferences cached to the Ini instance when modified
 *      Kay Gürtzig     2020-02-16      Issue #815: Combined file filter (StructorizerFilter) preferred in openNSD()
 *      Kay Gürtzig     2020-03-03      Enh. #440: New method to support PapDesigner export
 *      Kay Gürtzig     2020-03-16/17   Enh. #828: New method to export an arrangement group
 *      Kay Gürtzig     2020-04-22      Enh. #855: New export options for array size / string length defaults
 *      Kay Gürtzig     2020-04-23      Bugfix #856: Selective preference saving to file didn't work properly
 *      Kay Gürtzig     2020-04-28      Bugfix #865: On subroutine generation arguments true and false weren't recognised
 *      Kay Gürtzig     2020-05-02      Issue #866: Selection expansion / reduction mechanisms revised
 *      Kay Gürtzig     2020-06-03      Issue #868: Code import via files drop had to be disabled in restricted mode
 *      Kay Gürtzig     2020-10-17      Enh. #872: New display mode for operators (in C style)
 *      Kay Gürtzig     2020-10-18      Issue #875: Direct diagram saving into an archive, group check in canSave(true)
 *      Kay Gürtzig     2020-10-20/22   Issue #801: Ensured that the User Guide download is done in a background thread
 *      Kay Gürtzig     2020-12-10      Bugfix #884: Flaws of header inference for virgin diagrams mended
 *      Kay Gürtzig     2020-12-12      Enh. #704: Adaptations to Turtleizer enhancements
 *      Kay Gürtzig     2020-12-14      Bugfix #887: TurtleBox must be shared
 *      Kay Gürtzig     2020-12-20      Bugfix #892: "Save as" and double-click trouble with arranged diagrams
 *      Kay Gürtzig     2020-12-25      Enh. #896: Cursor shape changes when element dragging is permissible,
 *                                      dragging elements above the target position enabled via the Shift key
 *      Kay Gürtzig     2020-12-29      Issue #901: Time-consuming actions set WAIT_CURSOR now
 *      Kay Gürtzig     2020-12-30      Issue #901: WAIT_CURSOR now also applied to saveAllNSD()
 *      Kay Gürtzig     2021-01-01      Enh. #903: Syntax highlighting in popup, popup adaption on L&F change
 *      Kay Gürtzig     2021-01-06      Enh. 905: New Analyser markers suppressed on image export and printing
 *                                      Bugfix #907: Duplicate code in goRun() led to a skipped tutorial step,
 *                                      Issue #569: Diagram scrolling on errorlist selection improved
 *      Kay Gürtzig     2021-01-10      Enh. #910: Effective support for actual DiagramControllers
 *      Kay Gürtzig     2021-01-23/25   Enh. #915: Special editor for Case elements (InputBoxCase) supported
 *      Kay Gürtzig     2021-01-27      Enh. #917: editSubNSD() (#689) now also applies to referred Includables
 *      Kay Gürtzig     2021-01-30      Bugfix #921: recursive type retrieval for outsizing, handling of enum types
 *      Kay Gürtzig     2021-02-04      Enh. #926: Element selection now scrolls to the related Analyser warnings
 *      Kay Gürtzig     2021-02-12      Bugfix #936 in exportGroup() - failed on a group never having been saved
 *      Kay Gürtzig     2021-02-24      Bugfix #419: rebreakLines() did not redraw though it induces reshaping
 *      Kay Gürtzig     2021-02-28      Issue #905: Faulty redrawing policy after AnalyserPreference changes fixed
 *      Kay Gürtzig     2021-03-01      Bugfix #950: Arranger notifications were accidently switched off on code import
 *      Kay Gürtzig     2021-03-02      Bugfix #951: On FilesDrop for source files the language-specific options weren't used
 *      Kay Gürtzig     2021-03-03      Issue #954: Modified behaviour of "Clear all Breakpoints" button
 *      Kay Gürtzig     2021-04-14      Bugfix #969: Precaution against relative paths in currentDirectory
<<<<<<< HEAD
 *      Kay Gürtzig     2021-04-16      Enh. #967: ARM code export options retrieved from Ini instead from menu item
=======
 *      Kay Gürtzig     2021-06-03      Bugfix KGU#975: Signature of setPluginSpecificOptions() refactored
 *      Kay Gürtzig     2021-06-08      Enh. #953: Modifications for ExportOptionDialog (line numbering option)
 *      Kay Gürtzig     2021-06-09      Bugfix #977: Attempt of a workaround for a code preview problem
 *      Kay Gürtzig     2021-06-10/11   Enh. #926, #979: Analyser report tooltip on the Analyser marker driehoekje (#905)
 *      Kay Gürtzig     2021-09-18      Bugfix #983: Summoning a subroutine to an editor unduly turned it 'changed'
>>>>>>> 7fd46391
 *
 ******************************************************************************************************
 *
 *      Comment:		/
 *      
 *      2021-04-16 (Kay Gürtzig, #967 = ARM code export)
 *      - Alessandro Simonetta had added a Dialog menu item to switch among two ARM code syntax versions
 *        (GNU/KEIL). As this is not a diagram property, the mechanism was replaced by a plugin-specific
 *        Boolean export option "gnuCode". On this occasion the option retrieval code had to be fixed.
 *      2016-07-31 (Kay Gürtzig, #158)
 *      - It turned out that circular horizontal selection move is not sensible. It compromises usability
 *        rather than it helps. With active horizontal mouse scrolling the respective diagram margin is
 *        so quickly reached that a breathtaking rotation evolves - no positioning is possible. Even with
 *        cursor keys you fall too rapidly into the margin trap, just to be kicked to a totally different
 *        place. This makes navigation rather hazardous. Selection chain will end at the left or right
 *        margin now, giving pause for consideration.
 *        Moving inwards the diagram from the selected Root will still work.
 *
 ******************************************************************************************************///

import java.awt.*;
import java.awt.image.*;
import java.awt.event.*;
import java.awt.geom.Rectangle2D;
import java.awt.print.*;
import java.awt.datatransfer.*;

import net.iharder.dnd.*; //http://iharder.sourceforge.net/current/java/filedrop/

import java.io.*;
import java.lang.reflect.Method;
import java.net.MalformedURLException;
import java.net.SocketTimeoutException;
import java.net.URI;
import java.net.URISyntaxException;
import java.net.URL;
import java.net.UnknownHostException;
import java.nio.channels.Channels;
import java.nio.channels.ReadableByteChannel;
import java.nio.charset.Charset;
import java.util.*;
import java.util.List;
import java.util.Map.Entry;
import java.util.logging.Level;
import java.util.logging.Logger;
import java.util.regex.Matcher;
import java.util.zip.ZipEntry;
import java.util.zip.ZipException;
import java.util.zip.ZipFile;
import java.util.zip.ZipOutputStream;

import javax.swing.*;
import javax.swing.border.EmptyBorder;
import javax.imageio.*;
import javax.net.ssl.HttpsURLConnection;
import javax.swing.event.ChangeEvent;
import javax.swing.event.ChangeListener;
import javax.swing.event.HyperlinkEvent;
import javax.swing.event.HyperlinkListener;
import javax.swing.event.ListSelectionEvent;
import javax.swing.event.ListSelectionListener;
import javax.swing.filechooser.FileFilter;
import javax.swing.table.DefaultTableModel;
import javax.swing.text.BadLocationException;
import javax.swing.text.DefaultFormatter;
import javax.swing.text.DefaultHighlighter;
import javax.swing.text.Highlighter;
import javax.swing.text.Highlighter.HighlightPainter;

import org.freehep.graphicsio.emf.*;
import org.freehep.graphicsio.pdf.*;
import org.freehep.graphicsio.swf.*;

import lu.fisch.diagrcontrol.DiagramController;
import lu.fisch.graphics.*;
import lu.fisch.utils.*;
import lu.fisch.utils.Desktop;
import lu.fisch.structorizer.parsers.*;
import lu.fisch.structorizer.io.*;
import lu.fisch.structorizer.locales.Locales;
import lu.fisch.structorizer.generators.*;
import lu.fisch.structorizer.helpers.GENPlugin;
import lu.fisch.structorizer.helpers.IPluginClass;
import lu.fisch.structorizer.archivar.Archivar;
import lu.fisch.structorizer.archivar.IRoutinePool;
import lu.fisch.structorizer.arranger.Arranger;
import lu.fisch.structorizer.arranger.Group;
import lu.fisch.structorizer.elements.*;
import lu.fisch.structorizer.elements.Element.DrawingContext;
import lu.fisch.structorizer.executor.Control;
import lu.fisch.structorizer.executor.Executor;
import lu.fisch.structorizer.executor.Function;
import lu.fisch.turtle.TurtleBox;

import org.freehep.graphicsio.svg.SVGGraphics2D;

/**
 * Represents the working area of the Structorizer. Holds the current
 * Nassi-Shneiderman diagram and manages all editing ativities as well as
 * loading, saving, import, export etc.
 *
 * @author Robert Fisch
 * @author Kay Gürtzig
 */
@SuppressWarnings("serial")

public class Diagram extends JPanel implements MouseMotionListener, MouseListener, Printable, MouseWheelListener, ClipboardOwner, ListSelectionListener {

	// START KGU#363 2017-03-28: Enh. #370 - allow to break a Root-modifying activity
	/**
	 * Exception may be raised if a Root-modifying action was denied
	 *
	 * @author Kay Gürtzig
	 */
	public class CancelledException extends Exception
	{
		public CancelledException() {
			super("Cancelled");
		}
	}
	// END KGU#363 2017-03-28

	// START KGU#484 2018-03-22: Info #463
	public static final Logger logger = Logger.getLogger(Diagram.class.getName());
	// END KGU#484 2018-03-22

	/**
	 * Fixed size limitation for the file history
	 */
	private static final int MAX_RECENT_FILES = 10;

	// START KGU#48 2015-10-18: We must be capable of preserving consistency when root is replaced by the Arranger
	/**
	 * The current Nassi-Shneiderman diagram
	 *
	 * @see #getRoot()
	 * @see #setRoot(Root, boolean, boolean)
	 * @see #setIf
	 */
	//public Root root = new Root();
	private Root root = new Root();
	// END KGU#48 2015-10-18
	// START KGU#873 2020-12-14: Bugfix #887 All diagrams must share the same Turtleizer
	//private TurtleBox turtle = null;
	private static TurtleBox turtle = null;
	// END KGU#873 2020-12-14

	private Element selected = null;

	private boolean mouseMove = false;
	private int mouseX = -1;
	private int mouseY = -1;
	/**
	 * Selected element with mouse button down (i.e. element eligible for
	 * dragging)
	 */
	private Element selectedDown = null;
	/**
	 * On dragging elements, the element being moved
	 */
	private Element selectedMoved = null;
	private int selX = -1;
	private int selY = -1;
	private int mX = -1;
	private int mY = -1;

	private NSDController NSDControl = null;

	// START KGU#534 2018-06-27: Enh. #552
	/*========================================
	 * Serial action support
	 *========================================*/
	/**
	 * Nesting depth of serial actions
	 */
	private static short serialActionDepth = 0;

	public enum SerialDecisionStatus {
		INDIVIDUAL, YES_TO_ALL, NO_TO_ALL
	};

	public enum SerialDecisionAspect {
		SERIAL_SAVE, SERIAL_OVERWRITE, SERIAL_GROUP_SAVE
	};
	private static final SerialDecisionStatus[] serialDecisions = {
			SerialDecisionStatus.INDIVIDUAL,	// SERIAL_SAVE
			SerialDecisionStatus.INDIVIDUAL,	// SERIAL_OVERWRITE
			SerialDecisionStatus.INDIVIDUAL,	// SERIAL_GROUP_SAVE
	}; 
	/**
	 * Enters a serial action - thus allowing general decisions to certain
	 * aspects of a serial action. Starts with INDIVIDIAL decision for all
	 * aspects.<br/>
	 * Make sure to call {@link #endSerialMode()} on terminating the serial
	 * action.<br/>
	 * Is nesting-aware.
	 *
	 * @see #endSerialMode()
	 * @see #isInSerialMode()
	 * @see #setSerialDecision(SerialDecisionAspect, boolean)
	 * @see #getSerialDecision(SerialDecisionAspect)
	 */
	public static void startSerialMode() {
		if (serialActionDepth <= 0) {
			for (int i = 0; i < serialDecisions.length; i++) {
				serialDecisions[i] = SerialDecisionStatus.INDIVIDUAL;
			}
			serialActionDepth = 1;
		} else {
			serialActionDepth++;
		}
	}

	/**
	 * Leaves a serial action (i.e. the current nesting level). On ending the
	 * outermost level, all serial decisions are cleared.
	 *
	 * @see #startSerialMode()
	 * @see #isInSerialMode()
	 * @see #setSerialDecision(SerialDecisionAspect, boolean)
	 * @see #getSerialDecision(SerialDecisionAspect)
	 */
	public static void endSerialMode() {
		if (serialActionDepth == 1) {
			for (int i = 0; i < serialDecisions.length; i++) {
				serialDecisions[i] = SerialDecisionStatus.INDIVIDUAL;
			}
		}
		if (serialActionDepth > 0) {
			serialActionDepth--;
		}
	}

	/**
	 * @return true if a serial action is going on such that serial decisions
	 * are relevant.
	 * @see #startSerialMode()
	 * @see #endSerialMode()
	 * @see #getSerialDecision(SerialDecisionAspect)
	 * @see #setSerialDecision(SerialDecisionAspect, boolean)
	 */
	public static boolean isInSerialMode()
	{
		return serialActionDepth > 0;
	}

	/**
	 * Returns the valid decision for the given {@code aspect} of the current
	 * serial action (INDIVIDUAL if there is no serial action context).
	 *
	 * @param aspect - one of the supported serial decision aspects
	 * @return the decision value
	 * @see #setSerialDecision(SerialDecisionAspect, boolean)
	 */
	public static SerialDecisionStatus getSerialDecision(SerialDecisionAspect aspect) {
		return serialDecisions[aspect.ordinal()];
	}

	/**
	 * Sets a general decision for all remaining files or other subjects for the
	 * given {@code aspect} of the current serial action (note that there is no
	 * way back to INDIVIDUAL here). Is ignored if there is no serial action
	 * context.
	 *
	 * @param aspect - one of the supported serial decision aspects
	 * @param statusAll - yes to all (true) or no to all (false)
	 * @see #getSerialDecision(SerialDecisionAspect)
	 */
	public static void setSerialDecision(SerialDecisionAspect aspect, boolean statusAll) {
		if (serialActionDepth > 0) {
			serialDecisions[aspect.ordinal()] = (statusAll ? SerialDecisionStatus.YES_TO_ALL : SerialDecisionStatus.NO_TO_ALL);
		}
	}
	// END KGU#534 2018-06-27

	// START KGU#2 2015-11-24 - KGU#280 2016-10-11 replaced by method consulting the Arranger class
	// Dependent Structorizer instances may otherwise be ignorant of the Arranger availability
	//public boolean isArrangerOpen = false;
	static public boolean isArrangerOpen() {
		return Arranger.hasInstance();
	}
	// END KGU#2 2015-11-24

	private JList<DetectedError> errorlist = null;
	// START KGU#705 2019-09-23: Enh. #738
	private JTextArea codePreview = null;
	// END KGU#705 2019-09-23

	// START KGU#368 2017-03-10: Enh. #376 - Allow copy and paste among Structorizer instances
	//private Element eCopy = null;
	static private Element eCopy = null;
	// END KGU#368 2017-03-10

	public File currentDirectory = new File(System.getProperty("user.home"));
	public File lastExportDir = null;
	// START KGU#354 2017-04-26: Enh. #354 also remember the last import folder
	public File lastCodeExportDir = null;
	public File lastCodeImportDir = null;
	public String lastImportFilter = "";
	// END KGU#354 2017-04-26
	// START KGU#602 2018-10-28: Enh. #619 - last used line length limitation (0 = never used)
	/**
	 * Last used value for interactive line length limitation (word wrapping)
	 */
	public int lastWordWrapLimit = 0;
	// END KGU#602 2018-10-28
	// START KGU#170 2016-04-01: Enh. #144 maintain a favourite export generator
	private String prefGeneratorName = "";
	// END KGU#170 2016-04-01
	// START KGU#354 2017-03-15: Enh. #354 CodeParser cache
	/**
	 * Cache of class instances implementing interface {@link CodeParser}
	 */
	private static Vector<CodeParser> parsers = null;
	/**
	 * The {@link GENPlugin}s held here provide parser-specific option
	 * specifications
	 */
	private static Vector<GENPlugin> parserPlugins = null;
	// END KGU#354 2017-03-15
	// START KGU#448 2018-01-05: Enh. #443
	// START KGU#911 2021-01-10: Enh. #910 We associate to all DiagramControllers an Includable
	/**
	 * Available {@link DiagramController}-implementing instances (including
	 * Turtleizer) combined with a representing Includable (except Turtleizer)
	 */
	//private static ArrayList<DiagramController> diagramControllers = null;
	private static LinkedHashMap<DiagramController, Root> diagramControllers = null;
	///** Bitset of enabled {@link DiagramController} instances */ 
	//private long enabledDiagramControllers = 0;
	// END KGU#911 2021-01-10
	// END KGU#448 2018-01-05

	// START KGU#300 2016-12-02: Enh. #300 - update notification settings
	// KGU#300 2017-03-15: turned static
	public static boolean retrieveVersion = false;
	// END KGU#300 2016-12-02
	// START KGU#305 2016-12-12: Enh. #305
	/**
	 * Indicates whether Arranger index is visible (diagram setting)
	 */
	private boolean show_ARRANGER_INDEX = false;	// Arranger index visible?
	// END KGU#305 2016-12-12
	// START KGU#705 2019-09-23: Enh. #738
	/**
	 * Indicates whether code preview is enabled (diagram setting)
	 */
	private boolean show_CODE_PREVIEW = false;		// Code Preview visible?
	/**
	 * Maps Elements to line number intervals of the current code preview
	 */
	private HashMap<Element, int[]> codePreviewMap = null;
	/**
	 * Highlight painter for the {@link #codePreview}
	 */
	private final HighlightPainter codeHighlightPainter =
			new DefaultHighlighter.DefaultHighlightPainter(Element.E_DRAWCOLOR);
	/**
	 * Highlight painter for executed elements in the {@link #codePreview}
	 */
	private final HighlightPainter execHighlightPainter =
			new DefaultHighlighter.DefaultHighlightPainter(Element.E_RUNNINGCOLOR);
	/**
	 * Caches the highlight manager for {@link #codePreview}
	 */
	private Highlighter codeHighlighter = null;
	// END KGU#705 2019-09-23

	// recently opened files
	protected Vector<String> recentFiles = new Vector<String>();

	// popup for comment
<<<<<<< HEAD
	/**
	 * The Label the comment popup consists of
	 */
	private JLabel lblPop = new JLabel("", SwingConstants.CENTER);
	/**
	 * The popup for the comment
	 */
	private JPopupMenu pop = new JPopupMenu();
	// START KGU#902 2021-01-01: Enh. #903
	/**
	 * The Element that most recently fed the {@link #lblPop}
	 */
=======
	/** The Label the comment popup consists of */
	private JLabel lblPop = new JLabel("",SwingConstants.CENTER);
	/** The popup for the comment */
	private JPopupMenu pop = new JPopupMenu();
	// START KGU#902 2021-01-01: Enh. #903
	/** The Element that most recently fed the {@link #lblPop} */
>>>>>>> 7fd46391
	private Element poppedElement = null;
	// END KGU#902 2021-01-01

	// toolbar management
<<<<<<< HEAD
	public Vector<MyToolbar> toolbars = new Vector<MyToolbar>();
	/**
	 * Toolbars that are to be disabled in simplified mode
	 */
	public Vector<MyToolbar> expertToolbars = new Vector<MyToolbar>();
=======
	public Vector<MyToolbar> toolbars = new Vector<MyToolbar>();    
	/** Toolbars that are to be disabled in simplified mode */
	public Vector<MyToolbar> expertToolbars = new Vector<MyToolbar>();    
>>>>>>> 7fd46391

	private FindAndReplace findDialog = null;

	// START KGU#440 2017-11-06: Bugfix #455 - allow to suppress drawing on initialisation
	private boolean isInitialized = false;
	// END KGU#440 2017-11-06

	// START KGU#634 2019-01-17: Issue #664 - we need this distinction for saveAsNSD() in mode AUTO_SAVE_ON_CLOSE
	/**
	 * Flag allowing the saving methods to decide whether the application is
	 * going to close
	 */
	protected boolean isGoingToClose;
	// END KGU#634 2019-01-17

	// START KGU#654 2019-02-15: Enh. #681 - proposal mechanism for favourite generator
	protected int generatorProposalTrigger = 0;
	private String lastGeneratorName = null;
	private int generatorUseCount = 0;
	// END KGU#654 2019-02-15

	// STRT KGU#667 2019-02-26: Enh. #689
	/**
	 * Additional {@link Mainform} for editing of subroutines
	 */
	private Mainform subForm = null;
	// END KGU#667 2019-02-26

	/*========================================
	 * CONSTRUCTOR
	 *========================================*/
	/**
	 * Creates the Working area implementing most of the associated actions
	 *
	 * @param _editor - the associated {@link Editor} instance providing
	 * toolbar, popup menu, and more
	 * @param _name - name of the initial diagram to be presented
	 */
	public Diagram(Editor _editor, String _name) {
		super(true);
		this.setDoubleBuffered(true);	// we don't need double buffering, because the drawing
		// itself does it allready!
		this.setBackground(Color.LIGHT_GRAY);

		if (_editor != null) {
			errorlist = _editor.errorlist;
			// START KGU#705 2019-09-23: Enh. #738
			codePreview = _editor.txtCode;
			// END KGU#705 2019-09-23
			NSDControl = _editor;
		}
		create(_name);
	}

	// START KGU#48,KGU#49 2015-10-19: Make sure that replacing root by Arranger doesn't harm anything or risks losses
	/**
	 * @return the currently managed Root
	 */
	public Root getRoot() {
		return root;
	}

	/**
	 * Replaces the current diagram ({@link #root}) by the given {@code root}
	 * unless {@link Executor} is running or the user cancels the action on
	 * occasion of a requested decision about unsaved changes of the recently
	 * held {@link #root}.
	 *
	 * @param root - the {@link Root} to set
	 * @return false if the user refuses to adopt {@code root} or the current
	 * {@link Root} is being executed
	 */
	public boolean setRootIfNotRunning(Root root) {
		// START KGU#157 2016-03-16: Bugfix #131 - Precaution against replacement if under execution
		if (!this.checkRunning()) {
			return false;	// Don't proceed if the root is being executed
		}
		// END KGU#157 2016-03-16

		this.getParent().getParent().requestFocusInWindow();	// It's the JScrollPane (Editor.scrollaraea)
		return setRoot(root, true, true);
	}

	// START BOB 2019-11-24: Unimozer needs this method
	/**
	 * Replaces the current {@link Root} by the given {@code root} (if not null)
	 * and updates all depending GUI elements.<br/>
	 * CAUTION: Special interface for embedded use in Unimozer. Does not protect
	 * unsaved changes of the recently held {@link Root}!
	 *
	 * @param root - The new {@link Root} object (NSD) to be shown.
	 * @return true (no matter what happened)
	 * @see #setRoot(Root, boolean, boolean)
	 * @see #setRootIfNotRunning(Root)
	 */
	public boolean setRootForce(Root root) {
		if (root != null) {
			this.root = root;
			selected = root.findSelected();
			if (selected == null) {
				selected = root;
				root.setSelected(true);
			}
			redraw();
			analyse();
			this.updateCodePreview();
			doButtons();
			adaptScrollUnits();
		}
		return true;
	}
	// END BOB 2019-11-24

	// START KGU#430 2017-10-12: Issue #432 allow to set the root without immediate redrawing
	/**
	 * Replaces the current {@link Root} by the given {@code root} and updates
	 * all depending GUI elements.<br/>
	 * Should not be used while Executor is running the current Root - consider
	 * using {@link #setRootIfNotRunning(Root)} instead, which does a
	 * preliminary check.
	 *
	 * @param root - the new diagram root
	 * @param askToSave - in case the rcent {@link Root} has unsaved changes,
	 * ask to save it?
	 * @param draw - If true then the work area will be redrawn
	 * @return true if {@code root} wasn't null and has properly replaced the
	 * current diagram
	 * @see #setRootIfNotRunning(Root)
	 */
	//public boolean setRoot(Root root, boolean askToSave)
	public boolean setRoot(Root root, boolean askToSave, boolean draw) // END KGU#430 2017-10-12
	{
		if (root != null) {
			// Save if something has been changed
			// START KGU#874 2020-10-18: Issue #875 Don't pester the user if root is arranged
			//if (!saveNSD(askToSave))
			// START KGU#874/KGU#893 2020-12-10: Bugfix #892 (#875 implementation mistake)
			//boolean isArranged = Arranger.hasInstance()
			//		&& Arranger.getInstance().getAllRoots().contains(root);
			boolean isArranged = Arranger.hasInstance()
					&& Arranger.getInstance().getAllRoots().contains(this.root);
			// END KGU#874/KGU#893 2020-12-10
			if ((!askToSave || !isArranged) && !saveNSD(askToSave))
			// END KGU#874 2020-10-18
			{
				// Abort this if the user cancels the save request
				return false;
			}
			this.unselectAll(draw);

			//boolean hil = root.highlightVars;
			this.root = root;
			//root.highlightVars = hil;
			//System.out.println(root.getFullText().getText());
			//root.getVarNames();
			//root.hasChanged = true;
			// START KGU#183 2016-04-23: Issue #169
			selected = root.findSelected();
			if (selected == null) {
				selected = root;
				root.setSelected(true);
			}
			// END KGU#183 2016-04-23
			if (draw) {
				redraw();
				analyse();
			}
			// START KGU#705 2019-09-23: Enh. #738
			this.updateCodePreview();
			// END KGU#705 2019-09-23
			// START KGU#149 2016-02-03: Bugfix #117
			doButtons();
			// END KGU#149 2016-02-03
			// START KGU#444 2017-10-23: Issue #417
			adaptScrollUnits();
			// END KGU#44 2017-10-23
		}
		return root != null;
	}
	// END KGU#48,KGU#49 2015-10-18

	/*
	// START KGU#2 2015-11-24: Allows the Executor to localize the Control frame
	public String getLang()
	{
		return NSDControl.getLang();
	}
	// END KGU#2 2015-11-24
	 */
	/**
	 * @return true if the Analyser is currently enabled, false otherwise
	 */
	public boolean getAnalyser() {
		return Element.E_ANALYSER;
	}

	private void create(String _string) {
		// load different things from INI-file
		Element.loadFromINI();
		CodeParser.loadFromINI();

		this.addMouseListener(this);
		this.addMouseMotionListener(this);

		new FileDrop(this, new FileDrop.Listener() {
			public void filesDropped(java.io.File[] files) {
				// START KGU#157 2016-03-16: Bugfix #131 - Precaution against replacement if under execution
				if (!checkRunning()) {
					return;	// Don't proceed if the root is being executed
				}					// END KGU#157 2016-03-16
				// START KGU#392 2017-05-07: Enh. #399
				String unsuitedFiles = "";
				// END KGU#392 2017-05-07
				//boolean found = false;
				for (int i = 0; i < files.length; i++) {
					String filename = files[i].toString();
					// START KGU#671 2019-03-01: Issue #693 We can use the equivalent mechanism of openNsdOrArr() instead
					//String filenameLower = filename.toLowerCase();
					//if(filenameLower.endsWith(".nsd"))
					//{
					//	openNSD(filename);
					//}
					//// START KGU#289 2016-11-15: Enh. #290 (Arranger file support)
					//else if (filenameLower.endsWith(".arr")
					//		||
					//		filenameLower.endsWith(".arrz"))
					//{
					//	loadArrangement(files[i]);
					//}
					//// END KGU#289 2016-11-15
					//else {
					// If openNsdOrArr() doesn't recognise the file type then it returns an empty extension string
					// START KGU#868 2020-06-03: Bugfix #868 - filesdrop import is to be suppressed, too
					//if (openNsdOrArr(filename).isEmpty()) {
					if (openNsdOrArr(filename).isEmpty() && !NSDControl.isRestricted()) {
					// END KGU#868 2020-06-03
					// END KGU#671 2019-03-01
						Ini ini = Ini.getInstance();
						String charSet = ini.getProperty("impImportCharset", Charset.defaultCharset().name());
						// START KGU#354 2017-04-27: Enh. #354
						boolean isVerbose = ini.getProperty("impLogToDir", "false").equals("true");
						String logPath = null;
						if (isVerbose) {
							logPath = ini.getProperty("impLogDir", "");
						}
						// END KGU#354 2017-04-27
						// START KGU#354 2017-03-08: go over all the parser plugins
						CodeParser parser = null;
						File theFile = new File(filename);
						parser = findParserForFileExtension(theFile);
						if (parser != null) {
							// save (only if something has been changed)
							saveNSD(true);
							// START KGU#354 2017-04-27: Enh. #354
							if (isVerbose) {
								if (logPath.isEmpty()) {
									logPath = theFile.getParent();
								} else if (logPath.equals(".")) {
									if (currentDirectory != null) {
										if (!currentDirectory.isDirectory()) {
											logPath = currentDirectory.getParent();
										} else {
											logPath = currentDirectory.getPath();
										}
									}
								}
<<<<<<< HEAD
							}
							// END KGU#354 2017-04-27				
							// load and parse source-code
							// START KGU#354 2017-05-03: Enh. #354 - we needed more safety here
							String parserError = null;
							try {
							// END KGU#354 2017-05-03
								// START KGU#354 2017-05-12: Enh. #354 - we better use a new instance instead of statically sharing it
								parser = parser.getClass().getDeclaredConstructor().newInstance();
								// END KGU#354 2017-05-12
								// START KGU#395 2017-07-02: Enh. #357
								String parserClassName = parser.getClass().getSimpleName();
								for (int j = 0; j < parserPlugins.size(); j++) {
									// START KGU#948 2021-03-02: Bugfix #951 wrong index used
									//GENPlugin plug = parserPlugins.get(i);
									GENPlugin plug = parserPlugins.get(j);
									// END KGU#948 2021-03-02
									if (plug.getKey().equals(parserClassName)) {
										setPluginSpecificOptions(parser, parserClassName, plug.options);
										break;
=======
								// END KGU#354 2017-04-27				
								// load and parse source-code
								// START KGU#354 2017-05-03: Enh. #354 - we needed more safety here
								String parserError = null;
								try {
								// END KGU#354 2017-05-03
									// START KGU#354 2017-05-12: Enh. #354 - we better use a new instance instead of statically sharing it
									parser = parser.getClass().getDeclaredConstructor().newInstance();
									// END KGU#354 2017-05-12
									// START KGU#395 2017-07-02: Enh. #357
									String parserClassName = parser.getClass().getSimpleName();
									for (int j = 0; j < parserPlugins.size(); j++) {
										// START KGU#948 2021-03-02: Bugfix #951 wrong index used
										//GENPlugin plug = parserPlugins.get(i);
										GENPlugin plug = parserPlugins.get(j);
										// END KGU#948 2021-03-02
										if (plug.getKey().equals(parserClassName)) {
											setPluginSpecificOptions(parser, plug.options);
											break;
										}
>>>>>>> 7fd46391
									}
								}
								// END KGU#395 2017-07-02
								List<Root> newRoots = parser.parse(filename, charSet, logPath);
								if (parser.error.equals("")) {
									boolean arrange = false;
									for (Root rootNew : newRoots) {
										if (arrange) {
											arrangeNSD();
										}
										setRootIfNotRunning(rootNew);
										currentDirectory = new File(filename);
										arrange = true;
										//System.out.println(root.getFullText().getText());
									}
									// START KGU#354 2017-05-23: Enh.#354 - with many roots it's better to push the principal root to the Arranger, too
									if (newRoots.size() > 2 || !root.isProgram()) {
										arrangeNSD();
									}
									// END KGU#354 2017-05-23
									for (Root rootNew : newRoots) {
										rootNew.setChanged(false);
									}
								} else {
							// START KGU#354 2017-05-03: Enh #354 Safety addition part 2
									parserError = parser.error;
								}
							} catch (Exception ex) {
								parserError = ex.toString();
								// START KGU#484 2018-04-05: Issue #463
								//ex.printStackTrace();
								logger.log(Level.WARNING, "Use of parser " + parser + " failed.", ex);
								// END KGU#484 2018-04-05
							}
							if (parserError != null)
							// END KGU#354 2017-05-03
							{
								// show error
								// START KGU#364 2017-03-09: Issues #182, #354 - Allow to copy the content
								//JOptionPane.showMessageDialog(null,
								//		parser.error,
								//		Menu.msgTitleParserError.getText(),
								//		JOptionPane.ERROR_MESSAGE);
								String[] options = {
										Menu.lblOk.getText(),
										Menu.lblCopyToClipBoard.getText()
								};
								int chosen = JOptionPane.showOptionDialog(null,
										// START KGU#354 2017-05-03: Enh. #354 - Safety addition part 3
										//parser.error,
										parserError,
										// END KGU#354 2017-05-03
										Menu.msgTitleParserError.getText(),
										JOptionPane.ERROR_MESSAGE,
										JOptionPane.YES_NO_OPTION,
										null, options, 0);
								if (chosen == 1) {
									Clipboard clipboard = Toolkit.getDefaultToolkit().getSystemClipboard();
									StringSelection toClip = new StringSelection(parser.error);
									clipboard.setContents(toClip, null);
								}
							}
							redraw();
							// START KGU#354 2017-05-02: Enh. #354 file buttons hadn't been enabled properly  
							doButtons();
							// END KGU#354 2017-05-02

							Container cont = getParent();
							while (cont != null && !(cont instanceof JFrame)) {
								cont = cont.getParent();
							}
							if (cont != null) {
								((JFrame) cont).toFront();
							}
						}
						// START KGU#392 2017-05-07: Enh. #399: Gather unsuited files
						else {
							unsuitedFiles += "\n\u2022 " + filename;
						}
						// END KGU#392 2017-05-07

					}
					// END KGU#354 2017-03-08
				} // for (int i = 0; i < files.length; i++)
				// START KGU#392 2017-05-07: Enh. #399 Inform about unsuited files
				if (!unsuitedFiles.isEmpty()) {
					JOptionPane.showMessageDialog(null,
							Menu.msgUnsupportedFileFormat.getText().replace("%", unsuitedFiles),
							Menu.msgTitleLoadingError.getText(),
							JOptionPane.INFORMATION_MESSAGE);
				}
				// END KGU#392 2017-05-07
			}
		}
				);

		root.setText(StringList.getNew(_string));

		// START KGU#123 2016-01-04: Issue #65
		this.setAutoscrolls(true);
		// END KGU#123 2016--01-04

		// popup for comment
		JPanel jp = new JPanel();
		jp.setOpaque(true);
		lblPop.setPreferredSize(new Dimension(30, 12));
		jp.add(lblPop);
		pop.add(jp);

		// START KGU#182 2016-04-24: Issue #169
		selected = root;
		root.setSelected(true);
		// END KGU#182 2016-04-24

		// Attempt to find out what provokes the NullPointerExceptions on start
		//System.out.println("**** " + this + ".create() ready!");
	}

	// START KGU#354 2017-03-08: go over all the parser plugins
	private CodeParser findParserForFileExtension(File file) {
		CodeParser parser = null;
		this.retrieveParsers();
		for (int i = 0; i < parsers.size() && parser == null; i++) {
			if (parsers.get(i).accept(file)) {
				parser = parsers.get(i);
			}
		}

		return parser;
	}
	// END KGU#354 2017-03-08

	public void hideComments() {
		pop.setVisible(false);
		// START KGU#902 2021-01-01: Enh. #903 Make sure the pop info gets refreshed
		poppedElement = null;
		// END KGU#902 2021-01-01
	}

	@Override
	public void mouseMoved(MouseEvent e) {
		//System.out.println("MouseMoved at (" + e.getX() + ", " + e.getY() + ")");
		// KGU#91 2015-12-04: Bugfix #39 - Disabled
		//if(Element.E_TOGGLETC) root.setSwitchTextAndComments(true);
		if (e.getSource() == this && NSDControl != null) {
			boolean popVisible = false;
<<<<<<< HEAD
			if (Element.E_SHOWCOMMENTS && !((Editor) NSDControl).popup.isVisible()) {
=======
			// START KGU#979 2021-06-10: Enh. #926, #979
			//if (Element.E_SHOWCOMMENTS && !((Editor) NSDControl).popup.isVisible())
			Element selEle = null;
			boolean popupDone = false;
			// Don't show an Analyser tooltip while the context menu (NSDControl.popup) is open
			if (Element.E_ANALYSER && Element.E_ANALYSER_MARKER && !((Editor) NSDControl).popup.isVisible()) {
				// Analyser tooltip has priority over comment tooltip
				if ((selEle = root.getElementByCoord(e.getX(), e.getY(), false)) != null) {
					// Check if the analyser marker region is hit
					Rect rectEl = selEle.getRectOffDrawPoint();
					Rect rectMk = selEle.getAnalyserMarkerBounds(rectEl, true);
					if (rectMk.contains(e.getPoint())) {
						// Now check whether the element has associated warnings
						HashMap<Element, Vector<DetectedError>> errorMap = selEle.getRelatedErrors(true);
						if (!errorMap.isEmpty()) {
							FontMetrics fm = lblPop.getFontMetrics(lblPop.getFont());
							int width = 0;
							int lines = 0;
							StringBuilder sb = new StringBuilder();
							sb.append("<html>");
							String text = "";
							for (Entry<Element, Vector<DetectedError>> entry: errorMap.entrySet()) {
								Element errEle = entry.getKey();
								if (errorMap.size() > 1 || errEle != selEle) {
									// This is a collapsed element, i.e., potentially represents several elements
									text = ElementNames.getElementName(errEle, false, null);
									StringList elText = errEle.getText();
									String elText1 = "";
									if (elText.count() > 0) {
										elText1 = elText.get(0);
										if (elText.count() > 1) {
											elText1 += " ...";
										}
									}
									text += " (" + elText1 + ")";
									sb.append(BString.encodeToHtml(text));
									sb.append(":<br/>");
									width = Math.max(width, fm.stringWidth(text));
									lines++;
								}
								for (DetectedError err: entry.getValue()) {
									text = err.getMessage();
									if (err.isWarning()) {
										sb.append("<span style=\"color: #FF0000;\">");
									}
									else {
										sb.append("<span style=\"color: #0000FF;\">");
									}
									sb.append(BString.encodeToHtml(text));
									sb.append("</span><br/>");
									width = Math.max(width, fm.stringWidth(text));
									lines++;
								}
							}
							sb.append("</html>");
							lblPop.setText(sb.toString());
							lblPop.setPreferredSize(
									new Dimension(
											8 + width,
											lines * fm.getHeight()
											)
									);
							// Ensure that the comment tooltip isn't suppressed when the marker gets left
							poppedElement = null;
							int x = ((JComponent) e.getSource()).getLocationOnScreen().getLocation().x;
							int y = ((JComponent) e.getSource()).getLocationOnScreen().getLocation().y;
							pop.setLocation(x+e.getX(),
									y+e.getY()+16);
							popVisible = true;
							popupDone = true;
						}
					}
				}
				else {
					// No element hit, hence nothing else to do.
					popupDone = true;
				}
			}
			// Don't show a comment tooltip while the context menu (NSDControl.popup) is open
			if (!popupDone && Element.E_SHOWCOMMENTS && !((Editor) NSDControl).popup.isVisible())
			// END KGU#979 2021-06-10
			{
>>>>>>> 7fd46391
				//System.out.println("=================== MOUSE MOVED (" + e.getX()+ ", " +e.getY()+ ")======================");
				// START KGU#25 2015-10-11: Method merged with selectElementByCoord
				//Element selEle = root.getElementByCoord(e.getX(),e.getY());
				// START KGU#979 2021-06-11: Enh. #979 no need to retrieve twice
				//Element selEle = root.getElementByCoord(e.getX(), e.getY(), false);
				if (selEle == null) {
					selEle = root.getElementByCoord(e.getX(), e.getY(), false);
				}
				// END KGU#979 2021-06-11
				// END KGU#25 2015-10-11
				//System.out.println(">>>>>>>>>>>>>>>>>>> MOUSE MOVED >>>>> " + selEle + " <<<<<<<<<<<<<<<<<<<<<");

				if (selEle != null
						&& !selEle.getComment(false).getText().trim().isEmpty()) {
					// START KGU#902 2021-01-01: Enh. #903
					//// START KGU#199 2016-07-07: Enh. #188 - we must cope with combined comments now
					////StringList comment = selEle.getComment(false);
					//StringList comment = StringList.explode(selEle.getComment(false), "\n");
					//comment.removeAll("");	// Don't include empty lines here
					//// END KGU#199 2016-07-07
					//String htmlComment = "<html>" + BString.encodeToHtml(comment.getText()).replace("\n", "<br/>") + "</html>";
					//if(!lblPop.getText().equals(htmlComment))
					//{
					//	lblPop.setText(htmlComment);
					//}
					if (selEle != poppedElement) {
						StringBuilder sb = new StringBuilder();
						StringList comment = selEle.appendHtmlComment(sb);
						lblPop.setText(sb.toString());
						int maxWidth = 0;
<<<<<<< HEAD
						int si = 0;
						for (int i = 0; i < comment.count(); i++) {
							if (maxWidth < comment.get(i).length()) {
								maxWidth = comment.get(i).length();
								si = i;
							}
=======
						FontMetrics fm = lblPop.getFontMetrics(lblPop.getFont()); 
						for (int i = 0; i < comment.count(); i++)
						{
							String line = comment.get(i);
							maxWidth = Math.max(maxWidth, fm.stringWidth(line));
>>>>>>> 7fd46391
						}
						if (lblPop.getText().contains("<strong>")) {
							maxWidth *= 1.2;
						}
						lblPop.setPreferredSize(
								new Dimension(
										8 + maxWidth,
										comment.count() * lblPop.getFontMetrics(lblPop.getFont()).getHeight()
										)
								);
						poppedElement = selEle;
					}
					// END KGU#902 2021-01-01

					int x = ((JComponent) e.getSource()).getLocationOnScreen().getLocation().x;
					int y = ((JComponent) e.getSource()).getLocationOnScreen().getLocation().y;
					pop.setLocation(x + e.getX(),
							y + e.getY() + 16);
					popVisible = true;
				}
			}
			pop.setVisible(popVisible);
		}
		// KGU#91 2015-12-04: Bugfix #39 - Disabled
		//if(Element.E_TOGGLETC) root.setSwitchTextAndComments(false);
	}

	@Override
	public void mouseDragged(MouseEvent e) {
		if (e.getSource() == this) {
			// START KGU#123 2016-01-04: Issue #65 - added for autoscroll behaviour
			Rectangle r = new Rectangle(e.getX(), e.getY(), 1, 1);
			this.scrollRectToVisible(r);
			// END KGU#123 2016-01-04

			// START KGU#25 2015-10-11: Method merged with getElementByCoord(int,int)
			//Element bSome = root.selectElementByCoord(e.getX(),e.getY());
			Element bSome = root.getElementByCoord(e.getX(), e.getY(), true);
			// END KGU#25 2015-10-11

			if (bSome != null) {
				mX = e.getX();
				mY = e.getY();
				//System.out.println("DRAGGED "+mX+" "+mY);
				/*System.out.println("DRAGGED ("+e.getX()+", "+e.getY()+") >> " +
						bSome + " >> " + selectedDown);
						/**/
				// START KGU#896 2020-12-25: Enh. 896
				if (getCursor().getType() != Cursor.MOVE_CURSOR) {
					setCursor(new Cursor(Cursor.MOVE_CURSOR));
				}
				// END KGU#896 2020-12-25
				bSome.setSelected(true);
				//System.out.println("selected = " + bSome);
				//System.out.println("selectedDown = " + selectedDown);
				//System.out.println("selectedUp = " + selectedUp);
				if (selectedDown != null) {
					selectedDown.setSelected(true);
				}

				boolean doRedraw = false;

				if ((selectedDown != null) && (e.getX() != mouseX) && (e.getY() != mouseY) && (selectedMoved != bSome)) {
					mouseMove = true;
					if (selectedDown.getClass().getSimpleName().equals("Root")
							|| selectedDown.getClass().getSimpleName().equals("Subqueue")
							|| bSome.getClass().getSimpleName().equals("Root")
							|| // START KGU#911 2021-01-10: Enh. #910
							selectedDown.isImmutable() || bSome.isImmutable()
							|| // END KGU#911 2021-01-10
							//root.checkChild(bSome, selectedDown))
							bSome.isDescendantOf(selectedDown)) {
						Element.E_DRAWCOLOR = Color.RED;
					} else {
						Element.E_DRAWCOLOR = Color.GREEN;
					}
					/*
					 selectedDown.draw(new Canvas((Graphics2D)this.getGraphics()), selectedDown.rect);
					 if(bSome!=null)
					 {
					 bSome.draw(new Canvas((Graphics2D)this.getGraphics()), bSome.rect);

					 }
					 */
					doRedraw = true;
				}

				if (selX != -1 && selY != -1) {
					doRedraw = true;
				}

				if (doRedraw) {
					redraw();
				}

			}
			selectedMoved = bSome;
		}
	}

	@Override
	public void mousePressed(MouseEvent e) {
		//System.out.println("MousePressed at (" + e.getX() + ", " + e.getY() + ")");
		if (e.getSource() == this) {
			// START KGU#705 2019-09-26: Enh. #738: The focus wasn't automatically gained on clicking into the diagram
			this.getParent().getParent().requestFocus();
			// END KGU#705 2019-09-26
			//System.out.println("Pressed");
			mouseX = e.getX();
			mouseY = e.getY();

			Element.E_DRAWCOLOR = Color.YELLOW;
			// START KGU#25 2015-10-11: Method merged with getElementByCoord(int,int)
			//Element ele = root.selectElementByCoord(e.getX(),e.getY());
			Element ele = root.getElementByCoord(e.getX(), e.getY(), true);
			// END KGU#25 2015-10-11

			// START KGU#896 2020-12-25: Enh. #896
			boolean setMoveCursor = false;
			// END KGU#896 2020-12-25

			// KGU#87: Maintain a selected sequence on right mouse button click 
			if (e.getButton() == MouseEvent.BUTTON3 && selected instanceof IElementSequence
					&& (ele == null || ((IElementSequence) selected).getIndexOf(ele) >= 0)) {
				// Restore the selection flags (which have been reduced to ele by root.getElementByCoord(...))
				// START KGU 2016-01-09: Bugfix #97 (possibly) - ele may be null here!
				//ele.setSelected(false);
				if (ele != null) {
					ele.setSelected(false);
				}
				// END KGU 2016-01-09
				selected = selected.setSelected(true);
				redraw();
			} else if (ele != null) {
				// START KGU#896 2020-12-25: Enh. #896
				setMoveCursor = ele != null && getCursor().getType() != Cursor.MOVE_CURSOR;
				// END KGU#896 2020-12-25
				// START KGU#136 2016-03-02: Bugfix #97 - Selection wasn't reliable
				ele = ele.setSelected(true);
				// END KGU#136 2016-03-02
				mX = mouseX;
				mY = mouseY;
				// START KGU#136 2016-03-02: Bugfix #97 - we must get the element corner
				//selX = mouseX-ele.getRect().left;
				//selY = mouseY-ele.getRect().top;
				Rect topLeft = ele.getRectOffDrawPoint();
				selX = mouseX - topLeft.left;
				selY = mouseY - topLeft.top;
				// END KGU#136 2016-03-02

				// KGU#87: Expansion to entire subqueue (induced by Alt key held down)?
				if (e.isAltDown() && ele.parent instanceof Subqueue
						&& ((Subqueue) ele.parent).getSize() > 1) {
					((Subqueue) ele.parent).setSelected(true);
					selected = ele.parent;
					// In case someone wants to drag then let it just be done for the single element
					// (we don't allow dynamically to move a sequence - the user may better cut and paste)
					selectedDown = ele;
					// START KGU#896 2020-12-25: Enh. #896
					setMoveCursor = false;	// So we will not show the MOVE cursor here
					// END KGU#896 2020-12-25
					redraw();
				} else if (ele != selected) {
					// START KGU#87 2015-11-23: If an entire Subqueue had been selected, reset the flags 
					if (selected instanceof Subqueue) {
						selected.setSelected(false);
					}
					if (e.isShiftDown() && selected != null
							&& ele.parent instanceof Subqueue
							&& ele.parent == selected.parent) {
						// Select the subrange
						//System.out.println("Selected range of " + ele.parent + " " +
						//((Subqueue)ele.parent).getIndexOf(ele) + " - " +
						//((Subqueue)ele.parent).getIndexOf(selected));
						selected.setSelected(false);
						selected = new SelectedSequence(selected, ele);
						// START KGU#866 2020-05-02: Issue #866 span may get reduced now
						if (((SelectedSequence) selected).getSize() == 1) {
							// Replace the span by its only member
							selected = ((SelectedSequence) selected).getElement(0);
						}
						// END KGU#866 2020-05-02
						// START KGU#896 2020-12-25: Enh. #896
						else {
							setMoveCursor = false;
						}
						// END KGU#896 2020-12-25
						selected.setSelected(true);
						redraw();
						selectedDown = ele;
					} else {
					// END KGU#87 2015-11-23
						ele.setSelected(true);
						// START KGU#87 2015-11-23: Ensure a redrawing after a Subqueue had been selected 
						//selected=ele;
						//if(selectedDown!=ele) 
						if (selectedDown != ele || selected instanceof IElementSequence) // END KGU#87 2015-11-23
						{
							redraw();
						}
						selected = ele;
						selectedDown = ele;
					// START KGU#87 2015-11-23: Original code just part of the else branch
					}
					// END KGU#87 2015-11-23
				}
				//redraw();
				// START KGU#926 2021-02-04: Enh. #926
				scrollErrorListToSelected();
				// END KGU#926 2021-02-04
			}
			// START KGU#180 2016-04-15: Bugfix #165 - detection didn't work properly
			else /* ele == null */ {
				selected = null;
				// FIXME: May selectedDown and selectedUp still hold a former selection? 
				redraw();
			}
			// END KGU#180 2016-04-15

			if (selected != null) {
				if (!selected.getClass().getSimpleName().equals("Subqueue")
						&& !selected.getClass().getSimpleName().equals("Root")) {
					mouseMove = false;
					// START KGU#896 2020-12-25: Enh. #896
					if (selected != ele) {
						setMoveCursor = false;
					}
					// END KGU#896 2020-12-25
				}
				// START KGU#896 2020-12-25: Enh. #896
				else {
					// Never show the MOVE cursor on a Root or Subqueue
					setMoveCursor = false;
				}
				// END KGU#896 2020-12-25
				// START KGU#911 2021-01-10: Enh. #910
				if (selected.isImmutable()) {
					setMoveCursor = false;
				}
				// END KGU#911 2021-01-10
			}
			// START KGU#896 2020-12-25: Enh. #896
			if (setMoveCursor) {
				setCursor(new Cursor(Cursor.MOVE_CURSOR));
			}
			// END KGU#896 2020-12-25

			// START KGU#705 2019-09-24: Enh. #738
			highlightCodeForSelection();
			// END KGU#705 2019-09-24
			if (NSDControl != null) {
				NSDControl.doButtons();
			}
		}
	}

	// START KGU#926 2021-02-04: Enh. #926
	/**
	 * Scrolls the errorlist to its first entry that is related to an element of
	 * the selection set, if {@link #selected} is not {@code null} and Analyser
	 * mode is active
	 */
	private void scrollErrorListToSelected() {
		if (selected != null && Element.E_ANALYSER) {
			HashMap<Element, Vector<DetectedError>> errorMap
			= selected.getRelatedErrors(false);
			// The errorMap will not contain more than one DetectedError object
			for (Vector<DetectedError> relatedErrors : errorMap.values()) {
				DetectedError err = relatedErrors.firstElement();
				int ix = root.errors.indexOf(err);
				if (ix >= 0) {
					errorlist.ensureIndexIsVisible(ix);
				}
			}
		}
	}
	// END KGU#926 2021-02-04

	@Override
	public void mouseReleased(MouseEvent e) {
		// FIXME: What about hidden declarations?
		if (e.getSource() == this) {
			//System.out.println("Released");
			boolean doDraw = false;
			// START KGU#514 2018-04-03: Superfluous Analyser calls reduced on occasion of bugfix #528 
			boolean doReanalyse = false;
			// END KGU#514 2018-04-03
			boolean isShiftDown = e.isShiftDown();

			if ((selX != -1) && (selY != -1) && (selectedDown != null)) {
				selX = -1;
				selY = -1;
				doDraw = true;
			}

			if ((mouseMove == true) && (selectedDown != null)) {
				Element.E_DRAWCOLOR = Color.YELLOW;
				if (!selectedDown.getClass().getSimpleName().equals("Subqueue")
						&& !selectedDown.getClass().getSimpleName().equals("Root")) {
					//System.out.println("=================== MOUSE RELEASED 1 (" + e.getX()+ ", " +e.getY()+ ")======================");
					// START KGU#25 2015-10-11: Method merged with getElementByCoord(int,int)
					//selectedUp = root.selectElementByCoord(e.getX(),e.getY());
					Element selectedUp = root.getElementByCoord(e.getX(), e.getY(), true);
					// END KGU#25 2015-10-11
					//System.out.println(">>>>>>>>>>>>>>>>>>> MOUSE RELEASED 1 >>>>>>> " + selectedUp + " <<<<<<<<<<<<<<<<<<<<<<");
					if (selectedUp != null) {
						selectedUp.setSelected(false);
						if (!selectedUp.getClass().getSimpleName().equals("Root")
								&& selectedUp != selectedDown
								// START KGU#911 2021-01-10: Enh. #910
								&& !selectedUp.isImmutable() && !selectedDown.isImmutable()
								// END KGU#911 2021-01-10
								//root.checkChild(selectedUp,selectedDown)==false
								&& !selectedUp.isDescendantOf(selectedDown)) {
							//root.addUndo();
							try {
								addUndoNSD(false);
							} catch (CancelledException ex) {
								return;
							}
							NSDControl.doButtons();
							// START KGU#514 2018-04-03: Superfluous Analyser calls reduced on occasion of bugfix #528 
							doReanalyse = true;
							// END KGU#514 2018-04-03

							// START KGU401 2017-05-17: Issue #405
							selectedDown.resetDrawingInfoDown();
							// END KGU#401 2017-05-17

							// START KGU#87 2015-11-22: Subqueues should never be moved but better prevent...
							//root.removeElement(selectedDown);
							if (!(selectedDown instanceof Subqueue)) {
								root.removeElement(selectedDown);
							}
							// END KGU#87 2015-11-22
							selectedUp.setSelected(false);

							// START KGU#896 2020-12-25: Enh. #896 - eventually allow to drop before the target
							//root.addAfter(selectedUp, selectedDown);
							if (isShiftDown) {
								root.addBefore(selectedUp, selectedDown);
							} else {
								root.addAfter(selectedUp, selectedDown);
							}
							// END KGU#896 2020-12-25

							// START KGU'87 2015-11-22: See above
							//selectedDown.setSelected(true);
							if (!(selectedDown instanceof Subqueue)) {
								selectedDown.setSelected(true);
							} else {
								((Subqueue) selectedDown).clear();
								selectedDown.setSelected(false);
							}
							// END KGU#87 2015-11-22
							doDraw = true;
							// START KGU#705 2019-09-30: Enh. #738
							updateCodePreview();
							// END KGU#705 2019-09-30
						} else {
							selectedUp.setSelected(false);
							selectedDown.setSelected(true);
							doDraw = true;
						}
					}
				} else {
					//System.out.println("=================== MOUSE RELEASED 2 (" + e.getX()+ ", " +e.getY()+ ")======================");
					// START KGU#25 2015-10-11: Method merged with getElementByCoord(int,int)
					//selectedUp = root.selectElementByCoord(e.getX(),e.getY());
					Element selectedUp = root.getElementByCoord(e.getX(), e.getY(), true);
					// END KGU#25 2015-10-11
					//System.out.println(">>>>>>>>>>>>>>>>>>> MOUSE RELEASED 2 >>>>>>> " + selectedUp + " <<<<<<<<<<<<<<<<<<<<<<");
					if (selectedUp != null) {
						selectedUp.setSelected(false);
					}
					doDraw = true;
				}
			}

			mouseMove = false;
			// START KGU#896 2020-12-25: Enh. #986
			if (getCursor().getType() != Cursor.DEFAULT_CURSOR) {
				setCursor(new Cursor(Cursor.DEFAULT_CURSOR));
			}
			// END KGU#896 2020-12-25

			if (doDraw) {
				redraw();
				// START KGU#514 2018-04-03: Superfluous Analyser calls reduced on occasion of bugfix #528
				//analyse();
				if (doReanalyse) {
					analyse();
				}
				// END KGU#514 2018-04-03
			}

			if (NSDControl != null) {
				NSDControl.doButtons();
			}
		}
	}

	@Override
	public void mouseEntered(MouseEvent e) {
	}

	@Override
	public void mouseExited(MouseEvent e) {
		// START KGU#1 2015-10-11: We ought to get rid of that sticky popped comment!
		this.hideComments();
		// END KGU#1 2015-10-11
	}

	@Override
	public void mouseClicked(MouseEvent e) {
		//System.out.println("MouseClicked at (" + e.getX() + ", " + e.getY() + ")");
		// select the element
		if (e.getClickCount() == 1) {
			// START KGU#565 2018-07-27: Bugfix #569 We must react to a click in the errorlist if it contains only a single entry 
			//if (e.getSource()==this)
			//{
			//}
			if (e.getSource() == errorlist) {
				this.handleErrorListSelection();
			}
			// END KGU#565 2018-07-27
			// START KGU#305 2016-12-12: Enh. #305
			// START KGU#626 2019-01-01: Enh. #657
			//else if (e.getSource() == diagramIndex)
			//{
			//	Arranger.scrollToDiagram(diagramIndex.getSelectedValue(), true);
			//}
			// END KGU#626 2019-01-01
			// END KGU#305 2016-12-12
		} // edit the element
		else if ((e.getClickCount() == 2)) {
			if (e.getSource() == this) {
				// selected the right element
				//selected = root.selectElementByCoord(e.getX(),e.getY());
				// START KGU#87 2015-11-22: Don't edit non-empty Subqueues, reselect single element
				//if (selected != null)
//				if ((selected instanceof Subqueue) && ((Subqueue)selected).getSize() > 0)
//				{
//					selected = root.selectElementByCoord(e.getX(), e.getY());	// Is of little effect - often subqueues don't detect properly
//					redraw();
//					//System.out.println("Re-selected on double-click: " + selected + ((selected instanceof Subqueue) ? ((Subqueue)selected).getSize() : ""));
//				}
				// START KGU#143 2016-11-17: Issue #114 - don't edit elements under execution
				//if (selected != null && !((selected instanceof Subqueue) && ((Subqueue)selected).getSize() > 0))
				if (canEdit())
				// END KGU#143 2016-11-17
				// END KGU#87 2015-11-22
				{
					// edit it
					editNSD();
					selected.setSelected(true);
					// START KGU#276 2016-10-11: Issue #269 Attempt to focus the associated element - failed!
					//redraw();
					redraw(selected);	// Doesn't work properly
					// END KGU#276 2016-10-11
					// do the button thing
					if (NSDControl != null) {
						NSDControl.doButtons();
					}
					// START KGU#705 2019-09-24: Enh. #738
					highlightCodeForSelection();
					// END KGU#705 2019-09-24
				}
			} else if (e.getSource() == errorlist) {
				// the error list has been clicked
				if (errorlist.getSelectedIndex() >= 0) {
					// select the concerned element
					// START KGU#565 2021-01-06: Bugfix #569 - improvement
					//// START KGU#565 2018-07-27: Bugfix #569 - We must first unselect the previous selection
					//selected = (root.errors.get(errorlist.getSelectedIndex())).getElement();
					//Element errElem = (root.errors.get(errorlist.getSelectedIndex())).getElement();
					//if (selected != null && errElem != selected) {
					//	selected.setSelected(false);
					//	selected = errElem.setSelected(true);
					//	// START KGU#705 2019-09-24: Enh. #738
					//	highlightCodeForSelection();
					//	// END KGU#705 2019-09-24
					//}
					//// END KGU#565 2018-07-27
					//// edit it
					//editNSD();
					if (this.handleErrorListSelection()) {
						editNSD();
					}
					// END KGU#565 2021-01-06
					// do the button things
					if (NSDControl != null) {
						NSDControl.doButtons();
					}
				}
			}
		}
	}

	/* (non-Javadoc)
	 * @see java.awt.event.MouseWheelListener#mouseWheelMoved(java.awt.event.MouseWheelEvent)
	 */
	@Override
	public void mouseWheelMoved(MouseWheelEvent e) {
		// START KGU#699 2019-03-27: Enh. #717 This is for convenience in configureWheelUnit()
		if (e.getSource() instanceof JSpinner) {
			SpinnerNumberModel model = (SpinnerNumberModel) ((JSpinner) e.getSource()).getModel();
			int rotation = e.getWheelRotation();
			Object value = null;
			if (rotation < 0 && (value = model.getNextValue()) != null) {
				model.setValue(value);
			} else if (rotation > 0 && (value = model.getPreviousValue()) != null) {
				model.setValue(value);
			}
			return;
		}
		// END KGU#699 2019-03-27
		//System.out.println("MouseWheelMoved at (" + e.getX() + ", " + e.getY() + ")");
		//System.out.println("MouseWheelEvent: " + e.getModifiers() + " Rotation = " + e.getWheelRotation() + " Type = " + 
		//		((e.getScrollType() == MouseWheelEvent.WHEEL_UNIT_SCROLL) ? ("UNIT " + e.getScrollAmount()) : "BLOCK")  );
		// START KGU#503 2018-03-13: Enh. #519 - The mouse wheel got a new function and is permanently listened to
		//if (selected != null)
		if ((e.getModifiersEx() & MouseWheelEvent.CTRL_DOWN_MASK) != 0) {
			// Ctrl + mouse wheel is now to raise or shrink the font (thus to kind of zoom) 
			int rotation = e.getWheelRotation();
			int fontSize = Element.getFont().getSize();
			if (Element.E_WHEEL_REVERSE_ZOOM) {
				rotation *= -1;
			}
			if (rotation >= 1 && fontSize - 1 >= 4) {
				// reduce font size
				Element.setFont(new Font(Element.getFont().getFamily(), Font.PLAIN, fontSize - 1));
				root.resetDrawingInfoDown();
				redraw();
				e.consume();
			} else if (rotation <= -1) {
				// enlarge font size
				Element.setFont(new Font(Element.getFont().getFamily(), Font.PLAIN, fontSize + 1));
				root.resetDrawingInfoDown();
				redraw();
				e.consume();
			}
		} else if (Element.E_WHEELCOLLAPSE && selected != null)
		// END KGU#503 2018-03-13
		{
			// START KGU#123 2016-01-04: Bugfix #65 - heavy differences between Windows and Linux here:
			// In Windows, the rotation result may be arbitrarily large whereas the scrollAmount is usually 1.
			// In Linux, however, the rotation result will usually be -1 or +1, whereas the scroll amount is 3.
			// So we just multiply both and will get a sensible threshold, we hope.
			//if(e.getWheelRotation()<-1) selected.setCollapsed(true);
			//else if(e.getWheelRotation()>1)  selected.setCollapsed(false);
			int rotation = e.getWheelRotation();
			if (e.getScrollType() == MouseWheelEvent.WHEEL_UNIT_SCROLL) {
				rotation *= e.getScrollAmount();
			} else {
				rotation *= 2;
			}
			if (rotation < -1) {
				selected.setCollapsed(true);
			} else if (rotation > 1) {
				selected.setCollapsed(false);
			}
			// END KGU#123 2016-01-04
			// START KGU#503 2018-03-13: Enh. #519 - may not work (depends on the order of listeners)
			e.consume();
			// END KGU#503 2018-03-13
			redraw();
		}
		// FIXME KGU 2016-01-0: Issue #65
//		// Rough approach to test horizontal scrollability - only works near the left and right
//		// borders, because the last mouseMoved position is used. Seems that we will have to
//		// maintain a virtual scroll position here which is to be used instead of e.getX().
//		if ((e.getModifiersEx() & MouseWheelEvent.SHIFT_DOWN_MASK) != 0)
//		{
//			int rotation = e.getWheelRotation();
//			if (e.getScrollType() == MouseWheelEvent.WHEEL_UNIT_SCROLL) {
//				rotation *= e.getScrollAmount();
//			}
//			System.out.println("Horizontal scrolling by " + rotation);
//			Rectangle r = new Rectangle(e.getX() + 50 * rotation, e.getY(), 1, 1);
//			((JPanel)e.getSource()).scrollRectToVisible(r);
//		}
	}

	// START KGU#143 2016-01-21: Bugfix #114 - We need a possibility to update buttons from execution status
	public void doButtons() {
		if (NSDControl != null) {
			NSDControl.doButtons();
		}
	}
	// END KGU#143 2016-01-21

	// START KGU#276 2016-10-09: Issue #269
	/**
	 * Scroll to the given element and redraw the current diagram
	 *
	 * @param element - the element to gain the focus
	 */
	public void redraw(Element element) {
		Rectangle rect = element.getRectOffDrawPoint().getRectangle();
		Rectangle visibleRect = new Rectangle();
		this.computeVisibleRect(visibleRect);
		// START KGU#276 2016-11-19: Issue #269 Ensure wide elements be shown left-bound
		if (rect.width > visibleRect.width
				&& !(element instanceof Alternative || element instanceof Case)) {
			rect.width = visibleRect.width;
		}
		// END KGU#276 2016-11-19
		// START KGU#276 2016-11-21: Issue #269 Ensure high elements be shown top-bound
		if (rect.height > visibleRect.height
				&& !(element instanceof Instruction || element instanceof Parallel || element instanceof Forever)) {
			// ... except for REPEAT loops, which are to be shown bottom-aligned
			if (element instanceof Repeat) {
				rect.y += rect.height - visibleRect.height;
			}
			rect.height = visibleRect.height;
		}
		// END KGU#276 2016-11-21
		try {
			scrollRectToVisible(rect);
		} catch (Exception ex) {
			logger.warning(ex.toString());
		}
		redraw();	// This is to make sure the drawing rectangles are correct
		// START KGU#705 2019-09-24: Enh. 738
		if (show_CODE_PREVIEW && codeHighlighter != null && element.executed) {
			// START KGU#978 2021-06-09: Workaround for mysterious bug #977
			try {
			// END KGU#978 2021-06-09
				codeHighlighter.removeAllHighlights();
				SwingUtilities.invokeLater(new Runnable() {
					@Override
					public void run() {
						highlightCodeForElement(element, true);
					}
				});
			// START KGU#978 2021-06-09: Workaround for mysterious bug #977
			}
			catch (NullPointerException ex) {
				logger.log(Level.CONFIG, "Strange error #977 in code preview", ex);
			}
			// END KGU#978 2021-06-09
		}
		// END KGU#705 2019-09-24
	}
	// END KGU#276 2016-10-09

	public void redraw() {
		// START KGU#440 2017-11-06: Bugfix #455 - suppress drawing unless Structorizer is fully initialized
		if (!this.isInitialized) {
			return;
		}
		// END KGU#440 2017-11-06
		boolean wasHighLight = Element.E_VARHIGHLIGHT;
		if (wasHighLight) {
			// START KGU#430 2017-10-10: Issue #432
			//root.getVarNames();
			try {
				// START KGU#444/KGU#618 2018-12-18: Issue #417, #649
				//root.getVarNames();
				root.getVarNames();
				// END KGU#444/KGU#618 2018-12-18
			} catch (Exception ex) {
				logger.log(Level.WARNING, "*** Possible sync problem:", ex);
				// Avoid trouble (highlighting would require variable retrieval)
				Element.E_VARHIGHLIGHT = false;
			}
			// END KGU#430 2017-10-10
		}

		Rect rect = root.prepareDraw(this.getGraphics());
		Dimension d = new Dimension(rect.right - rect.left, rect.bottom - rect.top);
		this.setPreferredSize(d);
		//this.setSize(d);
		this.setMaximumSize(d);
		this.setMinimumSize(d);
		//this.setSize(new Dimension(rect.right-rect.left,rect.bottom-rect.top));
		//this.validate();

		((JViewport) this.getParent()).revalidate();

		//redraw(this.getGraphics());
		this.repaint();

		// START KGU#430 2017-10-10: Issue #432
		Element.E_VARHIGHLIGHT = wasHighLight;
		// END KGU#430 2017-10-10
	}

	// START KGU#703 219-03-30: Issue #718, #720
	/**
	 * Resets cached variable and type information, the drawing information
	 * including the highlight cache after routine pool changes and redraws the
	 * managed diagram. The clearing of variables, types etc. is not done if the
	 * {@link Root} is under execution.
	 */
	public void invalidateAndRedraw() {
		// During execution it is no good idea to reset variable, constants, and type information.
		// Anyway the pool changes will usually only be a pseudo addition in order to get ownership
		// of executed subroutines, so better ignore it.
		// Otherwise, of course, we should react to a possible insertion or removal of some referred
		// includable, and even subroutines becoming available may have an impact on derived types
		// (result types), even recursively.
		if (!root.isExecuted()) {
			root.clearVarAndTypeInfo(false);
		}
		// START KGU#874 2020-10-18: Issue #875 Particularly the save buttons must be updated
		this.doButtons();
		// END KGU#874 2020-10-18
		redraw();
	}
	// END KGU#703 2019-03-30

	public void redraw(Graphics _g) {
	// START KGU#906 2021-01-06: Enh. #905 - we needed to distinguish work area from export
		redraw(_g, DrawingContext.DC_STRUCTORIZER);
	}

	public void redraw(Graphics _g, DrawingContext _context)
	// END KGU#906 2021-01-06
	{
		// KGU#91 2015-12-04: Bugfix #39 - Disabled
		//if (Element.E_TOGGLETC) root.setSwitchTextAndComments(true);
		// START KGU#502/KGU#524/KGU#553: 2019-03-29: Issues #518, #544, #557 drawing speed
		//root.draw(_g, ((JViewport)this.getParent()).getViewRect());
		Rectangle clipRect = _g.getClipBounds();
		// START KGU#906 2021-01-06: Enh. #905
		//root.draw(_g, clipRect);
		root.draw(_g, clipRect, _context);
		// END KGU#906 2021-01-06
		// END KGU#502/KGU#524/KGU#553

		lu.fisch.graphics.Canvas canvas = new lu.fisch.graphics.Canvas((Graphics2D) _g);
		Rect rect;
		// draw dragged element
		if ((selX != -1) && (selY != -1) && (selectedDown != null) && (mX != mouseX) && (mY != mouseY)) {
			_g.setColor(Color.BLACK);
			// START KGU#136 2016-03-02: Bugfix #97 - It must not play any role where the diagram was drawn before
			//rect = selectedDown.getRect();
			//Rect copyRect = rect.copy();
			rect = selectedDown.getRectOffDrawPoint();
			// END KGU#136 2016-03-02
			int w = rect.right - rect.left;
			int h = rect.bottom - rect.top;
			rect.left = mX - selX;
			rect.top = mY - selY;
			rect.right = rect.left + w;
			rect.bottom = rect.top + h;
			((Graphics2D) _g).setComposite(AlphaComposite.getInstance(AlphaComposite.SRC_OVER, 0.3f));
			// START KGU#502/KGU#524/KGU#553: 2019-03-29: Issues #518, #544, #557 drawing speed
			//selectedDown.draw(canvas, rect, ((JViewport)this.getParent()).getViewRect(), false);
			selectedDown.draw(canvas, rect, clipRect, false);
			// START KGU#502/KGU#524/KGU#553: 2019-03-29: Issues #518, #544, #557
			((Graphics2D) _g).setComposite(AlphaComposite.getInstance(AlphaComposite.SRC_OVER, 1f));
			// START KGU#136 2016-03-01: Bugfix #97 - this is no longer necessary
			//selectedDown.rect = copyRect;
			// END KGU#136 2016-03-01
			//System.out.println(selectedDown.getClass().getSimpleName()+"("+selectedDown.getText().getLongString()+
			//		") repositioned to ("+copyRect.left+", "+copyRect.top+")");
			//_g.drawRect(mX-selX, mY-selY, w, h);
		}/**/

		// KGU#91 2015-12-04: Bugfix #39 - Disabled
		//if (Element.E_TOGGLETC) root.setSwitchTextAndComments(false);
	}

	@Override
	public void paintComponent(Graphics g) {
		super.paintComponent(g);
		if (root != null) {
			//logger.debug("Diagram: " + System.currentTimeMillis());
			redraw(g, DrawingContext.DC_STRUCTORIZER);
		}
	}

	// START KGU#444 2017-10-23: Issue #417 - polynomial scrolling time complexity 
	/**
	 * Adapts the scroll units according to the size of the current
	 * {@link Root}. With standard scroll unit of 1, large diagrams would take
	 * an eternity to get scrolled over because their redrawing time also
	 * increases with the number of elements, of course, such that it's
	 * polynomial (at least square) time growth...
	 */
	protected void adaptScrollUnits() {
		Container parent = this.getParent();
		if (parent != null && (parent = parent.getParent()) instanceof javax.swing.JScrollPane) {
			javax.swing.JScrollPane scroll = (javax.swing.JScrollPane) parent;
			// START KGU#444 2017-11-03: Bugfix #417 - in rare cases a division by 0 exception could occur
			//int heightFactor = root.getRect().bottom / scroll.getHeight() + 1;
			//int widthFactor = root.getRect().right / scroll.getWidth() + 1;
			int heightFactor = 1;
			int widthFactor = 1;
			Rect drawRect = root.getRect();
			//System.out.println("rect : " + drawRect);
			// START KGU#444/KGU#618 2018-12-18: Issue #417, #649 - scrolling too slow
			// For new Roots, the drawing may not have had time to compute the size, so try an
			// estimate from the total number of elements
			if (drawRect.bottom < 10) {
				int nElements = root.getElementCount();
				drawRect = new Rect(0, 0,
						(int) (Math.sqrt(nElements) * Element.getPadding()),
						nElements * 3 * Element.getPadding()
						);
			}
			// END KGU#444/KGU#618 2018-12-18
			if (scroll.getHeight() > 0) {
				heightFactor = drawRect.bottom / scroll.getHeight() + 1;
			}
			if (scroll.getWidth() > 0) {
				widthFactor = drawRect.right / scroll.getWidth() + 1;
			}
			// END KGU#444 2017-11-03
			//System.out.println("unit factors: " + widthFactor + " / " + heightFactor);
			// START KGU#699 2019-03-27: Issue #717
			//scroll.getHorizontalScrollBar().setUnitIncrement(widthFactor);
			//scroll.getVerticalScrollBar().setUnitIncrement(heightFactor);
			if (Element.E_WHEEL_SCROLL_UNIT <= 0) {
				// The very first time Structorizer is used, we fetch the original unit increment
				Element.E_WHEEL_SCROLL_UNIT = scroll.getVerticalScrollBar().getUnitIncrement();
			}
			scroll.getHorizontalScrollBar().setUnitIncrement(Element.E_WHEEL_SCROLL_UNIT + widthFactor - 1);
			scroll.getVerticalScrollBar().setUnitIncrement(Element.E_WHEEL_SCROLL_UNIT + heightFactor - 1);
			// END KGU#699 2019-03-27
		}
	}
	// END KGU#444 2017-10-23

	// START KGU#155 2016-03-08: Some additional fixing for bugfix #97
	/**
	 * Invalidates the cached prepareDraw info of the current diagram (Root) (to
	 * be called on events with global impact on the size or shape of Elements)
	 */
	public void resetDrawingInfo() {
		root.resetDrawingInfoDown();
		// START KGU#902 2021-01-01: Enh. #903
		poppedElement = null;
		// END KGU#902 2021-01-01
		if (isArrangerOpen()) {
			Arranger.getInstance().resetDrawingInfo(this.hashCode());
		}
	}
	// END KGU#155 2016-03-08

	public Element getSelected() {
		return selected;
	}

	// START KGU#477 2017-12-07: Enh. #487
	public Element getFirstSelected() {
		if (selected instanceof IElementSequence && ((IElementSequence) selected).getSize() > 0) {
			return ((IElementSequence) selected).getElement(0);
		}
		return selected;
	}

	public Element getLastSelected() {
		if (selected instanceof IElementSequence && ((IElementSequence) selected).getSize() > 0) {
			return ((IElementSequence) selected).getElement(((IElementSequence) selected).getSize() - 1);
		}
		return selected;
	}
	// END KGU#477 2017-12-07

	// START KGU#87 2015-11-22: 
	public boolean selectedIsMultiple() {
		return (selected instanceof IElementSequence && ((IElementSequence) selected).getSize() > 0);
	}
	// END KGU#87 2015-11-22

	// START KGU#41 2015-10-11: Unselecting, e.g. before export, had left the diagram status inconsistent:
	// Though the selected status of the elements was unset, the references of the formerly selected
	// elements invisibly remained in the respective diagram attributes, possibly causing unwanted effects.
	// So this new method was introduced to replace the selectElementByCoord(-1,-1) calls.
	/**
	 * Resets the selected state on all elements of the current {@link Root} and
	 * redraws the diagram.
	 *
	 * @see #unselectAll(boolean)
	 */
	public void unselectAll() // START KGU#430 2017-10-12: Issue #432 allow to suppress redrawing
	{
		unselectAll(true);
	}

	/**
	 * Resets the selected state on all elements of the current {@link Root} and
	 * redraws the diagram if {@code refresh} is true.
	 */
	public void unselectAll(boolean refresh) // END KGU#430 2017-10-12
	{
		if (root != null) {
			root.selectElementByCoord(-1, -1);
		}
		selected = selectedDown = selectedMoved = null;
		if (refresh) {
			redraw();
		}
		// START KGU#705 2019-09-24: Enh. #738
		highlightCodeForSelection();
		// END KGU#705 2019-09-24
	}
	// END KGU#41 2015-10-11

	// START KGU#705 2019-09-24: Enh. #738
	/**
	 * Highlights the code regions corresponding to the current selection in the
	 * preview area.
	 */
	private void highlightCodeForSelection() {
		if (show_CODE_PREVIEW && codePreviewMap != null) {
			int pos = -1;
			if (codeHighlighter != null) {
				// START KGU#978 2021-06-09: Workaround for mysterious bug #977
				//codeHighlighter.removeAllHighlights();
				try {
					codeHighlighter.removeAllHighlights();
				}
				catch (NullPointerException ex) {
					logger.log(Level.CONFIG, "Strange error #977 in code preview", ex);
				}
				// END KGU#978 2021-06-09
			}
			if (this.selected != null) {
				if (this.selected instanceof IElementSequence) {
					IElementSequence.Iterator iter = ((IElementSequence) this.selected).iterator(false);
					while (iter.hasNext()) {
						int p = highlightCodeForElement(iter.next(), false);
						if (pos < 0) {
							pos = p;
						}
					}
				} else {
					pos = highlightCodeForElement(this.selected, false);
				}
			}
			if (pos >= 0) {
				try {
					Rectangle2D viewRect = codePreview.modelToView2D(pos);
					// Scroll to make the rectangle visible
<<<<<<< HEAD
					codePreview.scrollRectToVisible(viewRect);
				} catch (BadLocationException e) {
=======
					codePreview.scrollRectToVisible(viewRect.getBounds());
				}
				catch (BadLocationException e) {
>>>>>>> 7fd46391
					// FIXME DEBUG (should not occur)
					e.printStackTrace();
				} catch (NullPointerException ex) {
					// Nothing we could do here, symptom for racing hazard
				}
			}
		}
	}

	/**
	 * Highlights the code regions corresponding to the given element
	 * {@code ele} in the preview area .
	 *
	 * @param ele - the {@link Element} the code for which is to be highlighted
	 * @param scrollTo TODO
	 * @return the start position of the first line of the element code
	 */
	private int highlightCodeForElement(Element ele, boolean scrollTo) {
		int pos = -1;
		int[] interval = codePreviewMap.get(ele);
		if (interval != null) {
			if (codeHighlighter == null) {
				codeHighlighter = codePreview.getHighlighter();
			}
			for (int line = interval[0]; line < interval[1]; line++) {
				try {
					pos = codePreview.getLineStartOffset(line);
					int p0 = pos + interval[2];
					int p1 = codePreview.getLineEndOffset(line);
					if (p0 < p1) {
						// START KGU#978 2021-06-09: Workaround for mysterious error #977
						//codeHighlighter.addHighlight(p0, p1, ele.executed ? execHighlightPainter : codeHighlightPainter);
						try {
							// Possibly a GUI initialisation problem...
							HighlightPainter hlPainter = ele.executed ? execHighlightPainter : codeHighlightPainter;
							if (hlPainter == null) {
								hlPainter = new DefaultHighlighter.DefaultHighlightPainter(
										ele.executed ? Element.E_RUNNINGCOLOR : Element.E_DRAWCOLOR);
							}
							codeHighlighter.addHighlight(p0, p1, hlPainter);
						}
						catch (NullPointerException ex) {
							logger.log(Level.CONFIG, "Strange error #977 in code preview", ex);
						}
						// END KGU#978 2021-06-09
						if (scrollTo) {
							Rectangle2D viewRect = codePreview.modelToView2D(pos);
							// Scroll to make the rectangle visible
							codePreview.scrollRectToVisible(viewRect.getBounds());
						}
					}
				} catch (BadLocationException e) {
					// Just ignore errors
					logger.warning("Bad code preview location for element " + ele);
				}
			}
		}
		return pos;
	}
	// END KGU#705 2019-09-24

	/**
	 * Tries to identify the {@link Element} that is responsible for the code
	 * line with given number {@code lineNo} in the {@link #codePreview}.
	 *
	 * @param lineNo - number of a line in the {@link #codePreview}.
	 * @return the closest corresponding {@link Element}.
	 */
	public Element identifyElementForCodeLine(int lineNo) {
		int lineRangeSize = codePreview.getLineCount();
		Element closest = null;
		for (Entry<Element, int[]> entry : codePreviewMap.entrySet()) {
			int[] range = entry.getValue();
			if (range[0] <= lineNo && range[1] > lineNo) {
				if (range[1] - range[0] < lineRangeSize || closest == null) {
					closest = entry.getKey();
					lineRangeSize = range[1] - range[0];
				}
			}
		}
		return closest;
	}

	// START KGU#705 2019-09-26: Enh. #738
	/**
	 * Entry point for external components to get the given {@code element}
	 * consistently selected in the diagram.
	 *
	 * @param element - the {@link Element} to be selected
	 */
	public void selectElement(Element element) {
		if (element != null) {
			Element sel = root.findSelected();
			if (sel != null) {
				sel.setSelected(false);
			}
			element.setSelected(true);
			selected = element;
			selectedDown = selected;
			this.redraw(element);
			if (codeHighlighter != null) {
				// START KGU#978 2021-06-09: Workaround for mysterious bug #977
				//codeHighlighter.removeAllHighlights();
				try {
					codeHighlighter.removeAllHighlights();
				}
				catch (NullPointerException ex) {
					logger.log(Level.CONFIG, "Strange error #977 in code preview", ex);
				}
				// END KGU#978 2021-06-09
			}
			this.highlightCodeForElement(element, false);
		}
	}
	// END KGU#705 2019-09-26

	/**
	 * Method: print
	 * <p>
	 *
	 * This class is responsible for rendering a page using the provided
	 * parameters. The result will be a grid where each cell will be half an
	 * inch by half an inch.
	 *
	 * @param g a value of type Graphics
	 * @param pageFormat a value of type PageFormat
	 * @param page a value of type int
	 * @return a value of type int
	 */
	public int print(Graphics g, PageFormat pageFormat, int page) {
		if (page == 0) {
			Graphics2D g2d = (Graphics2D) g;

			g2d.translate(pageFormat.getImageableX(), pageFormat.getImageableY());

			double sX = (pageFormat.getImageableWidth() - 1) / root.width;
			double sY = (pageFormat.getImageableHeight() - 1) / root.height;
			double sca = Math.min(sX, sY);
			if (sca > 1) {
				sca = 1;
			}
			g2d.scale(sca, sca);

			// START KGU#906 2021-01-06: Enh. #905 We don't want the triangles in the print
			//root.draw(g, null);
			root.draw(g, null, DrawingContext.DC_IMAGE_EXPORT);
			// END KGU#906 2021-01-06

			return (PAGE_EXISTS);
		} else {
			return (NO_SUCH_PAGE);
		}
	}

	/*========================================
	 * New method
	 *========================================*/
	/**
	 * Replaces the current {@link #root} by a new empty {@link Root} unless the
	 * current {@link #root} is being executed or the user refuses to make a
	 * decision about unsaved changes.
	 */
	public void newNSD() {
		// START KGU#157 2016-03-16: Bugfix #131 - Precaution against replacement if under execution
		if (!this.checkRunning()) {
			return;	// Don't proceed if the root is being executed
		}
		// END KGU#157 2016-03-16

		// START KGU#48 2015-10-17: Arranger support
		Root oldRoot = root;
		// END KGU#48 2015-10-17
		// only save if something has been changed
		// START KGU#534 2018-06-27: Bugfix #552 We should not proceed if the user canceled the saving
		//saveNSD(true);
		if (!saveNSD(true)) {
			return;
		}
		// END KGU#534 2018-06-27

		// create an empty diagram
		root = new Root();
		// START KGU#183 2016-04-23: Bugfix #155, Issue #169
		// We must not forget to clear a previous selection
		//this.selected = this.selectedDown = this.selectedUp = null;
		this.selectedDown = null;
		this.selected = root;
		root.setSelected(true);
		// END KGU#183 2016-04-23
		// START KGU#456 2017-11-20: Issue #452
		root.updateTutorialQueue(AnalyserPreferences.getOrderedGuideCodes());
		// END KGU#456 2017-11-20
		redraw();
		analyse();
		// START KGU#48 2015-10-17: Arranger support
		if (oldRoot != null) {
			oldRoot.notifyReplaced(root);
		}
		// END KGU#48 2015-10-17
		// START KGU#705 2019-09-23: Enh. #738
		this.updateCodePreview();
		// END KGU#705 2019-09-23
	}


	/*========================================
	 * Open method
	 *========================================*/
	/**
	 * Action method to have the user select an NSD or arrangement file to be
	 * loaded (which is going to replace the current {@link #root}. Does nothing
	 * if there is a pending execution.
	 *
	 * @see #openNSD(String)
	 * @see #openNsdOrArr(String)
	 */
	public void openNSD() {
		// START KGU 2015-10-17: This will be done by openNSD(String) anyway - once is enough!
		// only save if something has been changed
		//saveNSD(true);
		// END KGU 2015-10-17

		// START KGU#157 2016-03-16: Bugfix #131 - Precaution against replacement if under execution
		if (!this.checkRunning()) {
			return;	// Don't proceed if the root is being executed
		}
		// END KGU#157 2016-03-16

		// open an existing file
		// create dialog
		JFileChooser dlgOpen = new JFileChooser();
		// START KGU#287 2017-01-09: Bugfix #330 Ensure Label items etc. be scaled for L&F "Nimbus"
		GUIScaler.rescaleComponents(dlgOpen);
		// END KGU#287 2017-01-09
		dlgOpen.setDialogTitle(Menu.msgTitleOpen.getText());
		// set directory
		if (root.getFile() != null) {
			dlgOpen.setCurrentDirectory(root.getFile());
		} else {
			dlgOpen.setCurrentDirectory(currentDirectory);
		}
		// config dialogue
		// START KGU 2016-01-15: Enh. #110 - select the provided filter
		//dlgOpen.addChoosableFileFilter(new StructogramFilter());
		// START KGU#802 2020-02-16: Issue #815
		//StructogramFilter filter = new StructogramFilter();
		//dlgOpen.addChoosableFileFilter(filter);
		StructorizerFilter filter = new StructorizerFilter();
		dlgOpen.addChoosableFileFilter(filter);
		dlgOpen.addChoosableFileFilter(new StructogramFilter());
		// END KGU#802 2020-02-16
		// START KGU#289 2016-11-15: Enh. #290 (allow arrangement files to be selected)
		dlgOpen.addChoosableFileFilter(new ArrFilter());
		dlgOpen.addChoosableFileFilter(new ArrZipFilter());
		// END KGU#289 2016-11-15
		dlgOpen.setFileFilter(filter);
		// END KGU 2016-01-15
		// show & get result
		int result = dlgOpen.showOpenDialog(this.getFrame());
		// react on result
		if (result == JFileChooser.APPROVE_OPTION) {
			// START KGU#289/KGU#316 2016-11-15/2016-12-28: Enh. #290/#318 (Arranger file support)
			//openNSD(dlgOpen.getSelectedFile().getAbsoluteFile().toString());
			openNsdOrArr(dlgOpen.getSelectedFile().getAbsoluteFile().toString());
			// END KGU#289/KGU#316 2016-11-15/2016-12-28
		}
	}

	// START KGU#289/KGU#316 2016-11-15/2016-12-28: Enh. #290/#318: Better support for Arranger files
	/**
	 * Attempts to open (load) the file specified by {@code _filepath} as .nsd,
	 * .arr, or .arrz file.<br/>
	 * If none of the expected file extensions match then an empty string is
	 * returned.
	 *
	 * @param _filepath - the path of the file to be loaded
	 * @return - the file extension
	 * @see #openNSD()
	 * @see #openNSD(String)
	 */
	public String openNsdOrArr(String _filepath) {
		String ext = ExtFileFilter.getExtension(_filepath);
		if (ext.equals("arr") || ext.equals("arrz")) {
			loadArrangement(new File(_filepath));
		} // START KGU#521 2018-06-08: Bugfix #536
		//else {
		else if (ext.equals("nsd")) {
		// END KGU#521 2018-06-08
			this.openNSD(_filepath);
		}
		// START KGU#521 2018-06-08: Bugfix #536
		else {
			ext = "";
		}
		// END KGU#521 2018-06-08
		return ext;
	}
	// END KGU#316 2016-12-28

	/**
	 * Method is to open an NSD file (not an arrangement file!) the path of
	 * which is given by {@code _filename}.<br/>
	 * If arrangement file are also to be accepted then use
	 * {@link #openNsdOrArr(String)} instead.
	 *
	 * @param _filename - file path of an NSD file
	 * @see #openNsdOrArr(String)
	 */
	public void openNSD(String _filename) {
		// START KGU#48 2015-10-17: Arranger support
		Root oldRoot = this.root;
		// END KGU#48 2015-10-17
		// START KGU#111 2015-12-16: Bugfix #63: No error messages on failed load
		String errorMessage = Menu.msgErrorNoFile.getText();
		// END KGU#111 2015-12-16
		// START KGU#901 2021-01-22: Issue #901 WAIT_CURSOR on time-consuming actions
		Cursor origCursor = getCursor();
		setCursor(new Cursor(Cursor.WAIT_CURSOR));
		// END KGU#901 2021-01-22
		try {
			File f = new File(_filename);
			//System.out.println(f.toURI().toString());
			if (f.exists()) {
				// START KGU#901 2021-01-22: Issue #901 WAIT_CURSOR on time-consuming actions
				setCursor(new Cursor(Cursor.WAIT_CURSOR));
				// END KGU#901 2021-01-22
				// save current diagram (only if something has been changed)
				saveNSD(true);

				// open an existing file
				NSDParser parser = new NSDParser();
				//boolean hil = root.highlightVars;
				// START KGU#363 2017-05-21: Issue #372 API change
				//root = parser.parse(f.toURI().toString());
				root = parser.parse(f);
				// END KGU#363 2017-05-21
				//root.highlightVars = hil;
				if (Element.E_VARHIGHLIGHT) {
					root.retrieveVarNames();	// Initialise the variable table, otherwise the highlighting won't work
				}
				root.filename = _filename;
				// START KGU#969 2021-04-14: Bugfix #969 - precaution against relative paths
				//currentDirectory = new File(root.filename);
				//addRecentFile(root.filename);
				currentDirectory = f.getAbsoluteFile();
				addRecentFile(f.getAbsolutePath());
				// END KGU#969 2021-04-14

				// START KGU#183 2016-04-23: Issue #169
				selected = root;
				root.setSelected(true);
				// END KGU#183 2016-04-23
				redraw();
				analyse();
				// START KGU#456 2017-11-20: Issue #452
				root.updateTutorialQueue(AnalyserPreferences.getOrderedGuideCodes());
				// END KGU#456 2017-11-20
				// START KGU#48 2015-10-17: Arranger support
				if (oldRoot != null) {
					oldRoot.notifyReplaced(root);
				}
				// END KGU#48 2015-10-17
				// START KGU#111 2015-12-16: Bugfix #63: No error messages on failed load
				errorMessage = null;
				// END KGU#111 2015-12-16

				// START KGU#362 2017-03-28: Issue #370
				if (root.storedParserPrefs != null) {
					this.handleKeywordDifferences(false);
				}
				// END KGU#362 2017-03-28
				// START KGU#705 2019-09-23: Enh. #738
				this.updateCodePreview();
				// END KGU#705 2019-09-23
			}
		} catch (Exception e) {
			//e.printStackTrace();
			// START KGU#111 2015-12-16: Bugfix #63: No error messages on failed load
			//System.out.println(e.getMessage());
			errorMessage = e.getLocalizedMessage();
			if (errorMessage == null) {
				errorMessage = e.getMessage();
			}
			if (errorMessage == null || errorMessage.isEmpty()) {
				errorMessage = e.toString();
			}
			Level level = Level.SEVERE;
			if (e instanceof java.util.ConcurrentModificationException) {
				level = Level.WARNING;
			}
			logger.log(level, "openNSD(\"" + _filename + "\"): ", e);
			// END KGU#111 2015-12-16
		}
		// START KGU#901 2021-01-22: Issue #901 WAIT_CURSOR on time-consuming actions
		finally {
			setCursor(origCursor);
		}
		// END KGU#901 2021-01-22
		// START KGU#111 2015-12-16: Bugfix #63: No error messages on failed load
		if (errorMessage != null) {
			JOptionPane.showMessageDialog(this.getFrame(), "\"" + _filename + "\": " + errorMessage,
					Menu.msgTitleLoadingError.getText(),
					JOptionPane.ERROR_MESSAGE);
		}
		// END KGU#111 2015-12-16
		// START KGU#444/KGU#618 2018-12-18: Issue #417, #649
		this.adaptScrollUnits();
		// END KGU#444/KGU#618 2018-12-18
	}

	// START KGU#362 2017-03-28: Issue #370
	private boolean handleKeywordDifferences(boolean isChangeRequest) {
		StringList ignoreCaseInfo = root.storedParserPrefs.get("ignoreCase");
		boolean wasCaseIgnored = ignoreCaseInfo != null && ignoreCaseInfo.getText().equals("true");
		StringList replacements = new StringList();
		for (HashMap.Entry<String, StringList> entry : root.storedParserPrefs.entrySet()) {
			String storedValue = entry.getValue().concatenate();
			// START KGU#288 2016-11-06: Issue #279 - Method getOrDefault() missing in OpenJDK
			//String newValue = CodeParser.getKeywordOrDefault(entry.getKey(), "");
			String currentValue = (entry.getKey().equals("ignoreCase"))
					? Boolean.toString(CodeParser.ignoreCase)
							: CodeParser.getKeywordOrDefault(entry.getKey(), "");
			// END KGU#288 2016-11-06
			if (!storedValue.equals(currentValue)) {
				replacements.add("   " + entry.getKey() + ": \"" + storedValue + "\"  ≠  \"" + currentValue + "\"");
			}
		}
		String[] options = {
				Menu.lblRefactorNow.getText(),
				(isChangeRequest ? Menu.lblAllowChanges : Menu.lblAdoptPreferences).getText(),
				Menu.lblLeaveAsIs.getText()
		};
		String[] optionTexts = {
				Menu.msgRefactorNow.getText(),
				(isChangeRequest ? Menu.msgAllowChanges : Menu.msgAdoptPreferences).getText(),
				Menu.msgLeaveAsIs.getText()
		};
		String menuText = "";
		for (int i = 0; i < optionTexts.length; i++) {
			menuText += (char) ('a' + i) + ") " + optionTexts[i] + (i + 1 < optionTexts.length ? "," : ".") + "\n";
		}
		int answer = JOptionPane.showOptionDialog(this.getFrame(),
				Menu.msgKeywordsDiffer.getText().replace("%1", "\n" + replacements.getText() + "\n").replace("%2", menuText),
				Menu.msgTitleQuestion.getText(), JOptionPane.OK_CANCEL_OPTION,
				JOptionPane.QUESTION_MESSAGE,
				null,
				options, options[0]);
		boolean goAhead = false;
		switch (answer) {
		case 0: // Refactor the current diagram
		{
			HashMap<String, StringList> storedParserPrefs = root.storedParserPrefs;
			root.storedParserPrefs = null;
			refactorDiagrams(storedParserPrefs, false, wasCaseIgnored);
			goAhead = true;
		}
		break;
		case 1:
			if (isChangeRequest) {
				// drop the old keyword information
				root.storedParserPrefs = null;
			} else {
				// Refactor all the other diagrams
				// Cache the current parser preferences
				HashMap<String, StringList> splitPrefs = new HashMap<String, StringList>();
				// and adopt the stored preferences of the diagram
				for (String key : CodeParser.keywordSet()) {
					splitPrefs.put(key, Element.splitLexically(CodeParser.getKeywordOrDefault(key, ""), false));
					StringList stored = root.storedParserPrefs.get(key);
					if (stored != null) {
						CodeParser.setKeyword(key, stored.concatenate());
					}
				}
				boolean tmpIgnoreCase = CodeParser.ignoreCase;
				CodeParser.ignoreCase = wasCaseIgnored;
				try {
					Ini.getInstance().save();
				} catch (Exception ex) {
					logger.log(Level.SEVERE, "Ini.getInstance().save()", ex);
				}
				// Refactor the diagrams
				refactorDiagrams(splitPrefs, true, tmpIgnoreCase);
				root.storedParserPrefs = null;
				if (Arranger.hasInstance()) {
					Arranger.getInstance().redraw();
				}

				offerStructPrefAdaptation(splitPrefs);
			}
			goAhead = true;
			break;
		case 2:
			if (!isChangeRequest) {
				goAhead = true;
			}
			break;
		}
		return goAhead;
	}
	// END KGU#362 2017-03-28

	// START KGU#289 2016-11-15: Enh. #290 (Aranger file support
	private void loadArrangement(File arrFile) {
		Arranger arr = Arranger.getInstance();
		// START KGU#671 2019-03-01: Bugfix #693 - common existence check
		//String errorMsg = arr.loadArrangement((Mainform)NSDControl.getFrame(), arrFile.toString());
		String errorMsg = "";
		if (!arrFile.exists()) {
			errorMsg = Menu.msgErrorNoFile.getText();
		} else {
			// START KGU#901 2020-12-29: Issue #901 WAIT_CURSOR on time-consuming actions
			//errorMsg = arr.loadArrangement((Mainform)this.getFrame(), arrFile);
			Cursor origCursor = getCursor();
			try {
				setCursor(new Cursor(Cursor.WAIT_CURSOR));	// Possibly this should have done Surface?
				errorMsg = arr.loadArrangement((Mainform) this.getFrame(), arrFile);
			} finally {
				setCursor(origCursor);
			}
			// END KGU#901 2020-12-29
		}
		// END KGU#671 2019-03-01
		if (!errorMsg.isEmpty()) {
			JOptionPane.showMessageDialog(this.getFrame(), "\"" + arrFile + "\": " + errorMsg,
					Menu.msgTitleLoadingError.getText(),
					JOptionPane.ERROR_MESSAGE);
		} else {
			arr.setVisible(true);
			// START KGU#316 2016-12-28: Enh. #318
			addRecentFile(arrFile.getAbsolutePath());
			// START KGU#969 2021-04-14: Bugfix #969
			//this.currentDirectory = arrFile;
			this.currentDirectory = arrFile.getAbsoluteFile();
			// END KGU#969 2021-04-14
			// END KGU#316 2016-12-28
		}
	}
	// END KGU#289 2016-11-15

	/*========================================
	 * SaveAll method
	 *========================================*/
	/**
	 * Saves all NSD (and arrangement) files without file association or with
	 * unsaved changes in a serial action.
	 */
	public void saveAllNSD()
	{
		startSerialMode();
		// START KGU#901 2020-12-30: Issue #901
		Cursor origCursor = getCursor();
		// END KGU#901 2020-12-30
		try {
			if ((saveNSD(false)
					|| JOptionPane.showConfirmDialog(this.getFrame(),
							Menu.msgCancelAll.getText(),
							Menu.msgTitleSave.getText(),
							JOptionPane.YES_NO_OPTION) != JOptionPane.YES_OPTION)
					&& Arranger.hasInstance()) {
				// START KGU#901 2020-12-30: Issue #901
				setCursor(new Cursor(Cursor.WAIT_CURSOR));
				// END KGU#901 2020-12-30
				Arranger.getInstance().saveAll(this.getFrame());
			}
		} finally {
			// START KGU#901 2020-12-30: Issue #901
			setCursor(origCursor);
			// END KGU#901 2020-12-30
			endSerialMode();
		}
	}

	/*========================================
	 * SaveAs method
	 *========================================*/
	/**
	 * Tries to save the current {@link Root} under a new path. Opens a
	 * FileChooser for this purpose
	 *
	 * @return true if the diagram was saved, false otherwise.
	 */
	public boolean saveAsNSD()
	// START KGU#320 2017-01-04: Bugfix #321(?) We need a possibility to save a different root
	{
		// START KGU#893 2020-12-20: Bugfix #892 - Arrangment group members must be cloned!
		//return saveAsNSD(this.root);
		Root rootToSave = this.root;
		// Check membership in named group: if there is any, clone the Root
		if (Arranger.hasInstance()
				&& !Arranger.getInstance().getGroupsFromRoot(root, true).isEmpty()) {
			rootToSave = (Root) root.copy();
		}
		boolean done = saveAsNSD(rootToSave);
		if (done && rootToSave != this.root) {
			JOptionPane.showMessageDialog(
					this.getFrame(),
					Menu.msgRootCloned.getText().replace("%1", this.root.getSignatureString(false, false))
					.replace("%2", rootToSave.getSignatureString(true, false)));
			this.setRoot(rootToSave, true, true);
		}
		return done;
		// END KGU#893 2020-12-20
	}

	/**
	 * Tries to save the {@link Root} given as {@code root} under a new path.
	 * Opens a FileChooser for this purpose.
	 *
	 * @param root - the diagram to be saved.
	 * @return true if the diagram was saved, false otherwise
	 */
	private boolean saveAsNSD(Root root)
	// END KGU#320 2017-01-04
	{
		// START KGU#911 2021-01-10: Enh. #910 suppress saving
		if (root.isRepresentingDiagramController()) {
			return true;	// Fake success
		}
		// END KGU#911 2021-01-10
		// propose name
		String nsdName = root.proposeFileName();

		// START KGU#534/KGU#553 2018-07-10: Enh. #552, issue #557 - special treatment for mass serial save
		File dir = this.currentDirectory;
		if (dir != null && isInSerialMode() && getSerialDecision(SerialDecisionAspect.SERIAL_SAVE) == SerialDecisionStatus.YES_TO_ALL) {
			// We have a target directory and the user has already confirmed to save all with proposed names 
			if (!dir.isDirectory()) {
				// A file name had been stored as current directory, so reduce it to its directory
				dir = dir.getParentFile();
			}
			// Accomplish the proposed file name...
			File f = new File(dir.getAbsolutePath() + File.separator + nsdName + ".nsd");
			// ... check whether a file with this name has existed
			int answer = this.checkOverwrite(f, true);
			if (answer == 0) {
				// Okay, we are entitled to overwrite
				root.filename = f.getAbsolutePath();
				root.shadowFilepath = null;
				return doSaveNSD(root);
			} else if (answer < 0) {
				// User wants to cancel the serial saving
				return false;
			} else if (answer == 2) {
				// Skip this file here, no further attempt
				return true;
			}
		}
		// END KGU#534/KGU#553 2018-07-10

		// Now we are either not in serial mode or a name conflict is to be solved via file chooser
		JFileChooser dlgSave = new JFileChooser();

		// START KGU#553 2018-07-13: Issue #557
		// Add a checkbox to adhere to the proposed names for all remaining roots if we are in serial mode
		JCheckBox chkAcceptProposals = addSerialAccessory(dlgSave);
		// END KGU#553 2018-07-13
		// START KGU#287 2017-01-09: Bugfix #330 Ensure Label items etc. be scaled for L&F "Nimbus"
		GUIScaler.rescaleComponents(dlgSave);
		// END KGU#287 2017-01-09
		dlgSave.setDialogTitle(Menu.msgTitleSaveAs.getText());
		File rootFile = root.getFile();
		// set directory
		if (rootFile != null) {
			dlgSave.setCurrentDirectory(rootFile);
		} else {
			dlgSave.setCurrentDirectory(currentDirectory);
		}

		dlgSave.setSelectedFile(new File(nsdName));
		dlgSave.addChoosableFileFilter(new StructogramFilter());

		// START KGU#248 2016-09-15: Bugfix #244 - allow more than one chance
		//int result = dlgSave.showSaveDialog(this);
		int result = JFileChooser.ERROR_OPTION;
		do {
			result = dlgSave.showSaveDialog(this.getFrame());
		// END KGU#248 2016-9-15
			if (result == JFileChooser.APPROVE_OPTION) {
				String newFilename = dlgSave.getSelectedFile().getAbsoluteFile().toString();
				if (!newFilename.substring(newFilename.length() - 4, newFilename.length()).toLowerCase().equals(".nsd")) {
					newFilename += ".nsd";
				}
				if (chkAcceptProposals != null && chkAcceptProposals.isSelected()) {
					setSerialDecision(SerialDecisionAspect.SERIAL_SAVE, true);
				}

				File f = new File(newFilename);
				int writePerm = checkOverwrite(f, false);

				if (writePerm < 0) {
					// Cancelled all
					return false;
				} else if (writePerm == 2) {
					// No further attempt
					return true;
				} else if (writePerm != 0) {
					// START KGU#248 2016-09-15: Bugfix #244 - message no longer needed (due to new loop)
					//JOptionPane.showMessageDialog(this, Menu.msgRepeatSaveAttempt.getText());
					result = JFileChooser.ERROR_OPTION;
					// END KGU#248 2016-09-15
				} else {
					root.filename = newFilename;
					// START KGU#316 2016-12-28: Enh. #318
					root.shadowFilepath = null;
					// END KGU#316 2016-12-28
					// START KGU#874 2020-10-19: Enh. #875 set the signature from file name for dummies
					replaceDummyHeader(root, f);
					// END KGU#874 2020-10-19
					// START KGU#94 2015.12.04: out-sourced to auxiliary method
					// START KGU#320 2017-01-04: Bugfix #321(?) Need a parameter now
					//doSaveNSD();
					doSaveNSD(root);
					// END KGU#320 2017-01-04
					// END KGU#94 2015-12-04
					// START KGU#273 2016-10-07: Bugfix #263 - remember the directory as current directory
					this.currentDirectory = f;
					// END KGU#273 2016-10-07
				}
			}
		// START KGU#248 2016-09-15: Bugfix #244 - allow to leave the new loop
		//	else
		//	{
		//	// User cancelled the file dialog -> leave the loop
		//		result = JFileChooser.CANCEL_OPTION;
		//	}
		} while (result == JFileChooser.ERROR_OPTION);
		// END KGU#248 2016-09-15

		return result != JFileChooser.CANCEL_OPTION;
	}

	// START KGU#874 2020-10-19: Issue #875 - try to make sense from the filename
	/**
	 * IN case {@code _root} has a dummy header (empty or "???"), we try to
	 * derive a header from the name of the chosen target file {@code _file}
	 *
	 * @param _root - the {@link Root} to be saved
	 * @param _file - the chosen target file
	 */
	private void replaceDummyHeader(Root _root, File _file) {
		String header = _root.getMethodName().trim();
		if (header.isEmpty() || header.equals("???")) {
			header = _file.getName();
			// Remove the ".nsd" extension
			header = header.substring(0, header.length() - 4);
			String argList = "";
			if (_root.isSubroutine()) {
				header = header.split(Matcher.quoteReplacement("" + Element.E_FILENAME_SIG_SEPARATOR), -1)[0];
				// Try to infer arguments and result type
				IRoutinePool pool = null;
				if (Arranger.hasInstance()) {
					pool = Arranger.getInstance();
				}
				StringList vars = _root.getUninitializedVars(pool);
				// TODO: Infer the argument types and the result type
				argList = "(" + vars.concatenate(", ") + ")";
				vars = _root.getVarNames();
				// START KGU#886 2020-12-10: Issue #884
				//if (vars.contains(header) || vars.contains("result", false)) {
				IElementVisitor returnFinder = new IElementVisitor() {
					private int retLen = CodeParser.getKeyword("preReturn").length();

					@Override
					public boolean visitPreOrder(Element _ele) {
						if (_ele instanceof Jump) {
							StringList lines = _ele.getUnbrokenText();
							for (int i = 0; i < lines.count(); i++) {
								String line = lines.get(i);
								if (Jump.isReturn(line)) {
									// Stops and returns false if a value is returned
									// TODO Try to identify the result type
									return line.substring(retLen).trim().isEmpty();
								}
							}
						}
						return true;
					}

					@Override
					public boolean visitPostOrder(Element _ele) {
						return true;
					}

				};
				boolean lastElReturnsVal = false;
				if (root.children.getSize() > 0) {
					Element lastEl = root.children.getElement(root.children.getSize() - 1);
					if (lastEl instanceof Instruction) {
						int retLen = CodeParser.getKeyword("preReturn").length();
						StringList lines = lastEl.getUnbrokenText();
						for (int i = 0; i < lines.count(); i++) {
							String line = lines.get(i);
							if (Jump.isReturn(line)) {
								// Stops and detects if a value is returned
								lastElReturnsVal = !line.substring(retLen).trim().isEmpty();
								break;
							}
						}
					}
				}
				if (vars.contains(header) || vars.contains("result", false)
						|| lastElReturnsVal
						|| !_root.children.traverse(returnFinder)) {
				// END KGU#886 2020-12-10: Issue #884
					// TODO try to identify the type
					argList += ": ???";
				}
			}
			if (Function.testIdentifier(header, false, null)) {
				// START KGU#886 2020-12-10: Bugfix #884
				//root.setText(header + argList);
				root.addUndo();
				root.setText(header + argList);
				this.analyse();
				// END KGU#886 2020-12-10
				this.invalidateAndRedraw();
			}
		}

	}
	// END KGU#874 2020-10-19

	/**
	 * In case of serial mode adds a checkbox to {@code fileChooser}
	 *
	 * @param fileChooser - the {@link JFileChooser} to be decorated if in
	 * serial mode.
	 * @return the checkbox if it was created
	 */
	private JCheckBox addSerialAccessory(JFileChooser fileChooser) {
		JCheckBox chkAcceptProposals = null;
		if (isInSerialMode() && getSerialDecision(SerialDecisionAspect.SERIAL_SAVE) == SerialDecisionStatus.INDIVIDUAL) {
			// Unfortunateley, the accessory is usally placed right of the file view.
			// So we split the caption for the checkbox to be added into words and
			// and "verticalize" the text by distributing the words over as many
			// vertically boxed labels as needed.
			JPanel pnlAccept = new JPanel();
			pnlAccept.setLayout(new BoxLayout(pnlAccept, BoxLayout.PAGE_AXIS));
			String[] words = Menu.lblAcceptProposedNames.getText().split("\\s+");
			chkAcceptProposals = new JCheckBox(words[0]);
			// Find out the maximum word length such that we may combine shorter words
			int maxWordLen = words[0].length() + 5;
			for (int i = 1; i < words.length; i++) {
				maxWordLen = Math.max(maxWordLen, words[i].length());
			}
			pnlAccept.add(chkAcceptProposals);
			int i = 1;
			while (i < words.length) {
				String word = words[i++];
				while (i < words.length && word.length() + 1 + words[i].length() <= maxWordLen) {
					word += " " + words[i++];
				}
				JLabel lbl = new JLabel(word);
				lbl.setBorder(new EmptyBorder(0, 5, 2, 0));
				pnlAccept.add(lbl);
			}
			fileChooser.setAccessory(pnlAccept);
		}
		return chkAcceptProposals;
	}

	/**
	 * Checks if a file {@code _file} already exists and requests overwrite
	 * permission in this case.
	 *
	 * @param f - The proposed file path
	 * @param showFilename - whether the file name is to be presented in the
	 * message
	 * @return 0 = writing is permitted, 1 = modification requested, 2 = skip
	 * (don't write), -1 - cancel all
	 */
	private int checkOverwrite(File f, boolean showFilename) {
		int writeNow = 0;
		if (f.exists()) {
			writeNow = 1;
			// START KGU#534 2018-06-27: Enh. #552
			if (isInSerialMode()) {
				switch (getSerialDecision(SerialDecisionAspect.SERIAL_OVERWRITE)) {
				case INDIVIDUAL: {
					String[] options = {
							Menu.lblContinue.getText(),
							Menu.lblModify.getText(),
							Menu.lblYesToAll.getText(),
							Menu.lblSkip.getText()
					};
					String initialValue = options[0];
					String message = Menu.msgOverwriteFile.getText();
					if (showFilename) {
						message = Menu.msgOverwriteFile1.getText().replaceAll("%", f.getAbsolutePath());
					}
					int res = JOptionPane.showOptionDialog(
							this.getFrame(),
							message,
							Menu.btnConfirmOverwrite.getText(),
							JOptionPane.DEFAULT_OPTION,
							JOptionPane.QUESTION_MESSAGE,
							null,
							options,
							initialValue);
					if (res < 0) {
						writeNow = -1;
					} else if (res > 2) {
						writeNow = 2;
					} else if (res == 2) {
						setSerialDecision(SerialDecisionAspect.SERIAL_OVERWRITE, true);
					}
					if (res == 0 || res == 2) {
						writeNow = 0;
					}
				}
				break;
				case YES_TO_ALL:
					writeNow = 0;
					break;
				default: ;
				}
			} else {
			// END KGU#534 2018-06-27
				int res = JOptionPane.showConfirmDialog(
						this.getFrame(),
						Menu.msgOverwriteFile.getText(),
						Menu.btnConfirmOverwrite.getText(),
						JOptionPane.YES_NO_OPTION);
				if (res == JOptionPane.YES_OPTION) {
					writeNow = 0;
				}
			// START KGU#534 2018-06-27: Enh. #552
			}
			// END KGU#534 2018-06-27
		}
		return writeNow;
	}

	/*========================================
	 * Save method
	 *========================================*/
	/**
	 * Stores unsaved changes (if any). If {@code _askToSave} is true then the
	 * user may confirm or deny saving or cancel the inducing request. Otherwise
	 * unsaved changes will silently be stored.
	 *
	 * @param _askToSave - if true and the current root has unsaved changes then
	 * a user dialog will be popped up first
	 * @return true if the user did not cancel the save request
	 */
	public boolean saveNSD(boolean _askToSave) // START KGU#320 2017-01-04: Bugfix (#321)
	{
		// START KGU#456 2017-11-05: Enh. #452
		//return saveNSD(this.root, _askToSave);
		boolean needsSave = !root.isEmpty() && root.hasChanged();
		if (saveNSD(this.root, _askToSave)) {
			if (needsSave && root.advanceTutorialState(26, root)) {
				analyse();
			}
			return true;
		}
		return false;
		// END KGU#456 2017-11-05
	}

	/**
	 * Stores unsaved changes (if any) of the given {@link Root} {@code root}.
	 * If {@code _askToSave} is {@code true} then the user may confirm or deny
	 * saving or cancel the inducing request.
	 *
	 * @param root - {@link Root} to be saved
	 * @param _askToSave - if {@code true} and the given {@code root} has
	 * unsaved changes then a user dialog will be popped up first.
	 * @return {@code true} if the user did not cancel the save request
	 */
	public boolean saveNSD(Root root, boolean _askToSave)
	// END KGU#320 2017-01-04
	{
		// START KGU#911 2021-01-10: Enh. #910 suppress saving
		if (root.isRepresentingDiagramController()) {
			return true;	// Fake success
		}
		// END KGU#911 2021-01-10
		int res = 0;	// Save decision: 0 = do save, 1 = don't save, -1 = cancelled (don't leave)
		// only save if something has been changed
		// START KGU#137 2016-01-11: Use the new method now
		//if(root.hasChanged==true)
		// START KGU#749 2019-10-13: Bugfix #763 - also save in case of a stale file
		//if (!root.isEmpty() && root.hasChanged())
		boolean hasValidFile = root.getFile() != null;
		if (!hasValidFile && root.shadowFilepath != null) {
			File shadow = new File(root.shadowFilepath);
			if (shadow.canRead()) {
				root.filename = shadow.getAbsolutePath();
				root.shadowFilepath = null;	// FIXME: This may require refreshing / updating - is it ensured?
				hasValidFile = true;
			}
		}
		if (!root.isEmpty() && (root.hasChanged() || !hasValidFile))
		// END KGU#749 2019-10-13
		// END KGU#137 2016-01-11
		{
			String message = null;
			if (_askToSave) {
				String filename = root.filename;
				if (filename == null || filename.isEmpty()) {
					filename = root.proposeFileName();
				}
				message = Menu.msgSaveChanges.getText() + "\n\"" + filename + "\"";
			}
			// START BOB 2019-10-16: Unimozer crashed with a NullPointerException
			if (this.NSDControl == null) {
				return false;
			}
			// END BOB 2019-10-16
			res = requestSaveDecision(message, this.getFrame(), SerialDecisionAspect.SERIAL_SAVE);

			// START KGU#534 2018-06-27: Enh. #552
			//if (res==0)
			if (res == 0 || res == 2)
			// END KGU#534 2018-06-27
			{
				// Check whether root has already been loaded or saved once
				//boolean saveIt = true;

				//System.out.println(this.currentDirectory.getAbsolutePath());
				// START KGU#749 2019-10-13: Bugfix #763 - Also save in case of a stale file
				//if (root.filename.equals(""))
				// START KGU#874 2020-10-18: Issue #875 Special handling for virgin Roots in archive groups
				boolean fileFaked = false;
				if (!hasValidFile && isArrangerOpen()) {
					Collection<Group> owners = Arranger.getInstance().getGroupsFromRoot(root, false);
					/* If there is exactly one owning group except the default group
					 * and this group resides in an archive file then we will prepare
					 * the desired file paths for integration of the virgin diagram
					 */
					if (owners.size() == 1) {
						File arrzFile = null;
						for (Group owner : owners) {
							if (!owner.isDefaultGroup()) {
								arrzFile = owner.getArrzFile(true);
							}
						}
						if (arrzFile != null) {
							String fileName = root.proposeFileName();
							// We won't accept a nonsense file name
							if (!fileName.isEmpty() && !fileName.equals("???")) {
								try {
									/* Create a temporary file path */
									File tempFile = File.createTempFile("Structorizer", ".nsd");
									root.shadowFilepath = tempFile.getAbsolutePath();
									/* Build the virtual file path (within the archive,
									 * we hope there won't be a name collision)
									 */
									root.filename = arrzFile.getAbsolutePath() + File.separator + fileName + ".nsd";
									fileFaked = true;
									/* Remove the temporary file lest it should be regarded as update */
									if (tempFile.exists()) {
										tempFile.delete();
									}
									// Only if all preparations worked we will fake file validity
									hasValidFile = true;
								} catch (IOException exc) {
									logger.log(Level.FINE, "No temporary file creatable", exc);
								}
							}
						}
					}
				}
				// END KGU#874 2020-10-18
				if (!hasValidFile)
				// END KGU#749 2019-10-13
				{
					// root has never been saved
// START KGU#248 2016-09-15: Bugfix #244 delegate to saveAsNSD()
//					JFileChooser dlgSave = new JFileChooser();
//					dlgSave.setDialogTitle(Menu.msgTitleSave.getText());
//					// set directory
//					if (root.getFile() != null)
//					{
//						dlgSave.setCurrentDirectory(root.getFile());
//					}
//					else
//					{
//						dlgSave.setCurrentDirectory(currentDirectory);
//					}
//
//					// propose name
//
//					dlgSave.setSelectedFile(new File(root.proposeFileName()));
//
//					dlgSave.addChoosableFileFilter(new StructogramFilter());
//					int result = dlgSave.showSaveDialog(this);
//
//					if (result == JFileChooser.APPROVE_OPTION)
//					{
//						root.filename = dlgSave.getSelectedFile().getAbsoluteFile().toString();
//						if(!root.filename.substring(root.filename.length()-4).toLowerCase().equals(".nsd"))
//						{
//							root.filename+=".nsd";
//						}
//					}
//					else
//					{
//						saveIt = false;
//					}
//				}
//
//				if (saveIt == true)
//					// START KGU#320 2017-01-04: Bugfix (#321)
					//saveAsNSD();
					if (!saveAsNSD(root)) {
						// START KGU#634 2019-01-17: Issue #664 - in mode AUTO_SAVE_ON_CLOSE, this answer my be ambiguous
						//res = -1;	// Cancel all
						if (!Element.E_AUTO_SAVE_ON_CLOSE
								|| !isGoingToClose
								|| JOptionPane.showConfirmDialog(this.getFrame(),
										Menu.msgVetoClose.getText(),
										Menu.msgTitleWarning.getText(),
										JOptionPane.YES_NO_OPTION) == JOptionPane.OK_OPTION) {
							res = -1;
						} else {
							res = 1;
						}
						// END KGU#634 2019-01-17
					}
					// END KGU#320 2017-01-04
				} else
// END KGU#248 2016-09-15
				{
					// START KGU#94 2015-12-04: Out-sourced to auxiliary method
					// START KGU#320 2017-01-04: Bugfix (#321) had to parameterize this
					//doSaveNSD();
					// START KGU#874 2020-10-18: Issue #875
					//doSaveNSD(root);
					if (!doSaveNSD(root) && fileFaked) {
						root.filename = "";
						root.shadowFilepath = null;
					}
					// END KGU#874 2020-10-18
					// END KGU#320 2017-01-04
					// END KGU#94 2015-12-04
				}
			}
		}
		return res != -1; // true if not cancelled
	}

	/**
	 * Service method for a decision about saving a file in a potential serial
	 * context.
	 *
	 * @param _messageText - the text of the offered question if an interactive
	 * dialog is wanted at all, null otherwise
	 * @param _initiator - an owning component for the modal message or question
	 * boxes
	 * @param _aspect - the current serial action mode (of type
	 * {@link SerialDecisionAspect})
	 * @return 0 for approval, 1 for disapproval, 2 for "yes to all", 3 for "no
	 * to all", -1 for cancel
	 */
	public static int requestSaveDecision(String _messageText, Component _initiator, SerialDecisionAspect _aspect) {
		int res = 0;
		// START KGU#534 2018-06-27: Enh. #552
		if (_messageText != null && isInSerialMode()) {
			switch (getSerialDecision(_aspect)) {
			case NO_TO_ALL:
				res = 1;
				// NO break here!
			case YES_TO_ALL:
				_messageText = null;
				break;
			default:;
			}
		}
		// END KGU#534 2018-06-27
		if (_messageText != null) {
			// START KGU#49 2015-10-18: If induced by Arranger then it's less ambiguous seeing the NSD name
			//res = JOptionPane.showOptionDialog(this,
			//		   "Do you want to save the current NSD-File?",
			String[] options = null;
			if (isInSerialMode()) {
				options = new String[]{
						Menu.lblContinue.getText(),
						Menu.lblSkip.getText(),
						Menu.lblYesToAll.getText(),
						Menu.lblNoToAll.getText() // Well, this is less sensible...
				};
			} else {
				options = new String[]{
						Menu.lblYes.getText(),
						Menu.lblNo.getText()
				};
			}
			Object initialValue = options[0];
			res = JOptionPane.showOptionDialog(_initiator,
					_messageText,
			// END KGU#49 2015-10-18
					Menu.msgTitleQuestion.getText(),
					JOptionPane.YES_NO_OPTION,
					JOptionPane.QUESTION_MESSAGE,
					// START KGU#534 2018-06-27: Enh. #552
					//null,null,null
					null,
					options,
					initialValue
					// END KGU#534 2018-06-27
					);
		}
		if (res >= 2) {
			setSerialDecision(_aspect, res == 2);
		}
		return res;
	}

	// START KGU#94 2015-12-04: Common file writing routine (on occasion of bugfix #40)
	// START KGU#320 2017-01-03: Bugfix (#321)
	//private boolean doSaveNSD()
	private boolean doSaveNSD(Root root) // END KGU#320 2017-01-03
	{
		//String[] EnvVariablesToCheck = { "TEMP", "TMP", "TMPDIR", "HOME", "HOMEPATH" };
		boolean done = false;
		try {
			// START KGU#94 2015.12.04: Bugfix #40 part 1
			// A failed saving attempt should not leave a truncated file!
			//FileOutputStream fos = new FileOutputStream(root.filename);
			String filename = root.filename;
			// START KGU#316 2016-12-28: Enh. #318
			if (root.shadowFilepath != null) {
				filename = root.shadowFilepath;
			}
			// END KGU#316 2016-12-28
			File f = new File(filename);
			boolean fileExisted = f.exists();
			// START KGU#316 2016-12-28: Enh. 318
			//if (fileExisted)
			if (fileExisted && root.shadowFilepath == null) // END KGU#316 2016-12-28
			{
				File tmpFile = File.createTempFile("Structorizer", ".nsd");
				filename = tmpFile.getAbsolutePath();
			}
			FileOutputStream fos = new FileOutputStream(filename);
			// END KGU#94 2015-12-04
			Writer out = new OutputStreamWriter(fos, "UTF-8");
			XmlGenerator xmlgen = new XmlGenerator();
			out.write(xmlgen.generateCode(root, "\t", false));
			out.close();

			// START KGU#94 2015-12-04: Bugfix #40 part 2
			// If the NSD file had existed then replace it by the output file after having created a backup
			// START KGU#316 2016-12-28: Enh. #318 Let nsd files reside in arrz files
			// if (fileExisted)
			if (root.shadowFilepath != null) {
				// START KGU#320 2017-01-04: Bugfix #321(?)
				//if (!zipToArrz(filename)) {
				if (!zipToArrz(root, filename)) {
				// END KGU#320 2017-01-04
					// If the saving to the original arrz file failed then make the shadow path the actual one
					root.filename = filename;
					root.shadowFilepath = null;
				}
			} else if (fileExisted) // END KGU#316 2016-12-28
			{
				File backUp = new File(root.filename + ".bak");
				if (backUp.exists()) {
					backUp.delete();
				}
				// START KGU#717 2019-07-31: Bugfix #526, #731
				//f.renameTo(backUp);
				boolean moved = Archivar.renameTo(f, backUp);
				// END KGU#717 2019-07-31
				f = new File(root.filename);
				File tmpFile = new File(filename);
				// START KGU#717 2019-07-31: Bugfix #526, #731
				//tmpFile.renameTo(f);
				moved = moved && Archivar.renameTo(tmpFile, f);
				// END KGU#717 2019-07-31
				// START KGU#509 2018-03-20: Bugfix #526 renameTo may have failed, so better check
				if (!moved || !f.exists() && tmpFile.canRead()) {
					logger.log(Level.WARNING, "Failed to rename \"{0}\" to \"{1}\"; trying a workaround...",
							new Object[]{filename, f.getAbsolutePath()});
					String errors = Archivar.copyFile(tmpFile, f, true);
					if (!errors.isEmpty()) {
						JOptionPane.showMessageDialog(this.getFrame(),
								Menu.msgErrorFileRename.getText().replace("%1", errors).replace("%2", tmpFile.getAbsolutePath()),
								Menu.msgTitleError.getText(),
								JOptionPane.ERROR_MESSAGE, null);
					}
				}
				// END KGU#509 2018-03-20
				// START KGU#309 2016-12-15: Issue #310 backup may be opted out
				if (!Element.E_MAKE_BACKUPS && backUp.exists()) {
					backUp.delete();
				}
				// END KGU#309 2016-12-15
			}
			// END KGU#94 2015.12.04

			// START KGU#137 2016-01-11: On successful saving, record the undo stack level
			//root.hasChanged=false;
			root.rememberSaved();
			// END KGU#137 2016-01-11
			// START KGU#316 2016-12-28: Enh. #318: Don't remember a zip-internal file path
			//addRecentFile(root.filename);
			addRecentFile(root.getPath(true));
			// END KGU#316 2016-12-28
			done = true;
		} catch (Exception ex) {
			String message = ex.getLocalizedMessage();
			if (message == null) {
				message = ex.getMessage();
			}
			if (message == null || message.isEmpty()) {
				message = ex.toString();
			}
			JOptionPane.showMessageDialog(this.getFrame(),
					Menu.msgErrorFileSave.getText().replace("%", message),
					Menu.msgTitleError.getText(),
					JOptionPane.ERROR_MESSAGE, null);
		}
		return done;
	}

	// END KGU#94 2015-12-04
	// START KGU#316 2016-12-28: Enh. #318
	// START KGU#320 2017-01-04: Bugfix #320 We might be forced to save a different diagram (from Arranger)
	//private boolean zipToArrz(String tmpFilename)
	private boolean zipToArrz(Root root, String tmpFilename)
	// END KGU#320 2017-01-04
	{
		String error = null;
		boolean isDone = false;
		final int BUFSIZE = 2048;
		byte[] buf = new byte[BUFSIZE];
		int len = 0;

		StringList inZipPath = new StringList();
		File arrzFile = new File(root.filename);
		while (arrzFile != null && !arrzFile.isFile()) {
			inZipPath.add(arrzFile.getName());
			arrzFile = arrzFile.getParentFile();
		}
		if (arrzFile == null) {
			int posArrz = root.filename.toLowerCase().indexOf(".arrz");
			error = ((posArrz > 0) ? root.filename.substring(0, posArrz + 5) : root.filename) + ": " + Menu.msgErrorNoFile.getText();
		} else {
			String localPath = inZipPath.reverse().concatenate(File.separator);

			ZipFile zipFile = null;
			try {
				zipFile = new ZipFile(arrzFile);
				File tmpZipFile = File.createTempFile("Structorizer", "zip");
				final ZipOutputStream zos = new ZipOutputStream(new FileOutputStream(tmpZipFile));
				Enumeration<? extends ZipEntry> entries = zipFile.entries();
				// Copy all but the file to be updated
				while (entries.hasMoreElements()) {
					ZipEntry entryIn = entries.nextElement();
					if (!entryIn.getName().equals(localPath)) {
						zos.putNextEntry(entryIn);
						InputStream is = zipFile.getInputStream(entryIn);
						while ((len = is.read(buf)) > 0) {
							zos.write(buf, 0, len);
						}
						zos.closeEntry();
					}
				}
				// Now add the file to be updated
				zos.putNextEntry(new ZipEntry(localPath));
				FileInputStream fis = new FileInputStream(tmpFilename);
				while ((len = (fis.read(buf))) > 0) {
					zos.write(buf, 0, len);
				}
				zos.closeEntry();
				fis.close();
				zos.close();
				zipFile.close();
				String zipPath = arrzFile.getAbsolutePath();
				File bakFile = new File(zipPath + ".bak");
				if (bakFile.exists()) {
					bakFile.delete();
				}
				// START KGU#717 2019-07-31: Bugfix #526/#731
				//boolean bakOk = arrzFile.renameTo(bakFile);
				//boolean zipOk = tmpZipFile.renameTo(new File(zipPath));
				boolean bakOk = Archivar.renameTo(arrzFile, bakFile);
				boolean zipOk = Archivar.renameTo(tmpZipFile, new File(zipPath));
				// END KGU#717 2019-07-31
				if (bakOk && zipOk && !Element.E_MAKE_BACKUPS) {
					bakFile.delete();
				}
				isDone = true;
			} catch (ZipException ex) {
				error = ex.getLocalizedMessage();
			} catch (IOException ex) {
				error = ex.getLocalizedMessage();
			}
		}
		if (error != null) {
			JOptionPane.showMessageDialog(this.getFrame(),
					error,
					Menu.msgTitleError.getText(),
					JOptionPane.ERROR_MESSAGE, null);
		}
		return isDone;
	}
	// END KGU#316 2016-12-28

	/*========================================
	 * addUndo method
	 *========================================*/
	/**
	 * Creates an undo entry on .root, if the action wasn't cancelled.
	 * (Otherwise a CancelledException is thrown.)
	 *
	 * @param _isRoot - if the Root itself is to be changed (such that
	 * attributes are to be cached)
	 * @throws CancelledException
	 */
	public void addUndoNSD(boolean _isRoot) throws CancelledException {
		if (!_isRoot && root.storedParserPrefs != null) {
			// This is an un-refactored Root!
			// So care for consistency
			if (!this.handleKeywordDifferences(true)) {
				throw new CancelledException();
			}
		}
		root.addUndo(_isRoot);
		// START KGU#684 2019-06-13: Bugfix #728
		if (this.findDialog != null) {
			this.findDialog.resetResults();
		}
		// END KGU#684 2019-06-13
	}

	/*========================================
	 * Undo method
	 *========================================*/
	/**
	 * Reverts the last action from the undo stack and updates the environment.
	 */
	public void undoNSD() {
		// START KGU#684 2019-06-13: Bugfix #728
		if (this.findDialog != null) {
			this.findDialog.resetResults();
		}
		// END KGU#684 2019-06-13
		root.undo();
		// START KGU#138 2016-01-11: Bugfix #102 - All elements will be replaced by copies...
		selected = this.selectedDown = this.selectedMoved = null;
		// END KGU#138 2016-01-11
		// START KGU#272 2016-10-06: Bugfix #262: We must unselect root such that it may find a selected descendant
		root.setSelected(false);
		// END KGU#272 2016-10-06
		// START KGU#183 2016-04-24: Issue #169 - Restore previous selection if possible
		selected = root.findSelected();
		// END KGU#183 2016-04-24
		// START KGU#272 2016-10-06: Bugfix #262
		if (selected == null) {
			selected = root;
			root.setSelected(true);
		} else {
			selectedDown = selected;
		}
		// END KGU#272 2016-10-06
		redraw();
		analyse();
		// START KGU#705 2019-09-23: Enh. #738
		updateCodePreview();
		// END KGU#705 2019-09-23
	}

	/*========================================
	 * Redo method
	 *========================================*/
	/**
	 * Redoes the last undone action (if possible) and updates the environment.
	 */
	public void redoNSD() {
		// START KGU#684 2019-06-13: Bugfix #728
		if (this.findDialog != null) {
			this.findDialog.resetResults();
		}
		// END KGU#684 2019-06-13
		root.redo();
		// START KGU#138 2016-01-11: Bugfix #102 All elements will be replaced by copies...
		selected = this.selectedDown = this.selectedMoved = null;
		// END KGU#138 2016-01-11
		// START KGU#272 2016-10-06: Bugfix #262: We must unselect root such that it may find a selected descendant
		root.setSelected(false);
		// END KGU#272 2016-10-06
		// START KGU#183 2016-04-24: Issue #169 - Restore previous selection if possible
		selected = root.findSelected();
		// END KGU#183 2016-04-24
		// START KGU#272 2016-10-06: Bugfix #262
		if (selected == null) {
			selected = root;
			root.setSelected(true);
		} else {
			selectedDown = selected;
		}
		// END KGU#272 2016-10-06
		redraw();
		analyse();
		// START KGU#705 2019-09-23: Enh. #738
		updateCodePreview();
		// END KGU#705 2019-09-23
	}

	/*========================================
	 * applicability test methods
	 *========================================*/
	/**
	 * Checks whether the prerequisites to paste elements are fulfilled.
	 *
	 * @return true if there is something to paste and pasting is allowed.
	 */
	public boolean canPaste() {
		boolean cond = (eCopy != null && selected != null);
		if (cond) {
			// START KGU#143 2016-01-21 Bugfix #114
			// The first condition is for the case the copy is a referenced sequence 
			cond = !eCopy.isExecuted();
			// We must not insert to a subqueue with an element currently executed or with pending execution
			// (usually the exection index would then be on the stack!)
			if (!(selected instanceof Subqueue) && selected.parent != null && selected.parent.isExecuted()) {
				cond = false;
			}
			// END KGU#143 2016-01-21
			cond = cond && !selected.getClass().getSimpleName().equals("Root");
		}

		return cond;
	}

	// START KGU#143 2016-01-21: Bugfix #114 - elements involved in execution must not be edited...
	/**
	 * Checks whether the prerequisites to cut selected elements are fulfilled.
	 *
	 * @return true if there is something selected and may be cut now.
	 * @see #canCopy()
	 */
	//public boolean canCutCopy()
	public boolean canCut() {
		// START KGU#177 2016-04-14: Enh. #158 - we want to allow to copy diagrams e.g. to an Arranger of a different JVM
		//return canCopy() && !selected.executed && !selected.waited;
		// START KGU#177 2016-07-06: Enh #158: mere re-formulation (equivalent)
		//return canCopy() && !(selected instanceof Root) && !selected.executed && !selected.waited;
		// START KGU#911 2021-01-10: Enh. #910
		//return canCopyNoRoot() && !selected.isExecuted();
		return canCopyNoRoot() && !selected.isExecuted() && !selected.isImmutable();
		// END KGU#911 2021-01-10
		// END KGU#177 2016-07-06
		// END KGU#177 2016-04-14
	}

	// ... though breakpoints shall still be controllable
	/**
	 * Checks whether the prerequisites to copy selected elements are fulfilled.
	 *
	 * @return true if there is something selected and may be copied now.
	 * @see #canCut()
	 * @see #canCopyNoRoot()
	 */
	public boolean canCopy()
	// END KGU#143 2016-01-21
	{
		boolean cond = (selected != null);
		if (cond) {
			// START KGU#177 2016-04-14: Enh. #158 - we want to allow to copy diagrams e.g. to an Arranger of a different JVM
			//cond = !selected.getClass().getSimpleName().equals("Root");
			// END KGU#177 2016-04-14
			// START KGU#87 2015-11-22: Allow to copy a non-empty Subqueue
			//cond = cond && !selected.getClass().getSimpleName().equals("Subqueue");
			cond = cond && (!selected.getClass().getSimpleName().equals("Subqueue") || ((Subqueue) selected).getSize() > 0);
			// END KGU#87 2015-11-22
		}

		return cond;
	}

	// START KGU#177 2016-07-06: Enh. #158 - accidently breakpoints had become enabled on Root
	/**
	 * Restricted check wheher the selectd element(s) may be copied - will
	 * return false if the selected element is a {@link Root}.
	 *
	 * @return true if there is something except a {@link Root} selected and may
	 * be copied now.
	 * @see #canCopy()
	 * @see #canCut()
	 */
	public boolean canCopyNoRoot() {
		return canCopy() && !(selected instanceof Root);
	}
	// END KGU#177 2016-07-06

	// START KGU#143 2016-11-17: Issue #114: Complex condition for editability
	/**
	 * Checks whether the prerequisites to edit the selected element are
	 * fulfilled.
	 *
	 * @return true if there is something selected and may be edited now.
	 */
	public boolean canEdit() {
		return selected != null && !this.selectedIsMultiple()
				&& (!selected.isExecuted(false) || selected instanceof Instruction && !selected.executed);
	}
	// END KGU#143 2016-11-17

	// START KGU#686 2019-03-17: Enh. #56
	public boolean canSetBreakpoint() {
		return canCopyNoRoot() && !(selected instanceof Forever || selected instanceof Try);
	}
	// END KGU#686 2019-03-17

	// START KGU#199 2016-07-06: Enh. #188: Element conversions
	public boolean canTransmute() {
		boolean isConvertible = false;
		// START KGU#911 2021-01-10: Enh. #910
		//if (selected != null && !selected.isExecuted())
		if (selected != null && !selected.isExecuted() && !selected.isImmutable())
		// END KGU#911 2021-01-10
		{
			// START KGU#666 2019-02-26: Bugfix #688 - it should always be offered to convert Calls and Jumps (to Instructions)
			//if (selected instanceof Instruction)
			if (selected instanceof Call || selected instanceof Jump) {
				isConvertible = true;
			} else if (selected instanceof Instruction)
			// END KGU#666 2019-02-26
			{
				Instruction instr = (Instruction) selected;
				isConvertible = instr.getUnbrokenText().count() > 1
						|| instr.isJump()
						|| instr.isFunctionCall(false)
						|| instr.isProcedureCall(false);
			} else if (selected instanceof IElementSequence && ((IElementSequence) selected).getSize() > 1) {
				isConvertible = true;
				for (int i = 0; isConvertible && i < ((IElementSequence) selected).getSize(); i++) {
					if (!(((IElementSequence) selected).getElement(i) instanceof Instruction)) {
						isConvertible = false;
					}
				}
			}
			// START KGU#229 2016-08-01: Enh. #213
			else if (selected instanceof For) {
				isConvertible = ((For) selected).style == For.ForLoopStyle.COUNTER;
			}
			// END KGU#229 2016-08-01
			// START KGU#267 2016-10-03: Enh. #257
			else if (selected instanceof Case) {
				isConvertible = true;
			}
			// END KGU#267 2016-10-03
			// START KGU#357 2017-03-10: Enh. #367
			else if (selected instanceof Alternative && ((Alternative) selected).qFalse.getSize() > 0) {
				isConvertible = true;
			}
			// END KGU#357 2017-03-10
		}
		return isConvertible;
	}
	// END KGU#199 2016-07-06

	// START KGU#373 2017-03-28: Enh. #387
	public boolean canSave(boolean any) {
		boolean cond = this.root.hasChanged();
		if (!cond && any && Arranger.hasInstance()) {
			Set<Root> roots = Arranger.getInstance().getAllRoots();
			for (Root aRoot : roots) {
				if (aRoot.hasChanged()) {
					cond = true;
					break;
				}
			}
			// START KGU#874 2020-10-18: Issue #875 We must also check groups!
			if (!cond) {
				for (Group group : Arranger.getSortedGroups()) {
					if (!group.isDefaultGroup() && group.hasChanged()) {
						cond = true;
						break;
					}
				}
			}
			// END KGU#874 2020-10-18
		}
		return cond;
	}
	// END KGU#373 2017-03-28

	/*========================================
	 * setColor method
	 *========================================*/
	/**
	 * Sets the background colour of the selected element(s) to {@code _color}
	 * (undoable).
	 *
	 * @param _color - the colour to be applied.
	 */
	public void setColor(Color _color) {
		// START KGU#911 2021-01-10: Enh. #910
		//if (getSelected() != null)
		if (selected != null && !selected.isImmutable())
		// END KGU#911 2021-01-10
		{
			// START KGU#38 2016-01-11 Setting of colour wasn't undoable though recorded as change
			//root.addUndo();
			try {
				addUndoNSD(false);
			} catch (CancelledException e) {
				return;
			}
			// END KGU#38 2016-01-11
			selected.setColor(_color);
			//getSelected().setSelected(false);
			//selected=null;
			// START KGU#137 2016-01-11: Already prepared by addUndo()
			//root.hasChanged=true;
			// END KGU#137 2016-01-11
			redraw();
		}
	}


	/*========================================
	 * Copy method
	 *========================================*/
	/**
	 * Copies the selected element(s) either to the system clipboard (if a
	 * {@link Root} is selected or to an internal cache (otherwise).
	 *
	 * @see #canCopy()
	 * @see #cutNSD()
	 * @see #pasteNSD()
	 */
	public void copyNSD() {
		if (selected != null) {
			// START KGU#177 2016-04-14: Enh. #158 - Allow to copy a diagram via clipboard
			//eCopy = selected.copy();
			if (selected instanceof Root) {
				XmlGenerator xmlgen = new XmlGenerator();
				StringSelection toClip = new StringSelection(xmlgen.generateCode(root, "\t", false));
				Clipboard clipboard = Toolkit.getDefaultToolkit().getSystemClipboard();
				clipboard.setContents(toClip, this);
			} else {
				eCopy = selected.copy();
			}
			// END KGU#177 2016-04-14
		}
	}

	/*========================================
	 * cut method
	 *========================================*/
	/**
	 * Copies the selected element(s) to an internal cache and then removes them
	 * from the current diagram (undoable). Does nothing if {@link #root} is
	 * selected.
	 *
	 * @see #canCut()
	 * @see #copyNSD()
	 * @see #pasteNSD()
	 */
	public void cutNSD() {
		// START KGU#911 2021-01-10: Enh. #910
		//if (selected != null && selected != root)
		if (selected != null && selected != root && !selected.isImmutable())
		// END KGU#911 2021-01-10
		{
			eCopy = selected.copy();
			// START KGU#182 2016-04-23: Issue #168	- pass the selection to the "next" element
			Element newSel = getSelectionHeir();
			// END KGU#182 2016-04-23
			eCopy.setSelected(false);
			//root.addUndo();
			try {
				addUndoNSD(false);
			} catch (CancelledException e) {
				return;
			}
			root.removeElement(selected);
			// START KGU#137 2016-01-11: Already prepared by addUndo()
			//root.hasChanged=true;
			// END KGU#137 2016-01-11
			redraw();
			// START KGU#182 2016-04-23: Issue #168	- pass the selection to the "next" element
			//selected=null;
			this.selected = newSel;
			if (newSel != null) {
				// START KGU#477 2017-12-06: Enh. #487 - consider hidden declaration sequences
				//newSel.setSelected(true);
				this.selected = newSel.setSelected(true);
				// END KGU#477 2017-12-06
			}
			// END KGU#182 2016-04-23
			analyse();
			// START KGU#444 2017-10-23: Issue #417 - reduce scrolling complexity
			adaptScrollUnits();
			// END KGU#444 2017-10-23
			// START KGU#705 2019-09-24: Enh. #738
			updateCodePreview();
			// END KGU#705 2019-09-24
		}
	}

	/*========================================
	 * paste method
	 *========================================*/
	/**
	 * Pastes the elements from the internal copy cache to to the next position
	 * after the currently selected element(s). Does nothing if the copy cache
	 * is empty or nor target elements are selected.
	 *
	 * @see #canPaste()
	 * @see #copyNSD()
	 * @see #cutNSD()
	 */
	public void pasteNSD() {
		if (selected != null && eCopy != null) {
			//root.addUndo();
			try {
				addUndoNSD(false);
			} catch (CancelledException e) {
				return;
			}
			// START KGU#477 2017-12-06: Enh, #487 - declaration stuff might be collapsed
			selected = selected.setSelected(true);
			// END KGU#477 2017-12-06
			selected.setSelected(false);
			Element nE = eCopy.copy();
			nE.setSelected(true);	// FIXME (KGU#87): Looks fine but is misleading with a pasted Subqueue
			// START KGU#477 2017-12-06: Enh, #487 - declaration stuff might be collapsed
			//root.addAfter(selected, nE);
			root.addAfter(getLastSelected(), nE);
			// END KGU#477 2017-12-06
			// START KGU#137 2016-01-11: Already prepared by addUndo()
			//root.hasChanged=true;
			// END KGU#137 2016-01-11
			// START KGU#87 2015-11-22: In case of a copied Subqueue the copy shouldn't be selected!
			//selected=nE;
			if (nE instanceof Subqueue) {
				// If the target was a Subqueue then it had been empty and contains all nE had contained,
				// hence we may leave it selected, otherwise the minimum risk is to clear the selection
				if (!(selected instanceof Subqueue)) {
					selected = null;
				}
				((Subqueue) nE).clear();
			} else {
				selected = nE;
			}
			// END KGU#87 2015-11-22
			redraw();
			analyse();
			// START KGU#444 2017-10-23: Issue #417 - reduce scrolling complexity
			adaptScrollUnits();
			// END KGU#444 2017-10-23
			// START KGU#705 2019-09-24: Enh. #738
			updateCodePreview();
			// END KGU#705 2019-09-24
		}
	}

	/*========================================
	 * edit method
	 *========================================*/
	/**
	 * Opens the editor for the currently selected element and applies the
	 * committed changes (undoable).
	 *
	 * @return true if the element was changed, false otherwise
	 * @see #canEdit()
	 */
	public boolean editNSD() {
		boolean modified = false;
		Element element = getSelected();
		if (element != null) {
			// START KGU#911 2021-01-11: Enh. #910 Avert changes on immutable diagrams
			boolean mayCommit = !element.isImmutable() && !element.isExecuted();
			// END KGU#911 2021-01-11
			if (element.getClass().getSimpleName().equals("Subqueue")) {
				// START KGU#911 2021-01-11: Enh. #910 Avert changes on immutable diagrams
				if (!mayCommit) {
					return modified;
				}
				// END KGU#911 2021-01-11

				EditData data = new EditData();
				data.title = "Add new instruction ...";

				// START KGU#42 2015-10-14: Enhancement for easier title localisation
				//showInputBox(data);
				showInputBox(data, "Instruction", true, true);
				// END KGU#42 2015-10-14

				if (data.result == true) {
					// START KGU#480 2018-01-21: Enh. #490 we have to replace DiagramController aliases by the original names
					//Element ele = new Instruction(data.text.getText());
					String text = Element.replaceControllerAliases(data.text.getText(), false, false);
					Element ele = new Instruction(text);
					// END KGU#480 2018-01-21
					ele.setComment(data.comment.getText());
					// START KGU#43 2015-10-17
					if (data.breakpoint) {
						ele.toggleBreakpoint();
					}
					// END KGU#43 2015-10-17
					// START KGU#277 2016-10-13: Enh. #270
					ele.setDisabled(data.disabled);
					// END KGU#277 2016-10-13
					// START KGU#213 2016-08-01: Enh. #215 (temporarily disabled again)
					//ele.setBreakTriggerCount(data.breakTriggerCount);
					// END KGU#213 2016-08-01
					//root.addUndo();
					try {
						addUndoNSD(false);
					} catch (CancelledException e) {
						return false;
					}
					// START KGU#137 2016-01-11: Already prepared by addUndo()
					//root.hasChanged=true;
					// END KGU#137 2016-01-11
					((Subqueue) element).addElement(ele);
					// START KGU#136 2016-03-01: Bugfix #97
					element.resetDrawingInfoUp();
					// END KGU#136 2016-03-01
					selected = ele.setSelected(true);
					modified = true;
					redraw();
				}
			} else {
				EditData data = new EditData();
				data.title = "Edit element ...";
				// START KGU#480 2018-01-21: Enh. #490 we have to replace DiagramController aliases by the original names
				//data.text.setText(element.getText().getText());
				data.text.setText(element.getAliasText().getText());
				// END KGU#480 2018-01-21
				data.comment.setText(element.getComment().getText());
				// START KGU#43 2015-10-12
				data.breakpoint = element.isBreakpoint();
				// END KGU#43 2015-10-12
				// START KGU#213 2016-08-01: Enh. #215
				data.breakTriggerCount = element.getBreakTriggerCount();
				// END KGU#213 2016-08-01				
				// START KGU#277 2016-10-13: Enh. #270
				data.disabled = element.isDisabled(true);
				// END KGU#277 2016-10-13

				// START KGU#3 2015-10-25: Allow more sophisticated For loop editing
				if (element instanceof For) {
					// START KGU#61 2016-03-21: Content of the branch outsourced
					preEditFor(data, (For) element);
					// END KGU#61 2016-03-21
				}
				// END KGU#3 2015-10-25
				// START KGU#363 2017-03-14: Enh. #372
				else if (element instanceof Root) {
					//data.authorName = ((Root)element).getAuthor();
					//data.licenseName = ((Root)element).licenseName;
					//data.licenseText = ((Root)element).licenseText;
					data.licInfo = new RootAttributes((Root) element);
					// START KGU#376 2017-07-01: Enh. #389
					data.diagramRefs = ((Root) element).includeList;
					// END KGU#376 2017-07-01
				}
				// END KGU#363 2017-03-14
				// START KGU#695 2021-01-22: Enh. #714
				else if (element instanceof Try) {
					data.showFinally = ((Try) element).isEmptyFinallyVisible();
				}
				// END KGU#695 2021-01-22
				// START KGU#927 2021-02-07: Enh. #915 Which branches contain elements?
				else if (element instanceof Case) {
					data.branchOrder = new int[((Case) element).qs.size()];
					for (int i = 0; i < data.branchOrder.length; i++) {
						if (((Case) element).qs.get(i).getSize() > 0) {
							data.branchOrder[i] = i + 1;
						} else {
							data.branchOrder[i] = 0;
						}
					}
				}
				// END KGU#927 2021-02-07

				// START KGU#42 2015-10-14: Enhancement for easier title localisation
				//showInputBox(data);
				// START KGU#946 2021-02-28: We could get wrong Root type information when induced from errorlist
				//showInputBox(data, element.getClass().getSimpleName(), false, mayCommit);
				String elemType = element.getClass().getSimpleName();
				if (element instanceof Root) {
					if (((Root) element).isSubroutine()) {
						elemType = "Function";
					} else if (((Root) element).isInclude()) {
						elemType = "Includable";
					}
				}
				showInputBox(data, elemType, false, mayCommit);
				// END KGU#946 2021-02-28
				// END KGU#42 2015-10-14

				if (data.result == true) {
					// START KGU#120 2016-01-02: Bugfix #85 - StringList changes of Root are to be undoable, too!
					//if (!element.getClass().getSimpleName().equals("Root"))
					// END KGU#120 2016-01-02
					// START KGU#363 2017-05-21: Enh. #372:
					// Also cache root attributes if the edited element is a Root
					//root.addUndo();
					// START KGU#684 2019-06-13: Bugfix #728 - we have to check more here
					//root.addUndo(element instanceof Root);
					try {
						this.addUndoNSD(element instanceof Root);
					} catch (CancelledException e) {
						return false;
					}
					// END KGU#684 2019-06-13
					// END KGU#363 2017-05-21
					// START KGU#916 2021-01-24: Enh. #915 We may preserve branch associations now
					// This must be done before the text is updated!
					if (element instanceof Case) {
						((Case) element).reorderBranches(data.branchOrder);
					}
					// END KGU#916 2021-01-24
					if (!(element instanceof Forever)) {
						// START KGU#480 2018-01-21: Enh. #490 we have to replace DiagramController aliases by the original names
						//element.setText(data.text.getText());
						element.setAliasText(data.text.getText());
						// END KGU#480 2018-01-21
					}
					element.setComment(data.comment.getText());
					// START KGU#43 2015-10-12
					if (element.isBreakpoint() != data.breakpoint) {
						element.toggleBreakpoint();
					}
					// END KGU#43 2015-10-12
					// START KGU#213 2016-08-01: Enh. #215
					//element.setBreakTriggerCount(data.breakTriggerCount);
					// END KGU#213 2016-08-01
					// START KGU#277 2016-10-13: Enh. #270
					element.setDisabled(data.disabled);
					// END KGU#277 2016-10-13
					// START KGU#3 2015-10-25
					if (element instanceof For) {
						// START KGU#61 2016-03-21: Content of the branch outsourced
						postEditFor(data, (For) element);
						// END KGU#61 2016-03-21
					}
					// END KGU#3 2015-10-25
					// START KGU#363 2017-03-14: Enh. #372
					else if (element instanceof Root) {
						((Root) element).adoptAttributes(data.licInfo);
						// START KGU#376 2017-07-01: Enh. #389
						((Root) element).includeList = data.diagramRefs;
						// END KGU#376 2017-07-01
					}
					// END KGU#363 2017-03-14
					// START KGU#695 2021-01-22: Enh. #714
					else if (element instanceof Try) {
						((Try) element).setEmptyFinallyVisible(data.showFinally);
					}
					// END KGU#695 2021-01-22
					// START KGU#137 2016-01-11: Already prepared by addUndo()
					//root.hasChanged=true;
					// END KGU#137 2016-01-11
					// START KGU#136 2016-03-01: Bugfix #97
					element.resetDrawingInfoUp();
					// END KGU#136 2016-03-01
					modified = true;
					redraw();
				}
			}

			analyse();
			// START KGU#444 2017-10-23: Issue #417 - reduce scrolling complexity
			adaptScrollUnits();
			// END KGU#444 2017-10-23
			// START KGU#705 2019-09-23: Enh. #738
			if (modified) {
				this.updateCodePreview();
			}
			// END KGU#705 2019-09-23
		}
		return modified;
	}

	private void preEditFor(EditData _data, For _for) {
		// Cache the style - we temporarily modify it to get all information
		For.ForLoopStyle style = _for.style;
		try {
			_for.style = For.ForLoopStyle.COUNTER;
			_data.forParts.add(_for.getCounterVar());
			// START KGU#480 2018-01-22: Enh. #490 - maybe aliases are to be put in
			//_data.forParts.add(_for.getStartValue());
			//_data.forParts.add(_for.getEndValue());
			_data.forParts.add(Element.replaceControllerAliases(_for.getStartValue(), true, false));
			_data.forParts.add(Element.replaceControllerAliases(_for.getEndValue(), true, false));
			// END KGU#480 2018-01-22
			_data.forParts.add(Integer.toString(_for.getStepConst()));
		} catch (Exception ex) {
		} finally {
			// Ensure the original style is restored
			_data.forLoopStyle = _for.style = style;
		}
		// Now try to get a value list in case it's a FOR-IN loop
		String valueList = _for.getValueList();
		if (valueList != null) {
			// START KGU#480 2018-01-22: Enh. #490 - maybe aliases are to be put in
			valueList = Element.replaceControllerAliases(valueList, true, false);
			// END KGU#480 2018-01-22
			_data.forParts.add(valueList);
		}
	}

	private void postEditFor(EditData _data, For _for) {
		_for.style = _data.forLoopStyle;

		_for.setCounterVar(_data.forParts.get(0));
		// START KGU#480 2018-01-22: Enh. #490 - maybe aliases are to be replaced
		//_for.setStartValue(_data.forParts.get(1));
		//_for.setEndValue(_data.forParts.get(2));
		_for.setStartValue(Element.replaceControllerAliases(_data.forParts.get(1), false, false));
		_for.setEndValue(Element.replaceControllerAliases(_data.forParts.get(2), false, false));
		// END KGU#480 2018-01-22
		_for.setStepConst(_data.forParts.get(3));

		// FOR-IN loop support
		if (_for.style == For.ForLoopStyle.TRAVERSAL) {
			// START KGU#61 2016-09-24: Seemed to be nonsense
			//_for.style = For.ForLoopStyle.FREETEXT;
			//_for.setValueList(_for.getValueList());
			//_for.style = For.ForLoopStyle.TRAVERSAL;
			// START KGU#480 2018-01-22: Enh. #490 - maybe aliases are to be replaced
			//_for.setValueList(_data.forParts.get(4));
			_for.setValueList(Element.replaceControllerAliases(_data.forParts.get(4), false, false));
			// END KGU#480 2018-01-22
			// END KGU#61 2016-09-24
		}
		// START KGU#61 2016-09-24
		else {
			_for.setValueList(null);
		}
		// END KGU#61 2016-09-24
		/* START KGU 2018-01-22: This code differed from that in addNewElement
		 * with respect to the following statement missing here so far, which
		 * seemed to make sense in case of inconsistency, though. So it was added
		 * as part of the unification - it forces FREETEXT flavour in due cases.
		 */
		_for.style = _for.classifyStyle();
		/* END KGU 2018-01-22 */

	}

	/*========================================
	 * moveUp method
	 *========================================*/
	/**
	 * Moves the selected element(s) one position up in the current diagram
	 * (undoable).
	 *
	 * @see Element#canMoveUp()
	 */
	public void moveUpNSD() {
		//root.addUndo();
		try {
			addUndoNSD(false);
		} catch (CancelledException e) {
			return;
		}
		root.moveUp(getSelected());
		redraw();
		analyse();
		// START KGU#705 2019-09-23: Enh. #738
		updateCodePreview();
		// END KGU#705 2019-09-23
	}

	/*========================================
	 * moveDown method
	 *========================================*/
	/**
	 * Moves the selected element(s) one position down in the current diagram
	 * (undoable).
	 *
	 * @see Element#canMoveDown()
	 */
	public void moveDownNSD() {
		//root.addUndo();
		try {
			addUndoNSD(false);
		} catch (CancelledException e) {
			return;
		}
		root.moveDown(getSelected());
		redraw();
		analyse();
		// START KGU#705 2019-09-23: Enh. #738
		updateCodePreview();
		// END KGU#705 2019-09-23
	}

	/*========================================
	 * delete method
	 *========================================*/
	/**
	 * Removes the selected element(s) fro the current diagram (undoable).
	 *
	 * @see #canCut()
	 */
	public void deleteNSD() {
		//root.addUndo();
		try {
			addUndoNSD(false);
		} catch (CancelledException e) {
			return;
		}
		// START KGU#181 2016-04-19: Issue #164	- pass the selection to the "next" element
		Element newSel = getSelectionHeir();
		// END KGU#181 2016-04-19
		root.removeElement(getSelected());
		// START KGU#138 2016-01-11: Bugfix #102 - selection no longer valid
		// START KGU#181 2016-04-19: Issue #164	- pass the selection to the "next" element
		//this.selected = null;
		this.selected = newSel;
		if (newSel != null) {
			// START KGU#477 2017-12-06: Enh. #487 - consider hidden declaration sequences
			//newSel.setSelected(true);
			this.selected = newSel.setSelected(true);
			// END KGU#477 2017-12-06
		}
		// END KGU#181 2016-04-19
		// END KGU#138 2016-01-11
		redraw();
		analyse();
		// START KGU#138 2016-01-11: Bugfix#102 - disable element-based buttons
		this.NSDControl.doButtons();
		// END KGU#138 2016-01-11
		// START KGU#444 2017-10-23: Issue #417 - reduce scrolling complexity
		adaptScrollUnits();
		// END KGU#444 2017-10-23
		// START KGU#705 2019-09-23: Enh. #738
		this.updateCodePreview();
		// END KGU#705 2019-09-23
	}

	// START KGU#181 2016-04-19: Issue #164	- pass the selection to the "next" element
	/**
	 * Returns the element "inheriting" the selection from the doomed currently
	 * selected element This will be (if existent): 1. successor within
	 * Subqueue, 2. predecessor within Subqueue Requires this.selected to be
	 * neither Root nor an empty Subqueue.
	 *
	 * @return the element next the currently selected one, null if there is no
	 * selection
	 */
	private Element getSelectionHeir() {
		Element heir = null;
		if (selected != null && !(selected instanceof Root)) {
			Subqueue sq = (Subqueue) ((selected instanceof Subqueue) ? selected : selected.parent);
			int ixHeir = -1;
			if (selected instanceof SelectedSequence) {
				// Last element of the subsequence
				Element last = ((SelectedSequence) selected).getElement(((SelectedSequence) selected).getSize() - 1);
				Element frst = ((SelectedSequence) selected).getElement(0);
				int ixLast = sq.getIndexOf(last);	// Actual index of the last element in the Subqueue
				int ixFrst = sq.getIndexOf(frst);	// Actual index of the first element in the Subqueue
				if (ixLast < sq.getSize() - 1) {
					ixHeir = ixLast + 1;
				} else if (ixFrst > 0) {
					ixHeir = ixFrst - 1;
				}
			} else if (!(selected instanceof Subqueue)) {
				int ixEle = sq.getIndexOf(selected);
				if (ixEle < sq.getSize() - 1) {
					ixHeir = ixEle + 1;
				} else {
					ixHeir = ixEle - 1;
				}
			}
			if (ixHeir >= 0) {
				heir = sq.getElement(ixHeir);
			} else {
				// Empty Subqueue remnant will take over selection
				heir = sq;
			}
		}
		return heir;
	}
	// END KGU#181 2016-04-19

	// START KGU#123 2016-01-03: Issue #65, for new buttons and menu items
	/*========================================
	 * collapse method
	 *========================================*/
	/**
	 * Marks the selected element(s) as collapsed such that they are represented
	 * by a surrogate the size of a simple instruction on drawing.
	 *
	 * @see #expandNSD()
	 */
	public void collapseNSD() {
		getSelected().setCollapsed(true);
		redraw();
		analyse();
		this.NSDControl.doButtons();
		// START KGU#444 2017-10-23: Issue #417 - reduce scrolling complexity
		adaptScrollUnits();
		// END KGU#444 2017-10-23
	}

	/*========================================
	 * expand method
	 *========================================*/
	/**
	 * Removes the collapsed flag from the selected elements such that they get
	 * represented in their usual shape again on drawing the diagram.
	 *
	 * @see #collapseNSD()
	 */
	public void expandNSD() {
		getSelected().setCollapsed(false);
		redraw();
		analyse();
		this.NSDControl.doButtons();
		// START KGU#444 2017-10-23: Issue #417 - reduce scrolling complexity
		adaptScrollUnits();
		// END KGU#444 2017-10-23
	}
	// END KGU#123 2016-01-03

	// START KGU#277 2016-10-13: Enh. #270
	/*========================================
	 * disable method
	 *=======================================*/
	/**
	 * Flips the disabled flag on the selected element(s). If several elements
	 * are selected, some of which are disabled while others are not, then
	 * disables all of them. To disable an element means that it gets handled
	 * like a comment on execution and export (undoable).
	 */
	public void disableNSD() {
		// START KGU#911 2021-01-10: Enh. 910
		if (selected != null && selected.isImmutable()) {
			return;
		}
		// END KGU#911 2021-01-10
		boolean allDisabled = true;
		//root.addUndo();
		try {
			addUndoNSD(false);
		} catch (CancelledException e) {
			return;
		}
		if (getSelected() instanceof IElementSequence) {
			IElementSequence elements = (IElementSequence) getSelected();
			for (int i = 0; allDisabled && i < elements.getSize(); i++) {
				allDisabled = elements.getElement(i).isDisabled(true);
			}
			elements.setDisabled(!allDisabled);
		} else {
			getSelected().setDisabled(!getSelected().isDisabled(true));
		}

		redraw();
		analyse();
		this.NSDControl.doButtons();
		// START KGU#705 2019-09-23: Enh. #738
		updateCodePreview();
		// END KGU#705 2019-09-23
	}
	// END KGU#277 2016-10-13

	/*========================================
	 * add method
	 *========================================*/
	/**
	 * Opens the element editor for the new given {@link Element} {@code _ele}
	 * and inserts the edited element after (if {@code _after} is true) or
	 * before (otherwise) the selected element(s) unless the user cancels the
	 * action.
	 *
	 * @param _ele - the new {@link Element} to be processed
	 * @param _title - proposed title for the editor (may be overridden by the
	 * localisation mechanism
	 * @param _pre - the default prefix text as configured in the Structure
	 * Preferences
	 * @param _after - whether {@code _ele} is to be inserted after (true) or
	 * before (false) the selected element.
	 */
	public void addNewElement(Element _ele, String _title, String _pre, boolean _after) {
		if (getSelected() != null) {
			EditData data = new EditData();
			data.title = _title;
			data.text.setText(_pre);
			// START KGU 2015-10-14: More information to ease title localisation
			//showInputBox(data);
			showInputBox(data, _ele.getClass().getSimpleName(), true, true);
			// END KGU 2015-10-14
			if (data.result == true) {
				if (!(_ele instanceof Forever)) {
					// START KGU#480 2018-01-21: Enh. #490 we have to replace DiagramController aliases by the original names
					//_ele.setText(data.text.getText());
					_ele.setAliasText(data.text.getText());
					// END KGU#480 2018-01-21
				}
				_ele.setComment(data.comment.getText());
				// START KGU 2015-10-17
				if (_ele.isBreakpoint() != data.breakpoint) {
					_ele.toggleBreakpoint();
				}
				// END KGU 2015-10-17
				// START KGU#277 2016-10-13: Enh. #270
				_ele.setDisabled(data.disabled);
				// END KGU#277 2016-10-13
				// START KGU#213 2016-08-01: Enh. #215
				//_ele.setBreakTriggerCount(data.breakTriggerCount);
				// END KGU#213 2016-08-01
				// START KGU#3 2015-10-25
				if (_ele instanceof For) {
/* START KGU 2018-01-22: The only difference of this code to postEditorFor(_data, (For)_ele)
 * was the way the style information and the value list were set - it was difficult to say
 * which way was the better one.
 */
//					((For)_ele).setCounterVar(data.forParts.get(0));
//					// START KGU#480 2018-01-22: Enh. #490 we have to replace DiagramController aliases by the original names
//					//((For)_ele).setStartValue(data.forParts.get(1));
//					//((For)_ele).setEndValue(data.forParts.get(2));
//					((For)_ele).setStartValue(Element.replaceControllerAliases(
//							data.forParts.get(1), false, false));
//					((For)_ele).setEndValue(Element.replaceControllerAliases(
//							data.forParts.get(2), false, false));
//					// END KGU#480 2018-01-22
//					((For)_ele).setStepConst(data.forParts.get(3));
//					// START KGU#61 2016-03-21: Enh. #84 - consider FOR-IN loops as well
//					//((For)_ele).isConsistent = ((For)_ele).checkConsistency();
//					// START KGU#480 2018-01-22: Enh. #490 we have to replace DiagramController aliases by the original names
//					//((For)_ele).setValueList(data.forParts.get(4));
//					((For)_ele).setValueList(Element.replaceControllerAliases(
//							data.forParts.get(4), false, false));
//					// END KGU#480 2018-01-22
//					((For)_ele).style = ((For)_ele).classifyStyle();
//					// END KGU#61 2016-03-21
					this.postEditFor(data, (For) _ele);
/* END KGU 2018-01-22 */
				}
				// END KGU#3 2015-10-25
				// START KGU#695 2021-01-22: Enh. #714
				else if (_ele instanceof Try) {
					((Try) _ele).setEmptyFinallyVisible(data.showFinally);
				}
				// END KGU#695 2021-01-22
				//root.addUndo();
				try {
					addUndoNSD(false);
				} catch (CancelledException e) {
					return;
				}
				selected.setSelected(false);
				if (_after == true) {
					// START KGU#477 2017-12-06: Enh. #487
					//root.addAfter(getSelected(),_ele);
					root.addAfter(getLastSelected(), _ele);
					// END KGU#477 2017-12-06
				} else {
					// START KGU#477 2017-12-06: Enh. #487
					//root.addBefore(getSelected(),_ele);
					root.addBefore(getFirstSelected(), _ele);
					// END KGU#477 2017-12-06
				}
				selected = _ele.setSelected(true);
				// START KGU#272 2016-10-06: Bugfix #262
				selectedDown = selected;
				// END KGU#272 2016-10-06
				redraw();
				analyse();
				// START KGU#444 2017-10-23: Issue #417 - reduce scrolling complexity
				adaptScrollUnits();
				// END KGU#444 2017-10-23
				// START KGU#705 2019-09-23: Enh. #738
				updateCodePreview();
				// END KGU#705 2019-09-23
			}
		}
	}

	/*========================================
	 * subroutine derivation method(s)
	 *========================================*/
	// START KGU#365 2017-03-19: Enh. #380 - perform the possible conversion
	/**
	 * Extracts the select element(s) from the diagram, moves them to an
	 * interactively specified new subroutine diagram and replaces them by a
	 * {@link Call} for the latter (undoable).
	 */
	public void outsourceNSD() {
		if (this.selected != null) {
			IElementSequence elements = null;
			if (!this.selectedIsMultiple()) {
				elements = new SelectedSequence(this.selected, this.selected);
			} else {
				elements = (IElementSequence) this.selected;
			}
			// START KGU#365 2017-04-14: We must at least warn if return or unmatched leave instructions are contained
			List<Jump> jumps = findUnsatisfiedJumps(elements);
			if (!jumps.isEmpty()) {
				String jumpTexts = "";
				for (Jump jmp : jumps) {
					String jumpLine = jmp.getUnbrokenText().getLongString().trim();
					if (jumpLine.isEmpty()) {
						jumpLine = "(" + CodeParser.getKeywordOrDefault("preLeave", "leave") + ")";
					}
					jumpTexts += "\n \u25CF " + jumpLine;
				}
				Element.troubleMakers.addAll(jumps);
				int answer = JOptionPane.YES_OPTION;
				try {
					redraw();
					String[] options = new String[]{Menu.lblContinue.getText(), Menu.lblCancel.getText()};
					answer = JOptionPane.showOptionDialog(this.getFrame(),
							Menu.msgJumpsOutwardsScope.getText().replace("%", jumpTexts),
							Menu.msgTitleWarning.getText(),
							JOptionPane.YES_NO_OPTION, JOptionPane.WARNING_MESSAGE,
							null,
							options,
							options[1]
							);
				} finally {
					Element.troubleMakers.clear();
					redraw();
				}
				if (answer != JOptionPane.YES_OPTION) {
					return;
				}
			}
			// END KGU#365 2017-04-14
			String hint = Menu.msgMustBeIdentifier.getText();
			String prompt1 = Menu.msgSubroutineName.getText() + ": ";
			String prompt = prompt1;
			String subroutineName = null;
			do {
				subroutineName = JOptionPane.showInputDialog(prompt);
				prompt = hint + "\n" + prompt1;
			} while (subroutineName != null && !Function.testIdentifier(subroutineName, false, null));
			if (subroutineName != null) {
				try {
					addUndoNSD(false);
				} catch (CancelledException e) {
					return;
				}
				selected.setSelected(false);
				// START KGU#506 2018-03-14: issue #522 - we need to check for record types
				HashMap<String, TypeMapEntry> parentTypes = root.getTypeInfo();
				// END KGU#506 2018-03-14
				// START KGU#626 2019-01-06: Enh. #657
				// Detect all groups root is member of such that we can associate the subroutine to them
				Collection<Group> groups = null;
				if (Arranger.hasInstance()) {
					groups = Arranger.getInstance().getGroupsFromRoot(root, true);
				}
				// END KGU#626 2019-01-06
				// START KGU#638 2019-01-20: Issue #668 - If root is not member of a group then push it to Arranger
				String targetGroupName = null;
				if (groups == null || groups.isEmpty() && Arranger.getInstance().getGroupsFromRoot(root, false).isEmpty()) {
					// If the diagram is a program then create an exclusive group named after the main diagram 
					if (root.isProgram()) {
						targetGroupName = root.getMethodName(true);
						Arranger.getInstance().addToPool(root, this.getFrame(), targetGroupName);
						groups = Arranger.getInstance().getGroupsFromRoot(root, true);
					} else {
						Arranger.getInstance().addToPool(root, this.getFrame());
					}
				} else if (Arranger.getInstance().getGroupsFromRoot(root, false).size() == groups.size()) {
					// Parent diagram is arranged but not member of the default group - then its children shouldn't be either
					targetGroupName = groups.iterator().next().getName();
				}
				// END KGU#638 2019-01-20
				// FIXME May we involve the user in argument and result value identification?
				Root sub = root.outsourceToSubroutine(elements, subroutineName, null);
				if (sub != null) {
					// adopt presentation properties from root
					//sub.highlightVars = Element.E_VARHIGHLIGHT;
					sub.isBoxed = root.isBoxed;
					// START KGU#506 2018-03-14: issue #522 - we need to check for record types
					//sub.getVarNames();	// just to prepare proper drawing.
					StringList subVars = sub.retrieveVarNames();
					prepareArgTypesForSub(parentTypes, groups, targetGroupName, sub, subVars);
					// END KGU#506 2018-03-14
					sub.setChanged(false);	// The argument false does NOT mean to reset the changed flag!
					Arranger arr = Arranger.getInstance();
					// START KGU#638 2019-01-20: Issue #668 - Improved group association behaviour
					//arr.addToPool(sub, NSDControl.getFrame());
					arr.addToPool(sub, NSDControl.getFrame(), targetGroupName);
					// END KGU#638 3019-01-20
					// START KGU#626 2019-01-06: Enh. #657
					// Associate the subroutine to all groups root is member of
					if (groups != null) {
						for (Group group : groups) {
							Arranger.getInstance().attachRootToGroup(group, sub, null, this.getFrame());
						}
					}
					// END KGU#626 2019-01-06
					arr.setVisible(true);
				} else {
					// Something failed, so undo the temporary changes without redo option
					root.undo(false);
				}
				selected.setSelected(true);
				redraw();
				analyse();
				// START KGU#444 2017-10-23: Issue #417 - reduce scrolling complexity
				adaptScrollUnits();
				// END KGU#444 2017-10-23
				// START KGU#705 2019-09-23: Enh. #738
				updateCodePreview();
				// END KGU#705 2019-09-23
			}
		}
	}

	/**
	 * Retrieves the types for subroutine variables {@code subVars} from the
	 * type map {@code parentTypes} of the calling routine and adopts or
	 * implants required includables.
	 *
	 * @param parentTypes - type map of the calling routine
	 * @param groups - Arranger groups of the calling routine (for Includable
	 * implantation)
	 * @param targetGroupName - name of the target group for the routine
	 * @param sub - the subroutine (its includeList may be modified)
	 * @param subVars - the interesting variables of the routine
	 * @return a StringList of type names in order of {@code subVars}.
	 */
	private StringList prepareArgTypesForSub(HashMap<String, TypeMapEntry> parentTypes,
			Collection<Group> groups, String targetGroupName, Root sub, StringList subVars) {
		// START KGU#921 2021-01-30: Bugfix #921 we must ensure topological ordering
		//HashMap<String, Element> sharedTypesMap = new HashMap<String, Element>();
		HashMap<String, Element> sharedTypesMap = new LinkedHashMap<String, Element>();
		// END KGU#921 2021-01-30
		StringList typeNames = new StringList();
		for (int i = 0; i < subVars.count(); i++) {
			String typeName = "";
			TypeMapEntry varType = null;
			String varName = subVars.get(i);
			if (Function.testIdentifier(varName, false, "")) {
				varType = parentTypes.get(varName);
				if (varType != null) {
					typeName = varType.getCanonicalType(true, true);
				}
				// START KGU#864 2020-04-28: Bugfix #865
				else if (varName.equals("true") || varName.contentEquals("false")) {
					typeName = "boolean";
				}
				// END KGU#864 2020-04-28
			} else {
				typeName = Element.identifyExprType(parentTypes, varName, true);
				if (!typeName.isEmpty()) {
					varType = parentTypes.get(":" + typeName);
				}
			}
			// START KGU#921 2021-01-30: Bugfix #921 Had to be recursive!
			//if (varType != null && varType.isRecord()) {
			//	Element defining = varType.getDeclaringElement();
			//	if (defining != null) {
			//		Root typeSource = Element.getRoot(defining); 
			//		if (typeSource == root) {
			//			sharedTypesMap.putIfAbsent(varType.typeName, defining);
			//		}
			//		else if (typeSource != null) {
			//			sub.addToIncludeList(typeSource);
			//		}
			//	}
			//}
			gatherSharedTypes(sub, sharedTypesMap, varType, parentTypes);
			// END KGU#921 2021-01-30
			typeNames.add(typeName);
		}
		if (!sharedTypesMap.isEmpty()) {
			// FIXME: We might also offer a combo box containing the already included diagrams of root
			String hint = Menu.msgMustBeIdentifier.getText() + "\n";
			String prompt1 = Menu.msgIncludableName.getText() + ": ";
			String prompt = prompt1;
			String includableName = null;
			do {
				includableName = JOptionPane.showInputDialog(prompt);
				prompt = hint + prompt1;
			} while (includableName == null || !Function.testIdentifier(includableName, false, null));
			Root incl = null;
			if (Arranger.hasInstance()) {
				Vector<Root> includes = Arranger.getInstance().findIncludesByName(includableName, root, false);
				if (!includes.isEmpty()) {
					incl = includes.firstElement();
					incl.addUndo();
				}
			}
			boolean isNewIncl = incl == null;
			if (isNewIncl) {
				incl = new Root();
				incl.setText(includableName);
				incl.setInclude(true);
				// adopt presentation properties from root
				//incl.highlightVars = Element.E_VARHIGHLIGHT;
				incl.isBoxed = root.isBoxed;
			}
			for (Element source : sharedTypesMap.values()) {
				((Subqueue) source.parent).removeElement(source);
				incl.children.addElement(source);
			}
			incl.setChanged(false);	// The argument false does NOT mean to reset the changed flag!
			if (isNewIncl) {
				// START KGU#638 2019-01-20: Issue #668 - Improved group association behaviour
				//Arranger.getInstance().addToPool(incl, NSDControl.getFrame());
				Arranger.getInstance().addToPool(incl, NSDControl.getFrame(), targetGroupName);
				// END KGU#638 3019-01-20
			}
			// START KGU#626 2019-01-06: Enh. #657
			// Associate the includable to all groups root is member of
			if (groups != null) {
				for (Group group : groups) {
					Arranger.getInstance().attachRootToGroup(group, incl, null, this.getFrame());
				}
			}
			// END KGU#626 2019-01-06
			root.addToIncludeList(includableName);
			sub.addToIncludeList(includableName);
		}
		return typeNames;
	}
	// END KGU#365 2017-03-19

	// START KGU#921 2021-01-30: Bugfix #921
	/**
	 * Recursively gathers the underlying complex (i.e. definition-mandatory)
	 * types the subroutine {@code sub} depends on together with their defining
	 * elements if retrievable.
	 *
	 * @param sub - a new subroutine diagram
	 * @param sharedTypesMap - the map of types assumed necessarily to be
	 * shared, may be enhanced here
	 * @param varType - a definitely referred type
	 * @param parentTypeMap - the type map of the calling diagram,
	 */
	private void gatherSharedTypes(Root sub, HashMap<String, Element> sharedTypesMap, TypeMapEntry varType, HashMap<String, TypeMapEntry> parentTypeMap) {
		if (varType != null) {
			if (varType.isRecord() || varType.isEnum()) {
				// Ensure a topological order of types by post-order traversal
				if (varType.isRecord()) {
					for (TypeMapEntry subType : varType.getComponentInfo(true).values()) {
						gatherSharedTypes(sub, sharedTypesMap, subType, parentTypeMap);
					}
				}
				Element defining = varType.getDeclaringElement();
				if (defining != null) {
					Root typeSource = Element.getRoot(defining);
					if (typeSource == root) {
						sharedTypesMap.putIfAbsent(varType.typeName, defining);
					} else if (typeSource != null) {
						sub.addToIncludeList(typeSource);
					}
				}
			} else if (varType.isArray()) {
				// Try to fetch the element type
				String typeDescr = varType.getCanonicalType(true, false);
				int i = 0;
				while (i < typeDescr.length() && typeDescr.charAt(i) == '@') {
					i++;
				}
				typeDescr = typeDescr.substring(i);
				if (Function.testIdentifier(typeDescr, false, null)
						&& (varType = parentTypeMap.get(":" + typeDescr)) != null) {
					gatherSharedTypes(sub, sharedTypesMap, varType, parentTypeMap);
				}
			}
		}
	}
	// END KGU#921 2021-01-30

	// START KGU#365 2017-04-14: Enh. #380
	/**
	 * Retrieves all {@link Jump} elements within the span of {@code elements}
	 * trying to leave outside the span.
	 */
	private List<Jump> findUnsatisfiedJumps(IElementSequence elements) {
		final class JumpFinder implements IElementVisitor {

			private Subqueue scope = null;
			private List<Jump> foundJumps = new LinkedList<Jump>();

			public JumpFinder(Subqueue scope) {
				this.scope = scope;
			}

			public List<Jump> getJumps() {
				return foundJumps;
			}

			@Override
			public boolean visitPreOrder(Element _ele) {
				if (_ele instanceof Jump) {
					Jump jmp = (Jump) _ele;
					if (jmp.isReturn() || jmp.isLeave() && jmp.getLeftLoop(scope) == null) {
						this.foundJumps.add(jmp);
					}
				}
				return true;
			}

			@Override
			public boolean visitPostOrder(Element _ele) {
				return true;
			}

		}

		Subqueue scope = elements.getSubqueue();
		JumpFinder finder = new JumpFinder(scope);
		scope.traverse(finder);
		return finder.getJumps();

	}
	// END KGU#65 2017-04-14

	// START KGU#667 2019-02-26: Enh. #689
	/**
	 * @return true if the selected element is a {@link Call} and a called
	 * routine signature can be extracted or if the selected element is a
	 * {@link Root} and its include list is not empty.
	 * @see #editSubNSD()
	 */
	public boolean canEditSub() {
		boolean canEdit = false;
		if (selected != null && selected instanceof Call) {
			Function called = ((Call) selected).getCalledRoutine();
			// We don't want to open an editor in case of a recursive call.
			canEdit = (called != null && !(called.getSignatureString().equals(root.getSignatureString(false, false))));
		}
		// START KGU#770 2021-01-27: Enh. #917 Also support Includables
		else if (selected != null && selected instanceof Root) {
			canEdit = ((Root) selected).includeList != null
					&& !((Root) selected).includeList.isEmpty();
		}
		// END KGU#770 2021-01-27
		return canEdit;
	}

	/**
	 * Summons the called subroutine of the selected {@link Call} into a
	 * {@link Mainfom} instance, possibly opens a new one. May instead offer a
	 * choice list of Includable names if the selected element is {@link Root}
	 * with non-empty include list an then summon the selected Includable in the
	 * same way.
	 *
	 * @see #canEditSub()
	 */
	public void editSubNSD() {
		// START KGU#981 2021-09-18: Bugfix #983 Undue modifications of already existing diagrams
		boolean isNew = false;
		// END KGU#981 2021-09-18
		// START KGU#770 2021-01-27: Enh. #917
		Root referredRoot = null;
		String targetGroupName = null;	// This will be relevant for a new diagram
		Collection<Group> myGroups = null;
		// END KGU#770 2021-01-27
		
		// 1. Take care of subroutine calls
		if (selected instanceof Call && this.canEditSub()) {
			Call call = (Call) selected;
			Function called = call.getCalledRoutine();
			// START KGU#770 2021-01-27: Enh. #917
			//Root referredRoot = null;
			// END KGU#770 2021-01-27
			// Try to find the subroutine in Arranger
			if (Arranger.hasInstance()) {
				Vector<Root> candidates = Arranger.getInstance()
						.findRoutinesBySignature(called.getName(), called.paramCount(), root, false);
				// Open a choice list if the group approach alone wasn't successful
				referredRoot = chooseReferredRoot(candidates, Menu.msgChooseSubroutine.getText());
			}
			// START KGU#770 2021-01-27: Enh. #917
			//String targetGroupName = null;	// This will be relevant for a new subroutine
			// END KGU#770 2021-01-27
			// Create new subroutine root if we haven't been able to select an existing one
			if (referredRoot == null) {
				if (JOptionPane.showConfirmDialog(getFrame(),
						Menu.msgCreateSubroutine.getText().replace("%", called.getSignatureString()),
						Menu.msgTitleQuestion.getText(),
						JOptionPane.OK_CANCEL_OPTION) != JOptionPane.OK_OPTION) {
					return;
				}
				referredRoot = new Root();
				myGroups = Arranger.getInstance().getGroupsFromRoot(root, true);
				StringList params = new StringList();
				for (int i = 0; i < called.paramCount(); i++) {
					String param = called.getParam(i);
					params.add(param);
				}
				// START KGU#744 2019-10-05: Issue #758 - retrieve argument types and care for shared types 
				StringList argTypes = this.prepareArgTypesForSub(root.getTypeInfo(), myGroups, targetGroupName, referredRoot, params);
				String paramSeparator = ", ";
				for (int i = 0; i < params.count(); i++) {
					String typeName = argTypes.get(i).replace("@", "array of ");
					// START KGU#864 2020-04-28: Bugfix #865
					//if (!Function.testIdentifier(params.get(i), "")) {
					String param = params.get(i);
					if (!Function.testIdentifier(param, false, "") || param.equals("true") || param.equals("false")) {
					// END KGU#864 2020-04-28
						params.set(i, param = ("param" + (i + 1)));
					}
					if (!typeName.isEmpty() && !typeName.equals("???")) {
						params.set(i, param + ": " + typeName);
						paramSeparator = "; ";
					}
				}
				// END KGU#744 2019-10-05
				String result = "";
				if (((Call) selected).isFunctionCall(false)) {
					StringList lineTokens = Element.splitLexically(call.getUnbrokenText().get(0), true);
					lineTokens.removeAll(" ");
					String var = Call.getAssignedVarname(lineTokens, true);
					if (Function.testIdentifier(var, false, null)) {
						TypeMapEntry typeEntry = root.getTypeInfo().get(var);
						result = typeEntry.getCanonicalType(true, true).replace("@", "array of ");
						if (result == null) {
							result = "";
						}
					}
					if (!result.trim().isEmpty()) {
						result = ": " + result.trim();
					} else {
						result = ": ???";
					}
				}
				referredRoot.setText(called.getName() + "(" + params.concatenate(paramSeparator) + ")" + result);
				referredRoot.setProgram(false);
				// START KGU#981 2021-09-18: Bugfix #983 Undue modifications of already existing diagrams
				isNew = true;
				// END KGU#981 2021-09-18
			}
		// START KGU#770 2021-01-27: Enh. #917
<<<<<<< HEAD
		} else if (selected instanceof Root && this.canEditSub()) {
			StringList includeNames = ((Root) selected).includeList;
=======
		}
		// 2. Take care of referenced includable diagrams
		else if (selected instanceof Root && this.canEditSub()) {
			StringList includeNames = ((Root)selected).includeList;
>>>>>>> 7fd46391
			if (root.isInclude() && includeNames.contains(root.getMethodName())) {
				root.addUndo();
				includeNames.removeAll(root.getMethodName());
				if (includeNames.isEmpty()) {
					JOptionPane.showMessageDialog(getFrame(),
							Menu.msgCyclicInclusion.getText(),
							Menu.msgTitleWarning.getText(),
							JOptionPane.WARNING_MESSAGE);
					return;
				}
			}
			String inclName = null;
			if (includeNames.count() > 1) {
				inclName = (String) JOptionPane.showInputDialog(getFrame(),
						Menu.msgChooseIncludable.getText(),
						Menu.msgTitleQuestion.getText(),
						JOptionPane.QUESTION_MESSAGE, null, // Use default icon
						includeNames.toArray(), // Array of choices
						includeNames.get(0));	// Initial choice
				if (inclName == null) {
					return;
				}
			} else {
				inclName = includeNames.get(0);
			}
			// Try to find the Includable in Arranger
			Vector<Root> candidates = Arranger.getInstance()
					.findIncludesByName(inclName, (Root) selected, false);
			// Prevent cyclic inclusion
			candidates.remove(root);
			// Open a choice list if the group approach alone wasn't successful
			referredRoot = chooseReferredRoot(candidates, Menu.msgChooseIncludable.getText());
			// Create new subroutine root if we haven't been able to select an existing one
			if (referredRoot == null) {
				if (JOptionPane.showConfirmDialog(getFrame(),
						Menu.msgCreateIncludable.getText().replace("%", inclName),
						Menu.msgTitleQuestion.getText(),
						JOptionPane.OK_CANCEL_OPTION) != JOptionPane.OK_OPTION) {
					return;
				}
				referredRoot = new Root();
				referredRoot.setText(inclName);
				referredRoot.setInclude();
				// START KGU#981 2021-09-18: Bugfix #983 Undue modifications of already existing diagrams
				isNew = true;
				// END KGU#981 2021-09-18
			}
		}
		
		// 3. Now care about group context
		myGroups = Arranger.getInstance().getGroupsFromRoot(root, true);
		// START KGU#981 2021-09-18: Bugfix #983 Undue modifications of already existing diagrams
		//if (referredRoot != null) {
		if (isNew) {
		// END KGU#981 2021-09-18
			referredRoot.setChanged(false);
			// Now care for the group context. If the parent diagram hadn't been in Arranger then put it there now
			if (myGroups.isEmpty() && Arranger.getInstance().getGroupsFromRoot(root, false).isEmpty()) {
				// If the diagram is a program then create an exclusive group named after the main diagram 
				if (root.isProgram()) {
					targetGroupName = root.getMethodName(true);
					Arranger.getInstance().addToPool(root, this.getFrame(), targetGroupName);
					myGroups = Arranger.getInstance().getGroupsFromRoot(root, true);
				} else {
					Arranger.getInstance().addToPool(root, this.getFrame());
				}
			} else if (Arranger.getInstance().getGroupsFromRoot(root, false).size() == myGroups.size()) {
				// Parent diagram is arranged but not member of the default group - then its children shouldn't be either
				targetGroupName = myGroups.iterator().next().getName();
			}
		// END KGU#770 2021-01-27
<<<<<<< HEAD
			// START KGU#744 2019-10-05: Issue #758 - In case the connected subForm already handles the subroutine don't force to save it
			//if (subForm == null || subForm.diagram == null || !subForm.diagram.saveNSD(true) || !subForm.setRoot(subroutine)) {
			if (subForm == null
					|| subForm.diagram == null
					|| subForm.diagram.getRoot() != referredRoot
					&& (!subForm.diagram.saveNSD(true) || !subForm.setRoot(referredRoot))) {
			// END KGU#744 2019-10-05
				subForm = new Mainform(false);
				subForm.addWindowListener(new WindowListener() {
					@Override
					public void windowOpened(WindowEvent e) {
					}

					@Override
					public void windowClosing(WindowEvent e) {
						// A dead Mainform causes enormous trouble if we try to work with it.
						if (subForm == e.getSource()) {
							subForm = null;
						}
					}

					@Override
					public void windowClosed(WindowEvent e) {
						((Mainform) (e.getSource())).removeWindowListener(this);
						// START KGU#744 2019-10-05: Bugfix #758 We are not always informed on windowClosing
						if (subForm == e.getSource()) {
							subForm = null;
						}
						// END KGU#744 2019-10-05
					}

					@Override
					public void windowIconified(WindowEvent e) {
					}

					@Override
					public void windowDeiconified(WindowEvent e) {
					}

					@Override
					public void windowActivated(WindowEvent e) {
					}

					@Override
					public void windowDeactivated(WindowEvent e) {
					}

				});
			}
			if (subForm.diagram.getRoot() != referredRoot) {
				subForm.setRoot(referredRoot);
			}
			// If it is a new root then add it to Arranger
			if (targetGroupName != null) {
				Arranger.getInstance().addToPool(referredRoot, subForm, targetGroupName);
			}
			// START KGU#744 2019-10-05: Bugfix #758 - The subroutine has always to be added to Arranger
			else {
				Arranger.getInstance().addToPool(referredRoot, subForm);
			}
			Arranger.getInstance().setVisible(true);
			// END KGU#744 2019-10-05
			if (!subForm.isVisible()) {
				subForm.setVisible(true);
			}
			// START KGU#744 2019-10-05: Bugfix #758
			int state = subForm.getExtendedState();
			if ((state & Frame.ICONIFIED) != 0) {
				subForm.setExtendedState(state & ~Frame.ICONIFIED);
			}
			// END KGU#744 2019-10-05
			Point loc = NSDControl.getFrame().getLocation();
			Point locSub = subForm.getLocation();
			if (loc.equals(locSub)) {
				subForm.setLocation(loc.x + 20, loc.y + 20);
			}
			// START KGU#770 2021-01-27: Enh. #689, #917
			// We must of course give the focus to the opened editor
			subForm.requestFocus();
			// END KGU#770 2021-01-27
=======
		// START KGU#981 2021-09-18: Bugfix #983 Undue modifications of already existing diagrams
		}
		// END KGU#981 2021-09-18
		// START KGU#744 2019-10-05: Issue #758 - In case the connected subForm already handles the subroutine don't force to save it
		//if (subForm == null || subForm.diagram == null || !subForm.diagram.saveNSD(true) || !subForm.setRoot(subroutine)) {
		if (
				subForm == null ||
				subForm.diagram == null ||
				subForm.diagram.getRoot() != referredRoot &&
				(!subForm.diagram.saveNSD(true) || !subForm.setRoot(referredRoot))
				)
		{
		// END KGU#744 2019-10-05
			subForm = new Mainform(false);
			subForm.addWindowListener(new WindowListener() {
				@Override
				public void windowOpened(WindowEvent e) {}
				@Override
				public void windowClosing(WindowEvent e) {
					// A dead Mainform causes enormous trouble if we try to work with it.
					if (subForm == e.getSource()) {
						subForm = null;
					}
				}
				@Override
				public void windowClosed(WindowEvent e) {
					((Mainform)(e.getSource())).removeWindowListener(this);
					// START KGU#744 2019-10-05: Bugfix #758 We are not always informed on windowClosing
					if (subForm == e.getSource()) {
						subForm = null;
					}
					// END KGU#744 2019-10-05
				}
				@Override
				public void windowIconified(WindowEvent e) {}
				@Override
				public void windowDeiconified(WindowEvent e) {}
				@Override
				public void windowActivated(WindowEvent e) {}
				@Override
				public void windowDeactivated(WindowEvent e) {}

			});
		}
		if (subForm.diagram.getRoot() != referredRoot) {
			subForm.setRoot(referredRoot);
>>>>>>> 7fd46391
		}
		// Associate the arranged diagram to the subForm
		if (targetGroupName != null) {
			Arranger.getInstance().addToPool(referredRoot, subForm, targetGroupName);
		}
		// START KGU#744 2019-10-05: Bugfix #758 - The subroutine has always to be associated
		else {
			Arranger.getInstance().addToPool(referredRoot, subForm);
		}
		Arranger.getInstance().setVisible(true);
		// END KGU#744 2019-10-05
		if (!subForm.isVisible()) {
			subForm.setVisible(true);
		}
		// START KGU#744 2019-10-05: Bugfix #758
		int state = subForm.getExtendedState();
		if ((state & Frame.ICONIFIED) != 0) {
			subForm.setExtendedState(state & ~Frame.ICONIFIED);
		}
		// END KGU#744 2019-10-05
		Point loc = NSDControl.getFrame().getLocation();
		Point locSub = subForm.getLocation();
		if (loc.equals(locSub)) {
			subForm.setLocation(loc.x + 20, loc.y + 20);
		}
		// START KGU#770 2021-01-27: Enh. #689, #917
		// We must of course give the focus to the opened editor
		subForm.requestFocus();
		// END KGU#770 2021-01-27
		// START KGU#981 2021-09-18: Bugfix #983 Undue modifications of already existing diagrams
		//}
		// END KGU#981 2021-09-18
	}

	/**
	 * Disambiguates the referenced {@link Root} among the {@code candidates}
	 * with user assistance if necessary.
	 *
	 * @param candidates - the vector of candidate {@link Root}s
	 * @param rootType - localised name of the rout type
	 * @return either the selected {@link Root} or {@code null}
	 */
	private Root chooseReferredRoot(Vector<Root> candidates, String rootType) {
		Root referredRoot = null;
		// If the finding is unambiguous, get it
		if (candidates.size() == 1) {
			referredRoot = candidates.get(0);
		} else if (candidates.size() > 1) {
			// Open a choice list with full paths and let the user decide
			String[] choices = new String[candidates.size()];
			int i = 0;
			for (Root cand : candidates) {
				choices[i++] = cand.getSignatureString(true, false);
			}
			String input = (String) JOptionPane.showInputDialog(getFrame(),
					Menu.msgChooseSubroutine.getText().replace("%", rootType),
					Menu.msgTitleQuestion.getText(),
					JOptionPane.QUESTION_MESSAGE, null, // Use default icon
					choices, // Array of choices
					choices[0]); // Initial choice
			if (input != null && !input.trim().isEmpty()) {
				for (i = 0; i < choices.length && referredRoot != null; i++) {
					if (input.equals(choices[i])) {
						referredRoot = candidates.get(i);
					}
				}
			}
		}
		return referredRoot;
	}
	// END KGU#667 2019-02-26

	/*========================================
	 * transmute method(s)
	 *========================================*/
	// START KGU#199 2016-07-06: Enh. #188 - perform the possible conversion
	/**
	 * Converts the selected element(s) into some substitute according to the
	 * specified transmutation rules (undoable).
	 *
	 * @see #canTransmute()
	 */
	public void transmuteNSD() {
		Subqueue parent = (Subqueue) selected.parent;
		if (selected instanceof Instruction) {
			//root.addUndo();
			try {
				addUndoNSD(false);
			} catch (CancelledException e) {
				return;
			}
			if (selected.getUnbrokenText().count() > 1) {
				transmuteToSequence(parent);
			} else {
				transmuteToSpecialInstr(parent);
			}
		} else if (selected instanceof IElementSequence) {
			root.addUndo();
			transmuteToCompoundInstr(parent);
		}
		// START KGU#229 2016-08-01: Enh. #213 - FOR loop decomposition
		else if (selected instanceof For && ((For) selected).style == For.ForLoopStyle.COUNTER) {
			root.addUndo();
			decomposeForLoop(parent);
		}
		// END KGU#229 2016-08-01
		// START KGU#267 2016-10-03: Enh. #257 - CASE decomposition
		else if (selected instanceof Case) {
			root.addUndo();
			decomposeCase(parent);
		}
		// END KGU#267 2016-10-03
		// START KGU#357 2017-03-10: Enh. #367: swapping of sides
		else if (selected instanceof Alternative && ((Alternative) selected).qFalse.getSize() > 0) {
			root.addUndo();
			swapBranches((Alternative) selected);
		}
		// END KGU#357 2017-03-10
		this.doButtons();
		redraw();
		analyse();
		// START KGU#444 2017-10-23: Issue #417 - reduce scrolling complexity
		adaptScrollUnits();
		// END KGU#444 2017-10-23
		// START KGU#705 2019-09-23: Enh. #738
		updateCodePreview();
		// END KGU#705 2019-09-23
	}

	// START KGU#357 2017-03-10: Enh. #367
	/**
	 * Helper method of {@link #transmuteNSD()}
	 */
	private void swapBranches(Alternative _alt) {
		String condition = _alt.getText().getText();
		String negCondition = Element.negateCondition(condition);
		_alt.setText(negCondition);
		Subqueue temp = _alt.qFalse;
		_alt.qFalse = _alt.qTrue;
		_alt.qTrue = temp;
		// The width of the condition is likely to have changed
		_alt.resetDrawingInfoUp();	// KGU#590 2018-10-01: Corrected Down -> Up
		redraw();
		analyse();
	}
	// END KGU#357 2017-03-10

	/**
	 * Helper method of {@link #transmuteNSD()}
	 */
	private void transmuteToSequence(Subqueue parent) {
		// Comment will be split as follows:
		// If the number of strings of the comment equals the number of instruction
		// lines then the strings are assigned one by one to he resulting instructions
		// (thereby splitting multi-line strings into StringLists),
		// otherwise the first instruction will get all comment.
		int index = parent.getIndexOf(selected);
		StringList comment = selected.getComment();
		StringList text = selected.getBrokenText();
		int count = text.count();
		boolean distributeComment = (count == comment.count());
		for (int i = 0; i < count; i++) {
			Instruction instr = (Instruction) selected.copy();
			instr.setText(StringList.explode(text.get(i), "\n"));
			if (distributeComment) {
				instr.setComment(StringList.explode(comment.get(i), "\n"));
			} else if (i != 0) {
				instr.comment.clear();
			}
			parent.insertElementAt(instr, index + i + 1);
		}
		parent.removeElement(index);
		selected = new SelectedSequence(parent, index, index + count - 1);
		selectedDown = null;
		selected.setSelected(true);
	}

	/**
	 * Helper method of {@link #transmuteNSD()}
	 */
	private void transmuteToSpecialInstr(Subqueue parent) {
		Instruction instr = (Instruction) selected;
		Element elem = instr;
		if (instr instanceof Call || instr instanceof Jump) {
			elem = new Instruction(instr);
		} else if (instr.isProcedureCall(false) || instr.isFunctionCall(false)) {
			elem = new Call(instr);
		} else if (instr.isJump()) {
			elem = new Jump(instr);
		}
		int index = parent.getIndexOf(instr);
		parent.insertElementAt(elem, index + 1);
		parent.removeElement(index);
		this.selected = elem;
		this.selectedDown = this.selected;
	}

	/**
	 * Helper subroutine of {@link #transmuteNSD()}
	 */
	private void transmuteToCompoundInstr(Subqueue parent) {
		// Comments will be composed as follows:
		// If none of the selected elements had a non-empty comment then the resulting
		// comment will be empty. Otherwise the resulting comment will contain as many
		// strings as elements. Each of them will be the respective element comment,
		// possibly containing several newlines if it was a multi-line comment.
		Instruction instr = (Instruction) ((IElementSequence) selected).getElement(0);
		StringList composedComment = StringList.getNew(instr.getComment().getText().trim());
		int nElements = ((IElementSequence) selected).getSize();
		int index = parent.getIndexOf(instr);
		boolean brkpt = instr.isBreakpoint();
		// START KGU#213 2016-08-01: Enh. #215
		int brkCount = instr.getBreakTriggerCount();
		// END KGU#213 2016-08-01
		// Find out whether all elements are of the same kind
		boolean sameKind = true;
		for (int i = 1; sameKind && i < nElements; i++) {
			if (((IElementSequence) selected).getElement(i).getClass() != instr.getClass()) {
				sameKind = false;
			}
		}
		// If so...
		if (sameKind) {
			// ... then clone the first element of the sequence as same class
			instr = (Instruction) instr.copy();
		} else {
			// ... else clone the first element of the sequence as simple instruction
			instr = new Instruction(instr);
		}
		((IElementSequence) selected).removeElement(0);
		nElements--;
		// And now append the contents of the remaining elements, removing them from the selection
		for (int i = 0; i < nElements; i++) {
			Element ele = ((IElementSequence) selected).getElement(0);
			instr.getText().add(ele.getText());
			composedComment.add(ele.getComment().getText().trim());
			if (ele.isBreakpoint()) {
				brkpt = true;
			}
			// START KGU#213 2016-08-01: Enh. #215
			// Use the earliest breakTriggerCount
			int brkCnt = ele.getBreakTriggerCount();
			if (brkCnt > 0 && brkCnt < brkCount) {
				brkCount = brkCnt;
			}
			// END KGU#213 2016-08-01
			((IElementSequence) selected).removeElement(0);
		}
		// If there was no substantial comment then we must not create one, otherwise
		// the cmment is to consist of as many strings as instruction lines - where
		// each of them may contain newlines for reversibility
		if (!composedComment.concatenate().trim().isEmpty()) {
			instr.setComment(composedComment);
		} else {
			instr.getComment().clear();
		}
		// If any of the implicated instructions had a breakpoint then set it here, too
		if (brkpt && !instr.isBreakpoint()) {
			instr.toggleBreakpoint();
		}
		// START KGU#213 2016-08-01: Enh. #215
		// Use the earliest breakTriggerCount
		instr.setBreakTriggerCount(brkCount);
		// END KGU#213 2016-08-01

		instr.setSelected(true);
		parent.insertElementAt(instr, index);
		this.selected = instr;
		this.selectedDown = this.selected;
	}
	// END KGU#199 2016-07-06

	// START KGU#229 2016-08-01: Enh. #213 - FOR loop decomposition
	/**
	 * Helper method of {@link #transmuteNSD()}
	 */
	private void decomposeForLoop(Subqueue parent) {
		// Comment will be tranferred to the While loop.
		For forLoop = (For) selected;
		String asgmtOpr = " <- ";
		if (forLoop.getText().get(0).contains(":=")) {
			asgmtOpr = " := ";
		}
		int step = forLoop.getStepConst();
		Element[] elements = new Element[3];
		elements[0] = new Instruction(forLoop.getCounterVar() + asgmtOpr + forLoop.getStartValue());
		// START KGU#229 2016-09-09: Take care of the configured prefix and postfix
		//While whileLoop = new While(forLoop.getCounterVar() + (step < 0 ? " >= " : " <= ") + forLoop.getEndValue());
		String prefix = "", postfix = "";
		if (!CodeParser.getKeyword("preWhile").trim().isEmpty()) {
			prefix = CodeParser.getKeyword("preWhile");
			if (!prefix.endsWith(" ")) {
				prefix += " ";
			}
		}
		if (!CodeParser.getKeyword("postWhile").trim().isEmpty()) {
			postfix = CodeParser.getKeyword("postWhile");
			if (!postfix.startsWith(" ")) {
				postfix = " " + postfix;
			}
		}
		While whileLoop = new While(prefix + forLoop.getCounterVar() + (step < 0 ? " >= " : " <= ") + forLoop.getEndValue() + postfix);
		// END KGU#229 2016-09-09
		elements[1] = whileLoop;
		elements[2] = new Instruction(forLoop.getCounterVar() + asgmtOpr + forLoop.getCounterVar() + (step < 0 ? " - " : " + ") + Math.abs(forLoop.getStepConst()));

		whileLoop.setComment(forLoop.getComment());
		if (forLoop.isBreakpoint()) {
			whileLoop.toggleBreakpoint();
		}
		whileLoop.setBreakTriggerCount(forLoop.getBreakTriggerCount());
		whileLoop.q = forLoop.getBody();
		whileLoop.q.parent = whileLoop;
		whileLoop.q.addElement(elements[2]);
		whileLoop.setCollapsed(forLoop.isCollapsed(true));
		for (int i = 0; i < elements.length; i++) {
			Element elem = elements[i];
			elem.setColor(forLoop.getColor());
			elem.deeplyCovered = forLoop.deeplyCovered;
			elem.simplyCovered = forLoop.simplyCovered;
		}
		int index = parent.getIndexOf(forLoop);
		for (int i = 0; i < 2; i++) {
			parent.insertElementAt(elements[1 - i], index + 1);
		}
		parent.removeElement(index);
		this.selected = new SelectedSequence(parent, index, index + 1);
		// START KGU#229 2016-09-11: selection must be made visible!
		this.selected.setSelected(true);
		// END KGU#229 2016-09-11
		this.selectedDown = this.selected;
	}
	// END KGU#229 2016-08-01

	// START KGU#267 2016-10-03: Enh. #257 - CASE structure decomposition
	/**
	 * Helper method of {@link #transmuteNSD()}
	 */
	private void decomposeCase(Subqueue parent) {
		// Comment will be transferred to the first replacing element
		// (discriminator variable assignment or outermost Alternative).
		Case caseElem = (Case) selected;
		// List of replacing nested alternatives
		List<Alternative> alternatives = new LinkedList<Alternative>();
		// Possibly preceding assignment of the selection expression value
		Instruction asgnmt = null;
		// tokenized selection expression
		StringList selTokens = Element.splitLexically(caseElem.getText().get(0), true);
		// Eliminate parser preference keywords
		String[] redundantKeywords = {CodeParser.getKeyword("preCase"), CodeParser.getKeyword("postCase")};
		for (String keyword : redundantKeywords) {
			if (!keyword.trim().isEmpty()) {
				StringList tokenizedKey = Element.splitLexically(keyword, false);
				int pos = -1;
				while ((pos = selTokens.indexOf(tokenizedKey, pos + 1, !CodeParser.ignoreCase)) >= 0) {
					for (int i = 0; i < tokenizedKey.count(); i++) {
						selTokens.delete(pos);
					}
				}
			}
		}
		String discriminator = selTokens.concatenate().trim();
		// If the discriminating expression isn't just a variable then assign its value to an
		// artificial variable first and use this as discriminator further on.
		if (!Function.testIdentifier(discriminator, false, "")) {
			String discrVar = "discr" + caseElem.hashCode();
			asgnmt = new Instruction(discrVar + " <- " + discriminator);
			discriminator = discrVar;
			asgnmt.setColor(caseElem.getColor());
		}

		// Take care of the configured prefix and postfix
		String prefix = "", postfix = "";
		if (!CodeParser.getKeyword("preAlt").trim().isEmpty()) {
			prefix = CodeParser.getKeyword("preAlt");
			if (!prefix.endsWith(" ")) {
				prefix += " ";
			}
		}
		if (!CodeParser.getKeyword("postAlt").trim().isEmpty()) {
			postfix = CodeParser.getKeyword("postAlt");
			if (!postfix.startsWith(" ")) {
				postfix = " " + postfix;
			}
		}

		int nAlts = 0;	// number of alternatives created so far
		for (int lineNo = 1; lineNo < caseElem.getText().count(); lineNo++) {
			String line = caseElem.getText().get(lineNo);
			// Specific handling of the last branch
			if (lineNo == caseElem.getText().count() - 1) {
				// In case it's a "%", nothing is to be added, otherwise the last
				// branch is to be the else path of the innermost alternative
				if (!line.equals("%")) {
					// This should not happen before the first alternative has been created!
					alternatives.get(nAlts - 1).qFalse = caseElem.qs.get(lineNo - 1);
					alternatives.get(nAlts - 1).qFalse.parent = alternatives.get(nAlts - 1);
				}
			} else {
				String[] selectors = line.split(",");
				String cond = "";
				for (String selConst : selectors) {
					cond += " || (" + discriminator + " = " + selConst.trim() + ")";
				}
				// START KGU#288 2016-11-06: Issue #279
				//cond = cond.substring(4).replace("||", CodeParser.getKeywordOrDefault("oprOr", "or"));
				cond = cond.substring(4).replace("||", CodeParser.getKeywordOrDefault("oprOr", "or"));
				// END KGU#288 2016-11-06
				Alternative newAlt = new Alternative(prefix + cond + postfix);
				newAlt.qTrue = caseElem.qs.get(lineNo - 1);
				newAlt.qTrue.parent = newAlt;
				alternatives.add(newAlt);
				if (nAlts > 0) {
					alternatives.get(nAlts - 1).qFalse.addElement(newAlt);
				}
				nAlts++;
			}
		}

		Element firstSubstitutor = (asgnmt != null) ? asgnmt : alternatives.get(0);
		firstSubstitutor.setComment(caseElem.getComment());
		if (caseElem.isBreakpoint()) {
			firstSubstitutor.toggleBreakpoint();
		}
		firstSubstitutor.setBreakTriggerCount(caseElem.getBreakTriggerCount());
		for (Alternative alt : alternatives) {
			alt.setColor(caseElem.getColor());
			alt.deeplyCovered = caseElem.deeplyCovered;
			alt.simplyCovered = caseElem.simplyCovered;
		}
		alternatives.get(0).setCollapsed(caseElem.isCollapsed(true));

		int index = parent.getIndexOf(caseElem);
		parent.removeElement(index);
		parent.insertElementAt(alternatives.get(0), index);
		if (asgnmt != null) {
			parent.insertElementAt(asgnmt, index);
			this.selected = new SelectedSequence(parent, index, index + 1);
		} else {
			this.selected = parent.getElement(index);
		}
		this.selected.setSelected(true);
		this.selectedDown = this.selected;
	}
	// END KGU#267 2016-10-03

	// START KGU#282 2016-10-16: Issue #272 (draft)
	/*=======================================*
	 * Turtleizer precision methods
	 *=======================================*/
	/**
	 * Replaces all Turtleizer {@code fd} and {@code bk} procedure calls by the
	 * more precise {@code forward} and {@code backward} instructions
	 * ({@code precisionUp} = true) or the other way round ({@code precisionUp}
	 * = false) in the selected elements
	 *
	 * @param precisionUp - whether to convert to the more precise or to the
	 * less precise versions
	 */
	public void replaceTurtleizerAPI(boolean precisionUp) {
		final class TurtleizerSwitcher implements IElementVisitor {

			private int from;
			// START #272 2016-10-17 (KGU): detect changes (to get rid of void undo entry
			private boolean act = false;
			private int nChanges = 0;
			// END #272 2016-10-17
			private final String[][] functionPairs = {{"fd", "forward"}, {"bk", "backward"}};

			public TurtleizerSwitcher(boolean upgrade) {
				this.from = upgrade ? 0 : 1;
			}

			public boolean visitPreOrder(Element _ele) {
				if (_ele.getClass().getSimpleName().equals("Instruction")) {
					for (int i = 0; i < _ele.getText().count(); i++) {
						String line = _ele.getText().get(i);
						if (Instruction.isTurtleizerMove(line)) {
							Function fct = new Function(line);
							for (int j = 0; j < functionPairs.length; j++) {
								String oldName = functionPairs[j][from];
								if (fct.getName().equals(oldName)) {
									// START #272 2016-10-17
									//_ele.getText().set(i, functionPairs[j][1 - from] + line.trim().substring(oldName.length()));
									if (this.act) {
										_ele.getText().set(i, functionPairs[j][1 - from] + line.trim().substring(oldName.length()));
									}
									nChanges++;
									// END #272 2016-10-17
								}
							}
						}
					}
				}
				return true;
			}

			public boolean visitPostOrder(Element _ele) {
				return true;
			}

			// START #272 2016-10-17 (KGU)
			public void activate() {
				this.nChanges = 0;
				this.act = true;
			}

			public int getNumberOfReplacements() {
				return nChanges;
			}
			// END #272 2016-10-17

		}

		// START #272 2016-10-17 (KGU): Inform the user and get rid of void undo entry
		//root.addUndo();
		//selected.traverse(new TurtleizerSwitcher(precisionUp));
		// First mere count run
		TurtleizerSwitcher switcher = new TurtleizerSwitcher(precisionUp);
		selected.traverse(switcher);
		int nReplaced = switcher.getNumberOfReplacements();
		if (nReplaced > 0) {
			// There will be substitutions, so get dangerous.
			//root.addUndo();
			try {
				addUndoNSD(false);
			} catch (CancelledException e) {
				return;
			}
			switcher.activate();
			selected.traverse(switcher);
		}
		JOptionPane.showMessageDialog(this.getFrame(),
				Menu.msgReplacementsDone.getText().replace("%", Integer.toString(nReplaced)));
		// END #272 2016-10-17
		// START KGU#705 2019-09-23: Enh. #738
		updateCodePreview();
		// END KGU#705 2019-09-23
	}
	// END KGU#282 2016-10-16

	// START KGU#602 2018-10-26: Enh. #419
	/**
	 * Adjusts line breaking for the selected element(s). Requests the details
	 * interactively from the user.
	 */
	public void rebreakLines() {
		if (this.selected != null) {
			// The current maximum line lengths of the selected element(s)
			Element selectedEls = this.selected;
			int flatMax = selectedEls.getMaxLineLength(false);
			int deepMax = selectedEls.getMaxLineLength(true);
			int lastLineLimit = this.lastWordWrapLimit <= 0 ? deepMax : this.lastWordWrapLimit;
			JPanel pnl = new JPanel();
			JLabel lblMaxLenSel = new JLabel(Menu.msgMaxLineLengthSelected.getText().
					replace("%", Integer.toString(flatMax)));
			JLabel lblMaxLenSub = new JLabel(Menu.msgMaxLineLengthSubstructure.getText().
					replace("%", Integer.toString(deepMax)));
			JLabel lblNewLen = new JLabel(Menu.lblNewMaxLineLength.getText());
			JSpinner spnNewLen = new JSpinner();
			SpinnerModel spnModelLen = new SpinnerNumberModel(0, 0, 255, 5);
			spnNewLen.setModel(spnModelLen);
			spnNewLen.setValue(lastLineLimit);
			JCheckBox cbRecursive = new JCheckBox(Menu.lblInvolveSubtree.getText());
			JCheckBox cbPreserve = new JCheckBox(Menu.lblPreserveContinuators.getText());
			cbRecursive.setSelected(!(selectedEls instanceof Instruction));
			cbPreserve.setSelected(lastLineLimit < (cbRecursive.isSelected() ? deepMax : flatMax));

			GridBagConstraints gbcLimits = new GridBagConstraints();
			gbcLimits.insets = new Insets(0, 5, 5, 5);
			gbcLimits.weightx = 1.0;
			gbcLimits.anchor = GridBagConstraints.LINE_START;

			pnl.setLayout(new GridBagLayout());

			gbcLimits.gridx = 0;
			gbcLimits.gridy = 0;
			gbcLimits.gridwidth = GridBagConstraints.REMAINDER;
			pnl.add(lblMaxLenSel, gbcLimits);

			gbcLimits.gridy++;
			pnl.add(lblMaxLenSub, gbcLimits);

			gbcLimits.gridy++;
			gbcLimits.gridwidth = 1;
			pnl.add(lblNewLen, gbcLimits);

			gbcLimits.gridx++;
			gbcLimits.gridwidth = GridBagConstraints.REMAINDER;
			gbcLimits.fill = GridBagConstraints.HORIZONTAL;
			pnl.add(spnNewLen, gbcLimits);

			gbcLimits.gridx = 0;
			gbcLimits.gridy++;
			gbcLimits.fill = GridBagConstraints.NONE;
			pnl.add(cbRecursive, gbcLimits);
			gbcLimits.gridy++;
			pnl.add(cbPreserve, gbcLimits);

			ChangeListener changeListener = new ChangeListener() {

				private final JSpinner spnLen = spnNewLen;
				private final JCheckBox chkRec = cbRecursive, chkPres = cbPreserve;
				private final int flatLen = flatMax, deepLen = deepMax;

				@Override
				public void stateChanged(ChangeEvent e) {
					int limit = (int) spnLen.getValue();
					if (chkRec.isSelected() && limit > deepLen || !chkRec.isSelected() && limit > flatLen) {
						chkPres.setSelected(false);
					}
				}

			};

			// Without this hack, directly entering a number in the spinner's text field wouldn't fire the ChangeEvent
			DefaultFormatter formatter = (DefaultFormatter) ((JSpinner.DefaultEditor) spnNewLen.getEditor()).getTextField().getFormatter();
			formatter.setCommitsOnValidEdit(true);

			spnNewLen.addChangeListener(changeListener);
			cbRecursive.addChangeListener(changeListener);

			int answer = JOptionPane.showConfirmDialog(
					this.getFrame(), pnl,
					Menu.ttlBreakTextLines.getText(),
					JOptionPane.OK_CANCEL_OPTION);

			if (answer == JOptionPane.OK_OPTION) {
				root.addUndo();
				boolean recursive = cbRecursive.isSelected();
				boolean preserve = cbPreserve.isSelected();
				this.lastWordWrapLimit = (short) (int) spnNewLen.getValue();
				boolean changed = false;
				if (selectedEls instanceof Root) {
					changed = selectedEls.breakTextLines(this.lastWordWrapLimit, !preserve);
					if (recursive && ((Root) selectedEls).breakElementTextLines(this.lastWordWrapLimit, !preserve)) {
						changed = true;
					}
				} else if (!recursive && !(selectedEls instanceof IElementSequence)) {
					changed = selectedEls.breakTextLines(this.lastWordWrapLimit, !preserve);
				} else {
					if (!(selectedEls instanceof IElementSequence)) {
						selectedEls = new SelectedSequence(selectedEls, selectedEls);
					}
					IElementSequence.Iterator iter = ((IElementSequence) selectedEls).iterator(recursive);
					while (iter.hasNext()) {
						if (iter.next().breakTextLines(this.lastWordWrapLimit, !preserve)) {
							changed = true;
						}
					}
				}
				if (!changed) {
					root.undo(false);
				}
				// START KGU#940 2021-02-24: Bugfix #419 - Drawing update had been missing
				redraw();
				// END KGU#940 2021-02-24
				// START KGU#705 2019-09-23: Enh. #738
				updateCodePreview();
				// END KGU#705 2019-09-23
			}
		}
	}
	// END KGU#602 2016-10-26

	// START KGU#43 2015-10-12
	/*========================================
	 * breakpoint methods
	 *========================================*/
	/**
	 * Enables or disables the breakpoint on the selected element(s) depending
	 * on the previous state. Does not affect a possibly configured break
	 * trigger.
	 *
	 * @see Element#toggleBreakpoint()
	 * @see #editBreakTrigger()
	 * @see #clearBreakpoints()
	 */
	public void toggleBreakpoint() {
		Element ele = getSelected();
		if (ele != null) {
			ele.toggleBreakpoint();
			redraw();
		}
	}

	// START KGU#213 2016-08-02: Enh. #215
	/**
	 * Opens a dialog that allows to set the break trigger value (i.e. the
	 * execution count value that triggers a breakpoint if enabled.
	 *
	 * @see #toggleBreakpoint()
	 * @see #clearBreakpoints()
	 */
	public void editBreakTrigger() {
		// TODO Auto-generated method stub
		Element ele = getSelected();
		if (ele != null) {
			int trigger = ele.getBreakTriggerCount();
			// FIXME: Replace this quick-and-dirty approach by something more functional
			String str = JOptionPane.showInputDialog(this.getFrame(),
					Menu.msgBreakTriggerPrompt.getText(),
					Integer.toString(trigger));
			if (str != null) {
				// START KGU#252 2016-09-21: Issue 248 - Linux (Java 1.7) workaround
				boolean isDone = false;
				// END KGU#252 2016-09-21
				try {
					// START KGU#252 2016-09-21: Issue 248 - Linux (Java 1.7) workaround
					//ele.setBreakTriggerCount(Integer.parseUnsignedInt(str));
					isDone = ele.setBreakTriggerCount(Integer.parseInt(str));
					// END KGU#252 2016-09-21
					// We assume the intention to activate the breakpoint with the configuration
					if (!ele.isBreakpoint()) {
						// FIXME This might not work properly with recursive algorithms (i.e. on stack unwinding)
						ele.toggleBreakpoint();
					}
					redraw();
				} catch (NumberFormatException ex) {
					// START KGU#252 2016-09-21: Issue 248 - Linux (Java 1.7) workaround
					//JOptionPane.showMessageDialog(this,
					//		Menu.msgBreakTriggerIgnored.getText(),
					//		Menu.msgTitleWrongInput.getText(),
					//		JOptionPane.ERROR_MESSAGE);
					// END KGU#252 2016-09-21
				}
				// START KGU#252 2016-09-21: Issue 248 - Linux (Java 1.7) workaround
				if (!isDone) {
					JOptionPane.showMessageDialog(this.getFrame(),
							Menu.msgBreakTriggerIgnored.getText(),
							Menu.msgTitleWrongInput.getText(),
							JOptionPane.ERROR_MESSAGE);
				}
				// END KGU#252 2016-09-21
			}
		}
	}
	// END KGU#213 2016-08-02

	/**
	 * Unsets all enabled breakpoints throughout the current diagram.
	 *
	 * @see #toggleBreakpoint()
	 * @see #editBreakTrigger()
	 */
	public void clearBreakpoints() {
		// FIXME (Issue #954): All clones in the Executor call stack must also be cleared!
		root.clearBreakpoints();
		redraw();
	}

	// START KGU#952 2021-03-03: Issue #954
	/**
	 * Disables (or enables) the supervision of Breakpoints by {@link Executor}
	 *
	 * @param disable - if {@code true} then all breakpoints in all diagrams
	 * will be disabled, otherwise they will be activated again.
	 */
	public void disableBreakpoints(boolean disable) {
		Element.E_BREAKPOINTS_ENABLED = !disable;
		if (disable) {
			Element.E_BREAKPOINTCOLOR = Element.E_COMMENTCOLOR;
		} else {
			Element.E_BREAKPOINTCOLOR = Color.RED;
		}
		redraw();
		doButtons();
	}

	/**
	 * Clears all execution flags and counts throughout the entire diagram held
	 * as {@link #root}.
	 */
	public void clearExecutionStatus() {
		root.clearExecutionStatus();
		redraw();
	}
	// END KGU#43 2015-10-12

	/*========================================
	 * print method
	 *========================================*/
	/**
	 * Opens the print preview for the current {@link #root} from which it can
	 * be printed.
	 *
	 * @see #exportPDF()
	 */
	public void printNSD() {
		/*
		// printing support
		//--- Create a printerJob object
		PrinterJob printJob = PrinterJob.getPrinterJob ();
		//--- Set the printable class to this one since we
		//--- are implementing the Printable interface
		printJob.setPrintable (this);
		//--- Show a print dialog to the user. If the user
		//--- clicks the print button, then print, otherwise
		//--- cancel the print job
		if (printJob.printDialog())
		{
			try
			{
				printJob.print();
			}
			catch (Exception PrintException)
			{
				PrintException.printStackTrace();
			}
		}
		 */
		//PrintPreview.print(this);
		/*
		PrintPreview pp = new PrintPreview(this,"Print Previwe");
		Point p = getLocationOnScreen();
		pp.setLocation(Math.round(p.x+(getVisibleRect().width-pp.getWidth())/2), Math.round(p.y)+(getVisibleRect().height-pp.getHeight())/2);
		pp.setVisible(true);
		 */
		// START KGU#170 2018-06-11: Issue #143 - on opening the print preview a comment popup should vanish
		hideComments();
		// END KGU#170 2018-06-11
		PrintPreview pp = new PrintPreview(NSDControl.getFrame(), this);
		Point p = getLocationOnScreen();
		pp.setLocation(Math.round(p.x + (getVisibleRect().width - pp.getWidth()) / 2 + this.getVisibleRect().x),
				Math.round(p.y) + (getVisibleRect().height - pp.getHeight()) / 2 + this.getVisibleRect().y);
		pp.setVisible(true);
	}

	// START KGU#2 2015-11-19
	/*========================================
	 * arrange method
	 *========================================*/
	/**
	 * Push the current root to the Arranger and pin it there. If Arranger
	 * wasn't visible then it will be (re-)opened.
	 */
	public void arrangeNSD()
	// START KGU#626 2018-12-28: Enh. #657
	{
		arrangeNSD(null);
	}

	/**
	 * Push the current root to the Arranger and pin it there. If Arranger
	 * wasn't visible then it will be (re-)opened.
	 *
	 * @param sourceFilename - the base name of a code file the diagram was
	 * imported from if so, null otherwise
	 */
	public void arrangeNSD(String sourceFilename)
	// END KGU#626 2018-12-28
	{
		//System.out.println("Arranger button pressed!");
		Arranger arr = Arranger.getInstance();
		arr.addToPool(root, NSDControl.getFrame(), sourceFilename);
		arr.setVisible(true);
		// KGU#280 2016-10-11: Obsolete now
		//isArrangerOpen = true;	// Gives the Executor a hint where to find a subroutine pool
	}
	// END KGU#2 2015-11-19

	// START KGU#125 2016-01-06: Possibility to adopt a diagram if it's orphaned
	public void adoptArrangedOrphanNSD(Root root) {
		if (isArrangerOpen()) {
			Arranger arr = Arranger.getInstance();
			// START KGU#742 2019-10-04: This caused ConcurrentModificationExceptions
			//arr.addToPool(root, frame);
			arr.adoptRootIfOrphaned(root, (Mainform) NSDControl.getFrame());
			//END KGU#741 2019-10-04
		}
	}
	// END KGU#125 2016-01-06

	/*========================================
	 * about method
	 *========================================*/
	/**
	 * Opens the About window with version info, authors tab, license text,
	 * change log tab, and paths tab.
	 */
	public void aboutNSD() {
		About about = new About(NSDControl.getFrame());
		Point p = getLocationOnScreen();
		about.setLocation(Math.round(p.x + (getVisibleRect().width - about.getWidth()) / 2 + this.getVisibleRect().x),
				Math.round(p.y) + (getVisibleRect().height - about.getHeight()) / 2 + this.getVisibleRect().y);
		// START KGU#300 2016-12-02: Enh. #300 - Add info about newer version if enabled
		String newVersion = this.getLatestVersionIfNewer();
		if (newVersion != null) {
			about.lblVersion.setText(about.lblVersion.getText() + " (" + Menu.msgNewerVersionAvail.getText().replace("%", newVersion) + ")");
		}
		// END KGU#300 2016-12-02
		about.setVisible(true);
	}

	/*========================================
	 * export picture method
	 *========================================*/
	/**
	 * Opens a dialog for the configuration of a multi-tile PNG export and a
	 * {@link FileChooser} and performs the respective image export.
	 *
	 * @see #exportPNG()
	 * @see #exportSVG()
	 * @see #exportEMF()
	 * @see #exportPDF()
	 * @see #exportSWF()
	 */
	public void exportPNGmulti() {
		// START KGU#183 2016-04-24: Issue #169 - retain old selection
		Element wasSelected = selected;
		// END KGU#183 2016-04-24

		// START KGU#41 2015-10-11
		//root.selectElementByCoord(-1,-1);	// Unselect all elements
		//redraw();
		unselectAll(true);
		// END KGU#41 2015-10-11

		JFileChooser dlgSave = new JFileChooser("Export diagram as Multi-PNG ...");
		// START KGU#287 2017-01-09: Bugfix #330 Ensure Label items etc. be scaled for L&F "Nimbus"
		GUIScaler.rescaleComponents(dlgSave);
		// END KGU#287 2017-01-09
		// set directory
		if (lastExportDir != null) {
			dlgSave.setCurrentDirectory(lastExportDir);
		} else if (root.getFile() != null) {
			dlgSave.setCurrentDirectory(root.getFile());
		} else {
			dlgSave.setCurrentDirectory(currentDirectory);
		}
		// propose name
		// START KGU 2015-10-16: There is already a suitable method on root
		//		String nsdName = root.getText().get(0);
		//		nsdName.replace(':', '_');
		//		if(nsdName.indexOf(" (")>=0) {nsdName=nsdName.substring(0,nsdName.indexOf(" ("));}
		//		if(nsdName.indexOf("(")>=0) {nsdName=nsdName.substring(0,nsdName.indexOf("("));}
		String nsdName = root.proposeFileName();
		// END KGU 2015-10-16
		dlgSave.setSelectedFile(new File(nsdName));

		// START KGU#170 2016-04-01: Enh. #110 - select the provided filter
		//dlgSave.addChoosableFileFilter(new lu.fisch.structorizer.io.PNGFilter());
		PNGFilter filter = new PNGFilter();
		dlgSave.addChoosableFileFilter(filter);
		dlgSave.setFileFilter(filter);
		hideComments();	// Issue #143: Hide the current comment popup if visible
		// END KGU#170 2016-04-01
		int result = dlgSave.showSaveDialog(NSDControl.getFrame());
		if (result == JFileChooser.APPROVE_OPTION) {
			lastExportDir = dlgSave.getSelectedFile().getParentFile();
			String filename = dlgSave.getSelectedFile().getAbsoluteFile().toString();
			if (!filename.substring(filename.length() - 4, filename.length()).toLowerCase().equals(".png")) {
				filename += ".png";
			}

			// START KGU#224 2016-07-28: Issue #209  Test was nonsense since the actual file names will be different
			//File file = new File(filename);
			File file = new File(filename.replace(".png", "-00-00.png"));
			// END KGU#224 2016-07-28
			boolean writeDown = true;

			if (file.exists()) {
				int response = JOptionPane.showConfirmDialog(this.getFrame(),
						Menu.msgOverwriteFiles.getText(),
						Menu.btnConfirmOverwrite.getText(),
						JOptionPane.YES_NO_OPTION,
						JOptionPane.QUESTION_MESSAGE);
				if (response == JOptionPane.NO_OPTION) {
					writeDown = false;
				}
			}
			if (writeDown == true) {
				// START KGU#218 2016-07-28: Issue #206 Localization efforts
				//int cols = Integer.valueOf(JOptionPane.showInputDialog(null, "Into how many columns do you want to split the output?", "1"));
				//int rows = Integer.valueOf(JOptionPane.showInputDialog(null, "Into how many rows do you want to split the output?", "3"));
				int cols = Integer.valueOf(JOptionPane.showInputDialog(null, Menu.msgDialogExpCols.getText(), "1"));
				int rows = Integer.valueOf(JOptionPane.showInputDialog(null, Menu.msgDialogExpRows.getText(), "3"));
				// END KGU#218 2016-07-28

				BufferedImage image = new BufferedImage(root.width + 1, root.height + 1, BufferedImage.TYPE_4BYTE_ABGR);
				// START KGU#221 2016-07-28: Issue #208 Need to achieve transparent background
				//printAll(image.getGraphics());
				// START KGU#906 2021-01-06: Enh. #905
				//redraw(image.createGraphics());
				redraw(image.createGraphics(), DrawingContext.DC_IMAGE_EXPORT);
				// END KGU#906 2021-01-06
				// END KGU#221 2016-07-28
				// source: http://answers.yahoo.com/question/index?qid=20110821001157AAcdXVk
				// source: http://kalanir.blogspot.com/2010/02/how-to-split-image-into-chunks-java.html
				try {
					// 1. Load image file into memory
					//File file = new File("mario.png"); // mario.png in the same working directory
					//FileInputStream fis = new FileInputStream(file);
					//BufferedImage image = ImageIO.read(fis);

					// 2. Decide the number of pieces, and calculate the size of each chunk
					//int rows = 4;
					//int cols = 6;
					int chunks = rows * cols;

					int chunkWidth = image.getWidth() / cols;
					int chunkHeight = image.getHeight() / rows;
					// START KGU#223 2016-07-28: Bugfix #209 - identify the integer division defects
					int widthDefect = image.getWidth() % cols;
					int heightDefect = image.getHeight() % rows;
					// END KGU#223 2016-07-28

					// 3. Define an Image array to hold image chunks
					int count = 0;
					BufferedImage imgs[] = new BufferedImage[chunks];

					// 4. Fill the Image array with split image parts
					for (int x = 0; x < rows; x++) {
						for (int y = 0; y < cols; y++) {
							//Initialize the image array with image chunks
							// START KGU#223 2016-07-28: Bugfix #209
							// We must compensate the rounding defects lest the right and lower borders should be cut 
							//imgs[count] = new BufferedImage(chunkWidth, chunkHeight, image.getType());
							int tileWidth = chunkWidth + (y < cols - 1 ? 0 : widthDefect);
							int tileHeight = chunkHeight + (x < rows - 1 ? 0 : heightDefect);
							imgs[count] = new BufferedImage(tileWidth, tileHeight, image.getType());
							// END KGU#223 2016-07-28

							// draws the image chunk
							Graphics2D gr = imgs[count++].createGraphics();
							// START KGU#223 2016-07-28: Bugfix #209
							//gr.drawImage(image, 0, 0, chunkWidth, chunkHeight, chunkWidth * y, chunkHeight * x, chunkWidth * y + chunkWidth, chunkHeight * x + chunkHeight, null);
							// We need to achieve transparent background
							gr.drawImage(image, 0, 0, tileWidth, tileHeight, chunkWidth * y, chunkHeight * x, chunkWidth * y + tileWidth, chunkHeight * x + tileHeight, null);
							// END KGU#223 2016-07-28
							gr.dispose();
						}
					}

					// 5. Save mini images into image files
					// START KGU#224 2016-07-28: Issue #209 - provide the original base name
					file = new File(filename);
					filename = file.getAbsolutePath();
					// END KGU#224 2016-07-28
					for (int i = 0; i < imgs.length; i++) {
						// START KGU#224 2016-07-28: Issue #209 - Better file name coding
						//File f = new File(file.getAbsolutePath().replace(".png", "-"+i+".png"));
						File f = new File(filename.replace(".png", String.format("-%1$02d-%2$02d.png", i / cols, i % cols)));
						// END KGU#224 2016-07-28
						ImageIO.write(imgs[i], "png", f);
					}
				} catch (Exception e) {
					JOptionPane.showMessageDialog(this.getFrame(),
							Menu.msgErrorImageSave.getText(),
							Menu.msgTitleError.getText(),
							JOptionPane.ERROR_MESSAGE);
				}
			}
		}
		// START KGU#183 2016-04-24: Issue #169 - restore old selection
		selected = wasSelected;
		if (selected != null) {
			selected.setSelected(true);
		}
		redraw();
		// END KGU#183 2016-04-24
		// START KGU#456 2017-11-05: Enh. #452
		if (root.advanceTutorialState(26, root)) {
			analyse();
		}
		// END KGU#456 2017-11-05
	}

	/**
	 * Opens a {@link FileChooser} and performs the image export as PNG file.
	 *
	 * @see #exportPNGmulti()
	 * @see #exportSVG()
	 * @see #exportEMF()
	 * @see #exportPDF()
	 * @see #exportSWF()
	 */
	public void exportPNG() {
		// START KGU#183 2016-04-24: Issue #169 - retain old selection
		Element wasSelected = selected;
		// END KGU#183 2016-04-24

		// START KGU#41 2015-10-11
		//root.selectElementByCoord(-1,-1);	// Unselect all elements
		//redraw();
		unselectAll(true);
		// END KGU#41 2015-10-11

		JFileChooser dlgSave = new JFileChooser("Export diagram as PNG ...");
		// START KGU#287 2017-01-09: Bugfix #330 Ensure Label items etc. be scaled for L&F "Nimbus"
		GUIScaler.rescaleComponents(dlgSave);
		// END KGU#287 2017-01-09
		// set directory
		if (lastExportDir != null) {
			dlgSave.setCurrentDirectory(lastExportDir);
		} else if (root.getFile() != null) {
			dlgSave.setCurrentDirectory(root.getFile());
		} else {
			dlgSave.setCurrentDirectory(currentDirectory);
		}
		// propose name
		// START KGU 2015-10-16: There is already a suitable method
		//String nsdName = root.getText().get(0);
		//nsdName.replace(':', '_');
		//if(nsdName.indexOf(" (")>=0) {nsdName=nsdName.substring(0,nsdName.indexOf(" ("));}
		//if(nsdName.indexOf("(")>=0) {nsdName=nsdName.substring(0,nsdName.indexOf("("));}
		String nsdName = root.proposeFileName();
		// END KGU 2015-10-16
		dlgSave.setSelectedFile(new File(nsdName));

		// START KGU 2016-04-01: Enh. #110 - select the provided filter
		//dlgSave.addChoosableFileFilter(new lu.fisch.structorizer.io.PNGFilter());
		PNGFilter filter = new PNGFilter();
		dlgSave.addChoosableFileFilter(filter);
		dlgSave.setFileFilter(filter);
		hideComments();	// Issue #143: Hide the current comment popup if visible
		// END KGU 2016-04-01
		int result = dlgSave.showSaveDialog(NSDControl.getFrame());
		if (result == JFileChooser.APPROVE_OPTION) {
			lastExportDir = dlgSave.getSelectedFile().getParentFile();
			String filename = dlgSave.getSelectedFile().getAbsoluteFile().toString();
			if (!filename.substring(filename.length() - 4, filename.length()).toLowerCase().equals(".png")) {
				filename += ".png";
			}

			File file = new File(filename);
			if (checkOverwrite(file, false) == 0) {
				BufferedImage bi = new BufferedImage(root.width + 1, root.height + 1, BufferedImage.TYPE_4BYTE_ABGR);
				// START KGU#221 2016-07-28: Issue #208 Need to achieve transparent background
				//printAll(bi.getGraphics());
				// START KGU#906 2021-01-06: Enh. #905
				//redraw(bi.createGraphics());
				redraw(bi.createGraphics(), DrawingContext.DC_IMAGE_EXPORT);
				// END KGU#906 2021-01-06
				// END KGU#221 2016-07-28
				try {
					ImageIO.write(bi, "png", file);
				} catch (Exception e) {
					JOptionPane.showMessageDialog(this.getFrame(),
							Menu.msgErrorImageSave.getText(),
							Menu.msgTitleError.getText(),
							JOptionPane.ERROR_MESSAGE);
				}
			}
		}
		// START KGU#183 2016-04-24: Issue #169 - restore old selection
		selected = wasSelected;
		if (selected != null) {
			selected.setSelected(true);
		}
		redraw();
		// END KGU#183 2016-04-24
		// START KGU#456 2017-11-05: Enh. #452
		if (root.advanceTutorialState(26, root)) {
			analyse();
		}
		// END KGU#456 2017-11-05
	}

	/**
	 * Opens a {@link FileChooser} and performs the image export as EMF file.
	 *
	 * @see #exportPNG()
	 * @see #exportPNGmulti()
	 * @see #exportSVG()
	 * @see #exportPDF()
	 * @see #exportSWF()
	 */
	public void exportEMF() {
		// START KGU#183 2016-04-24: Issue #169 - retain old selection
		Element wasSelected = selected;
		// END KGU#183 2016-04-24

		// START KGU#41 2015-10-11
		//root.selectElementByCoord(-1,-1);	// Unselect all elements
		//redraw();
		unselectAll(true);
		// END KGU#41 2015-10-11

		JFileChooser dlgSave = new JFileChooser("Export diagram as EMF ...");
		// START KGU#287 2017-01-09: Bugfix #330 Ensure Label items etc. be scaled for L&F "Nimbus"
		GUIScaler.rescaleComponents(dlgSave);
		// END KGU#287 2017-01-09
		// set directory
		if (lastExportDir != null) {
			dlgSave.setCurrentDirectory(lastExportDir);
		} else if (root.getFile() != null) {
			dlgSave.setCurrentDirectory(root.getFile());
		} else {
			dlgSave.setCurrentDirectory(currentDirectory);
		}
		// propose name
		// START KGU 2015-10-16: D.R.Y. - There is already a suitable method
		//		String nsdName = root.getText().get(0);
		//		nsdName.replace(':', '_');
		//		if(nsdName.indexOf(" (")>=0) {nsdName=nsdName.substring(0,nsdName.indexOf(" ("));}
		//		if(nsdName.indexOf("(")>=0) {nsdName=nsdName.substring(0,nsdName.indexOf("("));}
		String nsdName = root.proposeFileName();
		// END KGU 2015-10-16
		dlgSave.setSelectedFile(new File(nsdName));

		// START KGU 2016-04-01: Enh. #110 - select the provided filter
		//dlgSave.addChoosableFileFilter(new lu.fisch.structorizer.io.EMFFilter());
		EMFFilter filter = new EMFFilter();
		dlgSave.addChoosableFileFilter(filter);
		dlgSave.setFileFilter(filter);
		hideComments();	// Issue #143: Hide the current comment popup if visible
		// END KGU 2016-04-01
		int result = dlgSave.showSaveDialog(NSDControl.getFrame());
		if (result == JFileChooser.APPROVE_OPTION) {
			lastExportDir = dlgSave.getSelectedFile().getParentFile();
			String filename = dlgSave.getSelectedFile().getAbsoluteFile().toString();
			if (!filename.substring(filename.length() - 4, filename.length()).toLowerCase().equals(".emf")) {
				filename += ".emf";
			}

			File file = new File(filename);
			if (checkOverwrite(file, false) == 0) {
				try {
					EMFGraphics2D emf = new EMFGraphics2D(new FileOutputStream(filename),
							new Dimension(root.width + 12, root.height + 12));

					emf.startExport();
					lu.fisch.graphics.Canvas c = new lu.fisch.graphics.Canvas(emf);
					lu.fisch.graphics.Rect myrect = root.prepareDraw(c);
					myrect.left += 6;
					myrect.top += 6;
					root.draw(c, myrect, null, false);
					emf.endExport();
				} catch (Exception e) {
					// START KGU#484 2018-04-05: Issue #463
					//e.printStackTrace();
					logger.log(Level.WARNING, "Trouble exporting as image.", e);
					// END KGU#484 2018-04-05
				}
			}
		}
		// START KGU#183 2016-04-24: Issue #169 - restor old selection
		selected = wasSelected;
		if (selected != null) {
			selected.setSelected(true);
		}
		redraw();
		// END KGU#183 2016-04-24
		// START KGU#456 2017-11-05: Enh. #452
		if (root.advanceTutorialState(26, root)) {
			analyse();
		}
		// END KGU#456 2017-11-05
	}

	/**
	 * Opens a {@link FileChooser} and performs the image export as SVG file.
	 *
	 * @see #exportPNG()
	 * @see #exportPNGmulti()
	 * @see #exportEMF()
	 * @see #exportPDF()
	 * @see #exportSWF()
	 */
	public void exportSVG() // does not work!!
	{
		// START KGU#183 2016-04-24: Issue #169 - retain old selection
		Element wasSelected = selected;
		// END KGU#183 2016-04-24

		// START KGU#41 2015-10-11
		//root.selectElementByCoord(-1,-1);	// Unselect all elements
		//redraw();
		unselectAll(true);
		// END KGU#41 2015-10-11

		JFileChooser dlgSave = new JFileChooser("Export diagram as SVG ...");
		// START KGU#287 2017-01-09: Bugfix #330 Ensure Label items etc. be scaled for L&F "Nimbus"
		GUIScaler.rescaleComponents(dlgSave);
		// END KGU#287 2017-01-09
		// set directory
		if (lastExportDir != null) {
			dlgSave.setCurrentDirectory(lastExportDir);
		} else if (root.getFile() != null) {
			dlgSave.setCurrentDirectory(root.getFile());
		} else {
			dlgSave.setCurrentDirectory(currentDirectory);
		}
		// propose name
		// START KGU 2015-10-16: D.R.Y. - there is already a suitable method
		//String nsdName = root.getText().get(0);
		//nsdName.replace(':', '_');
		//if(nsdName.indexOf(" (")>=0) {nsdName=nsdName.substring(0,nsdName.indexOf(" ("));}
		//if(nsdName.indexOf("(")>=0) {nsdName=nsdName.substring(0,nsdName.indexOf("("));}
		String nsdName = root.proposeFileName();
		// END KGU 2015-10-16
		dlgSave.setSelectedFile(new File(nsdName));

		// START KGU 2016-04-01: Enh. #110 - select the provided filter
		//dlgSave.addChoosableFileFilter(new lu.fisch.structorizer.io.SVGFilter());
		SVGFilter filter = new SVGFilter();
		dlgSave.addChoosableFileFilter(filter);
		dlgSave.setFileFilter(filter);
		hideComments();	// Issue #143: Hide the current comment popup if visible
		// END KGU 2016-04-01
		int result = dlgSave.showSaveDialog(NSDControl.getFrame());
		if (result == JFileChooser.APPROVE_OPTION) {
			lastExportDir = dlgSave.getSelectedFile().getParentFile();
			String filename = dlgSave.getSelectedFile().getAbsoluteFile().toString();
			if (!filename.substring(filename.length() - 4, filename.length()).toLowerCase().equals(".svg")) {
				filename += ".svg";
			}

			File file = new File(filename);
			if (checkOverwrite(file, false) == 0) {
				try {
					SVGGraphics2D svg = new SVGGraphics2D(new FileOutputStream(filename), new Dimension(root.width + 12, root.height + 12));
					svg.startExport();
					lu.fisch.graphics.Canvas c = new lu.fisch.graphics.Canvas(svg);
					lu.fisch.graphics.Rect myrect = root.prepareDraw(c);
					myrect.left += 6;
					myrect.top += 6;
					root.draw(c, myrect, null, false);
					svg.endExport();

					// re-read the file ...
					StringBuffer buffer = new StringBuffer();
					InputStreamReader isr = new InputStreamReader(new FileInputStream(filename));
					Reader in = new BufferedReader(isr);
					int ch;
					while ((ch = in.read()) > -1) {
						buffer.append((char) ch);
					}
					// START KGU 2015-12-04
					in.close();
					// END KGU 2015-12-04

					// ... and encode it UTF-8
					FileOutputStream fos = new FileOutputStream(filename);
					Writer out = new OutputStreamWriter(fos, "UTF-8");
					out.write(buffer.toString());
					out.close();

				} catch (Exception e) {
					// START KGU#484 2018-04-05: Issue #463
					//e.printStackTrace();
					logger.log(Level.WARNING, "Trouble exporting as image.", e);
					// END KGU#484 2018-04-05
				}
			}
		}

		// START KGU#183 2016-04-24: Issue #169 - restore old selection
		//unselectAll();
		selected = wasSelected;
		if (selected != null) {
			selected.setSelected(true);
		}
		redraw();
		// END KGU#183 2016-04-24
		// START KGU#456 2017-11-05: Enh. #452
		if (root.advanceTutorialState(26, root)) {
			analyse();
		}
		// END KGU#456 2017-11-05
	}

	/**
	 * Opens a {@link FileChooser} and performs the image export as SWF file.
	 *
	 * @see #exportPNG()
	 * @see #exportPNGmulti()
	 * @see #exportSVG()
	 * @see #exportPDF()
	 * @see #exportEMF()
	 */
	public void exportSWF() {
		// START KGU#183 2016-04-24: Issue #169 - retain old selection
		Element wasSelected = selected;
		// END KGU#183 2016-04-24

		// START KGU 2015-10-11
		//root.selectElementByCoord(-1,-1);	// Unselect all elements
		//redraw();
		unselectAll(true);
		// END KGU 2015-10-11

		JFileChooser dlgSave = new JFileChooser("Export diagram as SWF ...");
		// START KGU#287 2017-01-09: Bugfix #330 Ensure Label items etc. be scaled for L&F "Nimbus"
		GUIScaler.rescaleComponents(dlgSave);
		// END KGU#287 2017-01-09
		// set directory
		if (lastExportDir != null) {
			dlgSave.setCurrentDirectory(lastExportDir);
		} else if (root.getFile() != null) {
			dlgSave.setCurrentDirectory(root.getFile());
		} else {
			dlgSave.setCurrentDirectory(currentDirectory);
		}
		// propose name
		// START KGU 2015-10-16: D.R.Y. - there is already a suitable method
		//String nsdName = root.getText().get(0);
		//nsdName.replace(':', '_');
		//if(nsdName.indexOf(" (")>=0) {nsdName=nsdName.substring(0,nsdName.indexOf(" ("));}
		//if(nsdName.indexOf("(")>=0) {nsdName=nsdName.substring(0,nsdName.indexOf("("));}
		String nsdName = root.proposeFileName();
		// END KGU 2015-10-16
		dlgSave.setSelectedFile(new File(nsdName));

		// START KGU 2016-04-01: Enh. #110 - select the provided filter
		//dlgSave.addChoosableFileFilter(new lu.fisch.structorizer.io.SWFFilter());
		SWFFilter filter = new SWFFilter();
		dlgSave.addChoosableFileFilter(filter);
		dlgSave.setFileFilter(filter);
		hideComments();	// Issue #143: Hide the current comment popup if visible
		// END KGU 2016-04-01
		int result = dlgSave.showSaveDialog(NSDControl.getFrame());
		if (result == JFileChooser.APPROVE_OPTION) {
			lastExportDir = dlgSave.getSelectedFile().getParentFile();
			String filename = dlgSave.getSelectedFile().getAbsoluteFile().toString();
			if (!filename.substring(filename.length() - 4, filename.length()).toLowerCase().equals(".swf")) {
				filename += ".swf";
			}

			File file = new File(filename);
			if (checkOverwrite(file, false) == 0) {
				try {
					SWFGraphics2D svg = new SWFGraphics2D(new FileOutputStream(filename), new Dimension(root.width + 12, root.height + 12));

					svg.startExport();
					lu.fisch.graphics.Canvas c = new lu.fisch.graphics.Canvas(svg);
					lu.fisch.graphics.Rect myrect = root.prepareDraw(c);
					myrect.left += 6;
					myrect.top += 6;
					root.draw(c, myrect, null, false);
					svg.endExport();
				} catch (Exception e) {
					// START KGU#484 2018-04-05: Issue #463
					//e.printStackTrace();
					logger.log(Level.WARNING, "Trouble exporting as image.", e);
					// END KGU#484 2018-04-05
				}
			}
		}
		// START KGU#183 2016-04-24: Issue #169 - restore old selection
		selected = wasSelected;
		if (selected != null) {
			selected.setSelected(true);
		}
		redraw();
		// END KGU#183 2016-04-24
		// START KGU#456 2017-11-05: Enh. #452
		if (root.advanceTutorialState(26, root)) {
			analyse();
		}
		// END KGU#456 2017-11-05
	}

	/**
	 * Opens a {@link FileChooser} and performs the image export as PDF file.
	 *
	 * @see #exportPNG()
	 * @see #exportPNGmulti()
	 * @see #exportSVG()
	 * @see #exportEMF()
	 * @see #exportSWF()
	 * @see #printNSD()
	 */
	public void exportPDF() {
		// START KGU#183 2016-04-24: Issue #169 - retain old selection
		Element wasSelected = selected;
		// END KGU#183 2016-04-24

		// START KGU 2015-10-11
		//root.selectElementByCoord(-1,-1);	// Unselect all elements
		//redraw();
		unselectAll(true);
		// END KGU 2015-10-11

		JFileChooser dlgSave = new JFileChooser("Export diagram as PDF ...");
		// START KGU#287 2017-01-09: Bugfix #330 Ensure Label items etc. be scaled for L&F "Nimbus"
		GUIScaler.rescaleComponents(dlgSave);
		// END KGU#287 2017-01-09
		// set directory
		if (lastExportDir != null) {
			dlgSave.setCurrentDirectory(lastExportDir);
		} else if (root.getFile() != null) {
			dlgSave.setCurrentDirectory(root.getFile());
		} else {
			dlgSave.setCurrentDirectory(currentDirectory);
		}
		// propose name
		// START KGU 2015-10-16: D.R.Y. - there is already a suitable method
		//String nsdName = root.getText().get(0);
		//nsdName.replace(':', '_');
		//if(nsdName.indexOf(" (")>=0) {nsdName=nsdName.substring(0,nsdName.indexOf(" ("));}
		//if(nsdName.indexOf("(")>=0) {nsdName=nsdName.substring(0,nsdName.indexOf("("));}
		String nsdName = root.proposeFileName();
		// END KGU 2015-10-16
		dlgSave.setSelectedFile(new File(nsdName));

		// START KGU 2016-04-01: Enh. #110 - select the provided filter
		//dlgSave.addChoosableFileFilter(new lu.fisch.structorizer.io.PDFFilter());
		PDFFilter filter = new PDFFilter();
		dlgSave.addChoosableFileFilter(filter);
		dlgSave.setFileFilter(filter);
		hideComments();	// Issue #143: Hide the current comment popup if visible
		// END KGU 2016-04-01
		int result = dlgSave.showSaveDialog(NSDControl.getFrame());
		if (result == JFileChooser.APPROVE_OPTION) {
			lastExportDir = dlgSave.getSelectedFile().getParentFile();
			String filename = dlgSave.getSelectedFile().getAbsoluteFile().toString();
			if (!filename.substring(filename.length() - 4, filename.length()).toLowerCase().equals(".pdf")) {
				filename += ".pdf";
			}

			File file = new File(filename);
			if (checkOverwrite(file, false) == 0) {
				try {
					PDFGraphics2D pdf = new PDFGraphics2D(new FileOutputStream(filename), new Dimension(root.width + 12, root.height + 12));

					pdf.startExport();
					lu.fisch.graphics.Canvas c = new lu.fisch.graphics.Canvas(pdf);
					lu.fisch.graphics.Rect myrect = root.prepareDraw(c);
					myrect.left += 6;
					myrect.top += 6;
					root.draw(c, myrect, null, false);
					pdf.endExport();
				} catch (Exception e) {
					// START KGU#484 2018-04-05: Issue #463
					//e.printStackTrace();
					logger.log(Level.WARNING, "Trouble exporting as image.", e);
					// END KGU#484 2018-04-05
				}
			}
		}
		// START KGU#183 2016-04-24: Issue #169 - restore old selection
		selected = wasSelected;
		if (selected != null) {
			selected.setSelected(true);
		}
		redraw();
		// END KGU#183 2016-04-24
		// START KGU#456 2017-11-05: Enh. #452
		if (root.advanceTutorialState(26, root)) {
			analyse();
		}
		// END KGU#456 2017-11-05
	}

	// START KGU#396 2020-03-03: Enh. #440 Specific export interface for PapDesigner
	/**
	 * Exports the current diagram (possibly with all referenced subdiagrams) as
	 * PAP flowcharts compatible with PapDesigner.
	 *
	 * @param din66001_1982 - whether the newer DIN 66001 (from 1982) is to be
	 * applied (otherwise the obsolete standard version from 1966 will be
	 * adhered to)
	 * @see #exportPap(Root, boolean)
	 */
	public void exportPap(boolean din66001_1982) {
		exportPap(root, din66001_1982);
	}

	/**
	 * Exports the given diagram {@code _root} (possibly with all referenced
	 * subdiagrams) as PAP flowchart compatible with PapDesigner
	 *
	 * @param _root - the top level {@link Root} to be exported
	 * @param din66001_1982 - whether the newer DIN 66001 (from 1982) is to be
	 * applied (otherwise the obsolete standard version from 1966 will be
	 * adhered to) #see {@link #exportPap(boolean)}
	 */
	public void exportPap(Root _root, boolean din66001_1982) {
		try {
			Generator gen = new PapGenerator();
			gen.setPluginOption("din66001_1982", din66001_1982);
			hideComments();	// Hide the current comment popup if visible
			File exportDir
			= gen.exportCode(_root,
					(lastCodeExportDir != null ? lastCodeExportDir : currentDirectory),
					NSDControl.getFrame(),
					(Arranger.hasInstance() ? Arranger.getInstance() : null));
			if (exportDir != null) {
				this.lastCodeExportDir = exportDir;
			}
		} catch (Exception ex) {
			String message = ex.getLocalizedMessage();
<<<<<<< HEAD
			if (message == null) {
				message = ex.getMessage();
			}
			if (message == null || message.isEmpty()) {
				message = ex.toString();
			}
=======
			if (message == null) message = ex.getMessage();
			if (message == null || message.isEmpty()) message = ex.toString();
			logger.log(Level.CONFIG, message, ex);
>>>>>>> 7fd46391
			JOptionPane.showMessageDialog(this.getFrame(),
					Menu.msgErrorUsingGenerator.getText().replace("%", PapGenerator.class.getSimpleName()) + "\n" + message,
					Menu.msgTitleError.getText(),
					JOptionPane.ERROR_MESSAGE);
		}
	}
	// END KGU#396 2020-03-03


	/*========================================
	 * Import method for foreign diagrams
	 *========================================*/
	// START KGU#386 2017-04-25: version 3.26-06 - new import sources
	/**
	 * Imports diagrams from alien file formats (e.g. from Struktogrammeditor)
	 *
	 * @param _className - Name of the appropriate importer class (to be
	 * configured via plugins)
	 * @param _specificOptions - importer-specific key-value pairs
	 */
	public void importNSD(String _className, Vector<HashMap<String, String>> _specificOptions) {
		// only save if something has been changed
		saveNSD(true);

		if (!this.checkRunning()) {
			return;	// Don't proceed if the root is being executed
		}
		// open an existing file
		// create dialog
		JFileChooser dlgOpen = new JFileChooser();
		// Bugfix #330 Ensure Label items etc. be scaled for L&F "Nimbus"
		GUIScaler.rescaleComponents(dlgOpen);
		INSDImporter parser = null;
		try {
			// FIXME: For future Java versions we may need a factory here
			Class<?> impClass = Class.forName(_className);
			parser = (INSDImporter) impClass.getDeclaredConstructor().newInstance();

			dlgOpen.setDialogTitle(Menu.msgTitleNSDImport.getText().replace("%", parser.getDialogTitle()));
			// set directory
			dlgOpen.setCurrentDirectory(currentDirectory);
			// config dialogue
			FileFilter filter = parser.getFileFilter();
			dlgOpen.addChoosableFileFilter(filter);
			dlgOpen.setFileFilter(filter);
			// show & get result
			int result = dlgOpen.showOpenDialog(this);
			// react to result
			if (result == JFileChooser.APPROVE_OPTION) {
				//boolean hil = root.highlightVars;
				// FIXME: Replace this with a generalized version of openNSD(String)
				root = parser.parse(dlgOpen.getSelectedFile().toURI().toString());
				//root.highlightVars = hil;
				if (Element.E_VARHIGHLIGHT) {
					root.retrieveVarNames();	// Initialise the variable table, otherwise the highlighting won't work
				}
				currentDirectory = dlgOpen.getSelectedFile();
				redraw();
			}
		} catch (Exception ex) {
			String message = ex.getLocalizedMessage();
			if (message == null) {
				message = ex.getMessage();
			}
			if (message == null || message.isEmpty()) {
				message = ex.toString();
			}
			JOptionPane.showMessageDialog(this.getFrame(), message,
					Menu.msgTitleError.getText(), JOptionPane.ERROR_MESSAGE);
			// START KGU#484 2018-04-05: Issue #463
			//ex.printStackTrace();
			logger.log(Level.WARNING, "Using parser " + _className + " failed.", ex);
			// END KGU#484 2018-04-05
		}
		// START KGU#444/KGU#618 2018-12-18: Issue #417, #649
		this.adaptScrollUnits();
		// END KGU#444/KGU#618 2018-12-18
	}
	// END KGU#386 2017-04-25

	/*========================================
	 * import methods for code
	 *========================================*/
	// START KGU#537 2018-06-29: Enh. #553
	/**
	 * Internal helper class for the background parsing of code to be imported.
	 *
	 * @author Kay Gürtzig
	 */
	private class ImportWorker extends SwingWorker<List<Root>, Integer> {

		private CodeParser parser;
		private File file;
		private Ini ini;
		private String logPath;

		public ImportWorker(CodeParser _parser, File _file, Ini _ini, String _logPath) {
			this.parser = _parser;
			this.file = _file;
			this.ini = _ini;
			this.logPath = _logPath;
		}

		@Override
		protected List<Root> doInBackground() throws Exception {
			//System.out.println("*** " + this.getClass().getSimpleName()+" going to work!");
			this.parser.setSwingWorker(this);
			List<Root> roots = null;
			roots = parser.parse(file.getAbsolutePath(),
					ini.getProperty("impImportCharset", "ISO-8859-1"),
					// START KGU#354 2017-04-27: Enh. #354
					logPath
					// END KGU#354 2017-04-27
					);
			return roots;
		}

	}
	// END KGU#537 2018-06-30

	/**
	 * Gets an instance of the given parser class, interactively selects a
	 * source file for the chosen language parses the file and tries to build a
	 * structogram from it in a background thread.
	 *
	 * @param options
	 */
	public void importCode(/*String _parserClassName,*/) {
		// only save if something has been changed
		saveNSD(true);

		CodeParser parser = null;

		// START KGU#354 2017-03-14: Enh. #354
		this.retrieveParsers();
		// END KGU#354 2017-03-14

		JFileChooser dlgOpen = new JFileChooser();
		// START KGU#287 2017-01-09: Bugfix #330 Ensure Label items etc. be scaled for L&F "Nimbus"
		GUIScaler.rescaleComponents(dlgOpen);
		// END KGU#287 2017-01-09
		dlgOpen.setDialogTitle(Menu.msgTitleImport.getText());
		// set directory
		// START KGU#354 2017-04-26: Enh. #354
		//if(root.getFile()!=null)
		//{
		//	dlgOpen.setCurrentDirectory(root.getFile());
		//}
		File importDir = this.lastCodeImportDir;
		if (importDir != null || (importDir = root.getFile()) != null) {
			dlgOpen.setCurrentDirectory(importDir);
		}
		// END KGU#354 2017-04-26
		else {
			dlgOpen.setCurrentDirectory(currentDirectory);
		}

		for (CodeParser psr : parsers) {
			dlgOpen.addChoosableFileFilter(psr);
			// START KGU#354 2017-04-26: Enh. #354 GUI improvement 
			if (psr.getDialogTitle().equals(this.lastImportFilter)) {
				dlgOpen.setFileFilter(psr);
			}
		}
		//dlgOpen.setFileFilter(parser);

		hideComments();	// Issue #143: Hide the current comment popup if visible
		int result = dlgOpen.showOpenDialog(NSDControl.getFrame());

		if (result == JFileChooser.APPROVE_OPTION) {
			File file = dlgOpen.getSelectedFile().getAbsoluteFile();

			if (!file.canRead()) {
				JOptionPane.showMessageDialog(this.getFrame(),
						Menu.msgImportFileReadError.getText().replace("%", file.getPath()));
				return;
			}

			// Identify a suited or the selected parser
			javax.swing.filechooser.FileFilter filter = dlgOpen.getFileFilter();

			parser = identifyParser(file, filter);

			if (parser == null) {
				JOptionPane.showMessageDialog(this.getFrame(),
						Menu.msgImportCancelled.getText().replace("%", file.getPath()));
				return;
			}

			// START KGU#354 2017-04-26: Enh. #354
			this.lastImportFilter = parser.getDialogTitle();
			this.lastCodeImportDir = file.getParentFile();
			// END KGU#354 2017-04-26

			Cursor origCursor = getCursor();
			try {
				setCursor(new Cursor(Cursor.WAIT_CURSOR));

				// load and parse source-code
				//CParser cp = new CParser("C-ANSI.cgt");
				// START KGU#194 2016-05-08: Bugfix #185 - mechanism for multiple roots per file
				//Root rootNew = d7.parse(filename);
				// START KGU#265 2016-09-28: Enh. #253 brought the Charset configuration. So make use of it.
				//List<Root> newRoots = d7.parse(filename, "ISO-8859-1");
				Ini ini = Ini.getInstance();
				// START KGU#354 2017-04-27: Enh. #354
				boolean isVerbose = ini.getProperty("impLogToDir", "false").equals("true");
				String logPath = null;
				if (isVerbose) {
					logPath = ini.getProperty("impLogDir", "");
					if (logPath.isEmpty()) {
						logPath = file.getParent();
					} else if (logPath.equals(".")) {
						if (currentDirectory != null) {
							if (!currentDirectory.isDirectory()) {
								logPath = currentDirectory.getParent();
							} else {
								logPath = currentDirectory.getPath();
							}
						}
					}
				}
				// END KGU#354 2017-04-27
				// START KGU#354 2017-05-11: Enh. #354 - we better use a new instance instead of statically sharing it
				parser = parser.getClass().getDeclaredConstructor().newInstance();
				// END KGU#354 2017-05-11
				// START KGU#395 2017-07-02: Enh. #357
				String pluginKey = parser.getClass().getSimpleName();
				for (int i = 0; i < parserPlugins.size(); i++) {
					GENPlugin plug = parserPlugins.get(i);
<<<<<<< HEAD
					if (plug.getKey().equals(pluginKey)) {
						this.setPluginSpecificOptions(parser, pluginKey, plug.options);
					}
=======
					if (plug.getKey().equals(parserClassName)) 
						this.setPluginSpecificOptions(parser, plug.options);
>>>>>>> 7fd46391
				}
				// END KGU#395 2017-07-02
				// START KGU#537 2018-06-30: Enh. #553
				//List<Root> newRoots = parser.parse(file.getAbsolutePath(),
				//		ini.getProperty("impImportCharset", "ISO-8859-1"),
				//		// START KGU#354 2017-04-27: Enh. #354
				//		logPath
				//		// END KGU#354 2017-04-27
				//		);
				ImportWorker worker = new ImportWorker(parser, file, ini, logPath);
				// Pop up the progress monitor (it will be closed via the OK buttons).
				new CodeImportMonitor(this.getFrame(), worker, parser.getDialogTitle());
				List<Root> newRoots = worker.get();
				// END KGU#537 2018-06-30
				// END KGU#265 2016-09-28
				// END KGU#194 2016-05-08
				if (parser.error.equals("") && !worker.isCancelled()) {
					//boolean hil = root.highlightVars;
					// START KGU#194 2016-05-08: Bugfix #185 - there may be multiple routines 
					Root firstRoot = null;
					//root = rootNew;
					Iterator<Root> iter = newRoots.iterator();
					if (iter.hasNext()) {
						firstRoot = iter.next();
					}
					// START KGU#553 2018-07-10: In case of too many diagrams Structorizer would go zombie
					int nRoots = newRoots.size();
					int maxRoots = Integer.parseInt(ini.getProperty("impMaxRootsForDisplay", "20"));
					if (nRoots > maxRoots) {
						String[] options = {Menu.lblContinue.getText(), Menu.lblCancel.getText()};
						int chosen = JOptionPane.showOptionDialog(this.getFrame(),
								Menu.msgTooManyDiagrams.getText().replace("%", Integer.toString(maxRoots)),
								Menu.ttlCodeImport.getText(),
								JOptionPane.YES_NO_OPTION,
								JOptionPane.WARNING_MESSAGE, null,
								options, 0);
						if (chosen != JOptionPane.OK_OPTION) {
							newRoots.clear();
							iter = newRoots.iterator();
						}
						startSerialMode();
						try {
							while (iter.hasNext() && getSerialDecision(SerialDecisionAspect.SERIAL_SAVE) != SerialDecisionStatus.NO_TO_ALL) {
								Root nextRoot = iter.next();
								//nextRoot.highlightVars = hil;
								nextRoot.setChanged(false);
								// If the saving attempt fails, ask whether the saving loop is to be cancelled 
								if (!this.saveNSD(nextRoot, false)) {
									if (JOptionPane.showConfirmDialog(
											this.getFrame(),
											Menu.msgCancelAll.getText(),
											Menu.ttlCodeImport.getText(),
											JOptionPane.YES_NO_OPTION) == JOptionPane.YES_OPTION) {
										// User decided not to save further diagrams.
										setSerialDecision(SerialDecisionAspect.SERIAL_SAVE, false);
									}
									// Saving failed, but no abort, so go on with next file (don't change status)
								}
							}
						} finally {
							endSerialMode();
							newRoots.clear();
							iter = newRoots.iterator();
							nRoots = 1;
						}
					}
					// END KGU#553 2018-07-10
					while (iter.hasNext()) {
						root = iter.next();
						//root.highlightVars = hil;
						if (Element.E_VARHIGHLIGHT) {
							root.retrieveVarNames();	// Initialise the variable table, otherwise the highlighting won't work
						}
						// The Root must be marked for saving
						root.setChanged(false);
						// ... and be added to the Arranger
						// START KGU#626 2018-12-28 Enh. #657 - group management introduced
						//this.arrangeNSD();
						this.arrangeNSD(file.getName());
						// END KGU#626 2018-12-28
						Arranger.getInstance().enableNotification(false);
					}
					if (firstRoot != null) {
						root = firstRoot;
					// END KGU#194 2016-05-08
						//root.highlightVars = hil;
						if (Element.E_VARHIGHLIGHT) {
							root.retrieveVarNames();	// Initialise the variable table, otherwise the highlighting won't work
						}
						// START KGU#183 2016-04-24: Enh. #169
						selected = root;
						selected.setSelected(true);
						// END KGU#183 2016-04-24
						// START KGU#192 2016-05-02: #184 - The Root must be marked for saving
						root.setChanged(false);
						// END KGU#192 2016-05-02
						// START KGU#354 2017-05-23: Enh.#354 - with many roots it's better to push the principal root to the Arranger, too
						// START KGU#626 2018-12-28: Enh. #657 - with groups, push the main diagram, too, also in case of a program
						//if (nRoots > 2 || !root.isProgram()) {
						//	this.arrangeNSD();
						//}
						if (nRoots > 2) {
							this.arrangeNSD(file.getName());
						}
						// END KGU#626 2018-12-28
						// END KGU#354 2017-05-23
					// START KGU#194 2016-05-08: Bugfix #185 - multiple routines per file
					}
					// END KGU#194 2016-05-08
				} else {
					// show error
					// START KGU 2016-01-11: Yes and No buttons somewhat strange...
					//JOptionPane.showOptionDialog(null,d7.error,
					//							 "Parser Error",
					//							 JOptionPane.OK_OPTION,JOptionPane.ERROR_MESSAGE,null,null,null);
					// START KGU#364 2017-12-12: Issue #471 - Allow to copy the content
					//JOptionPane.showMessageDialog(this.NSDControl.getFrame(),
					//		parser.error,
					//		Menu.msgTitleParserError.getText(),
					//		JOptionPane.ERROR_MESSAGE, null);
					String[] options = {Menu.lblOk.getText(), Menu.lblCopyToClipBoard.getText()};
					int chosen = JOptionPane.showOptionDialog(this.getFrame(),
							parser.error,
							Menu.msgTitleParserError.getText(),
							JOptionPane.YES_NO_OPTION,
							JOptionPane.ERROR_MESSAGE, null,
							options, 0);
					if (chosen == 1) {
						Clipboard clipboard = Toolkit.getDefaultToolkit().getSystemClipboard();
						// START KGU#604 2018-10-29: Enh. #627 - Append a stacktrace if available 
						//StringSelection toClip = new StringSelection(parser.error);
						String errorString = parser.error;
						if (parser.exception != null) {
							ByteArrayOutputStream baos = new ByteArrayOutputStream();
							parser.exception.printStackTrace(new PrintStream(baos));
							errorString += "\n\nSTACK TRACE\n(A more detailed trace will be in the structorizer log file):\n\n" + baos.toString();
						}
						StringSelection toClip = new StringSelection(errorString);
						// END KGU#604 2018-10-29
						clipboard.setContents(toClip, null);
					}
					// END KGU#364 2017-12-12
					// END KGU 2016-01-11
				}
			} catch (java.util.concurrent.CancellationException ex) {
				JOptionPane.showMessageDialog(this.getFrame(),
						Menu.msgImportCancelled.getText().replace("%", file.getPath()));
			} catch (Exception ex) {
				String message = ex.getLocalizedMessage();
				if (message == null) {
					message = ex.getMessage();
					// START KGU#484 2018-04-05: Issue #463
					//ex.printStackTrace();
					logger.log(Level.WARNING, "", ex);
					// END KGU#484 2018-04-05
				}
				if (message == null || message.isEmpty()) {
					message = ex.toString();
				}
				JOptionPane.showMessageDialog(this.getFrame(),
						Menu.msgErrorUsingParser.getText().replace("%", parser.getDialogTitle()) + "\n" + message,
						Menu.msgTitleError.getText(),
						JOptionPane.ERROR_MESSAGE);
			} finally {
				doButtons();
				redraw();
				analyse();
				// START KGU#444/KGU#618 2018-12-18: Issue #417, #649 - We may have obtained huge diagrams...
				this.adaptScrollUnits();
				// END KGU#444/KGU#618 2018-12-18
				// START KGU#705 2019-09-24: Enh. #738
				updateCodePreview();
				// END KGU#705 2019-09-24
				setCursor(origCursor);
				if (Arranger.hasInstance()) {
					// KGU#947 2021-03-01 Bugfix #950 Bad implementation caused permanent loss of notifications
					Arranger.getInstance().enableNotification(true);
				}
			}
		}
	}

	// START KGU#354 2017-03-15: Enh. #354 - auxiliary methods
	// Tries to disambiguate the parser for the given file
	private CodeParser identifyParser(File file, FileFilter usedFilter) {
		CodeParser parser = null;

		Vector<CodeParser> candidates = new Vector<CodeParser>();
		String[] choice = new String[parsers.size()];
		Vector<String> candStrings = new Vector<String>();
		// We are better prepared for the ambiguous case...
		int nr0 = 1, nr = 1;
		final String format = "%2d: %s";
		for (CodeParser psr : parsers) {
			String descr = psr.getDescription();
			choice[nr0 - 1] = String.format(format, nr0, descr);
			nr0++;
			if (usedFilter == psr) {
				// The user had explicitly chosen this filter, so we are ready
				parser = psr;
				break;
			} else if (psr.accept(file)) {
				candidates.add(psr);
				candStrings.add(String.format(format, nr++, descr));
			}
		}

		if (parser == null) {
			if (candidates.size() == 1) {
				parser = candidates.get(0);
			} else {
				if (!candidates.isEmpty()) {
					choice = candStrings.toArray(new String[candStrings.size()]);
				} else {
					candidates = parsers;
				}
				JComboBox<String> cbParsers = new JComboBox<String>(choice);
				String prompt = Menu.msgSelectParser.getText().replace("%", file.getName());
				int resp = JOptionPane.showConfirmDialog(null,
						new Object[]{prompt, cbParsers},
						Menu.ttlCodeImport.getText(),
						JOptionPane.OK_CANCEL_OPTION);
				if (resp == JOptionPane.OK_OPTION) {
					int index = cbParsers.getSelectedIndex();
					// Well this test is of course mere paranoia...
					if (index >= 0 && index < candidates.size()) {
						parser = candidates.get(index);
					}
				}
			}
		}
		return parser;
	}

	/**
	 * Lazy initialization method for static field {@link #parsers}
	 */
	private void retrieveParsers() {
		if (parsers != null) {
			return;
		}
		parsers = new Vector<CodeParser>();
		String errors = "";
		try ( BufferedInputStream buff = new BufferedInputStream(getClass().getResourceAsStream("parsers.xml"))) {
			GENParser genp = new GENParser();
			parserPlugins = genp.parse(buff);
		} catch (IOException e) {
			// START KGU#484 2018-04-05: Issue #463
			//e.printStackTrace();
			logger.log(Level.WARNING, "Couldn't close parser plugin definition file.", e);
			// END KGU#484 2018-04-05
		}
		for (int i = 0; parserPlugins != null && i < parserPlugins.size(); i++) {
			GENPlugin plugin = parserPlugins.get(i);
			final String className = plugin.className;
			try {
				Class<?> genClass = Class.forName(className);
				parsers.add((CodeParser) genClass.getDeclaredConstructor().newInstance());
			} catch (Exception ex) {
				errors += "\n" + plugin.title + ": " + ex.getLocalizedMessage();
			}
		}
		if (!errors.isEmpty()) {
			errors = Menu.msgTitleLoadingError.getText() + errors;
			JOptionPane.showMessageDialog(this.getFrame(), errors,
					Menu.msgTitleParserError.getText(), JOptionPane.ERROR_MESSAGE);
		}
	}
	// END KGU#354 2017-03-15

	/*========================================
	 * export code methods
	 *========================================*/
	/**
	 * Export the current diagram to the programming language associated to the
	 * generator {@code _generatorClassName}
	 *
	 * @param _generatorClassName - class name of he generator to be used
	 * @param _specificOptions - generator-specific options
	 */
	public void export(String _generatorClassName, Vector<HashMap<String, String>> _specificOptions) {
		// START KGU#815 2020-02-20: Enh. 828 - We offer not only the export of groups but also of diagrams
		// (Code moved to export(Root, String, Vector<HashMap<String, String>))
		export(root, _generatorClassName, _specificOptions);
		// END KGU#815 2020-02-20
	}

	// START KGU#815 2020-03-16: Enh. #828
	/**
<<<<<<< HEAD
	 * Export the given diagram {@code _root} to the programming language
	 * associated to the generator {@code _generatorClassName}.
	 *
	 * @param _generatorClassName - class name of the generator to be used
	 * @param _specificOptions - generator-specific options
=======
	 * Export the given diagram {@code _root} to the programming language associated to the
	 * generator {@code _generatorClassName}.
	 * @param _generatorClassName - class name of the generator to be used
	 * @param _specificOptions - generator-specific options 
>>>>>>> 7fd46391
	 */
	public void export(Root _root, String _generatorClassName, Vector<HashMap<String, String>> _specificOptions) {
		// START KGU#901 2020-12-29: Issue #901 apply WAIT_CURSOR during time-consuming actions
		Cursor origCursor = getCursor();
		// END KGU#901 2020-12-29
		try {
			Class<?> genClass = Class.forName(_generatorClassName);
			Generator gen = (Generator) genClass.getDeclaredConstructor().newInstance();
			// START KGU#170 2016-04-01: Issue #143
			hideComments();	// Hide the current comment popup if visible
			// END KGU#170 2016-04-01
			// START KGU#815 2020-03-30: Enh. #828 If called from ArrangerIndex, options will be null
			if (_specificOptions == null) {
				for (GENPlugin plugin : Menu.generatorPlugins) {
					if (plugin.className.equals(_generatorClassName)) {
						_specificOptions = plugin.options;
						break;
					}
				}
				if (_specificOptions == null) {
					_specificOptions = new Vector<HashMap<String, String>>();
				}
			}
			// END KGU#815 2020-03-20
			// START KGU#395 2017-05-11: Enh. #357
<<<<<<< HEAD
			// START KGU#968 2021-04-16: Enh. #967 turned out that the wrong class name was passed
			//this.setPluginSpecificOptions(gen, _generatorClassName, _specificOptions);
			this.setPluginSpecificOptions(gen, gen.getClass().getSimpleName(), _specificOptions);
			// END KGU#968 2021-04-16
=======
			this.setPluginSpecificOptions(gen, _specificOptions);
>>>>>>> 7fd46391
			// END KGU#395 2017-05-11
			// START KGU#901 2020-12-29: Issue #901 applay WAIT_CURSOR for time-consuming actions
			setCursor(new Cursor(Cursor.WAIT_CURSOR));
			// END KGU#901 2020-12-29
			// START KGU 2017-04-26: Remember the export directory
			//gen.exportCode(root, currentDirectory, NSDControl.getFrame());
			// START KGU#654 2019-02-16: Enh. #681 Don't overwrite the last export dir in case the export failed or was cancelled
			//this.lastCodeExportDir =
			File exportDir =
			// END KGU#654 2019-02-16
					gen.exportCode(_root,
							(lastCodeExportDir != null ? lastCodeExportDir : currentDirectory),
							// START KGU#676/KGU#679 2019-03-13: Enh. #696,#698 Specify the routine pool expicitly
							//NSDControl.getFrame());
							NSDControl.getFrame(),
							(Arranger.hasInstance() ? Arranger.getInstance() : null));
							// END KGU#676 2019-03-13
			// START KGU#654 2019-02-16: Enh. #681
			// START KGU#456 2017-11-05: Enh. #452
			if (_root == root && root.advanceTutorialState(26, root)) {
				analyse();
			}
			// END KGU#456 2017-11-05
			// START KGU#654 2019-02-15/16: Enh. #681 - count the successful exports to the target language
			if (exportDir != null) {
				this.lastCodeExportDir = exportDir;

				String prefGenName = this.getPreferredGeneratorName();
				String thisGenName = null;
				for (GENPlugin plugin : Menu.generatorPlugins) {
					if (plugin.className.equals(_generatorClassName)) {
						thisGenName = plugin.title;
						break;
					}
				}
				if (thisGenName.equals(this.lastGeneratorName)) {
					if (++this.generatorUseCount == this.generatorProposalTrigger && this.generatorProposalTrigger > 0
							&& !prefGenName.equals(this.lastGeneratorName)) {
						// START KGU#901 2020-12-29: Issue #901 applay WAIT_CURSOR for time-consuming actions
						setCursor(origCursor);
						// END KGU#901 2020-12-29
						if (JOptionPane.showConfirmDialog(this.getFrame(),
								Menu.msgSetAsPreferredGenerator.getText().replace("%1", thisGenName).replaceAll("%2", Integer.toString(this.generatorUseCount)),
								Menu.lbFileExportCodeFavorite.getText().replace("%", thisGenName),
								JOptionPane.YES_NO_OPTION,
								JOptionPane.QUESTION_MESSAGE) == JOptionPane.YES_OPTION) {
							this.prefGeneratorName = thisGenName;
							Ini.getInstance().setProperty("genExportPreferred", thisGenName);
							Ini.getInstance().save();
							// START KGU#705 2019-09-23: Enh. #738
							this.updateCodePreview();
							// END KGU#705 2019-09-23
							// doButtons() is assumed to be performed after his method had been called, anyway
						}
					}
				} else {
					this.lastGeneratorName = thisGenName;
					this.generatorUseCount = 1;
				}
			}
			// END KGU#654 2019-02-15/16
		} catch (Exception ex) {
			// START KGU#901 2020-12-29: Issue #901 applay WAIT_CURSOR for time-consuming actions
			setCursor(new Cursor(Cursor.WAIT_CURSOR));
			// END KGU#901 2020-12-29
			String message = ex.getLocalizedMessage();
<<<<<<< HEAD
			if (message == null) {
				message = ex.getMessage();
			}
			if (message == null || message.isEmpty()) {
				message = ex.toString();
			}
=======
			if (message == null) message = ex.getMessage();
			if (message == null || message.isEmpty()) message = ex.toString();
			logger.log(Level.CONFIG, message, ex);
>>>>>>> 7fd46391
			JOptionPane.showMessageDialog(this.getFrame(),
					Menu.msgErrorUsingGenerator.getText().replace("%", _generatorClassName) + "\n" + message,
					Menu.msgTitleError.getText(),
					JOptionPane.ERROR_MESSAGE);
		}
		// START KGU#901 2020-12-29: Issue #901 apply WAIT_CURSOR during time-consuming actions
		finally {
			setCursor(origCursor);
		}
		// END KGU#901 2020-12-29
	}

	/**
	 * Export the group represented by the programming language associated to
	 * the generator {@code _generatorClassName}
	 *
	 * @param group - The {@link Group} to be exported
	 * @param generatorName - class name of the generator to be used
	 * @param extraOptions - a possible extra option map (handled like plugin
	 * options) or null
	 */
	public void exportGroup(Group group, String generatorName, Map<String, Object> extraOptions) {
		hideComments();	// Hide the current comment popup if visible (issue #143)
		File groupFile = group.getFile();
		File targetDir = lastCodeExportDir;
		// START KGU#935 2021-02-12: Bugfix #936
		//if ((targetDir == null || Ini.getInstance().getProperty("", "true").equals("true")) && groupFile.exists()) {
		if ((targetDir == null || Ini.getInstance().getProperty("", "true").equals("true"))
				&& groupFile != null && groupFile.exists()) {
		// END KGU#935 2021-02-12
			targetDir = groupFile.getParentFile();
		}
		if (targetDir == null || !targetDir.exists()) {
			targetDir = currentDirectory;
		}
		String groupName = group.proposeFileName().replace(".", "_");

		// START KGU#901 2020-12-29: Issue #901 applay WAIT_CURSOR for time-consuming actions
		Cursor origCursor = getCursor();
		// END KGU#901 2020-12-29
		try {
			Class<?> genClass = Class.forName(generatorName);
			Generator gen = (Generator) genClass.getDeclaredConstructor().newInstance();
			Vector<HashMap<String, String>> options = null;
			for (GENPlugin plugin : Menu.generatorPlugins) {
				if (plugin.className.equals(generatorName)) {
					options = plugin.options;
					break;
				}
			}
			if (options == null) {
				options = new Vector<HashMap<String, String>>();
			}
			this.setPluginSpecificOptions(gen, options);
			// START KGU#396 2020-04-01: Temporary extra mechanism for #440
			if (extraOptions != null) {
				for (Map.Entry<String, Object> option : extraOptions.entrySet()) {
					gen.setPluginOption(option.getKey(), option.getValue());
				}
			}
			// END KGU#396 2020-04-01

			// START KGU#901 2020-12-29: Issue #901 applay WAIT_CURSOR for time-consuming actions
			setCursor(new Cursor(Cursor.WAIT_CURSOR));
			// END KGU#901 2020-12-29
			File exportDir = gen.exportCode(group.getSortedRoots(), groupName,
					targetDir,
					NSDControl.getFrame(),
					(Arranger.hasInstance() ? Arranger.getInstance() : null));

			if (exportDir != null) {
				this.lastCodeExportDir = exportDir;
			}
		} catch (Exception ex) {
			// START KGU#901 2020-12-29: Issue #901 applay WAIT_CURSOR for time-consuming actions
			setCursor(origCursor);
			// END KGU#901 2020-12-29
			String message = ex.getLocalizedMessage();
<<<<<<< HEAD
			if (message == null) {
				message = ex.getMessage();
			}
			if (message == null || message.isEmpty()) {
				message = ex.toString();
			}
=======
			if (message == null) message = ex.getMessage();
			if (message == null || message.isEmpty()) message = ex.toString();
			logger.log(Level.CONFIG, message, ex);
>>>>>>> 7fd46391
			JOptionPane.showMessageDialog(this.getFrame(),
					Menu.msgErrorUsingGenerator.getText().replace("%", generatorName) + "\n" + message,
					Menu.msgTitleError.getText(),
					JOptionPane.ERROR_MESSAGE);
		}
		// START KGU#901 2020-12-29: Issue #901 applay WAIT_CURSOR for time-consuming actions
		finally {
			setCursor(origCursor);
		}
		// END KGU#901 2020-12-29
	}
	// END KGU#815 2020-03-16

	// START KGU#705 2019-09-23: Enh. #738: Code preview support
	/**
	 * Place a code preview for the current diagram to the currrent favourite
	 * programming language. Also fills the {@link #codePreviewMap} with
	 * associations between {@link Element}s and line intervals.
	 *
	 * @param _specificOptions - generator-specific options
	 */
	public void updateCodePreview() {
		if (this.show_CODE_PREVIEW && this.codePreview != null) {
			String generatorName = this.getPreferredGeneratorName();
			try {
				codePreviewMap = new HashMap<Element, int[]>();
				Generator gen = null;
				Arranger arranger = null;
				if (Arranger.hasInstance()) {
					arranger = Arranger.getInstance();
				}
				for (GENPlugin plugin : Menu.generatorPlugins) {
					if (plugin.title.equals(generatorName)) {
						Class<?> genClass = Class.forName(plugin.className);
						gen = (Generator) genClass.getDeclaredConstructor().newInstance();
						setPluginSpecificOptions(gen, plugin.getKey(), plugin.options);
						String code = gen.deriveCode(root,
								NSDControl.getFrame(),
								arranger,
								codePreviewMap);
						codePreview.setText(code);
						break;
					}
				}
				setCodePreviewTooltip();
			} catch (Exception ex) {
				String message = ex.getLocalizedMessage();
<<<<<<< HEAD
				if (message == null) {
					message = ex.getMessage();
				}
				if (message == null || message.isEmpty()) {
					message = ex.toString();
				}
=======
				if (message == null) message = ex.getMessage();
				if (message == null || message.isEmpty()) message = ex.toString();
				logger.log(Level.CONFIG, message, ex);
>>>>>>> 7fd46391
				JOptionPane.showMessageDialog(this.getFrame(),
						Menu.msgErrorUsingGenerator.getText().replace("%", generatorName) + "\n" + message,
						Menu.msgTitleError.getText(),
						JOptionPane.ERROR_MESSAGE);
			}
		}
		SwingUtilities.invokeLater(new Runnable() {
			@Override
			public void run() {
				highlightCodeForSelection();
			}
		});
		//highlightCodeForSelection();
	}
<<<<<<< HEAD
	// END KGU#705 2019-09-23

	// START KGU#395 2017-05-11: Enh. #357 / Revised KGU#416 2017-06-20
	/**
	 * Retrieves the plugin-specific values for the options given by map
	 * {@code _specificOptions} from the {@link Ini} instance and sets
	 * them on generator {@code _gen}.
	 * 
	 * @param _gen - the code generator instance
	 * @param _pluginKey - the key of the plugin (the simple class name
	 * of {@code _gen})
	 * @param _specificOptions - vector of the plugin-specific option
	 * specifications (as key-value maps with keys "name", "type", "title",
	 * "help")
	 */
	private void setPluginSpecificOptions(IPluginClass _gen, String _pluginKey,
			Vector<HashMap<String, String>> _specificOptions) {
		Ini ini = Ini.getInstance();
		for (HashMap<String, String> optionSpec : _specificOptions) {
			String optionKey = optionSpec.get("name");
			String valueStr = ini.getProperty(_pluginKey + "." + optionKey, "");
			Object value = null;
			String type = optionSpec.get("type");
			String items = optionSpec.get("items");
			// Now convert the option into the specified type
			if (!valueStr.isEmpty() && type != null || items != null) {
				// Better we fail with just a single option than with the entire method
				try {
					if (items != null) {
						value = valueStr;
					} else if (type.equalsIgnoreCase("character")) {
						value = valueStr.charAt(0);
					} else if (type.equalsIgnoreCase("boolean")) {
						value = Boolean.parseBoolean(valueStr);
					} else if (type.equalsIgnoreCase("int") || type.equalsIgnoreCase("integer")) {
						value = Integer.parseInt(valueStr);
					} else if (type.equalsIgnoreCase("unsigned")) {
						value = Integer.parseUnsignedInt(valueStr);
					} else if (type.equalsIgnoreCase("double") || type.equalsIgnoreCase("float")) {
						value = Double.parseDouble(valueStr);
					} else if (type.equalsIgnoreCase("string")) {
						value = valueStr;
					}
				} catch (NumberFormatException ex) {
					String message = ex.getMessage();
					if (message == null || message.isEmpty()) {
						message = ex.toString();
					}
					logger.log(Level.SEVERE, "{0}: {1} on converting \"{2}\" to {3} for {4}",
							new Object[]{
									_pluginKey,
									message,
									valueStr,
									type,
									optionKey});
				}
			}
			if (value != null) {
				_gen.setPluginOption(optionKey, value);
			}
=======

	private void fetchPluginSpecificExportOptions(Generator _generator) {
		for (GENPlugin plugin: Menu.generatorPlugins) {
			if (plugin.className.equals(_generator.getClass().getName())) {
				// FIXME: Improve performance here! Avoid repetitive retrieval but ensure sensitiveness to changes
				setPluginSpecificOptions(_generator, plugin.options);
				break;
			}
		}
	}
	// END KGU#705 2019-09-23

	// START KGU#395 2017-05-11: Enh. #357 / Revised KGU#416 2017-06-20, KGU#975 2021-06-03
	/**
	 * Retrieves plugin-specific options for the plugin-related class instance
	 * {@code _pluginInstance} (e.g. a generator or parser) from Ini and fills
	 * the option map of {@code _pluginInstance}.
	 * @param _pluginInstance - instance of a plugin-related class
	 * @param _specificOptions - the option specifications of the related plugin
	 */
	private void setPluginSpecificOptions(IPluginClass _pluginInstance,
			Vector<HashMap<String, String>> _specificOptions)
	{
		// START KGU#977 2021-06-08: Issue #67, enh. #953 Content delegated to IPluginClass
//		Ini ini = Ini.getInstance();
//		// START KGU#975 2021-06-03: Bugfix a fully qualified name is unsuited for propery retrieval
//		String className = _pluginInstance.getClass().getSimpleName();
//		// END KGU#975 2021-06-03
//		for (HashMap<String, String> optionSpec: _specificOptions) {
//			String optionKey = optionSpec.get("name");
//			String valueStr = ini.getProperty(className + "." + optionKey, "");
//			Object value = null;
//			String type = optionSpec.get("type");
//			String items = optionSpec.get("items");
//			// Now convert the option into the specified type
//			if (!valueStr.isEmpty() && type != null || items != null) {
//				// Better we fail with just a single option than with the entire method
//				try {
//					if (items != null) {
//						value = valueStr;
//					}
//					else if (type.equalsIgnoreCase("character")) {
//						value = valueStr.charAt(0);
//					}
//					else if (type.equalsIgnoreCase("boolean")) {
//						value = Boolean.parseBoolean(valueStr);
//					}
//					else if (type.equalsIgnoreCase("int") || type.equalsIgnoreCase("integer")) {
//						value = Integer.parseInt(valueStr);
//					}
//					else if (type.equalsIgnoreCase("unsigned")) {
//						value = Integer.parseUnsignedInt(valueStr);
//					}
//					else if (type.equalsIgnoreCase("double") || type.equalsIgnoreCase("float")) {
//						value = Double.parseDouble(valueStr);
//					}
//					else if (type.equalsIgnoreCase("string")) {
//						value = valueStr;
//					}
//				}
//				catch (NumberFormatException ex) {
//					String message = ex.getMessage();
//					if (message == null || message.isEmpty()) message = ex.toString();
//					logger.log(Level.SEVERE,"{0}: {1} on converting \"{2}\" to {3} for {4}",
//							new Object[]{
//									className,
//									message,
//									valueStr,
//									type,
//									optionKey});
//				}
//			}
//			if (value != null) {
//				_pluginInstance.setPluginOption(optionKey, value);
//			}
//		}
		StringList errors = _pluginInstance.setPluginOptionsFromIni(_specificOptions);
		for (int i = 0; i < errors.count(); i++) {
			logger.log(Level.SEVERE, errors.get(i));
>>>>>>> 7fd46391
		}
		// END KGU#977 2021-06-08
	}
	// END KGU#395 2017-05-11

	// START KGU#208 2016-07-22: Enh. #199
	/*========================================
	 * help method
	 *========================================*/
	/**
	 * Tries to open the online User Guide in the browser
	 */
	public void helpNSD() {
		// START KGU#563 2018-07-26: Issue #566
		//String help = "http://help.structorizer.fisch.lu/index.php";
		String help = Element.E_HELP_PAGE;
		// END KGU#563 2018-07-26
		boolean isLaunched = false;
		try {
			isLaunched = lu.fisch.utils.Desktop.browse(new URI(help));
		} catch (URISyntaxException ex) {
			// START KGU#484 2018-04-05: Issue #463
			//ex.printStackTrace();
			logger.log(Level.WARNING, "Can't browse help URL.", ex);
			// END KGU#484 2018-04-05
		}
		// START KGU 2018-12-24
		// The isLaunched mechanism above does not signal an unavailable help page.
		// With the following code we can find out whether the help page was available...
		// TODO In this case we might offer to download the PDF for offline use,
		// otherwise we could try to open a possibly previously downloaded PDF ...
		URL url;
		HttpsURLConnection con = null;
		try {
			isLaunched = false;
			url = new URL(help);
			con = (HttpsURLConnection) url.openConnection();
			if (con != null) {
				con.connect();
			}
			isLaunched = true;
		} catch (SocketTimeoutException ex) {
			logger.log(Level.WARNING, "Timeout connecting to " + help, ex);
		} catch (MalformedURLException e1) {
			logger.log(Level.SEVERE, "Malformed URL " + help, e1);
		} catch (IOException e) {
			logger.log(Level.WARNING, "Failed Access to " + help, e);
		} finally {
			if (con != null) {
				con.disconnect();
			}
		}
		// END KGU 2018-12-24
		if (!isLaunched) {
			String message = Menu.msgBrowseFailed.getText().replace("%", help);
			boolean offlineShown = this.showHelpPDF();
			if (offlineShown) {
				message += "\n\n" + Menu.msgShowingOfflineGuide.getText();
			}
			JOptionPane.showMessageDialog(null,
					message,
					Menu.msgTitleURLError.getText(),
					offlineShown ? JOptionPane.WARNING_MESSAGE : JOptionPane.ERROR_MESSAGE);
			// TODO We might look for a downloaded PDF version and offer to open this instead...

		}
		else {
			// Download the current PDF version if there hasn't been any by now.
			this.downloadHelpPDF(false, null);
		}
	}
	// END KGU#208 2016-07-22

	// START KGU#791 2010-10-20: Issue #801 - we need a background thread for explicit download
	private boolean helpDownloadCancelled = false;

	/**
	 * Tries to download the most recent user guide as PDF in a backround thread
	 * with progress bar. Will override a possibly existing file.
	 *
	 * @param title - the menu item caption to be used as window title
	 */
	public void downloadHelpPDF(String title) {
		SwingWorker<Boolean, Void> worker = new SwingWorker<Boolean, Void>() {

			@Override
			protected Boolean doInBackground() throws Exception {
				return downloadHelpPDF(true, this);
			}

			public void done() {
				if (isCancelled()) {
					// We must tell method downloadHelpPDF that the task was aborted
					// (The possibly incompletely transferred file must be deleted.)
					helpDownloadCancelled = true;
				}
			}

		};
		new DownloadMonitor(getFrame(), worker, title, Element.E_HELP_FILE_SIZE);
	}
	// END KGU#791 2020-10-20

	// START KGU#791 2020-01-20: Enh. #801 support offline help
	/**
	 * Tries to download the PDF version of the user guide to the ini directory
	 *
	 * @param overrideExisting - if an existing user guide file is to be
	 * overriden by the newest one
	 * @param worker - if given then the transfer chunks are chosen smaller and
	 * a regular progress message will be sent
	 * @return true if the download was done and successful.
	 */
	public boolean downloadHelpPDF(boolean overrideExisting, SwingWorker<Boolean, Void> worker) {
		/* See https://stackoverflow.com/questions/921262/how-to-download-and-save-a-file-from-internet-using-java
		 * for technical discussion 
		 */
		// KGU#791 2020-10-20 Method revised to allow running in a backround thread
		helpDownloadCancelled = false;
		String helpFileName = Element.E_HELP_FILE;
		File helpDir = Ini.getIniDirectory(true);
		File helpFile = new File(helpDir.getAbsolutePath() + File.separator + helpFileName);
		String helpFileURI = Element.E_DOWNLOAD_PAGE + "?file=" + helpFileName;
		boolean overwritten = false;
		long copiedTotal = 0;
		long chunk = (worker == null) ? Integer.MAX_VALUE : 1 << 16;
		try {
			URL website = new URL(helpFileURI);
			if (!helpFile.exists() || overrideExisting) {
				try (InputStream inputStream = website.openStream();
						ReadableByteChannel readableByteChannel = Channels.newChannel(inputStream);
						FileOutputStream fileOutputStream = new FileOutputStream(helpFile)) {
					overwritten = true;
					long copied = 0;
					do {
						copied = fileOutputStream.getChannel().
								transferFrom(readableByteChannel, copiedTotal, chunk);
						if (worker != null) {
							worker.firePropertyChange("progress", copiedTotal, copiedTotal + copied);
						}
						copiedTotal += copied;
					} while (copied > 0);
				} catch (IOException ex) {
					logger.log(Level.INFO, "Failed to download help file!", ex);
					if (overrideExisting) {
						String error = ex.getMessage();
						if (error == null) {
							error = ex.toString();
						} else if (ex instanceof UnknownHostException) {
							error = Menu.msgHostNotAvailable.getText().replace("%", error);
						}
						JOptionPane.showMessageDialog(null,
								Menu.msgDownloadFailed.getText().replace("%", error),
								Menu.msgTitleURLError.getText(),
								JOptionPane.ERROR_MESSAGE);
					}
				}
			}
		} catch (MalformedURLException ex) {
			logger.log(Level.CONFIG, helpFileURI, ex);
		}
		if (helpDownloadCancelled && overwritten && helpFile.exists()) {
			helpFile.delete();	// File is likely to be defective
			copiedTotal = 0;
		}
		//System.out.println("Leaving downloadHelpPDF()");
		return copiedTotal > 0;
	}

	/**
	 * Tries to present a downloaded PDF version of the user guide from the ini
	 * directory.
	 *
	 * @return true if a user guide file is present and could be shown.
	 */
	private boolean showHelpPDF() {
		String helpFileName = Element.E_HELP_FILE;
		File helpDir = Ini.getIniDirectory(true);
		File helpFile = new File(helpDir.getAbsolutePath() + File.separator + helpFileName);
		if (helpFile.canRead()) {
			return Desktop.open(helpFile);
		}
		return false;
	}
	// END KGU#791 2020-01-20

	/*========================================
	 * update method
	 *========================================*/
	/**
	 * Shows an info box with the link to the download page of Structorizer and
	 * informs whether there is a newer version available.
	 *
	 * @see #updateNSD(boolean)
	 */
	public void updateNSD() // START KGU#300 2016-12-02: Enh. #300
	{
		updateNSD(true);
	}

	/**
	 * Checks the availability of a newer version on the download page and shows
	 * an info box with the link to the download page of Structorizer if a new
	 * version is available or {@code evenWithoutNewerVersion} is true.
	 *
	 * @param evenWithoutNewerVersion - whether the infor box is always to be
	 * popped up.
	 * @see #updateNSD()
	 */
	public void updateNSD(boolean evenWithoutNewerVersion)
	// END KGU#300 2016-12-02
	{
		// KGU#35 2015-07-29: Bob's code adopted with slight modification (Homepage URL put into a variable)
		// START KGU#563 2018-07-26: Issue #566
		//final String home = "https://structorizer.fisch.lu";
		final String home = Element.E_HOME_PAGE;
		// END KGU#563 2018-07-26

		// START KGU#300 2016-12-02: Enh. #300
		String latestVersion = getLatestVersionIfNewer();
		if (!evenWithoutNewerVersion && latestVersion == null) {
			return;
		}
		// END KGU#300 2016-12-02

		try {
			// START KGU#247 2016-09-17: Issue #243/#245 Translation support for update window content
			//JEditorPane ep = new JEditorPane("text/html","<html><font face=\"Arial\">Goto <a href=\"" + home + "\">" + home + "</a> to look for updates<br>and news about Structorizer.</font></html>");
			String fontAttr = "";
			double scaleFactor = Double.valueOf(Ini.getInstance().getProperty("scaleFactor", "1"));
			if (scaleFactor > 1) {
				int fontSize = (int) (3 * scaleFactor);
				fontAttr = " size=" + fontSize;
			}
			// START KGU#300 2016-12-02: Enh. #300
			String versionInfo = "";
			if (latestVersion != null) {
				versionInfo = Menu.msgNewerVersionAvail.getText().replace("%", latestVersion) + "<br><br>";
			}
			// END KGU#300 2016-12-02
			JEditorPane ep = new JEditorPane("text/html", "<html><font face=\"Arial\"" + fontAttr + ">"
					// START KGU#300 2016-12-02: Enh. #300
					+ versionInfo
					// END KGU#300 2016-12-02
					+ Menu.msgGotoHomepage.getText().replace("%", "<a href=\"" + home + "\">" + home + "</a>")
					+ "</font></html>");
			// END KGU#247 2016-09-17
			ep.addHyperlinkListener(new HyperlinkListener() {
				@Override
				public void hyperlinkUpdate(HyperlinkEvent evt) {
					if (evt.getEventType().equals(HyperlinkEvent.EventType.ACTIVATED)) {
						// START KGU#250 2016-09-17: Issue #245 (defective Linux integration workaround)
						//try {
						//	Desktop.getDesktop().browse(evt.getURL().toURI());
						//}
						//catch(Exception ex)
						//{
						//	ex.printStackTrace();
						//}
						String errorMessage = null;
						try {
							if (!lu.fisch.utils.Desktop.browse(evt.getURL().toURI())) {
								errorMessage = Menu.msgBrowseFailed.getText().replace("%", evt.getURL().toString());
							};
						} catch (Exception ex) {
							// START KGU#484 2018-04-05: Issue #463
							//ex.printStackTrace();
							logger.log(Level.WARNING, "Defective homepage link.", ex);
							// END KGU#484 2018-04-05
							errorMessage = ex.getLocalizedMessage();
							if (errorMessage == null) {
								errorMessage = ex.getMessage();
							}
							if (errorMessage == null || errorMessage.isEmpty()) {
								errorMessage = ex.toString();
							}
						}
						if (errorMessage != null) {
							JOptionPane.showMessageDialog(null,
									errorMessage,
									Menu.msgTitleURLError.getText(),
									JOptionPane.ERROR_MESSAGE);
						}
						// END KGU#250 2016-09-17
					}
				}
			});
			ep.setEditable(false);
			JLabel label = new JLabel();
			ep.setBackground(label.getBackground());

			JOptionPane.showMessageDialog(this.getFrame(), ep);
		} catch (Exception e) {
			// START KGU#484 2018-04-05: Issue #463
			//e.printStackTrace();
			logger.log(Level.WARNING, "Trouble accessing homepage.", e);
			// END KGU#484 2018-04-05
		}
	}

	// START KGU#300 2016-12-02 Enh. #300 Support for version retrieval
	/**
	 * Helper method for {@link #updateNSD()}
	 *
	 * @return the version string, e.g. "3.29-14", of the latest version
	 * available or null, depending on whether online version retrieval is
	 * enabled by {@link #retrieveVersion}.
	 */
	private String retrieveLatestVersion() {
		// START KGU#563 2018-07-26: Issue #566
		//final String http_url = "https://structorizer.fisch.lu/version.txt";
		final String http_url = Element.E_HOME_PAGE + "/version.txt";
		// END KGU#563 2018-07-26

		String version = null;
		if (retrieveVersion) {
			try {

				URL url = new URL(http_url);
				HttpsURLConnection con = (HttpsURLConnection) url.openConnection();

				if (con != null) {

					BufferedReader br
					= new BufferedReader(
							new InputStreamReader(con.getInputStream()));

					String input;
					while ((input = br.readLine()) != null && version == null) {
						if (input.matches("\\d+\\.\\d+([-.][0-9]+)?")) {
							version = input;
						}
					}
					br.close();

				}

			} catch (MalformedURLException e) {
				logger.severe(e.toString());
			} catch (IOException e) {
				logger.warning(e.toString());
			}
		}
		return version;
	}

// START KGU#300 2016-12-06: Not actually needed
//	private static int[] splitVersionString(String version)
//	{
//		StringList versionParts = StringList.explode(version, "\\.");
//		versionParts = StringList.explode(versionParts, "-");
//		int[] versionNumbers = new int[versionParts.count()];
//		for (int i = 0; i < versionParts.count(); i++) {
//			try {
//				versionNumbers[i] = Integer.parseInt(versionParts.get(i));
//			}
//			catch (NumberFormatException ex) {
//				versionNumbers[i] = 0;
//			}
//		}
//		return versionNumbers;
//	}
// END KGU#300 2016-12-06

	/**
	 * @return the version string, e.g. "3.30-05", of the latest version more
	 * adavanced than the currently running version if online version retrieval
	 * is enabled ({@link #retrieveVersion}) and a newer version is available;
	 * null otherwise.
	 */
	public String getLatestVersionIfNewer() {
		int cmp = 0;
		String latestVerStr = retrieveLatestVersion();
		if (latestVerStr != null) {
			// START KGU#300 2016-12-06: The lexicographic comparison is quite perfect here
			//int[] thisVersion = splitVersionString(Element.E_VERSION);
			//int[] currVersion = splitVersionString(latestVerStr);
			//int minLen = Math.min(thisVersion.length, currVersion.length);
			//for (int i = 0; i < minLen && cmp == 0; i++) {
			//	if (currVersion[i] < thisVersion[i]) {
			//		cmp = -1;
			//	}
			//	else if (currVersion[i] > thisVersion[i]) {
			//		cmp = 1;
			//	}
			//}
			//if (cmp == 0 && minLen < currVersion.length) {
			//	cmp = 1;
			//}
			cmp = latestVerStr.compareTo(Element.E_VERSION);
			// END KGU#300 2016-12-06
		}
		return (cmp > 0 ? latestVerStr : null);
	}

	public void setRetrieveVersion(boolean _retrieveVersion) {
		retrieveVersion = _retrieveVersion;
		// START KGU#792 2020-02-04: Bugfix #805
		Ini.getInstance().setProperty("retrieveVersion", Boolean.toString(Diagram.retrieveVersion));
		// END KGU#792 2020-02-04
	}
	// END KGU#300 2016-12-02

	/*========================================
	 * the preferences dialog methods
	 *========================================*/
	/**
	 * Opens the colour configuration dialog and processes configuration
	 * changes.
	 */
	public void colorsNSD() {
		Colors colors = new Colors(NSDControl.getFrame(), Element.colors.length);
		Point p = getLocationOnScreen();
		colors.setLocation(
				Math.round(p.x + (getVisibleRect().width - colors.getWidth()) / 2 + this.getVisibleRect().x),
				Math.round(p.y + (getVisibleRect().height - colors.getHeight()) / 2 + this.getVisibleRect().y)
		);

		// set fields
		for (int i = 0; i < Element.colors.length; i++) {
			colors.colors[i].setBackground(Element.colors[i]);
		}

		colors.pack();
		colors.setVisible(true);

		// START KGU#393 2017-05-09: Issue #400 - check whether changes were committed
		if (colors.OK) {
		// END KGU#393 2017-05-09		
			// get fields
			for (int i = 0; i < Element.colors.length; i++) {
				Element.colors[i] = colors.colors[i].getBackground();
			}

			NSDControl.updateColors();

			// save fields to ini-file
			Element.saveToINI();
		// START KGU#393 2017-05-09: Issue #400
		}
		// END KGU#393 2017-05-09		

	}

	/**
	 * Opens the structure prefereneces dialog and processes configuration
	 * changes.
	 */
	public void preferencesNSD() {
		Preferences preferences = new Preferences(NSDControl.getFrame());
		Point p = getLocationOnScreen();
		preferences.setLocation(
				Math.round(p.x + (getVisibleRect().width - preferences.getWidth()) / 2 + this.getVisibleRect().x),
				Math.round(p.y + (getVisibleRect().height - preferences.getHeight()) / 2 + this.getVisibleRect().y)
		);

		// set fields
		preferences.edtAltT.setText(Element.preAltT);
		preferences.edtAltF.setText(Element.preAltF);
		preferences.edtAlt.setText(Element.preAlt);
		preferences.txtCase.setText(Element.preCase);
		preferences.edtFor.setText(Element.preFor);
		preferences.edtWhile.setText(Element.preWhile);
		preferences.edtRepeat.setText(Element.preRepeat);

		preferences.altPadRight.setSelected(Element.altPadRight);

		// START KGU#401 2017-05-18: Issue #405 - allow to reduce CASE width by branch element rotation
		preferences.spnCaseRot.setValue(Element.caseShrinkByRot);
		// END KGU#401 2017-05-18
		// START KGU#376 2017-07-02: Enh. #389
		preferences.edtRoot.setText(Element.preImport);
		// END KGU#376 2017-07-02
		// START KGU#916 2021-01-25: Enh. #915
		preferences.chkCaseEditor.setSelected(Element.useInputBoxCase);
		// END KGU#916 2021-01-25

		// START KGU#686 2019-03-22: Enh. #56
		preferences.edtTry.setText(Element.preTry);
		preferences.edtCatch.setText(Element.preCatch);
		preferences.edtFinal.setText(Element.preFinally);
		// END KGU#686 2019-03-22

		preferences.pack();
		preferences.setVisible(true);

		// START KGU#393 2017-05-09: Issue #400 - check whether changes were committed
		if (preferences.OK) {
		// END KGU#393 2017-05-09
			// START KGU#491 2018-02-09: Bugfix #507 - if branch labels change we force reshaping
			boolean mustInvalidateAlt =
					!Element.preAltT.equals(preferences.edtAltT.getText()) ||
					!Element.preAltF.equals(preferences.edtAltF.getText());
			// END KGU#491 2018-02-09
			// get fields
			Element.preAltT     = preferences.edtAltT.getText();
			Element.preAltF     = preferences.edtAltF.getText();
			Element.preAlt      = preferences.edtAlt.getText();
			Element.preCase     = preferences.txtCase.getText();
			Element.preFor      = preferences.edtFor.getText();
			Element.preWhile    = preferences.edtWhile.getText();
			Element.preRepeat   = preferences.edtRepeat.getText();
			Element.altPadRight = preferences.altPadRight.isSelected();
			// START KGU#686 2019-03-22: Enh. #56
			Element.preTry      = preferences.edtTry.getText();
			Element.preCatch    = preferences.edtCatch.getText();
			Element.preFinally  = preferences.edtFinal.getText();
			// END KGU#686 2019-03-22
			// START KGU#376 2017-07-02: Enh. #389
			String newImportCaption = preferences.edtRoot.getText();
			// END KGU#376 2017-07-02
			// START KGU#401 2017-05-18: Issue #405 - allow to reduce CASE width by branch element rotation
			int newShrinkThreshold = (Integer) preferences.spnCaseRot.getModel().getValue();
			//if (newShrinkThreshold != Element.caseShrinkByRot) {
			if (newShrinkThreshold != Element.caseShrinkByRot
					// START KGU#491 2019-02-09: Bugfix #507
					|| mustInvalidateAlt
					// END KGU#491 2019-02-09
					|| !newImportCaption.equals(Element.preImport)) {
				root.resetDrawingInfoDown();
			}
			Element.caseShrinkByRot = newShrinkThreshold;
			// END KGU#401 2017-05-18
			// START KGU#916 2021-01-25: Enh. #915
			Element.useInputBoxCase = preferences.chkCaseEditor.isSelected();
			// END KGU#916 2021-01-25
			// START KGU#376 2017-07-02: Enh. #389
			Element.preImport = preferences.edtRoot.getText();
			// END KGU#376 2017-07-02

			// save fields to ini-file
			Element.saveToINI();
			redraw();
		// START KGU#393 2017-05-09: Issue #400
		}
		// END KGU#393 2017-05-09		
	}

	/**
	 * Opens the parser preferences dialog and processes configuration changes.
	 */
	public void parserNSD() {
		ParserPreferences parserPreferences = new ParserPreferences(NSDControl.getFrame());
		Point p = getLocationOnScreen();
		parserPreferences.setLocation(Math.round(p.x + (getVisibleRect().width - parserPreferences.getWidth()) / 2 + this.getVisibleRect().x),
				Math.round(p.y + (getVisibleRect().height - parserPreferences.getHeight()) / 2 + this.getVisibleRect().y));

		// set fields
		parserPreferences.edtAltPre.setText(CodeParser.getKeyword("preAlt"));
		parserPreferences.edtAltPost.setText(CodeParser.getKeyword("postAlt"));
		parserPreferences.edtCasePre.setText(CodeParser.getKeyword("preCase"));
		parserPreferences.edtCasePost.setText(CodeParser.getKeyword("postCase"));
		parserPreferences.edtForPre.setText(CodeParser.getKeyword("preFor"));
		parserPreferences.edtForPost.setText(CodeParser.getKeyword("postFor"));
		// START KGU#3 2015-11-08: New configurable separator for FOR loop step const
		parserPreferences.edtForStep.setText(CodeParser.getKeyword("stepFor"));
		// END KGU#3 2015-11-08
		// START KGU#61 2016-03-21: New configurable keywords for FOR-IN loop
		parserPreferences.edtForInPre.setText(CodeParser.getKeyword("preForIn"));
		parserPreferences.edtForInPost.setText(CodeParser.getKeyword("postForIn"));
		// END KGU#61 2016-03-21
		parserPreferences.edtWhilePre.setText(CodeParser.getKeyword("preWhile"));
		parserPreferences.edtWhilePost.setText(CodeParser.getKeyword("postWhile"));
		parserPreferences.edtRepeatPre.setText(CodeParser.getKeyword("preRepeat"));
		parserPreferences.edtRepeatPost.setText(CodeParser.getKeyword("postRepeat"));
		// START KGU#78 2016-03-25: Enh. #23 - Jump configurability introduced
		parserPreferences.edtJumpLeave.setText(CodeParser.getKeyword("preLeave"));
		parserPreferences.edtJumpReturn.setText(CodeParser.getKeyword("preReturn"));
		parserPreferences.edtJumpExit.setText(CodeParser.getKeyword("preExit"));
		// END KGU#78 2016-03-25
		// START KGU#686 2019-03-18: Enh. #56 - Try / Carch / Throw mechanism implemented
		parserPreferences.edtJumpThrow.setText(CodeParser.getKeyword("preThrow"));
		// END KGU#686 2019-03-18
		parserPreferences.edtInput.setText(CodeParser.getKeyword("input"));
		parserPreferences.edtOutput.setText(CodeParser.getKeyword("output"));
		// START KGU#165 2016-03-25: We need a transparent decision here
		parserPreferences.chkIgnoreCase.setSelected(CodeParser.ignoreCase);
		// END KGU#165 2016-03-25

		parserPreferences.pack();
		parserPreferences.setVisible(true);

		if (parserPreferences.OK) {
			// START KGU#258 2016-09-26: Enh. #253 - prepare the old settings for a refactoring
			HashMap<String, StringList> oldKeywordMap = null;
			boolean wasCaseIgnored = CodeParser.ignoreCase;
			boolean considerRefactoring = root.children.getSize() > 0
					|| isArrangerOpen() && Arranger.getInstance().getAllRoots().size() > 0;
			//if (considerRefactoring)
			//{
				oldKeywordMap = new LinkedHashMap<String, StringList>();
				for (String key : CodeParser.keywordSet()) {
					// START KGU#288 2016-11-06: Issue #279 - method getOrDefault may not be available
					//String keyword = CodeParser.keywordMap.getOrDefault(key, "");
					//if (!keyword.trim().isEmpty())
					String keyword = CodeParser.getKeyword(key);
					if (keyword != null && !keyword.trim().isEmpty()) // END KGU#288 2016-11-06
					{
						// Complete strings aren't likely to be found in a key, so don't bother
						oldKeywordMap.put(key, Element.splitLexically(keyword, false));
					}
				}
			//}
			// END KGU#258 2016-09-26

			// get fields
			CodeParser.setKeyword("preAlt", parserPreferences.edtAltPre.getText());
			CodeParser.setKeyword("postAlt", parserPreferences.edtAltPost.getText());
			CodeParser.setKeyword("preCase", parserPreferences.edtCasePre.getText());
			CodeParser.setKeyword("postCase", parserPreferences.edtCasePost.getText());
			CodeParser.setKeyword("preFor", parserPreferences.edtForPre.getText());
			CodeParser.setKeyword("postFor", parserPreferences.edtForPost.getText());
			// START KGU#3 2015-11-08: New configurable separator for FOR loop step const
			CodeParser.setKeyword("stepFor", parserPreferences.edtForStep.getText());
			// END KGU#3 2015-11-08
			// START KGU#61 2016-03-21: New configurable keywords for FOR-IN loop
			CodeParser.setKeyword("preForIn", parserPreferences.edtForInPre.getText());
			CodeParser.setKeyword("postForIn", parserPreferences.edtForInPost.getText());
			// END KGU#61 2016-03-21
			CodeParser.setKeyword("preWhile", parserPreferences.edtWhilePre.getText());
			CodeParser.setKeyword("postWhile", parserPreferences.edtWhilePost.getText());
			CodeParser.setKeyword("preRepeat", parserPreferences.edtRepeatPre.getText());
			CodeParser.setKeyword("postRepeat", parserPreferences.edtRepeatPost.getText());
			// START KGU#78 2016-03-25: Enh. #23 - Jump configurability introduced
			CodeParser.setKeyword("preLeave", parserPreferences.edtJumpLeave.getText());
			CodeParser.setKeyword("preReturn", parserPreferences.edtJumpReturn.getText());
			CodeParser.setKeyword("preExit", parserPreferences.edtJumpExit.getText());
			// END KGU#78 2016-03-25
			// START KGU#686 2019-03-18: Enh. #56 - Try / Carch / Throw mechanism implemented
			CodeParser.setKeyword("preThrow", parserPreferences.edtJumpThrow.getText());
			// END KGU#686 2019-03-18
			CodeParser.setKeyword("input", parserPreferences.edtInput.getText());
			CodeParser.setKeyword("output", parserPreferences.edtOutput.getText());
			// START KGU#165 2016-03-25: We need a transparent decision here
			CodeParser.ignoreCase = parserPreferences.chkIgnoreCase.isSelected();
			// END KGU#165 2016-03-25

			// save fields to ini-file
			CodeParser.saveToINI();

			// START KGU#258 2016-09-26: Enh. #253 - now try a refactoring if specified
			boolean redrawn = false;
			if (considerRefactoring && offerRefactoring(oldKeywordMap)) {
				boolean refactorAll = oldKeywordMap.containsKey("refactorAll");
				redrawn = refactorDiagrams(oldKeywordMap, refactorAll, wasCaseIgnored);
			}
			// END KGU#258 2016-09-26

			// START KGU#362 2017-03-28: Issue #370
			offerStructPrefAdaptation(oldKeywordMap);
			// END KGU#362 2017-03-28

			// START KGU#136 2016-03-31: Bugfix #97 - cached bounds may have to be invalidated
			if (Element.E_VARHIGHLIGHT && !redrawn) {
				// Parser keyword changes may have an impact on the text width ...
				this.resetDrawingInfo();
				// START KGU#258 2016-09-26: Bugfix #253 ... and Jumps and loops
				analyse();
				// END KGU#258 2016-09-26

				// redraw diagram
				redraw();
			}
			// END KGU#136 2016-03-31

			// START KGU#705 2019-09-29: Enh. #738
			updateCodePreview();
			// END KGU#705 2019-09-29
		}
	}

	// START KGU#258 2016-09-26: Enh. #253: A set of helper methods for refactoring
	/**
	 * (To be called after a preference file has been loaded explicitly on user
	 * demand.) Based on the refactoringData collected before the loading, a
	 * difference analysis between the old and new parser preferences will be
	 * done. If changes are detected and there are non-trivial Roots then a
	 * dialog box will be popped up showing the changes and offering to refactor
	 * the current or all diagrams. If the user agrees then the respective code
	 * will be added to the refactoringData and true will be returned, otherwise
	 * false.<br/>
	 * If the user cancels then the original parser preferences will be restored
	 * and false will be returned.
	 *
	 * @param refactoringData - tokenized previous non-empty parser preferences
	 * @return true if a refactoring makes sense, false otherwise
	 */
	public boolean offerRefactoring(HashMap<String, StringList> refactoringData) {
		// Since this method is always called after a preference file has been loaded,
		// we update the preferred export code for the doButtons() call, though it
		// has nothing to do with refactoring
		this.prefGeneratorName = Ini.getInstance().getProperty("genExportPreferred", this.prefGeneratorName);

		// No refectoring data was collected then we are done here ...
		if (refactoringData == null) {
			return false;
		}

		// Otherwise we look for differences between old and new parser preferences
		// START KGU#719 2019-08-01: New layout for the refactoring dialog
		//StringList replacements = new StringList();
		List<String[]> replacements = new LinkedList<String[]>();
		// END KGU#719 2019-08-1
		for (HashMap.Entry<String, StringList> entry : refactoringData.entrySet()) {
			String oldValue = entry.getValue().concatenate();
			// START KGU#288 2016-11-06: Issue #279 - Method getOrDefault() missing in OpenJDK
			//String newValue = CodeParser.getKeywordOrDefault(entry.getKey(), "");
			String newValue = CodeParser.getKeywordOrDefault(entry.getKey(), "");
			// END KGU#288 2016-11-06
			if (!oldValue.equals(newValue)) {
				// START KGU#719 2019-08-01: New layout for the refactoring dialog
				//replacements.add("   " + entry.getKey() + ": \"" + oldValue + "\" -> \"" + newValue + "\"");
				replacements.add(new String[]{entry.getKey(), "\"" + oldValue + "\"", "\"" + newValue + "\""});
				// END KGU#719 2019-08-01
			}
		}
		// Only offer the question if there are relevant replacements and at least one non-empty or parked Root
		// START KGU#719 2019-08-01
		if (!replacements.isEmpty() && (root.children.getSize() > 0
			|| isArrangerOpen() && !Arranger.getInstance().getAllRoots().isEmpty()))
		// END KGU#719 2019-08-01
		{
			String[] options = {
					Menu.lblRefactorNone.getText(),
					Menu.lblRefactorCurrent.getText(),
					Menu.lblRefactorAll.getText()
			};
			// START KGU#719 2019-08-01: New layout
			JTable replTable = new JTable(0, 3);
			for (String[] tupel : replacements) {
				((DefaultTableModel) replTable.getModel()).addRow(tupel);
			}
			for (int col = 0; col < Math.min(replTable.getColumnCount(), Menu.hdrRefactoringTable.length); col++) {
				replTable.getColumnModel().getColumn(col).setHeaderValue(Menu.hdrRefactoringTable[col].getText());
			}
			Box box = Box.createVerticalBox();
			Box box1 = Box.createHorizontalBox();
			Box box2 = Box.createHorizontalBox();
			box1.add(new JLabel(Menu.msgRefactoringOffer1.getText()));
			box1.add(Box.createHorizontalGlue());
			box2.add(new JLabel(Menu.msgRefactoringOffer2.getText()));
			box2.add(Box.createHorizontalGlue());
			box.add(box1);
			box.add(Box.createVerticalStrut(5));
			box.add(replTable.getTableHeader());
			box.add(replTable);
			box.add(Box.createVerticalStrut(10));
			box.add(box2);
			replTable.setEnabled(false);
			replTable.setRowHeight((int) (replTable.getRowHeight() * Double.valueOf(Ini.getInstance().getProperty("scaleFactor", "1"))));
			// END KGU#719 2019-08-01
			// START KGU#362 2017-03-28: Issue #370: Restore old settings if user backed off
			//int answer = JOptionPane.showOptionDialog(this,
			//		Menu.msgRefactoringOffer.getText().replace("%", "\n" + replacements.getText() + "\n"),
			//		Menu.msgTitleQuestion.getText(), JOptionPane.OK_CANCEL_OPTION,
			//		JOptionPane.QUESTION_MESSAGE,
			//		null,
			//		options, options[0]);
			//if (answer != 0 && answer != JOptionPane.CLOSED_OPTION)
			int answer = JOptionPane.CLOSED_OPTION;
			do {
				answer = JOptionPane.showOptionDialog(this.getFrame(),
						// START KGU#719 2019-08-01
						//Menu.msgRefactoringOffer.getText().replace("%", "\n" + replacements.getText() + "\n"),
						box,
						// END KGU#719 2019-08-01
						Menu.msgTitleQuestion.getText(), JOptionPane.OK_CANCEL_OPTION,
						JOptionPane.QUESTION_MESSAGE,
						null,
						options, options[2]);
				if (answer == JOptionPane.CLOSED_OPTION && JOptionPane.showConfirmDialog(this.getFrame(),
						Menu.msgDiscardParserPrefs.getText()) == JOptionPane.OK_OPTION) {
					// Revert the changes
					for (Map.Entry<String, StringList> refEntry : refactoringData.entrySet()) {
						CodeParser.setKeyword(refEntry.getKey(), refEntry.getValue().concatenate());
					}
					answer = 2;
				}
			} while (answer == JOptionPane.CLOSED_OPTION);
			if (answer != 0)
			// END KGU#362 2017-03-28
			{
				if (CodeParser.ignoreCase) {
					refactoringData.put("ignoreCase", StringList.getNew("true"));
				}
				if (answer == 2) {
					refactoringData.put("refactorAll", StringList.getNew("true"));
				}
				return true;
			}
		}
		return false;
	}

	// START KGU#362 2017-03-28: Issue #370 - helper methods for preference consistency 
	private void offerStructPrefAdaptation(HashMap<String, StringList> refactoringData) {
		// START KGU#735 2019-09-29: Issue #753 - first do a check to avoid puzzling questions
		//if (JOptionPane.showConfirmDialog(this.NSDControl.getFrame(),
		//		Menu.msgAdaptStructPrefs.getText(), Menu.msgTitleQuestion.getText(),
		//		JOptionPane.YES_NO_OPTION) == JOptionPane.OK_OPTION) {
		String updateNeed = null;
		if (((updateNeed = checkPref(Element.preAlt, refactoringData, "preAlt", "postAlt")) != null
				|| (updateNeed = checkPref(Element.preWhile, refactoringData, "preWhile", "postWhile")) != null
				|| (updateNeed = checkPref(Element.preRepeat, refactoringData, "preRepeat", "postRepeat")) != null
				|| (updateNeed = checkPrefCase(Element.preCase, refactoringData)) != null
				|| (updateNeed = checkPrefFor(Element.preFor, refactoringData)) != null)
				&& JOptionPane.showConfirmDialog(this.getFrame(),
						Menu.msgAdaptStructPrefs.getText().replace("%", updateNeed), Menu.msgTitleQuestion.getText(),
						JOptionPane.YES_NO_OPTION) == JOptionPane.OK_OPTION) {
		// END KGU#735 2019-09-29
			Element.preAlt = replacePref(Element.preAlt,
					refactoringData, "preAlt", "postAlt");
			Element.preWhile = replacePref(Element.preWhile,
					refactoringData, "preWhile", "postWhile");
			Element.preRepeat = replacePref(Element.preRepeat,
					refactoringData, "preRepeat", "postRepeat");
			Element.preCase = replacePrefCase(Element.preCase,
					refactoringData);
			Element.preFor = replacePrefFor(Element.preFor,
					refactoringData);
		}
	}

	private String replacePref(String structPref, HashMap<String, StringList> refactoringData,
			String prefixKey, String postfixKey) {
		StringList old = refactoringData.get(prefixKey);
		int startPos = 0;
		if (old != null) {
			String oldPrefix = old.concatenate();
			String newPrefix = CodeParser.getKeywordOrDefault(prefixKey, "");
			if (!oldPrefix.trim().isEmpty() && structPref.startsWith(oldPrefix)) {
				structPref = newPrefix + structPref.substring(oldPrefix.length());
				startPos = newPrefix.length();
			}
		}
		old = refactoringData.get(postfixKey);
		if (old != null) {
			String oldPostfix = old.concatenate();
			String newPostfix = CodeParser.getKeywordOrDefault(postfixKey, "");
			if (!oldPostfix.trim().isEmpty() && structPref.substring(startPos).endsWith(oldPostfix)) {
				structPref = structPref.substring(0, structPref.length() - oldPostfix.length()) + newPostfix;
			}
		}
		return structPref;
	}

	private String replacePrefCase(String preCase, HashMap<String, StringList> refactoringData) {
		StringList structPrefLines = StringList.explode(preCase, "\n");
		String oldPrefix = "";
		String oldPostfix = "";
		String newPrefix = CodeParser.getKeywordOrDefault("preCase", "");
		String newPostfix = CodeParser.getKeywordOrDefault("postCase", "");
		StringList old = refactoringData.get("preCase");
		if (old != null) {
			oldPrefix = old.concatenate();
		}
		old = refactoringData.get("postCase");
		if (old != null) {
			oldPostfix = old.concatenate();
		}
		for (int i = 0; i < structPrefLines.count() - 1; i++) {
			String structPref = structPrefLines.get(i);
			if (!oldPrefix.trim().isEmpty() && structPref.startsWith(oldPrefix)) {
				structPref = newPrefix + structPref.substring(oldPrefix.length());
			}
			if (!oldPostfix.trim().isEmpty() && structPref.endsWith(oldPostfix)) {
				structPref = structPref.trim().substring(0, structPref.length() - oldPostfix.length()) + newPostfix;
			}
			structPrefLines.set(i, structPref);
		}
		return structPrefLines.getText();
	}

	private String replacePrefFor(String structPref, HashMap<String, StringList> refactoringData) {
		String oldPrefix1 = "";
		String oldPrefix2 = "";
		String oldInfix1 = "";
		String oldInfix1a = "";
		String oldInfix2 = "";
		String newPrefix1 = CodeParser.getKeywordOrDefault("preFor", "");
		String newPrefix2 = CodeParser.getKeywordOrDefault("preForIn", "");
		String newInfix1 = CodeParser.getKeywordOrDefault("postFor", "");
		String newInfix1a = CodeParser.getKeywordOrDefault("stepFor", "");
		String newInfix2 = CodeParser.getKeywordOrDefault("postForIn", "");
		StringList old = null;
		if ((old = refactoringData.get("preFor")) != null) {
			oldPrefix1 = old.concatenate();
		}
		if ((old = refactoringData.get("preForIn")) != null) {
			oldPrefix2 = old.concatenate();
		}
		if ((old = refactoringData.get("postFor")) != null) {
			oldInfix1 = old.concatenate();
		}
		if ((old = refactoringData.get("stepFor")) != null) {
			oldInfix1a = old.concatenate();
		}
		if ((old = refactoringData.get("postForIn")) != null) {
			oldInfix2 = old.concatenate();
		}
		String tail = "";
		if (!oldPrefix1.trim().isEmpty() && !oldInfix1.trim().isEmpty()
				&& structPref.startsWith(oldPrefix1)
				&& (tail = structPref.substring(oldPrefix1.length())).contains(oldInfix1)) {
			if (tail.matches(".*?\\W+" + oldInfix1 + "\\W+.*?")) {
				tail = tail.replaceFirst("(.*?\\W+)" + oldInfix1 + "(\\W+.*?)",
						"$1" + Matcher.quoteReplacement(newInfix1) + "$2");
			}
			if (tail.matches(".*?\\W+" + oldInfix1a + "\\W+.*?")) {
				tail = tail.replaceFirst("(.*?\\W+)" + oldInfix1a + "(\\W+.*?)",
						"$1" + Matcher.quoteReplacement(newInfix1a) + "$2");
			}
			structPref = newPrefix1 + tail;
		} else if (!oldPrefix2.trim().isEmpty() && !oldInfix2.trim().isEmpty()
				&& structPref.startsWith(oldPrefix2)
				&& (tail = structPref.substring(oldPrefix2.length())).contains(oldInfix2)) {
			if (tail.matches(".*?\\W+" + oldInfix2 + "\\W+.*?")) {
				tail = tail.replaceFirst("(.*?\\W+)" + oldInfix2 + "(\\W+.*?)",
						"$1" + Matcher.quoteReplacement(newInfix2) + "$2");
			}
			structPref = newPrefix2 + tail;
		}
		return structPref;
	}
	// END KGU#362 2017-03-28

	// START KGU#735 2019-09-29: Issue #753 - check methods for preference consistency 
	private String checkPref(String structPref, HashMap<String, StringList> refactoringData,
			String prefixKey, String postfixKey) {
		String newPref = replacePref(structPref, refactoringData, prefixKey, postfixKey);
		if (!newPref.equals(structPref)) {
			return structPref + " --> " + newPref;
		}
		return null;
	}

	private String checkPrefCase(String structPref, HashMap<String, StringList> refactoringData) {
		String newPref = replacePrefCase(structPref, refactoringData);
		if (!newPref.equals(structPref)) {
			return structPref + " --> " + newPref;
		}
		return null;
	}

	private String checkPrefFor(String structPref, HashMap<String, StringList> refactoringData) {
		String newPref = replacePrefFor(structPref, refactoringData);
		if (!newPref.equals(structPref)) {
			return structPref + " --> " + newPref;
		}
		return null;
	}
	// END KGU#735 2019-09-29

	/**
	 * Replaces used parser keywords in the specified diagrams by the keywords
	 * associated to them in the keyword map {@code refactoringData}, which also
	 * contains the specification whether all open diagrams are to be refactored
	 * in this way or just {@link #root}.
	 *
	 * @param refactoringData - maps old keywords to new keywords and may
	 * contain keys "refactorAll" and "ignoreCase" as mere flags.
	 */
	public void refactorNSD(HashMap<String, StringList> refactoringData) {
		if (refactoringData != null) {
			refactorDiagrams(refactoringData,
					refactoringData.containsKey("refactorAll"),
					refactoringData.containsKey("ignoreCase")
					);
		}
	}

	private boolean refactorDiagrams(HashMap<String, StringList> oldKeywordMap, boolean refactorAll, boolean wasCaseIgnored) {
		boolean redrawn = false;
		if (oldKeywordMap != null && !oldKeywordMap.isEmpty()) {
			final class Refactorer implements IElementVisitor {

				public HashMap<String, StringList> oldMap = null;
				boolean ignoreCase = false;

				@Override
				public boolean visitPreOrder(Element _ele) {
					_ele.refactorKeywords(oldMap, ignoreCase);
					return true;
				}

				@Override
				public boolean visitPostOrder(Element _ele) {
					return true;
				}

				Refactorer(HashMap<String, StringList> _keyMap, boolean _caseIndifferent) {
					oldMap = _keyMap;
					ignoreCase = _caseIndifferent;
				}
			};
			// START KGU#362 2017-03-28: Issue #370 avoid frozen diagrams
			//root.addUndo();
			//root.traverse(new Refactorer(oldKeywordMap, wasCaseIgnored));
			if (root.storedParserPrefs == null) {
				root.addUndo();
				root.traverse(new Refactorer(oldKeywordMap, wasCaseIgnored));
			}
			// END KGU#362 2017-03-28
			if (refactorAll && isArrangerOpen()) {
				// Well, we hope that the roots won't change the hash code on refactoring...
				for (Root aRoot : Arranger.getInstance().getAllRoots()) {
					// START KGU#362 2017-03-28: Issue #370 avoid frozen diagrams
					//if (root != aRoot) {
					if (root != aRoot && aRoot.storedParserPrefs == null) {
					// END KGU#362 2017-03-28
						aRoot.addUndo();
						aRoot.traverse(new Refactorer(oldKeywordMap, wasCaseIgnored));
					}
				}
			}

			// Parser keyword changes may have an impact on the text width ...
			this.resetDrawingInfo();

			// START KGU#258 2016-09-26: Bugfix #253 ... and Jumps and loops
			analyse();
			// END KGU#258 2016-09-26

			doButtons();

			// redraw diagram
			redraw();

			redrawn = true;
		}
		return redrawn;
	}
	// END KGU#258 2016-09-26

	/**
	 * Opens the Arranger Preferences dialog and processes configuration changes
	 */
	public void analyserNSD() {
		AnalyserPreferences analyserPreferences = new AnalyserPreferences(NSDControl.getFrame());
		Point p = getLocationOnScreen();
		analyserPreferences.setLocation(Math.round(p.x + (getVisibleRect().width - analyserPreferences.getWidth()) / 2 + this.getVisibleRect().x),
				Math.round(p.y + (getVisibleRect().height - analyserPreferences.getHeight()) / 2 + this.getVisibleRect().y));

		// set fields
		// START KGU#239 2016-08-12: Code redesign (2016-09-22: index mapping modified)
		for (int i = 1; i < analyserPreferences.checkboxes.length; i++) {
			analyserPreferences.checkboxes[i].setSelected(Root.check(i));
		}
		// END KGU#239 2016-08-12
		// START KGU#906 2021-01-02: Enh. #905
		analyserPreferences.chkDrawWarningSign.setSelected(Element.E_ANALYSER_MARKER);
		// END KGU#906 2021-01-02
		// START KGU#459 2017-11-15: Enh. #459-1
		boolean hadActiveTutorials = false;
		for (int code : AnalyserPreferences.getOrderedGuideCodes()) {
			if (hadActiveTutorials = Root.check(code)) {
				break;
			}
		}
		// END KGU#459 2017-11-15

		analyserPreferences.pack();
		analyserPreferences.setVisible(true);

		// get fields
		// START KGU#393 2017-05-09: Issue #400 - check whether changes were actually committed
		if (analyserPreferences.OK) {
		// END KGU#393 2017-05-09
			// START KGU#239 2016-08-12: Code redesign (2016-09-22: index mapping modified)
			for (int i = 1; i < analyserPreferences.checkboxes.length; i++) {
				Root.setCheck(i, analyserPreferences.checkboxes[i].isSelected());
			}
			// END KGU#239 2016-08-12
			// START KGU#906 2021-01-02: Enh. #905
			boolean markersWereOn = Element.E_ANALYSER_MARKER;
			Element.E_ANALYSER_MARKER = analyserPreferences.chkDrawWarningSign.isSelected();
			// END KGU#906 2021-01-02

			// save fields to ini-file
			Root.saveToINI();

			// START KGU#456/KGU#459 2017-11-15: Enh. #452, #459-1
			updateTutorialQueues();
			if (!hadActiveTutorials) {
				for (int code : AnalyserPreferences.getOrderedGuideCodes()) {
					if (Root.check(code)) {
						showTutorialHint();
						break;
					}
				}
			}
			// END KGU#456 2017-11-15
			// re-analyse
			//root.getVarNames();	// Is done by root.analyse() itself
			analyse();
			// START KGU#906 2021-01-02: Enh. #905
			// START KGU#906 2021-02-28: Issue #905 We have to redraw on test set modifications, too
			//if (markersWereOn != Element.E_ANALYSER_MARKER) {
			if (markersWereOn || (markersWereOn != Element.E_ANALYSER_MARKER)) {
			// END KGU#906 2021-02-28
				redraw();
			}
			// END KGU#906 2021-01-02
		// START KGU#393 2017-05-09: Issue #400
		}
		// END KGU#393 2017-05-09		
	}

	// START KGU#456 2017-11-15: Enh. #452
	protected void updateTutorialQueues() {
		int[] guideCodes = AnalyserPreferences.getOrderedGuideCodes();
		root.updateTutorialQueue(guideCodes);
		if (Arranger.hasInstance()) {
			for (Root aRoot : Arranger.getInstance().getAllRoots()) {
				aRoot.updateTutorialQueue(guideCodes);
			}
		}
	}
	// END KGU#456 2017-11-15

<<<<<<< HEAD
	/**
	 * Opens the export options dialog and processes configuration changes.
	 */
	public void exportOptions() {
		try {
			Ini ini = Ini.getInstance();
			ini.load();
			ExportOptionDialoge eod = new ExportOptionDialoge(NSDControl.getFrame(), Menu.generatorPlugins);
			if (ini.getProperty("genExportComments", "false").equals("true")) {
				eod.commentsCheckBox.setSelected(true);
			} else {
				eod.commentsCheckBox.setSelected(false);
			}
			// START KGU#16/KGU#113 2015-12-18: Enh. #66, #67
			eod.bracesCheckBox.setSelected(ini.getProperty("genExportBraces", "false").equals("true"));
			eod.lineNumbersCheckBox.setSelected(ini.getProperty("genExportLineNumbers", "false").equals("true"));
			// END KGU#16/KGU#113 2015-12-18
			// START KGU#178 2016-07-20: Enh. #160
			eod.chkExportSubroutines.setSelected(ini.getProperty("genExportSubroutines", "false").equals("true"));
			// END #178 2016-07-20
			// START KGU#162 2016-03-31: Enh. #144
			eod.noConversionCheckBox.setSelected(ini.getProperty("genExportnoConversion", "false").equals("true"));
			// END KGU#162 2016-03-31
			// START KGU#363/KGU#395 2017-05-11: Enh. #372, #357
			eod.chkExportLicenseInfo.setSelected(ini.getProperty("genExportLicenseInfo", "false").equals("true"));
			// END KGU#363/KGU#395 2017-05-11
			// START KGU#816 2020-03-17: Enh. #837
			eod.chkDirectoryFromNsd.setSelected(ini.getProperty("genExportDirFromNsd", "true").equals("true"));
			// END KGU#816 2020-03-17
			// START KGU#854 2020-04-22: Enh. #855
			eod.chkArraySize.setSelected(ini.getProperty("genExportUseArraySize", "false").equals("true"));
			eod.chkStringLen.setSelected(ini.getProperty("genExportUseStringLen", "false").equals("true"));
			eod.spnArraySize.setValue(Integer.parseUnsignedInt(ini.getProperty("genExportArraySizeDefault", "100")));
			eod.spnStringLen.setValue(Integer.parseUnsignedInt(ini.getProperty("genExportStringLenDefault", "256")));
			// END KGU#854 2020-04-22
			// START KGU#170 2016-04-01: Enh. #144 Favourite export generator
			eod.cbPrefGenerator.setSelectedItem(ini.getProperty("genExportPreferred", "Java"));
			// END KGU#170 2016-04-01
			// START KGU#654 2019-02-15: Enh #681 Trigger for proposing recent generator as new favourite
			eod.spnPrefGenTrigger.setValue(generatorProposalTrigger);
			// END KGU#654 2019-02-15
			// START KGU#168 2016-04-04: Issue #149 Charsets for export
			eod.charsetListChanged(ini.getProperty("genExportCharset", Charset.defaultCharset().name()));
			// END KGU#168 2016-04-04 
			// START KGU#351 2017-02-26: Enh. #346 / KGU#416 2017-06-20 Revised
			for (int i = 0; i < Menu.generatorPlugins.size(); i++) {
				GENPlugin plugin = Menu.generatorPlugins.get(i);
				String propertyName = "genExportIncl" + plugin.getKey();
				eod.includeLists[i].setText(ini.getProperty(propertyName, ""));
				// START KGU#416 2017-06-20: Enh. #354,#357
				HashMap<String, String> optionValues = new HashMap<String, String>();
				for (HashMap<String, String> optionSpec : plugin.options) {
					String optKey = optionSpec.get("name");
					propertyName = plugin.getKey() + "." + optKey;
					optionValues.put(optKey, ini.getProperty(propertyName, ""));
				}
				eod.generatorOptions.add(optionValues);
				// END KGU#416 2017-06-20
			}
			// END KGU#351 2017-02-26

			eod.setVisible(true);

			if (eod.goOn == true) {
				ini.setProperty("genExportComments", String.valueOf(eod.commentsCheckBox.isSelected()));
				// START KGU#16/KGU#113 2015-12-18: Enh. #66, #67
				ini.setProperty("genExportBraces", String.valueOf(eod.bracesCheckBox.isSelected()));
				ini.setProperty("genExportLineNumbers", String.valueOf(eod.lineNumbersCheckBox.isSelected()));
				// END KGU#16/KGU#113 2015-12-18
				// START KGU#178 2016-07-20: Enh. #160
				ini.setProperty("genExportSubroutines", String.valueOf(eod.chkExportSubroutines.isSelected()));
				// END #178 2016-07-20                
				// START KGU#162 2016-03-31: Enh. #144
				ini.setProperty("genExportnoConversion", String.valueOf(eod.noConversionCheckBox.isSelected()));
				// END KGU#162 2016-03-31
				// START KGU#363/KGU#395 2017-05-11: Enh. #372, #357
				ini.setProperty("genExportLicenseInfo", String.valueOf(eod.chkExportLicenseInfo.isSelected()));
				// END KGU#363/KGU#395 2017-05-11
				// START KGU#816 2020-03-17: Enh. #837
				ini.setProperty("genExportDirFromNsd", String.valueOf(eod.chkDirectoryFromNsd.isSelected()));
				// END KGU#816 2020-03-17
				// START KGU#854 2020-04-22: Enh. #855
				ini.setProperty("genExportUseArraySize", String.valueOf(eod.chkArraySize.isSelected()));
				ini.setProperty("genExportUseStringLen", String.valueOf(eod.chkStringLen.isSelected()));
				ini.setProperty("genExportArraySizeDefault", String.valueOf(eod.spnArraySize.getValue()));
				ini.setProperty("genExportStringLenDefault", String.valueOf(eod.spnStringLen.getValue()));
				// END KGU#854 2020-04-22
				// START KGU#170 2016-04-01: Enh. #144 Favourite export generator
				String prefGenName = (String) eod.cbPrefGenerator.getSelectedItem();
				// START KGU#654 2019-02-15: Enh #681 Trigger for proposing recent generator as new favourite
				if (!prefGenName.equals(this.prefGeneratorName)) {
					// If the preferred generator was changed then start new use counting 
					this.generatorUseCount = 0;
				}
				// END KGU#654 2019-02-15
				this.prefGeneratorName = prefGenName;
				ini.setProperty("genExportPreferred", this.prefGeneratorName);
				this.NSDControl.doButtons();
				// END KGU#170 2016-04-01
				// START KGU#654 2019-02-15: Enh #681 Trigger for proposing recent generator as new favourite
				int generatorUseTrigger = (int) eod.spnPrefGenTrigger.getValue();
				if (generatorUseTrigger != this.generatorProposalTrigger) {
					this.generatorUseCount = 0;
				}
				this.generatorProposalTrigger = generatorUseTrigger;
				ini.setProperty("genExportPrefTrigger", this.prefGeneratorName);
				// END KGU#654 2019-02-15
				// START KGU#168 2016-04-04: Issue #149 Charset for export
				ini.setProperty("genExportCharset", (String) eod.cbCharset.getSelectedItem());
				// END KGU#168 2016-04-04
				// START KGU#351 2017-02-26: Enh. #346 / KGU#416 2017-06-20 Revised
				for (int i = 0; i < Menu.generatorPlugins.size(); i++) {
					GENPlugin plugin = Menu.generatorPlugins.get(i);
					String propertyName = "genExportIncl" + plugin.getKey();
					ini.setProperty(propertyName, eod.includeLists[i].getText().trim());
					// START KGU#416 2017-06-20: Enh. #354,#357
					for (Map.Entry<String, String> entry : eod.generatorOptions.get(i).entrySet()) {
						propertyName = plugin.getKey() + "." + entry.getKey();
						ini.setProperty(propertyName, entry.getValue());
					}
					// END KGU#416 2017-06-20
				}
				// END KGU#351 2017-02-26
				ini.save();
				// START KGU#705 2019-09-23: Enh. #738
				this.updateCodePreview();
				// END KGU#705 2019-09-23
			}
		} catch (IOException ex) {
			// START KGU#484 2018-04-05: Issue #463
			//ex.printStackTrace();
			logger.log(Level.WARNING, "Trouble saving preferences.", ex);
			// END KGU#484 2018-04-05
		}
	}
=======
    /**
     * Opens the export options dialog and processes configuration changes.
     */
    public void exportOptions()
    {
        try
        {
            Ini ini = Ini.getInstance();
            ini.load();
            ExportOptionDialoge eod = new ExportOptionDialoge(NSDControl.getFrame(), Menu.generatorPlugins);
            if(ini.getProperty("genExportComments","false").equals("true"))
                eod.commentsCheckBox.setSelected(true);
            else 
                eod.commentsCheckBox.setSelected(false);
            // START KGU#16/KGU#113 2015-12-18: Enh. #66, #67
            eod.bracesCheckBox.setSelected(ini.getProperty("genExportBraces", "false").equals("true"));
            // START KGU#113 2021-06-07: Issue #67 now plugin-specific
            //eod.lineNumbersCheckBox.setSelected(ini.getProperty("genExportLineNumbers", "false").equals("true"));
            // END KGU#113 2021-06-07
            // END KGU#16/KGU#113 2015-12-18
            // START KGU#178 2016-07-20: Enh. #160
            eod.chkExportSubroutines.setSelected(ini.getProperty("genExportSubroutines", "false").equals("true"));
            // END #178 2016-07-20
            // START KGU#162 2016-03-31: Enh. #144
            eod.noConversionCheckBox.setSelected(ini.getProperty("genExportnoConversion", "false").equals("true"));
            // END KGU#162 2016-03-31
            // START KGU#363/KGU#395 2017-05-11: Enh. #372, #357
            eod.chkExportLicenseInfo.setSelected(ini.getProperty("genExportLicenseInfo", "false").equals("true"));
            // END KGU#363/KGU#395 2017-05-11
            // START KGU#816 2020-03-17: Enh. #837
            eod.chkDirectoryFromNsd.setSelected(ini.getProperty("genExportDirFromNsd", "true").equals("true"));
            // END KGU#816 2020-03-17
            // START KGU#854 2020-04-22: Enh. #855
            eod.chkArraySize.setSelected(ini.getProperty("genExportUseArraySize", "false").equals("true"));
            eod.chkStringLen.setSelected(ini.getProperty("genExportUseStringLen", "false").equals("true"));
            eod.spnArraySize.setValue(Integer.parseUnsignedInt(ini.getProperty("genExportArraySizeDefault", "100")));
            eod.spnStringLen.setValue(Integer.parseUnsignedInt(ini.getProperty("genExportStringLenDefault", "256")));
            // END KGU#854 2020-04-22
            // START KGU#170 2016-04-01: Enh. #144 Favourite export generator
            eod.cbPrefGenerator.setSelectedItem(ini.getProperty("genExportPreferred", "Java"));
            // END KGU#170 2016-04-01
            // START KGU#654 2019-02-15: Enh #681 Trigger for proposing recent generator as new favourite
            eod.spnPrefGenTrigger.setValue(generatorProposalTrigger);
            // END KGU#654 2019-02-15
            // START KGU#168 2016-04-04: Issue #149 Charsets for export
            eod.charsetListChanged(ini.getProperty("genExportCharset", Charset.defaultCharset().name()));
            // END KGU#168 2016-04-04 
            // START KGU#975 2021-06-07: Enh. #953 Restore the last selected plugin choice
            eod.cbOptionPlugins.setSelectedItem(ini.getProperty("expPluginChoice", ""));
            // END KGU#975 2021-06-07
            // START KGU#351 2017-02-26: Enh. #346 / KGU#416 2017-06-20 Revised
            for (int i = 0; i < Menu.generatorPlugins.size(); i++) {
                GENPlugin plugin = Menu.generatorPlugins.get(i);
                String propertyName = "genExportIncl" + plugin.getKey();
                eod.includeLists[i].setText(ini.getProperty(propertyName, ""));
                // START KGU#416 2017-06-20: Enh. #354,#357
                HashMap<String, String> optionValues = new HashMap<String, String>();
                for (HashMap<String, String> optionSpec: plugin.options) {
                    String optKey = optionSpec.get("name");
                    propertyName = plugin.getKey() + "." + optKey;
                    optionValues.put(optKey, ini.getProperty(propertyName, ""));
                }
                eod.generatorOptions.add(optionValues);
                // END KGU#416 2017-06-20
            }
            // END KGU#351 2017-02-26

            eod.setVisible(true);

            if (eod.goOn==true)
            {
                ini.setProperty("genExportComments", String.valueOf(eod.commentsCheckBox.isSelected()));
                // START KGU#16/KGU#113 2015-12-18: Enh. #66, #67
                ini.setProperty("genExportBraces", String.valueOf(eod.bracesCheckBox.isSelected()));
                // START KGU#113 2021-06-07: Issue #67 now plugin-specific
                //ini.setProperty("genExportLineNumbers", String.valueOf(eod.lineNumbersCheckBox.isSelected()));
                // END KGU#113 2021-06-07
                // END KGU#16/KGU#113 2015-12-18
                // START KGU#178 2016-07-20: Enh. #160
                ini.setProperty("genExportSubroutines", String.valueOf(eod.chkExportSubroutines.isSelected()));
                // END #178 2016-07-20                
                // START KGU#162 2016-03-31: Enh. #144
                ini.setProperty("genExportnoConversion", String.valueOf(eod.noConversionCheckBox.isSelected()));
                // END KGU#162 2016-03-31
                // START KGU#363/KGU#395 2017-05-11: Enh. #372, #357
                ini.setProperty("genExportLicenseInfo", String.valueOf(eod.chkExportLicenseInfo.isSelected()));
                // END KGU#363/KGU#395 2017-05-11
                // START KGU#816 2020-03-17: Enh. #837
                ini.setProperty("genExportDirFromNsd", String.valueOf(eod.chkDirectoryFromNsd.isSelected()));
                // END KGU#816 2020-03-17
                // START KGU#854 2020-04-22: Enh. #855
                ini.setProperty("genExportUseArraySize", String.valueOf(eod.chkArraySize.isSelected()));
                ini.setProperty("genExportUseStringLen", String.valueOf(eod.chkStringLen.isSelected()));
                ini.setProperty("genExportArraySizeDefault", String.valueOf(eod.spnArraySize.getValue()));
                ini.setProperty("genExportStringLenDefault", String.valueOf(eod.spnStringLen.getValue()));
                // END KGU#854 2020-04-22
                // START KGU#170 2016-04-01: Enh. #144 Favourite export generator
                String prefGenName = (String)eod.cbPrefGenerator.getSelectedItem();
                // START KGU#654 2019-02-15: Enh #681 Trigger for proposing recent generator as new favourite
                if (!prefGenName.equals(this.prefGeneratorName)) {
                    // If the preferred generator was changed then start new use counting 
                    this.generatorUseCount = 0;
                }
                // END KGU#654 2019-02-15
                this.prefGeneratorName = prefGenName;
                ini.setProperty("genExportPreferred", this.prefGeneratorName);
                this.NSDControl.doButtons();
                // END KGU#170 2016-04-01
                // START KGU#654 2019-02-15: Enh #681 Trigger for proposing recent generator as new favourite
                int generatorUseTrigger = (int)eod.spnPrefGenTrigger.getValue();
                if (generatorUseTrigger != this.generatorProposalTrigger) {
                    this.generatorUseCount = 0;
                }
                this.generatorProposalTrigger = generatorUseTrigger;
                ini.setProperty("genExportPrefTrigger", this.prefGeneratorName);
                // END KGU#654 2019-02-15
                // START KGU#168 2016-04-04: Issue #149 Charset for export
                ini.setProperty("genExportCharset", (String)eod.cbCharset.getSelectedItem());
                // END KGU#168 2016-04-04
                // START KGU#351 2017-02-26: Enh. #346 / KGU#416 2017-06-20 Revised
                for (int i = 0; i < Menu.generatorPlugins.size(); i++) {
                    GENPlugin plugin = Menu.generatorPlugins.get(i);
                    String propertyName = "genExportIncl" + plugin.getKey();
                    ini.setProperty(propertyName, eod.includeLists[i].getText().trim());
                    // START KGU#416 2017-06-20: Enh. #354,#357
                    for (Map.Entry<String, String> entry: eod.generatorOptions.get(i).entrySet()) {
                        propertyName = plugin.getKey() + "." + entry.getKey();
                        ini.setProperty(propertyName, entry.getValue());
                    }
                    // END KGU#416 2017-06-20
                }
                // END KGU#351 2017-02-26
                // START KGU#975 2021-06-07: Enh. #953 Restore the last selected plugin choice
                ini.setProperty("expPluginChoice", (String)eod.cbOptionPlugins.getSelectedItem());
                // END KGU#975 2021-06-07
                ini.save();
                // START KGU#705 2019-09-23: Enh. #738
                this.updateCodePreview();
                // END KGU#705 2019-09-23
            }
        } 
        catch (IOException ex)
        {
            // START KGU#484 2018-04-05: Issue #463
            //ex.printStackTrace();
            logger.log(Level.WARNING, "Trouble saving preferences.", ex);
            // END KGU#484 2018-04-05
        }
    }
>>>>>>> 7fd46391

	// START KGU#705 2019-09-24: Enh. #738
	/**
	 * Sets a tooltip to the codePreview tab showing the language name plus (if
	 * retrievable) the tooltip of Menu.menuFileExportCodeFavorite.
	 */
	protected void setCodePreviewTooltip() {
		Component comp = codePreview;
		while (comp != null && !(comp instanceof JTabbedPane)) {
			comp = comp.getParent();
		}
		if (comp instanceof JTabbedPane) {
			//prefGenName + Menu.
			String tt = Locales.getValue("Structorizer", "Menu.menuFileExportCodeFavorite.tooltip", true);
			((JTabbedPane) comp).setToolTipTextAt(1, prefGeneratorName + " - " + tt);
		}
	}
	// END KGU#705 2019-09-24
	
	// START AS 2021-03-25: Enh. #967 (mode for ARM code export) - KGU 2021-04-15 replaced by export option
	///**
	// * Sets the Element.ARM_VISUAL based on the menu choice 
	// * 
	// * @param _arm - true to switch in arm GNU mode (false for KEIL syntax compiler)
	// */  
	//public void setOperationArmVisual(boolean _arm) {
	//	Element.ARM_GNU = _arm;
	//	this.resetDrawingInfo();
	//	NSDControl.doButtons();
	//	updateCodePreview();
	//	redraw();
	//}
	//END AS 2021-03-25
	
	// START KGU#258 2016-09-26: Enh. #253
	/**
	 * Opens the import options dialog and processes configuration changes.
	 */
	public void importOptions() {
		try {
			Ini ini = Ini.getInstance();
			ini.load();
			// START KGU#416 2017-06-20: Enh. #354,#357
			//ImportOptionDialog iod = new ImportOptionDialog(NSDControl.getFrame());
			this.retrieveParsers();
			ImportOptionDialog iod = new ImportOptionDialog(NSDControl.getFrame(), parserPlugins);
			// END KGU#416 2017-06-20
			// START KGU#362 2017-03-28: Issue #370 - default turned to true
			//iod.chkRefactorOnLoading.setSelected(ini.getProperty("impRefactorOnLoading", "false").equals("true"));
			iod.chkRefactorOnLoading.setSelected(!ini.getProperty("impRefactorOnLoading", "true").equals("false"));
			// END KGU#362 2017-03-28
			iod.charsetListChanged(ini.getProperty("impImportCharset", Charset.defaultCharset().name()));
			// START KGU#358 2017-03-06: Enh. #368
			iod.chkVarDeclarations.setSelected(ini.getProperty("impVarDeclarations", "false").equals("true"));
			// END KGU#358 2017-03-06
			// START KGU#407 2017-06-22: Enh. #420
			iod.chkCommentImport.setSelected(ini.getProperty("impComments", "false").equals("true"));
			// END KGU#407 2017-06-22
			// START KGU#821 2020-03-09: Issue #833
			iod.chkInsertOptKeywords.setSelected(ini.getProperty("impOptKeywords", "false").equals("true"));
			// END KGU#821 2020-03-09
			// START KGU#354 2017-03-08: Enh. #354 - new option to save the parse tree
			iod.chkSaveParseTree.setSelected(ini.getProperty("impSaveParseTree", "false").equals("true"));
			// END KGU#354 2017-03-08
			// START KGU#553 2018-07-13: Issue #557 - KGU#701 2019-03-29: Issue #718 raised from 20 to 50
			iod.spnLimit.setValue(Integer.parseUnsignedInt(ini.getProperty("impMaxRootsForDisplay", "50")));
			// END KGU#354 2018-07-13
			// START KGU#602 2018-10-25: Issue #419
			iod.spnMaxLen.setValue(Integer.parseUnsignedInt(ini.getProperty("impMaxLineLength", "0")));
			// END KGU#602 2018-10-25
			// START KGU#354 2017-04-27: Enh. #354 - new option to log to a specified directory
			iod.chkLogDir.setSelected(ini.getProperty("impLogToDir", "false").equals("true"));
			iod.txtLogDir.setText(ini.getProperty("impLogDir", ""));
			// START KGU#416 2017-06-20: Enh. #354,#357
			if (parserPlugins != null) {
				// START KGU#548 2018-07-09: Restore the last selected plugin choice
				iod.cbOptionPlugins.setSelectedItem(ini.getProperty("impPluginChoice", ""));
				// END KGU#548 2018-07-09
				for (int i = 0; i < parserPlugins.size(); i++) {
					GENPlugin plugin = parserPlugins.get(i);
					HashMap<String, String> optionValues = new HashMap<String, String>();
					for (HashMap<String, String> optionSpec : plugin.options) {
						String optKey = optionSpec.get("name");
						String propertyName = plugin.getKey() + "." + optKey;
						optionValues.put(optKey, ini.getProperty(propertyName, ""));
					}
					iod.parserOptions.add(optionValues);
				}
			}
			// END KGU#416 2017-06-20
			iod.doLogButtons();
			// END KGU#354 2017-04-27

			iod.setVisible(true);

			if (iod.goOn == true) {
				ini.setProperty("impRefactorOnLoading", String.valueOf(iod.chkRefactorOnLoading.isSelected()));
				ini.setProperty("impImportCharset", (String) iod.cbCharset.getSelectedItem());
				// START KGU#358 2017-03-06: Enh. #368
				ini.setProperty("impVarDeclarations", String.valueOf(iod.chkVarDeclarations.isSelected()));
				// END KGU#358 2017-03-06
				// START KGU#407 2017-06-22: Enh. #420
				ini.setProperty("impComments", String.valueOf(iod.chkCommentImport.isSelected()));
				// END KGU#407 2017-06-22
				// START KGU#821 2020-03-09: Issue #833
				ini.setProperty("impOptKeywords", String.valueOf(iod.chkInsertOptKeywords.isSelected()));
				// END KGU#821 2020-03-09
				// START KGU#354 2017-03-08: Enh. #354 - new option to save the parse tree
				ini.setProperty("impSaveParseTree", String.valueOf(iod.chkSaveParseTree.isSelected()));
				// END KGU#354 2017-03-08
				// START KGU#354 2017-04-27: Enh. #354 - new option to log to a specified directory
				ini.setProperty("impLogToDir", String.valueOf(iod.chkLogDir.isSelected()));
				ini.setProperty("impLogDir", iod.txtLogDir.getText());
				// END KGU#354 2017-04-27
				// START KGU#553 2018-07-13: Issue #557
				ini.setProperty("impMaxRootsForDisplay", String.valueOf(iod.spnLimit.getValue()));
				// END KGU#553 2018-07-13
				// START KGU#602 2018-10-25: Issue #419
				ini.setProperty("impMaxLineLength", String.valueOf(iod.spnMaxLen.getValue()));
				// END KGU#602 2018-10-25
				// START KGU#416 2017-02-26: Enh. #354, #357
				for (int i = 0; i < parserPlugins.size(); i++) {
					GENPlugin plugin = parserPlugins.get(i);
					for (Map.Entry<String, String> entry : iod.parserOptions.get(i).entrySet()) {
						String propertyName = plugin.getKey() + "." + entry.getKey();
						ini.setProperty(propertyName, entry.getValue());
					}
				}
				// END KGU#416 2017-06-20
				// START KGU#548 2018-07-09: Restore the last selected plugin choice
				ini.setProperty("impPluginChoice", (String) iod.cbOptionPlugins.getSelectedItem());
				// END KGU#548 2018-07-09
				ini.save();
			}
		} catch (FileNotFoundException ex) {
			// START KGU#484 2018-04-05: Issue #463
			//ex.printStackTrace();
			logger.log(Level.WARNING, "Trouble accessing import preferences.", ex);
			// END KGU#484 2018-04-05
		} catch (IOException ex) {
			// START KGU#484 2018-04-05: Issue #463
			//ex.printStackTrace();
			logger.log(Level.WARNING, "Trouble accessing import preferences.", ex);
			// END KGU#484 2018-04-05
		}
	}
	// END KGU#258 2016-09-26

	// START KGU#309 2016-12-15: Enh. #310
	/**
	 * Opens the file saveing options dialog and processes configuration
	 * changes.
	 */
	public void savingOptions() {
		try {
			SaveOptionDialog sod = new SaveOptionDialog(NSDControl.getFrame());
			Ini ini = Ini.getInstance();
			sod.chkAutoSaveClose.setSelected(Element.E_AUTO_SAVE_ON_CLOSE);
			sod.chkAutoSaveExecute.setSelected(Element.E_AUTO_SAVE_ON_EXECUTE);
			sod.chkBackupFile.setSelected(Element.E_MAKE_BACKUPS);
			// START KGU#363 2017-03-12: Enh. #372 Allow user-defined author string
			sod.txtAuthorName.setText(ini.getProperty("authorName", System.getProperty("user.name")));
			sod.cbLicenseFile.setSelectedItem(ini.getProperty("licenseName", ""));
			// END KGU#363 2017-03-12
			// START KGU#630 2019-01-13: Enh. #662/4
			sod.chkRelativeCoordinates.setSelected(Arranger.A_STORE_RELATIVE_COORDS);
			// END KGU#630 2019-01-13
			// START KGU#690 2019-03-21: Enh. #707
			sod.chkArgNumbers.setSelected(Element.E_FILENAME_WITH_ARGNUMBERS);
			sod.cbSeparator.setSelectedItem(Element.E_FILENAME_SIG_SEPARATOR);
			// END KGU#690 2019-03-21
			sod.setVisible(true);

			if (sod.goOn == true) {
				Element.E_AUTO_SAVE_ON_CLOSE = sod.chkAutoSaveClose.isSelected();
				Element.E_AUTO_SAVE_ON_EXECUTE = sod.chkAutoSaveExecute.isSelected();
				Element.E_MAKE_BACKUPS = sod.chkBackupFile.isSelected();
				// START KGU#630 2019-01-13: Enh. #662/4
				Arranger.A_STORE_RELATIVE_COORDS = sod.chkRelativeCoordinates.isSelected();
				// END KGU#630 2019-01-13
				// START KGU#690 2019-03-21: Enh. #707
				Element.E_FILENAME_WITH_ARGNUMBERS = sod.chkArgNumbers.isSelected();
				Element.E_FILENAME_SIG_SEPARATOR = (Character) sod.cbSeparator.getSelectedItem();
				// END KGU#690 2019-03-21
				// START KGU#363 2017-03-12: Enh. #372 Allow user-defined author string
				ini.setProperty("authorName", sod.txtAuthorName.getText());
				String licName = (String) sod.cbLicenseFile.getSelectedItem();
				if (licName == null) {
					ini.setProperty("licenseName", "");
				} else {
					ini.setProperty("licenseName", licName);
				}
				// END KGU#363 2017-03-12
				ini.save();
			}
		} catch (FileNotFoundException e) {
			// START KGU#484 2018-04-05: Issue #463
			//e.printStackTrace();
			logger.log(Level.WARNING, "Trouble accessing preferences.", e);
			// END KGU#484 2018-04-05
		} catch (IOException e) {
			// START KGU#484 2018-04-05: Issue #463
			//e.printStackTrace();
			logger.log(Level.WARNING, "Trouble accessing saving preferences.", e);
			// END KGU#484 2018-04-05
		}
	}
	// END KGU#258 2016-09-26

	/*========================================
	 * font control
	 *========================================*/
	/**
	 * Opens the font configration dialog and processes configuration changes.
	 */
	public void fontNSD() {
		// START KGU#494 2018-09-10: Issue #508 - support option among fix / proportional padding
		//FontChooser fontChooser = new FontChooser(NSDControl.getFrame());
		FontChooser fontChooser = new FontChooser(NSDControl.getFrame(), true);
		// END KGU#494 2018-09-10
		Point p = getLocationOnScreen();
		fontChooser.setLocation(Math.round(p.x + (getVisibleRect().width - fontChooser.getWidth()) / 2 + this.getVisibleRect().x),
				Math.round(p.y + (getVisibleRect().height - fontChooser.getHeight()) / 2 + this.getVisibleRect().y));

		// set fields
		// START KGU#494 2018-09-10: Issue #508
		fontChooser.setFixPadding(Element.E_PADDING_FIX);
		// END KGU#494 2018-09-10
		fontChooser.setFont(Element.getFont());
		fontChooser.setVisible(true);

		// START KGU#393 2017-05-09: Issue #400 - make sure the changes were committed
		if (fontChooser.OK) {
		// END KGU#393 2017-05-09
			// get fields
			// START KGU#494 2018-09-10: Issue #508
			Element.E_PADDING_FIX = fontChooser.getFixPadding();
			// END KGU#494 2018-09-10
			Element.setFont(fontChooser.getCurrentFont());

			// save fields to ini-file
			Element.saveToINI();

			// START KGU#136 2016-03-02: Bugfix #97 - cached bounds must be invalidated
			this.resetDrawingInfo();
			// END KGU#136 2016-03-02

			// redraw diagram
			redraw();
			// START KGU#444/KGU#618 2018-12-18: Issue #417, #649
			this.adaptScrollUnits();	// May be too early to get new draw rectangle but try at least
			// END KGU#444/KGU#618 2018-12-18
		// START KGU#393 2017-05-09: Issue #400
		}
		// END KGU#393 2017-05-09		

	}

	/**
	 * Enlarges the diagram font by two points
	 */
	public void fontUpNSD() {
		// change font size
		Element.setFont(new Font(Element.getFont().getFamily(), Font.PLAIN, Element.getFont().getSize() + 2));

		// save size
		Element.saveToINI();

		// START KGU#136 2016-03-02: Bugfix #97 - cached bounds must be invalidated
		this.resetDrawingInfo();
		// END KGU#136 2016-03-02

		// redraw diagram
		redraw();
		// START KGU#444/KGU#618 2018-12-18: Issue #417, #649
		this.adaptScrollUnits();	// May be too early to get new draw rectangle but try at least
		// END KGU#444/KGU#618 2018-12-18
	}

	/**
	 * Diminishes the diagram font by two points.
	 */
	public void fontDownNSD() {
		if (Element.getFont().getSize() - 2 >= 4) {
			// change font size
			Element.setFont(new Font(Element.getFont().getFamily(), Font.PLAIN, Element.getFont().getSize() - 2));

			// save size
			Element.saveToINI();

			// START KGU#136 2016-03-02: Bugfix #97 - cached bounds must be invalidated
			this.resetDrawingInfo();
			// END KGU#136 2016-03-02

			// redraw diagram
			redraw();
		}
		// START KGU#444/KGU#618 2018-12-18: Issue #417, #649
		this.adaptScrollUnits();	// May be too early to get new draw rectangle but try at least
		// END KGU#444/KGU#618 2018-12-18
	}

	/*========================================
	 * DIN conformity
	 *========================================*/
	/**
	 * Flips the graphical representation of FOR loops between DIN 66261 and
	 * ENDLESS design
	 *
	 * @see #setDIN()
	 * @see #getDIN()
	 */
	public void toggleDIN() {
		Element.E_DIN = !(Element.E_DIN);
		NSDControl.doButtons();
		// START KGU#136 2016-03-02: Bugfix #97 - cached bounds must be invalidated
		this.resetDrawingInfo();
		// END KGU#136 2016-03-02		
		redraw();
	}

	/**
	 * Switches the graphical representation of FOR loops to DIN 66261 design
	 *
	 * @see #toggleDIN()
	 * @see #getDIN()
	 */
	public void setDIN() {
		Element.E_DIN = true;
		NSDControl.doButtons();
		// START KGU#136 2016-03-02: Bugfix #97 - cached bounds must be invalidated
		this.resetDrawingInfo();
		// END KGU#136 2016-03-02
		redraw();
	}

	/**
	 * @return true if the representation of FOR loops is currently conform to
	 * DIN-66261.
	 * @see #toggleDIN()
	 * @see #setDIN()
	 */
	public boolean getDIN() {
		return Element.E_DIN;
	}

	/*========================================
	 * diagram type and shape
	 *========================================*/
	/**
	 * Reduces the frame of the current diagram to a very frugal shape if
	 * {@code _unboxed} is true or switches it to a complete box otherwise.
	 *
	 * @see #isUnboxed()
	 */
	public void setUnboxed(boolean _unboxed) {
		root.isBoxed = !_unboxed;
		// START KGU#137 2016-01-11: Record this change in addition to the undoable ones
		//root.hasChanged=true;
		root.setChanged(true);
		// END KGU#137 2016-01-11
		// START KGU#136 2016-03-01: Bugfix #97
		root.resetDrawingInfoUp();	// Only affects Root
		// END KGU#136 2016-03-01
		redraw();
	}

	/**
	 * @return true if the frame of this diagram is reduced to a frugal shape.
	 * @see #setUnboxed(boolean)
	 */
	public boolean isUnboxed() {
		return !root.isBoxed;
	}

	/**
	 * Changes the type of {@link #root} to a Subroutine diagram.
	 *
	 * @see #setProgram()
	 * @see #setInclude()
	 * @see #isSubroutine()
	 */
	public void setFunction() {
		// Syntax highlighting must be renewed, outer dimensions may change for unboxed diagrams
		root.resetDrawingInfoDown();
		root.setProgram(false);
		// START KGU#902 2021-01-01: Enh. #903
		poppedElement = null;
		// END KGU#902 2021-01-01
		// START KGU#137 2016-01-11: Record this change in addition to the undoable ones
		//root.hasChanged=true;
		root.setChanged(true);
		// END KGU#137 2016-01-11
		// START KGU#253 2016-09-22: Enh. #249 - (un)check parameter list
		analyse();
		// END KGU#253 2016-09-22
		redraw();
		// START KGU#705 2019-10-01: Enh. #738
		updateCodePreview();
		// END KGU#705 2019-10-01
	}

	/**
	 * Changes the type of {@link #root} to Main program.
	 *
	 * @see #setFunction()
	 * @see #setInclude()
	 * @see #isProgram()
	 */
	public void setProgram() {
		// Syntax highlighting must be renewed, outer dimensions may change for unboxed diagrams
		root.resetDrawingInfoDown();
		// START KGU#703 2019-03-30: Issue #720
		// START KGU#902 2021-01-01: Enh. #903
		poppedElement = null;
		// END KGU#902 2021-01-01
		boolean poolModified = false;
		if (root.isInclude() && Arranger.hasInstance()) {
			for (Root root : Arranger.getInstance().findIncludingRoots(root.getMethodName(), true)) {
				root.clearVarAndTypeInfo(false);
				poolModified = true;
			}
		}
		// END KGU#703 2019-03-30
		root.setProgram(true);
		// START KGU#137 2016-01-11: Record this change in addition to the undoable ones
		//root.hasChanged=true;
		root.setChanged(true);
		// END KGU#137 2016-01-11
		// START KGU#253 2016-09-22: Enh. #249 - (un)check parameter list
		analyse();
		// END KGU#253 2016-09-22
		redraw();
		// START KGU#701 2019-03-30: Issue #720
		if (poolModified) {
			Arranger.getInstance().redraw();
		}
		// END KGU#701 2019-03-30
		// START KGU#705 2019-10-01: Enh. #738
		updateCodePreview();
		// END KGU#705 2019-10-01
	}

	// START KGU#376 2017-05-16: Enh. #389
	/**
	 * Changes the type of {@link #root} to Includable.
	 *
	 * @see #setFunction()
	 * @see #setProgram()
	 * @see #isInclude()
	 */
	public void setInclude() {
		// Syntax highlighting must be renewed, outer dimensions may change for unboxed diagrams
		root.resetDrawingInfoDown();
		root.setInclude(true);
		// START KGU#902 2021-01-01: Enh. #903
		poppedElement = null;
		// END KGU#902 2021-01-01
		// START KGU#703 2019-03-30: Issue #720
		boolean poolModified = false;
		if (Arranger.hasInstance()) {
			for (Root root : Arranger.getInstance().findIncludingRoots(root.getMethodName(), true)) {
				root.clearVarAndTypeInfo(false);
				poolModified = true;
			}
		}
		// END KGU#703 2019-03-30
		// Record this change in addition to the undoable ones
		root.setChanged(true);
		// check absense of parameter list
		analyse();
		redraw();
		// START KGU#701 2019-03-30: Issue #720
		if (poolModified) {
			Arranger.getInstance().redraw();
		}
		// END KGU#701 2019-03-30
		// START KGU#705 2019-10-01: Enh. #738
		updateCodePreview();
		// END KGU#705 2019-10-01
	}
	// END KGU #376 2017-05-16

	/**
	 * @return true if the diagram is of type Main program
	 * @see #isSubroutine()
	 * @see #isInclude()
	 * @see #setProgram()
	 */
	public boolean isProgram() {
		return root.isProgram();
	}

	/**
	 * @return true if the diagram is of type Function
	 * @see #isProgram()
	 * @see #isInclude()
	 * @see #setFunction()
	 */
	public boolean isSubroutine() {
		return root.isSubroutine();
	}

	/**
	 * @return true if the diagram is of type Includable
	 * @see #isSubroutine()
	 * @see #isProgram()
	 * @see #setInclude()
	 */
	public boolean isInclude() {
		return root.isInclude();
	}

	/*========================================
	 * comment modes
	 *========================================*/
	public void setComments(boolean _comments) {
		Element.E_SHOWCOMMENTS = _comments;
		NSDControl.doButtons();
		redraw();
	}

	// START KGU#227 2016-07-31: Enh. #128
	void setCommentsPlusText(boolean _activate) {
		Element.E_COMMENTSPLUSTEXT = _activate;
		this.resetDrawingInfo();
		analyse();
		// START KGU#904 2021-01-01: Repaint allone did not adjust the scroll area
		//repaint();
		redraw();
		// END KGU#904 2021-01-01
	}
	// END KGU#227 2016-07-31

	public void setToggleTC(boolean _tc) {
		Element.E_TOGGLETC = _tc;
		// START KGU#136 2016-03-01: Bugfix #97
		this.resetDrawingInfo();
		// END KGU#136 2016-03-01
		NSDControl.doButtons();
		redraw();
	}

	void toggleTextComments() {
		Element.E_TOGGLETC = !Element.E_TOGGLETC;
		// START KGU#136 2016-03-01: Bugfix #97
		this.resetDrawingInfo();
		// END KGU#136 2016-03-01
		// START KGU#220 2016-07-27: Enh. #207
		analyse();
		// END KGU#220 2016-07-27
		repaint();
	}

	/*========================================
	 * further settings
	 *========================================*/
	/**
	 * Enables or disables the syntax higighting in the elements for all
	 * diagrams
	 *
	 * @param _highlight - true to switch syntax markup on, false to disable it
	 */
	public void setHightlightVars(boolean _highlight) {
		Element.E_VARHIGHLIGHT = _highlight;	// this is now directly used for drawing
		//root.highlightVars = _highlight;
		// START KGU#136 2016-03-01: Bugfix #97
		this.resetDrawingInfo();
		// END KGU#136 2016-03-01
		NSDControl.doButtons();
		redraw();
	}

	// START KGU#872 2020-10-17: Enh. #872 new display mode
	/**
	 * Enables or disables mode to display operators in C style
	 *
	 * @param _operatorsC - true to switch operator display mode to C style,
	 * false to standard
	 */
	public void setOperatorDisplayC(boolean _operatorsC) {
		Element.E_SHOW_C_OPERATORS = _operatorsC;
		if (_operatorsC) {
			Element.E_VARHIGHLIGHT = true;
		}
		this.resetDrawingInfo();
		NSDControl.doButtons();
		redraw();
	}
	// END KGU#872 2020-10-17

	/**
	 * Toggles the activation of the Analyser component (and the visibility of
	 * the Report list).
	 *
	 * @see #setAnalyser(boolean)
	 */
	public void toggleAnalyser() {
		setAnalyser(!Element.E_ANALYSER);
		if (Element.E_ANALYSER == true) {
			analyse();
		}
	}

	/**
	 * Enables or disables the Analyser, according to the value of
	 * {@code _analyse}.
	 *
	 * @param _analyse - the new status of Analyser (true to enable, obviously)
	 * @see #toggleAnalyser()
	 */
	public void setAnalyser(boolean _analyse) {
		Element.E_ANALYSER = _analyse;
		NSDControl.doButtons();
	}

	// START KGU#305 2016-12-14: Enh. #305
	/**
	 * Enables or disables the Arranger Index, according to the value of
	 * {@code _showIndex}.
	 *
	 * @param _showIndex - whether to enable (true) or disable (false) the index
	 * @see #showingArrangerIndex()
	 */
	public void setArrangerIndex(boolean _showIndex) {
		this.show_ARRANGER_INDEX = _showIndex;
		NSDControl.doButtons();
	}

	/**
	 * @return true if the Arranger index is currently enabled (shown), false
	 * otherwise
	 * @see #setArrangerIndex(boolean)
	 */
	public boolean showingArrangerIndex() {
		return this.show_ARRANGER_INDEX;
	}
	// END KGU#305 2016-12-14

	// START KGU#705 2019-09-23: Enh. #738
	/**
	 * Enables or disables the Code Preview, according to the value of
	 * {@code _showPreview}.
	 *
	 * @param _showPreview - whether to enable (true) or disable (false) the
	 * code preview
	 * @see #showingCodePreview()
	 */
	public void setCodePreview(boolean _showPreview) {
		this.show_CODE_PREVIEW = _showPreview;
		if (_showPreview) {
			this.updateCodePreview();
		}
		NSDControl.doButtons();
	}

	/**
	 * @return true if the Code Preview is currently enabled (shown), false
	 * otherwise
	 * @see #setCodePreview(boolean)
	 */
	public boolean showingCodePreview() {
		return this.show_CODE_PREVIEW;
	}
	// END KGU#305 216-12-14

	// START KGU#123 2016-01-04: Enh. #87
	/**
	 * Toggles the use of the mouse wheel for collapsing/expanding elements
	 *
	 * @see #toggleCtrlWheelMode()
	 * @see #configureWheelUnit()
	 */
	public void toggleWheelMode() {
		Element.E_WHEELCOLLAPSE = !Element.E_WHEELCOLLAPSE;
		// START KGU#792 2020-02-04: Bugfix #805
		Ini.getInstance().setProperty("wheelToCollapse", (Element.E_WHEELCOLLAPSE ? "1" : "0"));
		// END KGU#792 2020-02-04
	}
	// END KGU#123 2016-01-04

	// START KGU#503 2018-03-14: Enh. #519
	/**
	 * Toggles the effect of the mouse wheel (with Ctrl key pressed) for
	 * Zooming: in or out.
	 *
	 * @see #toggleWheelMode()
	 * @see #configureWheelUnit()
	 */
	public void toggleCtrlWheelMode() {
		Element.E_WHEEL_REVERSE_ZOOM = !Element.E_WHEEL_REVERSE_ZOOM;
		// START KGU#792 2020-02-04: Bugfix #805
		Ini.getInstance().setProperty("wheelCtrlReverse", (Element.E_WHEEL_REVERSE_ZOOM ? "1" : "0"));
		// END KGU#792 2020-02-04
		// START KGU#685 2020-12-12: Enh. #704
		// Behaviour of DiagramControllers should be consistent ...
		if (turtle != null) {
			turtle.setReverseZoomWheel(Element.E_WHEEL_REVERSE_ZOOM);
		}
		// END KGU#685 2020-12-12
	}
	// END KGU#503 2018-03-14

	// START KGU#699 2019-03-27: Issue #717 scrolling "speed" ought to be configurable
	/**
	 * Opens a little dialog offering to configure the default scrolling
	 * increment for the mouse wheel via a spinner.
	 *
	 * @see #toggleWheelMode()
	 * @see #toggleCtrlWheelMode()
	 */
	public void configureWheelUnit() {
		JSpinner spnUnit = new JSpinner();
		spnUnit.setModel(new SpinnerNumberModel(Math.max(1, Element.E_WHEEL_SCROLL_UNIT), 1, 20, 1));
		spnUnit.addMouseWheelListener(this);
		if (JOptionPane.showConfirmDialog(this.getFrame(),
				spnUnit,
				Menu.ttlMouseScrollUnit.getText(),
				JOptionPane.OK_CANCEL_OPTION,
				JOptionPane.QUESTION_MESSAGE,
				IconLoader.getIcon(9)) == JOptionPane.OK_OPTION) {
			Element.E_WHEEL_SCROLL_UNIT = (Integer) spnUnit.getModel().getValue();
			this.adaptScrollUnits();
			if (Arranger.hasInstance()) {
				Arranger.getInstance().adaptScrollUnits();
			}
			// START KGU#792 2020-02-04: Bugfix #805
			Ini.getInstance().setProperty("wheelScrollUnit", Integer.toString(Element.E_WHEEL_SCROLL_UNIT));
			// END KGU#792 2020-02-04
		}
	}
	// END KGU#699 2019-03-27

	// START KGU#170 2016-04-01: Enh. #144: Maintain a preferred export generator
	/**
	 * Retrieves (and caches) the configured favourite code generator (also
	 * relevant for the code preview)
	 *
	 * @return Language title of the preferred generator
	 * @see #setPreferredGeneratorName(String)
	 */
	public String getPreferredGeneratorName() {
		if (this.prefGeneratorName.isEmpty()) {
			try {
				Ini ini = Ini.getInstance();
				ini.load();
				this.prefGeneratorName = ini.getProperty("genExportPreferred", "Java");
			} catch (IOException ex) {
				// START KGU#484 2018-04-05: Issue #463
				//ex.printStackTrace();
				logger.log(Level.WARNING, "Trouble accessing preferences.", ex);
				// END KGU#484 2018-04-05
			}
		}
		return this.prefGeneratorName;
	}
	// END KGU#170 2016-04-01

	// START KGU#705 2019-09-24: Enh. #738
	/**
	 * Retrieves (and caches) the configured favourite code generator (also
	 * relevant for the code preview).
	 *
	 * @param genName - Language title for the preferred generator
	 * @see #getPreferredGeneratorName()
	 */
	public void setPreferredGeneratorName(String genName) {
		if (genName == null || genName.trim().isEmpty()) {
			return;
		}
		try {
			Ini ini = Ini.getInstance();
			for (GENPlugin plugin : Menu.generatorPlugins) {
				if (genName.equalsIgnoreCase(plugin.title)) {
					ini.load();
					// START KGU#764 2019-11-29: Issue #777 - Another Sructorizer instance may have changed the favourite language
					//if (!genName.equalsIgnoreCase(this.prefGeneratorName)) {
					//	this.generatorUseCount = 1;
					//}
					//this.prefGeneratorName = plugin.title;
					//if (!this.prefGeneratorName.equals(ini.getProperty("genExportPreferred", "Java"))) {
					String iniGeneratorName = ini.getProperty("genExportPreferred", this.prefGeneratorName);
					boolean modified = !genName.equalsIgnoreCase(this.prefGeneratorName) || !genName.equalsIgnoreCase(iniGeneratorName);
					if (modified) {
						this.prefGeneratorName = plugin.title;
					// END KGU#764 2019-11-29
						ini.setProperty("genExportPreferred", plugin.title);
						ini.save();
						updateCodePreview();
						NSDControl.doButtons();
					}
					break;
				}
			}
		} catch (IOException ex) {
			logger.log(Level.WARNING, "Trouble accessing preferences.", ex);
		}
	}
	// END KGU#705 2ß19-09-24

	/*========================================
	 * inputbox methods
	 *========================================*/
	// START KGU 2015-10-14: additional parameters for title customisation
	//public void showInputBox(EditData _data)
	/**
	 * Opens the appropriate element editor version for element type
	 * {@code _elementType} and gathers the editing results in {@code _data}.
	 *
	 * @param _data - container for the content transfer between the element and
	 * the InputBox
	 * @param _elementType - Class name of the {@link Element} we offer editing
	 * for
	 * @param _isInsertion - Indicates whether or not the element is a new
	 * object
	 * @param _allowCommit - Whether the OK button is enabled (not for immutable
	 * elements)
	 */
	public void showInputBox(EditData _data, String _elementType, boolean _isInsertion, boolean _allowCommit) // END KGU 2015-10-14
	{
		if (NSDControl != null) {
			// START KGU#946 2021-02-28: Bugfix #947: Now the type is distinguished before calling this
			boolean isRoot = _elementType.equals("Root")
					|| _elementType.equals("Function")
					|| _elementType.equals("Includable");
			// END KGU#946 2021-02-28
			// START KGU#170 2016-04-01: Issue #143 - on opening the editor a comment popup should vanish
			hideComments();
			// END KGU#170 2016-04-01
			// START KGU#3 2015-10-25: Dedicated support for FOR loops
			//InputBox inputbox = new InputBox(NSDControl.getFrame(),true);
			InputBox inputbox = null;
			if (_elementType.equals("For")) {
				InputBoxFor ipbFor = new InputBoxFor(NSDControl.getFrame(), true);
				// START #61 2016-09-24: After partial redesign some things work differently, now
				//if (!_isInsertion)
				//{
				if (_isInsertion) {
					// Split the default text to find out what style it is
					String[] forFractions = For.splitForClause(_data.text.getLongString());
					for (int i = 0; i < 4; i++) {
						_data.forParts.add(forFractions[i]);
					}
					if (forFractions[5] != null) {
						_data.forParts.add(forFractions[5]);
					}
				}
				// END KGU#61 2016-09-24
				ipbFor.txtVariable.setText(_data.forParts.get(0));
				ipbFor.txtStartVal.setText(_data.forParts.get(1));
				ipbFor.txtEndVal.setText(_data.forParts.get(2));
				ipbFor.txtIncr.setText(_data.forParts.get(3));
				// START KGU#61 2016-03-21: Enh. #84 - Consider FOR-IN loops
				//ipbFor.chkTextInput.setSelected(!_data.forPartsConsistent);
				//ipbFor.enableTextFields(!_data.forPartsConsistent);
				if (_data.forParts.count() > 4) {
					ipbFor.txtValueList.setText(ipbFor.forInValueList = _data.forParts.get(4));
					ipbFor.txtVariableIn.setText(_data.forParts.get(0));
				}
				boolean textMode = _data.forLoopStyle == For.ForLoopStyle.FREETEXT;
				ipbFor.chkTextInput.setSelected(textMode);
				ipbFor.enableTextFields(textMode);
				ipbFor.setIsTraversingLoop(_data.forLoopStyle == For.ForLoopStyle.TRAVERSAL);
				// END KGU#61 2016-03-21
				inputbox = ipbFor;
			}
			// START KGU#363 2017-03-13: Enh. #372
			// START KGU#946 2021-02-28: Bugfix #947: Now the type is distinguished before calling this
			//else if (_elementType.equals("Root")) {
			else if (isRoot) {
			// END KGU#946 2021-02-28
				InputBoxRoot ipbRt = new InputBoxRoot(getFrame(), true);
				ipbRt.licenseInfo = _data.licInfo;
				// START KGU#376 2017-07-01: Enh. #389
				ipbRt.setIncludeList(_data.diagramRefs);
				// END KGU#376 2017-07-01
				inputbox = ipbRt;
			}
			// END KGU#363 2017-03-13
			// START KGU#916 2021-01-24: Enh. #915
			else if (_elementType.equals("Case") && Element.useInputBoxCase) {
				// START KGU#927 2021-02-06: Enh. #915
				//inputbox = new InputBoxCase(getFrame(), true);
				inputbox = new InputBoxCase(getFrame(), true, new CaseEditHelper(root));
				((InputBoxCase) inputbox).branchOrder = _data.branchOrder;
				// END KGU#927 2021-02-06
				inputbox.txtText.setVisible(false);
			}
			// END KGU#916 2021-01-24
			else {
				inputbox = new InputBox(getFrame(), true);
			}
			// END KGU#3 2015-10-25
			inputbox.setLocationRelativeTo(getFrame());

			// set title (as default)
			inputbox.setTitle(_data.title);

			// set field
			inputbox.txtText.setText(_data.text.getText());
			inputbox.txtComment.setText(_data.comment.getText());
			// START KGU#43 2015-10-12: Breakpoint support
			// START KGU#946 2021-02-28: Bugfix #947 - it might be a different Root we summon here...
			//boolean notRoot = getSelected() != root;
			//inputbox.chkBreakpoint.setVisible(notRoot);
			inputbox.chkBreakpoint.setVisible(!isRoot);
			// END KGU#946 2021-02-28
			inputbox.chkBreakpoint.setSelected(_data.breakpoint);
			// START KGU#686 2019-03-17: Enh. #56 - Introduction of Try
			if (_elementType.equals("Try") || _elementType.equals("Forever")) {
				inputbox.chkBreakpoint.setEnabled(false);
				inputbox.chkBreakpoint.setSelected(false);
			}
			// END KGU#686 2019-03-17
			// END KGU#43 2015-10-12
			// START KGU#695 2021-01-22: Enh. #714: Special checkbox for Try elements
			if (_elementType.equals("Try")) {
				inputbox.chkShowFinally.setVisible(true);
				inputbox.chkShowFinally.setSelected(_data.showFinally);
			}
			// END KGU#695 2021-01-22
			// START KGU#213 2016-08-01: Enh. #215
			// START KGU#246 2016-09-13: Bugfix #241)
			//inputbox.lblBreakTrigger.setText(inputbox.lblBreakText.getText().replace("%", Integer.toString(_data.breakTriggerCount)));
			// START KGU#213 2016-10-13: Enh. #215 - Make it invisible if zero
			//inputbox.lblBreakTriggerText.setVisible(notRoot);
			inputbox.lblBreakTriggerText.setVisible(!isRoot && _data.breakTriggerCount > 0);
			// END KGU#213 2016-10-13
			inputbox.lblBreakTrigger.setText(Integer.toString(_data.breakTriggerCount));
			// END KGU#246 2016-09-13
			// END KGU#213 2016-08-01
			// START KGU#277 2016-10-13: Enh. #270
			inputbox.chkDisabled.setVisible(!isRoot);
			inputbox.chkDisabled.setSelected(_data.disabled);
			// END KGU#277 2016-10-13

			inputbox.OK = false;
			// START KGU#42 2015-10-14: Pass the additional information for title translation control
			// START KGU#42 2019-03-05: Adapted to new type set
			//if (_elementType.equals("Root") && !this.isProgram())
			//{
			//	_elementType = "Function";
			//}
			if (_elementType.equals("Root")) {
				if (this.isSubroutine()) {
					_elementType = "Function";
				} else if (this.isInclude()) {
					_elementType = "Includable";
				}
			}
			// END KGU#42 2019-03-05
			else if (_elementType.equals("Forever")) {
				inputbox.lblText.setVisible(false);
				inputbox.txtText.setVisible(false);
			}
			inputbox.elementType = _elementType;
			inputbox.forInsertion = _isInsertion;
			// END KGU#42 2015-10-14
			// START KGU#61 2016-03-21: Give InputBox an opportunity to check and ensure consistency
			inputbox.checkConsistency();
			// END KGU#61 2016-03-21
			// START KGU#911 2021-01-10: Enh. #910
			inputbox.btnOK.setEnabled(_allowCommit);
			// END KGU#911 2021-01-10
			inputbox.setVisible(true);

			// -------------------------------------------------------------------------------------
			// START KGU#927 2021-02-07: Enh. #915 Avoid unnecessary Case branch reordering
			_data.branchOrder = null;
			// END KGU#927 2021-02-07
			// get fields
			_data.text.setText(inputbox.txtText.getText());
			_data.comment.setText(inputbox.txtComment.getText());
			// START KGU#43 2015-10-12: Breakpoint support
			_data.breakpoint = inputbox.chkBreakpoint.isSelected();
			// END KGU#43 2015-10-12
			// START KGU#277 2016-10-13: Enh. #270
			_data.disabled = inputbox.chkDisabled.isSelected();
			// END KGU#277 2016-10-13
// START KGU#213 2016-08-01: Enh. #215 (temporarily disabled again)
//			try{
//				_data.breakTriggerCount = Integer.parseUnsignedInt(inputbox.txtBreakTrigger.getText());
//			}
//			catch (Exception ex)
//			{
//				_data.breakTriggerCount = 0;
//			}
// END KGU#213 2016-08-01
			// START KGU#695 2021-01-22: Enh. #714
			_data.showFinally = inputbox.chkShowFinally.isSelected();
			// END KGU#695 2021-01-22
			// START KGU#3 2015-10-25: Dedicated support for For loops
			if (inputbox instanceof InputBoxFor) {
				_data.forParts = new StringList();
				_data.forParts.add(((InputBoxFor) inputbox).txtVariable.getText());
				_data.forParts.add(((InputBoxFor) inputbox).txtStartVal.getText());
				_data.forParts.add(((InputBoxFor) inputbox).txtEndVal.getText());
				_data.forParts.add(((InputBoxFor) inputbox).txtIncr.getText());
				// START KGU#61 2016-03-21: Enh. #84 - consider FOR-IN loops
				_data.forLoopStyle = ((InputBoxFor) inputbox).identifyForLoopStyle();
				if (_data.forLoopStyle == For.ForLoopStyle.TRAVERSAL) {
					// (InputBoxFor)inputbox).txtVariableIn.getText() should equal (InputBoxFor)inputbox).txtVariable.getText(),
					// such that nothing must be done about it here
					_data.forParts.add(((InputBoxFor) inputbox).forInValueList);
				}
				if (((InputBoxFor) inputbox).chkTextInput.isSelected() && !((InputBoxFor) inputbox).isLoopDataConsistent()) {
					_data.forLoopStyle = For.ForLoopStyle.FREETEXT;
				}
				// END KGU#61 2016-03-21

			}
			// END KGU#3 2015-10-25
			// START KGU#363 2017-03-13: Enh. 372
			else if (inputbox instanceof InputBoxRoot) {
				// START KGU#363 2017-05-20
				//_data.authorName = ((InputBoxRoot)inputbox).txtAuthorName.getText();
				//_data.licenseName = ((InputBoxRoot)inputbox).licenseInfo.licenseName;
				//_data.licenseText = ((InputBoxRoot)inputbox).licenseInfo.licenseText;
				_data.licInfo = ((InputBoxRoot) inputbox).licenseInfo;
				// END KGU#363 2017-05-20
				// START KGU#376 2017-07-01: Enh. #389
				_data.diagramRefs = ((InputBoxRoot) inputbox).getIncludeList();
				// END KGU#376 2017-07-01
			}
			// END KGU#363 2017-03-13
			// START KGU#916 2021-01-24: Enh. #915 additional functionality for Case elements
			else if (inputbox instanceof InputBoxCase) {
				_data.branchOrder = ((InputBoxCase) inputbox).branchOrder;
			}
			// END KGU#916 2021-01-24
			_data.result = inputbox.OK;

			inputbox.dispose();
		}
	}

	/*========================================
	 * CLIPBOARD INTERACTIONS
	 *========================================*/
	/**
	 * Copies the diagram as a PNG picture to the system clipboard.<br/>
	 * NOTE: For some platforms, the clipboard content may yet be a JPEG image
	 * rather than PNG.
	 *
	 * @see #copyToClipboardEMF()
	 */
	public void copyToClipboardPNG() {
		// START KGU#183 2016-04-24: Issue #169 - retain old selection
		Element wasSelected = selected;
		// END KGU#183 2016-04-24

		// START KGU 2015-10-11
		//root.selectElementByCoord(-1,-1);	// Unselect all elements
		//redraw();
		unselectAll(true);
		// END KGU 2015-10-11

		Clipboard systemClipboard = Toolkit.getDefaultToolkit().getSystemClipboard();
		//DataFlavor pngFlavor = new DataFlavor("image/png","Portable Network Graphics");

		// get diagram
		// START KGU#660 2019-03-25: Issue #685
		//BufferedImage image = new BufferedImage(root.width+1,root.height+1, BufferedImage.TYPE_INT_ARGB);
		int imageType = BufferedImage.TYPE_INT_ARGB;
		if (System.getProperty("os.name").toLowerCase().contains("windows")) {
			/* Windows always converts to JPEG instead of PNG, so it doesn't cope
			 * with alpha channel. In Java 11, this will produce exception stack
			 * traces, so we just circumvent it now. 
			 */
			imageType = BufferedImage.TYPE_INT_RGB;
		}
		BufferedImage image = new BufferedImage(root.width + 1, root.height + 1, imageType);
		// END KGU#660 2019-03-25
		// START KGU#906 2021-01-06: Enh. #905 - we don't want the triangles in the clipboard
		//root.draw(image.getGraphics(), null);
		root.draw(image.getGraphics(), null, DrawingContext.DC_IMAGE_EXPORT);
		// END KGU#906 2021-01-06

		// put image to clipboard
		ImageSelection imageSelection = new ImageSelection(image);
		systemClipboard.setContents(imageSelection, null);

		// START KGU#183 2016-04-24: Issue #169 - restore old selection
		selected = wasSelected;
		if (selected != null) {
			selected.setSelected(true);
		}
		redraw();
		// END KGU#183 2016-04-24
	}

	/**
	 * Copies the diagram as a EMF picture to the system clipboard.
	 *
	 * @see #copyToClipboardPNG()
	 */
	public void copyToClipboardEMF() {
		// START KGU#183 2016-04-24: Issue #169 - retain old selection
		Element wasSelected = selected;
		// END KGU#183 2016-04-24

		// START KGU 2015-10-11
		//root.selectElementByCoord(-1,-1);	// Unselect all elements
		//redraw();
		unselectAll(true);
		// END KGU 2015-10-11

		Clipboard systemClipboard = Toolkit.getDefaultToolkit().getSystemClipboard();

		try {
			ByteArrayOutputStream myEMF = new ByteArrayOutputStream();
			EMFGraphics2D emf = new EMFGraphics2D(myEMF, new Dimension(root.width + 6, root.height + 1));
			emf.setFont(Element.getFont());

			emf.startExport();
			lu.fisch.graphics.Canvas c = new lu.fisch.graphics.Canvas(emf);
			lu.fisch.graphics.Rect myrect = root.prepareDraw(c);
			root.draw(c, myrect, null, false);
			emf.endExport();

			systemClipboard.setContents(new EMFSelection(myEMF), null);
		} catch (Exception e) {
			// START KGU#484 2018-04-05: Issue #463
			//e.printStackTrace();
			logger.log(Level.WARNING, "Clipboad action failed.", e);
			// END KGU#484 2018-04-05
		}

		// START KGU#183 2016-04-24: Issue #169 - restore old selection
		selected = wasSelected;
		if (selected != null) {
			selected.setSelected(true);
		}
		redraw();
		// END KGU#183 2016-04-24
	}

	// Inner class is used to hold an image while on the clipboard.
	public static class EMFSelection implements Transferable, ClipboardOwner {

		public static final DataFlavor emfFlavor = new DataFlavor("image/emf", "Enhanced Meta File");
		// the Image object which will be housed by the ImageSelection
		private ByteArrayOutputStream os;

		static {
			try {
				SystemFlavorMap sfm = (SystemFlavorMap) SystemFlavorMap.getDefaultFlavorMap();
				sfm.addUnencodedNativeForFlavor(emfFlavor, "ENHMETAFILE");
			} catch (Exception e) {
				String message = e.getMessage();
				if (message == null || message.isEmpty()) {
					message = e.toString();
				}
				logger.logp(Level.SEVERE, "EMFSelection", "static init", message);
			}
		}

		private static DataFlavor[] supportedFlavors = {emfFlavor};

		public EMFSelection(ByteArrayOutputStream os) {
			this.os = os;
		}

		// Returns the supported flavors of our implementation
		public DataFlavor[] getTransferDataFlavors() {
			return supportedFlavors;
		}

		// Returns true if flavor is supported
		public boolean isDataFlavorSupported(DataFlavor flavor) {
			for (int i = 0; i < supportedFlavors.length; i++) {
				DataFlavor f = supportedFlavors[i];
				if (f.equals(flavor)) {
					return true;
				}
			}
			return false;
		}

		// Returns Image object housed by Transferable object
		public Object getTransferData(DataFlavor flavor) throws UnsupportedFlavorException, IOException {
			if (flavor.equals(emfFlavor)) {
				return (new ByteArrayInputStream(os.toByteArray()));
			} else {
				//System.out.println("Hei !!!");
				throw new UnsupportedFlavorException(flavor);
			}
		}

		public void lostOwnership(Clipboard arg0, Transferable arg1) {
		}

	}

	// Inner class is used to hold an image while on the clipboard.
	public static class ImageSelection implements Transferable {
		// the Image object which will be housed by the ImageSelection

		private Image image;

		public ImageSelection(Image image) {
			this.image = image;
		}

		// Returns the supported flavors of our implementation
		public DataFlavor[] getTransferDataFlavors() {
			return new DataFlavor[]{DataFlavor.imageFlavor};
		}

		// Returns true if flavor is supported
		public boolean isDataFlavorSupported(DataFlavor flavor) {
			return DataFlavor.imageFlavor.equals(flavor);
		}

		// Returns Image object housed by Transferable object
		public Object getTransferData(DataFlavor flavor) throws UnsupportedFlavorException, IOException {
			if (!DataFlavor.imageFlavor.equals(flavor)) {
				throw new UnsupportedFlavorException(flavor);
			}
			// else return the payload
			return image;
		}
	}

	/*========================================
	 * ANALYSER
	 *========================================*/
	/**
	 * Instigates the analysis of the current diagram held in {@link #root}
	 */
	protected void analyse() {
		if (Element.E_ANALYSER && errorlist != null && isInitialized) {
			//System.out.println("Analysing ...");

			// Olà - The use of a thread to show the errorlist
			// seams not to work, because the list is not always
			// shown. Concurrency problem?

			/*
			 Analyser analyser = new Analyser(root,errorlist);
			 analyser.start();
			 /**/
			//System.out.println("Working ...");
			Vector<DetectedError> vec = root.analyse();
			DefaultListModel<DetectedError> errors =
					(DefaultListModel<DetectedError>) errorlist.getModel();
			errors.clear();

			for (int i = 0; i < vec.size(); i++) {
				errors.addElement(vec.get(i));
			}

			errorlist.repaint();
			errorlist.validate();
		}
	}

	/*========================================
	 * Recently used files
	 *========================================*/
	/**
	 * Adds the given path {@code _filename} to the list of recently used files.
	 *
	 * @param _filename - the path of the file most recently used (loaded/saved)
	 * @see #addRecentFile(String, boolean)
	 */
	public void addRecentFile(String _filename) {
		addRecentFile(_filename, true);
	}

	/**
	 * Adds the given {@code _filename} to the list of recently used files. If
	 * this would exceed {@link #MAX_RECENT_FILES} then the oldest file name
	 * gets dropped from the list.
	 *
	 * @param _filename - path of a file most recently used
	 * @param saveINI - if true then we will immediately save the list to the
	 * ini file and have all button visibility checked immediately.
	 * @see #addRecentFile(String)
	 */
	public void addRecentFile(String _filename, boolean saveINI) {
		if (!recentFiles.isEmpty() && recentFiles.get(0).equals(_filename)) {
			return;	// nothing to do
		}
		if (recentFiles.contains(_filename)) {
			recentFiles.remove(_filename);
		}
		recentFiles.insertElementAt(_filename, 0);
		while (recentFiles.size() > MAX_RECENT_FILES) {
			recentFiles.removeElementAt(recentFiles.size() - 1);
		}
		// START KGU#602 2018-10-28 - saveINI = false is typically called on startup, so postpone the button stuff too 
		//NSDControl.doButtons();
		//if (saveINI==true) {NSDControl.savePreferences();}
		if (saveINI) {
			NSDControl.doButtons();
			NSDControl.savePreferences();
		}
		// END KGU#602 2018-10-28
	}

	/*========================================
	 * Run
	 *========================================*/
	/**
	 * Activates the {@link Executor} forcing open the debug {@link Control}.
	 *
	 * @see #goTurtle()
	 */
	public void goRun() {
		// START KGU#448 2018-01-05: Enh. #443 - generalized DiagramController activation
		//Executor.getInstance(this,null);
		Executor.getInstance(this, this.getEnabledControllers());
		// END KGU#448 2018-01-05
		if (root.advanceTutorialState(26, this.root)) {
			analyse();
		}
		// KGU#908 2021-01-06: Bugfix #907 - the previous three lins were duplicate here
	}

	/**
	 * Ensures the {@link TurtleBox} being open and activates the
	 * {@link Executor} forcing open the debug {@link Control}.
	 *
	 * @see #goRun()
	 */
	public void goTurtle() {
		if (turtle == null) {
			// START KGU#889 2020-12-28: Enh. #890 statusbar needs slightly more width
			//turtle = new TurtleBox(500,500);
			turtle = new TurtleBox(512, 560);
			// END KGU#889 2020-12-28
			// START KGU#685 2020-12-12: Enh. #704
			Locales.getInstance().register(turtle.getFrame(), true);
			turtle.setReverseZoomWheel(Element.E_WHEEL_REVERSE_ZOOM);
			// END KGU#685 2020-12-12
			// START KGU#894 2020-12-21: Issue #895 Wasn't correctly scaled (with "Nimbus")
			turtle.updateLookAndFeel();
			GUIScaler.rescaleComponents(turtle.getFrame());
			// END KGU#894 2020-12-21
		}
		turtle.setVisible(true);
		// Activate the executor (getInstance() is supposed to do that)
		// START KGU#448 2018-01-05: Enh. #443: Cope with potentially several controllers
		//Executor.getInstance(this,turtle);
		this.enableController(turtle.getClass().getName(), true);
		goRun();
		// END KGU#448 2018-01-05

	}

	/**
	 * Checks for running status of the Root currently held and suggests the
	 * user to stop the execution if it is running
	 *
	 * @return true if the fostered Root isn't executed (action may proceed),
	 * false otherwise
	 */
	private boolean checkRunning() {
		if (this.root == null || !this.root.isExecuted()) {
			return true;	// No problem
		}		// Give the user the chance to kill the execution but don't do anything for now,
		// whatever the user may have been decided.
		Executor.getInstance(null, null);
		return false;
	}

	// START KGU#448 2018-01-05: Enh. #443
	/**
	 * Lazy initialization method for static field {@link #diagramControllers}
	 *
	 * @return the initialized list of {@link DiagramController} instances; the
	 * first element (reserved for a {@link TurtleBox)} instance) may be null.
	 */
	// START KGU#911 2021-01-10: Enh. #910 Result type changed
	//protected ArrayList<DiagramController> getDiagramControllers() {
	protected LinkedHashMap<DiagramController, Root> getDiagramControllers() {
	// END KGU#911 2021-01-10
		if (diagramControllers != null) {
			return diagramControllers;
		}
		// START KGU#911 2021-01-10: Enh. #910 data structure changed
		//diagramControllers = new ArrayList<DiagramController>();
		// Turtleizer is always added as first entry (no matter whether initialized or not)
		//diagramControllers.add(turtle);
		diagramControllers = new LinkedHashMap<DiagramController, Root>();
		// We try to add Turtleizer as first entry
		if (turtle != null) {
			diagramControllers.put(turtle, null);
		}
		// END KGU#911 2021-01-10
		String errors = "";
		Vector<GENPlugin> plugins = Menu.controllerPlugins;
		if (plugins.isEmpty()) {
			BufferedInputStream buff = null;
			try {
				buff = new BufferedInputStream(getClass().getResourceAsStream("controllers.xml"));
				GENParser genp = new GENParser();
				plugins = genp.parse(buff);
			} catch (Exception ex) {
				errors = ex.toString();
				// START KGU#484 2018-04-05: Issue #463
				//ex.printStackTrace();
				logger.log(Level.WARNING, "Trouble accessing controller plugin definitions.", ex);
				// END KGU#484 2018-04-05
			}
			if (buff != null) {
				try {
					buff.close();
				} catch (IOException ex) {
					// START KGU#484 2018-04-05: Issue #463
					//ex.printStackTrace();
					logger.log(Level.WARNING, "Couldn't close the controller plugin definition file.", ex);
					// END KGU#484 2018-04-05
				}
			}
		}
		for (int i = 0; i < plugins.size(); i++) {
			GENPlugin plugin = plugins.get(i);
			final String className = plugin.className;
			// If it's not Turtleizer then add it to the available controllers
			// START KGU#911 2021-01-10: Bugfix on behalf of #910
			//if (!className.equals("TurtleBox")) {
			if (!className.equals("lu.fisch.turtle.TurtleBox")) {
			// END KGU#911 2021-01-10
				try {
					Class<?> genClass = Class.forName(className);
					// START KGU#911 2021-01-10: Enh. #910 data structure changed
					//diagramControllers.add((DiagramController) genClass.getDeclaredConstructor().newInstance());
					DiagramController ctrlr = (DiagramController) genClass.getDeclaredConstructor().newInstance();
					// Try to set the name according to the plugin title (does not necessarily work)
					ctrlr.setName(plugin.title);
					Root incl = constructDiagrContrIncludable(ctrlr);
					diagramControllers.put(ctrlr, incl);
					// END KGU#911 2021-01-10
				} catch (Exception ex) {
					errors += "\n" + plugin.title + ": " + ex.getLocalizedMessage();
				}
			}
		}
		if (!errors.isEmpty()) {
			errors = Menu.msgTitleLoadingError.getText() + errors;
			JOptionPane.showMessageDialog(this.getFrame(), errors,
					Menu.msgTitleParserError.getText(), JOptionPane.ERROR_MESSAGE);
		}
		return diagramControllers;
	}

	// START KGU#911 2021-01-10: Enh. #910 - We represent DiagramControllers by includables
	/**
	 * Constructs a special Includable diagram for the given DiagramController
	 * {@code controller} listing all provided routines in the comment and
	 * defining specified data type (particularly enumeration types)
	 *
	 * @param controller - a {@link DiagramController} implementor instance
	 * @return a special immutable Includable
	 */
	private Root constructDiagrContrIncludable(DiagramController controller) {
		Root incl = new Root(StringList.getNew("$" + controller.getName().replace(" ", "_")));
		incl.setInclude(false);
		StringList comment = new StringList();
		comment.add("Represents Diagram Controller \"" + controller.getName() + "\"");
		comment.add("");
		comment.add("Provided procedures:");
		int count = addRoutineSignatures(controller.getProcedureMap(), comment);
		if (count == 0) {
			comment.add("\t-");
		}
		comment.add("Provided Functions:");
		count = addRoutineSignatures(controller.getFunctionMap(), comment);
		if (count == 0) {
			comment.add("\t-");
		}
		String[] enumDefs = controller.getEnumerators();
		if (enumDefs != null) {
			comment.add("Provided Enumeration Types:");
			count = 0;
			for (int j = 0; j < enumDefs.length; j++) {
				String enumDef = enumDefs[j];
				int posBrace = enumDef.indexOf("{");
				if (posBrace > 0) {
					String typeName = null;
					if (enumDef.startsWith("enum ")) {
						// Seems to be in Java syntax, convert it to Structorizer syntax
						typeName = enumDef.substring(5, posBrace).trim();
						enumDef = ("type " + typeName + " = enum" + enumDef.substring(posBrace)).trim();
						if (enumDef.endsWith(";")) {
							enumDef = enumDef.substring(0, enumDef.length() - 1);
						}
					} else if (enumDef.startsWith("type ")
							&& (posBrace = enumDef.substring(0, posBrace).indexOf("=")) > 0) {
						typeName = enumDef.substring(5, posBrace).trim();
					}
					if (typeName != null) {
						comment.add(String.format("%4d. %s", ++count, typeName));
						Instruction typedef = new Instruction(enumDef);
						incl.children.addElement(typedef);
					}
				}
			}
			if (count == 0) {
				comment.add("\t-");
			}
		}
		incl.setComment(comment);
		incl.children.addElement(new Instruction("restart()"));
		incl.setDisabled(true);
		return incl;
	}

	/**
	 * Retrieves the signatures of the given API routines and adds them to the
	 * StringList {@code comment}.
	 *
	 * @param routines - the procedure or function map of the DiagramController
	 * @param comment - the {@link StringList} the routine descriptions are to
	 * be added to
	 * @return number of routines
	 */
	public int addRoutineSignatures(HashMap<String, Method> routines, StringList comment) {
		int count = 0;
		for (Map.Entry<String, Method> entry : routines.entrySet()) {
			String[] parts = entry.getKey().split("#", -1);
			Method meth = entry.getValue();
			if (meth.getName().equalsIgnoreCase(parts[0])) {
				// prefer the true name
				parts[0] = meth.getName();
			}
			Class<?>[] argTypes = meth.getParameterTypes();
			Class<?> resType = meth.getReturnType();
			StringList typeNames = new StringList();
			String resTypeName = "";
			if (resType != null && !resType.getName().equals("void")) {
				resTypeName = ": " + resType.getSimpleName();
			}
			for (int i = 0; i < argTypes.length; i++) {
				typeNames.add(argTypes[i].getSimpleName());
			}

			comment.add(String.format("%4d. %s(%s)%s", ++count,
					parts[0], typeNames.concatenate(", "), resTypeName));
		}
		return count;
	}
	// END KGU#911 2021-01-10

	/**
	 * @return an array of {@link DiagramController} instances enabled for
	 * execution
	 * @see #isControllerEnabled(String)
	 * @see #enableController(String, boolean)
	 */
	private DiagramController[] getEnabledControllers() {
		this.getDiagramControllers();
		LinkedList<DiagramController> controllers = new LinkedList<DiagramController>();
		// START KGU#911 2021-01-09: Enh. #910 status now coded in the Includables
		//long mask = 1;
		//for (DiagramController contr: diagramControllers) {
		//	if (contr != null && (this.enabledDiagramControllers & mask) != 0) {
		//		controllers.add(contr);
		//	}
		//	mask <<= 1;
		//}
		for (Map.Entry<DiagramController, Root> entry : diagramControllers.entrySet()) {
			if (entry.getValue() == null || !entry.getValue().isDisabled(false)) {
				controllers.add(entry.getKey());
			}
		}
		// END KGU#911 2021-01-09
		return controllers.toArray(new DiagramController[controllers.size()]);
	}
	// END KGU#448 2018-01-08

	// START KGU#177 2016-04-07: Enh. #158
	/**
	 * Tries to shift the selection to the next element in the _direction
	 * specified. It turned out that on going down and right it's most intuitive
	 * to dive into the substructure of compound elements (rather than jumping
	 * to its successor). (For Repeat elements this holds on going up).
	 *
	 * @param _direction - the cursor key orientation (up, down, left, right)
	 */
	public void moveSelection(Editor.CursorMoveDirection _direction) {
		if (selected != null) {
			Rect selRect = selected.getRectOffDrawPoint();
			// Get center coordinates
			int x = (selRect.left + selRect.right) / 2;
			int y = (selRect.top + selRect.bottom) / 2;
			switch (_direction) {
			case CMD_UP:
				// START KGU#495 2018-02-15: Bugfix #511 - we must never dive into collapsed loops!
				//if (selected instanceof Repeat)
				if (selected instanceof Repeat && !selected.isCollapsed(false)) // END KGU#495 2018-02-15
				{
					// START KGU#292 2016-11-16: Bugfix #291
					//y = ((Repeat)selected).getRectOffDrawPoint().bottom - 2;
					y = ((Repeat) selected).getBody().getRectOffDrawPoint().bottom - 2;
					// END KGU#292 2016-11-16
				} else if (selected instanceof Root) {
					y = ((Root) selected).children.getRectOffDrawPoint().bottom - 2;
				} else {
					y = selRect.top - 2;
				}
				break;
			case CMD_DOWN:
				// START KGU#495 2018-02-15: Bugfix #511 - we must never dive into collapsed loops!
				//if (selected instanceof ILoop && !(selected instanceof Repeat))
				if (selected instanceof ILoop && !selected.isCollapsed(false) && !(selected instanceof Repeat))
				// END KGU#495 2018-02-15
				{
					Subqueue body = ((ILoop) selected).getBody();
					y = body.getRectOffDrawPoint().top + 2;
				}
				// START KGU#346 2017-02-08: Issue #198 - Unification of forking elements
				//else if (selected instanceof Alternative)
				//{
				//	y = ((Alternative)selected).qTrue.getRectOffDrawPoint().top + 2;
				//}
				//else if (selected instanceof Case)
				//{
				//	y = ((Case)selected).qs.get(0).getRectOffDrawPoint().top + 2;
				//}
				// START KGU#498 2018-02-18: Bugfix #511 - cursor was caught when collapsed
				//else if (selected instanceof IFork)
				else if (selected instanceof IFork && !selected.isCollapsed(false))
				// END KGU#498 2018-02-18
				{
					y = selRect.top + ((IFork) selected).getHeadRect().bottom + 2;
				}
				// END KGU#346 2017-02-08
				// START KGU#498 2018-02-18: Bugfix #511 - cursor was caught when collapsed
				//else if (selected instanceof Parallel)
				else if (selected instanceof Parallel && !selected.isCollapsed(false))
				// END KGU#498 2018-02-18
				{
					y = ((Parallel) selected).qs.get(0).getRectOffDrawPoint().top + 2;
				} else if (selected instanceof Root) {
					y = ((Root) selected).children.getRectOffDrawPoint().top + 2;
				}
				// START KGU#729 2019-09-24: Bugfix #751
				else if (selected instanceof Try) {
					y = ((Try) selected).qTry.getRectOffDrawPoint().top + 2;
				}
				// END KGU#729 2019-09-24
				else {
					y = selRect.bottom + 2;
				}
				break;
			case CMD_LEFT:
				if (selected instanceof Root) {
					Rect bodyRect = ((Root) selected).children.getRectOffDrawPoint();
					// The central element of the subqueue isn't the worst choice because from
					// here the distances are minimal. The top element, on the other hand,
					// is directly reachable by cursor down.
					x = bodyRect.right - 2;
					y = (bodyRect.top + bodyRect.bottom) / 2;
				} else {
					x = selRect.left - 2;
					// START KGU#346 2017-02-08: Bugfix #198: It's more intuitive to stay at header y level
					if (selected instanceof IFork) {
						y = selRect.top + ((IFork) selected).getHeadRect().bottom / 2;
					}
					// END KGU#346 2017-02-08
				}
				break;
			case CMD_RIGHT:
				// START KGU#495 2018-02-15: Bugfix #511 - we must never dive into collapsed loops!
				//if (selected instanceof ILoop)
				if (selected instanceof ILoop && !selected.isCollapsed(false))
				// END KGU#495 2018-02-15
				{
					Rect bodyRect = ((ILoop) selected).getBody().getRectOffDrawPoint();
					x = bodyRect.left + 2;
					// The central element of the subqueue isn't the worst choice because from
					// here the distances are minimal. The top element, on the other hand,
					// is directly reachable by cursor down.
					y = (bodyRect.top + bodyRect.bottom) / 2;
				} else if (selected instanceof Root) {
					Rect bodyRect = ((Root) selected).children.getRectOffDrawPoint();
					// The central element of the subqueue isn't the worst choice because from
					// here the distances are minimal. The top element, on the other hand,
					// is directly reachable by cursor down.
					x = bodyRect.left + 2;
					y = (bodyRect.top + bodyRect.bottom) / 2;
				}
				// START KGU#729 2019-09-24: Bugfix #751
				else if (selected instanceof Try) {
					Rect catchRect = ((Try) selected).qCatch.getRectOffDrawPoint();
					x = catchRect.left + 2;
					y = catchRect.top + 2;
				}
				// END KGU#729 2019-09-24
				else {
					x = selRect.right + 2;
					// START KGU#346 2017-02-08: Bugfix #198: It's more intuitive to stay at header y level
					if (selected instanceof IFork) {
						y = selRect.top + ((IFork) selected).getHeadRect().bottom / 2;
					}
					// END KGU#346 2017-02-08
				}
				break;
			}
			Element newSel = root.getElementByCoord(x, y, true);
			if (newSel != null) {
				// START KGU#177 2016-04-24: Bugfix - couldn't leave Parallel and Forever elements
				// Compound elements with a lower bar would catch the selection again when their last
				// encorporated element is left downwards. So identify such a situation and leap after
				// the enclosing compound...
				if (_direction == Editor.CursorMoveDirection.CMD_DOWN
						&& (newSel instanceof Parallel || newSel instanceof Forever || !Element.E_DIN && newSel instanceof For)
						&& newSel.getRectOffDrawPoint().top < selRect.top) {
					newSel = root.getElementByCoord(x, newSel.getRectOffDrawPoint().bottom + 2, true);
				}
				// END KGU#177 2016-04-24
				// START KGU#214 2016-07-25: Improvement of enh. #158
				else if (_direction == Editor.CursorMoveDirection.CMD_UP
						&& (newSel instanceof Forever || !Element.E_DIN && newSel instanceof For)
						&& newSel.getRectOffDrawPoint().bottom < selRect.bottom) {
					Subqueue body = ((ILoop) newSel).getBody();
					Element sel = root.getElementByCoord(x, body.getRectOffDrawPoint().bottom - 2, true);
					if (sel != null) {
						newSel = sel;
					}
				}
				// END KGU#214 2016-07-25
				// START KGU#214 2016-07-31: Issue #158
				else if (newSel instanceof Root && (_direction == Editor.CursorMoveDirection.CMD_LEFT
						|| _direction == Editor.CursorMoveDirection.CMD_RIGHT)) {
					newSel = selected;	// Stop before the border on boxed diagrams
				}
				// END KGU#214 2015-07-31
				// START KGU#729 2019-09-24: Bugfix #751
				else if (newSel instanceof Try) {
					Element sel = null;
					if (_direction == Editor.CursorMoveDirection.CMD_UP) {
						// From finally go to catch, from catch to try, from outside to finally
						if (selected == ((Try) newSel).qFinally || selected.isDescendantOf(((Try) newSel).qFinally)) {
							sel = root.getElementByCoord(x, ((Try) newSel).qCatch.getRectOffDrawPoint().bottom - 2, true);
						} else if (selected == ((Try) newSel).qCatch || selected.isDescendantOf(((Try) newSel).qCatch)) {
							sel = root.getElementByCoord(x, ((Try) newSel).qTry.getRectOffDrawPoint().bottom - 2, true);
						} else if (!selected.isDescendantOf(newSel)) {
							sel = root.getElementByCoord(x, ((Try) newSel).qFinally.getRectOffDrawPoint().bottom - 2, true);
						}
					} else if (_direction == Editor.CursorMoveDirection.CMD_DOWN) {
						// From try go to catch, from catch to finally, from finally to subsequent element
						if (selected == ((Try) newSel).qTry || selected.isDescendantOf(((Try) newSel).qTry)) {
							sel = root.getElementByCoord(x, ((Try) newSel).qCatch.getRectOffDrawPoint().top + 2, true);
						} else if (selected == ((Try) newSel).qCatch || selected.isDescendantOf(((Try) newSel).qCatch)) {
							sel = root.getElementByCoord(x, ((Try) newSel).qFinally.getRectOffDrawPoint().top + 2, true);
						} else if (selected == ((Try) newSel).qFinally || selected.isDescendantOf(((Try) newSel).qFinally)) {
							sel = root.getElementByCoord(x, newSel.getRectOffDrawPoint().bottom + 2, true);
						}
					}
					if (sel != null) {
						newSel = sel;
					}
				}
				// END KGU#729 2019-09-24
				selected = newSel;
			}
			// START KGU#214 2016-07-25: Bugfix for enh. #158 - un-boxed Roots didn't catch the selection
			// This was better than to rush around on horizontal wheel activity! Hence fix withdrawn
			//else if (_direction != Editor.CursorMoveDirection.CMD_UP && !root.isNice)
			//{
			//	selected = root;
			//}
			// END KGU#214 2016-07-25
			selected = selected.setSelected(true);

			// START KGU#177 2016-04-14: Enh. #158 - scroll to the selected element
			//redraw();
			redraw(selected);
			// END KGU#177 2016-04-14

			// START KGU#926 2021-02-04: Enh. #926
			this.scrollErrorListToSelected();
			// END KGU#926 2021-02-04
			// START KGU#705 2019-09-24: Enh. #738
			highlightCodeForSelection();
			// END KGU#705 2019-09-24
			// START KGU#177 2016-04-24: Bugfix - buttons haven't been updated 
			this.doButtons();
			// END KGU#177 2016-04-24
		}
	}
	// END KGU#177 2016-04-07

	// START KGU#206 2016-07-21: Enh. #158 + #197
	/**
	 * Tries to expand the selection towards the next element in the _direction
	 * specified. This is of course limited to the bounds of the containing
	 * Subqueue.
	 *
	 * @param _direction - the cursor key orientation (up, down)
	 */
	public void expandSelection(Editor.SelectionExpandDirection _direction) {
		if (selected != null
				&& !(selected instanceof Subqueue)
				&& !(selected instanceof Root)) {
			boolean newSelection = false;
			Subqueue sq = (Subqueue) selected.parent;
			Element first = selected;
			Element last = selected;
			// START KGU#866 2020-05-02: Issue #866 improved expansion / reduction strategy
			int anchorOffset = 0;
			boolean atUpperEnd = true;	// Is the selection to be modified at upper end?
			boolean atLowerEnd = true;	// Is the selection to be modified at lower end?
			// END KGU#866 2020-05-02
			if (selected instanceof SelectedSequence) {
				SelectedSequence sel = (SelectedSequence) selected;
				first = sel.getElement(0);
				last = sel.getElement(sel.getSize() - 1);
				// START KGU#866 2020-05-02: Issue #866 improved expansion / reduction strategy
				anchorOffset = sel.getAnchorOffset();
				atUpperEnd = !sel.wasModifiedBelowAnchor();	// FIXME offset of anchor?
				atLowerEnd = sel.wasModifiedBelowAnchor();
				// END KGU#866 2020-05-02
			}
			int index0 = sq.getIndexOf(first);
			int index1 = sq.getIndexOf(last);
			// START KGU#866 2020-05-02: Issue #866 improved expansion / reduction strategy
			//if (_direction == Editor.SelectionExpandDirection.EXPAND_UP && index0 > 0)
			if (index0 > 0
					&& (_direction == Editor.SelectionExpandDirection.EXPAND_TOP
					|| _direction == Editor.SelectionExpandDirection.EXPAND_UP && atUpperEnd))
			// END KGU#866 2020-05-02
			{
				// START KGU#866 2020-05-02: Issue #866 improved expansion / reduction strategy
				//selected = new SelectedSequence(sq, index0-1, index1);
				selected = new SelectedSequence(sq, index0 - 1, index1, anchorOffset + 1, false);
				// END KGU#866 2020-05-02
				newSelection = true;
			}
			// START KGU#866 2020-05-02: Issue #866 improved expansion / reduction strategy
			//else if (_direction == Editor.SelectionExpandDirection.EXPAND_DOWN && index1 < sq.getSize()-1)
			else if (index1 < sq.getSize() - 1
					&& (_direction == Editor.SelectionExpandDirection.EXPAND_BOTTOM
					|| _direction == Editor.SelectionExpandDirection.EXPAND_DOWN && atLowerEnd))
			// END KGU#866 2020-05-02
			{
				// START KGU#866 2020-05-02: Issue #866 improved expansion / reduction strategy
				//selected = new SelectedSequence(sq, index0, index1+1, _index1, true);
				selected = new SelectedSequence(sq, index0, index1 + 1, anchorOffset, true);
				// END KGU#866 2020-05-02
				newSelection = true;
			}
			// START KGU#866 2020-05-02: Issue #866 improved expansion / reduction strategy
			else if (_direction == Editor.SelectionExpandDirection.EXPAND_UP && atLowerEnd) {
				// Reduce at end
				selected.setSelected(false);
				redraw(selected);
				if (index0 + 1 >= index1) {
					// Selected sequence collapses to a single element
					selected = first;
				} else {
					selected = new SelectedSequence(sq, index0, index1 - 1,
							(anchorOffset == index1 - index0 ? anchorOffset - 1 : anchorOffset),
							true);
				}
				newSelection = true;
			} else if (_direction == Editor.SelectionExpandDirection.EXPAND_DOWN && atUpperEnd) {
				// Reduce at start
				selected.setSelected(false);
				redraw(selected);
				if (index0 + 1 >= index1) {
					// Selected sequence collapses to a single element
					selected = last;
				} else {
					selected = new SelectedSequence(sq, index0 + 1, index1,
							(anchorOffset == 0 ? 0 : anchorOffset - 1),
							false);
				}
				newSelection = true;
			}
			// END KGU#866 2020-05-02
			if (newSelection) {
				selected.setSelected(true);
				redraw(selected);
				this.doButtons();
			}
			// START KGU#705 2019-09-24: Enh. #738
			highlightCodeForSelection();
			// END KGU#705 2019-09-24
		}
	}
	// END KGU#206 2016-07-21

	@Override
	public void lostOwnership(Clipboard arg0, Transferable arg1) {
		// Nothing to do here
	}

	// START KGU#305 2016-12-15: Issues #305, #312
	@Override
	public void valueChanged(ListSelectionEvent ev) {
		if (ev.getSource() == errorlist) {
			// an error list entry has been selected
			// START KGU#565 2018-07-27: Bugfix #569 - content outsourced (as it may also be needed in mouseClicked())
			handleErrorListSelection();
			// END KGU#565 2018-07-27
		}
	}
	// END KGU#305

	// START KGU#565 2018-07-27: Bugfix #569 - errorlist selection without index change wasn't recognised
	/**
	 * Handles a single-click selection in the {@link #errorlist} (ensures the
	 * corresponding diagram element gets selected)
	 *
	 * @return {@code true} if an {@link Element} was associated with the
	 * selected error entry (which will then be the new {@link #selected} value)
	 */
	// START KGU#565 2021-01-06: More consistent selection/scroll handling
	//private void handleErrorListSelection() {
	private boolean handleErrorListSelection() {
	// END KGU#565 2021-01-06
		boolean hadElement = false;
		if (errorlist.getSelectedIndex() >= 0) {
			// get the selected error
			DetectedError err = root.errors.get(errorlist.getSelectedIndex());
			Element ele = err.getElement();
			// START KGU 2021-01-06: The scrolling should also be done for an already selected element
			//if (ele != null && ele != selected)
			if (ele != null)
			// END KGU 2021-01-06
			{
				// START KGU 2021-01-06: see above
				if (ele != selected) {
				// END KGU 2021-01-06
					// deselect the previously selected element (if any)
					if (selected != null) {
						selected.setSelected(false);
					}
					// select the new one
					selected = ele.setSelected(true);
				// START KGU 2021-01-06: See above
				}
				hadElement = true;
				// END KGU 2021-01-06

				// redraw the diagram
				// START KGU#276 2016-11-18: Issue #269 - ensure the associated element be visible
				//redraw();
				redraw(ele);
				// END KGU#276 2016-11-18

				// do the button thing
				if (NSDControl != null) {
					NSDControl.doButtons();
				}

				// START KGU#705 2019-09-24: Enh. #738
				highlightCodeForSelection();
				// END KGU#705 2019-09-24
				errorlist.requestFocusInWindow();
			}
		}
		// START KGU 2021-01-06: See above
		return hadElement;
		// END KGU 2021-01-06
	}

	// START KGU#363 2017-05-19: Enh. #372
	/**
	 * Opens the {@link AttributeInspector} for the current {@link Root}.
	 *
	 * @see #inspectAttributes(Root)
	 */
	public void attributesNSD() {
		inspectAttributes(root);
	}

	/**
	 * Opens the {@link AttributeInspector} for the specified {@code _root}.
	 *
	 * @param _root - a {@link Root} the attributes of which are to be presented
	 * @see #attributesNSD()
	 */
	public void inspectAttributes(Root _root) {
		RootAttributes licInfo = new RootAttributes(_root);
		AttributeInspector attrInsp = new AttributeInspector(
				this.getFrame(), licInfo);
		hideComments();	// Issue #143: Hide the current comment popup if visible
		// START KGU#911 2021-01-10: Enh. #910: We may not allow any change
		if (_root.isRepresentingDiagramController()) {
			attrInsp.btnOk.setEnabled(false);
		}
		// END KGU#911 2021-01-10
		attrInsp.setVisible(true);
		if (attrInsp.isCommitted()) {
			_root.addUndo(true);
			_root.adoptAttributes(attrInsp.licenseInfo);
		}
	}
	// END KGU#363 2017-05-17

	// START KGU#324 2017-05-30: Enh. #415
	public void findAndReplaceNSD() {
		if (this.findDialog == null) {
			findDialog = new FindAndReplace(this);
		}
		hideComments();
		// Even if the Find&Replace dialog had been visible it has now to regain focus
		findDialog.setVisible(true);
	}

	/**
	 * This only cares for the look and feel update of the Find&Replace dialog
	 * (if it is open) and of the Turtleizer.
	 */
	protected void updateLookAndFeel() {
		// START KGU#902 2021-01-01: Enh. #903
		try {
			javax.swing.SwingUtilities.updateComponentTreeUI(this.pop);
		} catch (Exception ex) {
		}
		// END KGU#902 2021-01-01
		if (this.findDialog != null) {
			try {
				javax.swing.SwingUtilities.updateComponentTreeUI(this.findDialog);
				// Restore sub-component listeners which might have got lost by the previous operation.
				this.findDialog.adaptToNewLaF();
			} catch (Exception ex) {
			}
		}
		// START KGU#685 2020-12-12: Enh. #704
		if (turtle != null) {
			turtle.updateLookAndFeel();
		}
		// END KGU#685 2020-12-12
		if (this.codeHighlighter != null) {
			this.codeHighlighter = codePreview.getHighlighter();
			this.updateCodePreview();
		}
	}
	// END KGU#324 2017-05-30

	// START KGU#324 2017-06-16: Enh. #415 Extracted from Mainform
	/**
	 * Caches several settings held in fields to the given {@link Ini} instance
	 *
	 * @param ini - the {@link Ini} instance (a singleton)
	 * @see #fetchIniProperties(Ini)
	 */
	public void cacheIniProperties(Ini ini) {
		if (this.currentDirectory != null) {
			ini.setProperty("currentDirectory", this.currentDirectory.getAbsolutePath());
			// START KGU#354 2071-04-26: Enh. #354 Also retain the other directories
			ini.setProperty("lastExportDirectory", this.lastCodeExportDir.getAbsolutePath());
			ini.setProperty("lastImportDirectory", this.lastCodeImportDir.getAbsolutePath());
			ini.setProperty("lastImportFilter", this.lastImportFilter);
			// END KGU#354 2017-04-26
		}
		// START KGU#305 2016-12-15: Enh. #305
		ini.setProperty("index", (this.showingArrangerIndex() ? "1" : "0"));
		// END KGU#305 2016-12-15
		// START KGU#705 2019-09-24: Enh. #738
		ini.setProperty("codePreview", (this.showingCodePreview() ? "1" : "0"));
		// END KGU#705 2019-09-14
		if (this.recentFiles.size() != 0) {
			for (int i = 0; i < this.recentFiles.size(); i++) {
				//System.out.println(i);
				ini.setProperty("recent" + String.valueOf(i), (String) this.recentFiles.get(i));
			}
		}
		// START KGU#602 2018-10-28: Enh. #419
		ini.setProperty("wordWrapLimit", Integer.toString(this.lastWordWrapLimit));
		// END KGU#602 2018-10-28
		// START KGU#654 2019-02-15: Enh. #681
		ini.setProperty("genExportPrefTrigger", Integer.toString(this.generatorProposalTrigger));
		// END KGU#654 2019-02-15

		if (this.findDialog != null) {
			this.findDialog.cacheToIni(ini);
		}
	}
	// END KGU#324 2017-06-16

	// START KGU#602 2018-10-28: Extracted from Mainform.loadFromIni()
	/**
	 * Adopts several settings held in fields from the given {@link Ini}
	 * instance
	 *
	 * @param ini - the {@link Ini} instance (a singleton)
	 * @see #cacheIniProperties(Ini)
	 */
	public void fetchIniProperties(Ini ini) {
		// current directory
		// START KGU#95 2015-12-04: Fix #42 Don't propose the System root but the user home
		//diagram.currentDirectory = new File(ini.getProperty("currentDirectory", System.getProperty("file.separator")));
		this.currentDirectory = new File(ini.getProperty("currentDirectory", System.getProperty("user.home")));
		// END KGU#95 2015-12-04
		// START KGU#354 2071-04-26: Enh. #354 Also retain the other directories
		this.lastCodeExportDir = new File(ini.getProperty("lastExportDirectory", System.getProperty("user.home")));
		this.lastCodeImportDir = new File(ini.getProperty("lastImportDirectory", System.getProperty("user.home")));
		this.lastImportFilter = ini.getProperty("lastImportDirectory", "");
		// END KGU#354 2017-04-26
		// START KGU#602 2018-10-28: Enh. #419
		try {
			this.lastWordWrapLimit = Integer.parseInt(ini.getProperty("wordWrapLimit", "0"));
			// START KGU#654 2019-02-15: Enh. #681
			this.generatorProposalTrigger = Integer.parseInt(ini.getProperty("genExportPrefTrigger", "5"));
			// END KGU#654 2019-02-15
		} catch (NumberFormatException ex) {
		}
		// END KGU#602 2018-10-28

		// recent files
		try {
			for (int i = MAX_RECENT_FILES - 1; i >= 0; i--) {
				if (ini.keySet().contains("recent" + i)) {
					if (!ini.getProperty("recent" + i, "").trim().isEmpty()) {
						this.addRecentFile(ini.getProperty("recent" + i, ""), false);
					}
				}
			}
		} catch (Exception e) {
			logger.log(Level.WARNING, "Ini", e);
		}
		NSDControl.doButtons();
	}
	// END KGU#602 2018-10-28

	public void setSimplifiedGUI(boolean _simplified) {
		if (Element.E_REDUCED_TOOLBARS != _simplified) {
			Element.E_REDUCED_TOOLBARS = _simplified;
			for (MyToolbar toolbar : toolbars) {
				if (expertToolbars.contains(toolbar)) {
					// The toolbar is to be hidden completely
					toolbar.setVisible(!_simplified);
				} else {
					// Some speed buttons of the toolbar may have to be hidden
					toolbar.setExpertVisibility(!_simplified);
				}
			}
			Element.cacheToIni();
		}
	}

	/**
	 * Sets this instance initialized and has it redraw all.
	 */
	public void setInitialized() {
		this.isInitialized = true;
		redraw();
		analyse();
	}

	// START KGU#459 2017-11-14: Enh. #459-1
	public void showTutorialHint() {
		JOptionPane.showMessageDialog(this.getFrame(),
				Menu.msgGuidedTours.getText(),
				Menu.ttlGuidedTours.getText(),
				JOptionPane.INFORMATION_MESSAGE,
				IconLoader.getIconImage(getClass().getResource("icons/AnalyserHint.png")));
		analyse();
		repaint();
	}
	// END KGU#459 2017-11-14

	// START KGU#477 2017-12-06: Enh. #487
	/**
	 * Sets the display mode for hiding of mere declarartory element sequences
	 * according to the argument.
	 *
	 * @param _activate - whether to enable or disable the hiding mode.
	 */
	public void setHideDeclarations(boolean _activate) {
		Element selectedElement = this.selected;
		Element.E_HIDE_DECL = _activate;
		this.resetDrawingInfo();
		analyse();
		repaint();
		if (selectedElement != null) {
			if (selectedElement instanceof Instruction) {
				selectedElement.setSelected(false);
				selected = selectedElement = ((Instruction) selectedElement).getDrawingSurrogate(false);
				selectedElement.setSelected(true);
			}
			redraw(selectedElement);
		} else {
			redraw();
		}
		// START KGU#705 2019-09-24: Enh. #738
		updateCodePreview();
		// END KGU#705 2019-09-24
		// FIXME: The diagram will not always have been scrolled to the selected element by now...
	}
	// END KGU#477 2017-12-06

	// START KGU#479 2017-12-14: Enh. #492
	/**
	 * Opens an element designation configurator - this is to allow to discouple
	 * element names from localization.
	 */
	public void elementNamesNSD() {
		ElementNamePreferences namePrefs = new ElementNamePreferences(this.getFrame());
		for (int i = 0; i < namePrefs.txtElements.length; i++) {
			namePrefs.txtElements[i].setText(ElementNames.configuredNames[i]);
		}
		namePrefs.chkUseConfNames.setSelected(ElementNames.useConfiguredNames);
		namePrefs.setVisible(true);
		if (namePrefs.OK) {
			for (int i = 0; i < namePrefs.txtElements.length; i++) {
				ElementNames.configuredNames[i] = namePrefs.txtElements[i].getText();
			}
			ElementNames.useConfiguredNames = namePrefs.chkUseConfNames.isSelected();
			ElementNames.saveToINI();
			Locales.getInstance().setLocale(Locales.getInstance().getLoadedLocaleName());
		}
	}
	// END KGU#479 2017-12-14

	// START KGU#448 2018-01-05: Enh. #443
	/**
	 * Ensures field {@link #diagramControllers} being initialized and enables
	 * or disables the {@link DiagramController} with class name
	 * {@code className} according to the value of {@code selected}.
	 *
	 * @param className - full class name of a {@link DiagramController}
	 * subclass
	 * @param selected - if true enables, otherwise disables the specified
	 * controller
	 * @return true if the specified controller class was found.
	 * @see #getEnabledControllers()
	 * @see #isControllerEnabled(String)
	 */
	public boolean enableController(String className, boolean selected) {
		// Ensure diagramControllers is initialised 
		this.getDiagramControllers();
		// START KGU#911 2021-01-10: Enh. #910 Status now held in associated Includables
		//long mask = 1;
		//for (DiagramController controller: diagramControllers) {
		//	// The initial position is reserved for the TurtleBox instance, which may not have been created 
		//	if (controller == null && mask == 1) {
		//		diagramControllers.set(0, turtle);
		//		controller = turtle;
		//	}
		//	if (controller != null && controller.getClass().getName().equalsIgnoreCase(className)) {
		//		if (selected) {
		//			this.enabledDiagramControllers |= mask;
		//		}
		//		else {
		//			this.enabledDiagramControllers &= ~mask;
		//		}
		//		// START KGU#911 2021-01-09: Enh. #910 We must ensure the possible enumerators
		//		analyse();
		//		redraw();
		//		// END KGU#911 2021-01-09
		//		return true;
		//	}
		//	mask <<= 1;
		//}
		if (turtle != null && !diagramControllers.containsKey(turtle)) {
			diagramControllers.put(turtle, null);
		}
		for (Map.Entry<DiagramController, Root> entry : diagramControllers.entrySet()) {
			if (entry.getKey().getClass().getName().equals(className)) {
				Root incl = entry.getValue();
				// Turtleizer (incl == null) cannot be disabled
				if (incl != null) {
					boolean statusChanged = incl.isDisabled(true) == selected;
					incl.setDisabled(!selected);
					if (selected && !Arranger.getInstance().getAllRoots().contains(incl)) {
						Arranger.getInstance().addToPool(incl, this.getFrame(),
								Arranger.DIAGRAM_CONTROLLER_GROUP_NAME);
						// Ensure invisibility of the group and hence the diagram in Arranger
						for (Group group : Arranger.getInstance().getGroupsFromRoot(incl, true)) {
							if (group.getName().equals(Arranger.DIAGRAM_CONTROLLER_GROUP_NAME)) {
								group.setVisible(false);
								break;
							}
						}
					} else if (!selected && Arranger.hasInstance()) {
						Arranger.getInstance().removeDiagram(incl);
					}
					// We must ensure the possible enumerators are visible
					if (statusChanged) {
						this.resetDrawingInfo();
						analyse();
						redraw();
					}
				}
				return true;
			}
		}
		// END KGU#911 2021-01-10
		return false;
	}
	// END KGU#448 2018-01-14

	// START KGU#911 2021-01-10: Enh. #910 Added for menu "button" control
	public boolean isControllerEnabled(String className) {
		for (Map.Entry<DiagramController, Root> entry : diagramControllers.entrySet()) {
			if (entry.getKey().getClass().getName().equals(className)) {
				return entry.getValue() == null || !entry.getValue().isDisabled(true);
			}
		}
		return false;
	}
	// END KGU#911 2021-01-10

	// START KGU#480 2018-01-18: Enh. #490
	/**
	 * Opens a dialog allowing to configure alias names for
	 * {@link DiagramController} API methods (e.g. for {@link TurtleBox}).
	 *
	 * @param controllerPlugins - the plugin objects for the available
	 * {@link DiagramController}s
	 */
	public void controllerAliasesNSD(Vector<GENPlugin> controllerPlugins) {
		DiagramControllerAliases dialog = new DiagramControllerAliases(this.getFrame(), controllerPlugins);
		dialog.setVisible(true);
		// FIXME: Just temporary - mind Element.controllerName2Alias and Element.controllerAlias2Name
		if (dialog.OK) {
			try {
				Ini.getInstance().save();
			} catch (IOException ex) {
				// START KGU#484 2018-04-05: Issue #463
				//ex.printStackTrace();
				logger.log(Level.WARNING, "Trouble saving preferences.", ex);
				// END KGU#484 2018-04-05
			}
			setApplyAliases(dialog.chkApplyAliases.isSelected());
		}
	}

	/**
	 * Switches the replacement of {@link DiagramController} routine names with
	 * aliases on or off
	 *
	 * @param apply - new status value
	 */
	public void setApplyAliases(boolean apply) {
		Element.E_APPLY_ALIASES = apply;
		this.resetDrawingInfo();
		redraw();
		// START KGU#792 2020-02-04: Bugfix #805
		Ini.getInstance().setProperty("applyAliases", apply ? "1" : "0");
		// END KGU#792 2020-02-04
	}
	// END KGU#480 2018-01-18

	// START KGU#356 2019-03-14: Issue #366
	/**
	 * @return the owning @{@link JFrame} (actually the {@link Mainform}) or
	 * null
	 */
	public JFrame getFrame() {
		// START KGU 2019-11-24: Make sure this doesn't cause a NullPointerException
		if (this.NSDControl == null) {
			return null;
		}
		// END KGU 2019-11-24
		return this.NSDControl.getFrame();
	}
	// END KGU#356 2019-03-14

	// START KGU#466 2019-08-03: Issue #733 - Selective preferences export
	/**
	 * Caches the last used selection pattern in the preference category dialog
	 */
	private static Vector<Boolean> prefCategorySelection = new Vector<Boolean>();

	/**
	 * Opens a dialog allowing to elect preference categories for saving.
	 * Composes a set of ini property keys to be stored from the user selection.
	 * If the user opts for complete export then the returns set will be empty,
	 * if the user cancels then the result will be null.
	 *
	 * @param title - dialog title
	 * @param preferenceKeys - maps preference menu item names to arrays of key
	 * patterns
	 * @return the set of key patterns for filtering the preference export. may
	 * be empty or {@code null}.
	 */
	public Set<String> selectPreferencesToExport(String title, HashMap<String, String[]> preferenceKeys) {
		double scale = Double.parseDouble(Ini.getInstance().getProperty("scaleFactor", "1"));
		// Fill the selection vector to the necessary size
		for (int j = prefCategorySelection.size(); j < preferenceKeys.size(); j++) {
			prefCategorySelection.add(false);
		}
		Set<String> keys = null;
		JPanel panel = new JPanel();
		JPanel panel1 = new JPanel();
		JPanel panel2 = new JPanel();
		panel1.setLayout(new GridLayout(0, 1));
		panel2.setLayout(new GridLayout(0, 2, (int) (5 * scale), 0));
		panel.setLayout(new BoxLayout(panel, BoxLayout.Y_AXIS));
		JCheckBox chkAll = new JCheckBox(Menu.msgAllPreferences.getText(), true);
		JCheckBox[] chkCategories = new JCheckBox[preferenceKeys.size()];
		JButton btnInvert = new JButton(Menu.msgInvertSelection.getText());
		int i = 0;
		for (String category : preferenceKeys.keySet()) {
			String msgKey = "Menu." + category + ".text";
			String caption = Locales.getValue("Structorizer", msgKey, true);
			int posEllipse = caption.indexOf("...");
			if (posEllipse > 0) {
				caption = caption.substring(0, posEllipse).trim();
			}
			if (caption.endsWith("?")) {
				caption = caption.substring((caption.startsWith("¿") ? 1 : 0), caption.length() - 1);
			}
			JCheckBox chk = new JCheckBox(caption, prefCategorySelection.get(i));
			(chkCategories[i++] = chk).setEnabled(false);
			if (category.equals("menuDiagram")) {
				chk.setToolTipText(Menu.ttDiagramMenuSettings.getText().replace("%", caption));
			}
		}
		btnInvert.setEnabled(false);
		chkAll.addActionListener(new ActionListener() {
			@Override
			public void actionPerformed(ActionEvent evt) {
				boolean sel = chkAll.isSelected();
				for (int i = 0; i < chkCategories.length; i++) {
					chkCategories[i].setEnabled(!sel);
				}
				btnInvert.setEnabled(!sel);
			}
		});
		btnInvert.addActionListener(new ActionListener() {
			@Override
			public void actionPerformed(ActionEvent e) {
				for (int i = 0; i < chkCategories.length; i++) {
					chkCategories[i].setSelected(!chkCategories[i].isSelected());
				}
			}
		});
		panel1.add(chkAll);
		//for (JCheckBox chk: chkCategories) {
		//	panel2.add(chk);
		//}
		int offset = (chkCategories.length + 1) / 2;
		for (int j = 0; j < offset; j++) {
			panel2.add(chkCategories[j]);
			if (j + offset < chkCategories.length) {
				panel2.add(chkCategories[j + offset]);
			}
		}
		panel2.add(btnInvert);
		panel.add(panel1);
		panel.add(new JSeparator(SwingConstants.HORIZONTAL));
		panel.add(panel2);
		GUIScaler.rescaleComponents(panel);
		if (JOptionPane.showConfirmDialog(this.getFrame(), panel, title, JOptionPane.OK_CANCEL_OPTION) == JOptionPane.OK_OPTION) {
			keys = new HashSet<String>();
			if (!chkAll.isSelected()) {
				i = 0;
				for (String[] patterns : preferenceKeys.values()) {
					// START KGU#855 2020-04-23: Bugfix #856 didn't collect the correct items
					//if (prefCategorySelection.set(i, chkCategories[i].isSelected())) {
					boolean isSelected = chkCategories[i].isSelected();
					prefCategorySelection.set(i, isSelected);
					if (isSelected) {
					// END KGU#855 2020-04-23
						for (String pattern : patterns) {
							keys.add(pattern);
						}
					}
					i++;
				}
				if (keys.isEmpty()) {
					// If nothing  is selected then it doesn't make sense to save anything
					// (and to return an empty here set would mean to save all)
					keys = null;
				}
			}
		}
		return keys;
	}
	// END KGU#466 2019-08-03

}<|MERGE_RESOLUTION|>--- conflicted
+++ resolved
@@ -228,15 +228,12 @@
  *      Kay Gürtzig     2021-03-02      Bugfix #951: On FilesDrop for source files the language-specific options weren't used
  *      Kay Gürtzig     2021-03-03      Issue #954: Modified behaviour of "Clear all Breakpoints" button
  *      Kay Gürtzig     2021-04-14      Bugfix #969: Precaution against relative paths in currentDirectory
-<<<<<<< HEAD
  *      Kay Gürtzig     2021-04-16      Enh. #967: ARM code export options retrieved from Ini instead from menu item
-=======
  *      Kay Gürtzig     2021-06-03      Bugfix KGU#975: Signature of setPluginSpecificOptions() refactored
  *      Kay Gürtzig     2021-06-08      Enh. #953: Modifications for ExportOptionDialog (line numbering option)
  *      Kay Gürtzig     2021-06-09      Bugfix #977: Attempt of a workaround for a code preview problem
  *      Kay Gürtzig     2021-06-10/11   Enh. #926, #979: Analyser report tooltip on the Analyser marker driehoekje (#905)
  *      Kay Gürtzig     2021-09-18      Bugfix #983: Summoning a subroutine to an editor unduly turned it 'changed'
->>>>>>> 7fd46391
  *
  ******************************************************************************************************
  *
@@ -609,42 +606,19 @@
 	protected Vector<String> recentFiles = new Vector<String>();
 
 	// popup for comment
-<<<<<<< HEAD
-	/**
-	 * The Label the comment popup consists of
-	 */
-	private JLabel lblPop = new JLabel("", SwingConstants.CENTER);
-	/**
-	 * The popup for the comment
-	 */
-	private JPopupMenu pop = new JPopupMenu();
-	// START KGU#902 2021-01-01: Enh. #903
-	/**
-	 * The Element that most recently fed the {@link #lblPop}
-	 */
-=======
 	/** The Label the comment popup consists of */
 	private JLabel lblPop = new JLabel("",SwingConstants.CENTER);
 	/** The popup for the comment */
 	private JPopupMenu pop = new JPopupMenu();
 	// START KGU#902 2021-01-01: Enh. #903
 	/** The Element that most recently fed the {@link #lblPop} */
->>>>>>> 7fd46391
 	private Element poppedElement = null;
 	// END KGU#902 2021-01-01
 
 	// toolbar management
-<<<<<<< HEAD
 	public Vector<MyToolbar> toolbars = new Vector<MyToolbar>();
-	/**
-	 * Toolbars that are to be disabled in simplified mode
-	 */
+	/** Toolbars that are to be disabled in simplified mode */
 	public Vector<MyToolbar> expertToolbars = new Vector<MyToolbar>();
-=======
-	public Vector<MyToolbar> toolbars = new Vector<MyToolbar>();    
-	/** Toolbars that are to be disabled in simplified mode */
-	public Vector<MyToolbar> expertToolbars = new Vector<MyToolbar>();    
->>>>>>> 7fd46391
 
 	private FindAndReplace findDialog = null;
 
@@ -911,7 +885,6 @@
 										}
 									}
 								}
-<<<<<<< HEAD
 							}
 							// END KGU#354 2017-04-27				
 							// load and parse source-code
@@ -923,37 +896,15 @@
 								parser = parser.getClass().getDeclaredConstructor().newInstance();
 								// END KGU#354 2017-05-12
 								// START KGU#395 2017-07-02: Enh. #357
-								String parserClassName = parser.getClass().getSimpleName();
+								String pluginKey = parser.getClass().getSimpleName();
 								for (int j = 0; j < parserPlugins.size(); j++) {
 									// START KGU#948 2021-03-02: Bugfix #951 wrong index used
 									//GENPlugin plug = parserPlugins.get(i);
 									GENPlugin plug = parserPlugins.get(j);
 									// END KGU#948 2021-03-02
-									if (plug.getKey().equals(parserClassName)) {
-										setPluginSpecificOptions(parser, parserClassName, plug.options);
+									if (plug.getKey().equals(pluginKey)) {
+										setPluginSpecificOptions(parser, plug.options);
 										break;
-=======
-								// END KGU#354 2017-04-27				
-								// load and parse source-code
-								// START KGU#354 2017-05-03: Enh. #354 - we needed more safety here
-								String parserError = null;
-								try {
-								// END KGU#354 2017-05-03
-									// START KGU#354 2017-05-12: Enh. #354 - we better use a new instance instead of statically sharing it
-									parser = parser.getClass().getDeclaredConstructor().newInstance();
-									// END KGU#354 2017-05-12
-									// START KGU#395 2017-07-02: Enh. #357
-									String parserClassName = parser.getClass().getSimpleName();
-									for (int j = 0; j < parserPlugins.size(); j++) {
-										// START KGU#948 2021-03-02: Bugfix #951 wrong index used
-										//GENPlugin plug = parserPlugins.get(i);
-										GENPlugin plug = parserPlugins.get(j);
-										// END KGU#948 2021-03-02
-										if (plug.getKey().equals(parserClassName)) {
-											setPluginSpecificOptions(parser, plug.options);
-											break;
-										}
->>>>>>> 7fd46391
 									}
 								}
 								// END KGU#395 2017-07-02
@@ -1100,9 +1051,6 @@
 		//if(Element.E_TOGGLETC) root.setSwitchTextAndComments(true);
 		if (e.getSource() == this && NSDControl != null) {
 			boolean popVisible = false;
-<<<<<<< HEAD
-			if (Element.E_SHOWCOMMENTS && !((Editor) NSDControl).popup.isVisible()) {
-=======
 			// START KGU#979 2021-06-10: Enh. #926, #979
 			//if (Element.E_SHOWCOMMENTS && !((Editor) NSDControl).popup.isVisible())
 			Element selEle = null;
@@ -1185,7 +1133,6 @@
 			if (!popupDone && Element.E_SHOWCOMMENTS && !((Editor) NSDControl).popup.isVisible())
 			// END KGU#979 2021-06-10
 			{
->>>>>>> 7fd46391
 				//System.out.println("=================== MOUSE MOVED (" + e.getX()+ ", " +e.getY()+ ")======================");
 				// START KGU#25 2015-10-11: Method merged with selectElementByCoord
 				//Element selEle = root.getElementByCoord(e.getX(),e.getY());
@@ -1216,20 +1163,11 @@
 						StringList comment = selEle.appendHtmlComment(sb);
 						lblPop.setText(sb.toString());
 						int maxWidth = 0;
-<<<<<<< HEAD
-						int si = 0;
-						for (int i = 0; i < comment.count(); i++) {
-							if (maxWidth < comment.get(i).length()) {
-								maxWidth = comment.get(i).length();
-								si = i;
-							}
-=======
 						FontMetrics fm = lblPop.getFontMetrics(lblPop.getFont()); 
 						for (int i = 0; i < comment.count(); i++)
 						{
 							String line = comment.get(i);
 							maxWidth = Math.max(maxWidth, fm.stringWidth(line));
->>>>>>> 7fd46391
 						}
 						if (lblPop.getText().contains("<strong>")) {
 							maxWidth *= 1.2;
@@ -1297,11 +1235,11 @@
 					if (selectedDown.getClass().getSimpleName().equals("Root")
 							|| selectedDown.getClass().getSimpleName().equals("Subqueue")
 							|| bSome.getClass().getSimpleName().equals("Root")
-							|| // START KGU#911 2021-01-10: Enh. #910
-							selectedDown.isImmutable() || bSome.isImmutable()
-							|| // END KGU#911 2021-01-10
+							// START KGU#911 2021-01-10: Enh. #910
+							|| selectedDown.isImmutable() || bSome.isImmutable()
+							// END KGU#911 2021-01-10
 							//root.checkChild(bSome, selectedDown))
-							bSome.isDescendantOf(selectedDown)) {
+							|| bSome.isDescendantOf(selectedDown)) {
 						Element.E_DRAWCOLOR = Color.RED;
 					} else {
 						Element.E_DRAWCOLOR = Color.GREEN;
@@ -2169,14 +2107,8 @@
 				try {
 					Rectangle2D viewRect = codePreview.modelToView2D(pos);
 					// Scroll to make the rectangle visible
-<<<<<<< HEAD
-					codePreview.scrollRectToVisible(viewRect);
+					codePreview.scrollRectToVisible(viewRect.getBounds());
 				} catch (BadLocationException e) {
-=======
-					codePreview.scrollRectToVisible(viewRect.getBounds());
-				}
-				catch (BadLocationException e) {
->>>>>>> 7fd46391
 					// FIXME DEBUG (should not occur)
 					e.printStackTrace();
 				} catch (NullPointerException ex) {
@@ -5105,15 +5037,10 @@
 				// END KGU#981 2021-09-18
 			}
 		// START KGU#770 2021-01-27: Enh. #917
-<<<<<<< HEAD
-		} else if (selected instanceof Root && this.canEditSub()) {
-			StringList includeNames = ((Root) selected).includeList;
-=======
 		}
 		// 2. Take care of referenced includable diagrams
 		else if (selected instanceof Root && this.canEditSub()) {
 			StringList includeNames = ((Root)selected).includeList;
->>>>>>> 7fd46391
 			if (root.isInclude() && includeNames.contains(root.getMethodName())) {
 				root.addUndo();
 				includeNames.removeAll(root.getMethodName());
@@ -5185,105 +5112,22 @@
 				targetGroupName = myGroups.iterator().next().getName();
 			}
 		// END KGU#770 2021-01-27
-<<<<<<< HEAD
-			// START KGU#744 2019-10-05: Issue #758 - In case the connected subForm already handles the subroutine don't force to save it
-			//if (subForm == null || subForm.diagram == null || !subForm.diagram.saveNSD(true) || !subForm.setRoot(subroutine)) {
-			if (subForm == null
-					|| subForm.diagram == null
-					|| subForm.diagram.getRoot() != referredRoot
-					&& (!subForm.diagram.saveNSD(true) || !subForm.setRoot(referredRoot))) {
-			// END KGU#744 2019-10-05
-				subForm = new Mainform(false);
-				subForm.addWindowListener(new WindowListener() {
-					@Override
-					public void windowOpened(WindowEvent e) {
-					}
-
-					@Override
-					public void windowClosing(WindowEvent e) {
-						// A dead Mainform causes enormous trouble if we try to work with it.
-						if (subForm == e.getSource()) {
-							subForm = null;
-						}
-					}
-
-					@Override
-					public void windowClosed(WindowEvent e) {
-						((Mainform) (e.getSource())).removeWindowListener(this);
-						// START KGU#744 2019-10-05: Bugfix #758 We are not always informed on windowClosing
-						if (subForm == e.getSource()) {
-							subForm = null;
-						}
-						// END KGU#744 2019-10-05
-					}
-
-					@Override
-					public void windowIconified(WindowEvent e) {
-					}
-
-					@Override
-					public void windowDeiconified(WindowEvent e) {
-					}
-
-					@Override
-					public void windowActivated(WindowEvent e) {
-					}
-
-					@Override
-					public void windowDeactivated(WindowEvent e) {
-					}
-
-				});
-			}
-			if (subForm.diagram.getRoot() != referredRoot) {
-				subForm.setRoot(referredRoot);
-			}
-			// If it is a new root then add it to Arranger
-			if (targetGroupName != null) {
-				Arranger.getInstance().addToPool(referredRoot, subForm, targetGroupName);
-			}
-			// START KGU#744 2019-10-05: Bugfix #758 - The subroutine has always to be added to Arranger
-			else {
-				Arranger.getInstance().addToPool(referredRoot, subForm);
-			}
-			Arranger.getInstance().setVisible(true);
-			// END KGU#744 2019-10-05
-			if (!subForm.isVisible()) {
-				subForm.setVisible(true);
-			}
-			// START KGU#744 2019-10-05: Bugfix #758
-			int state = subForm.getExtendedState();
-			if ((state & Frame.ICONIFIED) != 0) {
-				subForm.setExtendedState(state & ~Frame.ICONIFIED);
-			}
-			// END KGU#744 2019-10-05
-			Point loc = NSDControl.getFrame().getLocation();
-			Point locSub = subForm.getLocation();
-			if (loc.equals(locSub)) {
-				subForm.setLocation(loc.x + 20, loc.y + 20);
-			}
-			// START KGU#770 2021-01-27: Enh. #689, #917
-			// We must of course give the focus to the opened editor
-			subForm.requestFocus();
-			// END KGU#770 2021-01-27
-=======
 		// START KGU#981 2021-09-18: Bugfix #983 Undue modifications of already existing diagrams
 		}
 		// END KGU#981 2021-09-18
 		// START KGU#744 2019-10-05: Issue #758 - In case the connected subForm already handles the subroutine don't force to save it
 		//if (subForm == null || subForm.diagram == null || !subForm.diagram.saveNSD(true) || !subForm.setRoot(subroutine)) {
-		if (
-				subForm == null ||
-				subForm.diagram == null ||
-				subForm.diagram.getRoot() != referredRoot &&
-				(!subForm.diagram.saveNSD(true) || !subForm.setRoot(referredRoot))
-				)
-		{
+		if (subForm == null
+				|| subForm.diagram == null
+				|| subForm.diagram.getRoot() != referredRoot
+				&& (!subForm.diagram.saveNSD(true) || !subForm.setRoot(referredRoot))) {
 		// END KGU#744 2019-10-05
 			subForm = new Mainform(false);
 			subForm.addWindowListener(new WindowListener() {
 				@Override
-				public void windowOpened(WindowEvent e) {}
+				public void windowOpened(WindowEvent e) {
+				}
+
 				@Override
 				public void windowClosing(WindowEvent e) {
 					// A dead Mainform causes enormous trouble if we try to work with it.
@@ -5291,14 +5135,12 @@
 						subForm = null;
 					}
 				}
-				@Override
 				public void windowClosed(WindowEvent e) {
 					((Mainform)(e.getSource())).removeWindowListener(this);
 					// START KGU#744 2019-10-05: Bugfix #758 We are not always informed on windowClosing
 					if (subForm == e.getSource()) {
 						subForm = null;
 					}
-					// END KGU#744 2019-10-05
 				}
 				@Override
 				public void windowIconified(WindowEvent e) {}
@@ -5312,8 +5154,9 @@
 			});
 		}
 		if (subForm.diagram.getRoot() != referredRoot) {
+		}
+		if (subForm.diagram.getRoot() != referredRoot) {
 			subForm.setRoot(referredRoot);
->>>>>>> 7fd46391
 		}
 		// Associate the arranged diagram to the subForm
 		if (targetGroupName != null) {
@@ -6898,18 +6741,13 @@
 			}
 		} catch (Exception ex) {
 			String message = ex.getLocalizedMessage();
-<<<<<<< HEAD
 			if (message == null) {
 				message = ex.getMessage();
 			}
 			if (message == null || message.isEmpty()) {
 				message = ex.toString();
 			}
-=======
-			if (message == null) message = ex.getMessage();
-			if (message == null || message.isEmpty()) message = ex.toString();
 			logger.log(Level.CONFIG, message, ex);
->>>>>>> 7fd46391
 			JOptionPane.showMessageDialog(this.getFrame(),
 					Menu.msgErrorUsingGenerator.getText().replace("%", PapGenerator.class.getSimpleName()) + "\n" + message,
 					Menu.msgTitleError.getText(),
@@ -7140,14 +6978,9 @@
 				String pluginKey = parser.getClass().getSimpleName();
 				for (int i = 0; i < parserPlugins.size(); i++) {
 					GENPlugin plug = parserPlugins.get(i);
-<<<<<<< HEAD
 					if (plug.getKey().equals(pluginKey)) {
-						this.setPluginSpecificOptions(parser, pluginKey, plug.options);
+						this.setPluginSpecificOptions(parser, plug.options);
 					}
-=======
-					if (plug.getKey().equals(parserClassName)) 
-						this.setPluginSpecificOptions(parser, plug.options);
->>>>>>> 7fd46391
 				}
 				// END KGU#395 2017-07-02
 				// START KGU#537 2018-06-30: Enh. #553
@@ -7437,18 +7270,11 @@
 
 	// START KGU#815 2020-03-16: Enh. #828
 	/**
-<<<<<<< HEAD
 	 * Export the given diagram {@code _root} to the programming language
 	 * associated to the generator {@code _generatorClassName}.
 	 *
 	 * @param _generatorClassName - class name of the generator to be used
 	 * @param _specificOptions - generator-specific options
-=======
-	 * Export the given diagram {@code _root} to the programming language associated to the
-	 * generator {@code _generatorClassName}.
-	 * @param _generatorClassName - class name of the generator to be used
-	 * @param _specificOptions - generator-specific options 
->>>>>>> 7fd46391
 	 */
 	public void export(Root _root, String _generatorClassName, Vector<HashMap<String, String>> _specificOptions) {
 		// START KGU#901 2020-12-29: Issue #901 apply WAIT_CURSOR during time-consuming actions
@@ -7474,14 +7300,11 @@
 			}
 			// END KGU#815 2020-03-20
 			// START KGU#395 2017-05-11: Enh. #357
-<<<<<<< HEAD
-			// START KGU#968 2021-04-16: Enh. #967 turned out that the wrong class name was passed
-			//this.setPluginSpecificOptions(gen, _generatorClassName, _specificOptions);
-			this.setPluginSpecificOptions(gen, gen.getClass().getSimpleName(), _specificOptions);
-			// END KGU#968 2021-04-16
-=======
 			this.setPluginSpecificOptions(gen, _specificOptions);
->>>>>>> 7fd46391
+			// END KGU#395 2017-05-11
+			// START KGU#901 2020-12-29: Issue #901 applay WAIT_CURSOR for time-consuming actions
+			setCursor(new Cursor(Cursor.WAIT_CURSOR));
+			// END KGU#901 2020-12-29
 			// END KGU#395 2017-05-11
 			// START KGU#901 2020-12-29: Issue #901 applay WAIT_CURSOR for time-consuming actions
 			setCursor(new Cursor(Cursor.WAIT_CURSOR));
@@ -7548,18 +7371,13 @@
 			setCursor(new Cursor(Cursor.WAIT_CURSOR));
 			// END KGU#901 2020-12-29
 			String message = ex.getLocalizedMessage();
-<<<<<<< HEAD
 			if (message == null) {
 				message = ex.getMessage();
 			}
 			if (message == null || message.isEmpty()) {
 				message = ex.toString();
 			}
-=======
-			if (message == null) message = ex.getMessage();
-			if (message == null || message.isEmpty()) message = ex.toString();
 			logger.log(Level.CONFIG, message, ex);
->>>>>>> 7fd46391
 			JOptionPane.showMessageDialog(this.getFrame(),
 					Menu.msgErrorUsingGenerator.getText().replace("%", _generatorClassName) + "\n" + message,
 					Menu.msgTitleError.getText(),
@@ -7638,18 +7456,13 @@
 			setCursor(origCursor);
 			// END KGU#901 2020-12-29
 			String message = ex.getLocalizedMessage();
-<<<<<<< HEAD
 			if (message == null) {
 				message = ex.getMessage();
 			}
 			if (message == null || message.isEmpty()) {
 				message = ex.toString();
 			}
-=======
-			if (message == null) message = ex.getMessage();
-			if (message == null || message.isEmpty()) message = ex.toString();
 			logger.log(Level.CONFIG, message, ex);
->>>>>>> 7fd46391
 			JOptionPane.showMessageDialog(this.getFrame(),
 					Menu.msgErrorUsingGenerator.getText().replace("%", generatorName) + "\n" + message,
 					Menu.msgTitleError.getText(),
@@ -7685,7 +7498,7 @@
 					if (plugin.title.equals(generatorName)) {
 						Class<?> genClass = Class.forName(plugin.className);
 						gen = (Generator) genClass.getDeclaredConstructor().newInstance();
-						setPluginSpecificOptions(gen, plugin.getKey(), plugin.options);
+						setPluginSpecificOptions(gen, plugin.options);
 						String code = gen.deriveCode(root,
 								NSDControl.getFrame(),
 								arranger,
@@ -7697,18 +7510,13 @@
 				setCodePreviewTooltip();
 			} catch (Exception ex) {
 				String message = ex.getLocalizedMessage();
-<<<<<<< HEAD
 				if (message == null) {
 					message = ex.getMessage();
 				}
 				if (message == null || message.isEmpty()) {
 					message = ex.toString();
 				}
-=======
-				if (message == null) message = ex.getMessage();
-				if (message == null || message.isEmpty()) message = ex.toString();
 				logger.log(Level.CONFIG, message, ex);
->>>>>>> 7fd46391
 				JOptionPane.showMessageDialog(this.getFrame(),
 						Menu.msgErrorUsingGenerator.getText().replace("%", generatorName) + "\n" + message,
 						Menu.msgTitleError.getText(),
@@ -7723,78 +7531,6 @@
 		});
 		//highlightCodeForSelection();
 	}
-<<<<<<< HEAD
-	// END KGU#705 2019-09-23
-
-	// START KGU#395 2017-05-11: Enh. #357 / Revised KGU#416 2017-06-20
-	/**
-	 * Retrieves the plugin-specific values for the options given by map
-	 * {@code _specificOptions} from the {@link Ini} instance and sets
-	 * them on generator {@code _gen}.
-	 * 
-	 * @param _gen - the code generator instance
-	 * @param _pluginKey - the key of the plugin (the simple class name
-	 * of {@code _gen})
-	 * @param _specificOptions - vector of the plugin-specific option
-	 * specifications (as key-value maps with keys "name", "type", "title",
-	 * "help")
-	 */
-	private void setPluginSpecificOptions(IPluginClass _gen, String _pluginKey,
-			Vector<HashMap<String, String>> _specificOptions) {
-		Ini ini = Ini.getInstance();
-		for (HashMap<String, String> optionSpec : _specificOptions) {
-			String optionKey = optionSpec.get("name");
-			String valueStr = ini.getProperty(_pluginKey + "." + optionKey, "");
-			Object value = null;
-			String type = optionSpec.get("type");
-			String items = optionSpec.get("items");
-			// Now convert the option into the specified type
-			if (!valueStr.isEmpty() && type != null || items != null) {
-				// Better we fail with just a single option than with the entire method
-				try {
-					if (items != null) {
-						value = valueStr;
-					} else if (type.equalsIgnoreCase("character")) {
-						value = valueStr.charAt(0);
-					} else if (type.equalsIgnoreCase("boolean")) {
-						value = Boolean.parseBoolean(valueStr);
-					} else if (type.equalsIgnoreCase("int") || type.equalsIgnoreCase("integer")) {
-						value = Integer.parseInt(valueStr);
-					} else if (type.equalsIgnoreCase("unsigned")) {
-						value = Integer.parseUnsignedInt(valueStr);
-					} else if (type.equalsIgnoreCase("double") || type.equalsIgnoreCase("float")) {
-						value = Double.parseDouble(valueStr);
-					} else if (type.equalsIgnoreCase("string")) {
-						value = valueStr;
-					}
-				} catch (NumberFormatException ex) {
-					String message = ex.getMessage();
-					if (message == null || message.isEmpty()) {
-						message = ex.toString();
-					}
-					logger.log(Level.SEVERE, "{0}: {1} on converting \"{2}\" to {3} for {4}",
-							new Object[]{
-									_pluginKey,
-									message,
-									valueStr,
-									type,
-									optionKey});
-				}
-			}
-			if (value != null) {
-				_gen.setPluginOption(optionKey, value);
-			}
-=======
-
-	private void fetchPluginSpecificExportOptions(Generator _generator) {
-		for (GENPlugin plugin: Menu.generatorPlugins) {
-			if (plugin.className.equals(_generator.getClass().getName())) {
-				// FIXME: Improve performance here! Avoid repetitive retrieval but ensure sensitiveness to changes
-				setPluginSpecificOptions(_generator, plugin.options);
-				break;
-			}
-		}
-	}
 	// END KGU#705 2019-09-23
 
 	// START KGU#395 2017-05-11: Enh. #357 / Revised KGU#416 2017-06-20, KGU#975 2021-06-03
@@ -7803,15 +7539,13 @@
 	 * {@code _pluginInstance} (e.g. a generator or parser) from Ini and fills
 	 * the option map of {@code _pluginInstance}.
 	 * @param _pluginInstance - instance of a plugin-related class
-	 * @param _specificOptions - the option specifications of the related plugin
+	 * @param _specificOptions - vector of the plugin-specific option
+	 * specifications (as key-value maps with keys "name", "type", "title",
+	 * "help")
 	 */
 	private void setPluginSpecificOptions(IPluginClass _pluginInstance,
 			Vector<HashMap<String, String>> _specificOptions)
 	{
-		// START KGU#977 2021-06-08: Issue #67, enh. #953 Content delegated to IPluginClass
-//		Ini ini = Ini.getInstance();
-//		// START KGU#975 2021-06-03: Bugfix a fully qualified name is unsuited for propery retrieval
-//		String className = _pluginInstance.getClass().getSimpleName();
 //		// END KGU#975 2021-06-03
 //		for (HashMap<String, String> optionSpec: _specificOptions) {
 //			String optionKey = optionSpec.get("name");
@@ -7864,7 +7598,6 @@
 		StringList errors = _pluginInstance.setPluginOptionsFromIni(_specificOptions);
 		for (int i = 0; i < errors.count(); i++) {
 			logger.log(Level.SEVERE, errors.get(i));
->>>>>>> 7fd46391
 		}
 		// END KGU#977 2021-06-08
 	}
@@ -8985,11 +8718,11 @@
 	}
 	// END KGU#456 2017-11-15
 
-<<<<<<< HEAD
 	/**
 	 * Opens the export options dialog and processes configuration changes.
 	 */
-	public void exportOptions() {
+	public void exportOptions()
+	{
 		try {
 			Ini ini = Ini.getInstance();
 			ini.load();
@@ -9001,7 +8734,9 @@
 			}
 			// START KGU#16/KGU#113 2015-12-18: Enh. #66, #67
 			eod.bracesCheckBox.setSelected(ini.getProperty("genExportBraces", "false").equals("true"));
-			eod.lineNumbersCheckBox.setSelected(ini.getProperty("genExportLineNumbers", "false").equals("true"));
+			// START KGU#113 2021-06-07: Issue #67 now plugin-specific
+			//eod.lineNumbersCheckBox.setSelected(ini.getProperty("genExportLineNumbers", "false").equals("true"));
+			// END KGU#113 2021-06-07
 			// END KGU#16/KGU#113 2015-12-18
 			// START KGU#178 2016-07-20: Enh. #160
 			eod.chkExportSubroutines.setSelected(ini.getProperty("genExportSubroutines", "false").equals("true"));
@@ -9053,7 +8788,9 @@
 				ini.setProperty("genExportComments", String.valueOf(eod.commentsCheckBox.isSelected()));
 				// START KGU#16/KGU#113 2015-12-18: Enh. #66, #67
 				ini.setProperty("genExportBraces", String.valueOf(eod.bracesCheckBox.isSelected()));
-				ini.setProperty("genExportLineNumbers", String.valueOf(eod.lineNumbersCheckBox.isSelected()));
+				// START KGU#113 2021-06-07: Issue #67 now plugin-specific
+				//ini.setProperty("genExportLineNumbers", String.valueOf(eod.lineNumbersCheckBox.isSelected()));
+				// END KGU#113 2021-06-07
 				// END KGU#16/KGU#113 2015-12-18
 				// START KGU#178 2016-07-20: Enh. #160
 				ini.setProperty("genExportSubroutines", String.valueOf(eod.chkExportSubroutines.isSelected()));
@@ -9121,157 +8858,6 @@
 			// END KGU#484 2018-04-05
 		}
 	}
-=======
-    /**
-     * Opens the export options dialog and processes configuration changes.
-     */
-    public void exportOptions()
-    {
-        try
-        {
-            Ini ini = Ini.getInstance();
-            ini.load();
-            ExportOptionDialoge eod = new ExportOptionDialoge(NSDControl.getFrame(), Menu.generatorPlugins);
-            if(ini.getProperty("genExportComments","false").equals("true"))
-                eod.commentsCheckBox.setSelected(true);
-            else 
-                eod.commentsCheckBox.setSelected(false);
-            // START KGU#16/KGU#113 2015-12-18: Enh. #66, #67
-            eod.bracesCheckBox.setSelected(ini.getProperty("genExportBraces", "false").equals("true"));
-            // START KGU#113 2021-06-07: Issue #67 now plugin-specific
-            //eod.lineNumbersCheckBox.setSelected(ini.getProperty("genExportLineNumbers", "false").equals("true"));
-            // END KGU#113 2021-06-07
-            // END KGU#16/KGU#113 2015-12-18
-            // START KGU#178 2016-07-20: Enh. #160
-            eod.chkExportSubroutines.setSelected(ini.getProperty("genExportSubroutines", "false").equals("true"));
-            // END #178 2016-07-20
-            // START KGU#162 2016-03-31: Enh. #144
-            eod.noConversionCheckBox.setSelected(ini.getProperty("genExportnoConversion", "false").equals("true"));
-            // END KGU#162 2016-03-31
-            // START KGU#363/KGU#395 2017-05-11: Enh. #372, #357
-            eod.chkExportLicenseInfo.setSelected(ini.getProperty("genExportLicenseInfo", "false").equals("true"));
-            // END KGU#363/KGU#395 2017-05-11
-            // START KGU#816 2020-03-17: Enh. #837
-            eod.chkDirectoryFromNsd.setSelected(ini.getProperty("genExportDirFromNsd", "true").equals("true"));
-            // END KGU#816 2020-03-17
-            // START KGU#854 2020-04-22: Enh. #855
-            eod.chkArraySize.setSelected(ini.getProperty("genExportUseArraySize", "false").equals("true"));
-            eod.chkStringLen.setSelected(ini.getProperty("genExportUseStringLen", "false").equals("true"));
-            eod.spnArraySize.setValue(Integer.parseUnsignedInt(ini.getProperty("genExportArraySizeDefault", "100")));
-            eod.spnStringLen.setValue(Integer.parseUnsignedInt(ini.getProperty("genExportStringLenDefault", "256")));
-            // END KGU#854 2020-04-22
-            // START KGU#170 2016-04-01: Enh. #144 Favourite export generator
-            eod.cbPrefGenerator.setSelectedItem(ini.getProperty("genExportPreferred", "Java"));
-            // END KGU#170 2016-04-01
-            // START KGU#654 2019-02-15: Enh #681 Trigger for proposing recent generator as new favourite
-            eod.spnPrefGenTrigger.setValue(generatorProposalTrigger);
-            // END KGU#654 2019-02-15
-            // START KGU#168 2016-04-04: Issue #149 Charsets for export
-            eod.charsetListChanged(ini.getProperty("genExportCharset", Charset.defaultCharset().name()));
-            // END KGU#168 2016-04-04 
-            // START KGU#975 2021-06-07: Enh. #953 Restore the last selected plugin choice
-            eod.cbOptionPlugins.setSelectedItem(ini.getProperty("expPluginChoice", ""));
-            // END KGU#975 2021-06-07
-            // START KGU#351 2017-02-26: Enh. #346 / KGU#416 2017-06-20 Revised
-            for (int i = 0; i < Menu.generatorPlugins.size(); i++) {
-                GENPlugin plugin = Menu.generatorPlugins.get(i);
-                String propertyName = "genExportIncl" + plugin.getKey();
-                eod.includeLists[i].setText(ini.getProperty(propertyName, ""));
-                // START KGU#416 2017-06-20: Enh. #354,#357
-                HashMap<String, String> optionValues = new HashMap<String, String>();
-                for (HashMap<String, String> optionSpec: plugin.options) {
-                    String optKey = optionSpec.get("name");
-                    propertyName = plugin.getKey() + "." + optKey;
-                    optionValues.put(optKey, ini.getProperty(propertyName, ""));
-                }
-                eod.generatorOptions.add(optionValues);
-                // END KGU#416 2017-06-20
-            }
-            // END KGU#351 2017-02-26
-
-            eod.setVisible(true);
-
-            if (eod.goOn==true)
-            {
-                ini.setProperty("genExportComments", String.valueOf(eod.commentsCheckBox.isSelected()));
-                // START KGU#16/KGU#113 2015-12-18: Enh. #66, #67
-                ini.setProperty("genExportBraces", String.valueOf(eod.bracesCheckBox.isSelected()));
-                // START KGU#113 2021-06-07: Issue #67 now plugin-specific
-                //ini.setProperty("genExportLineNumbers", String.valueOf(eod.lineNumbersCheckBox.isSelected()));
-                // END KGU#113 2021-06-07
-                // END KGU#16/KGU#113 2015-12-18
-                // START KGU#178 2016-07-20: Enh. #160
-                ini.setProperty("genExportSubroutines", String.valueOf(eod.chkExportSubroutines.isSelected()));
-                // END #178 2016-07-20                
-                // START KGU#162 2016-03-31: Enh. #144
-                ini.setProperty("genExportnoConversion", String.valueOf(eod.noConversionCheckBox.isSelected()));
-                // END KGU#162 2016-03-31
-                // START KGU#363/KGU#395 2017-05-11: Enh. #372, #357
-                ini.setProperty("genExportLicenseInfo", String.valueOf(eod.chkExportLicenseInfo.isSelected()));
-                // END KGU#363/KGU#395 2017-05-11
-                // START KGU#816 2020-03-17: Enh. #837
-                ini.setProperty("genExportDirFromNsd", String.valueOf(eod.chkDirectoryFromNsd.isSelected()));
-                // END KGU#816 2020-03-17
-                // START KGU#854 2020-04-22: Enh. #855
-                ini.setProperty("genExportUseArraySize", String.valueOf(eod.chkArraySize.isSelected()));
-                ini.setProperty("genExportUseStringLen", String.valueOf(eod.chkStringLen.isSelected()));
-                ini.setProperty("genExportArraySizeDefault", String.valueOf(eod.spnArraySize.getValue()));
-                ini.setProperty("genExportStringLenDefault", String.valueOf(eod.spnStringLen.getValue()));
-                // END KGU#854 2020-04-22
-                // START KGU#170 2016-04-01: Enh. #144 Favourite export generator
-                String prefGenName = (String)eod.cbPrefGenerator.getSelectedItem();
-                // START KGU#654 2019-02-15: Enh #681 Trigger for proposing recent generator as new favourite
-                if (!prefGenName.equals(this.prefGeneratorName)) {
-                    // If the preferred generator was changed then start new use counting 
-                    this.generatorUseCount = 0;
-                }
-                // END KGU#654 2019-02-15
-                this.prefGeneratorName = prefGenName;
-                ini.setProperty("genExportPreferred", this.prefGeneratorName);
-                this.NSDControl.doButtons();
-                // END KGU#170 2016-04-01
-                // START KGU#654 2019-02-15: Enh #681 Trigger for proposing recent generator as new favourite
-                int generatorUseTrigger = (int)eod.spnPrefGenTrigger.getValue();
-                if (generatorUseTrigger != this.generatorProposalTrigger) {
-                    this.generatorUseCount = 0;
-                }
-                this.generatorProposalTrigger = generatorUseTrigger;
-                ini.setProperty("genExportPrefTrigger", this.prefGeneratorName);
-                // END KGU#654 2019-02-15
-                // START KGU#168 2016-04-04: Issue #149 Charset for export
-                ini.setProperty("genExportCharset", (String)eod.cbCharset.getSelectedItem());
-                // END KGU#168 2016-04-04
-                // START KGU#351 2017-02-26: Enh. #346 / KGU#416 2017-06-20 Revised
-                for (int i = 0; i < Menu.generatorPlugins.size(); i++) {
-                    GENPlugin plugin = Menu.generatorPlugins.get(i);
-                    String propertyName = "genExportIncl" + plugin.getKey();
-                    ini.setProperty(propertyName, eod.includeLists[i].getText().trim());
-                    // START KGU#416 2017-06-20: Enh. #354,#357
-                    for (Map.Entry<String, String> entry: eod.generatorOptions.get(i).entrySet()) {
-                        propertyName = plugin.getKey() + "." + entry.getKey();
-                        ini.setProperty(propertyName, entry.getValue());
-                    }
-                    // END KGU#416 2017-06-20
-                }
-                // END KGU#351 2017-02-26
-                // START KGU#975 2021-06-07: Enh. #953 Restore the last selected plugin choice
-                ini.setProperty("expPluginChoice", (String)eod.cbOptionPlugins.getSelectedItem());
-                // END KGU#975 2021-06-07
-                ini.save();
-                // START KGU#705 2019-09-23: Enh. #738
-                this.updateCodePreview();
-                // END KGU#705 2019-09-23
-            }
-        } 
-        catch (IOException ex)
-        {
-            // START KGU#484 2018-04-05: Issue #463
-            //ex.printStackTrace();
-            logger.log(Level.WARNING, "Trouble saving preferences.", ex);
-            // END KGU#484 2018-04-05
-        }
-    }
->>>>>>> 7fd46391
 
 	// START KGU#705 2019-09-24: Enh. #738
 	/**
