/*
    Structorizer
    A little tool which you can use to create Nassi-Shneiderman Diagrams (NSD)

    Copyright (C) 2009  Bob Fisch

    This program is free software: you can redistribute it and/or modify
    it under the terms of the GNU General Public License as published by
    the Free Software Foundation, either version 3 of the License, or any
    later version.

    This program is distributed in the hope that it will be useful,
    but WITHOUT ANY WARRANTY; without even the implied warranty of
    MERCHANTABILITY or FITNESS FOR A PARTICULAR PURPOSE.  See the
    GNU General Public License for more details.

    You should have received a copy of the GNU General Public License
    along with this program.  If not, see <http://www.gnu.org/licenses/>.
*/

package lu.fisch.structorizer.gui;

/******************************************************************************************************
 *
 *      Author:         Bob Fisch
 *
 *      Description:    This class represents the visual diagram itself.
 *
 ******************************************************************************************************
 *
 *      Revision List
 *
 *      Author          Date			Description
 *      ------			----			-----------
 *      Bob Fisch       2007-12-09      First Issue
 *      Kay Gürtzig     2015-10-09      Colour setting will now duly be registered as diagram modification
 *                      2015-10-11      Comment popping repaired by proper subclassing of getElementByCoord
 *                                      Listener method MouseExited now enabled to drop the sticky comment popup
 *      Kay Gürtzig     2015-11-08      Parser preferences for FOR loops enhanced (KGU#3)
 *      Kay Gürtzig     2015-11-22      Selection of Subqueue subsequences or entire Subqueues enabled
 *                                      thus allowing collective operations like delete/cut/copy/paste (KGU#87).
 *      Kay Gürtzig     2015-11-24      Method setRoot() may now refuse the replacement (e.g. on cancelling
 *                                      the request to save recent changes)
 *      Kay Gürtzig     2015-11-29      New check options added to analyserNSD()
 *      Kay Gürtzig     2015-12-02      Bugfix #39 (KGU#91)
 *      Kay Gürtzig     2015-12-04      Bugfix #40 (KGU#94): With an error on saving, the recent file was destroyed
 *      Kay Gürtzig     2015-12-16      Bugfix #63 (KGU#111): Error message on loading failure
 *      Kay Gürtzig     2016-01-02      Bugfix #85 (KGU#120): Root changes are also subject to undoing/redoing
 *      Kay Gürtzig     2016-01-03      Issue #65 (KGU#123): Collapsing/expanding from menu, autoscroll enabled 
 *      Kay Gürtzig     2016-01-11      Bugfix #102 (KGU#138): clear selection on delete, undo, redo 
 *      Kay Gürtzig     2016-01-15      Enh. #110: File open dialog now selects the NSD filter
 *      Kay Gürtzig     2016-01-21      Bugfix #114: Editing restrictions during execution, breakpoint menu item
 *      Kay Gürtzig     2016-02-03      Bugfix #117: Title and button update on root replacement (KGU#149)
 *      Kay Gürtzig     2016-03-02      Bugfix #97: Reliable selection mechanism on dragging (KGU#136)
 *      Kay Gürtzig     2016-03-08      Bugfix #97: Drawing info invalidation now involves Arranger (KGU#155)
 *      Kay Gürtzig     2016-03-16      Bugfix #131: Precautions against replacement of Root under execution (KGU#158)
 *      Kay Gürtzig     2016-03-21      Enh. #84: FOR-IN loops considered in editing and parser preferences (KGU#61)
 *      Kay Gürtzig     2016-04-01      Issue #143 (comment popup off on editing etc.), Issue #144 (preferred code generator)
 *      Kay Gürtzig     2016-04-04      Enh. #149: Characterset configuration for export supported
 *      Kay Gürtzig     2016-04-05      Bugfix #155: Selection must be cleared in newNSD()
 *      Kay Gürtzig     2016-04-07      Enh. #158: Moving selection as cursor key actions (KGU#177)
 *      Kay Gürtzig     2016-04-14      Enh. #158: moveSelection() now updates the scroll view (KGU#177)
 *      Kay Gürtzig     2016-04-19      Issue #164 (no selection heir on deletion) and #165 (inconsistent unselection)
 *      Kay Gürtzig     2016-04-23      Issue #168 (no selection heir on cut) and #169 (no selection on start/undo/redo)
 *      Kay Gürtzig     2016-04-24      Bugfixes for issue #158 (KGU#177): Leaving the body of Parallel, Forever etc. downwards,
 *                                      button state update was missing.
 *      Kay Gürtzig     2016-04-24      Issue #169 accomplished: selection on start / after export
 *      Kay Gürtzig     2016-05-02      Bugfix #184: Imported root must be set changed.
 *      Kay Gürtzig     2016-05-08      Issue #185: Import of multiple roots per file (collected in Arranger, KGU#194)
 *      Kay Gürtzig     2016-07-06      Enh. #188: New method transmuteNSD() for element conversion (KGU#199)
 *      Kay Gürtzig     2016-07-19      Enh. #192: File name proposals slightly modified (KGU#205)
 *      Kay Gürtzig     2016-07-20      Enh. #160: New export option genExportSubroutines integrated (KGU#178)
 *      Kay Gürtzig     2016-07-21      Enh. #197: Selection may be expanded by Shift-Up and Shift-Down (KGU#206)
 *      Kay Gürtzig     2016-07-25      Enh. #158 / KGU#214: selection traversal accomplished for un-boxed Roots,
 *                                      and FOREVER / non-DIN FOR loops
 *      Kay Gürtzig     2016-07-26      Bugfix #204: Modified ExportOptionDialoge API (for correct sizing)
 *      Kay Gürtzig     2016-07-28      Bugfix #208: Modification in setFunction(), setProgram(), and exportPNG()
 *                                      Bugfix #209: exportPNGmulti() corrected
 *      Kay Gürtzig     2016-07-31      Issue #158 Changes from 2016.07.25 partially withdrawn, additional restrictions
 *      Kay Gürtzig     2016-08-01      Issue #213: FOR loop transmutation implemented
 *                                      Enh. #215: Breakpoint trigger counters added (KGU#213)
 *      Kay Gürtzig     2016-08-12      Enh. #231: Analyser checks rorganised to arrays for easier maintenance
 *      Kay Gürtzig     2016-09-09      Issue #213: preWhile and postWhile keywords involved in FOR loop transmutation
 *      Kay Gürtzig     2016-09-11      Issue #213: Resulting selection wasn't highlighted
 *      Kay Gürtzig     2016-09-13      Bugfix #241: Modification in showInputBox()
 *      Kay Gürtzig     2016-09-15      Issue #243: Forgotten message box texts included in localization,
 *                                      Bugfix #244: Flaws in the save logic mended
 *      Kay Gürtzig     2016-09-17      Issue #245: Message box for failing browser call in updateNSD() added.
 *      Kay Gürtzig     2016-09-21      Issue #248: Workaround for legacy Java versions (< 1.8) in editBreakTrigger()
 *      Kay Gürtzig     2016-09-24      Enh. #250: Several modifications around showInputBox()
 *      Kay Gürtzig     2016-09-25      Enh. #253: D7Parser.keywordMap refactoring done, importOptions() added.
 *      Kay Gürtzig     2016-09-26      Enh. #253: Full support for diagram refactoring implemented.
 *      Kay Gürtzig     2016-10-03      Enh. #257: CASE element transmutation (KGU#267), enh. #253 revised
 *      Kay Gürtzig     2016-10-06      Minor improvements in FOR and CALL transmutations (enh. #213/#257)
 *      Kay Gürtzig     2016-10-06      Bugfix #262: Selection and dragging problems after insertion, undo, and redo
 *      Kay Gürtzig     2016-10-07      Bugfix #263: "Save as" now updates the current directory
 *      Kay Gürtzig     2016-10-11      KGU#280: field isArrangerOpen replaced by a method (due to volatility)
 *      Kay Gürtzig     2016-10-13      Enh. #270: Functionality for the disabling of elements
 *      Kay Gürtzig     2016-11-06      Issue #279: All references to method HashMap.getOrDefault() replaced
 *      Kay Gürtzig     2016-11-09      Issue #81: Scale factor no longer rounded, Update font only scaled if factor > 1
 *      Kay Gürtzig     2016-11-15      Enh. #290: Opportunities to load arrangements via openNSD() and FilesDrop
 *      Kay Gürtzig     2016-11-16      Bugfix #291: upward cursor traversal ended in REPEAT loops
 *      Kay Gürtzig     2016-11-17      Bugfix #114: Prerequisites for editing and transmutation during execution revised
 *      Kay Gürtzig     2016-11-18/19   Issue #269: Scroll to the element associated to a selected Analyser error
 *      Kay Gürtzig     2016-11-21      Issue #269: Focus alignment improved for large elements
 *      Kay Gürtzig     2016-12-02      Enh. #300: Update notification mechanism
 *      Kay Gürtzig     2016-12-12      Enh, #305: Infrastructure for Arranger root list
 *      Kay Gürtzig     2016-12-28      Enh. #318: Backsaving of unzipped diagrams to arrz file
 *      Kay Gürtzig     2017-01-04      Bugfix #321: Signatures of saveNSD(), doSaveNSD(), saveAsNSD() and zipToArrz() enhanced
 *      Kay Gürtzig     2017-01-09      Bugfix #330: Scaling of FileChooser for Nimbus L&F solved
 *      Kay Gürtzig     2017-01-27      Issues #290/#306: Signature and logic of openNsdOrArr slightly modified
 *      Kay Gürtzig     2017-02-08      Bugfix #198: Cursor navigation for Alternatives and CASE elements fixed
 *      Kay Gürtzig     2017-02-27      Enh. #346: Export option dialog changes for user-specific include directives
 *      Kay Gürtzig     2017-03-04      Enh. #354: Code import generalized
 *      Kay Gürtzig     2017-03-06      Enh. #368: New import option: code import of variable declarations
 *      Kay Gürtzig     2017-03-08      Enh. #354: file dropping generalized, new import option to save parseTree
 *      Kay Gürtzig     2017-03-10      Enh. #367: IF transmutation added: Swapping of the branches
 *      Kay Gürtzig     2017-03-12      Enh. #372: Author name configurable in save options
 *      Kay Gürtzig     2017-03-14      Enh. #372: Author name and license info editable now
 *      Kay Gürtzig     2017-03-15      Enh. #354: New menu strategy for code import - selection by FileChooser
 *      Kay Gürtzig     2017-03-19/27   Enh. #380: New function to outsource subsequences to routines
 *      Kay Gürtzig     2017-03-28      Issue #370: Improved dialog strategies for refactoring (parser preferences)
 *      Kay Gürtzig     2017-04-27      Enh. #354: New Import option log directory
 *      Kay Gürtzig     2017-05-07      Enh. #399: Message on dropping files of unsupported type.
 *      Kay Gürtzig     2017-05-09      Issue #400: Proper check whether preference changes were committed
 *      Kay Gürtzig     2017-05-11      Enh. #357: Mechanism to retrieve plugin-specified generator options
 *      Kay Gürtzig     2017-05-16      Enh. #389: Support for third diagram type (include/import)
 *      Kay Gürtzig     2017-05-18      Issue #405: New preference for width shrinking of CASE elements 
 *      Kay Gürtzig     2017-05-21      Enh. #372: AttributeInspector integrated, undo mechanism adapted
 *      Kay Gürtzig     2017-05-23      Enh. #354: On multiple-root code import now all roots go to Arranger
 *      Kay Gürtzig     2017-06-20      Enh. #354,#357: GUI Support for configuration of plugin-specific options
 *      Kay Gürtzig     2017-07-01      Enh. #389: Include mechanism transferred from CALL to ROOT
 *      Kay Gürtzig     2017-07-02      Enh. #357: plugin-specific option retrieval for code import
 *      Kay Gürtzig     2017-09-12      Enh. #415: Find&Replace dialog properly re-packed after L&F change
 *      Kay Gürtzig     2017-10-10      Issue #432: Workaround for nasty synch problem in redraw()
 *      Kay Gürtzig     2017-10-12      Issue #432: redrawing made optional in two methods 
 *      Kay Gürtzig     2017-10-23      Positioning of sub-dialogs no longer depends on diagram size
 *                                      Issue #417: scroll units adapted to Root size to reduce time complexity
 *      Kay Gürtzig     2017-10-28      Enh. #443: Slight adaption for multiple DiagramControllers
 *      Kay Gürtzig     2017-11-03      Bugfix #417: division by zero exception in scroll unit adaptation averted
 *      Kay Gürtzig     2017-12-06      Enh. #487: Support for hiding declaration sequences (still defective)
 *      Kay Gürtzig     2017-12-12      Issue #471: Option to copy error message to clipboard in importCode()
 *      Kay Gürtzig     2017-12-15      Issue #492: Element type name configuration
 *      Kay Gürtzig     2018-01-03      Enh. #415: Ensured that the Find&Replace dialog regains focus when selected
 *      Kay Gürtzig     2018-01-21      Enh. #490: New DiagramController alias preferences integrated
 *      Kay Gürtzig     2018-01-22      Post-processing of For elements after insertion and modification unified
 *      Kay Gürtzig     2018-02-09      Bugfix #507: Must force a complete redrawing on changing IF branch labels
 *      Kay Gürtzig     2018-02-15      Bugfix #511: Cursor key navigation was caught in collapsed loops. 
 *      Kay Gürtzig     2018-02-18      Bugfix #511: Collapsed CASE and PARALLEL elements also caught down key.
 *      Kay Gürtzig     2018-03-13      Enh. #519: "Zooming" via controlling font size with Ctrl + mouse wheel 
 *      Kay Gürtzig     2018-03-15      Bugfix #522: Outsourcing now considers record types and includes
 *      Kay Gürtzig     2018-03-20      Bugfix #526: Workaround for failed renaming of temporarily saved file
 *      Kay Gürtzig     2018-04-03      KGU#514: analyse() call on mere mouse clicking avoided
 *      Kay Gürtzig     2018-06-08      Issue #536: Precaution against command line argument trouble in openNsdOrArr()
 *      Kay Gürtzig     2018-06-11      Issue #143: Comment popup off on opening print preview
 *      Kay Gürtzig     2018-06-27      Enh. #552: Mechanism for global decisions on serial actions (save, overwrite)
 *                                      Usability of the parser choice dialog for code import improved.
 *      Kay Gürtzig     2018-07-02      KGU#245: color preferences modified to work with arrays
 *      Kay Gürtzig     2018-07-09      KGU#548: The import option dialog now retains the selected plugin for specific options
 *      Kay Gürtzig     2018-07-27      Bugfix #569: Report list didn't react to mouse clicks on a selected line
 *      Kay Gürtzig     2018-09-10      Issue #508: New option to continue with fix paddings in fontNSD()
 *      Kay Gürtzig     2018-09-13      Enh. #590: method attributesNSD() parameterized for Arranger Index use.
 *      Kay Gürtzig     2018-10-01      Bugfix #367: After IF branch swapping the drawing invalidation had wrong direction
 *      Kay Gürtzig     2018-10-26/28   Enh. #419: New import option impMaxLineLength, new method rebreakLines()
 *      Kay Gürtzig     2018-10-29      Enh. #627: Clipboard copy of a code import error will now contain stack trace if available
 *      Kay Gürtzig     2018-12-18      Bugfix #648, #649 - safe import from Struktogrammeditor, scrolling performance
 *      Kay Gürtzig     2019-01-06      Enh. #657: Outsourcing with group context
 *      Kay Gürtzig     2019-01-13      Enh. #662/4: Support for new saving option to store relative coordinates in arr files
 *      Kay Gürtzig     2019-01-17      Issue #664: Workaround for ambiguous canceling in AUTO_SAVE_ON_CLOSE mode
 *      Kay Gürtzig     2019-01-20      Issue #668: Group behaviour on outsourcing subdiagrams improved.
 *      Kay Gürtzig     2019-02-15/16   Enh. #681 - mechanism to propose new favourite generator after repeated use
 *      Kay Gürtzig     2019-02-26      Bugfix #688: canTransmute() should always return true for Call and Jump elements
 *      Kay Gürtzig     2019-02-26      Enh. #689: Mechanism to edit the referred routine of a selected Call introduced
 *      Kay Gürtzig     2019-03-01      Bugfix #693: Missing existence check on loading recent arrangement files added
 *      Kay Gürtzig     2019-03-13      Issues #518, #544, #557: Element drawing now restricted to visible rect.
 *      Kay Gürtzig     2019-03-25      Issue #685: Workaround for exception stack traces on copying to windows clipboard 
 *      Kay Gürtzig     2019-03-27      Enh. #717: Configuration of scroll increment (Element.E_WHEEL_SCROLL_UNIT)
 *      Kay Gürtzig     2019-03-28      Enh. #657: Retrieval for subroutines now with group filter
 *      Kay Gürtzig     2019-03-29      Issues #518, #544, #557 drawing speed improved by redraw area reduction
 *      Kay Gürtzig     2019-03-20      Bugfix #720: Proper reflection of includable changes ensured
 *      Kay Gürtzig     2019-06-13      Bugfix #728: Wipe the result tree in an opened F&R dialog on editing.
 *      Kay Gürtzig     2019-07-31      Issue #526: File renaming workaround reorganised on occasion of bugfix #731
 *      Kay Gürtzig     2019-08-01      KGU#719: Refactoring dialog redesigned to show a JTable of key pairs
 *      Kay Gürtzig     2019-08-03      Issue #733: Selective property export mechanism implemented.
 *      Kay Gürtzig     2019-09-24      Bugfix #751: Cursor traversal didn't reach Try element internals
 *      Kay Gürtzig     2019-09-23      Enh. #738: First code preview implementation approaches
 *      Kay Gürtzig     2019-09-27      Enh. #738: Methods for code preview popup menu reaction
 *      Kay Gürtzig     2019-09-28      Javadoc completions, fine-tuning for #738
 *      Kay Gürtzig     2019-09-29      Issue #753: Unnecessary structure preference synchronization offers suppressed.
 *      Kay Gürtzig     2019-10-05      Issues #758 (Edit subroutine) and KGU#743 (root type change) fixed
 *      Kay Gürtzig     2019-10-07      Error message fallback for cases of empty exception text ensured (KGU#747)
 *      Kay Gürtzig     2019-10-13/15   Bugfix #763: Stale file also triggers save request in saveNSD()
 *      Bob Fisch       2019-11-24      New method setRootForce() introduced as interface for Unimozer (c)
 *      Kay Gürtzig     2019-11-29      Bugfix #777: Concurrent favourite export language modification now properly handled
 *      Kay Gürtzig     2020-01-20      Enh. #801 - Offline help added, exception handling flaw in helpNSD() fixed
 *      Kay Gürtzig     2020-02-04      Bugfix #805: Several volatile preferences cached to the Ini instance when modified
 *      Kay Gürtzig     2020-02-16      Issue #815: Combined file filter (StructorizerFilter) preferred in openNSD()
 *      Kay Gürtzig     2020-03-03      Enh. #440: New method to support PapDesigner export
 *      Kay Gürtzig     2020-03-16/17   Enh. #828: New method to export an arrangement group
 *      Kay Gürtzig     2020-04-22      Enh. #855: New export options for array size / string length defaults
 *      Kay Gürtzig     2020-04-23      Bugfix #856: Selective preference saving to file didn't work properly
 *      Kay Gürtzig     2020-04-28      Bugfix #865: On subroutine generation arguments true and false weren't recognised
 *      Kay Gürtzig     2020-05-02      Issue #866: Selection expansion / reduction mechanisms revised
 *      Kay Gürtzig     2020-06-03      Issue #868: Code import via files drop had to be disabled in restricted mode
 *      Kay Gürtzig     2020-08-12      Enh. #800: Started to redirect syntactic analysis to class Syntax
 *      Kay Gürtzig     2020-10-17      Enh. #872: New display mode for operators (in C style)
 *      Kay Gürtzig     2020-10-18      Issue #875: Direct diagram saving into an archive, group check in canSave(true)
 *      Kay Gürtzig     2020-10-20/22   Issue #801: Ensured that the User Guide download is done in a background thread
 *      Kay Gürtzig     2020-12-10      Bugfix #884: Flaws of header inference for virgin diagrams mended
 *      Kay Gürtzig     2020-12-12      Enh. #704: Adaptations to Turtleizer enhancements
 *      Kay Gürtzig     2020-12-14      Bugfix #887: TurtleBox must be shared
 *      Kay Gürtzig     2020-12-20      Bugfix #892: "Save as" and double-click trouble with arranged diagrams
 *      Kay Gürtzig     2020-12-25      Enh. #896: Cursor shape changes when element dragging is permissible,
 *                                      dragging elements above the target position enabled via the Shift key
 *      Kay Gürtzig     2020-12-29      Issue #901: Time-consuming actions set WAIT_CURSOR now
 *      Kay Gürtzig     2020-12-30      Issue #901: WAIT_CURSOR now also applied to saveAllNSD()
 *      Kay Gürtzig     2021-01-01      Enh. #903: Syntax highlighting in popup, popup adaption on L&F change
 *      Kay Gürtzig     2021-01-06      Enh. 905: New Analyser markers suppressed on image export and printing
 *                                      Bugfix #907: Duplicate code in goRun() led to a skipped tutorial step,
 *                                      Issue #569: Diagram scrolling on errorlist selection improved
 *      Kay Gürtzig     2021-01-10      Enh. #910: Effective support for actual DiagramControllers
 *      Kay Gürtzig     2021-01-23/25   Enh. #915: Special editor for Case elements (InputBoxCase) supported
 *      Kay Gürtzig     2021-01-27      Enh. #917: editSubNSD() (#689) now also applies to referred Includables
 *      Kay Gürtzig     2021-01-30      Bugfix #921: recursive type retrieval for outsizing, handling of enum types
 *
 ******************************************************************************************************
 *
 *      Comment:		/
 *      
 *      2016-07-31 (Kay Gürtzig, #158)
 *      - It turned out that circular horizontal selection move is not sensible. It compromises usability
 *        rather than it helps. With active horizontal mouse scrolling the respective diagram margin is
 *        so quickly reached that a breathtaking rotation evolves - no positioning is possible. Even with
 *        cursor keys you fall too rapidly into the margin trap, just to be kicked to a totally different
 *        place. This makes navigation rather hazardous. Selection chain will end at the left or right
 *        margin now, giving pause for consideration.
 *        Moving inwards the diagram from the selected Root will still work.
 *
 ******************************************************************************************************///

import java.awt.*;
import java.awt.image.*;
import java.awt.event.*;
import java.awt.print.*;
import java.awt.datatransfer.*;

import net.iharder.dnd.*; //http://iharder.sourceforge.net/current/java/filedrop/

import java.io.*;
import java.lang.reflect.Method;
import java.net.MalformedURLException;
import java.net.SocketTimeoutException;
import java.net.URI;
import java.net.URISyntaxException;
import java.net.URL;
import java.net.UnknownHostException;
import java.nio.channels.Channels;
import java.nio.channels.ReadableByteChannel;
import java.nio.charset.Charset;
import java.util.*;
import java.util.List;
import java.util.Map.Entry;
import java.util.logging.Level;
import java.util.logging.Logger;
import java.util.regex.Matcher;
import java.util.zip.ZipEntry;
import java.util.zip.ZipException;
import java.util.zip.ZipFile;
import java.util.zip.ZipOutputStream;

import javax.swing.*;
import javax.swing.border.EmptyBorder;
import javax.imageio.*;
import javax.net.ssl.HttpsURLConnection;
import javax.swing.event.ChangeEvent;
import javax.swing.event.ChangeListener;
import javax.swing.event.HyperlinkEvent;
import javax.swing.event.HyperlinkListener;
import javax.swing.event.ListSelectionEvent;
import javax.swing.event.ListSelectionListener;
import javax.swing.filechooser.FileFilter;
import javax.swing.table.DefaultTableModel;
import javax.swing.text.BadLocationException;
import javax.swing.text.DefaultFormatter;
import javax.swing.text.DefaultHighlighter;
import javax.swing.text.Highlighter;
import javax.swing.text.Highlighter.HighlightPainter;

import org.freehep.graphicsio.emf.*;
import org.freehep.graphicsio.pdf.*;
import org.freehep.graphicsio.swf.*;

import lu.fisch.diagrcontrol.DiagramController;
import lu.fisch.graphics.*;
import lu.fisch.utils.*;
import lu.fisch.utils.Desktop;
import lu.fisch.structorizer.parsers.*;
import lu.fisch.structorizer.syntax.Syntax;
import lu.fisch.structorizer.io.*;
import lu.fisch.structorizer.locales.Locales;
import lu.fisch.structorizer.generators.*;
import lu.fisch.structorizer.helpers.GENPlugin;
import lu.fisch.structorizer.helpers.IPluginClass;
import lu.fisch.structorizer.archivar.Archivar;
import lu.fisch.structorizer.archivar.IRoutinePool;
import lu.fisch.structorizer.arranger.Arranger;
import lu.fisch.structorizer.arranger.Group;
import lu.fisch.structorizer.elements.*;
import lu.fisch.structorizer.elements.Element.DrawingContext;
import lu.fisch.structorizer.executor.Control;
import lu.fisch.structorizer.executor.Executor;
import lu.fisch.structorizer.executor.Function;
import lu.fisch.turtle.TurtleBox;

import org.freehep.graphicsio.svg.SVGGraphics2D;

/**
 * Represents the working area of the Structorizer. Holds the current Nassi-Shneiderman diagram and manages
 * all editing ativities as well as loading, saving, import, export etc.
 * @author Robert Fisch
 * @author Kay Gürtzig
 */
@SuppressWarnings("serial")
public class Diagram extends JPanel implements MouseMotionListener, MouseListener, Printable, MouseWheelListener, ClipboardOwner, ListSelectionListener
{
	// START KGU#363 2017-03-28: Enh. #370 - allow to break a Root-modifying activity
	/**
	 * Exception may be raised if a Root-modifying action was denied
	 * @author Kay Gürtzig
	 */
	public class CancelledException extends Exception
	{
		public CancelledException() {
			super("Cancelled");
		}
	}
	// END KGU#363 2017-03-28
	
	// START KGU#484 2018-03-22: Info #463
	public static final Logger logger = Logger.getLogger(Diagram.class.getName());
	// END KGU#484 2018-03-22

	/** Fixed size limitation for the file history */
	private static final int MAX_RECENT_FILES = 10;
	
	// START KGU#48 2015-10-18: We must be capable of preserving consistency when root is replaced by the Arranger
	/**
	 * The current Nassi-Shneiderman diagram
	 * @see #getRoot()
	 * @see #setRoot(Root, boolean, boolean)
	 * @see #setIf
	 */
    //public Root root = new Root();
    private Root root = new Root();
    // END KGU 2015-10-18
    // START KGU#873 2020-12-14: Bugfix #887 All diagrams must share the same Turtleizer
    //private TurtleBox turtle = null;
    private static TurtleBox turtle = null;
    // END KGU#873 2020-12-14

    private Element selected = null;

    private boolean mouseMove = false;
    private int mouseX = -1;
    private int mouseY = -1;
    /** Selected element with mouse button down (i.e. element eligible for dragging) */
    private Element selectedDown = null;
    /** On dragging elements, the element being moved */
    private Element selectedMoved = null;
    private int selX = -1;
    private int selY = -1;
    private int mX = -1;
    private int mY = -1;
    
    private NSDController NSDControl = null;

	// START KGU#534 2018-06-27: Enh. #552
	/*========================================
	 * Serial action support
	 *========================================*/
	/** Nesting depth of serial actions */
	private static short serialActionDepth = 0;
	public enum SerialDecisionStatus {INDIVIDUAL, YES_TO_ALL, NO_TO_ALL};
	public enum SerialDecisionAspect {SERIAL_SAVE, SERIAL_OVERWRITE, SERIAL_GROUP_SAVE};
	private static final SerialDecisionStatus[] serialDecisions = {
			SerialDecisionStatus.INDIVIDUAL,	// SERIAL_SAVE
			SerialDecisionStatus.INDIVIDUAL,	// SERIAL_OVERWRITE
			SerialDecisionStatus.INDIVIDUAL,	// SERIAL_GROUP_SAVE
	}; 
	/**
	 * Enters a serial action - thus allowing general decisions to certain aspects
	 * of a serial action. Starts with INDIVIDIAL decision for all aspects.<br/>
	 * Make sure to call {@link #endSerialMode()} on terminating the serial action.<br/>
	 * Is nesting-aware.
	 * @see #endSerialMode()
	 * @see #isInSerialMode()
	 * @see #setSerialDecision(SerialDecisionAspect, boolean)
	 * @see #getSerialDecision(SerialDecisionAspect)
	 */
	public static void startSerialMode() {
		if (serialActionDepth <= 0) {
			for (int i = 0; i < serialDecisions.length; i++) {
				serialDecisions[i] = SerialDecisionStatus.INDIVIDUAL;
			}
			serialActionDepth = 1;
		}
		else {
			serialActionDepth++;
		}
	}
	/**
	 * Leaves a serial action (i.e. the current nesting level). On ending the outermost level,
	 * all serial decisions are cleared.
	 * @see #startSerialMode()
	 * @see #isInSerialMode()
	 * @see #setSerialDecision(SerialDecisionAspect, boolean)
	 * @see #getSerialDecision(SerialDecisionAspect)
	 */
	public static void endSerialMode() {
		if (serialActionDepth == 1) {
			for (int i = 0; i < serialDecisions.length; i++) {
				serialDecisions[i] = SerialDecisionStatus.INDIVIDUAL;
			}
		}
		if (serialActionDepth > 0) {
			serialActionDepth--;
		}
	}
	/**
	 * @return true if a serial action is going on such that serial decisions are relevant.
	 * @see #startSerialMode()
	 * @see #endSerialMode()
	 * @see #getSerialDecision(SerialDecisionAspect)
	 * @see #setSerialDecision(SerialDecisionAspect, boolean)
	 */
	public static boolean isInSerialMode()
	{
		return serialActionDepth > 0;
	}
	/**
	 * Returns the valid decision for the given {@code aspect} of the current
	 * serial action (INDIVIDUAL if there is no serial action context). 
	 * @param aspect - one of the supported serial decision aspects
	 * @return the decision value
	 * @see #setSerialDecision(SerialDecisionAspect, boolean)
	 */
	public static SerialDecisionStatus getSerialDecision(SerialDecisionAspect aspect) {
		return serialDecisions[aspect.ordinal()]; 
	}
	/**
	 * Sets a general decision for all remaining files or other subjects for the given
	 * {@code aspect} of the current serial action (note that there is no way back to
	 * INDIVIDUAL here). Is ignored if there is no serial action context. 
	 * @param aspect - one of the supported serial decision aspects
	 * @param statusAll - yes to all (true) or no to all (false)
	 * @see #getSerialDecision(SerialDecisionAspect)
	 */
	public static void setSerialDecision(SerialDecisionAspect aspect, boolean statusAll) {
		if (serialActionDepth > 0) {
			serialDecisions[aspect.ordinal()] = (statusAll ? SerialDecisionStatus.YES_TO_ALL : SerialDecisionStatus.NO_TO_ALL);
		}
	}
	// END KGU#534 2018-06-27
	
    // START KGU#2 2015-11-24 - KGU#280 2016-10-11 replaced by method consulting the Arranger class
    // Dependent Structorizer instances may otherwise be ignorant of the Arranger availability
    //public boolean isArrangerOpen = false;
    static public boolean isArrangerOpen()
    {
    	return Arranger.hasInstance();
    }
    // END KGU#2 2015-11-24

    private JList<DetectedError> errorlist = null;
    // START KGU#705 2019-09-23: Enh. #738
    private JTextArea codePreview = null; 
    // END KGU#705 2019-09-23

    // START KGU#368 2017-03-10: Enh. #376 - Allow copy and paste among Structorizer instances
    //private Element eCopy = null;
    static private Element eCopy = null;
    // END KGU#368 2017-03-10

    public File currentDirectory = new File(System.getProperty("user.home"));
    public File lastExportDir = null;
    // START KGU#354 2017-04-26: Enh. #354 also remember the last import folder
    public File lastCodeExportDir = null;
    public File lastCodeImportDir = null;
    public String lastImportFilter = "";
    // END KGU#354 2017-04-26
	// START KGU#602 2018-10-28: Enh. #619 - last used line length limitation (0 = never used)
	/** Last used value for interactive line length limitation (word wrapping) */
	public int lastWordWrapLimit = 0;
	// END KGU#602 2018-10-28
	// START KGU#170 2016-04-01: Enh. #144 maintain a favourite export generator
	private String prefGeneratorName = "";
	// END KGU#170 2016-04-01
	// START KGU#354 2017-03-15: Enh. #354 CodeParser cache
	/** Cache of class instances implementing interface {@link CodeParser} */
	private static Vector<CodeParser> parsers = null;
	/** The {@link GENPlugin}s held here provide parser-specific option specifications */
	private static Vector<GENPlugin> parserPlugins = null;
	// END KGU#354 2017-03-15
	// START KGU#448 2018-01-05: Enh. #443
	// START KGU#911 2021-01-10: Enh. #910 We associate to all DiagramControllers an Includable
	/** Available {@link DiagramController}-implementing instances (including Turtleizer)
	 * combined with a representing Includable (except Turtleizer) */
	//private static ArrayList<DiagramController> diagramControllers = null;
	private static LinkedHashMap<DiagramController, Root> diagramControllers = null;
	///** Bitset of enabled {@link DiagramController} instances */ 
	//private long enabledDiagramControllers = 0;
	// END KGU#911 2021-01-10
	// END KGU#448 2018-01-05

	// START KGU#300 2016-12-02: Enh. #300 - update notification settings
	// KGU#300 2017-03-15: turned static
	public static boolean retrieveVersion = false;
	// END KGU#300 2016-12-02
	// START KGU#305 2016-12-12: Enh. #305
	/** Indicates whether Arranger index is visible (diagram setting) */
	private boolean show_ARRANGER_INDEX = false;	// Arranger index visible?
	// END KGU#305 2016-12-12
	// START KGU#705 2019-09-23: Enh. #738
	/** Indicates whether code preview is enabled (diagram setting) */
	private boolean show_CODE_PREVIEW = false;		// Code Preview visible?
	/** Maps Elements to line number intervals of the current code preview */
	private HashMap<Element, int[]> codePreviewMap = null;
	/** Highlight painter for the {@link #codePreview} */
	private final HighlightPainter codeHighlightPainter = 
			new DefaultHighlighter.DefaultHighlightPainter(Element.E_DRAWCOLOR);
	/** Highlight painter for executed elements in the {@link #codePreview} */
	private final HighlightPainter execHighlightPainter = 
			new DefaultHighlighter.DefaultHighlightPainter(Element.E_RUNNINGCOLOR);
	/** Caches the highlight manager for {@link #codePreview} */
	private Highlighter codeHighlighter = null;
	// END KGU#705 2019-09-23

    // recently opened files
    protected Vector<String> recentFiles = new Vector<String>();

    // popup for comment
    /** The Label the comment popup consists of */
    private JLabel lblPop = new JLabel("",SwingConstants.CENTER);
    /** The popup for the comment */
    private JPopupMenu pop = new JPopupMenu();
    // START KGU#902 2021-01-01: Enh. #903
    /** The Element that most recently fed the {@link #lblPop} */
    private Element poppedElement = null;
    // END KGU#902 2021-01-01

    // toolbar management
    public Vector<MyToolbar> toolbars = new Vector<MyToolbar>();    
    /** Toolbars that are to be disabled in simplified mode */
    public Vector<MyToolbar> expertToolbars = new Vector<MyToolbar>();    

	private FindAndReplace findDialog = null;
	
	// START KGU#440 2017-11-06: Bugfix #455 - allow to suppress drawing on initialisation
	private boolean isInitialized = false;
	// END KGU#440 2017-11-06

	// START KGU#634 2019-01-17: Issue #664 - we need this distinction for saveAsNSD() in mode AUTO_SAVE_ON_CLOSE
	/** Flag allowing the saving methods to decide whether the application is going to close */
	protected boolean isGoingToClose;
	// END KGU#634 2019-01-17

	// START KGU#654 2019-02-15: Enh. #681 - proposal mechanism for favourite generator
	protected int generatorProposalTrigger = 0;
	private String lastGeneratorName = null;
	private int generatorUseCount = 0;
	// END KGU#654 2019-02-15

	// STRT KGU#667 2019-02-26: Enh. #689
	/** Additional {@link Mainform} for editing of subroutines */
	private Mainform subForm = null;
	// END KGU#667 2019-02-26


    /*========================================
     * CONSTRUCTOR
     *========================================*/
    /**
     * Creates the Working area implementing most of the associated actions
     * @param _editor - the associated {@link Editor} instance providing toolbar, popup menu, and more
     * @param _name - name of the initial diagram to be presented
     */
    public Diagram(Editor _editor, String _name)
    {
        super(true);
        this.setDoubleBuffered(true);	// we don't need double buffering, because the drawing
                                                                        // itself does it allready!
        this.setBackground(Color.LIGHT_GRAY);

        if(_editor != null)
        {
            errorlist = _editor.errorlist;
            // START KGU#705 2019-09-23: Enh. #738
            codePreview = _editor.txtCode;
            // END KGU#705 2019-09-23
            NSDControl = _editor;
        }
        create(_name);
    }


    // START KGU#48,KGU#49 2015-10-19: Make sure that replacing root by Arranger doesn't harm anything or risks losses
	/**
	 * @return the currently managed Root
	 */
	public Root getRoot() {
		return root;
	}

	/**
	 * Replaces the current diagram ({@link #root}) by the given {@code root} unless
	 * {@link Executor} is running or the user cancels the action on occasion of a
	 * requested decision about unsaved changes of the recently held {@link #root}.
	 * @param root - the {@link Root} to set
	 * @return false if the user refuses to adopt {@code root} or the current {@link Root} is being executed
	 */
	public boolean setRootIfNotRunning(Root root) {
		// START KGU#157 2016-03-16: Bugfix #131 - Precaution against replacement if under execution
		if (!this.checkRunning()) return false;	// Don't proceed if the root is being executed
		// END KGU#157 2016-03-16

		this.getParent().getParent().requestFocusInWindow();	// It's the JScrollPane (Editor.scrollaraea)
		return setRoot(root, true, true);
	}

	// START BOB 2019-11-24: Unimozer needs this method
	/**
	 * Replaces the current {@link Root} by the given {@code root} (if not null)
	 * and updates all depending GUI elements.<br/>
	 * CAUTION: Special interface for embedded use in Unimozer. Does not protect
	 * unsaved changes of the recently held {@link Root}!
	 * @param root - The new {@link Root} object (NSD) to be shown.
	 * @return true (no matter what happened)
	 * @see #setRoot(Root, boolean, boolean)
	 * @see #setRootIfNotRunning(Root)
	 */
	public boolean setRootForce(Root root)
	{
		if (root != null)
		{
			this.root = root;
			selected = root.findSelected();
			if (selected == null)
			{
				selected = root;
				root.setSelected(true);
			}
			redraw();
			analyse();
			this.updateCodePreview();
			doButtons();
			adaptScrollUnits();
		}
		return true;
	}
	// END BOB 2019-11-24
	
	// START KGU#430 2017-10-12: Issue #432 allow to set the root without immediate redrawing
	/**
	 * Replaces the current {@link Root} by the given {@code root} and updates all
	 * depending GUI elements.<br/>
	 * Should not be used while Executor is running the current Root - consider using {@link #setRootIfNotRunning(Root)}
	 * instead, which does a preliminary check.
	 * @param root - the new diagram root
	 * @param askToSave - in case the rcent {@link Root} has unsaved changes, ask to save it?
	 * @param draw - If true then the work area will be redrawn
	 * @return true if {@code root} wasn't null and has properly replaced the current diagram
	 * @see #setRootIfNotRunning(Root)
	 */
	//public boolean setRoot(Root root, boolean askToSave)
	public boolean setRoot(Root root, boolean askToSave, boolean draw)
	// END KGU#430 2017-10-12
	{
		if (root != null)
		{
			// Save if something has been changed
			// START KGU#874 2020-10-18: Issue #875 Don't pester the user if root is arranged
			//if (!saveNSD(askToSave))
			// START KGU#874/KGU#893 2020-12-10: Bugfix #892 (#875 implementation mistake)
			//boolean isArranged = Arranger.hasInstance()
			//		&& Arranger.getInstance().getAllRoots().contains(root);
			boolean isArranged = Arranger.hasInstance()
					&& Arranger.getInstance().getAllRoots().contains(this.root);
			// END KGU#874/KGU#893 2020-12-10
			if ((!askToSave || !isArranged) && !saveNSD(askToSave))
			// END KGU#874 2020-10-18
			{
				// Abort this if the user cancels the save request
				return false;
			}
			this.unselectAll(draw);

			//boolean hil = root.highlightVars;
			this.root = root;
			//root.highlightVars = hil;
			//System.out.println(root.getFullText().getText());
			//root.getVarNames();
			//root.hasChanged = true;
			// START KGU#183 2016-04-23: Issue #169
			selected = root.findSelected();
			if (selected == null)
			{
				selected = root;
				root.setSelected(true);
			}
			// END KGU#183 2016-04-23
			if (draw) {
				redraw();
				analyse();
			}
			// START KGU#705 2019-09-23: Enh. #738
			this.updateCodePreview();
			// END KGU#705 2019-09-23
			// START KGU#149 2016-02-03: Bugfix #117
			doButtons();
			// END KGU#149 2016-02-03
			// START KGU#444 2017-10-23: Issue #417
			adaptScrollUnits();
			// END KGU#44 2017-10-23
		}
		return root != null;
	}
	// END KGU#48,KGU#49 2015-10-18

    /*
	// START KGU#2 2015-11-24: Allows the Executor to localize the Control frame
	public String getLang()
	{
		return NSDControl.getLang();
	}
	// END KGU#2 2015-11-24
    */    
	
	/**
	 * @return true if the Analyser is currently enabled, false otherwise
	 */
	public boolean getAnalyser()
	{
		return Element.E_ANALYSER;
	}

	private void create(String _string)
	{
		// load different things from INI-file
		Element.loadFromINI();
		Syntax.loadFromINI();

		this.addMouseListener(this);
		this.addMouseMotionListener(this);

		new FileDrop( this, new FileDrop.Listener()
			{
				public void  filesDropped( java.io.File[] files )
				{
					// START KGU#157 2016-03-16: Bugfix #131 - Precaution against replacement if under execution
					if (!checkRunning()) return;	// Don't proceed if the root is being executed
					// END KGU#157 2016-03-16
					// START KGU#392 2017-05-07: Enh. #399
					String unsuitedFiles = "";
					// END KGU#392 2017-05-07
					//boolean found = false;
					for (int i = 0; i < files.length; i++)
					{
						String filename = files[i].toString();
						// START KGU#671 2019-03-01: Issue #693 We can use the equivalent mechanism of openNsdOrArr() instead
						//String filenameLower = filename.toLowerCase();
						//if(filenameLower.endsWith(".nsd"))
						//{
						//	openNSD(filename);
						//}
						//// START KGU#289 2016-11-15: Enh. #290 (Arranger file support)
						//else if (filenameLower.endsWith(".arr")
						//		||
						//		filenameLower.endsWith(".arrz"))
						//{
						//	loadArrangement(files[i]);
						//}
						//// END KGU#289 2016-11-15
						//else {
						// If openNsdOrArr() doesn't recognise the file type then it returns an empty extension string
						// START KGU#868 2020-06-03: Bugfix #868 - filesdrop import is to be suppressed, too
						//if (openNsdOrArr(filename).isEmpty()) {
						if (openNsdOrArr(filename).isEmpty() && !NSDControl.isRestricted()) {
						// END KGU#868 2020-06-03
						// END KGU#671 2019-03-01
							Ini ini = Ini.getInstance();
							String charSet = ini.getProperty("impImportCharset", Charset.defaultCharset().name());
							// START KGU#354 2017-04-27: Enh. #354
							boolean isVerbose = ini.getProperty("impLogToDir", "false").equals("true");
							String logPath = null;
							if (isVerbose) {
								logPath = ini.getProperty("impLogDir", "");
							}
							// END KGU#354 2017-04-27				
							// START KGU#354 2017-03-08: go over all the parser plugins
							CodeParser parser = null;
							File theFile = new File(filename);
							parser = findParserForFileExtension(theFile);
							if (parser != null)
							{
								// save (only if something has been changed)
								saveNSD(true);
								// START KGU#354 2017-04-27: Enh. #354
								if (isVerbose) {
									if (logPath.isEmpty()) {
										logPath = theFile.getParent();
									}
									else if (logPath.equals(".")) {
										if (currentDirectory != null) {
											if (!currentDirectory.isDirectory()) {
												logPath = currentDirectory.getParent();
											}
											else {
												logPath = currentDirectory.getPath();
											}
										}
									}
								}
								// END KGU#354 2017-04-27				
								// load and parse source-code
								// START KGU#354 2017-05-03: Enh. #354 - we needed more safety here
								String parserError = null;
								try {
								// END KGU#354 2017-05-03
									// START KGU#354 2017-05-12: Enh. #354 - we better use a new instance instead of statically sharing it
									parser = parser.getClass().getDeclaredConstructor().newInstance();
									// END KGU#354 2017-05-12
									// START KGU#395 2017-07-02: Enh. #357
									String parserClassName = parser.getClass().getSimpleName();
									for (int j = 0; j < parserPlugins.size(); j++) {
										GENPlugin plug = parserPlugins.get(i);
										if (plug.getKey().equals(parserClassName)) 
										setPluginSpecificOptions(parser, parserClassName, plug.options);
									}
									// END KGU#395 2017-07-02
									List<Root> newRoots = parser.parse(filename, charSet, logPath);
									if (parser.error.equals("")) {
										boolean arrange = false;
										for (Root rootNew: newRoots) {
											if (arrange) {
												arrangeNSD();
											}
											setRootIfNotRunning(rootNew);
											currentDirectory = new File(filename);
											arrange = true;
											//System.out.println(root.getFullText().getText());
										}
										// START KGU#354 2017-05-23: Enh.#354 - with many roots it's better to push the principal root to the Arranger, too
										if (newRoots.size() > 2 || !root.isProgram()) {
											arrangeNSD();
										}
										// END KGU#354 2017-05-23
										for (Root rootNew: newRoots) {
											rootNew.setChanged(false);
										}
									}
									else {
								// START KGU#354 2017-05-03: Enh #354 Safety addition part 2
										parserError = parser.error;
									}
								}
								catch (Exception ex) {
									parserError = ex.toString();
									// START KGU#484 2018-04-05: Issue #463
									//ex.printStackTrace();
									logger.log(Level.WARNING, "Use of parser " + parser + " failed.", ex);
									// END KGU#484 2018-04-05
								}
								if (parserError != null)
								// END KGU#354 2017-05-03
								{
									// show error
									// START KGU#364 2017-03-09: Issues #182, #354 - Allow to copy the content
									//JOptionPane.showMessageDialog(null,
									//		parser.error,
									//		Menu.msgTitleParserError.getText(),
									//		JOptionPane.ERROR_MESSAGE);
									String[] options = {
											Menu.lblOk.getText(),
											Menu.lblCopyToClipBoard.getText()
									};
									int chosen = JOptionPane.showOptionDialog(null,
											// START KGU#354 2017-05-03: Enh. #354 - Safety addition part 3
											//parser.error,
											parserError,
											// END KGU#354 2017-05-03
											Menu.msgTitleParserError.getText(),
											JOptionPane.ERROR_MESSAGE,
											JOptionPane.YES_NO_OPTION,
											null, options, 0);
									if (chosen == 1) {
										Clipboard clipboard = Toolkit.getDefaultToolkit().getSystemClipboard();
										StringSelection toClip = new StringSelection(parser.error);
										clipboard.setContents(toClip, null);									
									}
								}
								redraw();
								// START KGU#354 2017-05-02: Enh. #354 file buttons hadn't been enabled properly  
								doButtons();
								// END KGU#354 2017-05-02

								Container cont = getParent();
								while (cont != null && !(cont instanceof JFrame)) {
									cont = cont.getParent();
								}
								if (cont != null) {
									((JFrame)cont).toFront();
								}
							}
							// START KGU#392 2017-05-07: Enh. #399: Gather unsuited files
							else {
								unsuitedFiles += "\n\u2022 " + filename;
							}
							// END KGU#392 2017-05-07

						}
						// END KGU#354 2017-03-08
					} // for (int i = 0; i < files.length; i++)
					// START KGU#392 2017-05-07: Enh. #399 Inform about unsuited files
					if (!unsuitedFiles.isEmpty()) {
						JOptionPane.showMessageDialog(null,
								Menu.msgUnsupportedFileFormat.getText().replace("%", unsuitedFiles),
								Menu.msgTitleLoadingError.getText(),
								JOptionPane.INFORMATION_MESSAGE);
					}
					// END KGU#392 2017-05-07
				}
			}
				);

		root.setText(StringList.getNew(_string));

		// START KGU#123 2016-01-04: Issue #65
		this.setAutoscrolls(true);
		// END KGU#123 2016--01-04

		// popup for comment
		JPanel jp = new JPanel();
		jp.setOpaque(true);
		lblPop.setPreferredSize(new Dimension(30,12));
		jp.add(lblPop);
		pop.add(jp);
		
		// START KGU#182 2016-04-24: Issue #169
		selected = root;
		root.setSelected(true);
		// END KGU#182 2016-04-24
		
		// Attempt to find out what provokes the NullPointerExceptions on start
		//System.out.println("**** " + this + ".create() ready!");
	}

	// START KGU#354 2017-03-08: go over all the parser plugins
	private CodeParser findParserForFileExtension(File file)
	{
		CodeParser parser = null;
		this.retrieveParsers();
		for (int i=0; i < parsers.size() && parser == null; i++)
		{
			if (parsers.get(i).accept(file)) {
				parser = parsers.get(i);
			}
		}

		return parser;
	}
	// END KGU#354 2017-03-08

	public void hideComments()
	{
		pop.setVisible(false);
		// START KGU#902 2021-01-01: Enh. #903 Make sure the pop info gets refreshed
		poppedElement = null;
		// END KGU#902 2021-01-01
	}

	@Override
	public void mouseMoved(MouseEvent e)
	{
		//System.out.println("MouseMoved at (" + e.getX() + ", " + e.getY() + ")");
		// KGU#91 2015-12-04: Bugfix #39 - Disabled
		//if(Element.E_TOGGLETC) root.setSwitchTextAndComments(true);
		if (e.getSource() == this && NSDControl != null)
		{
			boolean popVisible = false;
			if (Element.E_SHOWCOMMENTS && !((Editor) NSDControl).popup.isVisible())
			{
				//System.out.println("=================== MOUSE MOVED (" + e.getX()+ ", " +e.getY()+ ")======================");
				// START KGU#25 2015-10-11: Method merged with selectElementByCoord
				//Element selEle = root.getElementByCoord(e.getX(),e.getY());
				Element selEle = root.getElementByCoord(e.getX(), e.getY(), false);
				// END KGU#25 2015-10-11
				//System.out.println(">>>>>>>>>>>>>>>>>>> MOUSE MOVED >>>>> " + selEle + " <<<<<<<<<<<<<<<<<<<<<");

				if (selEle != null &&
						!selEle.getComment(false).getText().trim().isEmpty())
				{
					// START KGU#902 2021-01-01: Enh. #903
					//// START KGU#199 2016-07-07: Enh. #188 - we must cope with combined comments now
					////StringList comment = selEle.getComment(false);
					//StringList comment = StringList.explode(selEle.getComment(false), "\n");
					//comment.removeAll("");	// Don't include empty lines here
					//// END KGU#199 2016-07-07
					//String htmlComment = "<html>" + BString.encodeToHtml(comment.getText()).replace("\n", "<br/>") + "</html>";
					//if(!lblPop.getText().equals(htmlComment))
					//{
					//	lblPop.setText(htmlComment);
					//}
					if (selEle != poppedElement) {
						StringBuilder sb = new StringBuilder();
						StringList comment = selEle.appendHtmlComment(sb);
						lblPop.setText(sb.toString());
						int maxWidth = 0;
						int si = 0;
						for (int i = 0; i < comment.count(); i++)
						{
							if (maxWidth < comment.get(i).length())
							{
								maxWidth = comment.get(i).length();
								si=i;
							}
						}
						int width = lblPop.getFontMetrics(lblPop.getFont()).
								stringWidth(comment.get(si));
						if (lblPop.getText().contains("<strong>")) {
							width *= 1.2;
						}
						lblPop.setPreferredSize(
								new Dimension(
										8 + width,
										comment.count() * lblPop.getFontMetrics(lblPop.getFont()).getHeight()
										)
								);
						poppedElement = selEle;
					}
					// END KGU#902 2021-01-01

					int x = ((JComponent) e.getSource()).getLocationOnScreen().getLocation().x;
					int y = ((JComponent) e.getSource()).getLocationOnScreen().getLocation().y;
					pop.setLocation(x+e.getX(),
							y+e.getY()+16);
					popVisible = true;
				}
			}
			pop.setVisible(popVisible);
		}
		// KGU#91 2015-12-04: Bugfix #39 - Disabled
		//if(Element.E_TOGGLETC) root.setSwitchTextAndComments(false);
	}

	@Override
	public void mouseDragged(MouseEvent e)
	{
		if (e.getSource()==this)
		{
			// START KGU#123 2016-01-04: Issue #65 - added for autoscroll behaviour
			Rectangle r = new Rectangle(e.getX(), e.getY(), 1, 1);
			this.scrollRectToVisible(r);
			// END KGU#123 2016-01-04

			// START KGU#25 2015-10-11: Method merged with getElementByCoord(int,int)
			//Element bSome = root.selectElementByCoord(e.getX(),e.getY());
			Element bSome = root.getElementByCoord(e.getX(), e.getY(), true);
			// END KGU#25 2015-10-11

			if (bSome != null)
			{
				mX = e.getX();
				mY = e.getY();
				//System.out.println("DRAGGED "+mX+" "+mY);
				/*System.out.println("DRAGGED ("+e.getX()+", "+e.getY()+") >> " +
						bSome + " >> " + selectedDown);
						/**/
				// START KGU#896 2020-12-25: Enh. 896
				if (getCursor().getType() != Cursor.MOVE_CURSOR) {
					setCursor(new Cursor(Cursor.MOVE_CURSOR));
				}
				// END KGU#896 2020-12-25
				bSome.setSelected(true);
				//System.out.println("selected = " + bSome);
				//System.out.println("selectedDown = " + selectedDown);
				//System.out.println("selectedUp = " + selectedUp);
				if (selectedDown != null) selectedDown.setSelected(true);

				boolean doRedraw = false;

				if ((selectedDown != null) && (e.getX() != mouseX) && (e.getY() != mouseY) && (selectedMoved != bSome))
				{
					mouseMove = true;
					if (selectedDown.getClass().getSimpleName().equals("Root") ||
							selectedDown.getClass().getSimpleName().equals("Subqueue") ||
							bSome.getClass().getSimpleName().equals("Root") ||
							// START KGU#911 2021-01-10: Enh. #910
							selectedDown.isImmutable() || bSome.isImmutable() ||
							// END KGU#911 2021-01-10
							//root.checkChild(bSome, selectedDown))
							bSome.isDescendantOf(selectedDown))
					{
						Element.E_DRAWCOLOR=Color.RED;
					}
					else
					{
						Element.E_DRAWCOLOR=Color.GREEN;
					}
					/*
					 selectedDown.draw(new Canvas((Graphics2D)this.getGraphics()), selectedDown.rect);
					 if(bSome!=null)
					 {
					 bSome.draw(new Canvas((Graphics2D)this.getGraphics()), bSome.rect);

					 }
					 */
					doRedraw = true;
				}

				if (selX != -1 && selY != -1)
				{
					doRedraw = true;
				}

				if (doRedraw)
					redraw();

			}
			selectedMoved = bSome;
		}
	}

	@Override
	public void mousePressed(MouseEvent e)
	{
		//System.out.println("MousePressed at (" + e.getX() + ", " + e.getY() + ")");
		if (e.getSource() == this)
		{
			// START KGU#705 2019-09-26: Enh. #738: The focus wasn't automatically gained on clicking into the diagram
			this.getParent().getParent().requestFocus();
			// END KGU#705 2019-09-26
			//System.out.println("Pressed");
			mouseX = e.getX();
			mouseY = e.getY();

			Element.E_DRAWCOLOR = Color.YELLOW;
			// START KGU#25 2015-10-11: Method merged with getElementByCoord(int,int)
			//Element ele = root.selectElementByCoord(e.getX(),e.getY());
			Element ele = root.getElementByCoord(e.getX(), e.getY(), true);
			// END KGU#25 2015-10-11
			
			// START KGU#896 2020-12-25: Enh. #896
			boolean setMoveCursor = false;
			// END KGU#896 2020-12-25

			// KGU#87: Maintain a selected sequence on right mouse button click 
			if (e.getButton() == MouseEvent.BUTTON3 && selected instanceof IElementSequence &&
					(ele == null || ((IElementSequence)selected).getIndexOf(ele) >= 0))
			{
				// Restore the selection flags (which have been reduced to ele by root.getElementByCoord(...))
				// START KGU 2016-01-09: Bugfix #97 (possibly) - ele may be null here!
				//ele.setSelected(false);
				if (ele != null) ele.setSelected(false);
				// END KGU 2016-01-09
				selected = selected.setSelected(true);
				redraw();
			}
			else if (ele != null)
			{
				// START KGU#896 2020-12-25: Enh. #896
				setMoveCursor = ele != null && getCursor().getType() != Cursor.MOVE_CURSOR;
				// END KGU#896 2020-12-25
				// START KGU#136 2016-03-02: Bugfix #97 - Selection wasn't reliable
				ele = ele.setSelected(true);
				// END KGU#136 2016-03-02
				mX = mouseX;
				mY = mouseY;
				// START KGU#136 2016-03-02: Bugfix #97 - we must get the element corner
				//selX = mouseX-ele.getRect().left;
				//selY = mouseY-ele.getRect().top;
				Rect topLeft = ele.getRectOffDrawPoint();
				selX = mouseX - topLeft.left;
				selY = mouseY - topLeft.top;
				// END KGU#136 2016-03-02

				// KGU#87: Expansion to entire subqueue (induced by Alt key held down)?
				if (e.isAltDown() && ele.parent instanceof Subqueue &&
						((Subqueue)ele.parent).getSize() > 1)
				{
					((Subqueue)ele.parent).setSelected(true);
					selected = ele.parent;
					// In case someone wants to drag then let it just be done for the single element
					// (we don't allow dynamically to move a sequence - the user may better cut and paste)
					selectedDown = ele;
					// START KGU#896 2020-12-25: Enh. #896
					setMoveCursor = false;	// So we will not show the MOVE cursor here
					// END KGU#896 2020-12-25
					redraw();
				}
				else if (ele != selected)
				{
					// START KGU#87 2015-11-23: If an entire Subqueue had been selected, reset the flags 
					if (selected instanceof Subqueue)
					{
						selected.setSelected(false);
					}
					if (e.isShiftDown() && selected != null &&
							ele.parent instanceof Subqueue &&
							ele.parent == selected.parent)
					{
						// Select the subrange
						//System.out.println("Selected range of " + ele.parent + " " +
						//((Subqueue)ele.parent).getIndexOf(ele) + " - " +
						//((Subqueue)ele.parent).getIndexOf(selected));
						selected.setSelected(false);
						selected = new SelectedSequence(selected, ele);
						// START KGU#866 2020-05-02: Issue #866 span may get reduced now
						if (((SelectedSequence)selected).getSize() == 1) {
							// Replace the span by its only member
							selected = ((SelectedSequence)selected).getElement(0);
						}
						// END KGU#866 2020-05-02
						// START KGU#896 2020-12-25: Enh. #896
						else {
							setMoveCursor = false;
						}
						// END KGU#896 2020-12-25
						selected.setSelected(true);
						redraw();
						selectedDown = ele;
					}
					else
					{
					// END KGU#87 2015-11-23
						ele.setSelected(true);
						// START KGU#87 2015-11-23: Ensure a redrawing after a Subqueue had been selected 
						//selected=ele;
						//if(selectedDown!=ele) 
						if (selectedDown != ele || selected instanceof IElementSequence)
						// END KGU#87 2015-11-23
						{
							redraw();
						}
						selected = ele;
						selectedDown = ele;
					// START KGU#87 2015-11-23: Original code just part of the else branch
					}
					// END KGU#87 2015-11-23
				}
				//redraw();
			}
			// START KGU#180 2016-04-15: Bugfix #165 - detection didn't work properly
			else /* ele == null */
			{
				selected = null;
				// FIXME: May selectedDown and selectedUp still hold a former selection? 
				redraw();
			}
			// END KGU#180 2016-04-15

			if (selected != null)
			{
				if ( !selected.getClass().getSimpleName().equals("Subqueue") &&
					!selected.getClass().getSimpleName().equals("Root") )
				{
					mouseMove = false;
					// START KGU#896 2020-12-25: Enh. #896
					if (selected != ele) {
						setMoveCursor = false;
					}
					// END KGU#896 2020-12-25
				}
				// START KGU#896 2020-12-25: Enh. #896
				else {
					// Never show the MOVE cursor on a Root or Subqueue
					setMoveCursor = false;
				}
				// END KGU#896 2020-12-25
				// START KGU#911 2021-01-10: Enh. #910
				if (selected.isImmutable()) {
					setMoveCursor = false;
				}
				// END KGU#911 2021-01-10
			}
			// START KGU#896 2020-12-25: Enh. #896
			if (setMoveCursor) {
				setCursor(new Cursor(Cursor.MOVE_CURSOR));
			}
			// END KGU#896 2020-12-25

			// START KGU#705 2019-09-24: Enh. #738
			highlightCodeForSelection();
			// END KGU#705 2019-09-24
			if (NSDControl != null) NSDControl.doButtons();
		}
	}

	@Override
	public void mouseReleased(MouseEvent e)
	{
		// FIXME: What about hidden declarations?
		if (e.getSource() == this)
		{
			//System.out.println("Released");
			boolean doDraw = false;
			// START KGU#514 2018-04-03: Superfluous Analyser calls reduced on occasion of bugfix #528 
			boolean doReanalyse = false;
			// END KGU#514 2018-04-03
			boolean isShiftDown = e.isShiftDown();

			if((selX != -1) && (selY != -1) && (selectedDown != null))
			{
				selX = -1;
				selY = -1;
				doDraw=true;
			}

			if ((mouseMove == true) && (selectedDown != null))
			{
				Element.E_DRAWCOLOR = Color.YELLOW;
				if ( !selectedDown.getClass().getSimpleName().equals("Subqueue") &&
						!selectedDown.getClass().getSimpleName().equals("Root") )
				{
					//System.out.println("=================== MOUSE RELEASED 1 (" + e.getX()+ ", " +e.getY()+ ")======================");
					// START KGU#25 2015-10-11: Method merged with getElementByCoord(int,int)
					//selectedUp = root.selectElementByCoord(e.getX(),e.getY());
					Element selectedUp = root.getElementByCoord(e.getX(), e.getY(), true);
					// END KGU#25 2015-10-11
					//System.out.println(">>>>>>>>>>>>>>>>>>> MOUSE RELEASED 1 >>>>>>> " + selectedUp + " <<<<<<<<<<<<<<<<<<<<<<");
					if (selectedUp != null)
					{
						selectedUp.setSelected(false);
						if ( !selectedUp.getClass().getSimpleName().equals("Root") &&
								selectedUp != selectedDown &&
								// START KGU#911 2021-01-10: Enh. #910
								!selectedUp.isImmutable() && !selectedDown.isImmutable() &&
								// END KGU#911 2021-01-10
								//root.checkChild(selectedUp,selectedDown)==false
								!selectedUp.isDescendantOf(selectedDown)
								)
						{
							//root.addUndo();
							try {
								addUndoNSD(false);
							} catch (CancelledException ex) {
								return;
							}
							NSDControl.doButtons();
							// START KGU#514 2018-04-03: Superfluous Analyser calls reduced on occasion of bugfix #528 
							doReanalyse = true;
							// END KGU#514 2018-04-03

							// START KGU401 2017-05-17: Issue #405
							selectedDown.resetDrawingInfoDown();
							// END KGU#401 2017-05-17

							// START KGU#87 2015-11-22: Subqueues should never be moved but better prevent...
							//root.removeElement(selectedDown);
							if (!(selectedDown instanceof Subqueue))
							{
								root.removeElement(selectedDown);
							}
							// END KGU#87 2015-11-22
							selectedUp.setSelected(false);
							
							// START KGU#896 2020-12-25: Enh. #896 - eventually allow to drop before the target
							//root.addAfter(selectedUp, selectedDown);
							if (isShiftDown) {
								root.addBefore(selectedUp, selectedDown);
							}
							else {
								root.addAfter(selectedUp, selectedDown);
							}
							// END KGU#896 2020-12-25
							
							// START KGU'87 2015-11-22: See above
							//selectedDown.setSelected(true);
							if (!(selectedDown instanceof Subqueue))
							{
								selectedDown.setSelected(true);
							}
							else
							{
								((Subqueue)selectedDown).clear();
								selectedDown.setSelected(false);
							}
							// END KGU#87 2015-11-22
							doDraw = true;
							// START KGU#705 2019-09-30: Enh. #738
							updateCodePreview();
							// END KGU#705 2019-09-30
						}
						else
						{
							selectedUp.setSelected(false);
							selectedDown.setSelected(true);
							doDraw = true;
						}
					}
				}
				else
				{
					//System.out.println("=================== MOUSE RELEASED 2 (" + e.getX()+ ", " +e.getY()+ ")======================");
					// START KGU#25 2015-10-11: Method merged with getElementByCoord(int,int)
					//selectedUp = root.selectElementByCoord(e.getX(),e.getY());
					Element selectedUp = root.getElementByCoord(e.getX(), e.getY(), true);
					// END KGU#25 2015-10-11
					//System.out.println(">>>>>>>>>>>>>>>>>>> MOUSE RELEASED 2 >>>>>>> " + selectedUp + " <<<<<<<<<<<<<<<<<<<<<<");
					if (selectedUp != null) selectedUp.setSelected(false);
					doDraw = true;
				}
			}

			mouseMove = false;
			// START KGU#896 2020-12-25: Enh. #986
			if (getCursor().getType() != Cursor.DEFAULT_CURSOR) {
				setCursor(new Cursor(Cursor.DEFAULT_CURSOR));
			}
			// END KGU#896 2020-12-25

			if (doDraw)
			{
				redraw();
				// START KGU#514 2018-04-03: Superfluous Analyser calls reduced on occasion of bugfix #528
				//analyse();
				if (doReanalyse) {
					analyse();
				}
				// END KGU#514 2018-04-03
			}

			if (NSDControl!=null) NSDControl.doButtons();
		}
	}

	@Override
	public void mouseEntered(MouseEvent e)
	{
	}

	@Override
	public void mouseExited(MouseEvent e)
	{
		// START KGU#1 2015-10-11: We ought to get rid of that sticky popped comment!
		this.hideComments();
		// END KGU#1 2015-10-11
	}

	@Override
	public void mouseClicked(MouseEvent e)
	{
		//System.out.println("MouseClicked at (" + e.getX() + ", " + e.getY() + ")");
		// select the element
		if (e.getClickCount() == 1)
		{
			// START KGU#565 2018-07-27: Bugfix #569 We must react to a click in the errorlist if it contains only a single entry 
			//if (e.getSource()==this)
			//{
			//}
			if (e.getSource() == errorlist) {
				this.handleErrorListSelection();
			}
			// END KGU#565 2018-07-27
			// START KGU#305 2016-12-12: Enh. #305
			// START KGU#626 2019-01-01: Enh. #657
			//else if (e.getSource() == diagramIndex)
			//{
			//	Arranger.scrollToDiagram(diagramIndex.getSelectedValue(), true);
			//}
			// END KGU#626 2019-01-01
			// END KGU#305 2016-12-12
		}
		// edit the element
		else if ((e.getClickCount() == 2))
		{
			if (e.getSource() == this)
			{
				// selected the right element
				//selected = root.selectElementByCoord(e.getX(),e.getY());
				// START KGU#87 2015-11-22: Don't edit non-empty Subqueues, reselect single element
				//if (selected != null)
//				if ((selected instanceof Subqueue) && ((Subqueue)selected).getSize() > 0)
//				{
//					selected = root.selectElementByCoord(e.getX(), e.getY());	// Is of little effect - often subqueues don't detect properly
//					redraw();
//					//System.out.println("Re-selected on double-click: " + selected + ((selected instanceof Subqueue) ? ((Subqueue)selected).getSize() : ""));
//				}
				// START KGU#143 2016-11-17: Issue #114 - don't edit elements under execution
				//if (selected != null && !((selected instanceof Subqueue) && ((Subqueue)selected).getSize() > 0))
				if (canEdit())
				// END KGU#143 2016-11-17
				// END KGU#87 2015-11-22
				{
					// edit it
					editNSD();
					selected.setSelected(true);
					// START KGU#276 2016-10-11: Issue #269 Attempt to focus the associated element - failed!
					//redraw();
					redraw(selected);	// Doesn't work properly
					// END KGU#276 2016-10-11
					// do the button thing
					if(NSDControl!=null) NSDControl.doButtons();
					// START KGU#705 2019-09-24: Enh. #738
					highlightCodeForSelection();
					// END KGU#705 2019-09-24
				}
			}
			else if (e.getSource() == errorlist)
			{
				// the error list has been clicked
				if (errorlist.getSelectedIndex() >= 0)
				{
					// select the concerned element
					// START KGU#565 2021-01-06: Bugfix #569 - improvement
					//// START KGU#565 2018-07-27: Bugfix #569 - We must first unselect the previous selection
					//selected = (root.errors.get(errorlist.getSelectedIndex())).getElement();
					//Element errElem = (root.errors.get(errorlist.getSelectedIndex())).getElement();
					//if (selected != null && errElem != selected) {
					//	selected.setSelected(false);
					//	selected = errElem.setSelected(true);
					//	// START KGU#705 2019-09-24: Enh. #738
					//	highlightCodeForSelection();
					//	// END KGU#705 2019-09-24
					//}
					//// END KGU#565 2018-07-27
					//// edit it
					//editNSD();
					if (this.handleErrorListSelection()) {
						editNSD();
					}
					// END KGU#565 2021-01-06
					// do the button things
					if (NSDControl != null) NSDControl.doButtons();
				}
			}
			// START KGU#305 2016-12-12: Enh. #305
		}
	}

	/* (non-Javadoc)
	 * @see java.awt.event.MouseWheelListener#mouseWheelMoved(java.awt.event.MouseWheelEvent)
	 */
	@Override
	public void mouseWheelMoved(MouseWheelEvent e)
	{
		// START KGU#699 2019-03-27: Enh. #717 This is for convenience in configureWheelUnit()
		if (e.getSource() instanceof JSpinner) {
			SpinnerNumberModel model = (SpinnerNumberModel)((JSpinner)e.getSource()).getModel();
			int rotation = e.getWheelRotation();
			Object value = null;
			if (rotation < 0 && (value = model.getNextValue()) != null) {
				model.setValue(value);
			}
			else if (rotation > 0 && (value = model.getPreviousValue()) != null) {
				model.setValue(value);
			}
			return;
		}
		// END KGU#699 2019-03-27
		//System.out.println("MouseWheelMoved at (" + e.getX() + ", " + e.getY() + ")");
		//System.out.println("MouseWheelEvent: " + e.getModifiers() + " Rotation = " + e.getWheelRotation() + " Type = " + 
		//		((e.getScrollType() == MouseWheelEvent.WHEEL_UNIT_SCROLL) ? ("UNIT " + e.getScrollAmount()) : "BLOCK")  );
		// START KGU#503 2018-03-13: Enh. #519 - The mouse wheel got a new function and is permanently listened to
		//if (selected != null)
		if ((e.getModifiersEx() & MouseWheelEvent.CTRL_DOWN_MASK) != 0) {
			// Ctrl + mouse wheel is now to raise or shrink the font (thus to kind of zoom) 
			int rotation = e.getWheelRotation();
			int fontSize = Element.getFont().getSize();
			if (Element.E_WHEEL_REVERSE_ZOOM) {
				rotation *= -1;
			}
			if (rotation >= 1 && fontSize-1 >= 4)
			{
				// reduce font size
				Element.setFont(new Font(Element.getFont().getFamily(), Font.PLAIN, fontSize-1));
				root.resetDrawingInfoDown();
				redraw();
				e.consume();
			}
			else if (rotation <= -1)
			{
				// enlarge font size
				Element.setFont(new Font(Element.getFont().getFamily(), Font.PLAIN, fontSize+1));
				root.resetDrawingInfoDown();
				redraw();
				e.consume();
			}
		}
		else if (Element.E_WHEELCOLLAPSE && selected != null)
			// END KGU#503 2018-03-13
		{
			// START KGU#123 2016-01-04: Bugfix #65 - heavy differences between Windows and Linux here:
			// In Windows, the rotation result may be arbitrarily large whereas the scrollAmount is usually 1.
			// In Linux, however, the rotation result will usually be -1 or +1, whereas the scroll amount is 3.
			// So we just multiply both and will get a sensible threshold, we hope.
			//if(e.getWheelRotation()<-1) selected.setCollapsed(true);
			//else if(e.getWheelRotation()>1)  selected.setCollapsed(false);
			int rotation = e.getWheelRotation();
			if (e.getScrollType() == MouseWheelEvent.WHEEL_UNIT_SCROLL) {
				rotation *= e.getScrollAmount();
			}
			else {
				rotation *= 2;
			}
			if (rotation < -1) {
				selected.setCollapsed(true);
			}
			else if (rotation > 1) {
				selected.setCollapsed(false);
			}
			// END KGU#123 2016-01-04
			// START KGU#503 2018-03-13: Enh. #519 - may not work (depends on the order of listeners)
			e.consume();
			// END KGU#503 2018-03-13
			redraw();
		}
		// FIXME KGU 2016-01-0: Issue #65
//		// Rough approach to test horizontal scrollability - only works near the left and right
//		// borders, because the last mouseMoved position is used. Seems that we will have to
//		// maintain a virtual scroll position here which is to be used instead of e.getX().
//		if ((e.getModifiersEx() & MouseWheelEvent.SHIFT_DOWN_MASK) != 0)
//		{
//			int rotation = e.getWheelRotation();
//			if (e.getScrollType() == MouseWheelEvent.WHEEL_UNIT_SCROLL) {
//				rotation *= e.getScrollAmount();
//			}
//			System.out.println("Horizontal scrolling by " + rotation);
//			Rectangle r = new Rectangle(e.getX() + 50 * rotation, e.getY(), 1, 1);
//			((JPanel)e.getSource()).scrollRectToVisible(r);
//		}
	}


	// START KGU#143 2016-01-21: Bugfix #114 - We need a possibility to update buttons from execution status
	public void doButtons()
	{
		if (NSDControl != null) NSDControl.doButtons();
	}
	// END KGU#143 2016-01-21

	// START KGU#276 2016-10-09: Issue #269
	/**
	 * Scroll to the given element and redraw the current diagram
	 * @param element - the element to gain the focus
	 */
	public void redraw(Element element)
	{
		Rectangle rect = element.getRectOffDrawPoint().getRectangle();
		Rectangle visibleRect = new Rectangle();
		this.computeVisibleRect(visibleRect);
		// START KGU#276 2016-11-19: Issue #269 Ensure wide elements be shown left-bound
		if (rect.width > visibleRect.width &&
				!(element instanceof Alternative || element instanceof Case))
		{
			rect.width = visibleRect.width;
		}
		// END KGU#276 2016-11-19
		// START KGU#276 2016-11-21: Issue #269 Ensure high elements be shown top-bound
		if (rect.height > visibleRect.height &&
				!(element instanceof Instruction || element instanceof Parallel || element instanceof Forever))
		{
			// ... except for REPEAT loops, which are to be shown bottom-aligned
			if (element instanceof Repeat)	{
				rect.y += rect.height - visibleRect.height;
			}
			rect.height = visibleRect.height;
		}
		// END KGU#276 2016-11-21
		try {
			scrollRectToVisible(rect);
		}
		catch (Exception ex) {
			logger.warning(ex.toString());
		}
		redraw();	// This is to make sure the drawing rectangles are correct
		// START KGU#705 2019-09-24: Enh. 738
		if (show_CODE_PREVIEW && codeHighlighter != null && element.executed) {
			codeHighlighter.removeAllHighlights();
			SwingUtilities.invokeLater(new Runnable() {
				@Override
				public void run() {
					highlightCodeForElement(element, true);
				}
			});
		}
		// END KGU#705 2019-09-24
	}
	// END KGU#276 2016-10-09

	public void redraw()
	{
		// START KGU#440 2017-11-06: Bugfix #455 - suppress drawing unless Structorizer is fully initialized
		if (!this.isInitialized) {
			return;
		}
		// END KGU#440 2017-11-06
		boolean wasHighLight = Element.E_VARHIGHLIGHT; 
		if (wasHighLight)
		{
			// START KGU#430 2017-10-10: Issue #432
			//root.getVarNames();
			try {
				// START KGU#444/KGU#618 2018-12-18: Issue #417, #649
				//root.getVarNames();
				root.getVarNames();
				// END KGU#444/KGU#618 2018-12-18
			}
			catch (Exception ex) {
				logger.log(Level.WARNING, "*** Possible sync problem:", ex);
				// Avoid trouble (highlighting would require variable retrieval)
				Element.E_VARHIGHLIGHT = false;
			}
			// END KGU#430 2017-10-10
		}

		Rect rect = root.prepareDraw(this.getGraphics());
		Dimension d = new Dimension(rect.right-rect.left, rect.bottom-rect.top);
		this.setPreferredSize(d);
		//this.setSize(d);
		this.setMaximumSize(d);
		this.setMinimumSize(d);
		//this.setSize(new Dimension(rect.right-rect.left,rect.bottom-rect.top));
		//this.validate();

		((JViewport) this.getParent()).revalidate();

		//redraw(this.getGraphics());
		this.repaint();

		// START KGU#430 2017-10-10: Issue #432
		Element.E_VARHIGHLIGHT = wasHighLight;
		// END KGU#430 2017-10-10
	}

	// START KGU#703 219-03-30: Issue #718, #720
	/**
	 * Resets cached variable and type information, the drawing information including the
	 * highlight cache after routine pool changes and redraws the managed diagram.
	 * The clearing of variables, types etc. is not done if the {@link Root} is under
	 * execution.
	 */
	public void invalidateAndRedraw()
	{
		// During execution it is no good idea to reset variable, constants, and type information.
		// Anyway the pool changes will usually only be a pseudo addition in order to get ownership
		// of executed subroutines, so better ignore it.
		// Otherwise, of course, we should react to a possible insertion or removal of some referred
		// includable, and even subroutines becoming available may have an impact on derived types
		// (result types), even recursively.
		if (!root.isExecuted()) {
			root.clearVarAndTypeInfo(false);
		}
		// START KGU#874 2020-10-18: Issue #875 Particularly the save buttons must be updated
		this.doButtons();
		// END KGU#874 2020-10-18
		redraw();
	}
	// END KGU#703 2019-03-30

	// START KGU#906 2021-01-06: Enh. #905 - we needed to distinguish work area from export
	public void redraw(Graphics _g)
	{
		redraw(_g, DrawingContext.DC_STRUCTORIZER);
	}
	public void redraw(Graphics _g, DrawingContext _context)
	// END KGU#906 2021-01-06
	{
		// KGU#91 2015-12-04: Bugfix #39 - Disabled
		//if (Element.E_TOGGLETC) root.setSwitchTextAndComments(true);
		// START KGU#502/KGU#524/KGU#553: 2019-03-29: Issues #518, #544, #557 drawing speed
		//root.draw(_g, ((JViewport)this.getParent()).getViewRect());
		Rectangle clipRect = _g.getClipBounds();
		// START KGU#906 2021-01-06: Enh. #905
		//root.draw(_g, clipRect);
		root.draw(_g, clipRect, _context);
		// END KGU#906 2021-01-06
		// END KGU#502/KGU#524/KGU#553
		
		lu.fisch.graphics.Canvas canvas = new lu.fisch.graphics.Canvas((Graphics2D) _g);
		Rect rect;
		// draw dragged element
		if ((selX != -1) && (selY != -1) && (selectedDown != null) && (mX!= mouseX) && (mY != mouseY))
		{
			_g.setColor(Color.BLACK);
			// START KGU#136 2016-03-02: Bugfix #97 - It must not play any role where the diagram was drawn before
			//rect = selectedDown.getRect();
			//Rect copyRect = rect.copy();
			rect = selectedDown.getRectOffDrawPoint();
			// END KGU#136 2016-03-02
			int w = rect.right-rect.left;
			int h = rect.bottom-rect.top;
			rect.left = mX - selX;
			rect.top  = mY - selY;
			rect.right  = rect.left + w;
			rect.bottom = rect.top + h;
			((Graphics2D)_g).setComposite(AlphaComposite.getInstance(AlphaComposite.SRC_OVER, 0.3f));
			// START KGU#502/KGU#524/KGU#553: 2019-03-29: Issues #518, #544, #557 drawing speed
			//selectedDown.draw(canvas, rect, ((JViewport)this.getParent()).getViewRect(), false);
			selectedDown.draw(canvas, rect, clipRect, false);
			// START KGU#502/KGU#524/KGU#553: 2019-03-29: Issues #518, #544, #557
			((Graphics2D)_g).setComposite(AlphaComposite.getInstance(AlphaComposite.SRC_OVER, 1f));
			// START KGU#136 2016-03-01: Bugfix #97 - this is no longer necessary
			//selectedDown.rect = copyRect;
			// END KGU#136 2016-03-01
			//System.out.println(selectedDown.getClass().getSimpleName()+"("+selectedDown.getText().getLongString()+
			//		") repositioned to ("+copyRect.left+", "+copyRect.top+")");
			//_g.drawRect(mX-selX, mY-selY, w, h);
		}/**/

		// KGU#91 2015-12-04: Bugfix #39 - Disabled
		//if (Element.E_TOGGLETC) root.setSwitchTextAndComments(false);
	}

	@Override
	public void paintComponent(Graphics g)
	{
		super.paintComponent(g);
		if (root != null)
		{
			//logger.debug("Diagram: " + System.currentTimeMillis());
			redraw(g, DrawingContext.DC_STRUCTORIZER);
		}
	}

	// START KGU#444 2017-10-23: Issue #417 - polynomial scrolling time complexity 
	/**
	 * Adapts the scroll units according to the size of the current {@link Root}. With standard scroll unit
	 * of 1, large diagrams would take an eternity to get scrolled over because their redrawing time also
	 * increases with the number of elements, of course, such that it's polynomial (at least square) time growth... 
	 */
	protected void adaptScrollUnits() {
		Container parent = this.getParent();
		if (parent != null && (parent = parent.getParent()) instanceof javax.swing.JScrollPane) {
			javax.swing.JScrollPane scroll = (javax.swing.JScrollPane)parent;
			// START KGU#444 2017-11-03: Bugfix #417 - in rare cases a division by 0 exception could occur
			//int heightFactor = root.getRect().bottom / scroll.getHeight() + 1;
			//int widthFactor = root.getRect().right / scroll.getWidth() + 1;
			int heightFactor = 1;
			int widthFactor = 1;
			Rect drawRect = root.getRect();
			//System.out.println("rect : " + drawRect);
			// START KGU#444/KGU#618 2018-12-18: Issue #417, #649 - scrolling too slow
			// For new Roots, the drawing may not have had time to compute the size, so try an
			// estimate from the total number of elements
			if (drawRect.bottom < 10) {
				int nElements = root.getElementCount();
				drawRect = new Rect(0, 0,
						(int)(Math.sqrt(nElements) * Element.getPadding()),
						nElements * 3 * Element.getPadding()
						);
			}
			// END KGU#444/KGU#618 2018-12-18
			if (scroll.getHeight() > 0) {
				heightFactor = drawRect.bottom / scroll.getHeight() + 1;
			}
			if (scroll.getWidth() > 0) {
				widthFactor = drawRect.right / scroll.getWidth() + 1;
			}
			// END KGU#444 2017-11-03
			//System.out.println("unit factors: " + widthFactor + " / " + heightFactor);
			// START KGU#699 2019-03-27: Issue #717
			//scroll.getHorizontalScrollBar().setUnitIncrement(widthFactor);
			//scroll.getVerticalScrollBar().setUnitIncrement(heightFactor);
			if (Element.E_WHEEL_SCROLL_UNIT <= 0) {
				// The very first time Structorizer is used, we fetch the original unit increment
				Element.E_WHEEL_SCROLL_UNIT = scroll.getVerticalScrollBar().getUnitIncrement();
			}
			scroll.getHorizontalScrollBar().setUnitIncrement(Element.E_WHEEL_SCROLL_UNIT + widthFactor - 1);
			scroll.getVerticalScrollBar().setUnitIncrement(Element.E_WHEEL_SCROLL_UNIT + heightFactor - 1);
			// START KGU#699 2019-03-27
		}
	}
	// END KGU#444 2017-10-23

	// START KGU#155 2016-03-08: Some additional fixing for bugfix #97
	/**
	 * Invalidates the cached prepareDraw info of the current diagram (Root)
	 * (to be called on events with global impact on the size or shape of Elements)
	 */
	public void resetDrawingInfo()
	{
		root.resetDrawingInfoDown();
		// START KGU#902 2021-01-01: Enh. #903
		poppedElement = null;
		// END KGU#902 2021-01-01
		if (isArrangerOpen())
		{
			Arranger.getInstance().resetDrawingInfo(this.hashCode());
		}
	}
	// END KGU#155 2016-03-08

	public Element getSelected()
	{
		return selected;
	}

	// START KGU#477 2017-12-07: Enh. #487
	public Element getFirstSelected()
	{
		if (selected instanceof IElementSequence && ((IElementSequence)selected).getSize() > 0) {
			return ((IElementSequence)selected).getElement(0);
		}
		return selected;
	}
	public Element getLastSelected()
	{
		if (selected instanceof IElementSequence && ((IElementSequence)selected).getSize() > 0) {
			return ((IElementSequence)selected).getElement(((IElementSequence)selected).getSize()-1);
		}
		return selected;
	}
	// END KGU#477 2017-12-07
	
	// START KGU#87 2015-11-22: 
	public boolean selectedIsMultiple()
	{
		return (selected instanceof IElementSequence && ((IElementSequence)selected).getSize() > 0);
	}
	// END KGU#87 2015-11-22
	
    // START KGU#41 2015-10-11: Unselecting, e.g. before export, had left the diagram status inconsistent:
	// Though the selected status of the elements was unset, the references of the formerly selected
	// elements invisibly remained in the respective diagram attributes, possibly causing unwanted effects.
	// So this new method was introduced to replace the selectElementByCoord(-1,-1) calls.
	/**
	 * Resets the selected state on all elements of the current {@link Root} and redraws
	 * the diagram.
	 * @see #unselectAll(boolean)
	 */
	public void unselectAll()
	// START KGU#430 2017-10-12: Issue #432 allow to suppress redrawing
	{
		unselectAll(true);
	}

	/**
	 * Resets the selected state on all elements of the current {@link Root} and redraws
	 * the diagram if {@code refresh} is true.
	 */
	public void unselectAll(boolean refresh)
	// END KGU#430 2017-10-12
	{
		if (root != null)
		{
			root.selectElementByCoord(-1, -1);
		}
		selected = selectedDown = selectedMoved = null;
		if (refresh) {
			redraw();
		}
		// START KGU#705 2019-09-24: Enh. #738
		highlightCodeForSelection();
		// END KGU#705 2019-09-24
	}
	// END KGU#41 2015-10-11
	
	// START KGU#705 2019-09-24: Enh. #738
	/**
	 * Highlights the code regions corresponding to the current selection in the preview area.
	 */
	private void highlightCodeForSelection()
	{
		if (show_CODE_PREVIEW && codePreviewMap != null) {
			int pos = -1;
			if (codeHighlighter != null) {
				codeHighlighter.removeAllHighlights();
			}
			if (this.selected != null) {
				if (this.selected instanceof IElementSequence) {
					IElementSequence.Iterator iter = ((IElementSequence)this.selected).iterator(false);
					while (iter.hasNext()) {
						int p = highlightCodeForElement(iter.next(), false);
						if (pos < 0) pos = p;
					}
				}
				else {
					pos = highlightCodeForElement(this.selected, false);
				}
			}
			if (pos >= 0) {
				try {
					// FIXME: from Java 9 on, modelToView() is to be replaced by modelToView2D()
					Rectangle viewRect = codePreview.modelToView(pos);
					// Scroll to make the rectangle visible
					codePreview.scrollRectToVisible(viewRect);
				}
				catch (BadLocationException e) {
					// FIXME DEBUG (should not occur)
					e.printStackTrace();
				}
				catch (NullPointerException ex) {
					// Nothing we could do here, symptom for racing hazard
				}
			}
		}
	}
	
	/**
	 * Highlights the code regions corresponding to the given element {@code ele} in the preview area .
	 * @param ele - the {@link Element} the code for which is to be highlighted
	 * @param scrollTo TODO
	 * @return the start position of the first line of the element code
	 */
	private int highlightCodeForElement(Element ele, boolean scrollTo)
	{
		int pos = -1;
		int[] interval = codePreviewMap.get(ele);
		if (interval != null) {
			if (codeHighlighter == null) {
				codeHighlighter = codePreview.getHighlighter();
			}
			for (int line = interval[0]; line < interval[1]; line++) {
				try {
					pos = codePreview.getLineStartOffset(line);
					int p0 = pos + interval[2];
					int p1 = codePreview.getLineEndOffset(line);
					if (p0 < p1) {
						codeHighlighter.addHighlight(p0, p1, ele.executed ? execHighlightPainter : codeHighlightPainter);
						if (scrollTo) {
							// FIXME: from Java 9 on, modelToView() is to be replaced by modelToView2D()
							Rectangle viewRect = codePreview.modelToView(pos);
							// Scroll to make the rectangle visible
							codePreview.scrollRectToVisible(viewRect);
						}
					}
				} catch (BadLocationException e) {
					// Just ignore errors
					logger.warning("Bad code preview location for element " + ele);
				}
			}
		}
		return pos;
	}
	// END KGU#705 2019-09-24
	
	/**
	 * Tries to identify the {@link Element} that is responsible for the code line
	 * with given number {@code lineNo} in the {@link #codePreview}.
	 * @param lineNo - number of a line in the {@link #codePreview}.
	 * @return the closest corresponding {@link Element}.
	 */
	public Element identifyElementForCodeLine(int lineNo)
	{
		int lineRangeSize = codePreview.getLineCount();
		Element closest = null;
		for (Entry<Element, int[]> entry: codePreviewMap.entrySet()) {
			int[] range = entry.getValue();
			if (range[0] <= lineNo && range[1] > lineNo) {
				if (range[1] - range[0] < lineRangeSize || closest == null) {
					closest = entry.getKey();
					lineRangeSize = range[1] - range[0];
				}
			}
		}
		return closest;
	}
	
	// START KGU#705 2019-09-26: Enh. #738
	/**
	 * Entry point for external components to get the given {@code element}
	 * consistently selected in the diagram.
	 * @param element - the {@link Element} to be selected
	 */
	public void selectElement(Element element)
	{
		if (element != null) {
			Element sel = root.findSelected();
			if (sel != null) {
				sel.setSelected(false);
			}
			element.setSelected(true);
			selected = element;
			selectedDown = selected;
			this.redraw(element);
			if (codeHighlighter != null) {
				codeHighlighter.removeAllHighlights();
			}
			this.highlightCodeForElement(element, false);
		}
	}
	// END KGU#705 2019-09-26

	/**
	* Method: print <p>
	*
	* This class is responsible for rendering a page using
	* the provided parameters. The result will be a grid
	* where each cell will be half an inch by half an inch.
	*
	* @param g a value of type Graphics
	* @param pageFormat a value of type PageFormat
	* @param page a value of type int
	* @return a value of type int
	*/
	public int print(Graphics g, PageFormat pageFormat, int page)
	{  
		if (page == 0)
		{
			Graphics2D g2d = (Graphics2D) g;

			g2d.translate(pageFormat.getImageableX(), pageFormat.getImageableY());

			/*if (pageFormat.getOrientation() != PageFormat.PORTRAIT)
			{*/
			double sX = (pageFormat.getImageableWidth()-1)/root.width;
			double sY = (pageFormat.getImageableHeight()-1)/root.height;
			double sca = Math.min(sX,sY);
			if (sca > 1) {sca = 1;}
			g2d.scale(sca,sca);
			/*}
			else
			{
				double sX = (pageFormat.getImageableWidth()-1)/root.width;
				double sY = (pageFormat.getImageableHeight()-1)/root.height;
				double sca = Math.min(sX,sY);
				//if (sca>1) {sca=1;}
				g2d.scale(sca,sca);
			}*/

			// START KGU#906 2021-01-06: Enh. #905 We don't want the triangles in the print
			//root.draw(g, null);
			root.draw(g, null, DrawingContext.DC_IMAGE_EXPORT);
			// END KGU#906 2021-01-06

			return (PAGE_EXISTS);
		}
		else
		{
			return (NO_SUCH_PAGE);
		}
	}

	/*========================================
	 * New method
	 *========================================*/
	/**
	 * Replaces the current {@link #root} by a new empty {@link Root} unless the current
	 * {@link #root} is being executed or the user refuses to make a decision about unsaved
	 * changes.
	 */
	public void newNSD()
	{
		// START KGU#157 2016-03-16: Bugfix #131 - Precaution against replacement if under execution
		if (!this.checkRunning()) return;	// Don't proceed if the root is being executed
		// END KGU#157 2016-03-16
		
		// START KGU#48 2015-10-17: Arranger support
		Root oldRoot = root;
		// END KGU#48 2015-10-17
		// only save if something has been changed
		// START KGU#534 2018-06-27: Bugfix #552 We should not proceed if the user canceled the saving
		//saveNSD(true);
		if (!saveNSD(true)) {
			return;
		}
		// END KGU#534 2018-06-27

		// create an empty diagram
		root = new Root();
		//root.highlightVars = Element.E_VARHIGHLIGHT; 
		// START KGU 2015-10-29: This didn't actually make sense
		//root.hasChanged=true;
		// END KGU 2015-10-29
		// START KGU#183 2016-04-23: Bugfix #155, Issue #169
		// We must not forget to clear a previous selection
		//this.selected = this.selectedDown = this.selectedUp = null;
		this.selectedDown = null;
		this.selected = root;
		root.setSelected(true);
		// END KGU#183 2016-04-23
		// START KGU#456 2017-11-20: Issue #452
		root.updateTutorialQueue(AnalyserPreferences.getOrderedGuideCodes());
		// END KGU#456 2017-11-20
		redraw();
		analyse();
		// START KGU#48 2015-10-17: Arranger support
		if (oldRoot != null)
		{
			oldRoot.notifyReplaced(root);
		}
		// END KGU#48 2015-10-17
		// START KGU#705 2019-09-23: Enh. #738
		this.updateCodePreview();
		// END KGU#705 2019-09-23
	}


	/*========================================
	 * Open method
	 *========================================*/
	/**
	 * Action method to have the user select an NSD or arrangement file to be loaded (which is going to
	 * replace the current {@link #root}. Does nothing if there is a pending execution.
	 * @see #openNSD(String)
	 * @see #openNsdOrArr(String)
	 */
	public void openNSD()
	{
		// START KGU 2015-10-17: This will be done by openNSD(String) anyway - once is enough!
		// only save if something has been changed
		//saveNSD(true);
		// END KGU 2015-10-17

		// START KGU#157 2016-03-16: Bugfix #131 - Precaution against replacement if under execution
		if (!this.checkRunning()) return;	// Don't proceed if the root is being executed
		// END KGU#157 2016-03-16

		// open an existing file
		// create dialog
		JFileChooser dlgOpen = new JFileChooser();
		// START KGU#287 2017-01-09: Bugfix #330 Ensure Label items etc. be scaled for L&F "Nimbus"
		GUIScaler.rescaleComponents(dlgOpen);
		// END KGU#287 2017-01-09
		dlgOpen.setDialogTitle(Menu.msgTitleOpen.getText());
		// set directory
		if (root.getFile() != null)
		{
			dlgOpen.setCurrentDirectory(root.getFile());
		}
		else
		{
			dlgOpen.setCurrentDirectory(currentDirectory);
		}
		// config dialogue
		// START KGU 2016-01-15: Enh. #110 - select the provided filter
		//dlgOpen.addChoosableFileFilter(new StructogramFilter());
		// START KGU#802 2020-02-16: Issue #815
		//StructogramFilter filter = new StructogramFilter();
		//dlgOpen.addChoosableFileFilter(filter);
		StructorizerFilter filter = new StructorizerFilter();
		dlgOpen.addChoosableFileFilter(filter);
		dlgOpen.addChoosableFileFilter(new StructogramFilter());
		// END KGU#802 2020-02-16
		// START KGU#289 2016-11-15: Enh. #290 (allow arrangement files to be selected)
		dlgOpen.addChoosableFileFilter(new ArrFilter());
		dlgOpen.addChoosableFileFilter(new ArrZipFilter());
		// END KGU#289 2016-11-15
		dlgOpen.setFileFilter(filter);
		// END KGU 2016-01-15
		// show & get result
		int result = dlgOpen.showOpenDialog(this.getFrame());
		// react on result
		if (result == JFileChooser.APPROVE_OPTION)
		{
			/*
			NSDParser parser = new NSDParser();
			root = parser.parse(dlgOpen.getSelectedFile().toURI().toString());
			root.filename=dlgOpen.getSelectedFile().getAbsoluteFile().toString();
			currentDirectory = new File(root.filename);
			redraw();
			*/
			// START KGU#289/KGU#316 2016-11-15/2016-12-28: Enh. #290/#318 (Arranger file support)
			//openNSD(dlgOpen.getSelectedFile().getAbsoluteFile().toString());
			openNsdOrArr(dlgOpen.getSelectedFile().getAbsoluteFile().toString());
			// END KGU#289/KGU#316 2016-11-15/2016-12-28
		}
	}
	
	// START KGU#289/KGU#316 2016-11-15/2016-12-28: Enh. #290/#318: Better support for Arranger files
	/**
	 * Attempts to open (load) the file specified by {@code _filepath} as .nsd, .arr, or .arrz file.<br/>
	 * If none of the expected file extensions match then an empty string is returned.
	 * @param _filepath - the path of the file to be loaded
	 * @return - the file extension
	 * @see #openNSD()
	 * @see #openNSD(String)
	 */
	public String openNsdOrArr(String _filepath)
	{
		String ext = ExtFileFilter.getExtension(_filepath);
		if (ext.equals("arr") || ext.equals("arrz")) {
			loadArrangement(new File(_filepath));
		}
		// START KGU#521 2018-06-08: Bugfix #536
		//else {
		else if (ext.equals("nsd")) {
		// START KGU#521 2018-06-08: Bugfix #536
			this.openNSD(_filepath);
		}
		// START KGU#521 2018-06-08: Bugfix #536
		else {
			ext = "";
		}
		// END KGU#521 2018-06-08
		return ext;
	}
	// END KGU#316 2016-12-28

	/**
	 * Method is to open an NSD file (not an arrangement file!) the path of which
	 * is given by {@code _filename}.<br/>
	 * If arrangement file are also to be accepted then use {@link #openNsdOrArr(String)} instead.
	 * @param _filename - file path of an NSD file
	 * @see #openNsdOrArr(String)
	 */
	public void openNSD(String _filename)
	{
		// START KGU#48 2015-10-17: Arranger support
		Root oldRoot = this.root;
		// END KGU#48 2015-10-17
		// START KGU#111 2015-12-16: Bugfix #63: No error messages on failed load
		String errorMessage = Menu.msgErrorNoFile.getText();
		// END KGU#111 2015-12-16
		// START KGU#901 2021-01-22: Issue #901 WAIT_CURSOR on time-consuming actions
		Cursor origCursor = getCursor();
		setCursor(new Cursor(Cursor.WAIT_CURSOR));
		// END KGU#901 2021-01-22
		try
		{
			File f = new File(_filename);
			//System.out.println(f.toURI().toString());
			if (f.exists())
			{
				// START KGU#901 2021-01-22: Issue #901 WAIT_CURSOR on time-consuming actions
				setCursor(new Cursor(Cursor.WAIT_CURSOR));
				// END KGU#901 2021-01-22
				// save current diagram (only if something has been changed)
				saveNSD(true);

				// open an existing file
				NSDParser parser = new NSDParser();
				//boolean hil = root.highlightVars;
				// START KGU#363 2017-05-21: Issue #372 API change
				//root = parser.parse(f.toURI().toString());
				root = parser.parse(f);
				// END KGU#363 2017-05-21
				//root.highlightVars = hil;
				if (Element.E_VARHIGHLIGHT) {
					root.retrieveVarNames();	// Initialise the variable table, otherwise the highlighting won't work
				}
				root.filename = _filename;
				currentDirectory = new File(root.filename);
				addRecentFile(root.filename);
				
				// START KGU#183 2016-04-23: Issue #169
				selected = root;
				root.setSelected(true);
				// END KGU#183 2016-04-23
				redraw();
				analyse();
				// START KGU#456 2017-11-20: Issue #452
				root.updateTutorialQueue(AnalyserPreferences.getOrderedGuideCodes());
				// END KGU#456 2017-11-20
				// START KGU#48 2015-10-17: Arranger support
				if (oldRoot != null)
				{
					oldRoot.notifyReplaced(root);
				}
				// END KGU#48 2015-10-17
				// START KGU#111 2015-12-16: Bugfix #63: No error messages on failed load
				errorMessage = null;
				// END KGU#111 2015-12-16

				// START KGU#362 2017-03-28: Issue #370
				if (root.storedParserPrefs != null) {
					this.handleKeywordDifferences(false);
				}
				// END KGU#362 2017-03-28
				// START KGU#705 2019-09-23: Enh. #738
				this.updateCodePreview();
				// END KGU#705 2019-09-23
			}
		}
		catch (Exception e)
		{
			//e.printStackTrace();
			// START KGU#111 2015-12-16: Bugfix #63: No error messages on failed load
			//System.out.println(e.getMessage());
			errorMessage = e.getLocalizedMessage();
			if (errorMessage == null) errorMessage = e.getMessage();
			if (errorMessage == null || errorMessage.isEmpty()) errorMessage = e.toString();
			Level level = Level.SEVERE;
			if (e instanceof java.util.ConcurrentModificationException) {
				level = Level.WARNING;
			}
			logger.log(level, "openNSD(\"" + _filename + "\"): ", e);				
			// END KGU#111 2015-12-16
		}
		// START KGU#901 2021-01-22: Issue #901 WAIT_CURSOR on time-consuming actions
		finally {
			setCursor(origCursor);
		}
		// END KGU#901 2021-01-22
		// START KGU#111 2015-12-16: Bugfix #63: No error messages on failed load
		if (errorMessage != null)
		{
			JOptionPane.showMessageDialog(this.getFrame(), "\"" + _filename + "\": " + errorMessage, 
					Menu.msgTitleLoadingError.getText(),
					JOptionPane.ERROR_MESSAGE);
		}
		// END KGU#111 2015-12-16
		// START KGU#444/KGU#618 2018-12-18: Issue #417, #649
		this.adaptScrollUnits();
		// END KGU#444/KGU#618 2018-12-18
	}

	// START KGU#362 2017-03-28: Issue #370
	private boolean handleKeywordDifferences(boolean isChangeRequest) {
		StringList ignoreCaseInfo = root.storedParserPrefs.get("ignoreCase");
		boolean wasCaseIgnored = ignoreCaseInfo != null && ignoreCaseInfo.getText().equals("true");
		StringList replacements = new StringList();
		for (HashMap.Entry<String,StringList> entry: root.storedParserPrefs.entrySet())
		{
			String storedValue = entry.getValue().concatenate();
			// START KGU#288 2016-11-06: Issue #279 - Method getOrDefault() missing in OpenJDK
			//String newValue = CodeParser.getKeywordOrDefault(entry.getKey(), "");
			String currentValue = (entry.getKey().equals("ignoreCase"))
					? Boolean.toString(Syntax.ignoreCase)
					: Syntax.getKeywordOrDefault(entry.getKey(), "");
			// END KGU#288 2016-11-06
			if (!storedValue.equals(currentValue))
			{
				replacements.add("   " + entry.getKey() + ": \"" + storedValue + "\"  ≠  \"" + currentValue + "\"");
			}
		}
		String[] options = {
				Menu.lblRefactorNow.getText(),
				(isChangeRequest ? Menu.lblAllowChanges : Menu.lblAdoptPreferences).getText(),
				Menu.lblLeaveAsIs.getText()
		};
		String[] optionTexts = {
				Menu.msgRefactorNow.getText(),
				(isChangeRequest ? Menu.msgAllowChanges : Menu.msgAdoptPreferences).getText(),
				Menu.msgLeaveAsIs.getText()
		};
		String menuText = "";
		for (int i = 0; i < optionTexts.length; i++) {
			menuText += (char)('a' + i) + ") " + optionTexts[i] + (i+1 < optionTexts.length ? "," : ".") + "\n";
		}
		int answer = JOptionPane.showOptionDialog(this.getFrame(),
				Menu.msgKeywordsDiffer.getText().replace("%1", "\n" + replacements.getText() + "\n").replace("%2", menuText),
				Menu.msgTitleQuestion.getText(), JOptionPane.OK_CANCEL_OPTION,
				JOptionPane.QUESTION_MESSAGE,
				null,
				options, options[0]);
		boolean goAhead = false;
		switch (answer) {
		case 0:
			// Refactor the current diagram
		{
			HashMap<String, StringList> storedParserPrefs = root.storedParserPrefs; 
			root.storedParserPrefs = null;
			refactorDiagrams(storedParserPrefs, false, wasCaseIgnored);
			goAhead = true;
		}
			break;
		case 1:
			if (isChangeRequest) {
				// drop the old keyword information
				root.storedParserPrefs = null;
			}
			else {
				// Refactor all the other diagrams
				// Cache the current parser preferences
				HashMap<String, StringList> splitPrefs = new HashMap<String, StringList>();
				// and adopt the stored preferences of the diagram
				for (String key: Syntax.keywordSet()) {
					splitPrefs.put(key, Syntax.splitLexically(Syntax.getKeywordOrDefault(key, ""), false));
					StringList stored = root.storedParserPrefs.get(key);
					if (stored != null) {
						Syntax.setKeyword(key, stored.concatenate());
					}
				}
				boolean tmpIgnoreCase = Syntax.ignoreCase;
				Syntax.ignoreCase = wasCaseIgnored;
				try {
					Ini.getInstance().save();
				} catch (Exception ex) {
					logger.log(Level.SEVERE, "Ini.getInstance().save()", ex);
				}
				// Refactor the diagrams
				refactorDiagrams(splitPrefs, true, tmpIgnoreCase);
				root.storedParserPrefs = null;
				if (Arranger.hasInstance()) {
					Arranger.getInstance().redraw();
				}
				
				offerStructPrefAdaptation(splitPrefs);
			}
			goAhead = true;
			break;
		case 2:
			if (!isChangeRequest) {
				goAhead = true;
			}
			break;
		}
		return goAhead;
	}
	// END KGU#362 2017-03-28

	// START KGU#289 2016-11-15: Enh. #290 (Aranger file support
	private void loadArrangement(File arrFile)
	{
		Arranger arr = Arranger.getInstance();
		// START KGU#671 2019-03-01: Bugfix #693 - common existence check
		//String errorMsg = arr.loadArrangement((Mainform)NSDControl.getFrame(), arrFile.toString());
		String errorMsg = "";
		if (!arrFile.exists()) {
			errorMsg = Menu.msgErrorNoFile.getText();
		}
		else {
			// START KGU#901 2020-12-29: Issue #901 WAIT_CURSOR on time-consuming actions
			//errorMsg = arr.loadArrangement((Mainform)this.getFrame(), arrFile);
			Cursor origCursor = getCursor();
			try {
				setCursor(new Cursor(Cursor.WAIT_CURSOR));	// Possibly this should have done Surface?
				errorMsg = arr.loadArrangement((Mainform)this.getFrame(), arrFile);			
			}
			finally {
				setCursor(origCursor);
			}
			// END KGU#901 2020-12-29
		}
		// END KGU#671 2019-03-01
		if (!errorMsg.isEmpty()) {
			JOptionPane.showMessageDialog(this.getFrame(), "\"" + arrFile + "\": " + errorMsg, 
					Menu.msgTitleLoadingError.getText(),
					JOptionPane.ERROR_MESSAGE);			
		}
		else {
			arr.setVisible(true);
			// START KGU#316 2016-12-28: Enh. #318
			addRecentFile(arrFile.getAbsolutePath());
			this.currentDirectory = arrFile;
			// END KGU#316 2016-12-28
		}
	}
	// END KGU#289 2016-11-15

	/*========================================
	 * SaveAll method
	 *========================================*/
	/**
	 * Saves all NSD (and arrangement) files without file association or with unsaved changes
	 * in a serial action.
	 */
	public void saveAllNSD()
	// START KGU#320 2017-01-04: Bugfix #321(?) We need a possibility to save a different root
	{
		startSerialMode();
		// START KGU#901 2020-12-30: Issue #901
		Cursor origCursor = getCursor();
		// END KGU#901 2020-12-30
		try {
			if ((saveNSD(false)
					|| JOptionPane.showConfirmDialog(this.getFrame(),
							Menu.msgCancelAll.getText(),
							Menu.msgTitleSave.getText(),
							JOptionPane.YES_NO_OPTION) != JOptionPane.YES_OPTION)
					&& Arranger.hasInstance()) {
				// START KGU#901 2020-12-30: Issue #901
				setCursor(new Cursor(Cursor.WAIT_CURSOR));
				// END KGU#901 2020-12-30
				Arranger.getInstance().saveAll(this.getFrame());
			}
		}
		finally {
			// START KGU#901 2020-12-30: Issue #901
			setCursor(origCursor);
			// END KGU#901 2020-12-30
			endSerialMode();
		}
	}
	
	/*========================================
	 * SaveAs method
	 *========================================*/
	
	/**
	 * Tries to save the current {@link Root} under a new path. Opens a FileChooser for this purpose
	 * @return true if the diagram was saved, false otherwise.
	 */
	public boolean saveAsNSD()
	// START KGU#320 2017-01-04: Bugfix #321(?) We need a possibility to save a different root
	{
		// START KGU#893 2020-12-20: Bugfix #892 - Arrangment group members must be cloned!
		//return saveAsNSD(this.root);
		Root rootToSave = this.root;
		// Check membership in named group: if there is any, clone the Root
		if (Arranger.hasInstance() &&
				!Arranger.getInstance().getGroupsFromRoot(root, true).isEmpty()) {
			rootToSave = (Root)root.copy();
		}
		boolean done = saveAsNSD(rootToSave);
		if (done && rootToSave != this.root) {
			JOptionPane.showMessageDialog(
					this.getFrame(),
					Menu.msgRootCloned.getText().replace("%1", this.root.getSignatureString(false))
					.replace("%2", rootToSave.getSignatureString(true)));
			this.setRoot(rootToSave, true, true);
		}
		return done;
		// END KGU#893 2020-12-20
	}
	
	/**
	 * Tries to save the {@link Root} given as {@code root} under a new path. Opens a FileChooser for
	 * this purpose.
	 * @param root - the diagram to be saved.
	 * @return true if the diagram was saved, false otherwise
	 */
	private boolean saveAsNSD(Root root)
	// END KGU#320 2017-01-04
	{
		// START KGU#911 2021-01-10: Enh. #910 suppress saving
<<<<<<< HEAD
		if (root.isDiagramControllerRepresentative()) {
			return true;	// Feign success
=======
		if (root.isRepresentingDiagramController()) {
			return true;	// Fake success
>>>>>>> 1e6f7683
		}
		// END KGU#911 2021-01-10
		// propose name
		String nsdName = root.proposeFileName();
		
		// START KGU#534/KGU#553 2018-07-10: Enh. #552, issue #557 - special treatment for mass serial save
		File dir = this.currentDirectory;
		if (dir != null && isInSerialMode() && getSerialDecision(SerialDecisionAspect.SERIAL_SAVE) == SerialDecisionStatus.YES_TO_ALL) {
			// We have a target directory and the user has already confirmed to save all with proposed names 
			if (!dir.isDirectory()) {
				// A file name had been stored as current directory, so reduce it to its directory
				dir = dir.getParentFile();
			}
			// Accomplish the proposed file name...
			File f = new File(dir.getAbsolutePath() + File.separator + nsdName + ".nsd");
			// ... check whether a file with this name has existed
			int answer = this.checkOverwrite(f, true);
			if (answer == 0) {
				// Okay, we are entitled to overwrite
				root.filename = f.getAbsolutePath();
				root.shadowFilepath = null;
				return doSaveNSD(root);
			}
			else if (answer < 0) {
				// User wants to cancel the serial saving
				return false;
			}
			else if (answer == 2) {
				// Skip this file here, no further attempt
				return true;
			}
		}
		// END KGU#534/KGU#553 2018-07-10
		
		// Now we are either not in serial mode or a name conflict is to be solved via file chooser

		JFileChooser dlgSave = new JFileChooser();

		// START KGU#553 2018-07-13: Issue #557
		// Add a checkbox to adhere to the proposed names for all remaining roots if we are in serial mode
		JCheckBox chkAcceptProposals = addSerialAccessory(dlgSave);
		// END KGU#553 2018-07-13
		// START KGU#287 2017-01-09: Bugfix #330 Ensure Label items etc. be scaled for L&F "Nimbus"
		GUIScaler.rescaleComponents(dlgSave);
		// END KGU#287 2017-01-09
		dlgSave.setDialogTitle(Menu.msgTitleSaveAs.getText());
		File rootFile = root.getFile();
		// set directory
		if (rootFile != null)
		{
			dlgSave.setCurrentDirectory(rootFile);
		}
		else
		{
			dlgSave.setCurrentDirectory(currentDirectory);
		}

		dlgSave.setSelectedFile(new File(nsdName));
		dlgSave.addChoosableFileFilter(new StructogramFilter());
		
		// START KGU#248 2016-09-15: Bugfix #244 - allow more than one chance
		//int result = dlgSave.showSaveDialog(this);
		int result = JFileChooser.ERROR_OPTION;
		do {
			result = dlgSave.showSaveDialog(this.getFrame());
		// END KGU#248 2016-9-15
			if (result == JFileChooser.APPROVE_OPTION)
			{
				String newFilename = dlgSave.getSelectedFile().getAbsoluteFile().toString();
				if(!newFilename.substring(newFilename.length()-4, newFilename.length()).toLowerCase().equals(".nsd"))
				{
					newFilename += ".nsd";
				}
				if (chkAcceptProposals != null && chkAcceptProposals.isSelected()) {
					setSerialDecision(SerialDecisionAspect.SERIAL_SAVE, true);
				}

				File f = new File(newFilename);
				int writePerm = checkOverwrite(f, false);

				if (writePerm < 0) {
					// Cancelled all
					return false;
				}
				else if (writePerm == 2) {
					// No further attempt
					return true;
				}
				else if (writePerm != 0)
				{
					// START KGU#248 2016-09-15: Bugfix #244 - message no longer needed (due to new loop)
					//JOptionPane.showMessageDialog(this, Menu.msgRepeatSaveAttempt.getText());
					result = JFileChooser.ERROR_OPTION;
					// END KGU#248 2016-09-15
				}
				else
				{
					root.filename = newFilename;
					// START KGU#316 2016-12-28: Enh. #318
					root.shadowFilepath = null;
					// END KGU#316 2016-12-28
					// START KGU#874 2020-10-19: Enh. #875 set the signature from file name for dummies
					replaceDummyHeader(root, f);
					// END KGU#874 2020-10-19
					// START KGU#94 2015.12.04: out-sourced to auxiliary method
					// START KGU#320 2017-01-04: Bugfix #321(?) Need a parameter now
					//doSaveNSD();
					doSaveNSD(root);
					// END KGU#320 2017-01-04
					// END KGU#94 2015-12-04
					// START KGU#273 2016-10-07: Bugfix #263 - remember the directory as current directory
					this.currentDirectory = f;
					// END KGU#273 2016-10-07
				}
			}
		// START KGU#248 2016-09-15: Bugfix #244 - allow to leave the new loop
//			else
//			{
//				// User cancelled the file dialog -> leave the loop
//				result = JFileChooser.CANCEL_OPTION;
//			}
		} while (result == JFileChooser.ERROR_OPTION);
		// END KGU#248 2016-09-15
		
		return result != JFileChooser.CANCEL_OPTION;
	}

	// START KGU#874 2020-10-19: Issue #875 - try to make sense from the filename
	/**
	 * IN case {@code _root} has a dummy header (empty or "???"), we try to derive
	 * a header from the name of the chosen target file {@code _file}
	 * @param _root - the {@link Root} to be saved
	 * @param _file - the chosen target file
	 */
	private void replaceDummyHeader(Root _root, File _file) {
		String header = _root.getMethodName().trim();
		if (header.isEmpty() || header.equals("???")) {
			header = _file.getName();
			// Remove the ".nsd" extension
			header = header.substring(0, header.length()-4);
			String argList = "";
			if (_root.isSubroutine()) {
				header = header.split(Matcher.quoteReplacement("" + Element.E_FILENAME_SIG_SEPARATOR), -1)[0];
				// Try to infer arguments and result type
				IRoutinePool pool = null;
				if (Arranger.hasInstance()) {
					pool = Arranger.getInstance();
				}
				StringList vars = _root.getUninitializedVars(pool);
				// TODO: Infer the argument types and the result type
				argList = "(" + vars.concatenate(", ") + ")";
				vars = _root.getVarNames();
				// START KGU#886 2020-12-10: Issue #884
				//if (vars.contains(header) || vars.contains("result", false)) {
				IElementVisitor returnFinder = new IElementVisitor() {
					private int retLen = Syntax.getKeyword("preReturn").length();
					@Override
					public boolean visitPreOrder(Element _ele) {
						if (_ele instanceof Jump) {
							StringList lines = _ele.getUnbrokenText();
							for (int i = 0; i < lines.count(); i++) {
								String line = lines.get(i);
								if (Jump.isReturn(line)) {
									// Stops and returns false if a value is returned
									// TODO Try to identify the result type
									return line.substring(retLen).trim().isEmpty();
								}
							}
						}
						return true;
					}

					@Override
					public boolean visitPostOrder(Element _ele) {
						return true;
					}
					
				};
				boolean lastElReturnsVal = false;
				if (root.children.getSize() > 0) {
					Element lastEl = root.children.getElement(root.children.getSize()-1);
					if (lastEl instanceof Instruction) {
						int retLen = Syntax.getKeyword("preReturn").length();
						StringList lines = lastEl.getUnbrokenText();
						for (int i = 0; i < lines.count(); i++) {
							String line = lines.get(i);
							if (Jump.isReturn(line)) {
								// Stops and detects if a value is returned
								lastElReturnsVal = !line.substring(retLen).trim().isEmpty();
								break;
							}
						}
					}
				}
				if (vars.contains(header) || vars.contains("result", false)
						|| lastElReturnsVal 
						|| !_root.children.traverse(returnFinder)) {
				// END KGU#886 2020-12-10: Issue #884
					// TODO try to identify the type
					argList += ": ???";
				}
			}
			if (Syntax.isIdentifier(header, false, null)) {
				// START KGU#886 2020-12-10: Bugfix #884
				//root.setText(header + argList);
				root.addUndo();
				root.setText(header + argList);
				this.analyse();
				// END KGU#886 2020-12-10
				this.invalidateAndRedraw();
			}
		}
		
	}
	// END KGU#874 2020-10-19
	
	/**
	 * In case of serial mode adds a checkbox to {@code fileChooser}
	 * @param fileChooser - the {@link JFileChooser} to be decorated if in serial mode.
	 * @return the checkbox if it was created
	 */
	private JCheckBox addSerialAccessory(JFileChooser fileChooser) {
		JCheckBox chkAcceptProposals = null;
		if (isInSerialMode() && getSerialDecision(SerialDecisionAspect.SERIAL_SAVE) == SerialDecisionStatus.INDIVIDUAL) {
			// Unfortunateley, the accessory is usally placed right of the file view.
			// So we split the caption for the checkbox to be added into words and
			// and "verticalize" the text by distributing the words over as many
			// vertically boxed labels as needed.
			JPanel pnlAccept = new JPanel();
			pnlAccept.setLayout(new BoxLayout(pnlAccept, BoxLayout.PAGE_AXIS));
			String[] words = Menu.lblAcceptProposedNames.getText().split("\\s+");
			chkAcceptProposals = new JCheckBox(words[0]);
			// Find out the maximum word length such that we may combine shorter words
			int maxWordLen = words[0].length() + 5;
			for (int i = 1; i < words.length; i++) {
				maxWordLen = Math.max(maxWordLen, words[i].length());
			}
			pnlAccept.add(chkAcceptProposals);
			int i = 1;
			while (i < words.length) {
				String word = words[i++];
				while (i < words.length && word.length() + 1 + words[i].length() <= maxWordLen) {
					word += " " + words[i++];
				}
				JLabel lbl = new JLabel(word);
				lbl.setBorder(new EmptyBorder(0, 5, 2, 0));
				pnlAccept.add(lbl);
			}
			fileChooser.setAccessory(pnlAccept);
		}
		return chkAcceptProposals;
	}
	
	/**
	 * Checks if a file {@code _file} already exists and requests overwrite permission in this case.
	 * @param f - The proposed file path
	 * @param showFilename - whether the file name is to be presented in the message
	 * @return 0 = writing is permitted, 1 = modification requested, 2 = skip (don't write), -1 - cancel all
	 */
	private int checkOverwrite(File f, boolean showFilename) {
		int writeNow = 0;
		if (f.exists())
		{
			writeNow = 1;
			// START KGU#534 2018-06-27: Enh. #552
			if (isInSerialMode()) {
				switch (getSerialDecision(SerialDecisionAspect.SERIAL_OVERWRITE)) {
				case INDIVIDUAL: {						
					String[] options = {
							Menu.lblContinue.getText(),
							Menu.lblModify.getText(),
							Menu.lblYesToAll.getText(),
							Menu.lblSkip.getText()
					};
					String initialValue = options[0];
					String message = Menu.msgOverwriteFile.getText();
					if (showFilename) {
						message = Menu.msgOverwriteFile1.getText().replaceAll("%", f.getAbsolutePath());
					}
					int res = JOptionPane.showOptionDialog(
							this.getFrame(),
							message,
							Menu.btnConfirmOverwrite.getText(),
							JOptionPane.DEFAULT_OPTION,
							JOptionPane.QUESTION_MESSAGE,
							null,
							options,
							initialValue);
					if (res < 0) {
						writeNow = -1;
					}
					else if (res > 2) {
						writeNow = 2;
					}
					else if (res == 2) {
						setSerialDecision(SerialDecisionAspect.SERIAL_OVERWRITE, true);
					}
					if (res == 0 || res == 2) writeNow = 0;
					}
					break;
				case YES_TO_ALL:
					writeNow = 0;
					break;
				default: ;
				}
			}
			else {
			// END KGU#534 2018-06-27
				int res = JOptionPane.showConfirmDialog(
						this.getFrame(),
						Menu.msgOverwriteFile.getText(),
						Menu.btnConfirmOverwrite.getText(),
						JOptionPane.YES_NO_OPTION);
				if (res == JOptionPane.YES_OPTION) writeNow = 0;
			// START KGU#534 2018-06-27: Enh. #552
			}
			// END KGU#534 2018-06-27
		}
		return writeNow;
	}

	/*========================================
	 * Save method
	 *========================================*/
	
	/**
	 * Stores unsaved changes (if any). If {@code _askToSave} is true then the user may
	 * confirm or deny saving or cancel the inducing request. Otherwise unsaved changes
	 * will silently be stored.
	 * @param _askToSave - if true and the current root has unsaved changes then a user
	 * dialog will be popped up first
	 * @return true if the user did not cancel the save request
	 */
	public boolean saveNSD(boolean _askToSave)
	// START KGU#320 2017-01-04: Bugfix (#321)
	{
		// START KGU#456 2017-11-05: Enh. #452
		//return saveNSD(this.root, _askToSave);
		boolean needsSave =  !root.isEmpty() && root.hasChanged();
		if (saveNSD(this.root, _askToSave)) {
			if (needsSave && root.advanceTutorialState(26, root)) {
				analyse();
			}
			return true;
		}
		return false;
		// END KGU#456 2017-11-05
	}
	
	/**
	 * Stores unsaved changes (if any) of the given {@link Root} {@code root}.
	 * If {@code _askToSave} is {@code true} then the user may confirm or deny
	 * saving or cancel the inducing request.
	 * @param root - {@link Root} to be saved
	 * @param _askToSave - if {@code true} and the given {@code root} has unsaved
	 * changes then a user dialog will be popped up first.
	 * @return {@code true} if the user did not cancel the save request
	 */
	public boolean saveNSD(Root root, boolean _askToSave)
	// END KGU#320 2017-01-04
	{
		// START KGU#911 2021-01-10: Enh. #910 suppress saving
<<<<<<< HEAD
		if (root.isDiagramControllerRepresentative()) {
			return true;	// Feign success
=======
		if (root.isRepresentingDiagramController()) {
			return true;	// Fake success
>>>>>>> 1e6f7683
		}
		// END KGU#911 2021-01-10
		int res = 0;	// Save decision: 0 = do save, 1 = don't save, -1 = cancelled (don't leave)
		// only save if something has been changed
		// START KGU#137 2016-01-11: Use the new method now
		//if(root.hasChanged==true)
		// START KGU#749 2019-10-13: Bugfix #763 - also save in case of a stale file
		//if (!root.isEmpty() && root.hasChanged())
		boolean hasValidFile = root.getFile() != null;
		if (!hasValidFile && root.shadowFilepath != null) {
			File shadow = new File(root.shadowFilepath);
			if (shadow.canRead()) {
				root.filename = shadow.getAbsolutePath();
				root.shadowFilepath = null;	// FIXME: This may require refreshing / updating - is it ensured?
				hasValidFile = true;
			}
		}
		if (!root.isEmpty() && (root.hasChanged() || !hasValidFile))
		// END KGU#749 2019-10-13
		// END KGU#137 2016-01-11
		{
			String message = null;
			if (_askToSave) {
				String filename = root.filename;
				if (filename == null || filename.isEmpty())
				{
					filename = root.proposeFileName();
				}
				message = Menu.msgSaveChanges.getText() + "\n\"" + filename + "\"";
			}
			// START BOB 2019-10-16: Unimozer crashed with a NullPointerException
			if (this.NSDControl==null) return false;
			// END BOB 2019-10-16
			res = requestSaveDecision(message, this.getFrame(), SerialDecisionAspect.SERIAL_SAVE);
			
			// START KGU#534 2018-06-27: Enh. #552
			//if (res==0)
			if (res==0 || res==2)
			// END KGU#534 2018-06-27
			{
				// Check whether root has already been loaded or saved once
				//boolean saveIt = true;

				//System.out.println(this.currentDirectory.getAbsolutePath());
				
				// START KGU#749 2019-10-13: Bugfix #763 - Also save in case of a stale file
				//if (root.filename.equals(""))
				// START KGU#874 2020-10-18: Issue #875 Special handling for virgin Roots in archive groups
				boolean fileFaked = false;
				if (!hasValidFile && isArrangerOpen()) {
					Collection<Group> owners = Arranger.getInstance().getGroupsFromRoot(root, false);
					/* If there is exactly one owning group except the default group
					 * and this group resides in an archive file then we will prepare
					 * the desired file paths for integration of the virgin diagram
					 */
					if (owners.size() == 1) {
						File arrzFile = null;
						for (Group owner: owners) {
							if (!owner.isDefaultGroup()) {
								arrzFile = owner.getArrzFile(true);
							}
						}
						if (arrzFile != null) {
							String fileName = root.proposeFileName();
							// We won't accept a nonsense file name
							if (!fileName.isEmpty() && !fileName.equals("???")) {
								try {
									/* Create a temporary file path */
									File tempFile = File.createTempFile("Structorizer", ".nsd");
									root.shadowFilepath = tempFile.getAbsolutePath();
									/* Build the virtual file path (within the archive,
									 * we hope there won't be a name collision)
									 */
									root.filename = arrzFile.getAbsolutePath() + File.separator + fileName + ".nsd";
									fileFaked = true;
									/* Remove the temporary file lest it should be regarded as update */
									if (tempFile.exists()) {
										tempFile.delete();
									}
									// Only if all preparations worked we will fake file validity
									hasValidFile = true;
								} catch (IOException exc) {
									logger.log(Level.FINE, "No temporary file creatable", exc);
								}
							}
						}
					}
				}
				// END KGU#874 2020-10-18
				if (!hasValidFile)
				// END KGU#749 2019-10-13
				{
					// root has never been saved
// START KGU#248 2016-09-15: Bugfix #244 delegate to saveAsNSD()
//					JFileChooser dlgSave = new JFileChooser();
//					dlgSave.setDialogTitle(Menu.msgTitleSave.getText());
//					// set directory
//					if (root.getFile() != null)
//					{
//						dlgSave.setCurrentDirectory(root.getFile());
//					}
//					else
//					{
//						dlgSave.setCurrentDirectory(currentDirectory);
//					}
//
//					// propose name
//
//					dlgSave.setSelectedFile(new File(root.proposeFileName()));
//
//					dlgSave.addChoosableFileFilter(new StructogramFilter());
//					int result = dlgSave.showSaveDialog(this);
//
//					if (result == JFileChooser.APPROVE_OPTION)
//					{
//						root.filename = dlgSave.getSelectedFile().getAbsoluteFile().toString();
//						if(!root.filename.substring(root.filename.length()-4).toLowerCase().equals(".nsd"))
//						{
//							root.filename+=".nsd";
//						}
//					}
//					else
//					{
//						saveIt = false;
//					}
//				}
//
//				if (saveIt == true)
					// START KGU#320 2017-01-04: Bugfix (#321)
					//saveAsNSD();
					if (!saveAsNSD(root)){
						// START KGU#634 2019-01-17: Issue #664 - in mode AUTO_SAVE_ON_CLOSE, this answer my be ambiguous
						//res = -1;	// Cancel all
						if (!Element.E_AUTO_SAVE_ON_CLOSE
								|| !isGoingToClose
								|| JOptionPane.showConfirmDialog(this.getFrame(),
										Menu.msgVetoClose.getText(),
										Menu.msgTitleWarning.getText(),
										JOptionPane.YES_NO_OPTION) == JOptionPane.OK_OPTION) {
							res = -1;
						}
						else {
							res = 1;
						}
						// END KGU#634 2019-01-17
					}
					// END KGU#320 2017-01-04
				}
				else
// END KGU#248 2016-09-15
				{
					// START KGU#94 2015-12-04: Out-sourced to auxiliary method
					// START KGU#320 2017-01-04: Bugfix (#321) had to parameterize this
					//doSaveNSD();
					// START KGU#874 2020-10-18: Issue #875
					//doSaveNSD(root);
					if (!doSaveNSD(root) && fileFaked) {
						root.filename = "";
						root.shadowFilepath = null;
					}
					// END KGU#874 2020-10-18
					// END KGU#320 2017-01-04
					// END KGU#94 2015-12-04
				}
			}
		}
		return res != -1; // true if not cancelled
	}
	/**
	 * Service method for a decision about saving a file in a potential serial context.
	 * @param _messageText - the text of the offered question if an interactive dialog is wanted at all, null otherwise
	 * @param _initiator - an owning component for the modal message or question boxes
	 * @param _aspect - the current serial action mode (of type {@link SerialDecisionAspect})
	 * @return 0 for approval, 1 for disapproval, 2 for "yes to all", 3 for "no to all", -1 for cancel
	 */
	public static int requestSaveDecision(String _messageText, Component _initiator, SerialDecisionAspect _aspect) {
		int res = 0;
		// START KGU#534 2018-06-27: Enh. #552
		if (_messageText != null && isInSerialMode()) {
			switch (getSerialDecision(_aspect)) {
			case NO_TO_ALL:
				res = 1;
				// NO break here!
			case YES_TO_ALL:
				_messageText = null;
				break;
			default:;
			}
		}
		// END KGU#534 2018-06-27
		if (_messageText != null)
		{
			// START KGU#49 2015-10-18: If induced by Arranger then it's less ambiguous seeing the NSD name
			//res = JOptionPane.showOptionDialog(this,
			//		   "Do you want to save the current NSD-File?",
			String[] options = null;
			if (isInSerialMode()) {
				options = new String[]{
						Menu.lblContinue.getText(),
						Menu.lblSkip.getText(),
						Menu.lblYesToAll.getText(),
						Menu.lblNoToAll.getText()	// Well, this is less sensible...
				};
			}
			else {
				options = new String[] {
						Menu.lblYes.getText(),
						Menu.lblNo.getText()
				};
			}
			Object initialValue = options[0];
			res = JOptionPane.showOptionDialog(_initiator,
					_messageText,
			// END KGU#49 2015-10-18
					Menu.msgTitleQuestion.getText(),
					JOptionPane.YES_NO_OPTION,
					JOptionPane.QUESTION_MESSAGE,
					// START KGU#534 2018-06-27: Enh. #552
					//null,null,null
					null,
					options,
					initialValue
					// END KGU#534 2018-06-27
					);
		}
		if (res >= 2) {
			setSerialDecision(_aspect, res == 2);
		}
		return res;
	}
	
	// START KGU#94 2015-12-04: Common file writing routine (on occasion of bugfix #40)
	// START KGU#320 2017-01-03: Bugfix (#321)
	//private boolean doSaveNSD()
	private boolean doSaveNSD(Root root)
	// END KGU#320 2017-01-03
	{
		//String[] EnvVariablesToCheck = { "TEMP", "TMP", "TMPDIR", "HOME", "HOMEPATH" };
		boolean done = false;
		try
		{
			// START KGU#94 2015.12.04: Bugfix #40 part 1
			// A failed saving attempt should not leave a truncated file!
			//FileOutputStream fos = new FileOutputStream(root.filename);
			String filename = root.filename;
			// START KGU#316 2016-12-28: Enh. #318
			if (root.shadowFilepath != null) {
				filename = root.shadowFilepath;
			}
			// END KGU#316 2016-12-28
			File f = new File(filename);
			boolean fileExisted = f.exists();
			// START KGU#316 2016-12-28: Enh. 318
			//if (fileExisted)
			if (fileExisted && root.shadowFilepath == null)
			// END KGU#316 2016-12-28
			{
				File tmpFile = File.createTempFile("Structorizer", ".nsd");
				filename = tmpFile.getAbsolutePath();
			}
			FileOutputStream fos = new FileOutputStream(filename);
			// END KGU#94 2015-12-04
			Writer out = new OutputStreamWriter(fos, "UTF-8");
			XmlGenerator xmlgen = new XmlGenerator();
			out.write(xmlgen.generateCode(root,"\t", false));
			out.close();

			// START KGU#94 2015-12-04: Bugfix #40 part 2
			// If the NSD file had existed then replace it by the output file after having created a backup
			// START KGU#316 2016-12-28: Enh. #318 Let nsd files reside in arrz files
			// if (fileExisted)
			if (root.shadowFilepath != null) {
				// START KGU#320 2017-01-04: Bugfix #321(?)
				//if (!zipToArrz(filename)) {
				if (!zipToArrz(root, filename)) {
				// END KGU#320 2017-01-04
					// If the saving to the original arrz file failed then make the shadow path the actual one
					root.filename = filename;
					root.shadowFilepath = null;
				}
			}
			else if (fileExisted)
			// END KGU#316 2016-12-28
			{
				File backUp = new File(root.filename + ".bak");
				if (backUp.exists())
				{
					backUp.delete();
				}
				// START KGU#717 2019-07-31: Bugfix #526, #731
				//f.renameTo(backUp);
				boolean moved = Archivar.renameTo(f, backUp);
				// END KGU#717 2019-07-31
				f = new File(root.filename);
				File tmpFile = new File(filename);
				// START KGU#717 2019-07-31: Bugfix #526, #731
				//tmpFile.renameTo(f);
				moved = moved && Archivar.renameTo(tmpFile, f);
				// END KGU#717 2019-07-31
				// START KGU#509 2018-03-20: Bugfix #526 renameTo may have failed, so better check
				if (!moved || !f.exists() && tmpFile.canRead()) {
					logger.log(Level.WARNING, "Failed to rename \"{0}\" to \"{1}\"; trying a workaround...",
							new Object[]{filename, f.getAbsolutePath()});
					String errors = Archivar.copyFile(tmpFile, f, true);
					if (!errors.isEmpty()) {
						JOptionPane.showMessageDialog(this.getFrame(),
								Menu.msgErrorFileRename.getText().replace("%1", errors).replace("%2", tmpFile.getAbsolutePath()),
								Menu.msgTitleError.getText(),
								JOptionPane.ERROR_MESSAGE, null);						
					}
				}
				// END KGU#509 2018-03-20
				// START KGU#309 2016-12-15: Issue #310 backup may be opted out
				if (!Element.E_MAKE_BACKUPS && backUp.exists()) {
					backUp.delete();
				}
				// END KGU#309 2016-12-15
			}
			// END KGU#94 2015.12.04

			// START KGU#137 2016-01-11: On successful saving, record the undo stack level
			//root.hasChanged=false;
			root.rememberSaved();
			// END KGU#137 2016-01-11
			// START KGU#316 2016-12-28: Enh. #318: Don't remember a zip-internal file path
			//addRecentFile(root.filename);
			addRecentFile(root.getPath(true));
			// END KGU#316 2016-12-28
			done = true;
		}
		catch(Exception ex)
		{
			String message = ex.getLocalizedMessage();
			if (message == null) message = ex.getMessage();
			if (message == null || message.isEmpty()) message = ex.toString();
			JOptionPane.showMessageDialog(this.getFrame(),
					Menu.msgErrorFileSave.getText().replace("%", message),
					Menu.msgTitleError.getText(),
					JOptionPane.ERROR_MESSAGE, null);
		}
		return done;
	}
	
	// END KGU#94 2015-12-04
	
	// START KGU#316 2016-12-28: Enh. #318
	// START KGU#320 2017-01-04: Bugfix #320 We might be forced to save a different diagram (from Arranger)
	//private boolean zipToArrz(String tmpFilename)
	private boolean zipToArrz(Root root, String tmpFilename)
	// END KGU#320 2017-01-04
	{
		String error = null;
		boolean isDone = false;
		final int BUFSIZE = 2048;
		byte[] buf = new byte[BUFSIZE];
		int len = 0;

		StringList inZipPath = new StringList();
		File arrzFile = new File(root.filename);
		while (arrzFile != null && !arrzFile.isFile()) {
			inZipPath.add(arrzFile.getName());
			arrzFile = arrzFile.getParentFile();
		}
		if (arrzFile == null) {
			int posArrz = root.filename.toLowerCase().indexOf(".arrz");
			error = ((posArrz > 0) ? root.filename.substring(0, posArrz+5) : root.filename) + ": " + Menu.msgErrorNoFile.getText();
		}
		else {
			String localPath = inZipPath.reverse().concatenate(File.separator);

			ZipFile zipFile = null;
			try {
				zipFile = new ZipFile(arrzFile);
				File tmpZipFile = File.createTempFile("Structorizer", "zip");
				final ZipOutputStream zos = new ZipOutputStream(new FileOutputStream(tmpZipFile));
				Enumeration<? extends ZipEntry> entries = zipFile.entries();
				// Copy all but the file to be updated
				while (entries.hasMoreElements()) {
					ZipEntry entryIn = entries.nextElement();
					if (!entryIn.getName().equals(localPath)) {
						zos.putNextEntry(entryIn);
						InputStream is = zipFile.getInputStream(entryIn);
						while ((len = is.read(buf)) > 0) {
							zos.write(buf, 0, len);
						}
						zos.closeEntry();
					}
				}
				// Now add the file to be updated
				zos.putNextEntry(new ZipEntry(localPath));
				FileInputStream fis = new FileInputStream(tmpFilename);
				while ((len = (fis.read(buf))) > 0) {
					zos.write(buf, 0, len);
				}
				zos.closeEntry();
				fis.close();
				zos.close();
				zipFile.close();
				String zipPath = arrzFile.getAbsolutePath();
				File bakFile = new File(zipPath + ".bak");
				if (bakFile.exists()) {
					bakFile.delete();
				}
				// START KGU#717 2019-07-31: Bugfix #526/#731
				//boolean bakOk = arrzFile.renameTo(bakFile);
				//boolean zipOk = tmpZipFile.renameTo(new File(zipPath));
				boolean bakOk = Archivar.renameTo(arrzFile, bakFile);
				boolean zipOk = Archivar.renameTo(tmpZipFile, new File(zipPath));
				// END KGU#717 2019-07-31
				if (bakOk && zipOk && !Element.E_MAKE_BACKUPS) {
					bakFile.delete();
				}
				isDone = true;
			} catch (ZipException ex) {
				error = ex.getLocalizedMessage();
			} catch (IOException ex) {
				error = ex.getLocalizedMessage();
			}
		}
		if (error != null) {
			JOptionPane.showMessageDialog(this.getFrame(),
					error,
					Menu.msgTitleError.getText(),
					JOptionPane.ERROR_MESSAGE, null);
		}
		return isDone;
	}
	// END KGU#316 2016-12-28

	/*========================================
	 * addUndo method
	 *========================================*/
	/**
	 * Creates an undo entry on .root, if the action wasn't cancelled. (Otherwise
	 * a CancelledException is thrown.)
	 * @param _isRoot - if the Root itself is to be changed (such that attributes are to be cached)
	 * @throws CancelledException 
	 */
	public void addUndoNSD(boolean _isRoot) throws CancelledException
	{
		if (!_isRoot && root.storedParserPrefs != null) {
			// This is an un-refactored Root!
			// So care for consistency
			if (!this.handleKeywordDifferences(true)) {
				throw new CancelledException();
			}
		}
		root.addUndo(_isRoot);
		// START KGU#684 2019-06-13: Bugfix #728
		if (this.findDialog != null) {
			this.findDialog.resetResults();
		}
		// END KGU#684 2019-06-13
	}

	/*========================================
	 * Undo method
	 *========================================*/
	/**
	 * Reverts the last action from the undo stack and updates the environment.
	 */
	public void undoNSD()
	{
		// START KGU#684 2019-06-13: Bugfix #728
		if (this.findDialog != null) {
			this.findDialog.resetResults();
		}
		// END KGU#684 2019-06-13
		root.undo();
		// START KGU#138 2016-01-11: Bugfix #102 - All elements will be replaced by copies...
		selected = this.selectedDown = this.selectedMoved = null;
		// END KGU#138 2016-01-11
		// START KGU#272 2016-10-06: Bugfix #262: We must unselect root such that it may find a selected descendant
		root.setSelected(false);
		// END KGU#272 2016-10-06
		// START KGU#183 2016-04-24: Issue #169 - Restore previous selection if possible
		selected = root.findSelected();
		// END KGU#183 2016-04-24
		// START KGU#272 2016-10-06: Bugfix #262
		if (selected == null)
		{
			selected = root;
			root.setSelected(true);
		}
		else
		{
			selectedDown = selected;
		}
		// END KGU#272 2016-10-06
		redraw();
		analyse();
		// START KGU#705 2019-09-23: Enh. #738
		updateCodePreview();
		// END KGU#705 2019-09-23
	}

	/*========================================
	 * Redo method
	 *========================================*/
	/**
	 * Redoes the last undone action (if possible) and updates the environment.
	 */
	public void redoNSD()
	{
		// START KGU#684 2019-06-13: Bugfix #728
		if (this.findDialog != null) {
			this.findDialog.resetResults();
		}
		// END KGU#684 2019-06-13
		root.redo();
		// START KGU#138 2016-01-11: Bugfix #102 All elements will be replaced by copies...
		selected = this.selectedDown = this.selectedMoved = null;
		// END KGU#138 2016-01-11
		// START KGU#272 2016-10-06: Bugfix #262: We must unselect root such that it may find a selected descendant
		root.setSelected(false);
		// END KGU#272 2016-10-06
		// START KGU#183 2016-04-24: Issue #169 - Restore previous selection if possible
		selected = root.findSelected();
		// END KGU#183 2016-04-24
		// START KGU#272 2016-10-06: Bugfix #262
		if (selected == null)
		{
			selected = root;
			root.setSelected(true);
		}
		else
		{
			selectedDown = selected;
		}
		// END KGU#272 2016-10-06
		redraw();
		analyse();
		// START KGU#705 2019-09-23: Enh. #738
		updateCodePreview();
		// END KGU#705 2019-09-23
	}

	/*========================================
	 * applicability test methods
	 *========================================*/
	/**
	 * Checks whether the prerequisites to paste elements are fulfilled.
	 * @return true if there is something to paste and pasting is allowed.
	 */
	public boolean canPaste()
	{
		boolean cond = (eCopy!=null && selected!=null);
		if (cond)
		{
			// START KGU#143 2016-01-21 Bugfix #114
			// The first condition is for the case the copy is a referenced sequence 
			cond = !eCopy.isExecuted();
			// We must not insert to a subqueue with an element currently executed or with pending execution
			// (usually the exection index would then be on the stack!)
			if (!(selected instanceof Subqueue) && selected.parent != null && selected.parent.isExecuted())
			{
				cond = false;
			}
			// END KGU#143 2016-01-21
			cond = cond && !selected.getClass().getSimpleName().equals("Root");
		}

		return cond;
	}

	// START KGU#143 2016-01-21: Bugfix #114 - elements involved in execution must not be edited...
	/**
	 * Checks whether the prerequisites to cut selected elements are fulfilled.
	 * @return true if there is something selected and may be cut now.
	 * @see #canCopy()
	 */
	//public boolean canCutCopy()
	public boolean canCut()
	{
		// START KGU#177 2016-04-14: Enh. #158 - we want to allow to copy diagrams e.g. to an Arranger of a different JVM
		//return canCopy() && !selected.executed && !selected.waited;
		// START KGU#177 2016-07-06: Enh #158: mere re-formulation (equivalent)
		//return canCopy() && !(selected instanceof Root) && !selected.executed && !selected.waited;
		// START KGU#911 2021-01-10: Enh. #910
		//return canCopyNoRoot() && !selected.isExecuted();
		return canCopyNoRoot() && !selected.isExecuted() && !selected.isImmutable();
		// END KGU#911 2021-01-10
		// END KGU#177 2016-07-06
		// END KGU#177 2016-04-14
	}

	// ... though breakpoints shall still be controllable
	/**
	 * Checks whether the prerequisites to copy selected elements are fulfilled.
	 * @return true if there is something selected and may be copied now.
	 * @see #canCut()
	 * @see #canCopyNoRoot()
	 */
	public boolean canCopy()
	// END KGU#143 2016-01-21
	{
		boolean cond = (selected!=null);
		if (cond)
		{
			// START KGU#177 2016-04-14: Enh. #158 - we want to allow to copy diagrams e.g. to an Arranger of a different JVM
			//cond = !selected.getClass().getSimpleName().equals("Root");
			// END KGU#177 2016-04-14
			// START KGU#87 2015-11-22: Allow to copy a non-empty Subqueue
			//cond = cond && !selected.getClass().getSimpleName().equals("Subqueue");
			cond = cond && (!selected.getClass().getSimpleName().equals("Subqueue") || ((Subqueue)selected).getSize() > 0);
			// END KGU#87 2015-11-22
		}

		return cond;
	}
	
	// START KGU#177 2016-07-06: Enh. #158 - accidently breakpoints had become enabled on Root
	/**
	 * Restricted check wheher the selectd element(s) may be copied - will return false
	 * if the selected element is a {@link Root}.
	 * @return true if there is something except a {@link Root} selected and may be copied now.
	 * @see #canCopy()
	 * @see #canCut()
	 */
	public boolean canCopyNoRoot()
	{
		return canCopy() && !(selected instanceof Root);
	}
	// END KGU#177 2016-07-06
	
	// START KGU#143 2016-11-17: Issue #114: Complex condition for editability
	/**
	 * Checks whether the prerequisites to edit the selected element are fulfilled.
	 * @return true if there is something selected and may be edited now.
	 */
	public boolean canEdit()
	{
		return selected != null && !this.selectedIsMultiple() &&
				(!selected.isExecuted(false) || selected instanceof Instruction && !selected.executed);
	}
	// END KGU#143 2016-11-17

	// START KGU#686 2019-03-17: Enh. #56
	public boolean canSetBreakpoint()
	{
		return canCopyNoRoot() && !(selected instanceof Forever || selected instanceof Try);
	}
	// END KGU#686 2019-03-17
	
	// START KGU#199 2016-07-06: Enh. #188: Element conversions
	public boolean canTransmute()
	{
		boolean isConvertible = false;
		// START KGU#911 2021-01-10: Enh. #910
		//if (selected != null && !selected.isExecuted())
		if (selected != null && !selected.isExecuted() && !selected.isImmutable())
		// END KGU#911 2021-01-10
		{
			// START KGU#666 2019-02-26: Bugfix #688 - it should always be offered to convert Calls and Jumps (to Instructions)
			//if (selected instanceof Instruction)
			if (selected instanceof Call || selected instanceof Jump) {
				isConvertible = true;
			} 
			else if (selected instanceof Instruction)
			// END KGU#666 2019-02-26
			{
				Instruction instr = (Instruction)selected;
				isConvertible = instr.getUnbrokenText().count() > 1
						|| instr.isJump()
						|| instr.isFunctionCall()
						|| instr.isProcedureCall();
			}
			else if (selected instanceof IElementSequence && ((IElementSequence)selected).getSize() > 1)
			{
				isConvertible = true;
				for (int i = 0; isConvertible && i < ((IElementSequence)selected).getSize(); i++)
				{
					if (!(((IElementSequence)selected).getElement(i) instanceof Instruction))
					{
						isConvertible = false;
					}
				}
			}
			// START KGU#229 2016-08-01: Enh. #213
			else if (selected instanceof For)
			{
				isConvertible = ((For)selected).style == For.ForLoopStyle.COUNTER;
			}
			// END KGU#229 2016-08-01
			// START KGU#267 2016-10-03: Enh. #257
			else if (selected instanceof Case)
			{
				isConvertible = true;
			}
			// END KGU#267 2016-10-03
			// START KGU#357 2017-03-10: Enh. #367
			else if (selected instanceof Alternative && ((Alternative)selected).qFalse.getSize() > 0) {
				isConvertible = true;
			}
			// END KGU#357 2017-03-10
		}
		return isConvertible;
	}
	// END KGU#199 2016-07-06
	
	// START KGU#373 2017-03-28: Enh. #387
	public boolean canSave(boolean any)
	{
		boolean cond = this.root.hasChanged();
		if (!cond && any && Arranger.hasInstance()) {
			Set<Root> roots = Arranger.getInstance().getAllRoots();
			for (Root aRoot: roots) {
				if (aRoot.hasChanged()) {
					cond = true;
					break;
				}
			}
			// START KGU#874 2020-10-18: Issue #875 We must also check groups!
			if (!cond) {
				for (Group group: Arranger.getSortedGroups()) {
					if (!group.isDefaultGroup() && group.hasChanged()) {
						cond = true;
						break;
					}
				}
			}
			// END KGU#874 2020-10-18
		}
		return cond;
	}
	// END KGU#373 2017-03-28
	
	/*========================================
	 * setColor method
	 *========================================*/
	/**
	 * Sets the background colour of the selected element(s) to {@code _color} (undoable).
	 * @param _color - the colour to be applied.
	 */
	public void setColor(Color _color)
	{
		// START KGU#911 2021-01-10: Enh. #910
		//if (getSelected() != null)
		if (selected != null && !selected.isImmutable())
		// END KGU#911 2021-01-10
		{
			// START KGU#38 2016-01-11 Setting of colour wasn't undoable though recorded as change
			//root.addUndo();
			try {
				addUndoNSD(false);
			} catch (CancelledException e) {
				return;
			}
			// END KGU#38 2016-01-11
			selected.setColor(_color);
			//getSelected().setSelected(false);
			//selected=null;
			// START KGU#137 2016-01-11: Already prepared by addUndo()
			//root.hasChanged=true;
			// END KGU#137 2016-01-11
			redraw();
		}
	}


	/*========================================
	 * Copy method
	 *========================================*/
	/**
	 * Copies the selected element(s) either to the system clipboard (if a {@link Root}
	 * is selected or to an internal cache (otherwise).
	 * @see #canCopy()
	 * @see #cutNSD()
	 * @see #pasteNSD()
	 */
	public void copyNSD()
	{
		if (selected!=null)
		{
			// START KGU#177 2016-04-14: Enh. #158 - Allow to copy a diagram via clipboard
			//eCopy = selected.copy();
			if (selected instanceof Root)
			{
				XmlGenerator xmlgen = new XmlGenerator();
				StringSelection toClip = new StringSelection(xmlgen.generateCode(root,"\t", false));
				Clipboard clipboard = Toolkit.getDefaultToolkit().getSystemClipboard();
				clipboard.setContents(toClip, this);
			}
			else
			{
				eCopy = selected.copy();
			}
			// END KGU#177 2016-04-14
		}
	}

	/*========================================
	 * cut method
	 *========================================*/
	/**
	 * Copies the selected element(s) to an internal cache and then removes them
	 * from the current diagram (undoable). Does nothing if {@link #root} is selected.
	 * @see #canCut()
	 * @see #copyNSD()
	 * @see #pasteNSD()
	 */
	public void cutNSD()
	{
		// START KGU#911 2021-01-10: Enh. #910
		//if (selected != null && selected != root)
		if (selected != null && selected != root && !selected.isImmutable())
		// END KGU#911 2021-01-10
		{
			eCopy = selected.copy();
			// START KGU#182 2016-04-23: Issue #168	- pass the selection to the "next" element
			Element newSel = getSelectionHeir();
			// END KGU#182 2016-04-23
			eCopy.setSelected(false);
			//root.addUndo();
			try {
				addUndoNSD(false);
			} catch (CancelledException e) {
				return;
			}
			root.removeElement(selected);
			// START KGU#137 2016-01-11: Already prepared by addUndo()
			//root.hasChanged=true;
			// END KGU#137 2016-01-11
			redraw();
			// START KGU#182 2016-04-23: Issue #168	- pass the selection to the "next" element
			//selected=null;
			this.selected = newSel;
			if (newSel != null)
			{
				// START KGU#477 2017-12-06: Enh. #487 - consider hidden declaration sequences
				//newSel.setSelected(true);
				this.selected = newSel.setSelected(true);
				// END KGU#477 2017-12-06
			}
			// END KGU#182 2016-04-23
			analyse();
			// START KGU#444 2017-10-23: Issue #417 - reduce scrolling complexity
			adaptScrollUnits();
			// END KGU#444 2017-10-23
			// START KGU#705 2019-09-24: Enh. #738
			updateCodePreview();
			// END KGU#705 2019-09-24
		}
	}

	/*========================================
	 * paste method
	 *========================================*/
	/**
	 * Pastes the elements from the internal copy cache to to the next position
	 * after the currently selected element(s).
	 * Does nothing if the copy cache is empty or nor target elements are selected.
	 * @see #canPaste()
	 * @see #copyNSD()
	 * @see #cutNSD()
	 */
	public void pasteNSD()
	{
		if (selected != null && eCopy!=null)
		{
			//root.addUndo();
			try {
				addUndoNSD(false);
			} catch (CancelledException e) {
				return;
			}
			// START KGU#477 2017-12-06: Enh, #487 - declaration stuff might be collapsed
			selected = selected.setSelected(true);
			// END KGU#477 2017-12-06
			selected.setSelected(false);
			Element nE = eCopy.copy();
			nE.setSelected(true);	// FIXME (KGU#87): Looks fine but is misleading with a pasted Subqueue
			// START KGU#477 2017-12-06: Enh, #487 - declaration stuff might be collapsed
			//root.addAfter(selected, nE);
			root.addAfter(getLastSelected(), nE);
			// END KGU#477 2017-12-06
			// START KGU#137 2016-01-11: Already prepared by addUndo()
			//root.hasChanged=true;
			// END KGU#137 2016-01-11
			// START KGU#87 2015-11-22: In case of a copied Subqueue the copy shouldn't be selected!
			//selected=nE;
			if (nE instanceof Subqueue)
			{
				// If the target was a Subqueue then it had been empty and contains all nE had contained,
				// hence we may leave it selected, otherwise the minimum risk is to clear the selection
				if (!(selected instanceof Subqueue))
					selected = null;
				((Subqueue)nE).clear();
			}
			else {
				selected = nE;
			}
			// END KGU#87 2015-11-22
			redraw();
			analyse();
			// START KGU#444 2017-10-23: Issue #417 - reduce scrolling complexity
			adaptScrollUnits();
			// END KGU#444 2017-10-23
			// START KGU#705 2019-09-24: Enh. #738
			updateCodePreview();
			// END KGU#705 2019-09-24
		}
	}

	/*========================================
	 * edit method
	 *========================================*/
	/**
	 * Opens the editor for the currently selected element and applies
	 * the committed changes (undoable).
	 * @return true if the element was changed, false otherwise
	 * @see #canEdit()
	 */
	public boolean editNSD()
	{
		boolean modified = false;
		Element element = getSelected();
		if (element != null)
		{
			// START KGU#911 2021-01-11: Enh. #910 Avert changes on immutable diagrams
			boolean mayCommit = !element.isImmutable() && !element.isExecuted();
			// END KGU#911 2021-01-11
			if (element.getClass().getSimpleName().equals("Subqueue"))
			{
				// START KGU#911 2021-01-11: Enh. #910 Avert changes on immutable diagrams
				if (!mayCommit) {
					return modified;
				}
				// END KGU#911 2021-01-11
				
				EditData data = new EditData();
				data.title="Add new instruction ...";

				// START KGU#42 2015-10-14: Enhancement for easier title localisation
				//showInputBox(data);
				showInputBox(data, "Instruction", true, true);
				// END KGU#42 2015-10-14

				if (data.result==true)
				{
					// START KGU#480 2018-01-21: Enh. #490 we have to replace DiagramController aliases by the original names
					//Element ele = new Instruction(data.text.getText());
					String text = Element.replaceControllerAliases(data.text.getText(), false, false);
					Element ele = new Instruction(text);
					// END KGU#480 2018-01-21
					ele.setComment(data.comment.getText());
					// START KGU#43 2015-10-17
					if (data.breakpoint) {
						ele.toggleBreakpoint();
					}
					// END KGU#43 2015-10-17
					// START KGU#277 2016-10-13: Enh. #270
					ele.disabled = data.disabled;
					// END KGU#277 2016-10-13
					// START KGU#213 2016-08-01: Enh. #215 (temporarily disabled again)
					//ele.setBreakTriggerCount(data.breakTriggerCount);
					// END KGU#213 2016-08-01
					//root.addUndo();
					try {
						addUndoNSD(false);
					} catch (CancelledException e) {
						return false;
					}
					// START KGU#137 2016-01-11: Already prepared by addUndo()
					//root.hasChanged=true;
					// END KGU#137 2016-01-11
					((Subqueue) element).addElement(ele);
					// START KGU#136 2016-03-01: Bugfix #97
					element.resetDrawingInfoUp();
					// END KGU#136 2016-03-01
					selected = ele.setSelected(true);
					modified = true;
					redraw();
				}
			}
			else
			{
				EditData data = new EditData();
				data.title="Edit element ...";
				// START KGU#480 2018-01-21: Enh. #490 we have to replace DiagramController aliases by the original names
				//data.text.setText(element.getText().getText());
				data.text.setText(element.getAliasText().getText());
				// END KGU#480 2018-01-21
				data.comment.setText(element.getComment().getText());
				// START KGU#43 2015-10-12
				data.breakpoint = element.isBreakpoint();
				// END KGU#43 2015-10-12
				// START KGU#213 2016-08-01: Enh. #215
				data.breakTriggerCount = element.getBreakTriggerCount();
				// END KGU#213 2016-08-01				
				// START KGU#277 2016-10-13: Enh. #270
				data.disabled = element.disabled;
				// END KGU#277 2016-10-13
			
				// START KGU#3 2015-10-25: Allow more sophisticated For loop editing
				if (element instanceof For)
				{
					// START KGU#61 2016-03-21: Content of the branch outsourced
					preEditFor(data, (For)element);
					// END KGU#61 2016-03-21
				}
				// END KGU#3 2015-10-25
				// START KGU#363 2017-03-14: Enh. #372
				else if (element instanceof Root)
				{
//					data.authorName = ((Root)element).getAuthor();
//					data.licenseName = ((Root)element).licenseName;
//					data.licenseText = ((Root)element).licenseText;
					data.licInfo = new RootAttributes((Root)element);
					// START KGU#376 2017-07-01: Enh. #389
					data.diagramRefs = ((Root)element).includeList;
					// END KGU#376 2017-07-01
				}
				// END KGU#363 2017-03-14
				// START KGU#695 2021-01-22: Enh. #714
				else if (element instanceof Try) {
					data.showFinally = ((Try)element).isEmptyFinallyVisible();
				}
				// END KGU#695 2021-01-22

				// START KGU#42 2015-10-14: Enhancement for easier title localisation
				//showInputBox(data);
				showInputBox(data, element.getClass().getSimpleName(), false, mayCommit);
				// END KGU#42 2015-10-14

				if (data.result == true)
				{
					// START KGU#120 2016-01-02: Bugfix #85 - StringList changes of Root are to be undoable, too!
					//if (!element.getClass().getSimpleName().equals("Root"))
					// END KGU#120 2016-01-02
					// START KGU#363 2017-05-21: Enh. #372:
					// Also cache root attributes if the edited element is a Root
					//root.addUndo();
					// START KGU#684 2019-06-13: Bugfix #728 - we have to check more here
					//root.addUndo(element instanceof Root);
					try {
						this.addUndoNSD(element instanceof Root);
					} catch (CancelledException e) {
						return false;
					}
					// END KGU#684 2019-06-13
					// END KGU#363 2017-05-21
					// START KGU#916 2021-01-24: Enh. #915 We may preserve branch associations now
					// This must be done before the text is updated!
					if (element instanceof Case) {
						((Case)element).reorderBranches(data.branchOrder);
					}
					// END KGU#916 2021-01-24
					if (!(element instanceof Forever))
					{
						// START KGU#480 2018-01-21: Enh. #490 we have to replace DiagramController aliases by the original names
						//element.setText(data.text.getText());
						element.setAliasText(data.text.getText());
						// END KGU#480 2018-01-21
					}
					element.setComment(data.comment.getText());
					// START KGU#43 2015-10-12
					if (element.isBreakpoint() != data.breakpoint) 
					{
						element.toggleBreakpoint();
					}
					// END KGU#43 2015-10-12
					// START KGU#213 2016-08-01: Enh. #215
					//element.setBreakTriggerCount(data.breakTriggerCount);
					// END KGU#213 2016-08-01
					// START KGU#277 2016-10-13: Enh. #270
					element.disabled = data.disabled;
					// END KGU#277 2016-10-13
					// START KGU#3 2015-10-25
					if (element instanceof For)
					{
						// START KGU#61 2016-03-21: Content of the branch outsourced
						postEditFor(data, (For)element);
						// END KGU#61 2016-03-21
					}
					// END KGU#3 2015-10-25
					// START KGU#363 2017-03-14: Enh. #372
					else if (element instanceof Root) {
						((Root)element).adoptAttributes(data.licInfo);
						// START KGU#376 2017-07-01: Enh. #389
						((Root)element).includeList = data.diagramRefs;
						// END KGU#376 2017-07-01
					}
					// END KGU#363 2017-03-14
					// START KGU#695 2021-01-22: Enh. #714
					else if (element instanceof Try) {
						((Try)element).setEmptyFinallyVisible(data.showFinally);
					}
					// END KGU#695 2021-01-22
					// START KGU#137 2016-01-11: Already prepared by addUndo()
					//root.hasChanged=true;
					// END KGU#137 2016-01-11
					// START KGU#136 2016-03-01: Bugfix #97
					element.resetDrawingInfoUp();
					// END KGU#136 2016-03-01
					modified = true;
					redraw();
				}
			}

			analyse();
			// START KGU#444 2017-10-23: Issue #417 - reduce scrolling complexity
			adaptScrollUnits();
			// END KGU#444 2017-10-23
			// START KGU#705 2019-09-23: Enh. #738
			if (modified) {
				this.updateCodePreview();
			}
			// END KGU#705 2019-09-23
		}
		return modified;
	}
	
	private void preEditFor(EditData _data, For _for)
	{
		// Cache the style - we temporarily modify it to get all information
		For.ForLoopStyle style = _for.style;
		try {
			_for.style = For.ForLoopStyle.COUNTER;
			_data.forParts.add(_for.getCounterVar());
			// START KGU#480 2018-01-22: Enh. #490 - maybe aliases are to be put in
			//_data.forParts.add(_for.getStartValue());
			//_data.forParts.add(_for.getEndValue());
			_data.forParts.add(Element.replaceControllerAliases(_for.getStartValue(), true, false));
			_data.forParts.add(Element.replaceControllerAliases(_for.getEndValue(), true, false));
			// END KGU#480 2018-01-22
			_data.forParts.add(Integer.toString(_for.getStepConst()));
		}
		catch (Exception ex) {}
		finally {
			// Ensure the original style is restored
			_data.forLoopStyle = _for.style = style;
		}
		// Now try to get a value list in case it's a FOR-IN loop
		String valueList = _for.getValueList();
		if (valueList != null)
		{
			// START KGU#480 2018-01-22: Enh. #490 - maybe aliases are to be put in
			valueList = Element.replaceControllerAliases(valueList, true, false);
			// END KGU#480 2018-01-22
			_data.forParts.add(valueList);
		}
	}
	
	private void postEditFor(EditData _data, For _for)
	{
		_for.style = _data.forLoopStyle;

		_for.setCounterVar(_data.forParts.get(0));
		// START KGU#480 2018-01-22: Enh. #490 - maybe aliases are to be replaced
		//_for.setStartValue(_data.forParts.get(1));
		//_for.setEndValue(_data.forParts.get(2));
		_for.setStartValue(Element.replaceControllerAliases(_data.forParts.get(1), false, false));
		_for.setEndValue(Element.replaceControllerAliases(_data.forParts.get(2), false, false));
		// END KGU#480 2018-01-22
		_for.setStepConst(_data.forParts.get(3));

		// FOR-IN loop support
		if (_for.style == For.ForLoopStyle.TRAVERSAL)
		{
			// START KGU#61 2016-09-24: Seemed to be nonsense
			//_for.style = For.ForLoopStyle.FREETEXT;
			//_for.setValueList(_for.getValueList());
			//_for.style = For.ForLoopStyle.TRAVERSAL;
			// START KGU#480 2018-01-22: Enh. #490 - maybe aliases are to be replaced
			//_for.setValueList(_data.forParts.get(4));
			_for.setValueList(Element.replaceControllerAliases(_data.forParts.get(4), false, false));
			// END KGU#480 2018-01-22
			// END KGU#61 2016-09-24
		}
		// START KGU#61 2016-09-24
		else {
			_for.setValueList(null);
		}
		// END KGU#61 2016-09-24
		/*/ START KGU 2018-01-22: This code differed from that in addNewElement with respect to the
		 * following statement missing here so far, which seemed to make sense in case of inconsistency,
		 * though. So it was added as part of the unification - it forces FREETEXT flavour in due cases.
		 */
		_for.style = _for.classifyStyle();
		// END KGU 2018-01-22

	}

	/*========================================
	 * moveUp method
	 *========================================*/
	/**
	 * Moves the selected element(s) one position up in the current diagram (undoable).
	 * @see Element#canMoveUp()
	 */
	public void moveUpNSD()
	{
		//root.addUndo();
		try {
			addUndoNSD(false);
		} catch (CancelledException e) {
			return;
		}
		root.moveUp(getSelected());
		redraw();
		analyse();
		// START KGU#705 2019-09-23: Enh. #738
		updateCodePreview();
		// END KGU#705 2019-09-23
	}

	/*========================================
	 * moveDown method
	 *========================================*/
	/**
	 * Moves the selected element(s) one position down in the current diagram (undoable).
	 * @see Element#canMoveDown()
	 */
	public void moveDownNSD()
	{
		//root.addUndo();
		try {
			addUndoNSD(false);
		} catch (CancelledException e) {
			return;
		}
		root.moveDown(getSelected());
		redraw();
		analyse();
		// START KGU#705 2019-09-23: Enh. #738
		updateCodePreview();
		// END KGU#705 2019-09-23
	}

	/*========================================
	 * delete method
	 *========================================*/
	/**
	 * Removes the selected element(s) fro the current diagram (undoable).
	 * @see #canCut()
	 */
	public void deleteNSD()
	{
		//root.addUndo();
		try {
			addUndoNSD(false);
		} catch (CancelledException e) {
			return;
		}
		// START KGU#181 2016-04-19: Issue #164	- pass the selection to the "next" element
		Element newSel = getSelectionHeir();
		// END KGU#181 2016-04-19
		root.removeElement(getSelected());
		// START KGU#138 2016-01-11: Bugfix #102 - selection no longer valid
		// START KGU#181 2016-04-19: Issue #164	- pass the selection to the "next" element
		//this.selected = null;
		this.selected = newSel;
		if (newSel != null)
		{
			// START KGU#477 2017-12-06: Enh. #487 - consider hidden declaration sequences
			//newSel.setSelected(true);
			this.selected = newSel.setSelected(true);
			// END KGU#477 2017-12-06
		}
		// END KGU#181 2016-04-19
		// END KGU#138 2016-01-11
		redraw();
		analyse();
		// START KGU#138 2016-01-11: Bugfix#102 - disable element-based buttons
		this.NSDControl.doButtons();
		// END KGU#138 2016-01-11
		// START KGU#444 2017-10-23: Issue #417 - reduce scrolling complexity
		adaptScrollUnits();
		// END KGU#444 2017-10-23
		// START KGU#705 2019-09-23: Enh. #738
		this.updateCodePreview();
		// END KGU#705 2019-09-23
	}
	
	// START KGU#181 2016-04-19: Issue #164	- pass the selection to the "next" element
	/**
	 * Returns the element "inheriting" the selection from the doomed currently selected element
	 * This will be (if existent): 1. successor within Subqueue, 2. predecessor within Subqueue
	 * Requires this.selected to be neither Root nor an empty Subqueue.
	 * @return the element next the currently selected one, null if there is no selection
	 */
	private Element getSelectionHeir()
	{
		Element heir = null;
		if (selected != null && !(selected instanceof Root))
		{
			Subqueue sq = (Subqueue)((selected instanceof Subqueue) ? selected : selected.parent);
			int ixHeir = -1; 
			if (selected instanceof SelectedSequence)
			{
				// Last element of the subsequence
				Element last = ((SelectedSequence) selected).getElement(((SelectedSequence) selected).getSize()-1);
				Element frst = ((SelectedSequence) selected).getElement(0);
				int ixLast = sq.getIndexOf(last);	// Actual index of the last element in the Subqueue
				int ixFrst = sq.getIndexOf(frst);	// Actual index of the first element in the Subqueue
				if (ixLast < sq.getSize() - 1)
				{
					ixHeir = ixLast + 1;
				}
				else if (ixFrst > 0)
				{
					ixHeir = ixFrst - 1;
				}
			}
			else if (!(selected instanceof Subqueue)) 
			{
				int ixEle = sq.getIndexOf(selected);
				if (ixEle < sq.getSize() - 1)
				{
					ixHeir = ixEle + 1;
				}
				else
				{
					ixHeir = ixEle - 1;
				}
			}
			if (ixHeir >= 0)
			{
				heir = sq.getElement(ixHeir);
			}
			else
			{
				// Empty Subqueue remnant will take over selection
				heir = sq;
			}
		}
		return heir;
	}
	// END KGU#181 2016-04-19
	
	// START KGU#123 2016-01-03: Issue #65, for new buttons and menu items
	/*========================================
	 * collapse method
	 *========================================*/
	/**
	 * Marks the selected element(s) as collapsed such that they are represented
	 * by a surrogate the size of a simple instruction on drawing.
	 * @see #expandNSD()
	 */
	public void collapseNSD()
	{
		getSelected().setCollapsed(true);
		redraw();
		analyse();
		this.NSDControl.doButtons();
		// START KGU#444 2017-10-23: Issue #417 - reduce scrolling complexity
		adaptScrollUnits();
		// END KGU#444 2017-10-23
	}
	
	/*========================================
	 * expand method
	 *========================================*/
	/**
	 * Removes the collapsed flag from the selected elements such that they get
	 * represented in their usual shape again on drawing the diagram.
	 * @see #collapseNSD()
	 */
	public void expandNSD()
	{
		getSelected().setCollapsed(false);
		redraw();
		analyse();
		this.NSDControl.doButtons();
		// START KGU#444 2017-10-23: Issue #417 - reduce scrolling complexity
		adaptScrollUnits();
		// END KGU#444 2017-10-23
	}
	// END KGU#123 2016-01-03
	
	// START KGU#277 2016-10-13: Enh. #270
	/*========================================
	 * disable method
	 *=======================================*/
	/**
	 * Flips the disabled flag on the selected element(s). If several elements are
	 * selected, some of which are disabled while others are not, then disables all
	 * of them. To disable an element means that it gets handled like a comment on
	 * execution and export (undoable).
	 */
	public void disableNSD()
	{
		// START KGU#911 2021-01-10: Enh. 910
		if (selected != null && selected.isImmutable()) {
			return;
		}
		// END KGU#911 2021-01-10
		boolean allDisabled = true;
		//root.addUndo();
		try {
			addUndoNSD(false);
		} catch (CancelledException e) {
			return;
		}
		if (getSelected() instanceof IElementSequence)
		{
			IElementSequence elements = (IElementSequence)getSelected();
			for (int i = 0; allDisabled && i < elements.getSize(); i++)
			{
				allDisabled = elements.getElement(i).disabled;
			}
			elements.setDisabled(!allDisabled);
		}
		else {
			getSelected().disabled = !getSelected().disabled;
		}
		
		redraw();
		analyse();
		this.NSDControl.doButtons();
		// START KGU#705 2019-09-23: Enh. #738
		updateCodePreview();
		// END KGU#705 2019-09-23
	}
	
	// END KGU#277 2016-10-13

	/*========================================
	 * add method
	 *========================================*/
	/**
	 * Opens the element editor for the new given {@link Element} {@code _ele} and
	 * inserts the edited element after (if {@code _after} is true) or before (otherwise)
	 * the selected element(s) unless the user cancels the action.
	 * @param _ele - the new {@link Element} to be processed
	 * @param _title - proposed title for the editor (may be overridden by the localisation mechanism
	 * @param _pre - the default prefix text as configured in the Structure Preferences
	 * @param _after - whether {@code _ele} is to be inserted after (true) or before (false) the selected element.
	 */
	public void addNewElement(Element _ele, String _title, String _pre, boolean _after)
	{
		if (getSelected()!=null)
		{
			EditData data = new EditData();
			data.title = _title;
			data.text.setText(_pre);
			// START KGU 2015-10-14: More information to ease title localisation
			//showInputBox(data);
			showInputBox(data, _ele.getClass().getSimpleName(), true, true);
			// END KGU 2015-10-14
			if (data.result == true)
			{
				if (!(_ele instanceof Forever))
				{
					// START KGU#480 2018-01-21: Enh. #490 we have to replace DiagramController aliases by the original names
					//_ele.setText(data.text.getText());
					_ele.setAliasText(data.text.getText());
					// END KGU#480 2018-01-21
				}
				_ele.setComment(data.comment.getText());
				// START KGU 2015-10-17
				if (_ele.isBreakpoint() != data.breakpoint) {
					_ele.toggleBreakpoint();
				}
				// END KGU 2015-10-17
				// START KGU#277 2016-10-13: Enh. #270
				_ele.disabled = data.disabled;
				// END KGU#277 2016-10-13
				// START KGU#213 2016-08-01: Enh. #215
				//_ele.setBreakTriggerCount(data.breakTriggerCount);
				// END KGU#213 2016-08-01
				// START KGU#3 2015-10-25
				if (_ele instanceof For)
				{
					/*/ START KGU 2018-01-22: The only difference of this code to postEditorFor(_data, (For)_ele)
					 * was the way the style information and the value list were set - it was difficult to say
					 * which way was the better one.
					 */
//					((For)_ele).setCounterVar(data.forParts.get(0));
//					// START KGU#480 2018-01-22: Enh. #490 we have to replace DiagramController aliases by the original names
//					//((For)_ele).setStartValue(data.forParts.get(1));
//					//((For)_ele).setEndValue(data.forParts.get(2));
//					((For)_ele).setStartValue(Element.replaceControllerAliases(
//							data.forParts.get(1), false, false));
//					((For)_ele).setEndValue(Element.replaceControllerAliases(
//							data.forParts.get(2), false, false));
//					// END KGU#480 2018-01-22
//					((For)_ele).setStepConst(data.forParts.get(3));
//					// START KGU#61 2016-03-21: Enh. #84 - consider FOR-IN loops as well
//					//((For)_ele).isConsistent = ((For)_ele).checkConsistency();
//					// START KGU#480 2018-01-22: Enh. #490 we have to replace DiagramController aliases by the original names
//					//((For)_ele).setValueList(data.forParts.get(4));
//					((For)_ele).setValueList(Element.replaceControllerAliases(
//							data.forParts.get(4), false, false));
//					// END KGU#480 2018-01-22
//					((For)_ele).style = ((For)_ele).classifyStyle();
//					// END KGU#61 2016-03-21
					this.postEditFor(data, (For)_ele);
					// END KGU 2018-01-22
				}
				// END KGU#3 2015-10-25
				// START KGU#695 2021-01-22: Enh. #714
				else if (_ele instanceof Try) {
					((Try)_ele).setEmptyFinallyVisible(data.showFinally);
				}
				// END KGU#695 2021-01-22
				//root.addUndo();
				try {
					addUndoNSD(false);
				} catch (CancelledException e) {
					return;
				}
				selected.setSelected(false);
				if(_after==true)
				{
					// START KGU#477 2017-12-06: Enh. #487
					//root.addAfter(getSelected(),_ele);
					root.addAfter(getLastSelected(), _ele);
					// END KGU#477 2017-12-06
				}
				else
				{
					// START KGU#477 2017-12-06: Enh. #487
					//root.addBefore(getSelected(),_ele);
					root.addBefore(getFirstSelected(), _ele);
					// END KGU#477 2017-12-06
				}
				selected = _ele.setSelected(true);
				// START KGU#272 2016-10-06: Bugfix #262
				selectedDown = selected;
				// END KGU#272 2016-10-06
				redraw();
				analyse();
				// START KGU#444 2017-10-23: Issue #417 - reduce scrolling complexity
				adaptScrollUnits();
				// END KGU#444 2017-10-23
				// START KGU#705 2019-09-23: Enh. #738
				updateCodePreview();
				// END KGU#705 2019-09-23
			}
		}
	}
	
	/*========================================
	 * subroutine derivation method(s)
	 *========================================*/
	// START KGU#365 2017-03-19: Enh. #380 - perform the possible conversion
	/**
	 * Extracts the select element(s) from the diagram, moves them to an interactively
	 * specified new subroutine diagram and replaces them by a {@link Call} for the latter
	 * (undoable).
	 */
	public void outsourceNSD()
	{
		if (this.selected != null) {
			IElementSequence elements = null;
			if (!this.selectedIsMultiple()) {
				elements = new SelectedSequence(this.selected, this.selected);
			}
			else {
				elements = (IElementSequence)this.selected;
			}
			// START KGU#365 2017-04-14: We must at least warn if return or unmatched leave instructions are contained
			List<Jump> jumps = findUnsatisfiedJumps(elements);
			if (!jumps.isEmpty()) {
				String jumpTexts = "";
				for (Jump jmp: jumps) {
					String jumpLine = jmp.getUnbrokenText().getLongString().trim();
					if (jumpLine.isEmpty()) {
						jumpLine = "(" + Syntax.getKeywordOrDefault("preLeave", "leave") + ")";
					}
					jumpTexts += "\n \u25CF " + jumpLine;
				}
				Element.troubleMakers.addAll(jumps);
				int answer = JOptionPane.YES_OPTION;
				try {
					redraw();
					String[] options = new String[]{Menu.lblContinue.getText(), Menu.lblCancel.getText()};
					answer = JOptionPane.showOptionDialog(this.getFrame(),
							Menu.msgJumpsOutwardsScope.getText().replace("%", jumpTexts), 
							Menu.msgTitleWarning.getText(),
							JOptionPane.YES_NO_OPTION, JOptionPane.WARNING_MESSAGE,
							null,
							options,
							options[1]
							);
				}
				finally {
					Element.troubleMakers.clear();
					redraw();
				}
				if (answer != JOptionPane.YES_OPTION) {
					return;
				}
			}
			// END KGU#365 2017-04-14
			String hint = Menu.msgMustBeIdentifier.getText();
			String prompt1 = Menu.msgSubroutineName.getText() + ": ";
			String prompt = prompt1;
			String subroutineName = null;
			do {
				subroutineName = JOptionPane.showInputDialog(prompt);
				prompt = hint + "\n" + prompt1;
			} while (subroutineName != null && !Syntax.isIdentifier(subroutineName, false, null));
			if (subroutineName != null) {
				try {
					addUndoNSD(false);
				} catch (CancelledException e) {
					return;
				}
				selected.setSelected(false);
				// START KGU#506 2018-03-14: issue #522 - we need to check for record types
				HashMap<String, TypeMapEntry> parentTypes = root.getTypeInfo();
				// END KGU#506 2018-03-14
				// START KGU#626 2019-01-06: Enh. #657
				// Detect all groups root is member of such that we can associate the subroutine to them
				Collection<Group> groups = null;
				if (Arranger.hasInstance()) {
					groups = Arranger.getInstance().getGroupsFromRoot(root, true);
				}
				// END KGU#626 2019-01-06
				// START KGU#638 2019-01-20: Issue #668 - If root is not member of a group then push it to Arranger
				String targetGroupName = null;
				if (groups == null || groups.isEmpty() && Arranger.getInstance().getGroupsFromRoot(root, false).isEmpty()) {
					// If the diagram is a program then create an exclusive group named after the main diagram 
					if (root.isProgram()) {
						targetGroupName = root.getMethodName(true);
						Arranger.getInstance().addToPool(root, this.getFrame(), targetGroupName);
						groups = Arranger.getInstance().getGroupsFromRoot(root, true);
					}
					else {
						Arranger.getInstance().addToPool(root, this.getFrame());
					}
				}
				else if (Arranger.getInstance().getGroupsFromRoot(root, false).size() == groups.size()) {
					// Parent diagram is arranged but not member of the default group - then its children shouldn't be either
					targetGroupName = groups.iterator().next().getName();
				}
				// END KGU#638 2019-01-20
				// FIXME May we involve the user in argument and result value identification?
				Root sub = root.outsourceToSubroutine(elements, subroutineName, null);
				if (sub != null) {
					// adopt presentation properties from root
					//sub.highlightVars = Element.E_VARHIGHLIGHT;
					sub.isBoxed = root.isBoxed;
					// START KGU#506 2018-03-14: issue #522 - we need to check for record types
					//sub.getVarNames();	// just to prepare proper drawing.
					StringList subVars = sub.retrieveVarNames();
					prepareArgTypesForSub(parentTypes, groups, targetGroupName, sub, subVars);
					// END KGU#506 2018-03-14
					sub.setChanged(false);	// The argument false does NOT mean to reset the changed flag!
					Arranger arr = Arranger.getInstance();
					// START KGU#638 2019-01-20: Issue #668 - Improved group association behaviour
					//arr.addToPool(sub, NSDControl.getFrame());
					arr.addToPool(sub, NSDControl.getFrame(), targetGroupName);
					// END KGU#638 3019-01-20
					// START KGU#626 2019-01-06: Enh. #657
					// Associate the subroutine to all groups root is member of
					if (groups != null) {
						for (Group group: groups) {
							Arranger.getInstance().attachRootToGroup(group, sub, null, this.getFrame());
						}
					}
					// END KGU#626 2019-01-06
					arr.setVisible(true);
				}
				else {
					// Something failed, so undo the temporary changes without redo option
					root.undo(false);
				}
				selected.setSelected(true);
				redraw();
				analyse();
				// START KGU#444 2017-10-23: Issue #417 - reduce scrolling complexity
				adaptScrollUnits();
				// END KGU#444 2017-10-23
				// START KGU#705 2019-09-23: Enh. #738
				updateCodePreview();
				// END KGU#705 2019-09-23
			}
		}
	}
	
	/**
	 * Retrieves the types for subroutine variables {@code subVars} from the type map
	 * {@code parentTypes} of the calling routine and adopts or implants required includables.
	 * @param parentTypes - type map of the calling routine
	 * @param groups - Arranger groups of the calling routine (for Includable implantation)
	 * @param targetGroupName - name of the target group for the routine
	 * @param sub - the subroutine (its includeList may be modified)
	 * @param subVars - the interesting variables of the routine
	 * @return a StringList of type names in order of {@code subVars}.
	 */
	private StringList prepareArgTypesForSub(HashMap<String, TypeMapEntry> parentTypes, Collection<Group> groups,
			String targetGroupName, Root sub, StringList subVars) {
		// START KGU#921 2021-01-30: Bugfix #921 we must ensure topological ordering
		//HashMap<String, Element> sharedTypesMap = new HashMap<String, Element>();
		HashMap<String, Element> sharedTypesMap = new LinkedHashMap<String, Element>();
		// END KGU#921 2021-01-30
		StringList typeNames = new StringList();
		for (int i = 0; i < subVars.count(); i++) {
			String typeName = "";
			TypeMapEntry varType = null;
			String varName = subVars.get(i);
			if (Syntax.isIdentifier(varName, false, "")) {
				varType = parentTypes.get(varName);
				if (varType != null) {
					typeName = varType.getCanonicalType(true, true);
				}
				// START KGU#864 2020-04-28: Bugfix #865
				else if (varName.equals("true") || varName.contentEquals("false")) {
					typeName = "boolean";
				}
				// END KGU#864 2020-04-28
			}
			else {
				typeName = Element.identifyExprType(parentTypes, varName, true);
				if (!typeName.isEmpty()) {
					varType = parentTypes.get(":"+typeName);
				}
			}
			// START KGU#921 2021-01-30: Bugfix #921 Had to be recursive!
			//if (varType != null && varType.isRecord()) {
			//	Element defining = varType.getDeclaringElement();
			//	if (defining != null) {
			//		Root typeSource = Element.getRoot(defining); 
			//		if (typeSource == root) {
			//			sharedTypesMap.putIfAbsent(varType.typeName, defining);
			//		}
			//		else if (typeSource != null) {
			//			sub.addToIncludeList(typeSource);
			//		}
			//	}
			//}
			gatherSharedTypes(sub, sharedTypesMap, varType, parentTypes);
			// END KGU#921 2021-01-30
			typeNames.add(typeName);
		}
		if (!sharedTypesMap.isEmpty()) {
			// FIXME: We might also offer a combo box containing the already included diagrams of root
			String hint = Menu.msgMustBeIdentifier.getText() + "\n";
			String prompt1 = Menu.msgIncludableName.getText() + ": ";
			String prompt = prompt1;
			String includableName = null;
			do {
				includableName = JOptionPane.showInputDialog(prompt);
				prompt = hint + prompt1;
			} while (includableName == null || !Syntax.isIdentifier(includableName, false, null));
			Root incl = null;
			if (Arranger.hasInstance()) {
				Vector<Root> includes = Arranger.getInstance().findIncludesByName(includableName, root);
				if (!includes.isEmpty()) {
					incl = includes.firstElement();
					incl.addUndo();
				}
			}
			boolean isNewIncl = incl == null;
			if (isNewIncl) {
				incl = new Root();
				incl.setText(includableName);
				incl.setInclude(true);
				// adopt presentation properties from root
				//incl.highlightVars = Element.E_VARHIGHLIGHT;
				incl.isBoxed = root.isBoxed;
			}
			for (Element source: sharedTypesMap.values()) {
				((Subqueue)source.parent).removeElement(source);
				incl.children.addElement(source);
			}
			incl.setChanged(false);	// The argument false does NOT mean to reset the changed flag!
			if (isNewIncl) {
				// START KGU#638 2019-01-20: Issue #668 - Improved group association behaviour
				//Arranger.getInstance().addToPool(incl, NSDControl.getFrame());
				Arranger.getInstance().addToPool(incl, NSDControl.getFrame(), targetGroupName);
				// END KGU#638 3019-01-20
			}
			// START KGU#626 2019-01-06: Enh. #657
			// Associate the includable to all groups root is member of
			if (groups != null) {
				for (Group group: groups) {
					Arranger.getInstance().attachRootToGroup(group, incl, null, this.getFrame());
				}
			}
			// END KGU#626 2019-01-06
			root.addToIncludeList(includableName);
			sub.addToIncludeList(includableName);
		}
		return typeNames;
	}
	// END KGU#365 2017-03-19

	// START KGU#921 2021-01-30: Bugfix #921
	/**
	 * Recursively gathers the underlying complex (i.e. definition-mandatory)
	 * types the subroutine {@code sub} depends on together with their defining
	 * elements if retrievable.
	 * @param sub - a new subroutine diagram
	 * @param sharedTypesMap - the map of types assumed necessarily to be shared,
	 * may be enhanced here
	 * @param varType - a definitely referred type
	 * @param parentTypeMap - the type map of the calling diagram,
	 */
	private void gatherSharedTypes(Root sub, HashMap<String, Element> sharedTypesMap, TypeMapEntry varType, HashMap<String, TypeMapEntry> parentTypeMap) {
		if (varType != null) {
			if (varType.isRecord() || varType.isEnum()) {
				// Ensure a topological order of types by post-order traversal
				if (varType.isRecord()) {
					for (TypeMapEntry subType: varType.getComponentInfo(true).values()) {
						gatherSharedTypes(sub, sharedTypesMap, subType, parentTypeMap);
					}
				}
				Element defining = varType.getDeclaringElement();
				if (defining != null) {
					Root typeSource = Element.getRoot(defining); 
					if (typeSource == root) {
						sharedTypesMap.putIfAbsent(varType.typeName, defining);
					}
					else if (typeSource != null) {
						sub.addToIncludeList(typeSource);
					}
				}
			}
			else if (varType.isArray()) {
				// Try to fetch the element type
				String typeDescr = varType.getCanonicalType(true, false);
				int i = 0;
				while (i < typeDescr.length() && typeDescr.charAt(i) == '@') i++;
				typeDescr = typeDescr.substring(i);
				if (Function.testIdentifier(typeDescr, false, null)
						&& (varType = parentTypeMap.get(":" + typeDescr)) != null) {
					gatherSharedTypes(sub, sharedTypesMap, varType, parentTypeMap);
				}
			}
		}
	}
	// END KGU#921 2021-01-30

	// START KGU#365 2017-04-14: Enh. #380
	/** Retrieves all {@link Jump} elements within the span of {@code elements} trying to leave outside the span. */
	private List<Jump> findUnsatisfiedJumps(IElementSequence elements) {
		final class JumpFinder implements IElementVisitor {
			
			private Subqueue scope = null;
			private List<Jump> foundJumps = new LinkedList<Jump>();

			public JumpFinder(Subqueue scope)
			{
				this.scope = scope;
			}
			
			public List<Jump> getJumps() {
				return foundJumps;
			}
			
			@Override
			public boolean visitPreOrder(Element _ele) {
				if (_ele instanceof Jump) {
					Jump jmp = (Jump)_ele;
					if (jmp.isReturn() || jmp.isLeave() && jmp.getLeftLoop(scope) == null) {
						this.foundJumps.add(jmp);
					}
				}
				return true;
			}

			@Override
			public boolean visitPostOrder(Element _ele) {
				return true;
			}
			
		}
		
		Subqueue scope = elements.getSubqueue();
		JumpFinder finder = new JumpFinder(scope);
		scope.traverse(finder);
		return finder.getJumps();
		
	}
	// END KGU#65 2017-04-14

	// START KGU#667 2019-02-26: Enh. #689
	/**
	 * @return true if the selected element is a {@link Call} and a called
	 *  routine signature can be extracted or if the selected element is a
	 *  {@link Root} and its include list is not empty.
	 * @see #editSubNSD()
	 */
	public boolean canEditSub() {
		boolean canEdit = false;
		if (selected != null && selected instanceof Call) {
			Function called = ((Call)selected).getCalledRoutine();
			// We don't want to open an editor in case of a recursive call.
			canEdit = (called != null && !(called.getSignatureString().equals(root.getSignatureString(false))));
		}
		// START KGU#770 2021-01-27: Enh. #917 Also support Includables
		else if (selected != null && selected instanceof Root) {
			canEdit = ((Root)selected).includeList != null
					&& !((Root)selected).includeList.isEmpty();
		}
		// END KGU#770 2021-01-27
		return canEdit;
	}
	
	/**
	 * Summons the called subroutine of the selected {@link Call} into a {@link Mainfom}
	 * instance, possibly opens a new one. May instead offer a choice list of Includable
	 * names if the selected element is {@link Root} with non-empty include list an then
	 * summon the selected Includable in the same way.
	 * @see #canEditSub()
	 */
	public void editSubNSD() {
		// START KGU#770 2021-01-27: Enh. #917
		Root referredRoot = null;
		String targetGroupName = null;	// This will be relevant for a new diagram
		Collection<Group> myGroups = null;
		// END KGU#770 2021-01-27
		if (selected instanceof Call && this.canEditSub()) {
			Call call = (Call)selected;
			Function called = call.getCalledRoutine();
			// START KGU#770 2021-01-27: Enh. #917
			//Root referredRoot = null;
			// END KGU#770 2021-01-27
			// Try to find the subroutine in Arranger
			if (Arranger.hasInstance()) {
				Vector<Root> candidates = Arranger.getInstance()
						.findRoutinesBySignature(called.getName(), called.paramCount(), root);
				// Open a choice list if the group approach alone wasn't successful
				referredRoot = chooseReferredRoot(candidates, Menu.msgChooseSubroutine.getText());
			}
			// START KGU#770 2021-01-27: Enh. #917
			//String targetGroupName = null;	// This will be relevant for a new subroutine
			// END KGU#770 2021-01-27
			// Create new subroutine root if we haven't been able to select an existing one
			if (referredRoot == null) {
				if (JOptionPane.showConfirmDialog(getFrame(),
						Menu.msgCreateSubroutine.getText().replace("%", called.getSignatureString()),
						Menu.msgTitleQuestion.getText(),
						JOptionPane.OK_CANCEL_OPTION) != JOptionPane.OK_OPTION) {
					return;
				}
				referredRoot = new Root();
				myGroups = Arranger.getInstance().getGroupsFromRoot(root, true);
				StringList params = new StringList();
				for (int i = 0; i < called.paramCount(); i++) {
					String param = called.getParam(i);
					params.add(param);
				}
				// START KGU#744 2019-10-05: Issue #758 - retrieve argument types and care for shared types 
				StringList argTypes = this.prepareArgTypesForSub(root.getTypeInfo(), myGroups, targetGroupName, referredRoot, params);
				String paramSeparator = ", ";
				for (int i = 0; i < params.count(); i++) {
					String typeName = argTypes.get(i).replace("@", "array of ");
					// START KGU#864 2020-04-28: Bugfix #865
					//if (!Syntax.isIdentifier(params.get(i), "")) {
					String param = params.get(i);
					if (!Syntax.isIdentifier(param, false, "") || param.equals("true") || param.equals("false")) {
					// END KGU#864 2020-04-28
						params.set(i, param = ("param" + (i+1)));
					}
					if (!typeName.isEmpty() && !typeName.equals("???")) {
						params.set(i, param + ": " + typeName);
						paramSeparator = "; ";
					}
				}
				// END KGU#744 2019-10-05
				String result = "";
				if (((Call)selected).isFunctionCall()) {
					StringList lineTokens = Syntax.splitLexically(call.getUnbrokenText().get(0), true);
					lineTokens.removeAll(" ");
					String var = Call.getAssignedVarname(lineTokens, true);
					if (Syntax.isIdentifier(var, false, null)) {
						TypeMapEntry typeEntry = root.getTypeInfo().get(var);
						result = typeEntry.getCanonicalType(true, true).replace("@", "array of ");
						if (result == null) {
							result = "";
						}
					}
					if (!result.trim().isEmpty()) {
						result = ": " + result.trim();
					}
					else {
						result = ": ???";
					}
				}
				referredRoot.setText(called.getName() + "(" + params.concatenate(paramSeparator) + ")" + result);
				referredRoot.setProgram(false);
			}
		// START KGU#770 2021-01-27: Enh. #917
		}
		else if (selected instanceof Root && this.canEditSub()) {
			StringList includeNames = ((Root)selected).includeList;
			if (root.isInclude() && includeNames.contains(root.getMethodName())) {
				root.addUndo();
				includeNames.removeAll(root.getMethodName());
				if (includeNames.isEmpty()) {
					JOptionPane.showMessageDialog(getFrame(),
							Menu.msgCyclicInclusion.getText(),
							Menu.msgTitleWarning.getText(),
							JOptionPane.WARNING_MESSAGE);
					return;
				}
			}
			String inclName = null;
			if (includeNames.count() > 1) {
				inclName = (String)JOptionPane.showInputDialog(getFrame(),
						Menu.msgChooseIncludable.getText(),
						Menu.msgTitleQuestion.getText(),
						JOptionPane.QUESTION_MESSAGE, null, // Use default icon
						includeNames.toArray(),				// Array of choices
						includeNames.get(0));				// Initial choice
				if (inclName == null) {
					return;
				}
			}
			else {
				inclName = includeNames.get(0);
			}
			// Try to find the Includable in Arranger
			Vector<Root> candidates = Arranger.getInstance()
					.findIncludesByName(inclName, (Root)selected);
			// Prevent cyclic inclusion
			candidates.remove(root);
			// Open a choice list if the group approach alone wasn't successful
			referredRoot = chooseReferredRoot(candidates, Menu.msgChooseIncludable.getText());
			// Create new subroutine root if we haven't been able to select an existing one
			if (referredRoot == null) {
				if (JOptionPane.showConfirmDialog(getFrame(),
						Menu.msgCreateIncludable.getText().replace("%", inclName),
						Menu.msgTitleQuestion.getText(),
						JOptionPane.OK_CANCEL_OPTION) != JOptionPane.OK_OPTION) {
					return;
				}
				referredRoot = new Root();
				referredRoot.setText(inclName);
				referredRoot.setInclude();
			}
			myGroups = Arranger.getInstance().getGroupsFromRoot(root, true);
		}
		if (referredRoot != null) {
			referredRoot.setChanged(false);
			// Now care for the group context. If the parent diagram hadn't been in Arranger then put it there now
			if (myGroups.isEmpty() && Arranger.getInstance().getGroupsFromRoot(root, false).isEmpty()) {
				// If the diagram is a program then create an exclusive group named after the main diagram 
				if (root.isProgram()) {
					targetGroupName = root.getMethodName(true);
					Arranger.getInstance().addToPool(root, this.getFrame(), targetGroupName);
					myGroups = Arranger.getInstance().getGroupsFromRoot(root, true);
				}
				else {
					Arranger.getInstance().addToPool(root, this.getFrame());
				}
			}
			else if (Arranger.getInstance().getGroupsFromRoot(root, false).size() == myGroups.size()) {
				// Parent diagram is arranged but not member of the default group - then its children shouldn't be either
				targetGroupName = myGroups.iterator().next().getName();
			}
		// END KGU#770 2021-01-27
			// START KGU#744 2019-10-05: Issue #758 - In case the connected subForm already handles the subroutine don't force to save it
			//if (subForm == null || subForm.diagram == null || !subForm.diagram.saveNSD(true) || !subForm.setRoot(subroutine)) {
			if (
					subForm == null ||
					subForm.diagram == null ||
					subForm.diagram.getRoot() != referredRoot &&
					(!subForm.diagram.saveNSD(true) || !subForm.setRoot(referredRoot))
					)
			{
			// END KGU#744 2019-10-05
				subForm = new Mainform(false);
				subForm.addWindowListener(new WindowListener() {
					@Override
					public void windowOpened(WindowEvent e) {}
					@Override
					public void windowClosing(WindowEvent e) {
						// A dead Mainform causes enormous trouble if we try to work with it.
						if (subForm == e.getSource()) {
							subForm = null;
						}
					}
					@Override
					public void windowClosed(WindowEvent e) {
						((Mainform)(e.getSource())).removeWindowListener(this);
						// START KGU#744 2019-10-05: Bugfix #758 We are not always informed on windowClosing
						if (subForm == e.getSource()) {
							subForm = null;
						}
						// END KGU#744 2019-10-05
					}
					@Override
					public void windowIconified(WindowEvent e) {}
					@Override
					public void windowDeiconified(WindowEvent e) {}
					@Override
					public void windowActivated(WindowEvent e) {}
					@Override
					public void windowDeactivated(WindowEvent e) {}
					
				});
			}
			if (subForm.diagram.getRoot() != referredRoot) {
				subForm.setRoot(referredRoot);
			}
			// If it is a new root then add it to Arranger
			if (targetGroupName != null) {
				Arranger.getInstance().addToPool(referredRoot, subForm, targetGroupName);
			}
			// START KGU#744 2019-10-05: Bugfix #758 - The subroutine has always to be added to Arranger
			else {
				Arranger.getInstance().addToPool(referredRoot, subForm);
			}
			Arranger.getInstance().setVisible(true);
			// END KGU#744 2019-10-05
			if (!subForm.isVisible()) {
				subForm.setVisible(true);
			}
			// START KGU#744 2019-10-05: Bugfix #758
			int state = subForm.getExtendedState();
			if ((state & Frame.ICONIFIED) != 0) {
				subForm.setExtendedState(state & ~Frame.ICONIFIED);
			}
			// END KGU#744 2019-10-05
			Point loc = NSDControl.getFrame().getLocation();
			Point locSub = subForm.getLocation();
			if (loc.equals(locSub)) {
				subForm.setLocation(loc.x + 20, loc.y + 20);
			}
			// START KGU#770 2021-01-27: Enh. #689, #917
			// We must of course give the focus to the opened editor
			subForm.requestFocus();
			// END KGU#770 2021-01-27
		}
	}
		
	/**
	 * Disambiguates the referenced {@link Root} among the {@code candidates}
	 * with user assistance if necessary.
	 * @param candidates - the vector of candidate {@link Root}s
	 * @param rootType - localised name of the rout type
	 * @return either the selected {@link Root} or {@code null}
	 */
	private Root chooseReferredRoot(Vector<Root> candidates, String rootType) {
		Root referredRoot = null;
		// If the finding is unambiguous, get it
		if (candidates.size() == 1) {
			referredRoot = candidates.get(0);
		}
		else if (candidates.size() > 1) {
			// Open a choice list with full paths and let the user decide
			String[] choices = new String[candidates.size()];
			int i = 0;
			for (Root cand: candidates) {
				choices[i++] = cand.getSignatureString(true);
			}
			String input = (String) JOptionPane.showInputDialog(getFrame(),
					Menu.msgChooseSubroutine.getText().replace("%", rootType),
					Menu.msgTitleQuestion.getText(),
					JOptionPane.QUESTION_MESSAGE, null, // Use default icon
					choices,	 // Array of choices
					choices[0]); // Initial choice
			if (input != null && !input.trim().isEmpty()) {
				for (i = 0; i < choices.length && referredRoot != null; i++) {
					if (input.equals(choices[i])) {
						referredRoot = candidates.get(i);
					}
				}
			}
		}
		return referredRoot;
	}
	// END KGU#667 2019-02-26

	/*========================================
	 * transmute method(s)
	 *========================================*/
	// START KGU#199 2016-07-06: Enh. #188 - perform the possible conversion
	/**
	 * Converts the selected element(s) into some substitute according to the
	 * specified transmutation rules (undoable).
	 * @see #canTransmute()
	 */
	public void transmuteNSD()
	{
		Subqueue parent = (Subqueue)selected.parent;
		if (selected instanceof Instruction)
		{
			//root.addUndo();
			try {
				addUndoNSD(false);
			} catch (CancelledException e) {
				return;
			}
			if (selected.getUnbrokenText().count() > 1)
			{
				transmuteToSequence(parent);
			}
			else
			{
				transmuteToSpecialInstr(parent);
			}
		}
		else if (selected instanceof IElementSequence)
		{
			root.addUndo();
			transmuteToCompoundInstr(parent);
		}
		// START KGU#229 2016-08-01: Enh. #213 - FOR loop decomposition
		else if (selected instanceof For && ((For)selected).style == For.ForLoopStyle.COUNTER)
		{
			root.addUndo();
			decomposeForLoop(parent);
		}
		// END KGU#229 2016-08-01
		// START KGU#267 2016-10-03: Enh. #257 - CASE decomposition
		else if (selected instanceof Case)
		{
			root.addUndo();
			decomposeCase(parent);
		}
		// END KGU#267 2016-10-03
		// START KGU#357 2017-03-10: Enh. #367: swapping of sides
		else if (selected instanceof Alternative && ((Alternative)selected).qFalse.getSize() > 0)
		{
			root.addUndo();
			swapBranches((Alternative)selected);
		}
		// END KGU#357 2017-03-10
		this.doButtons();
		redraw();
		analyse();
		// START KGU#444 2017-10-23: Issue #417 - reduce scrolling complexity
		adaptScrollUnits();
		// END KGU#444 2017-10-23
		// START KGU#705 2019-09-23: Enh. #738
		updateCodePreview();
		// END KGU#705 2019-09-23
	}
	
	// START KGU#357 2017-03-10: Enh. #367
	/** Helper method of {@link #transmuteNSD()} */
	private void swapBranches(Alternative _alt) {
		String condition = _alt.getText().getText();
		String negCondition = Element.negateCondition(condition);
		_alt.setText(negCondition);
		Subqueue temp = _alt.qFalse;
		_alt.qFalse = _alt.qTrue;
		_alt.qTrue = temp;
		// The width of the condition is likely to have changed
		_alt.resetDrawingInfoUp();	// KGU#590 2018-10-01: Corrected Down -> Up
		redraw();
		analyse();
	}
	// END KGU#357 2017-03-10

	/** Helper method of {@link #transmuteNSD()} */
	private void transmuteToSequence(Subqueue parent)
	{
		// Comment will be split as follows:
		// If the number of strings of the comment equals the number of instruction
		// lines then the strings are assigned one by one to he resulting instructions
		// (thereby splitting multi-line strings into StringLists),
		// otherwise the first instruction will get all comment.
		int index = parent.getIndexOf(selected);
		StringList comment = selected.getComment();
		StringList text = selected.getBrokenText();
		int count = text.count();
		boolean distributeComment = (count == comment.count());
		for (int i = 0; i < count; i++)
		{
			Instruction instr = (Instruction)selected.copy();
			instr.setText(StringList.explode(text.get(i), "\n"));
			if (distributeComment)
			{
				instr.setComment(StringList.explode(comment.get(i), "\n"));
			}
			else if (i != 0)
			{
				instr.comment.clear();
			}
			parent.insertElementAt(instr, index+i+1);
		}
		parent.removeElement(index);
		selected = new SelectedSequence(parent, index, index+count-1);
		selectedDown = null;
		selected.setSelected(true);
	}
	
	/** Helper method of {@link #transmuteNSD()} */
	private void transmuteToSpecialInstr(Subqueue parent)
	{
		Instruction instr = (Instruction)selected;
		Element elem = instr;
		if (instr instanceof Call || instr instanceof Jump)
		{
			elem = new Instruction(instr);
		}
		else if (instr.isProcedureCall() || instr.isFunctionCall())
		{
			elem = new Call(instr);
		}
		else if (instr.isJump())
		{
			elem = new Jump(instr);
		}
		int index = parent.getIndexOf(instr);
		parent.insertElementAt(elem, index+1);
		parent.removeElement(index);
		this.selected = elem;
		this.selectedDown = this.selected;
	}
	
	/** Helper subroutine of {@link #transmuteNSD()} */
	private void transmuteToCompoundInstr(Subqueue parent)
	{
		// Comments will be composed as follows:
		// If none of the selected elements had a non-empty comment then the resulting
		// comment will be empty. Otherwise the resulting comment will contain as many
		// strings as elements. Each of them will be the respective element comment,
		// possibly containing several newlines if it was a multi-line comment.
		Instruction instr = (Instruction)((IElementSequence)selected).getElement(0);
		StringList composedComment = StringList.getNew(instr.getComment().getText().trim());
		int nElements = ((IElementSequence)selected).getSize();
		int index = parent.getIndexOf(instr);
		boolean brkpt = instr.isBreakpoint();
		// START KGU#213 2016-08-01: Enh. #215
		int brkCount = instr.getBreakTriggerCount();
		// END KGU#213 2016-08-01
		// Find out whether all elements are of the same kind
		boolean sameKind = true;
		for (int i = 1; sameKind && i < nElements; i++)
		{
			if (((IElementSequence)selected).getElement(i).getClass() != instr.getClass())
			{
				sameKind = false;
			}
		}
		// If so...
		if (sameKind)
		{
			// ... then clone the first element of the sequence as same class
			instr = (Instruction)instr.copy();
		}
		else {
			// ... else clone the first element of the sequence as simple instruction
			instr = new Instruction(instr);
		}
		((IElementSequence)selected).removeElement(0);
		nElements--;
		// And now append the contents of the remaining elements, removing them from the selection
		for (int i = 0; i < nElements; i++)
		{
			Element ele = ((IElementSequence)selected).getElement(0);
			instr.getText().add(ele.getText());
			composedComment.add(ele.getComment().getText().trim());
			if (ele.isBreakpoint())
			{
				brkpt = true;
			}
			// START KGU#213 2016-08-01: Enh. #215
			// Use the earliest breakTriggerCount
			int brkCnt = ele.getBreakTriggerCount();
			if (brkCnt > 0 && brkCnt < brkCount)
			{
				brkCount = brkCnt;
			}
			// END KGU#213 2016-08-01
			((IElementSequence)selected).removeElement(0);			
		}
		// If there was no substantial comment then we must not create one, otherwise
		// the cmment is to consist of as many strings as instruction lines - where
		// each of them may contain newlines for reversibility
		if (!composedComment.concatenate().trim().isEmpty())
		{
			instr.setComment(composedComment);
		}
		else
		{
			instr.getComment().clear();
		}
		// If any of the implicated instructions had a breakpoint then set it here, too
		if (brkpt && !instr.isBreakpoint())
		{
			instr.toggleBreakpoint();
		}
		// START KGU#213 2016-08-01: Enh. #215
		// Use the earliest breakTriggerCount
		instr.setBreakTriggerCount(brkCount);
		// END KGU#213 2016-08-01
		
		instr.setSelected(true);
		parent.insertElementAt(instr, index);
		this.selected = instr;
		this.selectedDown = this.selected;
	}
	// END KGU#199 2016-07-06

	// START KGU#229 2016-08-01: Enh. #213 - FOR loop decomposition
	/** Helper method of {@link #transmuteNSD()} */
	private void decomposeForLoop(Subqueue parent)
	{
		// Comment will be tranferred to the While loop.
		For forLoop = (For)selected;
		String asgmtOpr = " <- ";
		if (forLoop.getText().get(0).contains(":="))
		{
			asgmtOpr = " := ";
		}
		int step = forLoop.getStepConst();
		Element[] elements = new Element[3];
		elements[0] = new Instruction(forLoop.getCounterVar() + asgmtOpr + forLoop.getStartValue());
		// START KGU#229 2016-09-09: Take care of the configured prefix and postfix
		//While whileLoop = new While(forLoop.getCounterVar() + (step < 0 ? " >= " : " <= ") + forLoop.getEndValue());
		String prefix = "", postfix = "";
		if (!Syntax.getKeyword("preWhile").trim().isEmpty()) {
			prefix = Syntax.getKeyword("preWhile");
			if (!prefix.endsWith(" ")) prefix += " ";
		}
		if (!Syntax.getKeyword("postWhile").trim().isEmpty()) {
			postfix = Syntax.getKeyword("postWhile");
			if (!postfix.startsWith(" ")) postfix = " " + postfix;
		}
		While whileLoop = new While(prefix + forLoop.getCounterVar() + (step < 0 ? " >= " : " <= ") + forLoop.getEndValue() + postfix);
		// END KGU#229 2016-09-09
		elements[1] = whileLoop;
		elements[2] = new Instruction(forLoop.getCounterVar() + asgmtOpr + forLoop.getCounterVar() + (step < 0 ? " - " : " + ") + Math.abs(forLoop.getStepConst()));

		whileLoop.setComment(forLoop.getComment());
		if (forLoop.isBreakpoint())
		{
			whileLoop.toggleBreakpoint();
		}
		whileLoop.setBreakTriggerCount(forLoop.getBreakTriggerCount());
		whileLoop.q = forLoop.getBody();
		whileLoop.q.parent = whileLoop;
		whileLoop.q.addElement(elements[2]);
		whileLoop.setCollapsed(forLoop.isCollapsed(true));
		for (int i = 0; i < elements.length; i++)
		{
			Element elem = elements[i];
			elem.setColor(forLoop.getColor());
			elem.deeplyCovered = forLoop.deeplyCovered;
			elem.simplyCovered = forLoop.simplyCovered;
		}
		int index = parent.getIndexOf(forLoop);
		for (int i = 0; i < 2; i++)
		{
			parent.insertElementAt(elements[1-i], index+1);
		}
		parent.removeElement(index);
		this.selected = new SelectedSequence(parent, index, index+1);
		// START KGU#229 2016-09-11: selection must be made visible!
		this.selected.setSelected(true);
		// END KGU#229 2016-09-11
		this.selectedDown = this.selected;
	}
	// END KGU#229 2016-08-01

	// START KGU#267 2016-10-03: Enh. #257 - CASE structure decomposition
	/** Helper method of {@link #transmuteNSD()} */
	private void decomposeCase(Subqueue parent)
	{
		// Comment will be transferred to the first replacing element
		// (discriminator variable assignment or outermost Alternative).
		Case caseElem = (Case)selected;
		// List of replacing nested alternatives
		List<Alternative> alternatives = new LinkedList<Alternative>();
		// Possibly preceding assignment of the selection expression value
		Instruction asgnmt = null;
		// tokenized selection expression
		StringList selTokens = Syntax.splitLexically(caseElem.getText().get(0), true);
		// Eliminate parser preference keywords
		String[] redundantKeywords = {Syntax.getKeyword("preCase"), Syntax.getKeyword("postCase")};
		for (String keyword: redundantKeywords)
		{
			if (!keyword.trim().isEmpty())
			{
				StringList tokenizedKey = Syntax.splitLexically(keyword, false);
				int pos = -1;
				while ((pos = selTokens.indexOf(tokenizedKey, pos+1, !Syntax.ignoreCase)) >= 0)
				{
					for (int i = 0; i < tokenizedKey.count(); i++)
					{
						selTokens.delete(pos);
					}
				}
			}
		}
		String discriminator = selTokens.concatenate().trim();
		// If the discriminating expression isn't just a variable then assign its value to an
		// artificial variable first and use this as discriminator further on.
		if (!Syntax.isIdentifier(discriminator, false, ""))
		{
			String discrVar = "discr" + caseElem.hashCode();
			asgnmt = new Instruction(discrVar + " <- " + discriminator);
			discriminator = discrVar;
			asgnmt.setColor(caseElem.getColor());
		}
		
		// Take care of the configured prefix and postfix
		String prefix = "", postfix = "";
		if (!Syntax.getKeyword("preAlt").trim().isEmpty()) {
			prefix = Syntax.getKeyword("preAlt");
			if (!prefix.endsWith(" ")) prefix += " ";
		}
		if (!Syntax.getKeyword("postAlt").trim().isEmpty()) {
			postfix = Syntax.getKeyword("postAlt");
			if (!postfix.startsWith(" ")) postfix = " " + postfix;
		}
		
		int nAlts = 0;	// number of alternatives created so far
		for (int lineNo = 1; lineNo < caseElem.getText().count(); lineNo++)
		{
			String line = caseElem.getText().get(lineNo);
			// Specific handling of the last branch
			if (lineNo == caseElem.getText().count()-1)
			{
				// In case it's a "%", nothing is to be added, otherwise the last
				// branch is to be the else path of the innermost alternative
				if (!line.equals("%"))
				{
					// This should not happen before the first alternative has been created!
					alternatives.get(nAlts-1).qFalse = caseElem.qs.get(lineNo-1);
					alternatives.get(nAlts-1).qFalse.parent = alternatives.get(nAlts-1);
				}
			}
			else 
			{
				String[] selectors = line.split(",");
				String cond = "";
				for (String selConst: selectors)
				{
					cond += " || (" + discriminator + " = " + selConst.trim() + ")";
				}
				// START KGU#288 2016-11-06: Issue #279
				//cond = cond.substring(4).replace("||", CodeParser.getKeywordOrDefault("oprOr", "or"));
				cond = cond.substring(4).replace("||", Syntax.getKeywordOrDefault("oprOr", "or"));
				// END KGU#288 2016-11-06
				Alternative newAlt = new Alternative(prefix + cond + postfix);
				newAlt.qTrue = caseElem.qs.get(lineNo-1);
				newAlt.qTrue.parent = newAlt;
				alternatives.add(newAlt);
				if (nAlts > 0)
				{
					alternatives.get(nAlts-1).qFalse.addElement(newAlt);
				}
				nAlts++;
			}
		}

		Element firstSubstitutor = (asgnmt != null) ? asgnmt : alternatives.get(0);
		firstSubstitutor.setComment(caseElem.getComment());
		if (caseElem.isBreakpoint())
		{
			firstSubstitutor.toggleBreakpoint();
		}
		firstSubstitutor.setBreakTriggerCount(caseElem.getBreakTriggerCount());
		for (Alternative alt: alternatives)
		{
			alt.setColor(caseElem.getColor());
			alt.deeplyCovered = caseElem.deeplyCovered;
			alt.simplyCovered = caseElem.simplyCovered;
		}
		alternatives.get(0).setCollapsed(caseElem.isCollapsed(true));

		int index = parent.getIndexOf(caseElem);
		parent.removeElement(index);
		parent.insertElementAt(alternatives.get(0), index);
		if (asgnmt != null)
		{
			parent.insertElementAt(asgnmt, index);
			this.selected = new SelectedSequence(parent, index, index+1);
		}
		else 
		{
			this.selected = parent.getElement(index);
		}
		this.selected.setSelected(true);
		this.selectedDown = this.selected;
	}
	// END KGU#267 2016-10-03

	// START KGU#282 2016-10-16: Issue #272 (draft)
	/*=======================================*
	 * Turtleizer precision methods
	 *=======================================*/
	/**
	 * Replaces all Turtleizer {@code fd} and {@code bk} procedure calls by the more precise
	 * {@code forward} and {@code backward} instructions ({@code precisionUp} = true) or the other way round
	 * ({@code precisionUp} = false) in the selected elements 
	 * @param precisionUp - whether to convert to the more precise or to the less precise versions
	 */
	public void replaceTurtleizerAPI(boolean precisionUp)
	{
		final class TurtleizerSwitcher implements IElementVisitor 
		{
			private int from;
			// START #272 2016-10-17 (KGU): detect changes (to get rid of void undo entry
			private boolean act = false;
			private int nChanges = 0;
			// END #272 2016-10-17
			private final String[][] functionPairs = { {"fd", "forward"}, {"bk", "backward"}};
			
			public TurtleizerSwitcher(boolean upgrade)
			{
				this.from = upgrade ? 0 : 1;
			}
			
			public boolean visitPreOrder(Element _ele)
			{
				if (_ele.getClass().getSimpleName().equals("Instruction")) {
					for (int i = 0; i < _ele.getText().count(); i++) {
						String line = _ele.getText().get(i);
						if (Instruction.isTurtleizerMove(line)) {
							Function fct = new Function(line);
							for (int j = 0; j < functionPairs.length; j++) {
								String oldName = functionPairs[j][from];
								if (fct.getName().equals(oldName)) {
									// START #272 2016-10-17
									//_ele.getText().set(i, functionPairs[j][1 - from] + line.trim().substring(oldName.length()));
									if (this.act) {
										_ele.getText().set(i, functionPairs[j][1 - from] + line.trim().substring(oldName.length()));
									}
									nChanges++;
									// END #272 2016-10-17
								}
							}
						}
					}
				}
				return true;
			}
			public boolean visitPostOrder(Element _ele)
			{
				return true;
			}
			
			// START #272 2016-10-17 (KGU)
			public void activate()
			{
				this.nChanges = 0;
				this.act = true;
			}
			
			public int getNumberOfReplacements()
			{
				return nChanges;
			}
			// END #272 2016-10-17
			
		}
		
		// START #272 2016-10-17 (KGU): Inform the user and get rid of void undo entry
		//root.addUndo();
		//selected.traverse(new TurtleizerSwitcher(precisionUp));
		// First mere count run
		TurtleizerSwitcher switcher = new TurtleizerSwitcher(precisionUp);
		selected.traverse(switcher);
		int nReplaced = switcher.getNumberOfReplacements();
		if (nReplaced > 0) {
			// There will be substitutions, so get dangerous.
			//root.addUndo();
			try {
				addUndoNSD(false);
			} catch (CancelledException e) {
				return;
			}
			switcher.activate();
			selected.traverse(switcher);			
		}
		JOptionPane.showMessageDialog(this.getFrame(),
				Menu.msgReplacementsDone.getText().replace("%", Integer.toString(nReplaced)));
		// END #272 2016-10-17
		// START KGU#705 2019-09-23: Enh. #738
		updateCodePreview();
		// END KGU#705 2019-09-23
	}
	// END KGU#282 2016-10-16
	
	// START KGU#602 2018-10-26: Enh. #619
	/**
	 * Adjusts line breaking for the selected element(s). Requests the details
	 * interactively from the user.
	 */
	public void rebreakLines()
	{
		if (this.selected != null) {
			// The current maximum line lengths of the selected element(s)
			Element selectedEls = this.selected;
			int flatMax = selectedEls.getMaxLineLength(false);
			int deepMax = selectedEls.getMaxLineLength(true);
			int lastLineLimit = this.lastWordWrapLimit <= 0 ? deepMax : this.lastWordWrapLimit;
			JPanel pnl = new JPanel();
			JLabel lblMaxLenSel = new JLabel(Menu.msgMaxLineLengthSelected.getText().
					replace("%", Integer.toString(flatMax)));
			JLabel lblMaxLenSub = new JLabel(Menu.msgMaxLineLengthSubstructure.getText().
					replace("%", Integer.toString(deepMax)));
			JLabel lblNewLen = new JLabel(Menu.lblNewMaxLineLength.getText());
			JSpinner spnNewLen = new JSpinner();
			SpinnerModel spnModelLen = new SpinnerNumberModel(0, 0, 255, 5);
			spnNewLen.setModel(spnModelLen);
			spnNewLen.setValue(lastLineLimit);
			JCheckBox cbRecursive = new JCheckBox(Menu.lblInvolveSubtree.getText());
			JCheckBox cbPreserve = new JCheckBox(Menu.lblPreserveContinuators.getText());
			cbRecursive.setSelected(!(selectedEls instanceof Instruction));
			cbPreserve.setSelected(lastLineLimit < (cbRecursive.isSelected() ? deepMax : flatMax));

			GridBagConstraints gbcLimits = new GridBagConstraints();
			gbcLimits.insets = new Insets(0, 5, 5, 5);
			gbcLimits.weightx = 1.0;
			gbcLimits.anchor = GridBagConstraints.LINE_START;

			pnl.setLayout(new GridBagLayout());

			gbcLimits.gridx = 0; gbcLimits.gridy = 0;
			gbcLimits.gridwidth = GridBagConstraints.REMAINDER;
			pnl.add(lblMaxLenSel, gbcLimits);

			gbcLimits.gridy++;
			pnl.add(lblMaxLenSub, gbcLimits);	        

			gbcLimits.gridy++;
			gbcLimits.gridwidth = 1;
			pnl.add(lblNewLen, gbcLimits);

			gbcLimits.gridx++;
			gbcLimits.gridwidth = GridBagConstraints.REMAINDER;
			gbcLimits.fill = GridBagConstraints.HORIZONTAL;
			pnl.add(spnNewLen, gbcLimits);

			gbcLimits.gridx = 0; gbcLimits.gridy++;
			gbcLimits.fill = GridBagConstraints.NONE;
			pnl.add(cbRecursive, gbcLimits);
			gbcLimits.gridy++;
			pnl.add(cbPreserve, gbcLimits);

			ChangeListener changeListener = new ChangeListener() {

				private final JSpinner spnLen = spnNewLen;
				private final JCheckBox chkRec = cbRecursive, chkPres = cbPreserve;
				private final int flatLen = flatMax, deepLen = deepMax;

				@Override
				public void stateChanged(ChangeEvent e) {
					int limit = (int)spnLen.getValue();
					if (chkRec.isSelected() && limit > deepLen || !chkRec.isSelected() && limit > flatLen) {
						chkPres.setSelected(false);
					}
				}

			};

			// Without this hack, directly entering a number in the spinner's text field wouldn't fire the ChangeEvent
			DefaultFormatter formatter = (DefaultFormatter)((JSpinner.DefaultEditor)spnNewLen.getEditor()).getTextField().getFormatter();
			formatter.setCommitsOnValidEdit(true);

			spnNewLen.addChangeListener(changeListener);
			cbRecursive.addChangeListener(changeListener);

			int answer = JOptionPane.showConfirmDialog(
					this.getFrame(), pnl,
					Menu.ttlBreakTextLines.getText(),
					JOptionPane.OK_CANCEL_OPTION);

			if (answer == JOptionPane.OK_OPTION) {
				root.addUndo();
				boolean recursive = cbRecursive.isSelected();
				boolean preserve = cbPreserve.isSelected();
				this.lastWordWrapLimit = (short)(int)spnNewLen.getValue();
				boolean changed = false;
				if (selectedEls instanceof Root) {
					changed = selectedEls.breakTextLines(this.lastWordWrapLimit, !preserve);
					if (recursive && ((Root)selectedEls).breakElementTextLines(this.lastWordWrapLimit, !preserve)) {
						changed = true;
					}
				}
				else if (!recursive && !(selectedEls instanceof IElementSequence)) {
					changed = selectedEls.breakTextLines(this.lastWordWrapLimit, !preserve);
				}
				else {
					if (!(selectedEls instanceof IElementSequence)) {
						selectedEls = new SelectedSequence(selectedEls, selectedEls);
					}
					IElementSequence.Iterator iter = ((IElementSequence)selectedEls).iterator(recursive);
					while (iter.hasNext()) {
						if (iter.next().breakTextLines(this.lastWordWrapLimit, !preserve)) {
							changed = true;
						}
					}
				}
				if (!changed) {
					root.undo(false);
				}
				// START KGU#705 2019-09-23: Enh. #738
				updateCodePreview();
				// END KGU#705 2019-09-23
			}
		}
	}
	// END KGU#602 2016-10-26

	// START KGU#43 2015-10-12
	/*========================================
	 * breakpoint methods
	 *========================================*/
	/**
	 * Enables or disables the breakpoint on the selected element(s) depending on the previous
	 * state. Does not affect a possibly configured break trigger.
	 * @see Element#toggleBreakpoint()
	 * @see #editBreakTrigger()
	 * @see #clearBreakpoints()
	 */
	public void toggleBreakpoint()
	{
		Element ele = getSelected();
		if (ele != null)
		{
			ele.toggleBreakpoint();
			redraw();
		}
	}
	
	// START KGU#213 2016-08-02: Enh. #215
	/**
	 * Opens a dialog that allows to set the break trigger value (i.e. the execution count
	 * value that triggers a breakpoint if enabled.
	 * @see #toggleBreakpoint()
	 * @see #clearBreakpoints()
	 */
	public void editBreakTrigger() {
		// TODO Auto-generated method stub
		Element ele = getSelected();
		if (ele != null)
		{
			int trigger = ele.getBreakTriggerCount();
			// FIXME: Replace this quick-and-dirty approach by something more functional
			String str = JOptionPane.showInputDialog(this.getFrame(),
					Menu.msgBreakTriggerPrompt.getText(),
					Integer.toString(trigger));
			if (str != null)
			{
				// START KGU#252 2016-09-21: Issue 248 - Linux (Java 1.7) workaround
				boolean isDone = false;
				// END KGU#252 2016-09-21
				try {
					// START KGU#252 2016-09-21: Issue 248 - Linux (Java 1.7) workaround
					//ele.setBreakTriggerCount(Integer.parseUnsignedInt(str));
					isDone = ele.setBreakTriggerCount(Integer.parseInt(str));
					// END KGU#252 2016-09-21
					// We assume the intention to activate the breakpoint with the configuration
					if (!ele.isBreakpoint())
					{
						// FIXME This might not work properly with recursive algorithms (i.e. on stack unwinding)
						ele.toggleBreakpoint();
					}
					redraw();
				}
				catch (NumberFormatException ex)
				{
					// START KGU#252 2016-09-21: Issue 248 - Linux (Java 1.7) workaround
					//JOptionPane.showMessageDialog(this,
					//		Menu.msgBreakTriggerIgnored.getText(),
					//		Menu.msgTitleWrongInput.getText(),
					//		JOptionPane.ERROR_MESSAGE);
					// END KGU#252 2016-09-21
				}
				// START KGU#252 2016-09-21: Issue 248 - Linux (Java 1.7) workaround
				if (!isDone) {
					JOptionPane.showMessageDialog(this.getFrame(),
						Menu.msgBreakTriggerIgnored.getText(),
						Menu.msgTitleWrongInput.getText(),
						JOptionPane.ERROR_MESSAGE);
				}
				// END KGU#252 2016-09-21
			}
		}
	}
	// END KGU#213 2016-08-02

	/**
	 * Unsets all enabled breakpoints throughout the current diagram.
	 * @see #toggleBreakpoint()
	 * @see #editBreakTrigger()
	 */
	public void clearBreakpoints()
	{
		root.clearBreakpoints();
		redraw();
	}

	/**
	 * Clears all execution flags and counts throughout the entire diagram held as
	 * {@link #root}.
	 */
	public void clearExecutionStatus()
	{
		root.clearExecutionStatus();
		redraw();
	}
	// END KGU#43 2015-10-12

	/*========================================
	 * print method
	 *========================================*/
	/**
	 * Opens the print preview for the current {@link #root} from which it can be printed.
	 * @see #exportPDF()
	 */
	public void printNSD()
	{
		/*
		// printing support
		//--- Create a printerJob object
		PrinterJob printJob = PrinterJob.getPrinterJob ();
		//--- Set the printable class to this one since we
		//--- are implementing the Printable interface
		printJob.setPrintable (this);
		//--- Show a print dialog to the user. If the user
		//--- clicks the print button, then print, otherwise
		//--- cancel the print job
		if (printJob.printDialog())
		{
			try
			{
				printJob.print();
			}
			catch (Exception PrintException)
			{
				PrintException.printStackTrace();
			}
		}
		*/
		//PrintPreview.print(this);
		/*
		PrintPreview pp = new PrintPreview(this,"Print Previwe");
		Point p = getLocationOnScreen();
		pp.setLocation(Math.round(p.x+(getVisibleRect().width-pp.getWidth())/2), Math.round(p.y)+(getVisibleRect().height-pp.getHeight())/2);
		pp.setVisible(true);
		*/
		// START KGU#170 2018-06-11: Issue #143 - on opening the print preview a comment popup should vanish
		hideComments();
		// END KGU#170 2018-06-11
		PrintPreview pp = new PrintPreview(NSDControl.getFrame(),this);
		Point p = getLocationOnScreen();
		pp.setLocation(Math.round(p.x+(getVisibleRect().width-pp.getWidth())/2+this.getVisibleRect().x),
					   Math.round(p.y)+(getVisibleRect().height-pp.getHeight())/2+this.getVisibleRect().y);
		pp.setVisible(true);
	}

	// START KGU #2 2015-11-19
	/*========================================
	 * arrange method
	 *========================================*/
	/**
	 * Push the current root to the Arranger and pin it there. If Arranger wasn't visible then
	 * it will be (re-)opened. 
	 */
	public void arrangeNSD()
	// START KGU#626 2018-12-28: Enh. #657
	{
		arrangeNSD(null);
	}
	/**
	 * Push the current root to the Arranger and pin it there. If Arranger wasn't visible then
	 * it will be (re-)opened.
	 * @param sourceFilename - the base name of a code file the diagram was imported from if so, null otherwise
	 */
	public void arrangeNSD(String sourceFilename)
	// END KGU#626 2018-12-28
	{
		//System.out.println("Arranger button pressed!");
		Arranger arr = Arranger.getInstance();
		arr.addToPool(root, NSDControl.getFrame(), sourceFilename);
		arr.setVisible(true);
		// KGU#280 2016-10-11: Obsolete now
		//isArrangerOpen = true;	// Gives the Executor a hint where to find a subroutine pool
	}
	// END KGU#2 2015-11-19
	
	// START KGU#125 2016-01-06: Possibility to adopt a diagram if it's orphaned
	public void adoptArrangedOrphanNSD(Root root)
	{
		if (isArrangerOpen())
		{
			Arranger arr = Arranger.getInstance();
			// START KGU#742 2019-10-04: This caused ConcurrentModificationExceptions
			//arr.addToPool(root, frame);
			arr.adoptRootIfOrphaned(root, (Mainform)NSDControl.getFrame());
			//END KGU#741 2019-10-04
		}
	}
	// END KGU#125 2016-01-06

	/*========================================
	 * about method
	 *========================================*/
	/**
	 * Opens the About window with version info, authors tab, license text, change log tab, and paths tab.
	 */
	public void aboutNSD()
	{
		About about = new About(NSDControl.getFrame());
		Point p = getLocationOnScreen();
		about.setLocation(Math.round(p.x+(getVisibleRect().width-about.getWidth())/2+this.getVisibleRect().x),
						  Math.round(p.y)+(getVisibleRect().height-about.getHeight())/2+this.getVisibleRect().y);
		// START KGU#300 2016-12-02: Enh. #300 - Add info about newer version if enabled
		String newVersion = this.getLatestVersionIfNewer();
		if (newVersion != null) {
			about.lblVersion.setText(about.lblVersion.getText() + " (" + Menu.msgNewerVersionAvail.getText().replace("%", newVersion) + ")");
		}
		// END KGU#300 2016-12-02
		about.setVisible(true);
	}

	/*========================================
	 * export picture method
	 *========================================*/
	/**
	 * Opens a dialog for the configuration of a multi-tile PNG export and a {@link FileChooser}
	 * and performs the respective image export.
	 * @see #exportPNG()
	 * @see #exportSVG()
	 * @see #exportEMF()
	 * @see #exportPDF()
	 * @see #exportSWF()
	 */
	public void exportPNGmulti()
	{
		// START KGU#183 2016-04-24: Issue #169 - retain old selection
		Element wasSelected = selected;
		// END KGU#183 2016-04-24
		
		// START KGU#41 2015-10-11
		//root.selectElementByCoord(-1,-1);	// Unselect all elements
		//redraw();
		unselectAll(true);
		// END KGU#41 2015-10-11

		JFileChooser dlgSave = new JFileChooser("Export diagram as Multi-PNG ...");
		// START KGU#287 2017-01-09: Bugfix #330 Ensure Label items etc. be scaled for L&F "Nimbus"
		GUIScaler.rescaleComponents(dlgSave);
		// END KGU#287 2017-01-09
		// set directory
		if (lastExportDir!=null)
		{
			dlgSave.setCurrentDirectory(lastExportDir);
		}
		else if(root.getFile()!=null)
		{
			dlgSave.setCurrentDirectory(root.getFile());
		}
		else
		{
			dlgSave.setCurrentDirectory(currentDirectory);
		}
		// propose name
		// START KGU 2015-10-16: There is already a suitable method on root
//		String nsdName = root.getText().get(0);
//		nsdName.replace(':', '_');
//		if(nsdName.indexOf(" (")>=0) {nsdName=nsdName.substring(0,nsdName.indexOf(" ("));}
//		if(nsdName.indexOf("(")>=0) {nsdName=nsdName.substring(0,nsdName.indexOf("("));}
		String nsdName = root.proposeFileName();
		// END KGU 2015-10-16
		dlgSave.setSelectedFile(new File(nsdName));

		// START KGU#170 2016-04-01: Enh. #110 - select the provided filter
		//dlgSave.addChoosableFileFilter(new lu.fisch.structorizer.io.PNGFilter());
		PNGFilter filter = new PNGFilter();
		dlgSave.addChoosableFileFilter(filter);
		dlgSave.setFileFilter(filter);
		hideComments();	// Issue #143: Hide the current comment popup if visible
		// END KGU#170 2016-04-01
		int result = dlgSave.showSaveDialog(NSDControl.getFrame());
		if (result == JFileChooser.APPROVE_OPTION)
		{
			lastExportDir = dlgSave.getSelectedFile().getParentFile();
			String filename = dlgSave.getSelectedFile().getAbsoluteFile().toString();
			if (!filename.substring(filename.length()-4, filename.length()).toLowerCase().equals(".png"))
			{
				filename += ".png";
			}

			// START KGU#224 2016-07-28: Issue #209  Test was nonsense since the actual file names will be different
			//File file = new File(filename);
			File file = new File(filename.replace(".png", "-00-00.png"));
			// END KGU#224 2016-07-28
			boolean writeDown = true;
			
			if(file.exists())
			{
				int response = JOptionPane.showConfirmDialog (this.getFrame(),
						Menu.msgOverwriteFiles.getText(),
						Menu.btnConfirmOverwrite.getText(),
						JOptionPane.YES_NO_OPTION,
						JOptionPane.QUESTION_MESSAGE);
				if (response == JOptionPane.NO_OPTION)
				{
					writeDown=false;
				}
			}
			if(writeDown==true)
			{
				// START KGU#218 2016-07-28: Issue #206 Localization efforts
				//int cols = Integer.valueOf(JOptionPane.showInputDialog(null, "Into how many columns do you want to split the output?", "1"));
				//int rows = Integer.valueOf(JOptionPane.showInputDialog(null, "Into how many rows do you want to split the output?", "3"));
				int cols = Integer.valueOf(JOptionPane.showInputDialog(null, Menu.msgDialogExpCols.getText(), "1"));
				int rows = Integer.valueOf(JOptionPane.showInputDialog(null, Menu.msgDialogExpRows.getText(), "3"));
				// END KGU#218 2016-07-28

				BufferedImage image = new BufferedImage(root.width+1,root.height+1,BufferedImage.TYPE_4BYTE_ABGR);
				// START KGU#221 2016-07-28: Issue #208 Need to achieve transparent background
				//printAll(image.getGraphics());
				// START KGU#906 2021-01-06: Enh. #905
				//redraw(image.createGraphics());
				redraw(image.createGraphics(), DrawingContext.DC_IMAGE_EXPORT);
				// END KGU#906 2021-01-06
				// END KGU#221 2016-07-28
				// source: http://answers.yahoo.com/question/index?qid=20110821001157AAcdXVk
				// source: http://kalanir.blogspot.com/2010/02/how-to-split-image-into-chunks-java.html
				try
				{
					// 1. Load image file into memory
					//File file = new File("mario.png"); // mario.png in the same working directory
					//FileInputStream fis = new FileInputStream(file);
					//BufferedImage image = ImageIO.read(fis);

					// 2. Decide the number of pieces, and calculate the size of each chunk
					//int rows = 4;
					//int cols = 6;
					int chunks = rows * cols;

					int chunkWidth = image.getWidth() / cols;
					int chunkHeight = image.getHeight() / rows;
					// START KGU#223 2016-07-28: Bugfix #209 - identify the integer division defects
					int widthDefect = image.getWidth() % cols;
					int heightDefect = image.getHeight() % rows;
					// END KGU#223 2016-07-28

					// 3. Define an Image array to hold image chunks
					int count = 0;
					BufferedImage imgs[] = new BufferedImage[chunks];

					// 4. Fill the Image array with split image parts
					for (int x = 0; x < rows; x++)
					{
						for (int y = 0; y < cols; y++)
						{
							//Initialize the image array with image chunks
							// START KGU#223 2016-07-28: Bugfix #209
							// We must compensate the rounding defects lest the right and lower borders should be cut 
							//imgs[count] = new BufferedImage(chunkWidth, chunkHeight, image.getType());
							int tileWidth = chunkWidth + (y < cols-1 ? 0 : widthDefect);
							int tileHeight = chunkHeight + (x < rows-1 ? 0 : heightDefect);
							imgs[count] = new BufferedImage(tileWidth, tileHeight, image.getType());
							// END KGU#223 2016-07-28
							
							// draws the image chunk
							Graphics2D gr = imgs[count++].createGraphics();
							// START KGU#223 2016-07-28: Bugfix #209
							//gr.drawImage(image, 0, 0, chunkWidth, chunkHeight, chunkWidth * y, chunkHeight * x, chunkWidth * y + chunkWidth, chunkHeight * x + chunkHeight, null);
							// We need to achieve transparent background
							gr.drawImage(image, 0, 0, tileWidth, tileHeight, chunkWidth * y, chunkHeight * x, chunkWidth * y + tileWidth, chunkHeight * x + tileHeight, null);
							// END KGU#223 2016-07-28
							gr.dispose();
						}
					}

					// 5. Save mini images into image files
					// START KGU#224 2016-07-28: Issue #209 - provide the original base name
					file = new File(filename);
					filename = file.getAbsolutePath();
					// END KGU#224 2016-07-28
					for (int i = 0; i < imgs.length; i++)
					{
						// START KGU#224 2016-07-28: Issue #209 - Better file name coding
						//File f = new File(file.getAbsolutePath().replace(".png", "-"+i+".png"));
						File f = new File(filename.replace(".png", String.format("-%1$02d-%2$02d.png", i / cols, i % cols)));
						// END KGU#224 2016-07-28
						ImageIO.write(imgs[i], "png", f);
					}
				}
				catch(Exception e)
				{
					JOptionPane.showMessageDialog(this.getFrame(),
							Menu.msgErrorImageSave.getText(),
							Menu.msgTitleError.getText(), 
							JOptionPane.ERROR_MESSAGE);
				}
			}
		}
		// START KGU#183 2016-04-24: Issue #169 - restore old selection
		selected = wasSelected;
		if (selected != null)
		{
			selected.setSelected(true);
		}
		redraw();
		// END KGU#183 2016-04-24
		// START KGU#456 2017-11-05: Enh. #452
		if (root.advanceTutorialState(26, root)) {
			analyse();
		}
		// END KGU#456 2017-11-05
	}

	/**
	 * Opens a {@link FileChooser} and performs the image export as PNG file.
	 * @see #exportPNGmulti()
	 * @see #exportSVG()
	 * @see #exportEMF()
	 * @see #exportPDF()
	 * @see #exportSWF()
	 */
	public void exportPNG()
	{
		// START KGU#183 2016-04-24: Issue #169 - retain old selection
		Element wasSelected = selected;
		// END KGU#183 2016-04-24

		// START KGU#41 2015-10-11
		//root.selectElementByCoord(-1,-1);	// Unselect all elements
		//redraw();
		unselectAll(true);
		// END KGU#41 2015-10-11

		JFileChooser dlgSave = new JFileChooser("Export diagram as PNG ...");
		// START KGU#287 2017-01-09: Bugfix #330 Ensure Label items etc. be scaled for L&F "Nimbus"
		GUIScaler.rescaleComponents(dlgSave);
		// END KGU#287 2017-01-09
		// set directory
		if (lastExportDir!=null)
		{
			dlgSave.setCurrentDirectory(lastExportDir);
		}
		else if(root.getFile()!=null)
		{
			dlgSave.setCurrentDirectory(root.getFile());
		}
		else
		{
			dlgSave.setCurrentDirectory(currentDirectory);
		}
		// propose name
		// START KGU 2015-10-16: There is already a suitable method
//		String nsdName = root.getText().get(0);
//		nsdName.replace(':', '_');
//		if(nsdName.indexOf(" (")>=0) {nsdName=nsdName.substring(0,nsdName.indexOf(" ("));}
//		if(nsdName.indexOf("(")>=0) {nsdName=nsdName.substring(0,nsdName.indexOf("("));}
		String nsdName = root.proposeFileName();
		// END KGU 2015-10-16
		dlgSave.setSelectedFile(new File(nsdName));

		// START KGU 2016-04-01: Enh. #110 - select the provided filter
		//dlgSave.addChoosableFileFilter(new lu.fisch.structorizer.io.PNGFilter());
		PNGFilter filter = new PNGFilter();
		dlgSave.addChoosableFileFilter(filter);
		dlgSave.setFileFilter(filter);
		hideComments();	// Issue #143: Hide the current comment popup if visible
		// END KGU 2016-04-01
		int result = dlgSave.showSaveDialog(NSDControl.getFrame());
		if (result == JFileChooser.APPROVE_OPTION)
		{
			lastExportDir = dlgSave.getSelectedFile().getParentFile();
			String filename = dlgSave.getSelectedFile().getAbsoluteFile().toString();
			if (!filename.substring(filename.length()-4, filename.length()).toLowerCase().equals(".png"))
			{
				filename += ".png";
			}

			File file = new File(filename);
			if (checkOverwrite(file, false) == 0)
			{
				BufferedImage bi = new BufferedImage(root.width+1,root.height+1,BufferedImage.TYPE_4BYTE_ABGR);
				// START KGU#221 2016-07-28: Issue #208 Need to achieve transparent background
				//printAll(bi.getGraphics());
				// START KGU#906 2021-01-06: Enh. #905
				//redraw(bi.createGraphics());
				redraw(bi.createGraphics(), DrawingContext.DC_IMAGE_EXPORT);
				// END KGU#906 2021-01-06
				// END KGU#221 2016-07-28
				try
				{
					ImageIO.write(bi, "png", file);
				}
				catch(Exception e)
				{
					JOptionPane.showMessageDialog(this.getFrame(),
							Menu.msgErrorImageSave.getText(),
							Menu.msgTitleError.getText(),
							JOptionPane.ERROR_MESSAGE);
				}
			}
		}
		// START KGU#183 2016-04-24: Issue #169 - restore old selection
		selected = wasSelected;
		if (selected != null)
		{
			selected.setSelected(true);
		}
		redraw();
		// END KGU#183 2016-04-24
		// START KGU#456 2017-11-05: Enh. #452
		if (root.advanceTutorialState(26, root)) {
			analyse();
		}
		// END KGU#456 2017-11-05
	}

	/**
	 * Opens a {@link FileChooser} and performs the image export as EMF file.
	 * @see #exportPNG()
	 * @see #exportPNGmulti()
	 * @see #exportSVG()
	 * @see #exportPDF()
	 * @see #exportSWF()
	 */
	public void exportEMF()
	{
		// START KGU#183 2016-04-24: Issue #169 - retain old selection
		Element wasSelected = selected;
		// END KGU#183 2016-04-24
		
		// START KGU#41 2015-10-11
		//root.selectElementByCoord(-1,-1);	// Unselect all elements
		//redraw();
		unselectAll(true);
		// END KGU#41 2015-10-11

		JFileChooser dlgSave = new JFileChooser("Export diagram as EMF ...");
		// START KGU#287 2017-01-09: Bugfix #330 Ensure Label items etc. be scaled for L&F "Nimbus"
		GUIScaler.rescaleComponents(dlgSave);
		// END KGU#287 2017-01-09
		// set directory
		if (lastExportDir!=null)
		{
			dlgSave.setCurrentDirectory(lastExportDir);
		}
		else if(root.getFile() != null)
		{
			dlgSave.setCurrentDirectory(root.getFile());
		}
		else
		{
			dlgSave.setCurrentDirectory(currentDirectory);
		}
		// propose name
		// START KGU 2015-10-16: D.R.Y. - There is already a suitable method
		//		String nsdName = root.getText().get(0);
		//		nsdName.replace(':', '_');
		//		if(nsdName.indexOf(" (")>=0) {nsdName=nsdName.substring(0,nsdName.indexOf(" ("));}
		//		if(nsdName.indexOf("(")>=0) {nsdName=nsdName.substring(0,nsdName.indexOf("("));}
		String nsdName = root.proposeFileName();
		// END KGU 2015-10-16
		dlgSave.setSelectedFile(new File(nsdName));

		// START KGU 2016-04-01: Enh. #110 - select the provided filter
		//dlgSave.addChoosableFileFilter(new lu.fisch.structorizer.io.EMFFilter());
		EMFFilter filter = new EMFFilter();
		dlgSave.addChoosableFileFilter(filter);
		dlgSave.setFileFilter(filter);
		hideComments();	// Issue #143: Hide the current comment popup if visible
		// END KGU 2016-04-01
		int result = dlgSave.showSaveDialog(NSDControl.getFrame());
		if (result == JFileChooser.APPROVE_OPTION)
		{
			lastExportDir = dlgSave.getSelectedFile().getParentFile();
			String filename = dlgSave.getSelectedFile().getAbsoluteFile().toString();
			if (!filename.substring(filename.length()-4, filename.length()).toLowerCase().equals(".emf"))
			{
				filename += ".emf";
			}

			File file = new File(filename);
			if (checkOverwrite(file, false) == 0)
			{
				try
				{
					EMFGraphics2D emf = new EMFGraphics2D(new FileOutputStream(filename),
							new Dimension(root.width+12, root.height+12));

					emf.startExport();
					lu.fisch.graphics.Canvas c = new lu.fisch.graphics.Canvas(emf);
					lu.fisch.graphics.Rect myrect = root.prepareDraw(c);
					myrect.left += 6;
					myrect.top += 6;
					root.draw(c, myrect, null, false);
					emf.endExport();
				}
				catch (Exception e)
				{
					// START KGU#484 2018-04-05: Issue #463
					//e.printStackTrace();
					logger.log(Level.WARNING, "Trouble exporting as image.", e);
					// END KGU#484 2018-04-05
				}
			}
		}
		// START KGU#183 2016-04-24: Issue #169 - restor old selection
		selected = wasSelected;
		if (selected != null)
		{
			selected.setSelected(true);
		}
		redraw();
		// END KGU#183 2016-04-24
		// START KGU#456 2017-11-05: Enh. #452
		if (root.advanceTutorialState(26, root)) {
			analyse();
		}
		// END KGU#456 2017-11-05
	}

	/**
	 * Opens a {@link FileChooser} and performs the image export as SVG file.
	 * @see #exportPNG()
	 * @see #exportPNGmulti()
	 * @see #exportEMF()
	 * @see #exportPDF()
	 * @see #exportSWF()
	 */
	public void exportSVG() // does not work!!
	{
		// START KGU#183 2016-04-24: Issue #169 - retain old selection
		Element wasSelected = selected;
		// END KGU#183 2016-04-24
		
		// START KGU#41 2015-10-11
		//root.selectElementByCoord(-1,-1);	// Unselect all elements
		//redraw();
		unselectAll(true);
		// END KGU#41 2015-10-11

		JFileChooser dlgSave = new JFileChooser("Export diagram as SVG ...");
		// START KGU#287 2017-01-09: Bugfix #330 Ensure Label items etc. be scaled for L&F "Nimbus"
		GUIScaler.rescaleComponents(dlgSave);
		// END KGU#287 2017-01-09
		// set directory
		if (lastExportDir!=null)
		{
			dlgSave.setCurrentDirectory(lastExportDir);
		}
		else if(root.getFile()!=null)
		{
			dlgSave.setCurrentDirectory(root.getFile());
		}
		else
		{
			dlgSave.setCurrentDirectory(currentDirectory);
		}
		// propose name
		// START KGU 2015-10-16: D.R.Y. - there is already a suitable method
//		String nsdName = root.getText().get(0);
//		nsdName.replace(':', '_');
//		if(nsdName.indexOf(" (")>=0) {nsdName=nsdName.substring(0,nsdName.indexOf(" ("));}
//		if(nsdName.indexOf("(")>=0) {nsdName=nsdName.substring(0,nsdName.indexOf("("));}
		String nsdName = root.proposeFileName();
		// END KGU 2015-10-16
		dlgSave.setSelectedFile(new File(nsdName));

		// START KGU 2016-04-01: Enh. #110 - select the provided filter
		//dlgSave.addChoosableFileFilter(new lu.fisch.structorizer.io.SVGFilter());
		SVGFilter filter = new SVGFilter();
		dlgSave.addChoosableFileFilter(filter);
		dlgSave.setFileFilter(filter);
		hideComments();	// Issue #143: Hide the current comment popup if visible
		// END KGU 2016-04-01
		int result = dlgSave.showSaveDialog(NSDControl.getFrame());
		if (result == JFileChooser.APPROVE_OPTION)
		{
			lastExportDir = dlgSave.getSelectedFile().getParentFile();
			String filename = dlgSave.getSelectedFile().getAbsoluteFile().toString();
			if (!filename.substring(filename.length()-4, filename.length()).toLowerCase().equals(".svg"))
			{
				filename += ".svg";
			}

			File file = new File(filename);
			if (checkOverwrite(file, false) == 0)
			{
				try
				{
					SVGGraphics2D svg = new SVGGraphics2D(new FileOutputStream(filename),new Dimension(root.width+12, root.height+12)) ;
					svg.startExport();
					lu.fisch.graphics.Canvas c = new lu.fisch.graphics.Canvas(svg);
					lu.fisch.graphics.Rect myrect = root.prepareDraw(c);
					myrect.left += 6;
					myrect.top += 6;
					root.draw(c, myrect, null, false);
					svg.endExport();

					// re-read the file ...
					StringBuffer buffer = new StringBuffer();
					InputStreamReader isr = new InputStreamReader(new FileInputStream(filename));
					Reader in = new BufferedReader(isr);
					int ch;
					while ((ch = in.read()) > -1)
					{
						buffer.append((char)ch);
					}
					// START KGU 2015-12-04
					in.close();
					// END KGU 2015-12-04

					// ... and encode it UTF-8
					FileOutputStream fos = new FileOutputStream(filename);
					Writer out = new OutputStreamWriter(fos, "UTF-8");
					out.write(buffer.toString());
					out.close();

				}
				catch (Exception e)
				{
					// START KGU#484 2018-04-05: Issue #463
					//e.printStackTrace();
					logger.log(Level.WARNING, "Trouble exporting as image.", e);
					// END KGU#484 2018-04-05
				}
			}
		}

		// START KGU#183 2016-04-24: Issue #169 - restore old selection
		//unselectAll();
		selected = wasSelected;
		if (selected != null)
		{
			selected.setSelected(true);
		}
		redraw();
		// END KGU#183 2016-04-24
		// START KGU#456 2017-11-05: Enh. #452
		if (root.advanceTutorialState(26, root)) {
			analyse();
		}
		// END KGU#456 2017-11-05
	}

	/**
	 * Opens a {@link FileChooser} and performs the image export as SWF file.
	 * @see #exportPNG()
	 * @see #exportPNGmulti()
	 * @see #exportSVG()
	 * @see #exportPDF()
	 * @see #exportEMF()
	 */
	public void exportSWF()
	{
		// START KGU#183 2016-04-24: Issue #169 - retain old selection
		Element wasSelected = selected;
		// END KGU#183 2016-04-24

		// START KGU 2015-10-11
		//root.selectElementByCoord(-1,-1);	// Unselect all elements
		//redraw();
		unselectAll(true);
		// END KGU 2015-10-11

		JFileChooser dlgSave = new JFileChooser("Export diagram as SWF ...");
		// START KGU#287 2017-01-09: Bugfix #330 Ensure Label items etc. be scaled for L&F "Nimbus"
		GUIScaler.rescaleComponents(dlgSave);
		// END KGU#287 2017-01-09
		// set directory
		if (lastExportDir!=null)
		{
			dlgSave.setCurrentDirectory(lastExportDir);
		}
		else if(root.getFile()!=null)
		{
			dlgSave.setCurrentDirectory(root.getFile());
		}
		else
		{
			dlgSave.setCurrentDirectory(currentDirectory);
		}
		// propose name
		// START KGU 2015-10-16: D.R.Y. - there is already a suitable method
//		String nsdName = root.getText().get(0);
//		nsdName.replace(':', '_');
//		if(nsdName.indexOf(" (")>=0) {nsdName=nsdName.substring(0,nsdName.indexOf(" ("));}
//		if(nsdName.indexOf("(")>=0) {nsdName=nsdName.substring(0,nsdName.indexOf("("));}
		String nsdName = root.proposeFileName();
		// END KGU 2015-10-16
		dlgSave.setSelectedFile(new File(nsdName));

		// START KGU 2016-04-01: Enh. #110 - select the provided filter
		//dlgSave.addChoosableFileFilter(new lu.fisch.structorizer.io.SWFFilter());
		SWFFilter filter = new SWFFilter();
		dlgSave.addChoosableFileFilter(filter);
		dlgSave.setFileFilter(filter);
		hideComments();	// Issue #143: Hide the current comment popup if visible
		// END KGU 2016-04-01
		int result = dlgSave.showSaveDialog(NSDControl.getFrame());
		if (result == JFileChooser.APPROVE_OPTION)
		{
			lastExportDir=dlgSave.getSelectedFile().getParentFile();
			String filename=dlgSave.getSelectedFile().getAbsoluteFile().toString();
			if(!filename.substring(filename.length()-4, filename.length()).toLowerCase().equals(".swf"))
			{
				filename+=".swf";
			}

			File file = new File(filename);
			if (checkOverwrite(file, false) == 0)
			{
				try
				{
					SWFGraphics2D svg = new SWFGraphics2D(new FileOutputStream(filename),new Dimension(root.width+12, root.height+12)) ;

					svg.startExport();
					lu.fisch.graphics.Canvas c = new lu.fisch.graphics.Canvas(svg);
					lu.fisch.graphics.Rect myrect = root.prepareDraw(c);
					myrect.left+=6;
					myrect.top+=6;
					root.draw(c,myrect, null, false);
					svg.endExport();
				}
				catch (Exception e)
				{
					// START KGU#484 2018-04-05: Issue #463
					//e.printStackTrace();
					logger.log(Level.WARNING, "Trouble exporting as image.", e);
					// END KGU#484 2018-04-05
				}
			}
		}
		// START KGU#183 2016-04-24: Issue #169 - restore old selection
		selected = wasSelected;
		if (selected != null)
		{
			selected.setSelected(true);
		}
		redraw();
		// END KGU#183 2016-04-24
		// START KGU#456 2017-11-05: Enh. #452
		if (root.advanceTutorialState(26, root)) {
			analyse();
		}
		// END KGU#456 2017-11-05
	}

	/**
	 * Opens a {@link FileChooser} and performs the image export as PDF file.
	 * @see #exportPNG()
	 * @see #exportPNGmulti()
	 * @see #exportSVG()
	 * @see #exportEMF()
	 * @see #exportSWF()
	 * @see #printNSD()
	 */
	public void exportPDF()
	{
		// START KGU#183 2016-04-24: Issue #169 - retain old selection
		Element wasSelected = selected;
		// END KGU#183 2016-04-24

		// START KGU 2015-10-11
		//root.selectElementByCoord(-1,-1);	// Unselect all elements
		//redraw();
		unselectAll(true);
		// END KGU 2015-10-11

		JFileChooser dlgSave = new JFileChooser("Export diagram as PDF ...");
		// START KGU#287 2017-01-09: Bugfix #330 Ensure Label items etc. be scaled for L&F "Nimbus"
		GUIScaler.rescaleComponents(dlgSave);
		// END KGU#287 2017-01-09
		// set directory
		if (lastExportDir!=null)
		{
			dlgSave.setCurrentDirectory(lastExportDir);
		}
		else if(root.getFile()!=null)
		{
			dlgSave.setCurrentDirectory(root.getFile());
		}
		else
		{
			dlgSave.setCurrentDirectory(currentDirectory);
		}
		// propose name
		// START KGU 2015-10-16: D.R.Y. - there is already a suitable method
//		String nsdName = root.getText().get(0);
//		nsdName.replace(':', '_');
//		if(nsdName.indexOf(" (")>=0) {nsdName=nsdName.substring(0,nsdName.indexOf(" ("));}
//		if(nsdName.indexOf("(")>=0) {nsdName=nsdName.substring(0,nsdName.indexOf("("));}
		String nsdName = root.proposeFileName();
		// END KGU 2015-10-16
		dlgSave.setSelectedFile(new File(nsdName));

		// START KGU 2016-04-01: Enh. #110 - select the provided filter
		//dlgSave.addChoosableFileFilter(new lu.fisch.structorizer.io.PDFFilter());
		PDFFilter filter = new PDFFilter();
		dlgSave.addChoosableFileFilter(filter);
		dlgSave.setFileFilter(filter);
		hideComments();	// Issue #143: Hide the current comment popup if visible
		// END KGU 2016-04-01
		int result = dlgSave.showSaveDialog(NSDControl.getFrame());
		if (result == JFileChooser.APPROVE_OPTION)
		{
			lastExportDir = dlgSave.getSelectedFile().getParentFile();
			String filename = dlgSave.getSelectedFile().getAbsoluteFile().toString();
			if (!filename.substring(filename.length()-4, filename.length()).toLowerCase().equals(".pdf"))
			{
				filename += ".pdf";
			}

			File file = new File(filename);
			if (checkOverwrite(file, false) == 0)
			{
				try
				{
					PDFGraphics2D pdf = new PDFGraphics2D(new FileOutputStream(filename),new Dimension(root.width+12, root.height+12)) ;

					pdf.startExport();
					lu.fisch.graphics.Canvas c = new lu.fisch.graphics.Canvas(pdf);
					lu.fisch.graphics.Rect myrect = root.prepareDraw(c);
					myrect.left += 6;
					myrect.top += 6;
					root.draw(c, myrect, null, false);
					pdf.endExport();
				}
				catch (Exception e)
				{
					// START KGU#484 2018-04-05: Issue #463
					//e.printStackTrace();
					logger.log(Level.WARNING, "Trouble exporting as image.", e);
					// END KGU#484 2018-04-05
				}
			}
		}
		// START KGU#183 2016-04-24: Issue #169 - restore old selection
		selected = wasSelected;
		if (selected != null)
		{
			selected.setSelected(true);
		}
		redraw();
		// END KGU#183 2016-04-24
		// START KGU#456 2017-11-05: Enh. #452
		if (root.advanceTutorialState(26, root)) {
			analyse();
		}
		// END KGU#456 2017-11-05
	}

	// START KGU#396 2020-03-03: Enh. #440 Specific export interface for PapDesigner
	/**
	 * Exports the current diagram (possibly with all referenced subdiagrams) as PAP
	 * flowcharts compatible with PapDesigner.
	 * @param din66001_1982 - whether the newer DIN 66001 (from 1982) is to be applied
	 * (otherwise the obsolete standard version from 1966 will be adhered to)
	 * @see #exportPap(Root, boolean)
	 */
	public void exportPap(boolean din66001_1982) {
		exportPap(root, din66001_1982);
	}
	/**
	 * Exports the given diagram {@code _root}  (possibly with all referenced subdiagrams)
	 * as PAP flowchart compatible with PapDesigner
	 * @param _root - the top level {@link Root} to be exported
	 * @param din66001_1982 - whether the newer DIN 66001 (from 1982) is to be applied
	 * (otherwise the obsolete standard version from 1966 will be adhered to)
	 * #see {@link #exportPap(boolean)}
	 */
	public void exportPap(Root _root, boolean din66001_1982) {
		try
		{
			Generator gen = new PapGenerator();
			gen.setPluginOption("din66001_1982", din66001_1982);
			hideComments();	// Hide the current comment popup if visible
			File exportDir =
					gen.exportCode(_root,
							(lastCodeExportDir != null ? lastCodeExportDir : currentDirectory),
							NSDControl.getFrame(),
							(Arranger.hasInstance() ? Arranger.getInstance() : null));
			if (exportDir != null) {
				this.lastCodeExportDir = exportDir;
			}
			// END KGU#654 2019-02-15/16
		}
		catch(Exception ex)
		{
			String message = ex.getLocalizedMessage();
			if (message == null) message = ex.getMessage();
			if (message == null || message.isEmpty()) message = ex.toString();
			JOptionPane.showMessageDialog(this.getFrame(),
					Menu.msgErrorUsingGenerator.getText().replace("%", PapGenerator.class.getSimpleName())+"\n" + message,
					Menu.msgTitleError.getText(),
					JOptionPane.ERROR_MESSAGE);
		}
	}
	// END KGU#396 2020-03-03


	/*========================================
	 * Import method for foreign diagrams
	 *========================================*/
	
	// START KGU#386 2017-04-25: version 3.26-06 - new import sources
	/**
	 * Imports diagrams from alien file formats (e.g. from Struktogrammeditor)
	 * @param _className - Name of the appropriate importer class (to be configured via plugins)
	 * @param _specificOptions - importer-specific key-value pairs 
	 */
	public void importNSD(String _className, Vector<HashMap<String, String>> _specificOptions)
	{
		// only save if something has been changed
		saveNSD(true);

		if (!this.checkRunning()) return;	// Don't proceed if the root is being executed

		// open an existing file
		// create dialog
		JFileChooser dlgOpen = new JFileChooser();
		// Bugfix #330 Ensure Label items etc. be scaled for L&F "Nimbus"
		GUIScaler.rescaleComponents(dlgOpen);
		INSDImporter parser = null;
		try {
			// FIXME: For future Java versions we may need a factory here
			Class<?> impClass = Class.forName(_className);
			parser = (INSDImporter) impClass.getDeclaredConstructor().newInstance();

			dlgOpen.setDialogTitle(Menu.msgTitleNSDImport.getText().replace("%", parser.getDialogTitle()));
			// set directory
			dlgOpen.setCurrentDirectory(currentDirectory);
			// config dialogue
			FileFilter filter = parser.getFileFilter();
			dlgOpen.addChoosableFileFilter(filter);
			dlgOpen.setFileFilter(filter);
			// show & get result
			int result = dlgOpen.showOpenDialog(this);
			// react to result
			if (result == JFileChooser.APPROVE_OPTION)
			{
				//boolean hil = root.highlightVars;
				// FIXME: Replace this with a generalized version of openNSD(String)
				root = parser.parse(dlgOpen.getSelectedFile().toURI().toString());
				//root.highlightVars = hil;
				if (Element.E_VARHIGHLIGHT) {
					root.retrieveVarNames();	// Initialise the variable table, otherwise the highlighting won't work
				}
				currentDirectory = dlgOpen.getSelectedFile();
				redraw();
			}
		} catch (Exception ex) {
			String message = ex.getLocalizedMessage();
			if (message == null) message = ex.getMessage();
			if (message == null || message.isEmpty()) message = ex.toString();
			JOptionPane.showMessageDialog(this.getFrame(), message,
					Menu.msgTitleError.getText(), JOptionPane.ERROR_MESSAGE);
			// START KGU#484 2018-04-05: Issue #463
			//ex.printStackTrace();
			logger.log(Level.WARNING, "Using parser " + _className + " failed.", ex);
			// END KGU#484 2018-04-05
		}
		// START KGU#444/KGU#618 2018-12-18: Issue #417, #649
		this.adaptScrollUnits();
		// END KGU#444/KGU#618 2018-12-18
	}
	// END KGU#386 2017-04-25
	
	/*========================================
	 * import methods for code
	 *========================================*/

	// START KGU#354 2017-03-04: Enh. #354
//	public void importPAS()
//	{
//		// only save if something has been changed
//		saveNSD(true);
//
//		String filename = "";
//
//		JFileChooser dlgOpen = new JFileChooser();
//		// START KGU#287 2017-01-09: Bugfix #330 Ensure Label items etc. be scaled for L&F "Nimbus"
//		GUIScaler.rescaleComponents(dlgOpen);
//		// END KGU#287 2017-01-09
//		dlgOpen.setDialogTitle(Menu.msgTitleImport.getText().replace("%", "Pascal"));
//		// set directory
//		if(root.getFile()!=null)
//		{
//			dlgOpen.setCurrentDirectory(root.getFile());
//		}
//		else
//		{
//			dlgOpen.setCurrentDirectory(currentDirectory);
//		}
//
//		// START KGU 2016-04-01: Enh. #110 - select the provided filter
//		//dlgOPen.addChoosableFileFilter(new PascalFilter());
//		PascalFilter filter = new PascalFilter();
//		dlgOpen.addChoosableFileFilter(filter);
//		dlgOpen.setFileFilter(filter);
//		hideComments();	// Issue #143: Hide the current comment popup if visible
//		// END KGU 2016-04-01
//		int result = dlgOpen.showOpenDialog(NSDControl.getFrame());
//		filename=dlgOpen.getSelectedFile().getAbsoluteFile().toString();
//
//		if (result == JFileChooser.APPROVE_OPTION)
//		{
//			// load and parse source-code
//			D7Parser d7 = new D7Parser("D7Grammar.cgt");
//			// START KGU#194 2016-05-08: Bugfix #185 - mechanism for multiple roots per file
//			//Root rootNew = d7.parse(filename);
//			// START KGU#265 2016-09-28: Enh. #253 brought the Charset configuration. So make use of it.
//			//List<Root> newRoots = d7.parse(filename, "ISO-8859-1");
//			Ini ini = Ini.getInstance();
//			List<Root> newRoots = d7.parse(filename, ini.getProperty("impImportCharset", "ISO-8859-1"));
//			// END KGU#265 2016-09-28
//			// END KGU#194 2016-05-08
//			if (d7.error.equals(""))
//			{
//				boolean hil = root.hightlightVars;
//				// START KGU#194 2016-05-08: Bugfix #185 - there may be multiple routines 
//				Root firstRoot = null;
//				//root = rootNew;
//				Iterator<Root> iter = newRoots.iterator();
//				if (iter.hasNext()){
//					firstRoot = iter.next();
//				}
//				while (iter.hasNext())
//				{
//					root = iter.next();
//					root.hightlightVars = hil;
//					// The Root must be marked for saving
//					root.setChanged();
//					// ... and be added to the Arranger
//					this.arrangeNSD();
//				}
//				if (firstRoot != null)
//				{
//					root = firstRoot;
//				// END KGU#194 2016-05-08
//					root.hightlightVars = hil;
//					// START KGU#183 2016-04-24: Enh. #169
//					selected = root;
//					selected.setSelected(true);
//					// END KGU#183 2016-04-24
//					// START KGU#192 2016-05-02: #184 - The Root must be marked for saving
//					root.setChanged();
//					// END KGU#192 2016-05-02
//				// START KGU#194 2016-05-08: Bugfix #185 - multiple routines per file
//				}
//				// END KGU#194 2016-05-08
//			}
//			else
//			{
//				// show error
//				// START KGU 2016-01-11: Yes and No buttons somewhat strange...
//				//JOptionPane.showOptionDialog(null,d7.error,
//				//							 "Parser Error",
//				//							 JOptionPane.OK_OPTION,JOptionPane.ERROR_MESSAGE,null,null,null);
//				JOptionPane.showMessageDialog(null, d7.error,
//						Menu.msgTitleParserError.getText(),
//						JOptionPane.ERROR_MESSAGE, null);
//				// END KGU 2016-01-11
//			}
//
//			redraw();
//			analyse();
//		}
//	} 

	// START KGU#537 2018-06-29: Enh. #553
	/**
	 * Internal helper class for the background parsing of code to be imported.
	 * @author Kay Gürtzig
	 */
	private class ImportWorker extends SwingWorker<List<Root>, Integer>
	{
		private CodeParser parser;
		private File file;
		private Ini ini;
		private String logPath;
		
		public ImportWorker(CodeParser _parser, File _file, Ini _ini, String _logPath)
		{
			this.parser = _parser;
			this.file = _file;
			this.ini = _ini;
			this.logPath = _logPath;
		}

		@Override
		protected List<Root> doInBackground() throws Exception {
			//System.out.println("*** " + this.getClass().getSimpleName()+" going to work!");
			this.parser.setSwingWorker(this);
			List<Root> roots = null;
			roots = parser.parse(file.getAbsolutePath(),
					ini.getProperty("impImportCharset", "ISO-8859-1"),
					// START KGU#354 2017-04-27: Enh. #354
					logPath
					// END KGU#354 2017-04-27
					);
			return roots;
		}
		
	}
	// END KGU#537 2018-06-30
	
	/**
	 * Gets an instance of the given parser class, interactively selects a source file
	 * for the chosen language parses the file and tries to build a structogram from
	 * it in a background thread.
	 * @param options 
	 */
	public void importCode(/*String _parserClassName,*/)
	{
		// only save if something has been changed
		saveNSD(true);

		CodeParser parser = null;

		// START KGU#354 2017-03-14: Enh. #354
		this.retrieveParsers();
		// END KGU#354 2017-03-14

		JFileChooser dlgOpen = new JFileChooser();
		// START KGU#287 2017-01-09: Bugfix #330 Ensure Label items etc. be scaled for L&F "Nimbus"
		GUIScaler.rescaleComponents(dlgOpen);
		// END KGU#287 2017-01-09
		dlgOpen.setDialogTitle(Menu.msgTitleImport.getText());
		// set directory
		// START KGU#354 2017-04-26: Enh. #354
		//if(root.getFile()!=null)
		//{
		//	dlgOpen.setCurrentDirectory(root.getFile());
		//}
		File importDir = this.lastCodeImportDir;
		if (importDir != null || (importDir = root.getFile()) != null)
		{
			dlgOpen.setCurrentDirectory(importDir);
		}
		// END KGU#354 2017-04-26
		else
		{
			dlgOpen.setCurrentDirectory(currentDirectory);
		}

		for (CodeParser psr: parsers) {
			dlgOpen.addChoosableFileFilter(psr);
			// START KGU#354 2017-04-26: Enh. #354 GUI improvement 
			if (psr.getDialogTitle().equals(this.lastImportFilter)) {
				dlgOpen.setFileFilter(psr);
			}
		}
		//dlgOpen.setFileFilter(parser);

		hideComments();	// Issue #143: Hide the current comment popup if visible
		int result = dlgOpen.showOpenDialog(NSDControl.getFrame());

		if (result == JFileChooser.APPROVE_OPTION)
		{
			File file = dlgOpen.getSelectedFile().getAbsoluteFile();
			
			if (!file.canRead()) {
				JOptionPane.showMessageDialog(this.getFrame(), 
						Menu.msgImportFileReadError.getText().replace("%", file.getPath()));
				return;
			}

			// Identify a suited or the selected parser
			javax.swing.filechooser.FileFilter filter = dlgOpen.getFileFilter();

			parser = identifyParser(file, filter);
			
			if (parser == null) {
				JOptionPane.showMessageDialog(this.getFrame(), 
						Menu.msgImportCancelled.getText().replace("%", file.getPath()));
				return;
			}
			
			// START KGU#354 2017-04-26: Enh. #354
			this.lastImportFilter = parser.getDialogTitle();
			this.lastCodeImportDir = file.getParentFile();
			// END KGU#354 2017-04-26

			try
			{

				// load and parse source-code
				//CParser cp = new CParser("C-ANSI.cgt");
				// START KGU#194 2016-05-08: Bugfix #185 - mechanism for multiple roots per file
				//Root rootNew = d7.parse(filename);
				// START KGU#265 2016-09-28: Enh. #253 brought the Charset configuration. So make use of it.
				//List<Root> newRoots = d7.parse(filename, "ISO-8859-1");
				Ini ini = Ini.getInstance();
				// START KGU#354 2017-04-27: Enh. #354
				boolean isVerbose = ini.getProperty("impLogToDir", "false").equals("true");
				String logPath = null;
				if (isVerbose) {
					logPath = ini.getProperty("impLogDir", "");
					if (logPath.isEmpty()) {
						logPath = file.getParent();
					}
					else if (logPath.equals(".")) {
						if (currentDirectory != null) {
							if (!currentDirectory.isDirectory()) {
								logPath = currentDirectory.getParent();
							}
							else {
								logPath = currentDirectory.getPath();
							}
						}
					}
				}
				// END KGU#354 2017-04-27
				// START KGU#354 2017-05-11: Enh. #354 - we better use a new instance instead of statically sharing it
				parser = parser.getClass().getDeclaredConstructor().newInstance();
				// END KGU#354 2017-05-11
				// START KGU#395 2017-07-02: Enh. #357
				String parserClassName = parser.getClass().getSimpleName();
				for (int i = 0; i < parserPlugins.size(); i++) {
					GENPlugin plug = parserPlugins.get(i);
					if (plug.getKey().equals(parserClassName)) 
						this.setPluginSpecificOptions(parser, parserClassName, plug.options);
				}
				// END KGU#395 2017-07-02
				// START KGU#537 2018-06-30: Enh. #553
//				List<Root> newRoots = parser.parse(file.getAbsolutePath(),
//						ini.getProperty("impImportCharset", "ISO-8859-1"),
//						// START KGU#354 2017-04-27: Enh. #354
//						logPath
//						// END KGU#354 2017-04-27
//						);
				ImportWorker worker = new ImportWorker(parser, file, ini,logPath);
				// Pop up the progress monitor (it will be closed via the OK buttons).
				new CodeImportMonitor(this.getFrame(), worker, parser.getDialogTitle());
				List<Root> newRoots = worker.get();
				// END KGU#537 2018-06-30
				// END KGU#265 2016-09-28
				// END KGU#194 2016-05-08
				if (parser.error.equals("") && !worker.isCancelled())
				{
					//boolean hil = root.highlightVars;
					// START KGU#194 2016-05-08: Bugfix #185 - there may be multiple routines 
					Root firstRoot = null;
					//root = rootNew;
					Iterator<Root> iter = newRoots.iterator();
					if (iter.hasNext()){
						firstRoot = iter.next();
					}
					// START KGU#553 2018-07-10: In case of too many diagrams Structorizer would go zombie
					int nRoots = newRoots.size();
					int maxRoots = Integer.parseInt(ini.getProperty("impMaxRootsForDisplay", "20"));
					if (nRoots > maxRoots) {
						String[] options = {Menu.lblContinue.getText(), Menu.lblCancel.getText()};
						int chosen = JOptionPane.showOptionDialog(this.getFrame(),
								Menu.msgTooManyDiagrams.getText().replace("%", Integer.toString(maxRoots)),
								Menu.ttlCodeImport.getText(),
								JOptionPane.YES_NO_OPTION,
								JOptionPane.WARNING_MESSAGE, null,
								options, 0);
						if (chosen != JOptionPane.OK_OPTION) {
							newRoots.clear();
							iter = newRoots.iterator();
						}
						startSerialMode();
						try {
							while (iter.hasNext() && getSerialDecision(SerialDecisionAspect.SERIAL_SAVE) != SerialDecisionStatus.NO_TO_ALL) {
								Root nextRoot = iter.next();
								//nextRoot.highlightVars = hil;
								nextRoot.setChanged(false);
								// If the saving attempt fails, ask whether the saving loop is to be cancelled 
								if (!this.saveNSD(nextRoot, false)) {
									if (JOptionPane.showConfirmDialog(
											this.getFrame(),
											Menu.msgCancelAll.getText(),
											Menu.ttlCodeImport.getText(),
											JOptionPane.YES_NO_OPTION) == JOptionPane.YES_OPTION) {
										// User decided not to save further diagrams.
										setSerialDecision(SerialDecisionAspect.SERIAL_SAVE, false);
									}
									// Saving failed, but no abort, so go on with next file (don't change status)
								}
							}
						}
						finally {
							endSerialMode();
							newRoots.clear();
							iter = newRoots.iterator();
							nRoots = 1;
						}
					}
					// END KGU#553 2018-07-10
					while (iter.hasNext())
					{
						root = iter.next();
						//root.highlightVars = hil;
						if (Element.E_VARHIGHLIGHT) {
							root.retrieveVarNames();	// Initialise the variable table, otherwise the highlighting won't work
						}
						// The Root must be marked for saving
						root.setChanged(false);
						// ... and be added to the Arranger
						// START KGU#626 2018-12-28 Enh. #657 - group management introduced
						//this.arrangeNSD();
						this.arrangeNSD(file.getName());
						// END KGU#626 2018-12-28
					}
					if (firstRoot != null)
					{
						root = firstRoot;
						// END KGU#194 2016-05-08
						//root.highlightVars = hil;
						if (Element.E_VARHIGHLIGHT) {
							root.retrieveVarNames();	// Initialise the variable table, otherwise the highlighting won't work
						}
						// START KGU#183 2016-04-24: Enh. #169
						selected = root;
						selected.setSelected(true);
						// END KGU#183 2016-04-24
						// START KGU#192 2016-05-02: #184 - The Root must be marked for saving
						root.setChanged(false);
						// END KGU#192 2016-05-02
						// START KGU#354 2017-05-23: Enh.#354 - with many roots it's better to push the principal root to the Arranger, too
						// START KGU#626 2018-12-28: Enh. #657 - with groups, push the main diagram, too, also in case of a program
						//if (nRoots > 2 || !root.isProgram()) {
						//	this.arrangeNSD();
						//}
						if (nRoots > 2) {
							this.arrangeNSD(file.getName());
						}
						// END KGU#626 2018-12-28
						// END KGU#354 2017-05-23
					// START KGU#194 2016-05-08: Bugfix #185 - multiple routines per file
					}
					// END KGU#194 2016-05-08
				}
				else
				{
					// show error
					// START KGU 2016-01-11: Yes and No buttons somewhat strange...
					//JOptionPane.showOptionDialog(null,d7.error,
					//							 "Parser Error",
					//							 JOptionPane.OK_OPTION,JOptionPane.ERROR_MESSAGE,null,null,null);
					// START KGU#364 2017-12-12: Issue #471 - Allow to copy the content
					//JOptionPane.showMessageDialog(this.NSDControl.getFrame(),
					//		parser.error,
					//		Menu.msgTitleParserError.getText(),
					//		JOptionPane.ERROR_MESSAGE, null);
					String[] options = {Menu.lblOk.getText(), Menu.lblCopyToClipBoard.getText()};
					int chosen = JOptionPane.showOptionDialog(this.getFrame(),
							parser.error,
							Menu.msgTitleParserError.getText(),
							JOptionPane.YES_NO_OPTION,
							JOptionPane.ERROR_MESSAGE, null,
							options, 0);
					if (chosen == 1) {
						Clipboard clipboard = Toolkit.getDefaultToolkit().getSystemClipboard();
						// START KGU#604 2018-10-29: Enh. #627 - Append a stacktrace if available 
						//StringSelection toClip = new StringSelection(parser.error);
						String errorString = parser.error;
						if (parser.exception != null) {
							ByteArrayOutputStream baos = new ByteArrayOutputStream();
							parser.exception.printStackTrace(new PrintStream(baos));
							errorString += "\n\nSTACK TRACE\n(A more detailed trace will be in the structorizer log file):\n\n" + baos.toString();
						}
						StringSelection toClip = new StringSelection(errorString);
						// END KGU#604 2018-10-29
						clipboard.setContents(toClip, null);									
					}
					// END KGU#364 2017-12-12
					// END KGU 2016-01-11
				}
			}
			catch (java.util.concurrent.CancellationException ex) {
				JOptionPane.showMessageDialog(this.getFrame(), 
						Menu.msgImportCancelled.getText().replace("%", file.getPath()));				
			}
			catch(Exception ex)
			{
				String message = ex.getLocalizedMessage();
				if (message == null) {
					message = ex.getMessage();
					// START KGU#484 2018-04-05: Issue #463
					//ex.printStackTrace();
					logger.log(Level.WARNING, "", ex);
					// END KGU#484 2018-04-05
				}
				if (message == null || message.isEmpty()) message = ex.toString();
				JOptionPane.showMessageDialog(this.getFrame(),
						Menu.msgErrorUsingParser.getText().replace("%", parser.getDialogTitle())+"\n" + message,
						Menu.msgTitleError.getText(),
						JOptionPane.ERROR_MESSAGE);
			}
			finally {
				doButtons();
				redraw();
				analyse();
				// START KGU#444/KGU#618 2018-12-18: Issue #417, #649 - We may have obtained huge diagrams...
				this.adaptScrollUnits();
				// END KGU#444/KGU#618 2018-12-18
				// START KGU#705 2019-09-24: Enh. #738
				updateCodePreview();
				// END KGU#705 2019-09-24
			}
		}
	} 

	// START KGU#354 2017-03-15: Enh. #354 - auxiliary methods
	
	// Tries to disambiguate the parser for the given file
	private CodeParser identifyParser(File file, FileFilter usedFilter) {
		CodeParser parser = null;
		
		Vector<CodeParser> candidates = new Vector<CodeParser>();
		String[] choice = new String[parsers.size()];
		Vector<String> candStrings = new Vector<String>();
		// We are better prepared for the ambiguous case...
		int nr0 = 1, nr = 1;
		final String format = "%2d: %s";
		for (CodeParser psr: parsers)
		{
			String descr = psr.getDescription();
			choice[nr0-1] = String.format(format, nr0, descr);
			nr0++; 
			if (usedFilter == psr) {
				// The user had explicitly chosen this filter, so we are ready
				parser = psr;
				break;
			}
			else if (psr.accept(file)) {
				candidates.add(psr);
				candStrings.add(String.format(format, nr++, descr));
			}
		}

		if (parser == null) {
			if (candidates.size() == 1) {
				parser = candidates.get(0);
			}
			else {
				if (!candidates.isEmpty()) {
					choice = candStrings.toArray(new String[candStrings.size()]);
				}
				else {
					candidates = parsers;
				}
				JComboBox<String> cbParsers = new JComboBox<String>(choice);
				String prompt = Menu.msgSelectParser.getText().replace("%", file.getName());
				int resp = JOptionPane.showConfirmDialog(null,
						new Object[]{prompt, cbParsers},
						Menu.ttlCodeImport.getText(), 
						JOptionPane.OK_CANCEL_OPTION);
				if (resp == JOptionPane.OK_OPTION) {
					int index = cbParsers.getSelectedIndex();
					// Well this test is of course mere paranoia...
					if (index >= 0 && index < candidates.size()) {
						parser = candidates.get(index);
					}
				}
			}
		}
		return parser;
	}

	/** Lazy initialization method for static field {@link #parsers} */
	private void retrieveParsers() {
		if (parsers != null) {
			return;
		}
		parsers = new Vector<CodeParser>();
		String errors = "";
		try (BufferedInputStream buff = new BufferedInputStream(getClass().getResourceAsStream("parsers.xml"))) {
			GENParser genp = new GENParser();
			parserPlugins = genp.parse(buff);			
		} catch (IOException e) {
			// START KGU#484 2018-04-05: Issue #463
			//e.printStackTrace();
			logger.log(Level.WARNING, "Couldn't close parser plugin definition file.", e);
			// END KGU#484 2018-04-05
		}
		for (int i = 0; parserPlugins != null && i < parserPlugins.size(); i++)
		{
			GENPlugin plugin = parserPlugins.get(i);
			final String className = plugin.className;
			try {
				Class<?> genClass = Class.forName(className);
				parsers.add((CodeParser) genClass.getDeclaredConstructor().newInstance());
			} catch (Exception ex) {
				errors += "\n" + plugin.title + ": " + ex.getLocalizedMessage();
			}
		}
		if (!errors.isEmpty()) {
			errors = Menu.msgTitleLoadingError.getText() + errors;
			JOptionPane.showMessageDialog(this.getFrame(), errors, 
					Menu.msgTitleParserError.getText(), JOptionPane.ERROR_MESSAGE);
		}
	}
	// END KGU#354 2017-03-15

	/*========================================
	 * export code methods
	 *========================================*/

	/**
	 * Export the current diagram to the programming language associated to the generator {@code _generatorClassName}
	 * @param _generatorClassName - class name of he generator to be used
	 * @param _specificOptions - generator-specific options 
	 */
	public void export(String _generatorClassName, Vector<HashMap<String, String>> _specificOptions)
	{
		// START KGU#815 2020-02-20: Enh. 828 - We offer not only the export of groups but also of diagrams
		// (Code moved to export(Root, String, Vector<HashMap<String, String>))
		export(root, _generatorClassName, _specificOptions);
		// END KGU#815 2020-02-20
	}
	
	// START KGU#815 2020-03-16: Enh. #828
	/**
	 * Export the given diagram {@code _root} to the programming language associated to the
	 * generator {@code _generatorClassName}.
	 * @param _generatorClassName - class name of he generator to be used
	 * @param _specificOptions - generator-specific options 
	 */
	public void export(Root _root, String _generatorClassName, Vector<HashMap<String, String>> _specificOptions)
	{
		// START KGU#901 2020-12-29: Issue #901 apply WAIT_CURSOR during time-consuming actions
		Cursor origCursor = getCursor();
		// END KGU#901 2020-12-29
		try
		{
			Class<?> genClass = Class.forName(_generatorClassName);
			Generator gen = (Generator) genClass.getDeclaredConstructor().newInstance();
			// START KGU#170 2016-04-01: Issue #143
			hideComments();	// Hide the current comment popup if visible
			// END KGU#170 2016-04-01
			// START KGU#815 2020-03-30: Enh. #828 If called from ArrangerIndex, options will be null
			if (_specificOptions == null) {
				for (GENPlugin plugin: Menu.generatorPlugins) {
					if (plugin.className.equals(_generatorClassName)) {
						_specificOptions = plugin.options;
						break;
					}
				}
				if (_specificOptions == null) {
					_specificOptions = new Vector<HashMap<String, String>>();
				}
			}
			// END KGU#815 2020-03-20
			// START KGU#395 2017-05-11: Enh. #357
			this.setPluginSpecificOptions(gen, _generatorClassName, _specificOptions);
			// END KGU#395 2017-05-11
			// START KGU#901 2020-12-29: Issue #901 applay WAIT_CURSOR for time-consuming actions
			setCursor(new Cursor(Cursor.WAIT_CURSOR));
			// END KGU#901 2020-12-29
			// START KGU 2017-04-26: Remember the export directory
			//gen.exportCode(root, currentDirectory, NSDControl.getFrame());
			// START KGU#654 2019-02-16: Enh. #681 Don't overwrite the last export dir in case the export failed or was cancelled
			//this.lastCodeExportDir =
			File exportDir =
			// END KGU#654 2019-02-16
					gen.exportCode(_root,
							(lastCodeExportDir != null ? lastCodeExportDir : currentDirectory),
							// START KGU#676/KGU#679 2019-03-13: Enh. #696,#698 Specify the routine pool expicitly
							//NSDControl.getFrame());
							NSDControl.getFrame(),
							(Arranger.hasInstance() ? Arranger.getInstance() : null));
							// END KGU#676 2019-03-13
			// START KGU#654 2019-02-16: Enh. #681
			// START KGU#456 2017-11-05: Enh. #452
			if (_root == root && root.advanceTutorialState(26, root)) {
				analyse();
			}
			// END KGU#456 2017-11-05
			// START KGU#654 2019-02-15/16: Enh. #681 - count the successful exports to the target language
			if (exportDir != null) {
				this.lastCodeExportDir = exportDir;
				
				String prefGenName = this.getPreferredGeneratorName();
				String thisGenName = null;
				for (GENPlugin plugin: Menu.generatorPlugins) {
					if (plugin.className.equals(_generatorClassName)) {
						thisGenName = plugin.title;
						break;
					}
				}
				if (thisGenName.equals(this.lastGeneratorName)) {
					if (++this.generatorUseCount == this.generatorProposalTrigger && this.generatorProposalTrigger > 0
							&& !prefGenName.equals(this.lastGeneratorName)) {
						// START KGU#901 2020-12-29: Issue #901 applay WAIT_CURSOR for time-consuming actions
						setCursor(origCursor);
						// END KGU#901 2020-12-29
						if (JOptionPane.showConfirmDialog(this.getFrame(), 
								Menu.msgSetAsPreferredGenerator.getText().replace("%1", thisGenName).replaceAll("%2", Integer.toString(this.generatorUseCount)),
								Menu.lbFileExportCodeFavorite.getText().replace("%", thisGenName),
								JOptionPane.YES_NO_OPTION,
								JOptionPane.QUESTION_MESSAGE) == JOptionPane.YES_OPTION) {
							this.prefGeneratorName = thisGenName;
							Ini.getInstance().setProperty("genExportPreferred", thisGenName);
							Ini.getInstance().save();
							// START KGU#705 2019-09-23: Enh. #738
							this.updateCodePreview();
							// END KGU#705 2019-09-23
							// doButtons() is assumed to be performed after his method had been called, anyway
						}
					}
				}
				else {
					this.lastGeneratorName = thisGenName;
					this.generatorUseCount = 1;
				}
			}
			// END KGU#654 2019-02-15/16
		}
		catch(Exception ex)
		{
			// START KGU#901 2020-12-29: Issue #901 applay WAIT_CURSOR for time-consuming actions
			setCursor(new Cursor(Cursor.WAIT_CURSOR));
			// END KGU#901 2020-12-29
			String message = ex.getLocalizedMessage();
			if (message == null) message = ex.getMessage();
			if (message == null || message.isEmpty()) message = ex.toString();
			JOptionPane.showMessageDialog(this.getFrame(),
					Menu.msgErrorUsingGenerator.getText().replace("%", _generatorClassName)+"\n" + message,
					Menu.msgTitleError.getText(),
					JOptionPane.ERROR_MESSAGE);
		}
		// START KGU#901 2020-12-29: Issue #901 apply WAIT_CURSOR during time-consuming actions
		finally {
			setCursor(origCursor);
		}
		// END KGU#901 2020-12-29
	}
	
	/**
	 * Export the group represented by the programming language associated to the generator {@code _generatorClassName}
	 * @param group - The {@link Group} to be exported
	 * @param generatorName - class name of the generator to be used
	 * @param extraOptions - a possible extra option map (handled like plugin options) or null
	 */
	public void exportGroup(Group group, String generatorName, Map<String, Object> extraOptions) {
		hideComments();	// Hide the current comment popup if visible (issue #143)
		File groupFile = group.getFile();
		File targetDir = lastCodeExportDir;
		if ((targetDir == null || Ini.getInstance().getProperty("", "true").equals("true")) && groupFile.exists()) {
			targetDir = groupFile.getParentFile();
		}
		if (targetDir == null || !targetDir.exists()) {
			targetDir = currentDirectory;
		}
		String groupName = group.proposeFileName().replace(".", "_");

		// START KGU#901 2020-12-29: Issue #901 applay WAIT_CURSOR for time-consuming actions
		Cursor origCursor = getCursor();
		// END KGU#901 2020-12-29
		try {
			Class<?> genClass = Class.forName(generatorName);
			Generator gen = (Generator) genClass.getDeclaredConstructor().newInstance();
			Vector<HashMap<String, String>> options = null;
			for (GENPlugin plugin: Menu.generatorPlugins) {
				if (plugin.className.equals(generatorName)) {
					options = plugin.options;
					break;
				}
			}
			if (options == null) {
				options = new Vector<HashMap<String, String>>();
			}
			this.setPluginSpecificOptions(gen, generatorName, options);
			// START KGU#396 2020-04-01: Temporary extra mechanism for #440
			if (extraOptions != null) {
				for (Map.Entry<String, Object> option: extraOptions.entrySet()) {
					gen.setPluginOption(option.getKey(), option.getValue());
				}
			}
			// END KGU#396 2020-04-01
			
			// START KGU#901 2020-12-29: Issue #901 applay WAIT_CURSOR for time-consuming actions
			setCursor(new Cursor(Cursor.WAIT_CURSOR));
			// END KGU#901 2020-12-29
			File exportDir = gen.exportCode(group.getSortedRoots(), groupName, 
					targetDir,
					NSDControl.getFrame(),
					(Arranger.hasInstance() ? Arranger.getInstance() : null));
			
			if (exportDir != null) {
				this.lastCodeExportDir = exportDir;
			}
		}
		catch(Exception ex)
		{
			// START KGU#901 2020-12-29: Issue #901 applay WAIT_CURSOR for time-consuming actions
			setCursor(origCursor);
			// END KGU#901 2020-12-29
			String message = ex.getLocalizedMessage();
			if (message == null) message = ex.getMessage();
			if (message == null || message.isEmpty()) message = ex.toString();
			JOptionPane.showMessageDialog(this.getFrame(),
					Menu.msgErrorUsingGenerator.getText().replace("%", generatorName)+"\n" + message,
					Menu.msgTitleError.getText(),
					JOptionPane.ERROR_MESSAGE);
		}
		// START KGU#901 2020-12-29: Issue #901 applay WAIT_CURSOR for time-consuming actions
		finally {
			setCursor(origCursor);
		}
		// END KGU#901 2020-12-29
	}
	// END KGU#815 2020-03-16

	// START KGU#705 2019-09-23: Enh. #738: Code preview support
	/**
	 * Place a code preview for the current diagram to the currrent favourite programming language.
	 * Also fills the {@link #codePreviewMap} with associations between {@link Element}s and line
	 * intervals.
	 * @param _specificOptions - generator-specific options 
	 */
	public void updateCodePreview()
	{
		if (this.show_CODE_PREVIEW && this.codePreview != null) {
			String generatorName = this.getPreferredGeneratorName();
			try
			{
				codePreviewMap = new HashMap<Element, int[]>();
				Generator gen = null;
				Arranger arranger = null;
				if (Arranger.hasInstance()) {
					arranger = Arranger.getInstance();
				}
				for (GENPlugin plugin: Menu.generatorPlugins) {
					if (plugin.title.equals(generatorName)) {
						Class<?> genClass = Class.forName(plugin.className);
						gen = (Generator) genClass.getDeclaredConstructor().newInstance();
						fetchPluginSpecificExportOptions(gen);
						String code = gen.deriveCode(root,
								NSDControl.getFrame(),
								arranger,
								codePreviewMap);
						codePreview.setText(code);
						break;
					}
				}
				setCodePreviewTooltip();
			}
			catch (Exception ex)
			{
				String message = ex.getLocalizedMessage();
				if (message == null) message = ex.getMessage();
				if (message == null || message.isEmpty()) message = ex.toString();
				JOptionPane.showMessageDialog(this.getFrame(),
						Menu.msgErrorUsingGenerator.getText().replace("%", generatorName)+"\n" + message,
						Menu.msgTitleError.getText(),
						JOptionPane.ERROR_MESSAGE);
			}
		}
		SwingUtilities.invokeLater(new Runnable() {
			@Override
			public void run() {
				// TODO Auto-generated method stub
				highlightCodeForSelection();
			}
		});
		//highlightCodeForSelection();
	}

	private void fetchPluginSpecificExportOptions(Generator _generator) {
		for (GENPlugin plugin: Menu.generatorPlugins) {
			if (plugin.className.equals(_generator.getClass().getName())) {
				// FIXME: Improve performance here! Avoid repetitive retrieval but ensure sensitiveness to changes
				setPluginSpecificOptions(_generator, plugin.className, plugin.options);
				break;
			}
		}
	}
	// END KGU#705 2019-09-23

	// START KGU#395 2017-05-11: Enh. #357 / Revised KGU#416 2017-06-20
	private void setPluginSpecificOptions(IPluginClass _gen, String _generatorClassName,
			Vector<HashMap<String, String>> _specificOptions)
	{
		Ini ini = Ini.getInstance();
		for (HashMap<String, String> optionSpec: _specificOptions) {
			String optionKey = optionSpec.get("name");
			String valueStr = ini.getProperty(_generatorClassName + "." + optionKey, "");
			Object value = null;
			String type = optionSpec.get("type");
			String items = optionSpec.get("items");
			// Now convert the option into the specified type
			if (!valueStr.isEmpty() && type != null || items != null) {
				// Better we fail with just a single option than with the entire method
				try {
					if (items != null) {
						value = valueStr;
					}
					else if (type.equalsIgnoreCase("character")) {
						value = valueStr.charAt(0);
					}
					else if (type.equalsIgnoreCase("boolean")) {
						value = Boolean.parseBoolean(valueStr);
					}
					else if (type.equalsIgnoreCase("int") || type.equalsIgnoreCase("integer")) {
						value = Integer.parseInt(valueStr);
					}
					else if (type.equalsIgnoreCase("unsigned")) {
						value = Integer.parseUnsignedInt(valueStr);
					}
					else if (type.equalsIgnoreCase("double") || type.equalsIgnoreCase("float")) {
						value = Double.parseDouble(valueStr);
					}
					else if (type.equalsIgnoreCase("string")) {
						value = valueStr;
					}
				}
				catch (NumberFormatException ex) {
					String message = ex.getMessage();
					if (message == null || message.isEmpty()) message = ex.toString();
					logger.log(Level.SEVERE,"{0}: {1} on converting \"{2}\" to {3} for {4}",
							new Object[]{
									_gen.getClass().getSimpleName(),
									message,
									valueStr,
									type,
									optionKey});
				}
			}
			if (value != null) {
				_gen.setPluginOption(optionKey, value);
			}
		}
	}
	// END KGU#395 2017-05-11

	// START KGU#208 2016-07-22: Enh. #199
	/*========================================
	 * help method
	 *========================================*/

	/**
	 * Tries to open the online User Guide in the browser
	 */
	public void helpNSD()
	{
		// START KGU#250 2016-09-17: Issue #245 (defective Linux integration workaround)
//		try {
//			Desktop.getDesktop().browse(new URI("http://help.structorizer.fisch.lu/index.php"));
//		}
//		catch(Exception ex)
//		{
//			ex.printStackTrace();
//			// We may get here if there is no standard browser or no standard application for web links
//			// configured (as issue #245 proved) - in case of missing network access the browser will
//			// rather show a message itself, though.
//			String message = ex.getLocalizedMessage();
//			if (message == null) message = ex.getMessage();
//			JOptionPane.showMessageDialog(null,
//					message,
//					Menu.msgTitleURLError.getText(),
//					JOptionPane.ERROR_MESSAGE);
//		}
		// START KGU#563 2018-07-26: Issue #566
		//String help = "http://help.structorizer.fisch.lu/index.php";
		String help = Element.E_HELP_PAGE;
		// END KGU#563 2018-07-26
		boolean isLaunched = false;
		try {
			isLaunched = lu.fisch.utils.Desktop.browse(new URI(help));
		} catch (URISyntaxException ex) {
			// START KGU#484 2018-04-05: Issue #463
			//ex.printStackTrace();
			logger.log(Level.WARNING, "Can't browse help URL.", ex);
			// END KGU#484 2018-04-05
		}
		// START KGU 2018-12-24
		// The isLaunched mechanism above does not signal an unavailable help page.
		// With the following code we can find out whether the help page was available...
		// TODO In this case we might offer to download the PDF for offline use,
		// otherwise we could try to open a possibly previously downloaded PDF ...
		URL url;
		HttpsURLConnection con = null;
		try {
			isLaunched = false;
			url = new URL(help);
			con = (HttpsURLConnection)url.openConnection();
			if (con != null) {
				con.connect();
			}
			isLaunched = true;
		} catch (SocketTimeoutException ex) {
			logger.log(Level.WARNING, "Timeout connecting to " + help, ex);
		} catch (MalformedURLException e1) {
			logger.log(Level.SEVERE, "Malformed URL " + help, e1);
		} catch (IOException e) {
			logger.log(Level.WARNING, "Failed Access to " + help, e);
		}
		finally {
			if (con != null) {
				con.disconnect();
			}
		}
		// END KGU 2018-12-24
		if (!isLaunched)
		{
			String message = Menu.msgBrowseFailed.getText().replace("%", help);
			boolean offlineShown = this.showHelpPDF();
			if (offlineShown) {
				message += "\n\n" + Menu.msgShowingOfflineGuide.getText();
			}
			JOptionPane.showMessageDialog(null,
			message,
			Menu.msgTitleURLError.getText(),
			offlineShown ? JOptionPane.WARNING_MESSAGE : JOptionPane.ERROR_MESSAGE);
			// TODO We might look for a downloaded PDF version and offer to open this instead...
			
		}
		// END KGU#250 2016-09-17
		else {
			// Download the current PDF version if there hasn't been any by now.
			this.downloadHelpPDF(false, null);
		}
	}
	// END KGU#208 2016-07-22
	
	// START KGU#791 2010-10-20: Issue #801 - we need a background thread for explicit download
	private boolean helpDownloadCancelled = false;
	
	/**
	 * Tries to download the most recent user guide as PDF in a backround thread
	 * with progress bar. Will override a possibly existing file.
	 * @param title - the menu item caption to be used as window title
	 */
	public void downloadHelpPDF(String title)
	{
		SwingWorker<Boolean,Void> worker = new SwingWorker<Boolean, Void>() {

			@Override
			protected Boolean doInBackground() throws Exception
			{
				return downloadHelpPDF(true, this);
			}
			
			public void done()
			{
				if (isCancelled()) {
					// We must tell method downloadHelpPDF that the task was aborted
					// (The possibly incompletely transferred file must be deleted.)
					helpDownloadCancelled = true;
				}
			}
			
		};
		new DownloadMonitor(getFrame(), worker, title, Element.E_HELP_FILE_SIZE);
	}
	// END KGU#791 2020-10-20
	
	// START KGU#791 2020-01-20: Enh. #801 support offline help
	/**
	 * Tries to download the PDF version of the user guide to the ini directory
	 * @param overrideExisting - if an existing user guide file is to be overriden
	 * by the newest one
	 * @param worker - if given then the transfer chunks are chosen smaller and a
	 * regular progress message will be sent
	 * @return true if the download was done and successful.
	 */
	public boolean downloadHelpPDF(boolean overrideExisting, SwingWorker<Boolean, Void> worker)
	{
		/* See https://stackoverflow.com/questions/921262/how-to-download-and-save-a-file-from-internet-using-java
		 * for technical discussion 
		 */
		// KGU#791 2020-10-20 Method revised to allow running in a backround thread
		helpDownloadCancelled = false;
		String helpFileName = Element.E_HELP_FILE;
		File helpDir = Ini.getIniDirectory(true);
		File helpFile = new File(helpDir.getAbsolutePath() + File.separator + helpFileName);
		String helpFileURI = Element.E_DOWNLOAD_PAGE + "?file=" + helpFileName;
		boolean overwritten = false;
		long copiedTotal = 0;
		long chunk = (worker == null) ? Integer.MAX_VALUE : 1 << 16;
		try {
			URL website = new URL(helpFileURI);
			if (!helpFile.exists() || overrideExisting) {
				try (InputStream inputStream = website.openStream();
						ReadableByteChannel readableByteChannel = Channels.newChannel(inputStream);
						FileOutputStream fileOutputStream = new FileOutputStream(helpFile)) {
					overwritten = true;
					long copied = 0;
					do {
						copied = fileOutputStream.getChannel().
								transferFrom(readableByteChannel, copiedTotal, chunk);
						if (worker != null) {
							worker.firePropertyChange("progress", copiedTotal, copiedTotal + copied);
						}
						copiedTotal += copied;
					} while (copied > 0);
				}
				catch (IOException ex) {
					logger.log(Level.INFO, "Failed to download help file!", ex);
					if (overrideExisting) {
						String error = ex.getMessage();
						if (error == null) {
							error = ex.toString();
						}
						else if (ex instanceof UnknownHostException) {
							error = Menu.msgHostNotAvailable.getText().replace("%", error);
						}	
						JOptionPane.showMessageDialog(null,
								Menu.msgDownloadFailed.getText().replace("%", error),
								Menu.msgTitleURLError.getText(),
								JOptionPane.ERROR_MESSAGE);
					}
				}
			}
		}
		catch (MalformedURLException ex) {
			logger.log(Level.CONFIG, helpFileURI, ex);
		}
		if (helpDownloadCancelled && overwritten && helpFile.exists()) {
			helpFile.delete();	// File is likely to be defective
			copiedTotal = 0;
		}
		//System.out.println("Leaving downloadHelpPDF()");
		return copiedTotal > 0;
	}
	
	/**
	 * Tries to present a downloaded PDF version of the user guide from the ini directory.
	 * @return true if a user guide file is present and  could be shown.
	 */
	private boolean showHelpPDF()
	{
		String helpFileName = Element.E_HELP_FILE;
		File helpDir = Ini.getIniDirectory(true);
		File helpFile = new File(helpDir.getAbsolutePath() + File.separator + helpFileName);
		if (helpFile.canRead()) {
			return Desktop.open(helpFile);
		}
		return false;
	}
	// END KGU#791 2020-01-20
	
	/*========================================
	 * update method
	 *========================================*/

	/**
	 * Shows an info box with the link to the download page of Structorizer
	 * and informs whether there is a newer version available.
	 * @see #updateNSD(boolean)
	 */
	public void updateNSD()
	// START KGU#300 2016-12-02: Enh. #300
	{
		updateNSD(true);
	}
	
	/**
	 * Checks the availability of a newer version on the download page and shows an
	 * info box with the link to the download page of Structorizer if a new version
	 * is available or {@code evenWithoutNewerVersion} is true.
	 * @param evenWithoutNewerVersion - whether the infor box is always to be popped up.
	 * @see #updateNSD()
	 */
	public void updateNSD(boolean evenWithoutNewerVersion)
	// END KGU#300 2016-12-02
	{
		// KGU#35 2015-07-29: Bob's code adopted with slight modification (Homepage URL put into a variable)
		// START KGU#563 2018-07-26: Issue #566
		//final String home = "https://structorizer.fisch.lu";
		final String home = Element.E_HOME_PAGE;
		// END KGU#563 2018-07-26
		
		// START KGU#300 2016-12-02: Enh. #300
		String latestVersion = getLatestVersionIfNewer();
		if (!evenWithoutNewerVersion && latestVersion == null) {
			return;
		}
		// END KGU#300 2016-12-02
		
		try {
			// START KGU#247 2016-09-17: Issue #243/#245 Translation support for update window content
			//JEditorPane ep = new JEditorPane("text/html","<html><font face=\"Arial\">Goto <a href=\"" + home + "\">" + home + "</a> to look for updates<br>and news about Structorizer.</font></html>");
			String fontAttr = "";
			double scaleFactor = Double.valueOf(Ini.getInstance().getProperty("scaleFactor","1"));
			if (scaleFactor > 1) {
				int fontSize = (int)(3*scaleFactor);
				fontAttr = " size="+fontSize;
			}
			// START KGU#300 2016-12-02: Enh. #300
			String versionInfo = "";
			if (latestVersion != null) {
				versionInfo = Menu.msgNewerVersionAvail.getText().replace("%", latestVersion) + "<br><br>";
			}
			// END KGU#300 2016-12-02
			JEditorPane ep = new JEditorPane("text/html","<html><font face=\"Arial\""+fontAttr+">" +
					// START KGU#300 2016-12-02: Enh. #300
					versionInfo +
					// END KGU#300 2016-12-02
					Menu.msgGotoHomepage.getText().replace("%", "<a href=\"" + home + "\">" + home + "</a>") +
					"</font></html>");
			// END KGU#247 2016-09-17
			ep.addHyperlinkListener(new HyperlinkListener()
			{
				@Override
				public void hyperlinkUpdate(HyperlinkEvent evt)
				{
					if (evt.getEventType().equals(HyperlinkEvent.EventType.ACTIVATED))
					{
						// START KGU#250 2016-09-17: Issue #245 (defective Linux integration workaround)
						//try {
						//	Desktop.getDesktop().browse(evt.getURL().toURI());
						//}
						//catch(Exception ex)
						//{
						//	ex.printStackTrace();
						//}
						String errorMessage = null;
						try {
							if (!lu.fisch.utils.Desktop.browse(evt.getURL().toURI()))
							{
								errorMessage = Menu.msgBrowseFailed.getText().replace("%", evt.getURL().toString());
							};
						}
						catch(Exception ex)
						{
							// START KGU#484 2018-04-05: Issue #463
							//ex.printStackTrace();
							logger.log(Level.WARNING, "Defective homepage link.", ex);
							// END KGU#484 2018-04-05
							errorMessage = ex.getLocalizedMessage();
							if (errorMessage == null) errorMessage = ex.getMessage();
							if (errorMessage == null || errorMessage.isEmpty()) errorMessage = ex.toString();
						}
						if (errorMessage != null)
						{
							JOptionPane.showMessageDialog(null,
									errorMessage,
									Menu.msgTitleURLError.getText(),
									JOptionPane.ERROR_MESSAGE);

						}
						// END KGU#250 2016-09-17
					}
				}
			});
			ep.setEditable(false);
			JLabel label = new JLabel();
			ep.setBackground(label.getBackground());

			JOptionPane.showMessageDialog(this.getFrame(), ep);
		}
		catch(Exception e)
		{
			// START KGU#484 2018-04-05: Issue #463
			//e.printStackTrace();
			logger.log(Level.WARNING, "Trouble accessing homepage.", e);
			// END KGU#484 2018-04-05
		}		
	}

	// START KGU#300 2016-12-02 Enh. #300 Support for version retrieval
	/**
	 * Helper method for {@link #updateNSD()}
	 * @return the version string, e.g. "3.29-14", of the latest version available or null,
	 * depending on whether online version retrieval is enabled by {@link #retrieveVersion}.
	 */
	private String retrieveLatestVersion()
	{
		// START KGU#563 2018-07-26: Issue #566
		//final String http_url = "https://structorizer.fisch.lu/version.txt";
		final String http_url = Element.E_HOME_PAGE + "/version.txt";
		// END KGU#563 2018-07-26

		String version = null;
		if (retrieveVersion) {
			try {

				URL url = new URL(http_url);
				HttpsURLConnection con = (HttpsURLConnection)url.openConnection();

				if (con!=null) {

					BufferedReader br = 
							new BufferedReader(
									new InputStreamReader(con.getInputStream()));

					String input;
					while ((input = br.readLine()) != null && version == null){
						if (input.matches("\\d+\\.\\d+([-.][0-9]+)?")) {
							version = input;
						}
					}
					br.close();

				}

			} catch (MalformedURLException e) {
				logger.severe(e.toString());
			} catch (IOException e) {
				logger.warning(e.toString());
			}
		}
		return version;
	}

	// START KGU#300 2016-12-06: Not actually needed
//	private static int[] splitVersionString(String version)
//	{
//		StringList versionParts = StringList.explode(version, "\\.");
//		versionParts = StringList.explode(versionParts, "-");
//		int[] versionNumbers = new int[versionParts.count()];
//		for (int i = 0; i < versionParts.count(); i++) {
//			try {
//				versionNumbers[i] = Integer.parseInt(versionParts.get(i));
//			}
//			catch (NumberFormatException ex) {
//				versionNumbers[i] = 0;
//			}
//		}
//		return versionNumbers;
//	}
	// END KGU#300 2016-12-06
	
	/**
	 * @return the version string, e.g. "3.30-05", of the latest version more adavanced than the
	 * currently running version if online version retrieval is enabled ({@link #retrieveVersion})
	 * and a newer version is available; null otherwise.
	 */
	public String getLatestVersionIfNewer()
	{
		int cmp = 0;
		String latestVerStr = retrieveLatestVersion();
		if (latestVerStr != null) {
			// START KGU#300 2016-12-06: The lexicographic comparison is quite perfect here
//			int[] thisVersion = splitVersionString(Element.E_VERSION);
//			int[] currVersion = splitVersionString(latestVerStr);
//			int minLen = Math.min(thisVersion.length, currVersion.length);
//			for (int i = 0; i < minLen && cmp == 0; i++) {
//				if (currVersion[i] < thisVersion[i]) {
//					cmp = -1;
//				}
//				else if (currVersion[i] > thisVersion[i]) {
//					cmp = 1;
//				}
//			}
//			if (cmp == 0 && minLen < currVersion.length) {
//				cmp = 1;
//			}
			cmp = latestVerStr.compareTo(Element.E_VERSION);
			// END KGU#300 2016-12-06
		}
		return (cmp > 0 ? latestVerStr : null);
	}
	
	public void setRetrieveVersion(boolean _retrieveVersion)
	{
		retrieveVersion = _retrieveVersion;
		// START KGU#792 2020-02-04: Bugfix #805
		Ini.getInstance().setProperty("retrieveVersion", Boolean.toString(Diagram.retrieveVersion));
		// END KGU#792 2020-02-04
	}
	// END KGU#300 2016-12-02

	/*========================================
	 * the preferences dialog methods
	 *========================================*/

	/**
	 * Opens the colour configuration dialog and processes configuration changes.
	 */
	public void colorsNSD()
	{
		// START KGU#245 2018-07-02: Converted to arrays
		//Colors colors = new Colors(NSDControl.getFrame());
		Colors colors = new Colors(NSDControl.getFrame(), Element.colors.length);
		// END KGU#245 2018-07-02
		Point p = getLocationOnScreen();
		colors.setLocation(Math.round(p.x+(getVisibleRect().width-colors.getWidth())/2+this.getVisibleRect().x),
						   Math.round(p.y+(getVisibleRect().height-colors.getHeight())/2+this.getVisibleRect().y));

		// set fields
		// START KGU#245 2018-07-02: Converted to arrays
//		colors.color0.setBackground(Element.color0);
//		colors.color1.setBackground(Element.color1);
//		colors.color2.setBackground(Element.color2);
//		colors.color3.setBackground(Element.color3);
//		colors.color4.setBackground(Element.color4);
//		colors.color5.setBackground(Element.color5);
//		colors.color6.setBackground(Element.color6);
//		colors.color7.setBackground(Element.color7);
//		colors.color8.setBackground(Element.color8);
//		colors.color9.setBackground(Element.color9);
		for (int i = 0; i < Element.colors.length; i++) {
			colors.colors[i].setBackground(Element.colors[i]);
		}
		// END KGU#245 2018-07-02
		
		colors.pack();
		colors.setVisible(true);

		// START KGU#393 2017-05-09: Issue #400 - check whether changes were committed
		if (colors.OK) {
		// END KGU#393 2017-05-09		
			// get fields
			// START KGU#245 2018-07-02: Converted to arrays
//			Element.color0=colors.color0.getBackground();
//			Element.color1=colors.color1.getBackground();
//			Element.color2=colors.color2.getBackground();
//			Element.color3=colors.color3.getBackground();
//			Element.color4=colors.color4.getBackground();
//			Element.color5=colors.color5.getBackground();
//			Element.color6=colors.color6.getBackground();
//			Element.color7=colors.color7.getBackground();
//			Element.color8=colors.color8.getBackground();
//			Element.color9=colors.color9.getBackground();
			for (int i = 0; i < Element.colors.length; i++) {
				Element.colors[i] = colors.colors[i].getBackground();
			}
			// END KGU#245 2018-07-02

			NSDControl.updateColors();

			// save fields to ini-file
			Element.saveToINI();
		// START KGU#393 2017-05-09: Issue #400
		}
		// END KGU#393 2017-05-09		

	}

	/**
	 * Opens the structure prefereneces dialog and processes configuration changes.
	 */
	public void preferencesNSD()
	{
		Preferences preferences = new Preferences(NSDControl.getFrame());
		Point p = getLocationOnScreen();
		preferences.setLocation(Math.round(p.x+(getVisibleRect().width-preferences.getWidth())/2+this.getVisibleRect().x),
								Math.round(p.y+(getVisibleRect().height-preferences.getHeight())/2+this.getVisibleRect().y));

		// set fields
		preferences.edtAltT.setText(Element.preAltT);
		preferences.edtAltF.setText(Element.preAltF);
		preferences.edtAlt.setText(Element.preAlt);
		preferences.txtCase.setText(Element.preCase);
		preferences.edtFor.setText(Element.preFor);
		preferences.edtWhile.setText(Element.preWhile);
		preferences.edtRepeat.setText(Element.preRepeat);
		
		preferences.altPadRight.setSelected(Element.altPadRight);
		
		// START KGU#401 2017-05-18: Issue #405 - allow to reduce CASE width by branch element rotation
		preferences.spnCaseRot.setValue(Element.caseShrinkByRot);
		// END KGU#401 2017-05-18
		// START KGU#376 2017-07-02: Enh. #389
		preferences.edtRoot.setText(Element.preImport);
		// END KGU#376 2017-07-02
		// START KGU#916 2021-01-25: Enh. #915
		preferences.chkCaseEditor.setSelected(Element.useInputBoxCase);
		// END KGU#916 2021-01-25
		
		// START KGU#686 2019-03-22: Enh. #56
		preferences.edtTry.setText(Element.preTry);
		preferences.edtCatch.setText(Element.preCatch);
		preferences.edtFinal.setText(Element.preFinally);
		// END KGU#686 2019-03-22

		preferences.pack();
		preferences.setVisible(true);

		// START KGU#393 2017-05-09: Issue #400 - check whether changes were committed
		if (preferences.OK) {
		// END KGU#393 2017-05-09
			// START KGU#491 2018-02-09: Bugfix #507 - if branch labels change we force reshaping
			boolean mustInvalidateAlt =
					!Element.preAltT.equals(preferences.edtAltT.getText()) ||
					!Element.preAltF.equals(preferences.edtAltF.getText());
			// END KGU#491 2018-02-09
			// get fields
			Element.preAltT     = preferences.edtAltT.getText();
			Element.preAltF     = preferences.edtAltF.getText();
			Element.preAlt      = preferences.edtAlt.getText();
			Element.preCase     = preferences.txtCase.getText();
			Element.preFor      = preferences.edtFor.getText();
			Element.preWhile    = preferences.edtWhile.getText();
			Element.preRepeat   = preferences.edtRepeat.getText();
			Element.altPadRight = preferences.altPadRight.isSelected();
			// START KGU#686 2019-03-22: Enh. #56
			Element.preTry      = preferences.edtTry.getText();
			Element.preCatch    = preferences.edtCatch.getText();
			Element.preFinally  = preferences.edtFinal.getText();
			// END KGU#686 2019-03-22
			// START KGU#376 2017-07-02: Enh. #389
			String newImportCaption = preferences.edtRoot.getText();
			// END KGU#376 2017-07-02
			// START KGU#401 2017-05-18: Issue #405 - allow to reduce CASE width by branch element rotation
			int newShrinkThreshold = (Integer)preferences.spnCaseRot.getModel().getValue();
			//if (newShrinkThreshold != Element.caseShrinkByRot) {
			if (newShrinkThreshold != Element.caseShrinkByRot
					// START KGU#491 2019-02-09: Bugfix #507
					|| mustInvalidateAlt
					// END KGU#491 2019-02-09
					|| !newImportCaption.equals(Element.preImport)) {
				root.resetDrawingInfoDown();
			}
			Element.caseShrinkByRot = newShrinkThreshold;
			// END KGU#401 2017-05-18
			// START KGU#916 2021-01-25: Enh. #915
			Element.useInputBoxCase = preferences.chkCaseEditor.isSelected();
			// END KGU#916 2021-01-25
			// START KGU#376 2017-07-02: Enh. #389
			Element.preImport   = preferences.edtRoot.getText();
			// END KGU#376 2017-07-02

			// save fields to ini-file
			Element.saveToINI();
			redraw();
		// START KGU#393 2017-05-09: Issue #400
		}
		// END KGU#393 2017-05-09		
	}

	/**
	 * Opens the parser preferences dialog and processes configuration changes.
	 */
	public void parserNSD()
	{
		ParserPreferences parserPreferences = new ParserPreferences(NSDControl.getFrame());
		Point p = getLocationOnScreen();
		parserPreferences.setLocation(Math.round(p.x+(getVisibleRect().width-parserPreferences.getWidth())/2+this.getVisibleRect().x),
								Math.round(p.y+(getVisibleRect().height-parserPreferences.getHeight())/2+this.getVisibleRect().y));
		
		// set fields
		parserPreferences.edtAltPre.setText(Syntax.getKeyword("preAlt"));
		parserPreferences.edtAltPost.setText(Syntax.getKeyword("postAlt"));
		parserPreferences.edtCasePre.setText(Syntax.getKeyword("preCase"));
		parserPreferences.edtCasePost.setText(Syntax.getKeyword("postCase"));
		parserPreferences.edtForPre.setText(Syntax.getKeyword("preFor"));
		parserPreferences.edtForPost.setText(Syntax.getKeyword("postFor"));
		// START KGU#3 2015-11-08: New configurable separator for FOR loop step const
		parserPreferences.edtForStep.setText(Syntax.getKeyword("stepFor"));
		// END KGU#3 2015-11-08
		// START KGU#61 2016-03-21: New configurable keywords for FOR-IN loop
		parserPreferences.edtForInPre.setText(Syntax.getKeyword("preForIn"));
		parserPreferences.edtForInPost.setText(Syntax.getKeyword("postForIn"));
		// END KGU#61 2016-03-21
		parserPreferences.edtWhilePre.setText(Syntax.getKeyword("preWhile"));
		parserPreferences.edtWhilePost.setText(Syntax.getKeyword("postWhile"));
		parserPreferences.edtRepeatPre.setText(Syntax.getKeyword("preRepeat"));
		parserPreferences.edtRepeatPost.setText(Syntax.getKeyword("postRepeat"));
		// START KGU#78 2016-03-25: Enh. #23 - Jump configurability introduced
		parserPreferences.edtJumpLeave.setText(Syntax.getKeyword("preLeave"));
		parserPreferences.edtJumpReturn.setText(Syntax.getKeyword("preReturn"));
		parserPreferences.edtJumpExit.setText(Syntax.getKeyword("preExit"));
		// END KGU#78 2016-03-25
		// START KGU#686 2019-03-18: Enh. #56 - Try / Carch / Throw mechanism implemented
		parserPreferences.edtJumpThrow.setText(Syntax.getKeyword("preThrow"));
		// END KGU#686 2019-03-18
		parserPreferences.edtInput.setText(Syntax.getKeyword("input"));
		parserPreferences.edtOutput.setText(Syntax.getKeyword("output"));
		// START KGU#165 2016-03-25: We need a transparent decision here
		parserPreferences.chkIgnoreCase.setSelected(Syntax.ignoreCase);
		// END KGU#165 2016-03-25
		
		parserPreferences.pack();
		parserPreferences.setVisible(true);

		if(parserPreferences.OK)
		{
			// START KGU#258 2016-09-26: Enh. #253 - prepare the old settings for a refactoring
			HashMap<String, StringList> oldKeywordMap = null;
			boolean wasCaseIgnored = Syntax.ignoreCase;
			boolean considerRefactoring = root.children.getSize() > 0
					|| isArrangerOpen() && Arranger.getInstance().getAllRoots().size() > 0;
//			if (considerRefactoring)
//			{
				oldKeywordMap = new LinkedHashMap<String, StringList>();
				for (String key: Syntax.keywordSet())
				{
					// START KGU#288 2016-11-06: Issue #279 - method getOrDefault may not be available
					//String keyword = CodeParser.keywordMap.getOrDefault(key, "");
					//if (!keyword.trim().isEmpty())
					String keyword = Syntax.getKeyword(key);
					if (keyword != null && !keyword.trim().isEmpty())
					// END KGU#288 2016-11-06
					{
						// Complete strings aren't likely to be found in a key, so don't bother
						oldKeywordMap.put(key, Syntax.splitLexically(keyword,  false));
					}
				}
//			}
			// END KGU#258 2016-09-26

			// get fields
			Syntax.setKeyword("preAlt", parserPreferences.edtAltPre.getText());
			Syntax.setKeyword("postAlt", parserPreferences.edtAltPost.getText());
			Syntax.setKeyword("preCase", parserPreferences.edtCasePre.getText());
			Syntax.setKeyword("postCase", parserPreferences.edtCasePost.getText());
			Syntax.setKeyword("preFor", parserPreferences.edtForPre.getText());
			Syntax.setKeyword("postFor", parserPreferences.edtForPost.getText());
			// START KGU#3 2015-11-08: New configurable separator for FOR loop step const
			Syntax.setKeyword("stepFor", parserPreferences.edtForStep.getText());
			// END KGU#3 2015-11-08
			// START KGU#61 2016-03-21: New configurable keywords for FOR-IN loop
			Syntax.setKeyword("preForIn", parserPreferences.edtForInPre.getText());
			Syntax.setKeyword("postForIn", parserPreferences.edtForInPost.getText());
			// END KGU#61 2016-03-21
			Syntax.setKeyword("preWhile", parserPreferences.edtWhilePre.getText());
			Syntax.setKeyword("postWhile", parserPreferences.edtWhilePost.getText());
			Syntax.setKeyword("preRepeat", parserPreferences.edtRepeatPre.getText());
			Syntax.setKeyword("postRepeat", parserPreferences.edtRepeatPost.getText());
			// START KGU#78 2016-03-25: Enh. #23 - Jump configurability introduced
			Syntax.setKeyword("preLeave", parserPreferences.edtJumpLeave.getText());
			Syntax.setKeyword("preReturn", parserPreferences.edtJumpReturn.getText());
			Syntax.setKeyword("preExit", parserPreferences.edtJumpExit.getText());
			// END KGU#78 2016-03-25
			// START KGU#686 2019-03-18: Enh. #56 - Try / Carch / Throw mechanism implemented
			Syntax.setKeyword("preThrow", parserPreferences.edtJumpThrow.getText());
			// END KGU#686 2019-03-18
			Syntax.setKeyword("input", parserPreferences.edtInput.getText());
			Syntax.setKeyword("output", parserPreferences.edtOutput.getText());
			// START KGU#165 2016-03-25: We need a transparent decision here
			Syntax.ignoreCase = parserPreferences.chkIgnoreCase.isSelected();
			// END KGU#165 2016-03-25

			// save fields to ini-file
			Syntax.saveToINI();
			
			// START KGU#258 2016-09-26: Enh. #253 - now try a refactoring if specified
			boolean redrawn = false;
			if (considerRefactoring && offerRefactoring(oldKeywordMap))
			{
				boolean refactorAll = oldKeywordMap.containsKey("refactorAll");
				redrawn = refactorDiagrams(oldKeywordMap, refactorAll, wasCaseIgnored);
			}
			// END KGU#258 2016-09-26
			
			// START KGU#362 2017-03-28: Issue #370
			offerStructPrefAdaptation(oldKeywordMap);
			// END KGU#362 2017-03-28

			// START KGU#136 2016-03-31: Bugfix #97 - cached bounds may have to be invalidated
			if (Element.E_VARHIGHLIGHT && !redrawn)
			{
				// Parser keyword changes may have an impact on the text width ...
				this.resetDrawingInfo();
				
				// START KGU#258 2016-09-26: Bugfix #253 ... and Jumps and loops
				analyse();
				// END KGU#258 2016-09-26

				// redraw diagram
				redraw();
			}
			// END KGU#136 2016-03-31

			// STAR KGU#705 2019-09-29: Enh. #738
			updateCodePreview();
			// END KGU#705 2019-09-29
		}
	}
	
	// START KGU#258 2016-09-26: Enh. #253: A set of helper methods for refactoring
	/**
	 * (To be called after a preference file has been loaded explicitly on user demand.)
	 * Based on the refactoringData collected before the loading, a difference analysis
	 * between the old and new parser preferences will be done. If changes are detected
	 * and there are non-trivial Roots then a dialog box will be popped up showing
	 * the changes and offering to refactor the current or all diagrams. If the user
	 * agrees then the respective code will be added to the refactoringData and true
	 * will be returned, otherwise false.
	 * If the user cancels then the original parser preferences will be restored and
	 * false will be returned.
	 * @param refactoringData - tokenized previous non-empty parser preferences
	 * @return true if a refactoring makes sense, false otherwise
	 */
	public boolean offerRefactoring(HashMap<String, StringList> refactoringData)
	{
		// Since this method is always called after a preference file has been loaded,
		// we update the preferred export code for the doButtons() call, though it
		// has nothing to do with refactoring
		this.prefGeneratorName = Ini.getInstance().getProperty("genExportPreferred", this.prefGeneratorName);
		
		// No refectoring data was collected then we are done here ...
		if (refactoringData == null) return false;
		
		// Otherwise we look for differences between old and new parser preferences
		// START KGU#719 2019-08-01: New layout for the refactoring dialog
		//StringList replacements = new StringList();
		List<String[]>replacements = new LinkedList<String[]>();
		// END KGU#719 2019-08-1
		for (HashMap.Entry<String,StringList> entry: refactoringData.entrySet())
		{
			String oldValue = entry.getValue().concatenate();
			// START KGU#288 2016-11-06: Issue #279 - Method getOrDefault() missing in OpenJDK
			//String newValue = CodeParser.getKeywordOrDefault(entry.getKey(), "");
			String newValue = Syntax.getKeywordOrDefault(entry.getKey(), "");
			// END KGU#288 2016-11-06
			if (!oldValue.equals(newValue))
			{
				// START KGU#719 2019-08-01: New layout for the refactoring dialog
				//replacements.add("   " + entry.getKey() + ": \"" + oldValue + "\" -> \"" + newValue + "\"");
				replacements.add(new String[]{entry.getKey(), "\"" + oldValue + "\"", "\"" + newValue + "\""});
				// END KGU#719 2019-08-01
			}
		}
		// Only offer the question if there are relevant replacements and at least one non-empty or parked Root
		// START KGU#719 2019-08-01
		if (!replacements.isEmpty() && (root.children.getSize() > 0 || isArrangerOpen() && !Arranger.getInstance().getAllRoots().isEmpty()))
		// END KGU#719 2019-08-01
		{
			String[] options = {
					Menu.lblRefactorNone.getText(),
					Menu.lblRefactorCurrent.getText(),
					Menu.lblRefactorAll.getText()
			};
			// START KGU#719 2019-08-01: New layout
			JTable replTable = new JTable(0, 3);
			for (String[] tupel: replacements) {
				((DefaultTableModel)replTable.getModel()).addRow(tupel);
			}
			for (int col = 0; col < Math.min(replTable.getColumnCount(), Menu.hdrRefactoringTable.length); col++) {
				replTable.getColumnModel().getColumn(col).setHeaderValue(Menu.hdrRefactoringTable[col].getText());
			}
			Box box = Box.createVerticalBox();
			Box box1 = Box.createHorizontalBox();
			Box box2 = Box.createHorizontalBox();
			box1.add(new JLabel(Menu.msgRefactoringOffer1.getText()));
			box1.add(Box.createHorizontalGlue());
			box2.add(new JLabel(Menu.msgRefactoringOffer2.getText()));
			box2.add(Box.createHorizontalGlue());
			box.add(box1);
			box.add(Box.createVerticalStrut(5));
			box.add(replTable.getTableHeader());
			box.add(replTable);
			box.add(Box.createVerticalStrut(10));
			box.add(box2);
			replTable.setEnabled(false);
			replTable.setRowHeight((int)(replTable.getRowHeight() * Double.valueOf(Ini.getInstance().getProperty("scaleFactor","1"))));
			// END KGU#719 2019-08-01
			// START KGU#362 2017-03-28: Issue #370: Restore old settings if user backed off
			//int answer = JOptionPane.showOptionDialog(this,
			//		Menu.msgRefactoringOffer.getText().replace("%", "\n" + replacements.getText() + "\n"),
			//		Menu.msgTitleQuestion.getText(), JOptionPane.OK_CANCEL_OPTION,
			//		JOptionPane.QUESTION_MESSAGE,
			//		null,
			//		options, options[0]);
			//if (answer != 0 && answer != JOptionPane.CLOSED_OPTION)
			int answer = JOptionPane.CLOSED_OPTION;
			do {
				answer = JOptionPane.showOptionDialog(this.getFrame(),
						// START KGU#719 2019-08-01
						//Menu.msgRefactoringOffer.getText().replace("%", "\n" + replacements.getText() + "\n"),
						box,
						// END KGU#719 2019-08-01
						Menu.msgTitleQuestion.getText(), JOptionPane.OK_CANCEL_OPTION,
						JOptionPane.QUESTION_MESSAGE,
						null,
						options, options[2]);
				if (answer == JOptionPane.CLOSED_OPTION && JOptionPane.showConfirmDialog(this.getFrame(),
						Menu.msgDiscardParserPrefs.getText()) == JOptionPane.OK_OPTION) {
					// Revert the changes
					for (Map.Entry<String, StringList> refEntry: refactoringData.entrySet()) {
						Syntax.setKeyword(refEntry.getKey(), refEntry.getValue().concatenate());
					}
					answer = 2;
				}
			} while (answer == JOptionPane.CLOSED_OPTION);
			if (answer != 0)
			// END KGU#362 2017-03-28
			{
				if (Syntax.ignoreCase)
				{
					refactoringData.put("ignoreCase", StringList.getNew("true"));
				}
				if (answer == 2)
				{
					refactoringData.put("refactorAll", StringList.getNew("true"));
				}
				return true;
			}
		}
		return false;
	}
	
	// START KGU#362 2017-03-28: Issue #370 - helper methods for preference consistency 
	private void offerStructPrefAdaptation(HashMap<String, StringList> refactoringData)
	{
		// START KGU#735 2019-09-29: Issue #753 - first do a check to avoid puzzling questions
		//if (JOptionPane.showConfirmDialog(this.NSDControl.getFrame(),
		//		Menu.msgAdaptStructPrefs.getText(), Menu.msgTitleQuestion.getText(),
		//		JOptionPane.YES_NO_OPTION) == JOptionPane.OK_OPTION) {
		String updateNeed = null;
		if (((updateNeed = checkPref(Element.preAlt, refactoringData, "preAlt", "postAlt")) != null ||
				(updateNeed = checkPref(Element.preWhile,	refactoringData, "preWhile", "postWhile")) != null ||
				(updateNeed	= checkPref(Element.preRepeat, refactoringData, "preRepeat", "postRepeat")) != null ||
				(updateNeed = checkPrefCase(Element.preCase, refactoringData)) != null ||
				(updateNeed = checkPrefFor(Element.preFor, refactoringData)) != null)
				&& JOptionPane.showConfirmDialog(this.getFrame(),
				Menu.msgAdaptStructPrefs.getText().replace("%", updateNeed), Menu.msgTitleQuestion.getText(),
				JOptionPane.YES_NO_OPTION) == JOptionPane.OK_OPTION) {
		// END KGU#735 2019-09-29
			Element.preAlt = replacePref(Element.preAlt,
					refactoringData, "preAlt", "postAlt");
			Element.preWhile = replacePref(Element.preWhile,
					refactoringData, "preWhile", "postWhile");
			Element.preRepeat = replacePref(Element.preRepeat,
					refactoringData, "preRepeat", "postRepeat");
			Element.preCase = replacePrefCase(Element.preCase,
					refactoringData);
			Element.preFor = replacePrefFor(Element.preFor,
					refactoringData);
		}
	}
	
	private String replacePref(String structPref, HashMap<String, StringList> refactoringData,
			String prefixKey, String postfixKey)
	{
		StringList old = refactoringData.get(prefixKey);
		int startPos = 0;
		if (old != null) {
			String oldPrefix = old.concatenate();
			String newPrefix = Syntax.getKeywordOrDefault(prefixKey, "");
			if (!oldPrefix.trim().isEmpty() && structPref.startsWith(oldPrefix)) {
				structPref = newPrefix + structPref.substring(oldPrefix.length());
				startPos = newPrefix.length();
			}
		}
		old = refactoringData.get(postfixKey);
		if (old != null) {
			String oldPostfix = old.concatenate();
			String newPostfix = Syntax.getKeywordOrDefault(postfixKey, "");
			if (!oldPostfix.trim().isEmpty() && structPref.substring(startPos).endsWith(oldPostfix)) {
				structPref = structPref.substring(0, structPref.length() - oldPostfix.length()) + newPostfix;
			}
		}
		return structPref;
	}
	
	private String replacePrefCase(String preCase, HashMap<String, StringList> refactoringData) {
		StringList structPrefLines = StringList.explode(preCase, "\n");
		String oldPrefix = "";
		String oldPostfix = "";
		String newPrefix = Syntax.getKeywordOrDefault("preCase", "");
		String newPostfix = Syntax.getKeywordOrDefault("postCase", "");
		StringList old = refactoringData.get("preCase");
		if (old != null) {
			oldPrefix = old.concatenate();
		}
		old = refactoringData.get("postCase");
		if (old != null) {
			oldPostfix = old.concatenate();
		}
		for (int i = 0; i < structPrefLines.count() - 1; i++) {
			String structPref = structPrefLines.get(i);
			if (!oldPrefix.trim().isEmpty() && structPref.startsWith(oldPrefix)) {
				structPref = newPrefix + structPref.substring(oldPrefix.length());
			}
			if (!oldPostfix.trim().isEmpty() && structPref.endsWith(oldPostfix)) {
				structPref = structPref.trim().substring(0, structPref.length() - oldPostfix.length()) + newPostfix;
			}
			structPrefLines.set(i, structPref);
		}
		return structPrefLines.getText();
	}

	private String replacePrefFor(String structPref, HashMap<String, StringList> refactoringData) {
		String oldPrefix1 = "";
		String oldPrefix2 = "";
		String oldInfix1 = "";
		String oldInfix1a = "";
		String oldInfix2 = "";
		String newPrefix1 = Syntax.getKeywordOrDefault("preFor", "");
		String newPrefix2 = Syntax.getKeywordOrDefault("preForIn", "");
		String newInfix1 = Syntax.getKeywordOrDefault("postFor", "");
		String newInfix1a = Syntax.getKeywordOrDefault("stepFor", "");
		String newInfix2 = Syntax.getKeywordOrDefault("postForIn", "");
		StringList old = null;
		if ((old = refactoringData.get("preFor")) != null) {
			oldPrefix1 = old.concatenate();
		}
		if ((old = refactoringData.get("preForIn")) != null) {
			oldPrefix2 = old.concatenate();
		}
		if ((old = refactoringData.get("postFor")) != null) {
			oldInfix1 = old.concatenate();
		}
		if ((old = refactoringData.get("stepFor")) != null) {
			oldInfix1a = old.concatenate();
		}
		if ((old = refactoringData.get("postForIn")) != null) {
			oldInfix2 = old.concatenate();
		}
		String tail = "";
		if (!oldPrefix1.trim().isEmpty() && !oldInfix1.trim().isEmpty() &&
				structPref.startsWith(oldPrefix1) && (tail = structPref.substring(oldPrefix1.length())).contains(oldInfix1)) {
			if (tail.matches(".*?\\W+" + oldInfix1 + "\\W+.*?")) {
				tail = tail.replaceFirst("(.*?\\W+)" + oldInfix1 + "(\\W+.*?)",
						"$1" + Matcher.quoteReplacement(newInfix1) + "$2");
			}
			if (tail.matches(".*?\\W+" + oldInfix1a + "\\W+.*?")) {
				tail = tail.replaceFirst("(.*?\\W+)" + oldInfix1a + "(\\W+.*?)",
						"$1" + Matcher.quoteReplacement(newInfix1a) + "$2");
			}
			structPref = newPrefix1 + tail;
		}
		else if (!oldPrefix2.trim().isEmpty() && !oldInfix2.trim().isEmpty() &&
				structPref.startsWith(oldPrefix2) && (tail = structPref.substring(oldPrefix2.length())).contains(oldInfix2)) {
			if (tail.matches(".*?\\W+" + oldInfix2 + "\\W+.*?")) {
				tail = tail.replaceFirst("(.*?\\W+)" + oldInfix2 + "(\\W+.*?)",
						"$1" + Matcher.quoteReplacement(newInfix2) + "$2");
			}
			structPref = newPrefix2 + tail;
		}
		return structPref;
	}
	// END KGU#362 2017-03-28
	
	// START KGU#735 2019-09-29: Issue #753 - check methods for preference consistency 
	private String checkPref(String structPref, HashMap<String, StringList> refactoringData,
			String prefixKey, String postfixKey)
	{
		String newPref = replacePref(structPref, refactoringData, prefixKey, postfixKey);
		if (!newPref.equals(structPref)) {
			return structPref + " --> " + newPref;
		}
		return null;
	}
	
	private String checkPrefCase(String structPref, HashMap<String, StringList> refactoringData) {
		String newPref = replacePrefCase(structPref, refactoringData);
		if (!newPref.equals(structPref)) {
			return structPref + " --> " + newPref;
		}
		return null;
	}

	private String checkPrefFor(String structPref, HashMap<String, StringList> refactoringData) {
		String newPref = replacePrefFor(structPref, refactoringData);
		if (!newPref.equals(structPref)) {
			return structPref + " --> " + newPref;
		}
		return null;
	}
	// END KGU#735 2019-09-29

	/**
	 * Replaces used parser keywords in the specified diagrams by the keywords associated to them
	 * in the keyword map {@code refactoringData}, which also contains the specification
	 * whether all open diagrams are to be refactored in this way or just {@link #root}.
	 * @param refactoringData - maps old keywords to new keywords and may contain keys "refactorAll"
	 * and "ignoreCase" as mere flags.
	 */
	public void refactorNSD(HashMap<String, StringList> refactoringData)
	{
		if (refactoringData != null)
		{
			refactorDiagrams(refactoringData,
					refactoringData.containsKey("refactorAll"),
					refactoringData.containsKey("ignoreCase")
					);
		}
	}
	
	private boolean refactorDiagrams(HashMap<String, StringList> oldKeywordMap, boolean refactorAll, boolean wasCaseIgnored)
	{
		boolean redrawn = false;
		if (oldKeywordMap != null && !oldKeywordMap.isEmpty())
		{
			final class Refactorer implements IElementVisitor
			{
				public HashMap<String, StringList> oldMap = null;
				boolean ignoreCase = false;

				@Override
				public boolean visitPreOrder(Element _ele) {
					_ele.refactorKeywords(oldMap, ignoreCase);
					return true;
				}

				@Override
				public boolean visitPostOrder(Element _ele) {
					return true;
				}
				Refactorer(HashMap<String, StringList> _keyMap, boolean _caseIndifferent)
				{
					oldMap = _keyMap;
					ignoreCase = _caseIndifferent;
				}
			};
			// START KGU#362 2017-03-28: Issue #370 avoid frozen diagrams
			//root.addUndo();
			//root.traverse(new Refactorer(oldKeywordMap, wasCaseIgnored));
			if (root.storedParserPrefs == null) {
				root.addUndo();
				root.traverse(new Refactorer(oldKeywordMap, wasCaseIgnored));
			}
			// END KGU#362 2017-03-28
			if (refactorAll && isArrangerOpen())
			{
				// Well, we hope that the roots won't change the hash code on refactoring...
				for (Root aRoot: Arranger.getInstance().getAllRoots())
				{
					// START KGU#362 2017-03-28: Issue #370 avoid frozen diagrams
					//if (root != aRoot) {
					if (root != aRoot && aRoot.storedParserPrefs == null) {
					// END KGU#362 2017-03-28
						aRoot.addUndo();
						aRoot.traverse(new Refactorer(oldKeywordMap, wasCaseIgnored));
					}
				}
			}
			
			// Parser keyword changes may have an impact on the text width ...
			this.resetDrawingInfo();
			
			// START KGU#258 2016-09-26: Bugfix #253 ... and Jumps and loops
			analyse();
			// END KGU#258 2016-09-26

			doButtons();
			
			// redraw diagram
			redraw();
			
			redrawn = true;
		}
		return redrawn;
	}
	// END KGU#258 2016-09-26

	/**
	 * Opens the Arranger Preferences dialog and processes configuration changes
	 */
	public void analyserNSD()
	{
		AnalyserPreferences analyserPreferences = new AnalyserPreferences(NSDControl.getFrame());
		Point p = getLocationOnScreen();
		analyserPreferences.setLocation(Math.round(p.x+(getVisibleRect().width-analyserPreferences.getWidth())/2+this.getVisibleRect().x),
						   Math.round(p.y+(getVisibleRect().height-analyserPreferences.getHeight())/2+this.getVisibleRect().y));

		// set fields
		// START KGU#239 2016-08-12: Code redesign (2016-09-22: index mapping modified)
		for (int i = 1; i < analyserPreferences.checkboxes.length; i++)
		{
			analyserPreferences.checkboxes[i].setSelected(Root.check(i));
		}
		// END KGU#239 2016-08-12
		// START KGU#906 2021-01-02: Enh. #905
		analyserPreferences.chkDrawWarningSign.setSelected(Element.E_ANALYSER_MARKER);
		// END KGU#906 2021-01-02
		// START KGU#459 2017-11-15: Enh. #459-1
		boolean hadActiveTutorials = false;
		for (int code: AnalyserPreferences.getOrderedGuideCodes()) {
			if (hadActiveTutorials = Root.check(code)) {
				break;
			}
		}
		// END KGU#459 2017-11-15

		analyserPreferences.pack();
		analyserPreferences.setVisible(true);

		// get fields
		// START KGU#393 2017-05-09: Issue #400 - check whether changes were actually committed
		if (analyserPreferences.OK) {
		// END KGU#393 2017-05-09		
			// START KGU#239 2016-08-12: Code redesign (2016-09-22: index mapping modified)
			for (int i = 1; i < analyserPreferences.checkboxes.length; i++)
			{
				Root.setCheck(i, analyserPreferences.checkboxes[i].isSelected());
			}
			// END KGU#239 2016-08-12
			// START KGU#906 2021-01-02: Enh. #905
			boolean markersWereOn = Element.E_ANALYSER_MARKER;
			Element.E_ANALYSER_MARKER = analyserPreferences.chkDrawWarningSign.isSelected();
			// END KGU#906 2021-01-02

			// save fields to ini-file
			Root.saveToINI();

			// START KGU#456/KGU#459 2017-11-15: Enh. #452, #459-1
			updateTutorialQueues();
			if (!hadActiveTutorials) {
				for (int code: AnalyserPreferences.getOrderedGuideCodes()) {
					if (Root.check(code)) {
						showTutorialHint();
						break;
					}
				}
			}
			// END KGU#456 2017-11-15
			// re-analyse
			//root.getVarNames();	// Is done by root.analyse() itself
			analyse();
			// START KGU#906 2021-01-02: Enh. #905
			if (markersWereOn != Element.E_ANALYSER_MARKER) {
				redraw();
			}
			// END KGU#906 2021-01-02
		// START KGU#393 2017-05-09: Issue #400
		}
		// END KGU#393 2017-05-09		
	}

	// START KGU#456 2017-11-15: Enh. #452
	protected void updateTutorialQueues() {
		int[] guideCodes = AnalyserPreferences.getOrderedGuideCodes();
		root.updateTutorialQueue(guideCodes);
		if (Arranger.hasInstance()) {
			for (Root aRoot: Arranger.getInstance().getAllRoots()) {
				aRoot.updateTutorialQueue(guideCodes);
			}
		}
	}
	// END KGU#456 2017-11-15

    /**
     * Opens the export options dialog and processes configuration changes.
     */
    public void exportOptions()
    {
        try
        {
            Ini ini = Ini.getInstance();
            ini.load();
            ExportOptionDialoge eod = new ExportOptionDialoge(NSDControl.getFrame(), Menu.generatorPlugins);
            if(ini.getProperty("genExportComments","false").equals("true"))
                eod.commentsCheckBox.setSelected(true);
            else 
                eod.commentsCheckBox.setSelected(false);
            // START KGU#16/KGU#113 2015-12-18: Enh. #66, #67
            eod.bracesCheckBox.setSelected(ini.getProperty("genExportBraces", "false").equals("true"));
            eod.lineNumbersCheckBox.setSelected(ini.getProperty("genExportLineNumbers", "false").equals("true"));
            // END KGU#16/KGU#113 2015-12-18
            // START KGU#178 2016-07-20: Enh. #160
            eod.chkExportSubroutines.setSelected(ini.getProperty("genExportSubroutines", "false").equals("true"));
            // END #178 2016-07-20
            // START KGU#162 2016-03-31: Enh. #144
            eod.noConversionCheckBox.setSelected(ini.getProperty("genExportnoConversion", "false").equals("true"));
            // END KGU#162 2016-03-31
            // START KGU#363/KGU#395 2017-05-11: Enh. #372, #357
            eod.chkExportLicenseInfo.setSelected(ini.getProperty("genExportLicenseInfo", "false").equals("true"));
            // END KGU#363/KGU#395 2017-05-11
            // START KGU#816 2020-03-17: Enh. #837
            eod.chkDirectoryFromNsd.setSelected(ini.getProperty("genExportDirFromNsd", "true").equals("true"));
            // END KGU#816 2020-03-17
            // START KGU#854 2020-04-22: Enh. #855
            eod.chkArraySize.setSelected(ini.getProperty("genExportUseArraySize", "false").equals("true"));
            eod.chkStringLen.setSelected(ini.getProperty("genExportUseStringLen", "false").equals("true"));
            eod.spnArraySize.setValue(Integer.parseUnsignedInt(ini.getProperty("genExportArraySizeDefault", "100")));
            eod.spnStringLen.setValue(Integer.parseUnsignedInt(ini.getProperty("genExportStringLenDefault", "256")));
            // END KGU#854 2020-04-22
            // START KGU#170 2016-04-01: Enh. #144 Favourite export generator
            eod.cbPrefGenerator.setSelectedItem(ini.getProperty("genExportPreferred", "Java"));
            // END KGU#170 2016-04-01
            // START KGU#654 2019-02-15: Enh #681 Trigger for proposing recent generator as new favourite
            eod.spnPrefGenTrigger.setValue(generatorProposalTrigger);
            // END KGU#654 2019-02-15
            // START KGU#168 2016-04-04: Issue #149 Charsets for export
            eod.charsetListChanged(ini.getProperty("genExportCharset", Charset.defaultCharset().name()));
            // END KGU#168 2016-04-04 
            // START KGU#351 2017-02-26: Enh. #346 / KGU#416 2017-06-20 Revised
            for (int i = 0; i < Menu.generatorPlugins.size(); i++) {
                GENPlugin plugin = Menu.generatorPlugins.get(i);
                String propertyName = "genExportIncl" + plugin.getKey();
                eod.includeLists[i].setText(ini.getProperty(propertyName, ""));
                // START KGU#416 2017-06-20: Enh. #354,#357
                HashMap<String, String> optionValues = new HashMap<String, String>();
                for (HashMap<String, String> optionSpec: plugin.options) {
                    String optKey = optionSpec.get("name");
                    propertyName = plugin.getKey() + "." + optKey;
                    optionValues.put(optKey, ini.getProperty(propertyName, ""));
                }
                eod.generatorOptions.add(optionValues);
                // END KGU#416 2017-06-20
            }
            // END KGU#351 2017-02-26

            eod.setVisible(true);

            if (eod.goOn==true)
            {
                ini.setProperty("genExportComments", String.valueOf(eod.commentsCheckBox.isSelected()));
                // START KGU#16/KGU#113 2015-12-18: Enh. #66, #67
                ini.setProperty("genExportBraces", String.valueOf(eod.bracesCheckBox.isSelected()));
                ini.setProperty("genExportLineNumbers", String.valueOf(eod.lineNumbersCheckBox.isSelected()));
                // END KGU#16/KGU#113 2015-12-18
                // START KGU#178 2016-07-20: Enh. #160
                ini.setProperty("genExportSubroutines", String.valueOf(eod.chkExportSubroutines.isSelected()));
                // END #178 2016-07-20                
                // START KGU#162 2016-03-31: Enh. #144
                ini.setProperty("genExportnoConversion", String.valueOf(eod.noConversionCheckBox.isSelected()));
                // END KGU#162 2016-03-31
                // START KGU#363/KGU#395 2017-05-11: Enh. #372, #357
                ini.setProperty("genExportLicenseInfo", String.valueOf(eod.chkExportLicenseInfo.isSelected()));
                // END KGU#363/KGU#395 2017-05-11
                // START KGU#816 2020-03-17: Enh. #837
                ini.setProperty("genExportDirFromNsd", String.valueOf(eod.chkDirectoryFromNsd.isSelected()));
                // END KGU#816 2020-03-17
                // START KGU#854 2020-04-22: Enh. #855
                ini.setProperty("genExportUseArraySize", String.valueOf(eod.chkArraySize.isSelected()));
                ini.setProperty("genExportUseStringLen", String.valueOf(eod.chkStringLen.isSelected()));
                ini.setProperty("genExportArraySizeDefault", String.valueOf(eod.spnArraySize.getValue()));
                ini.setProperty("genExportStringLenDefault", String.valueOf(eod.spnStringLen.getValue()));
                // END KGU#854 2020-04-22
                // START KGU#170 2016-04-01: Enh. #144 Favourite export generator
                String prefGenName = (String)eod.cbPrefGenerator.getSelectedItem();
                // START KGU#654 2019-02-15: Enh #681 Trigger for proposing recent generator as new favourite
                if (!prefGenName.equals(this.prefGeneratorName)) {
                    // If the preferred generator was changed then start new use counting 
                    this.generatorUseCount = 0;
                }
                // END KGU#654 2019-02-15
                this.prefGeneratorName = prefGenName;
                ini.setProperty("genExportPreferred", this.prefGeneratorName);
                this.NSDControl.doButtons();
                // END KGU#170 2016-04-01
                // START KGU#654 2019-02-15: Enh #681 Trigger for proposing recent generator as new favourite
                int generatorUseTrigger = (int)eod.spnPrefGenTrigger.getValue();
                if (generatorUseTrigger != this.generatorProposalTrigger) {
                    this.generatorUseCount = 0;
                }
                this.generatorProposalTrigger = generatorUseTrigger;
                ini.setProperty("genExportPrefTrigger", this.prefGeneratorName);
                // END KGU#654 2019-02-15
                // START KGU#168 2016-04-04: Issue #149 Charset for export
                ini.setProperty("genExportCharset", (String)eod.cbCharset.getSelectedItem());
                // END KGU#168 2016-04-04
                // START KGU#351 2017-02-26: Enh. #346 / KGU#416 2017-06-20 Revised
                for (int i = 0; i < Menu.generatorPlugins.size(); i++) {
                    GENPlugin plugin = Menu.generatorPlugins.get(i);
                    String propertyName = "genExportIncl" + plugin.getKey();
                    ini.setProperty(propertyName, eod.includeLists[i].getText().trim());
                    // START KGU#416 2017-06-20: Enh. #354,#357
                    for (Map.Entry<String, String> entry: eod.generatorOptions.get(i).entrySet()) {
                        propertyName = plugin.getKey() + "." + entry.getKey();
                        ini.setProperty(propertyName, entry.getValue());
                    }
                    // END KGU#416 2017-06-20
                }
                // END KGU#351 2017-02-26
                ini.save();
                // START KGU#705 2019-09-23: Enh. #738
                this.updateCodePreview();
                // END KGU#705 2019-09-23
            }
        } 
        catch (IOException ex)
        {
            // START KGU#484 2018-04-05: Issue #463
            //ex.printStackTrace();
            logger.log(Level.WARNING, "Trouble saving preferences.", ex);
            // END KGU#484 2018-04-05
        }
    }

	// START KGU#705 2019-09-24: Enh. #738
	/**
	 * Sets a tooltip to the codePreview tab showing the language name plus
	 * (if retrievable) the tooltip of Menu.menuFileExportCodeFavorite.
	 */
	protected void setCodePreviewTooltip() {
		Component comp = codePreview;
		while (comp != null && !(comp instanceof JTabbedPane)) {
			comp = comp.getParent();
		}
		if (comp instanceof JTabbedPane) {
			//prefGenName + Menu.
<<<<<<< HEAD
			Locales locales = Locales.getInstance();
			String tt = Locales.getLoadedLocale(false).getValue("Structorizer", "Menu.menuFileExportCodeFavorite.tooltip");
			if (tt.isEmpty()) {
				tt = locales.getDefaultLocale().getValue("Structorizer", "Menu.menuFileExportCodeFavorite.tooltip");
			}
=======
			String tt = Locales.getValue("Structorizer", "Menu.menuFileExportCodeFavorite.tooltip", true);
>>>>>>> 1e6f7683
			((JTabbedPane)comp).setToolTipTextAt(1, prefGeneratorName + " - " + tt);
		}
	}
	// END KGU#705 2019-09-24

    // START KGU#258 2016-09-26: Enh. #253
    /**
     * Opens the import options dialog and processes configuration changes.
     */
    public void importOptions()
    {
        try
        {
            Ini ini = Ini.getInstance();
            ini.load();
            // START KGU#416 2017-06-20: Enh. #354,#357
            //ImportOptionDialog iod = new ImportOptionDialog(NSDControl.getFrame());
            this.retrieveParsers();
            ImportOptionDialog iod = new ImportOptionDialog(NSDControl.getFrame(), parserPlugins);
            // END KGU#416 2017-06-20
            // START KGU#362 2017-03-28: Issue #370 - default turned to true
            //iod.chkRefactorOnLoading.setSelected(ini.getProperty("impRefactorOnLoading", "false").equals("true"));
            iod.chkRefactorOnLoading.setSelected(!ini.getProperty("impRefactorOnLoading", "true").equals("false"));
            // END KGU#362 2017-03-28
            iod.charsetListChanged(ini.getProperty("impImportCharset", Charset.defaultCharset().name()));
            // START KGU#358 2017-03-06: Enh. #368
            iod.chkVarDeclarations.setSelected(ini.getProperty("impVarDeclarations", "false").equals("true"));
            // END KGU#358 2017-03-06
            // START KGU#407 2017-06-22: Enh. #420
            iod.chkCommentImport.setSelected(ini.getProperty("impComments", "false").equals("true"));
            // END KGU#407 2017-06-22
            // START KGU#821 2020-03-09: Issue #833
            iod.chkInsertOptKeywords.setSelected(ini.getProperty("impOptKeywords", "false").equals("true"));
            // END KGU#821 2020-03-09
            // START KGU#354 2017-03-08: Enh. #354 - new option to save the parse tree
            iod.chkSaveParseTree.setSelected(ini.getProperty("impSaveParseTree", "false").equals("true"));
            // END KGU#354 2017-03-08
            // START KGU#553 2018-07-13: Issue #557 - KGU#701 2019-03-29: Issue #718 raised from 20 to 50
            iod.spnLimit.setValue(Integer.parseUnsignedInt(ini.getProperty("impMaxRootsForDisplay", "50")));
            // END KGU#354 2018-07-13
            // START KGU#602 2018-10-25: Issue #419
            iod.spnMaxLen.setValue(Integer.parseUnsignedInt(ini.getProperty("impMaxLineLength", "0")));
            // END KGU#602 2018-10-25
            // START KGU#354 2017-04-27: Enh. #354 - new option to log to a specified directory
            iod.chkLogDir.setSelected(ini.getProperty("impLogToDir", "false").equals("true"));
            iod.txtLogDir.setText(ini.getProperty("impLogDir", ""));            
            // START KGU#416 2017-06-20: Enh. #354,#357
            if (parserPlugins != null) {
                // START KGU#548 2018-07-09: Restore the last selected plugin choice
                iod.cbOptionPlugins.setSelectedItem(ini.getProperty("impPluginChoice", ""));
                // END KGU#548 2018-07-09
                for (int i = 0; i < parserPlugins.size(); i++) {
                    GENPlugin plugin = parserPlugins.get(i);
                    HashMap<String, String> optionValues = new HashMap<String, String>();
                    for (HashMap<String, String> optionSpec: plugin.options) {
                        String optKey = optionSpec.get("name");
                        String propertyName = plugin.getKey() + "." + optKey;
                        optionValues.put(optKey, ini.getProperty(propertyName, ""));
                    }
                    iod.parserOptions.add(optionValues);
                }
            }
            // END KGU#416 2017-06-20
            iod.doLogButtons();
            // END KGU#354 2017-04-27
            
            iod.setVisible(true);
            
            if(iod.goOn==true)
            {
                ini.setProperty("impRefactorOnLoading", String.valueOf(iod.chkRefactorOnLoading.isSelected()));
                ini.setProperty("impImportCharset", (String)iod.cbCharset.getSelectedItem());
                // START KGU#358 2017-03-06: Enh. #368
                ini.setProperty("impVarDeclarations", String.valueOf(iod.chkVarDeclarations.isSelected()));
                // END KGU#358 2017-03-06
                // START KGU#407 2017-06-22: Enh. #420
                ini.setProperty("impComments", String.valueOf(iod.chkCommentImport.isSelected()));
                // END KGU#407 2017-06-22
                // START KGU#821 2020-03-09: Issue #833
                ini.setProperty("impOptKeywords", String.valueOf(iod.chkInsertOptKeywords.isSelected()));
                // END KGU#821 2020-03-09
                // START KGU#354 2017-03-08: Enh. #354 - new option to save the parse tree
                ini.setProperty("impSaveParseTree", String.valueOf(iod.chkSaveParseTree.isSelected()));
                // END KGU#354 2017-03-08
                // START KGU#354 2017-04-27: Enh. #354 - new option to log to a specified directory
                ini.setProperty("impLogToDir", String.valueOf(iod.chkLogDir.isSelected()));
                ini.setProperty("impLogDir", iod.txtLogDir.getText());
                // END KGU#354 2017-04-27
                // START KGU#553 2018-07-13: Issue #557
                ini.setProperty("impMaxRootsForDisplay", String.valueOf(iod.spnLimit.getValue()));
                // END KGU#553 2018-07-13
                // START KGU#602 2018-10-25: Issue #419
                ini.setProperty("impMaxLineLength", String.valueOf(iod.spnMaxLen.getValue()));
                // END KGU#602 2018-10-25
                // START KGU#416 2017-02-26: Enh. #354, #357
                for (int i = 0; i < parserPlugins.size(); i++) {
                    GENPlugin plugin = parserPlugins.get(i);
                    for (Map.Entry<String, String> entry: iod.parserOptions.get(i).entrySet()) {
                        String propertyName = plugin.getKey() + "." + entry.getKey();
                        ini.setProperty(propertyName, entry.getValue());
                    }
                }
                // END KGU#416 2017-06-20
                // START KGU#548 2018-07-09: Restore the last selected plugin choice
                ini.setProperty("impPluginChoice", (String)iod.cbOptionPlugins.getSelectedItem());
                // END KGU#548 2018-07-09
                ini.save();
            }
        } 
        catch (FileNotFoundException ex)
        {
            // START KGU#484 2018-04-05: Issue #463
            //ex.printStackTrace();
            logger.log(Level.WARNING, "Trouble accessing import preferences.", ex);
            // END KGU#484 2018-04-05
        } 
        catch (IOException ex)
        {
            // START KGU#484 2018-04-05: Issue #463
            //ex.printStackTrace();
            logger.log(Level.WARNING, "Trouble accessing import preferences.", ex);
            // END KGU#484 2018-04-05
        }
    }
    // END KGU#258 2016-09-26

	// START KGU#309 2016-12-15: Enh. #310
	/**
	 * Opens the file saveing options dialog and processes configuration changes.
	 */
	public void savingOptions()
	{
		try {
			SaveOptionDialog sod = new SaveOptionDialog(NSDControl.getFrame());
			Ini ini = Ini.getInstance();
			sod.chkAutoSaveClose.setSelected(Element.E_AUTO_SAVE_ON_CLOSE);
			sod.chkAutoSaveExecute.setSelected(Element.E_AUTO_SAVE_ON_EXECUTE);
			sod.chkBackupFile.setSelected(Element.E_MAKE_BACKUPS);
			// START KGU#363 2017-03-12: Enh. #372 Allow user-defined author string
			sod.txtAuthorName.setText(ini.getProperty("authorName", System.getProperty("user.name")));
			sod.cbLicenseFile.setSelectedItem(ini.getProperty("licenseName", ""));
			// END KGU#363 2017-03-12
			// START KGU#630 2019-01-13: Enh. #662/4
			sod.chkRelativeCoordinates.setSelected(Arranger.A_STORE_RELATIVE_COORDS);
			// END KGU#630 2019-01-13
			// START KGU#690 2019-03-21: Enh. #707
			sod.chkArgNumbers.setSelected(Element.E_FILENAME_WITH_ARGNUMBERS);
			sod.cbSeparator.setSelectedItem(Element.E_FILENAME_SIG_SEPARATOR);
			// END KGU#690 2019-03-21
			sod.setVisible(true);

			if (sod.goOn==true)
			{
				Element.E_AUTO_SAVE_ON_CLOSE = sod.chkAutoSaveClose.isSelected();
				Element.E_AUTO_SAVE_ON_EXECUTE = sod.chkAutoSaveExecute.isSelected();
				Element.E_MAKE_BACKUPS = sod.chkBackupFile.isSelected();
				// START KGU#630 2019-01-13: Enh. #662/4
				Arranger.A_STORE_RELATIVE_COORDS = sod.chkRelativeCoordinates.isSelected();
				// END KGU#630 2019-01-13
				// START KGU#690 2019-03-21: Enh. #707
				Element.E_FILENAME_WITH_ARGNUMBERS = sod.chkArgNumbers.isSelected();
				Element.E_FILENAME_SIG_SEPARATOR = (Character)sod.cbSeparator.getSelectedItem();
				// END KGU#690 2019-03-21
				// START KGU#363 2017-03-12: Enh. #372 Allow user-defined author string
				ini.setProperty("authorName", sod.txtAuthorName.getText());
				String licName = (String)sod.cbLicenseFile.getSelectedItem();
				if (licName == null) {
					ini.setProperty("licenseName", "");
				}
				else {
					ini.setProperty("licenseName", licName);
				}
				// END KGU#363 2017-03-12
				ini.save();
			}
		} catch (FileNotFoundException e) {
			// START KGU#484 2018-04-05: Issue #463
			//e.printStackTrace();
			logger.log(Level.WARNING, "Trouble accessing preferences.", e);
			// END KGU#484 2018-04-05
		} catch (IOException e) {
			// START KGU#484 2018-04-05: Issue #463
			//e.printStackTrace();
			logger.log(Level.WARNING, "Trouble accessing saving preferences.", e);
			// END KGU#484 2018-04-05
		}
	}
	// END KGU#258 2016-09-26

	/*========================================
	 * font control
	 *========================================*/

	/**
	 * Opens the font configration dialog and processes configuration changes.
	 */
	public void fontNSD()
	{
		// START KGU#494 2018-09-10: Issue #508 - support option among fix / proportional padding
		//FontChooser fontChooser = new FontChooser(NSDControl.getFrame());
		FontChooser fontChooser = new FontChooser(NSDControl.getFrame(), true);
		// END KGU#494 2018-09-10
		Point p = getLocationOnScreen();
		fontChooser.setLocation(Math.round(p.x+(getVisibleRect().width-fontChooser.getWidth())/2+this.getVisibleRect().x),
								Math.round(p.y+(getVisibleRect().height-fontChooser.getHeight())/2+this.getVisibleRect().y));

		// set fields
		// START KGU#494 2018-09-10: Issue #508
		fontChooser.setFixPadding(Element.E_PADDING_FIX);
		// END KGU#494 2018-09-10
		fontChooser.setFont(Element.getFont());
		fontChooser.setVisible(true);

		// START KGU#393 2017-05-09: Issue #400 - make sure the changes were committed
		if (fontChooser.OK) {
		// END KGU#393 2017-05-09		
			// get fields
			// START KGU#494 2018-09-10: Issue #508
			Element.E_PADDING_FIX = fontChooser.getFixPadding();
			// END KGU#494 2018-09-10
			Element.setFont(fontChooser.getCurrentFont());

			// save fields to ini-file
			Element.saveToINI();

			// START KGU#136 2016-03-02: Bugfix #97 - cached bounds must be invalidated
			this.resetDrawingInfo();
			// END KGU#136 2016-03-02

			// redraw diagram
			redraw();
			// START KGU#444/KGU#618 2018-12-18: Issue #417, #649
			this.adaptScrollUnits();	// May be too early to get new draw rectangle but try at least
			// END KGU#444/KGU#618 2018-12-18
		// START KGU#393 2017-05-09: Issue #400
		}
		// END KGU#393 2017-05-09		

	}

	/**
	 * Enlarges the diagram font by two points
	 */
	public void fontUpNSD()
	{
		// change font size
		Element.setFont(new Font(Element.getFont().getFamily(),Font.PLAIN,Element.getFont().getSize()+2));

		// save size
		Element.saveToINI();

		// START KGU#136 2016-03-02: Bugfix #97 - cached bounds must be invalidated
		this.resetDrawingInfo();
		// END KGU#136 2016-03-02

		// redraw diagram
		redraw();
		// START KGU#444/KGU#618 2018-12-18: Issue #417, #649
		this.adaptScrollUnits();	// May be too early to get new draw rectangle but try at least
		// END KGU#444/KGU#618 2018-12-18
	}

	/**
	 * Diminishes the diagram font by two points.
	 */
	public void fontDownNSD()
	{
		if (Element.getFont().getSize()-2 >= 4)
		{
			// change font size
			Element.setFont(new Font(Element.getFont().getFamily(), Font.PLAIN,Element.getFont().getSize()-2));

			// save size
			Element.saveToINI();

			// START KGU#136 2016-03-02: Bugfix #97 - cached bounds must be invalidated
			this.resetDrawingInfo();
			// END KGU#136 2016-03-02

			// redraw diagram
			redraw();
		}
		// START KGU#444/KGU#618 2018-12-18: Issue #417, #649
		this.adaptScrollUnits();	// May be too early to get new draw rectangle but try at least
		// END KGU#444/KGU#618 2018-12-18
	}

	/*========================================
	 * DIN conformity
	 *========================================*/
	/**
	 * Flips the graphical representation of FOR loops between DIN 66261 and ENDLESS design
	 * @see #setDIN()
	 * @see #getDIN()
	 */
	public void toggleDIN()
	{
		Element.E_DIN = !(Element.E_DIN);
		NSDControl.doButtons();
		// START KGU#136 2016-03-02: Bugfix #97 - cached bounds must be invalidated
		this.resetDrawingInfo();
		// END KGU#136 2016-03-02		
		redraw();
	}

	/**
	 * Switches the graphical representation of FOR loops to DIN 66261 design
	 * @see #toggleDIN()
	 * @see #getDIN()
	 */
	public void setDIN()
	{
		Element.E_DIN = true;
		NSDControl.doButtons();
		// START KGU#136 2016-03-02: Bugfix #97 - cached bounds must be invalidated
		this.resetDrawingInfo();
		// END KGU#136 2016-03-02
		redraw();
	}

	/**
	 * @return true if the representation of FOR loops is currently conform to DIN-66261.
	 * @see #toggleDIN()
	 * @see #setDIN()
	 */
	public boolean getDIN()
	{
		return Element.E_DIN;
	}

	/*========================================
	 * diagram type and shape
	 *========================================*/

	/**
	 * Reduces the frame of the current diagram to a very frugal shape if {@code _unboxed} is true
	 * or switches it to a complete box otherwise.
	 * @see #isUnboxed()
	 */
	public void setUnboxed(boolean _unboxed)
	{
		root.isBoxed = !_unboxed;
		// START KGU#137 2016-01-11: Record this change in addition to the undoable ones
		//root.hasChanged=true;
		root.setChanged(true);
		// END KGU#137 2016-01-11
		// START KGU#136 2016-03-01: Bugfix #97
		root.resetDrawingInfoUp();	// Only affects Root
		// END KGU#136 2016-03-01
		redraw();
	}

	/**
	 * @return true if the frame of this diagram is reduced to a frugal shape.
	 * @see #setUnboxed(boolean)
	 */
	public boolean isUnboxed()
	{
		return !root.isBoxed;
	}

	/**
	 * Changes the type of {@link #root} to a Subroutine diagram.
	 * @see #setProgram()
	 * @see #setInclude()
	 * @see #isSubroutine()
	 */
	public void setFunction()
	{
		// Syntax highlighting must be renewed, outer dimensions may change for unboxed diagrams
		root.resetDrawingInfoDown();
		root.setProgram(false);
		// START KGU#902 2021-01-01: Enh. #903
		poppedElement = null;
		// END KGU#902 2021-01-01
		// START KGU#137 2016-01-11: Record this change in addition to the undoable ones
		//root.hasChanged=true;
		root.setChanged(true);
		// END KGU#137 2016-01-11
		// START KGU#253 2016-09-22: Enh. #249 - (un)check parameter list
		analyse();
		// END KGU#253 2016-09-22
		redraw();
		// START KGU#705 2019-10-01: Enh. #738
		updateCodePreview();
		// END KGU#705 2019-10-01
	}

	/**
	 * Changes the type of {@link #root} to Main program.
	 * @see #setFunction()
	 * @see #setInclude()
	 * @see #isProgram()
	 */
	public void setProgram()
	{
		// Syntax highlighting must be renewed, outer dimensions may change for unboxed diagrams
		root.resetDrawingInfoDown(); 
		// START KGU#703 2019-03-30: Issue #720
		// START KGU#902 2021-01-01: Enh. #903
		poppedElement = null;
		// END KGU#902 2021-01-01
		boolean poolModified = false;
		if (root.isInclude() && Arranger.hasInstance()) {
			for (Root root: Arranger.getInstance().findIncludingRoots(root.getMethodName(), true)) {
				root.clearVarAndTypeInfo(false);
				poolModified = true;
			}
		}
		// END KGU#703 2019-03-30
		root.setProgram(true);
		// START KGU#137 2016-01-11: Record this change in addition to the undoable ones
		//root.hasChanged=true;
		root.setChanged(true);
		// END KGU#137 2016-01-11
		// START KGU#253 2016-09-22: Enh. #249 - (un)check parameter list
		analyse();
		// END KGU#253 2016-09-22
		redraw();
		// START KGU#701 2019-03-30: Issue #720
		if (poolModified) {
			Arranger.getInstance().redraw();
		}
		// END KGU#701 2019-03-30
		// START KGU#705 2019-10-01: Enh. #738
		updateCodePreview();
		// END KGU#705 2019-10-01
	}

	// START KGU#376 2017-05-16: Enh. #389
	/**
	 * Changes the type of {@link #root} to Includable.
	 * @see #setFunction()
	 * @see #setProgram()
	 * @see #isInclude()
	 */
	public void setInclude()
	{
		// Syntax highlighting must be renewed, outer dimensions may change for unboxed diagrams
		root.resetDrawingInfoDown(); 
		root.setInclude(true);
		// START KGU#902 2021-01-01: Enh. #903
		poppedElement = null;
		// END KGU#902 2021-01-01
		// START KGU#703 2019-03-30: Issue #720
		boolean poolModified = false;
		if (Arranger.hasInstance()) {
			for (Root root: Arranger.getInstance().findIncludingRoots(root.getMethodName(), true)) {
				root.clearVarAndTypeInfo(false);
				poolModified = true;
			}
		}
		// END KGU#703 2019-03-30
		// Record this change in addition to the undoable ones
		root.setChanged(true);
		// check absense of parameter list
		analyse();
		redraw();
		// START KGU#701 2019-03-30: Issue #720
		if (poolModified) {
			Arranger.getInstance().redraw();
		}
		// END KGU#701 2019-03-30
		// START KGU#705 2019-10-01: Enh. #738
		updateCodePreview();
		// END KGU#705 2019-10-01
	}
	// END KGU #376 2017-05-16

	/**
	 * @return true if the diagram is of type Main program
	 * @see #isSubroutine()
	 * @see #isInclude()
	 * @see #setProgram()
	 */
	public boolean isProgram()
	{
		return root.isProgram();
	}
	/**
	 * @return true if the diagram is of type Function
	 * @see #isProgram()
	 * @see #isInclude()
	 * @see #setFunction()
	 */
	public boolean isSubroutine()
	{
		return root.isSubroutine();
	}
	/**
	 * @return true if the diagram is of type Includable
	 * @see #isSubroutine()
	 * @see #isProgram()
	 * @see #setInclude()
	 */
	public boolean isInclude()
	{
		return root.isInclude();
	}

	/*========================================
	 * comment modes
	 *========================================*/

	public void setComments(boolean _comments)
	{
		Element.E_SHOWCOMMENTS=_comments;
		NSDControl.doButtons();
		redraw();
	}

	// START KGU#227 2016-07-31: Enh. #128
	void setCommentsPlusText(boolean _activate)
	{
		Element.E_COMMENTSPLUSTEXT = _activate;
		this.resetDrawingInfo();
		analyse();
		// START KGU#904 2021-01-01: Repaint allone did not adjust the scroll area
		//repaint();
		redraw();
		// END KGU#904 2021-01-01
	}
	// END KGU#227 2016-07-31

	public void setToggleTC(boolean _tc)
	{
		Element.E_TOGGLETC=_tc;
		// START KGU#136 2016-03-01: Bugfix #97
		this.resetDrawingInfo();
		// END KGU#136 2016-03-01
		NSDControl.doButtons();
		redraw();
	}

    void toggleTextComments() {
    	Element.E_TOGGLETC=!Element.E_TOGGLETC;
    	// START KGU#136 2016-03-01: Bugfix #97
    	this.resetDrawingInfo();
    	// END KGU#136 2016-03-01
    	// START KGU#220 2016-07-27: Enh. #207
    	analyse();
    	// END KGU#220 2016-07-27
    	repaint();
    }

	/*========================================
	 * further settings
	 *========================================*/	
	
	/**
	 * Enables or disables the syntax higighting in the elements for all diagrams
	 * @param _highlight - true to switch syntax markup on, false to disable it
	 */
	public void setHightlightVars(boolean _highlight)
	{
		Element.E_VARHIGHLIGHT = _highlight;	// this is now directly used for drawing
		//root.highlightVars = _highlight;
		// START KGU#136 2016-03-01: Bugfix #97
		this.resetDrawingInfo();
		// END KGU#136 2016-03-01
		NSDControl.doButtons();
		redraw();
	}

	// START KGU#872 2020-10-17: Enh. #872 new display mode
	/**
	 * Enables or disables mode to display operators in C style
	 * @param _operatorsC - true to switch operator display mode to C style, false to standard
	 */
	public void setOperatorDisplayC(boolean _operatorsC) {
		Element.E_SHOW_C_OPERATORS = _operatorsC;
		if (_operatorsC) {
			Element.E_VARHIGHLIGHT = true;
		}
		this.resetDrawingInfo();
		NSDControl.doButtons();
		redraw();
	}
	// END KGU#872 2020-10-17

	/**
	 * Toggles the activation of the Analyser component (and the visibility of the Report list).
	 * @see #setAnalyser(boolean)
	 */
	public void toggleAnalyser()
	{
		setAnalyser(!Element.E_ANALYSER);
		if(Element.E_ANALYSER==true)
		{
			analyse();
		}
	}

	/**
	 * Enables or disables the Analyser, according to the value of {@code _analyse}.
	 * @param _analyse - the new status of Analyser (true to enable, obviously)
	 * @see #toggleAnalyser()
	 */
	public void setAnalyser(boolean _analyse)
	{
		Element.E_ANALYSER = _analyse;
		NSDControl.doButtons();
	}

	// START KGU#305 2016-12-14: Enh. #305
	/**
	 * Enables or disables the Arranger Index, according to the value of {@code _showIndex}.
	 * @param _showIndex - whether to enable (true) or disable (false) the index
	 * @see #showingArrangerIndex()
	 */
	public void setArrangerIndex(boolean _showIndex)
	{
		this.show_ARRANGER_INDEX = _showIndex;
		NSDControl.doButtons();
	}
	/**
	 * @return true if the Arranger index is currently enabled (shown), false otherwise
	 * @see #setArrangerIndex(boolean)
	 */
	public boolean showingArrangerIndex()
	{
		return this.show_ARRANGER_INDEX;
	}
	// END KGU#305 2016-12-14
	
	// START KGU#705 2019-09-23: Enh. #738
	/**
	 * Enables or disables the Code Preview, according to the value of {@code _showPreview}.
	 * @param _showPreview - whether to enable (true) or disable (false) the code preview
	 * @see #showingCodePreview()
	 */
	public void setCodePreview(boolean _showPreview)
	{
		this.show_CODE_PREVIEW = _showPreview;
		if (_showPreview) {
			this.updateCodePreview();
		}
		NSDControl.doButtons();
	}
	/**
	 * @return true if the Code Preview is currently enabled (shown), false otherwise
	 * @see #setCodePreview(boolean)
	 */
	public boolean showingCodePreview()
	{
		return this.show_CODE_PREVIEW;
	}
	// END KGU#305 216-12-14
	
	// START KGU#123 2016-01-04: Enh. #87
	/**
	 * Toggles the use of the mouse wheel for collapsing/expanding elements
	 * @see #toggleCtrlWheelMode()
	 * @see #configureWheelUnit()
	 */
	public void toggleWheelMode()
	{
		Element.E_WHEELCOLLAPSE = !Element.E_WHEELCOLLAPSE;
		// START KGU#792 2020-02-04: Bugfix #805
		Ini.getInstance().setProperty("wheelToCollapse", (Element.E_WHEELCOLLAPSE ? "1" : "0"));
		// END KGU#792 2020-02-04
	}
	// END KGU#123 2016-01-04
	
	// START KGU#503 2018-03-14: Enh. #519
	/**
	 * Toggles the effect of the mouse wheel (with Ctrl key pressed) for Zooming: in or out.
	 * @see #toggleWheelMode()
	 * @see #configureWheelUnit()
	 */
	public void toggleCtrlWheelMode()
	{
		Element.E_WHEEL_REVERSE_ZOOM = !Element.E_WHEEL_REVERSE_ZOOM;
		// START KGU#792 2020-02-04: Bugfix #805
		Ini.getInstance().setProperty("wheelCtrlReverse", (Element.E_WHEEL_REVERSE_ZOOM ? "1" : "0"));
		// END KGU#792 2020-02-04
		// START KGU#685 2020-12-12: Enh. #704
		// Behaviour of DiagramControllers should be consistent ...
		if (turtle != null) {
			turtle.setReverseZoomWheel(Element.E_WHEEL_REVERSE_ZOOM);
		}
		// END KGU#685 2020-12-12
	}
	// END KGU#503 2018-03-14
	
	// START KGU#699 2019-03-27: Issue #717 scrolling "speed" ought to be configurable
	/**
	 * Opens a little dialog offering to configure the default scrolling increment
	 * for the mouse wheel via a spinner.
	 * @see #toggleWheelMode()
	 * @see #toggleCtrlWheelMode()
	 */
	public void configureWheelUnit()
	{
		JSpinner spnUnit = new JSpinner();
		spnUnit.setModel(new SpinnerNumberModel(Math.max(1, Element.E_WHEEL_SCROLL_UNIT), 1, 20, 1));
		spnUnit.addMouseWheelListener(this);
		if (JOptionPane.showConfirmDialog(this.getFrame(), 
				spnUnit,
				Menu.ttlMouseScrollUnit.getText(),
				JOptionPane.OK_CANCEL_OPTION,
				JOptionPane.QUESTION_MESSAGE,
				IconLoader.getIcon(9)) == JOptionPane.OK_OPTION) {
			Element.E_WHEEL_SCROLL_UNIT = (Integer)spnUnit.getModel().getValue();
			this.adaptScrollUnits();
			if (Arranger.hasInstance()) {
				Arranger.getInstance().adaptScrollUnits();
			}
			// START KGU#792 2020-02-04: Bugfix #805
			Ini.getInstance().setProperty("wheelScrollUnit", Integer.toString(Element.E_WHEEL_SCROLL_UNIT));
			// END KGU#792 2020-02-04
		}
	}
	// END KGU#699 2019-03-27

	// START KGU#170 2016-04-01: Enh. #144: Maintain a preferred export generator
	/**
	 * Retrieves (and caches) the configured favourite code generator (also
	 * relevant for the code preview)
	 * @return Language title of the preferred generator
	 * @see #setPreferredGeneratorName(String)
	 */
	public String getPreferredGeneratorName()
	{
		if (this.prefGeneratorName.isEmpty())
		{
			try
			{
				Ini ini = Ini.getInstance();
				ini.load();
				this.prefGeneratorName = ini.getProperty("genExportPreferred", "Java");
			} 
			catch (IOException ex)
			{
				// START KGU#484 2018-04-05: Issue #463
				//ex.printStackTrace();
				logger.log(Level.WARNING, "Trouble accessing preferences.", ex);
				// END KGU#484 2018-04-05
			}
		}
		return this.prefGeneratorName;
	}
	// END KGU#170 2016-04-01
	
	// START KGU#705 2019-09-24: Enh. #738
	/**
	 * Retrieves (and caches) the configured favourite code generator (also
	 * relevant for the code preview).
	 * @param genName - Language title for the preferred generator
	 * @see #getPreferredGeneratorName()
	 */
	public void setPreferredGeneratorName(String genName)
	{
		if (genName == null || genName.trim().isEmpty()) {
			return;
		}
		try
		{
			Ini ini = Ini.getInstance();
			for (GENPlugin plugin: Menu.generatorPlugins) {
				if (genName.equalsIgnoreCase(plugin.title)) {
					ini.load();
					// START KGU#764 2019-11-29: Issue #777 - Another Sructorizer instance may have changed the favourite language
					//if (!genName.equalsIgnoreCase(this.prefGeneratorName)) {
					//	this.generatorUseCount = 1;
					//}
					//this.prefGeneratorName = plugin.title;
					//if (!this.prefGeneratorName.equals(ini.getProperty("genExportPreferred", "Java"))) {
					String iniGeneratorName = ini.getProperty("genExportPreferred", this.prefGeneratorName);
					boolean modified = !genName.equalsIgnoreCase(this.prefGeneratorName) || !genName.equalsIgnoreCase(iniGeneratorName);
					if (modified) {
						this.prefGeneratorName = plugin.title;
					// END KGU#764 2019-11-29
						ini.setProperty("genExportPreferred", plugin.title);
						ini.save();
						updateCodePreview();
						NSDControl.doButtons();
					}
					break;
				}
			}
		} 
		catch (IOException ex)
		{
			logger.log(Level.WARNING, "Trouble accessing preferences.", ex);
		}		
	}
	// END KGU#705 2ß19-09-24

	/*========================================
	 * inputbox methods
	 *========================================*/
	// START KGU 2015-10-14: additional parameters for title customisation
	//public void showInputBox(EditData _data)
	/**
	 * Opens the appropriate element editor version for element type {@code _elementType} and
	 * gathers the editing results in {@code _data}.
	 * @param _data - container for the content transfer between the element and the InputBox
	 * @param _elementType - Class name of the {@link Element} we offer editing for
	 * @param _isInsertion - Indicates whether or not the element is a new object
	 * @param _allowCommit - Whether the OK button is enabled (not for immutable elements)
	 */
	public void showInputBox(EditData _data, String _elementType, boolean _isInsertion, boolean _allowCommit)
	// END KGU 2015-10-14
	{
		if (NSDControl != null)
		{
			// START KGU#170 2016-04-01: Issue #143 - on opening the editor a comment popup should vanish
			hideComments();
			// END KGU#170 2016-04-01
			// START KGU#3 2015-10-25: Dedicated support for FOR loops
			//InputBox inputbox = new InputBox(NSDControl.getFrame(),true);
			InputBox inputbox = null;
			if (_elementType.equals("For"))
			{
				InputBoxFor ipbFor = new InputBoxFor(NSDControl.getFrame(), true);
				// START #61 2016-09-24: After partial redesign some things work differently, now
				//if (!_isInsertion)
				//{
				if (_isInsertion)
				{
					// Split the default text to find out what style it is
					String[] forFractions = For.splitForClause(_data.text.getLongString());
					for (int i = 0; i < 4; i++)
					{
						_data.forParts.add(forFractions[i]);
					}
					if (forFractions[5] != null)
					{
						_data.forParts.add(forFractions[5]);
					}
				}
				// END KGU#61 2016-09-24
				ipbFor.txtVariable.setText(_data.forParts.get(0));
				ipbFor.txtStartVal.setText(_data.forParts.get(1));
				ipbFor.txtEndVal.setText(_data.forParts.get(2));
				ipbFor.txtIncr.setText(_data.forParts.get(3));
				// START KGU#61 2016-03-21: Enh. #84 - Consider FOR-IN loops
				//ipbFor.chkTextInput.setSelected(!_data.forPartsConsistent);
				//ipbFor.enableTextFields(!_data.forPartsConsistent);
				if (_data.forParts.count() > 4)
				{
					ipbFor.txtValueList.setText(ipbFor.forInValueList = _data.forParts.get(4));
					ipbFor.txtVariableIn.setText(_data.forParts.get(0));
				}
				boolean textMode = _data.forLoopStyle == For.ForLoopStyle.FREETEXT;
				ipbFor.chkTextInput.setSelected(textMode);
				ipbFor.enableTextFields(textMode);
				ipbFor.setIsTraversingLoop(_data.forLoopStyle == For.ForLoopStyle.TRAVERSAL);
				// END KGU#61 2016-03-21
//				}
//				else {
//					ipbFor.enableTextFields(false);
//				}
				inputbox = ipbFor;
			}
			// START KGU#363 2017-03-13: Enh. #372
			else if (_elementType.equals("Root")) {
				InputBoxRoot ipbRt = new InputBoxRoot(getFrame(), true);
//				ipbRt.licenseInfo.rootName = root.getMethodName();
//				ipbRt.licenseInfo.licenseName = _data.licenseName;
//				ipbRt.licenseInfo.licenseText = _data.licenseText;
//				String author = _data.authorName;
//				String user = System.getProperty("user.name");
//				ipbRt.txtAuthorName.setText(author);
//				if (author != null && 
//						!author.equalsIgnoreCase(Ini.getInstance().getProperty("author", user)) &&
//						!author.equalsIgnoreCase(user)) {
//					ipbRt.txtAuthorName.setEditable(false);
//				}
				ipbRt.licenseInfo = _data.licInfo;
				// START KGU#376 2017-07-01: Enh. #389
				ipbRt.setIncludeList(_data.diagramRefs);
				// END KGU#376 2017-07-01
				inputbox = ipbRt;
			}
			// END KGU#363 2017-03-13
			// START KGU#916 2021-01-24: Enh. #915
			else if (_elementType.equals("Case") && Element.useInputBoxCase) {
				inputbox = new InputBoxCase(getFrame(), true);
				inputbox.txtText.setVisible(false);
			}
			// END KGU#916 2021-01-24
			else
			{
				inputbox = new InputBox(getFrame(), true);
			}
			// END KGU#3 2015-10-25
			//Point p = getLocationOnScreen();
			// position inputbox in the middle of this component

			//inputbox.setLocation(Math.round(p.x+(this.getVisibleRect().width-inputbox.getWidth())/2+this.getVisibleRect().x),
			//					 Math.round(p.y+(this.getVisibleRect().height-inputbox.getHeight())/2+this.getVisibleRect().y));

			inputbox.setLocationRelativeTo(getFrame());

			// set title (as default)
			inputbox.setTitle(_data.title);

			// set field
			inputbox.txtText.setText(_data.text.getText());
			inputbox.txtComment.setText(_data.comment.getText());
			// START KGU#43 2015-10-12: Breakpoint support
			boolean notRoot = getSelected() != root;
			inputbox.chkBreakpoint.setVisible(notRoot);
			inputbox.chkBreakpoint.setSelected(_data.breakpoint);
			// START KGU#686 2019-03-17: Enh. #56 - Introduction of Try
			if (_elementType.equals("Try") || _elementType.equals("Forever")) {
				inputbox.chkBreakpoint.setEnabled(false);
				inputbox.chkBreakpoint.setSelected(false);
			}
			// END KGU#686 2019-03-17
			// END KGU#43 2015-10-12
			// START KGU#695 2021-01-22: Enh. #714: Special checkbox for Try elements
			if (_elementType.equals("Try")) {
				inputbox.chkShowFinally.setVisible(true);
				inputbox.chkShowFinally.setSelected(_data.showFinally);
			}
			// END KGU#695 2021-01-22
			// START KGU#213 2016-08-01: Enh. #215
			// START KGU#246 2016-09-13: Bugfix #241)
			//inputbox.lblBreakTrigger.setText(inputbox.lblBreakText.getText().replace("%", Integer.toString(_data.breakTriggerCount)));
			// START KGU#213 2016-10-13: Enh. #215 - Make it invisible if zero
			//inputbox.lblBreakTriggerText.setVisible(notRoot);
			inputbox.lblBreakTriggerText.setVisible(notRoot && _data.breakTriggerCount > 0);
			// END KGU#213 2016-10-13
			inputbox.lblBreakTrigger.setText(Integer.toString(_data.breakTriggerCount));
			// END KGU#246 2016-09-13
			// END KGU#213 2016-08-01
			// START KGU#277 2016-10-13: Enh. #270
			inputbox.chkDisabled.setVisible(notRoot);
			inputbox.chkDisabled.setSelected(_data.disabled);
			// END KGU#277 2016-10-13

			inputbox.OK = false;
			// START KGU#42 2015-10-14: Pass the additional information for title translation control
			// START KGU#42 2019-03-05: Adapted to new type set
			//if (_elementType.equals("Root") && !this.isProgram())
			//{
			//	_elementType = "Function";
			//}
			if (_elementType.equals("Root"))
			{
				if (this.isSubroutine()) {
					_elementType = "Function";
				}
				else if (this.isInclude()) {
					_elementType = "Includable";
				}
			}
			// END KGU#42 2019-03-05
			else if (_elementType.equals("Forever"))
			{
				inputbox.lblText.setVisible(false);
				inputbox.txtText.setVisible(false);
			}
			inputbox.elementType = _elementType;
			inputbox.forInsertion = _isInsertion;
			// END KGU#42 2015-10-14
			// START KGU#91 2015-12-04: Issue #39 - Attempt to set focus - always fails
			//if (Element.E_TOGGLETC || _elementType.equals("Forever"))
			//{
			//	boolean ok = inputbox.txtComment.requestFocusInWindow();
			//	//if (ok) System.out.println("Comment will get focus");
			//}
			//else
			//{
			//	boolean ok = inputbox.txtText.requestFocusInWindow();
			//	//if (ok) System.out.println("Text will get focus");
			//}
			// END KGU KGU#91 2015-12-04
			// START KGU#61 2016-03-21: Give InputBox an opportunity to check and ensure consistency
			inputbox.checkConsistency();
			// END KGU#61 2016-03-21
			// START KGU#911 2021-01-10: Enh. #910
			inputbox.btnOK.setEnabled(_allowCommit);
			// END KGU#911 2021-01-10
			inputbox.setVisible(true);

			// -------------------------------------------------------------------------------------
			
			// get fields
			_data.text.setText(inputbox.txtText.getText());
			_data.comment.setText(inputbox.txtComment.getText());
			// START KGU#43 2015-10-12: Breakpoint support
			_data.breakpoint = inputbox.chkBreakpoint.isSelected();
			// END KGU#43 2015-10-12
			// START KGU#277 2016-10-13: Enh. #270
			_data.disabled = inputbox.chkDisabled.isSelected();
			// END KGU#277 2016-10-13
			// START KGU#213 2016-08-01: Enh. #215 (temporarily disabled again)
//			try{
//				_data.breakTriggerCount = Integer.parseUnsignedInt(inputbox.txtBreakTrigger.getText());
//			}
//			catch (Exception ex)
//			{
//				_data.breakTriggerCount = 0;
//			}
			// END KGU#213 2016-08-01
			// START KGU#695 2021-01-22: Enh. #714
			_data.showFinally = inputbox.chkShowFinally.isSelected();
			// END KGU#695 2021-01-22
			// START KGU#3 2015-10-25: Dedicated support for For loops
			if (inputbox instanceof InputBoxFor)
			{
				_data.forParts = new StringList();
				_data.forParts.add(((InputBoxFor)inputbox).txtVariable.getText());
				_data.forParts.add(((InputBoxFor)inputbox).txtStartVal.getText());
				_data.forParts.add(((InputBoxFor)inputbox).txtEndVal.getText());
				_data.forParts.add(((InputBoxFor)inputbox).txtIncr.getText());
				// START KGU#61 2016-03-21: Enh. #84 - consider FOR-IN loops
				//_data.forPartsConsistent = !((InputBoxFor)inputbox).chkTextInput.isSelected();
				//if (!((InputBoxFor)inputbox).chkTextInput.isSelected())
				//{
				//	_data.forLoopStyle = For.ForLoopStyle.COUNTER;
				//}
				//else if (((InputBoxFor)inputbox).forInValueList != null)
				//{
				//	_data.forLoopStyle = For.ForLoopStyle.TRAVERSAL;
				//	_data.forParts.add(((InputBoxFor)inputbox).forInValueList);				}
				//else
				//{
				//	_data.forLoopStyle = For.ForLoopStyle.FREETEXT;
				//}
				_data.forLoopStyle = ((InputBoxFor)inputbox).identifyForLoopStyle();
				if (_data.forLoopStyle == For.ForLoopStyle.TRAVERSAL)
				{
					// (InputBoxFor)inputbox).txtVariableIn.getText() should equal (InputBoxFor)inputbox).txtVariable.getText(),
					// such that nothing must be done about it here
					_data.forParts.add(((InputBoxFor)inputbox).forInValueList);
				}
				if (((InputBoxFor)inputbox).chkTextInput.isSelected() && !((InputBoxFor)inputbox).isLoopDataConsistent())
				{
					_data.forLoopStyle = For.ForLoopStyle.FREETEXT;
				}
				// END KGU#61 2016-03-21
				
			}
			// END KGU#3 2015-10-25
			// START KGU#363 2017-03-13: Enh. 372
			else if (inputbox instanceof InputBoxRoot) {
				// START KGU#363 2017-05-20
//				_data.authorName = ((InputBoxRoot)inputbox).txtAuthorName.getText();
//				_data.licenseName = ((InputBoxRoot)inputbox).licenseInfo.licenseName;
//				_data.licenseText = ((InputBoxRoot)inputbox).licenseInfo.licenseText;
				_data.licInfo = ((InputBoxRoot)inputbox).licenseInfo;
				// END KGU#363 2017-05-20
				// START KGU#376 2017-07-01: Enh. #389
				_data.diagramRefs = ((InputBoxRoot)inputbox).getIncludeList();
				// END KGU#376 2017-07-01
			}
			// END KGU#363 2017-03-13
			// START KGU#916 2021-01-24: Enh. #915 additional functionality for Case elements
			else if (inputbox instanceof InputBoxCase) {
				_data.branchOrder = ((InputBoxCase)inputbox).branchOrder;
			}
			// END KGU#916 2021-01-24
			_data.result = inputbox.OK;

			inputbox.dispose();
		}
	}
	
	/*========================================
	 * CLIPBOARD INTERACTIONS
     *========================================*/
	/**
	 * Copies the diagram as a PNG picture to the system clipboard.<br/>
	 * NOTE: For some platforms, the clipboard content may yet be a JPEG image rather than PNG.
	 * @see #copyToClipboardEMF()
	 */
	public void copyToClipboardPNG()
	{
		// START KGU#183 2016-04-24: Issue #169 - retain old selection
		Element wasSelected = selected;
		// END KGU#183 2016-04-24

		// START KGU 2015-10-11
		//root.selectElementByCoord(-1,-1);	// Unselect all elements
		//redraw();
		unselectAll(true);
		// END KGU 2015-10-11

		Clipboard systemClipboard = Toolkit.getDefaultToolkit().getSystemClipboard();
		//DataFlavor pngFlavor = new DataFlavor("image/png","Portable Network Graphics");

		// get diagram
		// START KGU#660 2019-03-25: Issue #685
		//BufferedImage image = new BufferedImage(root.width+1,root.height+1, BufferedImage.TYPE_INT_ARGB);
		int imageType = BufferedImage.TYPE_INT_ARGB;
		if (System.getProperty("os.name").toLowerCase().contains("windows")) {
			/* Windows always converts to JPEG instead of PNG, so it doesn't cope
			 * with alpha channel. In Java 11, this will produce exception stack
			 * traces, so we just circumvent it now. 
			 */
			imageType = BufferedImage.TYPE_INT_RGB;
		}
		BufferedImage image = new BufferedImage(root.width+1, root.height+1, imageType);
		// END KGU#660 2019-03-25
		// START KGU#906 2021-01-06: Enh. #905 - we don't want the triangles in the clipboard
		//root.draw(image.getGraphics(), null);
		root.draw(image.getGraphics(), null, DrawingContext.DC_IMAGE_EXPORT);
		// END KGU#906 2021-01-06

		// put image to clipboard
		ImageSelection imageSelection = new ImageSelection(image);
		systemClipboard.setContents(imageSelection, null);

		// START KGU#183 2016-04-24: Issue #169 - restore old selection
		selected = wasSelected;
		if (selected != null)
		{
			selected.setSelected(true);
		}
		redraw();
		// END KGU#183 2016-04-24
	}

	/**
	 * Copies the diagram as a EMF picture to the system clipboard.
	 * @see #copyToClipboardPNG()
	 */
	public void copyToClipboardEMF()
	{
		// START KGU#183 2016-04-24: Issue #169 - retain old selection
		Element wasSelected = selected;
		// END KGU#183 2016-04-24

		// START KGU 2015-10-11
		//root.selectElementByCoord(-1,-1);	// Unselect all elements
		//redraw();
		unselectAll(true);
		// END KGU 2015-10-11

		Clipboard systemClipboard = Toolkit.getDefaultToolkit().getSystemClipboard();

		try
		{
			ByteArrayOutputStream myEMF = new ByteArrayOutputStream();
			EMFGraphics2D emf = new EMFGraphics2D(myEMF,new Dimension(root.width+6, root.height+1)) ;
			emf.setFont(Element.getFont());

			emf.startExport();
			lu.fisch.graphics.Canvas c = new lu.fisch.graphics.Canvas(emf);
			lu.fisch.graphics.Rect myrect = root.prepareDraw(c);
			root.draw(c,myrect, null, false);
			emf.endExport();

			systemClipboard.setContents(new EMFSelection(myEMF), null);
		}
		catch (Exception e)
		{
			// START KGU#484 2018-04-05: Issue #463
			//e.printStackTrace();
			logger.log(Level.WARNING, "Clipboad action failed.", e);
			// END KGU#484 2018-04-05
		}

		// START KGU#183 2016-04-24: Issue #169 - restore old selection
		selected = wasSelected;
		if (selected != null)
		{
			selected.setSelected(true);
		}
		redraw();
		// END KGU#183 2016-04-24
	}


	// Inner class is used to hold an image while on the clipboard.
	public static class EMFSelection implements Transferable, ClipboardOwner
		{
			public static final DataFlavor emfFlavor = new DataFlavor("image/emf", "Enhanced Meta File");
			// the Image object which will be housed by the ImageSelection
			private ByteArrayOutputStream os;

			static
			{
				try
				{
					SystemFlavorMap sfm = (SystemFlavorMap) SystemFlavorMap.getDefaultFlavorMap();
					sfm.addUnencodedNativeForFlavor(emfFlavor, "ENHMETAFILE");
				}
				catch(Exception e)
				{
					String message = e.getMessage();
					if (message == null || message.isEmpty()) message = e.toString();
					logger.logp(Level.SEVERE, "EMFSelection", "static init", message);
				}
			}

			private static DataFlavor[] supportedFlavors = {emfFlavor};

			public EMFSelection(ByteArrayOutputStream os)
			{
				this.os = os;
			}

			// Returns the supported flavors of our implementation
			public DataFlavor[] getTransferDataFlavors()
			{
				return supportedFlavors;
			}

			// Returns true if flavor is supported
			public boolean isDataFlavorSupported(DataFlavor flavor)
			{
				for(int i=0;i<supportedFlavors.length;i++)
				{
					DataFlavor f = supportedFlavors[i];
					if (f.equals(flavor))
					{
						return true;
					}
				}
				return false;
			}

			// Returns Image object housed by Transferable object
			public Object getTransferData(DataFlavor flavor) throws UnsupportedFlavorException,IOException
			{
				if (flavor.equals(emfFlavor))
				{
					return (new ByteArrayInputStream(os.toByteArray()));
				}
				else
				{
					//System.out.println("Hei !!!");
					throw new UnsupportedFlavorException(flavor);
				}
			}

			public void lostOwnership(Clipboard arg0, Transferable arg1) {}

		}

	// Inner class is used to hold an image while on the clipboard.
	public static class ImageSelection implements Transferable
		{
			// the Image object which will be housed by the ImageSelection
			private Image image;

			public ImageSelection(Image image)
			{
				this.image = image;
			}

			// Returns the supported flavors of our implementation
			public DataFlavor[] getTransferDataFlavors()
			{
				return new DataFlavor[] {DataFlavor.imageFlavor};
			}

			// Returns true if flavor is supported
			public boolean isDataFlavorSupported(DataFlavor flavor)
			{
				return DataFlavor.imageFlavor.equals(flavor);
			}

			// Returns Image object housed by Transferable object
			public Object getTransferData(DataFlavor flavor) throws UnsupportedFlavorException,IOException
			{
				if (!DataFlavor.imageFlavor.equals(flavor))
				{
					throw new UnsupportedFlavorException(flavor);
				}
				// else return the payload
				return image;
			}
		}

	/*========================================
	 * ANALYSER
	 *========================================*/
	/**
	 * Instigates the analysis of the current diagram held in {@link #root}
	 */
	protected void analyse()
	{
		if (Element.E_ANALYSER && errorlist != null && isInitialized)
		{
			//System.out.println("Analysing ...");

			// Olà - The use of a thread to show the errorlist
			// seams not to work, because the list is not always
			// shown. Concurrency problem?

			/*
			 Analyser analyser = new Analyser(root,errorlist);
			 analyser.start();
			 /**/

			//System.out.println("Working ...");
			Vector<DetectedError> vec = root.analyse();
			DefaultListModel<DetectedError> errors = 
					(DefaultListModel<DetectedError>) errorlist.getModel();
			errors.clear();

			for(int i=0;i<vec.size();i++)
			{
				errors.addElement(vec.get(i));
			}

			errorlist.repaint();
			errorlist.validate();
		}
	}

	/*========================================
	 * Recently used files
	 *========================================*/
	/**
	 * Adds the given path {@code _filename} to the list of recently used files.
	 * @param _filename - the path of the file most recently used (loaded/saved)
	 * @see #addRecentFile(String, boolean)
	 */
	public void addRecentFile(String _filename)
	{
		addRecentFile(_filename,true);
	}

	/**
	 * Adds the given {@code _filename} to the list of recently used files.
	 * If this would exceed {@link #MAX_RECENT_FILES} then the oldest file name
	 * gets dropped from the list.
	 * @param _filename - path of a file most recently used
	 * @param saveINI - if true then we will immediately save the list to the ini
	 * file and have all button visibility checked immediately.
	 * @see #addRecentFile(String)
	 */
	public void addRecentFile(String _filename, boolean saveINI)
	{
		if (!recentFiles.isEmpty() && recentFiles.get(0).equals(_filename)) {
			return;	// nothing to do
		}
		if (recentFiles.contains(_filename))
		{
			recentFiles.remove(_filename);
		}
		recentFiles.insertElementAt(_filename, 0);
		while (recentFiles.size() > MAX_RECENT_FILES)
		{
			recentFiles.removeElementAt(recentFiles.size()-1);
		}
		// START KGU#602 2018-10-28 - saveINI = false is typically called on startup, so postpone the button stuff too 
		//NSDControl.doButtons();
		//if (saveINI==true) {NSDControl.savePreferences();}
		if (saveINI) {
			NSDControl.doButtons();
			NSDControl.savePreferences();
		}
		// END KGU#602 2018-10-28
	}

	/*========================================
	 * Run
	 *========================================*/
	/**
	 * Activates the {@link Executor} forcing open the debug {@link Control}.
	 * @see #goTurtle()
	 */
	public void goRun()
	{
		// START KGU#448 2018-01-05: Enh. #443 - generalized DiagramController activation
		//Executor.getInstance(this,null);
		Executor.getInstance(this, this.getEnabledControllers());
		// END KGU#448 2018-01-05
		if (root.advanceTutorialState(26, this.root)) {
			analyse();
		}
		// KGU#908 2021-01-06: Bugfix #907 - the previous three lins were duplicate here
	}

	/**
	 * Ensures the {@link TurtleBox} being open and activates the {@link Executor}
	 * forcing open the debug {@link Control}.
	 * @see #goRun()
	 */
	public void goTurtle()
	{
		if (turtle == null)
		{
			// START KGU#889 2020-12-28: Enh. #890 statusbar needs slightly more width
			//turtle = new TurtleBox(500,500);
			turtle = new TurtleBox(512, 560);
			// END KGU#889 2020-12-28
			// START KGU#685 2020-12-12: Enh. #704
			Locales.getInstance().register(turtle.getFrame(), true);
			turtle.setReverseZoomWheel(Element.E_WHEEL_REVERSE_ZOOM);
			// END KGU#685 2020-12-12
			// START KGU#894 2020-12-21: Issue #895 Wasn't correctly scaled (with "Nimbus")
			turtle.updateLookAndFeel();
			GUIScaler.rescaleComponents(turtle.getFrame());
			// END KGU#894 2020-12-21
		}
		turtle.setVisible(true);
		// Activate the executor (getInstance() is supposed to do that)
		// START KGU#448 2018-01-05: Enh. #443: Cope with potentially several controllers
		//Executor.getInstance(this,turtle);
		this.enableController(turtle.getClass().getName(), true);
		goRun();
		// END KGU#448 2018-01-05

	}

	/**
	 * Checks for running status of the Root currently held and suggests the user to stop the
	 * execution if it is running
	 * @return true if the fostered Root isn't executed (action may proceed), false otherwise
	 */
	private boolean checkRunning()
	{
		if (this.root == null || !this.root.isExecuted()) return true;	// No problem
		// Give the user the chance to kill the execution but don't do anything for now,
		// whatever the user may have been decided.
		Executor.getInstance(null, null);
		return false;
	}

	// START KGU#448 2018-01-05: Enh. #443
	/**
	 * Lazy initialization method for static field {@link #diagramControllers} 
	 * @return the initialized list of {@link DiagramController} instances; the first
	 * element (reserved for a {@link TurtleBox)} instance) may be null.
	 */
	// START KGU#911 2021-01-10: Enh. #910 Result type changed
	//protected ArrayList<DiagramController> getDiagramControllers() {
	protected LinkedHashMap<DiagramController, Root> getDiagramControllers() {
	// END KGU#911 2021-01-10
		if (diagramControllers != null) {
			return diagramControllers;
		}
		// START KGU#911 2021-01-10: Enh. #910 data structure changed
		//diagramControllers = new ArrayList<DiagramController>();
		// Turtleizer is always added as first entry (no matter whether initialized or not)
		//diagramControllers.add(turtle);
		diagramControllers = new LinkedHashMap<DiagramController, Root>();
		// We try to add Turtleizer as first entry
		if (turtle != null) {
			diagramControllers.put(turtle,  null);
		}
		// END KGU#911 2021-01-10
		String errors = "";
		Vector<GENPlugin> plugins = Menu.controllerPlugins;
		if (plugins.isEmpty()) {
			BufferedInputStream buff = null;
			try {
				buff = new BufferedInputStream(getClass().getResourceAsStream("controllers.xml"));
				GENParser genp = new GENParser();
				plugins = genp.parse(buff);
			} catch (Exception ex) {
				errors = ex.toString();
				// START KGU#484 2018-04-05: Issue #463
				//ex.printStackTrace();
				logger.log(Level.WARNING, "Trouble accessing controller plugin definitions.", ex);
				// END KGU#484 2018-04-05
			}
			if (buff != null) {
				try {
					buff.close(); 
				} catch (IOException ex) {
					// START KGU#484 2018-04-05: Issue #463
					//ex.printStackTrace();
					logger.log(Level.WARNING, "Couldn't close the controller plugin definition file.", ex);
					// END KGU#484 2018-04-05
				}
			}
		}
		for (int i = 0; i < plugins.size(); i++)
		{
			GENPlugin plugin = plugins.get(i);
			final String className = plugin.className;
			// If it's not Turtleizer then add it to the available controllers
			// START KGU#911 2021-01-10: Bugfix on behalf of #910
			//if (!className.equals("TurtleBox")) {
			if (!className.equals("lu.fisch.turtle.TurtleBox")) {
			// END KGU#911 2021-01-10
				try {
					Class<?> genClass = Class.forName(className);
					// START KGU#911 2021-01-10: Enh. #910 data structure changed
					//diagramControllers.add((DiagramController) genClass.getDeclaredConstructor().newInstance());
					DiagramController ctrlr = (DiagramController)genClass.getDeclaredConstructor().newInstance();
					// Try to set the name according to the plugin title (does not necessarily work)
					ctrlr.setName(plugin.title);
					Root incl = constructDiagrContrIncludable(ctrlr);
					diagramControllers.put(ctrlr, incl);
					// END KGU#911 2021-01-10
				} catch (Exception ex) {
					errors += "\n" + plugin.title + ": " + ex.getLocalizedMessage();
				}
			}
		}
		if (!errors.isEmpty()) {
			errors = Menu.msgTitleLoadingError.getText() + errors;
			JOptionPane.showMessageDialog(this.getFrame(), errors, 
					Menu.msgTitleParserError.getText(), JOptionPane.ERROR_MESSAGE);
		}
		return diagramControllers;
	}

	// START KGU#911 2021-01-10: Enh. #910 - We represent DiagramControllers by includables
	/**
	 * Constructs a special Includable diagram for the given DiagramController
	 * {@code controller} listing all provided routines in the comment and
	 * defining specified data type (particularly enumeration types)
	 * @param controller - a {@link DiagramController} implementor instance
	 * @return a special immutable Includable
	 */
	private Root constructDiagrContrIncludable(DiagramController controller) {
		Root incl = new Root(StringList.getNew("$" + controller.getName().replace(" ", "_")));
		incl.setInclude(false);
		StringList comment = new StringList();
		comment.add("Represents Diagram Controller \"" + controller.getName() + "\"");
		comment.add("");
		comment.add("Provided procedures:");
		int count = addRoutineSignatures(controller.getProcedureMap(), comment);
		if (count == 0) {
			comment.add("\t-");
		}
		comment.add("Provided Functions:");
		count = addRoutineSignatures(controller.getFunctionMap(), comment);
		if (count == 0) {
			comment.add("\t-");
		}
		String[] enumDefs = controller.getEnumerators();
		if (enumDefs != null) {
			comment.add("Provided Enumeration Types:");
			count = 0;
			for (int j = 0; j < enumDefs.length; j++) {
				String enumDef = enumDefs[j];
				int posBrace = enumDef.indexOf("{");
				if (posBrace > 0) {
					String typeName = null;
					if (enumDef.startsWith("enum ")) {
						// Seems to be in Java syntax, convert it to Structorizer syntax
						typeName = enumDef.substring(5, posBrace).trim();
						enumDef = ("type " + typeName + " = enum" + enumDef.substring(posBrace)).trim();
						if (enumDef.endsWith(";")) {
							enumDef = enumDef.substring(0, enumDef.length()-1);
						}
					}
					else if (enumDef.startsWith("type ")
							&& (posBrace = enumDef.substring(0, posBrace).indexOf("=")) > 0) {
						typeName = enumDef.substring(5, posBrace).trim();
					}
					if (typeName != null) {
						comment.add(String.format("%4d. %s", ++count, typeName));
						Instruction typedef = new Instruction(enumDef);
						incl.children.addElement(typedef);
					}
				}
			}
			if (count == 0) {
				comment.add("\t-");
			}
		}
		incl.setComment(comment);
		incl.children.addElement(new Instruction("restart()"));
		incl.disabled = true;
		return incl;
	}
	
	/**
	 * Retrieves the signatures of the given API routines and adds them to the StringList
	 * {@code comment}.
	 * @param routines - the procedure or function map of the DiagramController
	 * @param comment - the {@link StringList} the routine descriptions are to be added to
	 * @return number of routines
	 */
	public int addRoutineSignatures(HashMap<String, Method> routines, StringList comment) {
		int count = 0;
		for (Map.Entry<String, Method> entry: routines.entrySet()) {
			String[] parts = entry.getKey().split("#", -1);
			Method meth = entry.getValue();
			if (meth.getName().equalsIgnoreCase(parts[0])) {
				// prefer the true name
				parts[0] = meth.getName();
			}
			Class<?>[] argTypes = meth.getParameterTypes();
			Class<?> resType = meth.getReturnType();
			StringList typeNames = new StringList();
			String resTypeName = "";
			if (resType != null && !resType.getName().equals("void")) {
				resTypeName = ": " + resType.getSimpleName();
			}
			for (int i = 0; i < argTypes.length; i++) {
				typeNames.add(argTypes[i].getSimpleName());
			}
			
			comment.add(String.format("%4d. %s(%s)%s", ++count,
					parts[0], typeNames.concatenate(", "), resTypeName));
		}
		return count;
	}
	// END KGU#911 2021-01-10
	
	/**
	 * @return an array of {@link DiagramController} instances enabled for execution
	 * @see #isControllerEnabled(String)
	 * @see #enableController(String, boolean)
	 */
	private DiagramController[] getEnabledControllers() {
		this.getDiagramControllers();
		LinkedList<DiagramController> controllers = new LinkedList<DiagramController>();
		// START KGU#911 2021-01-09: Enh. #910 status now coded in the Includables
		//long mask = 1;
		//for (DiagramController contr: diagramControllers) {
		//	if (contr != null && (this.enabledDiagramControllers & mask) != 0) {
		//		controllers.add(contr);
		//	}
		//	mask <<= 1;
		//}
		for (Map.Entry<DiagramController, Root> entry: diagramControllers.entrySet()) {
			if (entry.getValue() == null || !entry.getValue().isDisabled()) {
				controllers.add(entry.getKey());
			}
		}
		// END KGU#911 2021-01-09
		return controllers.toArray(new DiagramController[controllers.size()]);
	}
	// END KGU#448 2018-01-08

	// START KGU#177 2016-04-07: Enh. #158
	/**
	 * Tries to shift the selection to the next element in the _direction specified.
	 * It turned out that on going down and right it's most intuitive to dive into
	 * the substructure of compound elements (rather than jumping to its successor).
	 * (For Repeat elements this holds on going up).
	 * @param _direction - the cursor key orientation (up, down, left, right)
	 */
	public void moveSelection(Editor.CursorMoveDirection _direction)
	{
		if (selected != null)
		{
			Rect selRect = selected.getRectOffDrawPoint();
			// Get center coordinates
			int x = (selRect.left + selRect.right) / 2;
			int y = (selRect.top + selRect.bottom) / 2;
			switch (_direction)
			{
			case CMD_UP:
				// START KGU#495 2018-02-15: Bugfix #511 - we must never dive into collapsed loops!
				//if (selected instanceof Repeat)
				if (selected instanceof Repeat && !selected.isCollapsed(false))
					// END KGU#495 2018-02-15
				{
					// START KGU#292 2016-11-16: Bugfix #291
					//y = ((Repeat)selected).getRectOffDrawPoint().bottom - 2;
					y = ((Repeat)selected).getBody().getRectOffDrawPoint().bottom - 2;
					// END KGU#292 2016-11-16
				}
				else if (selected instanceof Root)
				{
					y = ((Root)selected).children.getRectOffDrawPoint().bottom - 2;
				}
				else
				{
					y = selRect.top - 2;
				}
				break;
			case CMD_DOWN:
				// START KGU#495 2018-02-15: Bugfix #511 - we must never dive into collapsed loops!
				//if (selected instanceof ILoop && !(selected instanceof Repeat))
				if (selected instanceof ILoop && !selected.isCollapsed(false) && !(selected instanceof Repeat))
					// END KGU#495 2018-02-15
				{
					Subqueue body = ((ILoop)selected).getBody();
					y = body.getRectOffDrawPoint().top + 2;
				}
				// START KGU#346 2017-02-08: Issue #198 - Unification of forking elements
				//else if (selected instanceof Alternative)
				//{
				//	y = ((Alternative)selected).qTrue.getRectOffDrawPoint().top + 2;
				//}
				//else if (selected instanceof Case)
				//{
				//	y = ((Case)selected).qs.get(0).getRectOffDrawPoint().top + 2;
				//}
				// START KGU#498 2018-02-18: Bugfix #511 - cursor was caught when collapsed
				//else if (selected instanceof IFork)
				else if (selected instanceof IFork && !selected.isCollapsed(false))
					// END KGU#498 2018-02-18
				{
					y = selRect.top + ((IFork)selected).getHeadRect().bottom + 2;
				}
				// END KGU#346 2017-02-08
				// START KGU#498 2018-02-18: Bugfix #511 - cursor was caught when collapsed
				//else if (selected instanceof Parallel)
				else if (selected instanceof Parallel && !selected.isCollapsed(false))
					// END KGU#498 2018-02-18
				{
					y = ((Parallel)selected).qs.get(0).getRectOffDrawPoint().top + 2;
				}
				else if (selected instanceof Root)
				{
					y = ((Root)selected).children.getRectOffDrawPoint().top + 2;
				}
				// START KGU#729 2019-09-24: Bugfix #751
				else if (selected instanceof Try) {
					y = ((Try)selected).qTry.getRectOffDrawPoint().top + 2;
				}
				// END KGU#729 2019-09-24
				else
				{
					y = selRect.bottom + 2;
				}
				break;
			case CMD_LEFT:
				if (selected instanceof Root)
				{
					Rect bodyRect =((Root)selected).children.getRectOffDrawPoint(); 
					// The central element of the subqueue isn't the worst choice because from
					// here the distances are minimal. The top element, on the other hand,
					// is directly reachable by cursor down.
					x = bodyRect.right - 2;
					y = (bodyRect.top + bodyRect.bottom) / 2;
				}
				else
				{
					x = selRect.left - 2;
					// START KGU#346 2017-02-08: Bugfix #198: It's more intuitive to stay at header y level
					if (selected instanceof IFork) {
						y = selRect.top + ((IFork)selected).getHeadRect().bottom/2;
					}
					// END KGU#346 2017-02-08
				}
				break;
			case CMD_RIGHT:
				// START KGU#495 2018-02-15: Bugfix #511 - we must never dive into collapsed loops!
				//if (selected instanceof ILoop)
				if (selected instanceof ILoop && !selected.isCollapsed(false))
					// END KGU#495 2018-02-15
				{
					Rect bodyRect = ((ILoop)selected).getBody().getRectOffDrawPoint();
					x = bodyRect.left + 2;
					// The central element of the subqueue isn't the worst choice because from
					// here the distances are minimal. The top element, on the other hand,
					// is directly reachable by cursor down.
					y = (bodyRect.top + bodyRect.bottom) / 2;
				}
				else if (selected instanceof Root)
				{
					Rect bodyRect =((Root)selected).children.getRectOffDrawPoint(); 
					// The central element of the subqueue isn't the worst choice because from
					// here the distances are minimal. The top element, on the other hand,
					// is directly reachable by cursor down.
					x = bodyRect.left + 2;
					y = (bodyRect.top + bodyRect.bottom) / 2;
				}
				// START KGU#729 2019-09-24: Bugfix #751
				else if (selected instanceof Try) {
					Rect catchRect = ((Try)selected).qCatch.getRectOffDrawPoint();
					x = catchRect.left + 2;
					y = catchRect.top + 2;
				}
				// END KGU#729 2019-09-24
				else
				{
					x = selRect.right + 2;
					// START KGU#346 2017-02-08: Bugfix #198: It's more intuitive to stay at header y level
					if (selected instanceof IFork) {
						y = selRect.top + ((IFork)selected).getHeadRect().bottom/2;
					}
					// END KGU#346 2017-02-08
				}
				break;
			}
			Element newSel = root.getElementByCoord(x, y, true);
			if (newSel != null)
			{
				// START KGU#177 2016-04-24: Bugfix - couldn't leave Parallel and Forever elements
				// Compound elements with a lower bar would catch the selection again when their last
				// encorporated element is left downwards. So identify such a situation and leap after
				// the enclosing compound...
				if (_direction == Editor.CursorMoveDirection.CMD_DOWN &&
						(newSel instanceof Parallel || newSel instanceof Forever || !Element.E_DIN && newSel instanceof For) &&
						newSel.getRectOffDrawPoint().top < selRect.top)
				{
					newSel = root.getElementByCoord(x, newSel.getRectOffDrawPoint().bottom + 2, true);
				}
				// END KGU#177 2016-04-24
				// START KGU#214 2016-07-25: Improvement of enh. #158
				else if (_direction == Editor.CursorMoveDirection.CMD_UP &&
						(newSel instanceof Forever || !Element.E_DIN && newSel instanceof For) &&
						newSel.getRectOffDrawPoint().bottom < selRect.bottom)
				{
					Subqueue body = ((ILoop)newSel).getBody();
					Element sel = root.getElementByCoord(x, body.getRectOffDrawPoint().bottom - 2, true);
					if (sel != null)
					{
						newSel = sel;
					}
				}
				// END KGU#214 2016-07-25
				// START KGU#214 2016-07-31: Issue #158
				else if (newSel instanceof Root && (_direction == Editor.CursorMoveDirection.CMD_LEFT
						|| _direction == Editor.CursorMoveDirection.CMD_RIGHT))
				{
					newSel = selected;	// Stop before the border on boxed diagrams
				}
				// END KGU#214 2015-07-31
				// START KGU#729 2019-09-24: Bugfix #751
				else if (newSel instanceof Try) {
					Element sel = null;
					if (_direction == Editor.CursorMoveDirection.CMD_UP) {
						// From finally go to catch, from catch to try, from outside to finally
						if (selected == ((Try)newSel).qFinally || selected.isDescendantOf(((Try)newSel).qFinally)) {
							sel = root.getElementByCoord(x, ((Try)newSel).qCatch.getRectOffDrawPoint().bottom - 2, true);
						}
						else if (selected == ((Try)newSel).qCatch || selected.isDescendantOf(((Try)newSel).qCatch)) {
							sel = root.getElementByCoord(x, ((Try)newSel).qTry.getRectOffDrawPoint().bottom - 2, true);
						}
						else if (!selected.isDescendantOf(newSel)) {
							sel = root.getElementByCoord(x, ((Try)newSel).qFinally.getRectOffDrawPoint().bottom - 2, true);
						}
					}
					else if (_direction == Editor.CursorMoveDirection.CMD_DOWN) {
						// From try go to catch, from catch to finally, from finally to subsequent element
						if (selected == ((Try)newSel).qTry || selected.isDescendantOf(((Try)newSel).qTry)) {
							sel = root.getElementByCoord(x, ((Try)newSel).qCatch.getRectOffDrawPoint().top + 2, true);
						}
						else if (selected == ((Try)newSel).qCatch || selected.isDescendantOf(((Try)newSel).qCatch)) {
							sel = root.getElementByCoord(x, ((Try)newSel).qFinally.getRectOffDrawPoint().top + 2, true);
						}
						else if (selected == ((Try)newSel).qFinally || selected.isDescendantOf(((Try)newSel).qFinally)) {
							sel = root.getElementByCoord(x, newSel.getRectOffDrawPoint().bottom + 2, true);
						}
					}
					if (sel != null) {
						newSel = sel;
					}
				}
				// END KGU#729 2019-09-24
				selected = newSel;
			}
			// START KGU#214 2016-07-25: Bugfix for enh. #158 - un-boxed Roots didn't catch the selection
			// This was better than to rush around on horizontal wheel activity! Hence fix withdrawn
//			else if (_direction != Editor.CursorMoveDirection.CMD_UP && !root.isNice)
//			{
//				selected = root;
//			}
			// END KGU#214 2016-07-25
			selected = selected.setSelected(true);

			// START KGU#177 2016-04-14: Enh. #158 - scroll to the selected element
			//redraw();
			redraw(selected);
			// END KGU#177 2016-04-14

			// START KGU#705 2019-09-24: Enh. #738
			highlightCodeForSelection();
			// END KGU#705 2019-09-24
			// START KGU#177 2016-04-24: Bugfix - buttons haven't been updated 
			this.doButtons();
			// END KGU#177 2016-04-24
		}
	}
	// END KGU#177 2016-04-07

	// START KGU#206 2016-07-21: Enh. #158 + #197
	/**
	 * Tries to expand the selection towards the next element in the _direction
	 * specified.
	 * This is of course limited to the bounds of the containing Subqueue.
	 * @param _direction - the cursor key orientation (up, down)
	 */
	public void expandSelection(Editor.SelectionExpandDirection _direction)
	{
		if (selected != null
				&& !(selected instanceof Subqueue)
				&& !(selected instanceof Root))
		{
			boolean newSelection = false;
			Subqueue sq = (Subqueue)selected.parent;
			Element first = selected;
			Element last = selected;
			// START KGU#866 2020-05-02: Issue #866 improved expansion / reduction strategy
			int anchorOffset = 0;
			boolean atUpperEnd = true;	// Is the selection to be modified at upper end?
			boolean atLowerEnd = true;	// Is the selection to be modified at lower end?
			// END KGU#866 2020-05-02
			if (selected instanceof SelectedSequence)
			{
				SelectedSequence sel = (SelectedSequence)selected;
				first = sel.getElement(0);
				last = sel.getElement(sel.getSize()-1);
				// START KGU#866 2020-05-02: Issue #866 improved expansion / reduction strategy
				anchorOffset = sel.getAnchorOffset();
				atUpperEnd = !sel.wasModifiedBelowAnchor();	// FIXME offset of anchor?
				atLowerEnd = sel.wasModifiedBelowAnchor();
				// END KGU#866 2020-05-02
			}
			int index0 = sq.getIndexOf(first);
			int index1 = sq.getIndexOf(last);
			// START KGU#866 2020-05-02: Issue #866 improved expansion / reduction strategy
			//if (_direction == Editor.SelectionExpandDirection.EXPAND_UP && index0 > 0)
			if (index0 > 0 && 
					(_direction == Editor.SelectionExpandDirection.EXPAND_TOP 
					|| _direction == Editor.SelectionExpandDirection.EXPAND_UP && atUpperEnd))
				// END KGU#866 2020-05-02
			{
				// START KGU#866 2020-05-02: Issue #866 improved expansion / reduction strategy
				//selected = new SelectedSequence(sq, index0-1, index1);
				selected = new SelectedSequence(sq, index0-1, index1, anchorOffset+1, false);
				// END KGU#866 2020-05-02
				newSelection = true;
			}
			// START KGU#866 2020-05-02: Issue #866 improved expansion / reduction strategy
			//else if (_direction == Editor.SelectionExpandDirection.EXPAND_DOWN && index1 < sq.getSize()-1)
			else if (index1 < sq.getSize()-1 &&
					(_direction == Editor.SelectionExpandDirection.EXPAND_BOTTOM
					|| _direction == Editor.SelectionExpandDirection.EXPAND_DOWN && atLowerEnd))
				// END KGU#866 2020-05-02
			{
				// START KGU#866 2020-05-02: Issue #866 improved expansion / reduction strategy
				//selected = new SelectedSequence(sq, index0, index1+1, _index1, true);
				selected = new SelectedSequence(sq, index0, index1+1, anchorOffset, true);
				// END KGU#866 2020-05-02
				newSelection = true;
			}
			// START KGU#866 2020-05-02: Issue #866 improved expansion / reduction strategy
			else if (_direction == Editor.SelectionExpandDirection.EXPAND_UP && atLowerEnd) {
				// Reduce at end
				selected.setSelected(false);
				redraw(selected);
				if (index0+1 >= index1) {
					// Selected sequence collapses to a single element
					selected = first;
				}
				else {
					selected = new SelectedSequence(sq, index0, index1-1,
							(anchorOffset == index1 - index0 ? anchorOffset - 1 : anchorOffset),
							true);
				}
				newSelection = true;
			}
			else if (_direction == Editor.SelectionExpandDirection.EXPAND_DOWN && atUpperEnd) {
				// Reduce at start
				selected.setSelected(false);
				redraw(selected);
				if (index0+1 >= index1) {
					// Selected sequence collapses to a single element
					selected = last;
				}
				else {
					selected = new SelectedSequence(sq, index0+1, index1,
							(anchorOffset == 0 ? 0 : anchorOffset - 1),
							false);
				}
				newSelection = true;
			}
			// END KGU#866 2020-05-02
			if (newSelection)
			{
				selected.setSelected(true);
				redraw(selected);
				this.doButtons();
			}
			// START KGU#705 2019-09-24: Enh. #738
			highlightCodeForSelection();
			// END KGU#705 2019-09-24
		}
	}
	// END KGU#206 2016-07-21

	@Override
	public void lostOwnership(Clipboard arg0, Transferable arg1) {
		// Nothing to do here
	}

	// START KGU#305 2016-12-15: Issues #305, #312
	@Override
	public void valueChanged(ListSelectionEvent ev) {
		if (ev.getSource() == errorlist) {
			// an error list entry has been selected
			// START KGU#565 2018-07-27: Bugfix #569 - content outsourced (as it may also be needed in mouseClicked())
			handleErrorListSelection();
			// END KGU#565 2018-07-27
		}
	}
	// END KGU#305
	
	// START KGU#565 2018-07-27: Bugfix #569 - errorlist selection without index change wasn't recognised
	/**
	 * Handles a single-click selection in the {@link #errorlist} (ensures the corresponding
	 * diagram element gets selected)
	 * @return {@code true} if an {@link Element} was associated with the selected error entry
	 * (which will then be the new {@link #selected} value)
	 */
	// START KGU#565 2021-01-06: More consistent selection/scroll handling
	//private void handleErrorListSelection() {
	private boolean handleErrorListSelection() {
	// END KGU#565 2021-01-06
		boolean hadElement = false;
		if (errorlist.getSelectedIndex() >= 0)
		{
			// get the selected error
			DetectedError err = root.errors.get(errorlist.getSelectedIndex()); 
			Element ele = err.getElement();
			// START KGU 2021-01-06: The scrolling should also be done for an already selected element
			//if (ele != null && ele != selected)
			if (ele != null)
			// END KGU 2021-01-06
			{
				// START KGU 2021-01-06: see above
				if (ele != selected) {
					// END KGU 2021-01-06
					// deselect the previously selected element (if any)
					if (selected != null) {
						selected.setSelected(false);
					}
					// select the new one
					selected = ele.setSelected(true);
				// START KGU 2021-01-06: See above
				}
				hadElement = true;
				// END KGU 2021-01-06
				
				// redraw the diagram
				// START KGU#276 2016-11-18: Issue #269 - ensure the associated element be visible
				//redraw();
				redraw(ele);
				// END KGU#276 2016-11-18
				
				// do the button thing
				if (NSDControl != null) NSDControl.doButtons();
				
				// START KGU#705 2019-09-24: Enh. #738
				highlightCodeForSelection();
				// END KGU#705 2019-09-24
				errorlist.requestFocusInWindow();
			}
		}
		// START KGU 2021-01-06: See above
		return hadElement;
		// END KGU 2021-01-06
	}

	// START KGU#363 2017-05-19: Enh. #372
	/**
	 * Opens the {@link AttributeInspector} for the current {@link Root}.
	 * @see #inspectAttributes(Root)
	 */
	public void attributesNSD()
	{
		inspectAttributes(root);
	}
	
	/**
	 * Opens the {@link AttributeInspector} for the specified {@code _root}.
	 * @param _root - a {@link Root} the attributes of which are to be presented
	 * @see #attributesNSD()
	 */
	public void inspectAttributes(Root _root) {
		RootAttributes licInfo = new RootAttributes(_root);
		AttributeInspector attrInsp = new AttributeInspector(
				this.getFrame(), licInfo);
		hideComments();	// Issue #143: Hide the current comment popup if visible
		// START KGU#911 2021-01-10: Enh. #910: We may not allow any change
		if (_root.isRepresentingDiagramController()) {
			attrInsp.btnOk.setEnabled(false);
		}
		// END KGU#911 2021-01-10
		attrInsp.setVisible(true);
		if (attrInsp.isCommitted()) {
			_root.addUndo(true);
			_root.adoptAttributes(attrInsp.licenseInfo);
		}
	}
	// END KGU#363 2017-05-17
	
	// START KGU#324 2017-05-30: Enh. #415
	public void findAndReplaceNSD() {
		if (this.findDialog == null) {
			findDialog = new FindAndReplace(this);
		}
		hideComments();
		// Even if the Find&Replace dialog had been visible it has now to regain focus
		findDialog.setVisible(true);
	}
	
	/**
	 * This only cares for the look and feel update of the Find&Replace dialog
	 * (if it is open) and of the Turtleizer.
	 */
	protected void updateLookAndFeel()
	{
		// START KGU#902 2021-01-01: Enh. #903
		try {
			javax.swing.SwingUtilities.updateComponentTreeUI(this.pop);
		}
		catch (Exception ex) {}
		// END KGU#902 2021-01-01
		if (this.findDialog != null) {
			try {
				javax.swing.SwingUtilities.updateComponentTreeUI(this.findDialog);
				// Restore sub-component listeners which might have got lost by the previous operation.
				this.findDialog.adaptToNewLaF();
			}
			catch (Exception ex) {}
		}
		// START KGU#685 2020-12-12: Enh. #704
		if (turtle != null) {
			turtle.updateLookAndFeel();
		}
		// END KGU#685 2020-12-12
		if (this.codeHighlighter != null)
		{
			this.codeHighlighter = codePreview.getHighlighter();
			this.updateCodePreview();
		}
	}
	// END KGU#324 2017-05-30

	// START KGU#324 2017-06-16: Enh. #415 Extracted from Mainform
	/**
	 * Caches several settings held in fields to the given {@link Ini} instance
	 * @param ini - the {@link Ini} instance (a singleton)
	 * @see #fetchIniProperties(Ini)
	 */
	public void cacheIniProperties(Ini ini) {
		if (this.currentDirectory != null)
		{
			ini.setProperty("currentDirectory", this.currentDirectory.getAbsolutePath());
			// START KGU#354 2071-04-26: Enh. #354 Also retain the other directories
			ini.setProperty("lastExportDirectory", this.lastCodeExportDir.getAbsolutePath());
			ini.setProperty("lastImportDirectory", this.lastCodeImportDir.getAbsolutePath());
			ini.setProperty("lastImportFilter", this.lastImportFilter);
			// END KGU#354 2017-04-26
		}
		// START KGU#305 2016-12-15: Enh. #305
		ini.setProperty("index", (this.showingArrangerIndex() ? "1" : "0"));
		// END KGU#305 2016-12-15
		// START KGU#705 2019-09-24: Enh. #738
		ini.setProperty("codePreview", (this.showingCodePreview() ? "1" : "0"));
		// END KGU#705 2019-09-14
		if (this.recentFiles.size()!=0)
		{
			for(int i=0; i < this.recentFiles.size(); i++)
			{
				//System.out.println(i);
				ini.setProperty("recent"+String.valueOf(i),(String)this.recentFiles.get(i));
			} 
		}
		// START KGU#602 2018-10-28: Enh. #419
		ini.setProperty("wordWrapLimit", Integer.toString(this.lastWordWrapLimit));
		// END KGU#602 2018-10-28
		// START KGU#654 2019-02-15: Enh. #681
		ini.setProperty("genExportPrefTrigger", Integer.toString(this.generatorProposalTrigger));
		// END KGU#654 2019-02-15

		if (this.findDialog != null) {
			this.findDialog.cacheToIni(ini);
		}
	}
	// END KGU#324 2017-06-16

	// START KGU#602 2018-10-28: Extracted from Mainform.loadFromIni()
	/**
	 * Adopts several settings held in fields from the given {@link Ini} instance
	 * @param ini - the {@link Ini} instance (a singleton)
	 * @see #cacheIniProperties(Ini)
	 */
	public void fetchIniProperties(Ini ini) {
		// current directory
		// START KGU#95 2015-12-04: Fix #42 Don't propose the System root but the user home
		//diagram.currentDirectory = new File(ini.getProperty("currentDirectory", System.getProperty("file.separator")));
		this.currentDirectory = new File(ini.getProperty("currentDirectory", System.getProperty("user.home")));
		// END KGU#95 2015-12-04
		// START KGU#354 2071-04-26: Enh. #354 Also retain the other directories
		this.lastCodeExportDir = new File(ini.getProperty("lastExportDirectory", System.getProperty("user.home")));
		this.lastCodeImportDir = new File(ini.getProperty("lastImportDirectory", System.getProperty("user.home")));
		this.lastImportFilter = ini.getProperty("lastImportDirectory", "");
		// END KGU#354 2017-04-26
		// START KGU#602 2018-10-28: Enh. #419
		try {
			this.lastWordWrapLimit = Integer.parseInt(ini.getProperty("wordWrapLimit", "0"));
			// START KGU#654 2019-02-15: Enh. #681
			this.generatorProposalTrigger = Integer.parseInt(ini.getProperty("genExportPrefTrigger", "5"));
			// END KGU#654 2019-02-15
		}
		catch (NumberFormatException ex) {}
		// END KGU#602 2018-10-28

		// recent files
		try
		{	
			for (int i = MAX_RECENT_FILES-1; i >= 0; i--)
			{
				if (ini.keySet().contains("recent"+i))
				{
					if (!ini.getProperty("recent"+i, "").trim().isEmpty())
					{
						this.addRecentFile(ini.getProperty("recent"+i, ""), false);
					}
				}
			}
		}
		catch(Exception e)
		{
			logger.log(Level.WARNING, "Ini", e);
		}
		NSDControl.doButtons();
	}
	// END KGU#602 2018-10-28

	public void setSimplifiedGUI(boolean _simplified)
	{
		if (Element.E_REDUCED_TOOLBARS != _simplified) {
			Element.E_REDUCED_TOOLBARS = _simplified;
			for (MyToolbar toolbar: toolbars) {
				if (expertToolbars.contains(toolbar)) {
					// The toolbar is to be hidden completely
					toolbar.setVisible(!_simplified);
				}
				else {
					// Some speed buttons of the toolbar may have to be hidden
					toolbar.setExpertVisibility(!_simplified);
				}
			}
			Element.cacheToIni();
		}
	}


	/**
	 * Sets this instance initialized and has it redraw all.
	 */
	public void setInitialized() {
		this.isInitialized = true;
		redraw();
		analyse();
	}

	// START KGU#459 2017-11-14: Enh. #459-1
	public void showTutorialHint() {
		JOptionPane.showMessageDialog(this.getFrame(),
				Menu.msgGuidedTours.getText(),
				Menu.ttlGuidedTours.getText(),
				JOptionPane.INFORMATION_MESSAGE,
				IconLoader.getIconImage(getClass().getResource("icons/AnalyserHint.png")));
		analyse();
		repaint();
	}
	// END KGU#459 2017-11-14

	// START KGU#477 2017-12-06: Enh. #487
	/**
	 * Sets the display mode for hiding of mere declarartory element sequences according to
	 * the argument.
	 * @param _activate - whether to enable or disable the hiding mode.
	 */
	public void setHideDeclarations(boolean _activate) {
		Element selectedElement = this.selected;
		Element.E_HIDE_DECL = _activate;
		this.resetDrawingInfo();
		analyse();
		repaint();
		if (selectedElement != null) {
			if (selectedElement instanceof Instruction) {
				selectedElement.setSelected(false);
				selected = selectedElement = ((Instruction)selectedElement).getDrawingSurrogate(false);
				selectedElement.setSelected(true);
			}
			redraw(selectedElement);
		}
		else {
			redraw();
		}
		// START KGU#705 2019-09-24: Enh. #738
		updateCodePreview();
		// END KGU#705 2019-09-24
		// FIXME: The diagram will not always have been scrolled to the selected element by now...
	}
	// END KGU#477 2017-12-06

	// START KGU#479 2017-12-14: Enh. #492
	/**
	 * Opens an element designation configurator - this is to allow to discouple element names from
	 * localization. 
	 */
	public void elementNamesNSD() {
		ElementNamePreferences namePrefs = new ElementNamePreferences(this.getFrame());
		for (int i = 0; i < namePrefs.txtElements.length; i++) {
			namePrefs.txtElements[i].setText(ElementNames.configuredNames[i]);
		}
		namePrefs.chkUseConfNames.setSelected(ElementNames.useConfiguredNames);
		namePrefs.setVisible(true);
		if (namePrefs.OK) {
			for (int i = 0; i < namePrefs.txtElements.length; i++) {
				ElementNames.configuredNames[i] = namePrefs.txtElements[i].getText();
			}
			ElementNames.useConfiguredNames = namePrefs.chkUseConfNames.isSelected();
			ElementNames.saveToINI();
			Locales.getInstance().setLocale(Locales.getInstance().getLoadedLocaleName());
		}
	}
	// END KGU#479 2017-12-14

	// START KGU#448 2018-01-05: Enh. #443
	/**
	 * Ensures field {@link #diagramControllers} being initialized and enables or
	 * disables the {@link DiagramController} with class name {@code className}
	 * according to the value of {@code selected}.
	 * @param className - full class name of a {@link DiagramController} subclass
	 * @param selected - if true enables, otherwise disables the specified controller
	 * @return true if the specified controller class was found.
	 * @see #getEnabledControllers()
	 * @see #isControllerEnabled(String)
	 */
	public boolean enableController(String className, boolean selected)
	{
		// Ensure diagramControllers is initialised 
		this.getDiagramControllers();
		// START KGU#911 2021-01-10: Enh. #910 Status now held in associated Includables
		//long mask = 1;
		//for (DiagramController controller: diagramControllers) {
		//	// The initial position is reserved for the TurtleBox instance, which may not have been created 
		//	if (controller == null && mask == 1) {
		//		diagramControllers.set(0, turtle);
		//		controller = turtle;
		//	}
		//	if (controller != null && controller.getClass().getName().equalsIgnoreCase(className)) {
		//		if (selected) {
		//			this.enabledDiagramControllers |= mask;
		//		}
		//		else {
		//			this.enabledDiagramControllers &= ~mask;
		//		}
		//		// START KGU#911 2021-01-09: Enh. #910 We must ensure the possible enumerators
		//		analyse();
		//		redraw();
		//		// END KGU#911 2021-01-09
		//		return true;
		//	}
		//	mask <<= 1;
		//}
		if (turtle != null && !diagramControllers.containsKey(turtle)) {
			diagramControllers.put(turtle, null);
		}
		for (Map.Entry<DiagramController, Root> entry: diagramControllers.entrySet()) {
			if (entry.getKey().getClass().getName().equals(className)) {
				Root incl = entry.getValue();
				// Turtleizer (incl == null) cannot be disabled
				if (incl != null) {
					boolean statusChanged = incl.disabled == selected;
					incl.disabled = !selected;
					if (selected && !Arranger.getInstance().getAllRoots().contains(incl)) {
						Arranger.getInstance().addToPool(incl, this.getFrame(),
								Arranger.DIAGRAM_CONTROLLER_GROUP_NAME);
						// Ensure invisibility of the group and hence the diagram in Arranger
						for (Group group: Arranger.getInstance().getGroupsFromRoot(incl, true)) {
							if (group.getName().equals(Arranger.DIAGRAM_CONTROLLER_GROUP_NAME)) {
								group.setVisible(false);
								break;
							}
						}
					}
					else if (!selected && Arranger.hasInstance()) {
						Arranger.getInstance().removeDiagram(incl);
					}
					// We must ensure the possible enumerators are visible
					if (statusChanged) {
						this.resetDrawingInfo();
						analyse();
						redraw();
					}
				}
				return true;
			}
		}
		// END KGU#911 2021-01-10
		return false;
	}
	// END KGU#448 2018-01-14
	
	// START KGU#911 2021-01-10: Enh. #910 Added for menu "button" control
	public boolean isControllerEnabled(String className)
	{
		for (Map.Entry<DiagramController, Root> entry: diagramControllers.entrySet()) {
			if (entry.getKey().getClass().getName().equals(className)) {
				return entry.getValue() == null || !entry.getValue().disabled;
			}
		}
		return false;
	}
	// END KGU#911 2021-01-10

	// START KGU#480 2018-01-18: Enh. #490
	/**
	 * Opens a dialog allowing to configure alias names for {@link DiagramController} API
	 * methods (e.g. for {@link TurtleBox}).
	 * @param controllerPlugins - the plugin objects for the available {@link DiagramController}s
	 */
	public void controllerAliasesNSD(Vector<GENPlugin> controllerPlugins)
	{
		DiagramControllerAliases dialog = new DiagramControllerAliases(this.getFrame(), controllerPlugins);
		dialog.setVisible(true);
		// FIXME: Just temporary - mind Element.controllerName2Alias and Element.controllerAlias2Name
		if (dialog.OK) {
			try {
				Ini.getInstance().save();
			} catch (IOException ex) {
				// START KGU#484 2018-04-05: Issue #463
				//ex.printStackTrace();
				logger.log(Level.WARNING, "Trouble saving preferences.", ex);
				// END KGU#484 2018-04-05
			}
			setApplyAliases(dialog.chkApplyAliases.isSelected());
		}
	}

	/**
	 * Switches the replacement of {@link DiagramController} routine names with aliases on or off
	 * @param apply - new status value
	 */
	public void setApplyAliases(boolean apply) {
		Element.E_APPLY_ALIASES = apply;
		this.resetDrawingInfo();
		redraw();
		// START KGU#792 2020-02-04: Bugfix #805
		Ini.getInstance().setProperty("applyAliases", apply ? "1" : "0");
		// END KGU#792 2020-02-04
	}
	// END KGU#480 2018-01-18
	
	// START KGU#356 2019-03-14: Issue #366
	/** @return the owning @{@link JFrame} (actually the {@link Mainform}) or null */
	public JFrame getFrame()
	{
		// START KGU 2019-11-24: Make sure this doesn't cause a NullPointerException
		if (this.NSDControl == null) {
			return null;
		}
		// END KGU 2019-11-24
		return this.NSDControl.getFrame();
	}
	// END KGU#356 2019-03-14
	
	// START KGU#466 2019-08-03: Issue #733 - Selective preferences export
	/** Caches the last used selection pattern in the preference category dialog */
	private static Vector<Boolean> prefCategorySelection = new Vector<Boolean>();
	/**
	 * Opens a dialog allowing to elect preference categories for saving.
	 * Composes a set of ini property keys to be stored from the user selection.
	 * If the user opts for complete export then the returns set will be empty, if
	 * the user cancels then the result will be null.
	 * @param title - dialog title
	 * @param preferenceKeys - maps preference menu item names to arrays of key patterns
	 * @return the set of key patterns for filtering the preference export. may be empty or {@code null}.
	 */
	public Set<String> selectPreferencesToExport(String title, HashMap<String, String[]> preferenceKeys) {
<<<<<<< HEAD
		lu.fisch.structorizer.locales.Locale locale0 = Locales.getInstance().getDefaultLocale();
		lu.fisch.structorizer.locales.Locale locale = Locales.getLoadedLocale(false);
=======
>>>>>>> 1e6f7683
		double scale = Double.parseDouble(Ini.getInstance().getProperty("scaleFactor", "1"));
		// Fill the selection vector to the necessary size
		for (int j = prefCategorySelection.size(); j < preferenceKeys.size(); j++) {
			prefCategorySelection.add(false);
		}
		Set<String> keys = null;
		JPanel panel = new JPanel();
		JPanel panel1 = new JPanel();
		JPanel panel2 = new JPanel();
		panel1.setLayout(new GridLayout(0,1));
		panel2.setLayout(new GridLayout(0,2, (int)(5 * scale),0));
		panel.setLayout(new BoxLayout(panel, BoxLayout.Y_AXIS));
		JCheckBox chkAll = new JCheckBox(Menu.msgAllPreferences.getText(), true);
		JCheckBox[] chkCategories = new JCheckBox[preferenceKeys.size()];
		JButton btnInvert = new JButton(Menu.msgInvertSelection.getText());
		int i = 0;
		for (String category: preferenceKeys.keySet()) {
			String msgKey = "Menu." + category + ".text";
			String caption = Locales.getValue("Structorizer", msgKey, true);
			int posEllipse = caption.indexOf("...");
			if (posEllipse > 0) {
				caption = caption.substring(0, posEllipse).trim();
			}
			if (caption.endsWith("?")) {
				caption = caption.substring((caption.startsWith("¿") ? 1 : 0), caption.length()-1);
			}
			JCheckBox chk = new JCheckBox(caption, prefCategorySelection.get(i));
			(chkCategories[i++] = chk).setEnabled(false);
			if (category.equals("menuDiagram")) {
				chk.setToolTipText(Menu.ttDiagramMenuSettings.getText().replace("%", caption));
			}
		}
		btnInvert.setEnabled(false);
		chkAll.addActionListener(new ActionListener() {
			@Override
			public void actionPerformed(ActionEvent evt) {
				boolean sel = chkAll.isSelected();
				for (int i = 0; i < chkCategories.length; i++) {
					chkCategories[i].setEnabled(!sel);
				}
				btnInvert.setEnabled(!sel);
			}});
		btnInvert.addActionListener(new ActionListener() {
			@Override
			public void actionPerformed(ActionEvent e) {
				for (int i = 0; i < chkCategories.length; i++) {
					chkCategories[i].setSelected(!chkCategories[i].isSelected());
				}
			}
		});
		panel1.add(chkAll);
		//for (JCheckBox chk: chkCategories) {
		//	panel2.add(chk);
		//}
		int offset = (chkCategories.length + 1)/2;
		for (int j = 0; j < offset; j++) {
			panel2.add(chkCategories[j]);
			if (j+offset < chkCategories.length) {
				panel2.add(chkCategories[j+offset]);
			}
		}
		panel2.add(btnInvert);
		panel.add(panel1);
		panel.add(new JSeparator(SwingConstants.HORIZONTAL));
		panel.add(panel2);
		GUIScaler.rescaleComponents(panel);
		if (JOptionPane.showConfirmDialog(this.getFrame(), panel, title, JOptionPane.OK_CANCEL_OPTION) == JOptionPane.OK_OPTION) {
			keys = new HashSet<String>();
			if (!chkAll.isSelected()) {
				i = 0;
				for (String[] patterns: preferenceKeys.values()) {
					// START KGU#855 2020-04-23: Bugfix #856 didn't collect the correct items
					//if (prefCategorySelection.set(i, chkCategories[i].isSelected())) {
					boolean isSelected = chkCategories[i].isSelected();
					prefCategorySelection.set(i, isSelected);
					if (isSelected) {
					// END KGU#855 2020-04-23
						for (String pattern: patterns) {
							keys.add(pattern);
						}
					}
					i++;
				}
				if (keys.isEmpty()) {
					// If nothing  is selected then it doesn't make sense to save anything
					// (and to return an empty here set would mean to save all)
					keys = null;
				}
			}
		}
		return keys;
	}
	// END KGU#466 2019-08-03

}<|MERGE_RESOLUTION|>--- conflicted
+++ resolved
@@ -2605,13 +2605,8 @@
 	// END KGU#320 2017-01-04
 	{
 		// START KGU#911 2021-01-10: Enh. #910 suppress saving
-<<<<<<< HEAD
-		if (root.isDiagramControllerRepresentative()) {
+		if (root.isRepresentingDiagramController()) {
 			return true;	// Feign success
-=======
-		if (root.isRepresentingDiagramController()) {
-			return true;	// Fake success
->>>>>>> 1e6f7683
 		}
 		// END KGU#911 2021-01-10
 		// propose name
@@ -2974,13 +2969,8 @@
 	// END KGU#320 2017-01-04
 	{
 		// START KGU#911 2021-01-10: Enh. #910 suppress saving
-<<<<<<< HEAD
-		if (root.isDiagramControllerRepresentative()) {
+		if (root.isRepresentingDiagramController()) {
 			return true;	// Feign success
-=======
-		if (root.isRepresentingDiagramController()) {
-			return true;	// Fake success
->>>>>>> 1e6f7683
 		}
 		// END KGU#911 2021-01-10
 		int res = 0;	// Save decision: 0 = do save, 1 = don't save, -1 = cancelled (don't leave)
@@ -4800,7 +4790,7 @@
 				int i = 0;
 				while (i < typeDescr.length() && typeDescr.charAt(i) == '@') i++;
 				typeDescr = typeDescr.substring(i);
-				if (Function.testIdentifier(typeDescr, false, null)
+				if (Syntax.isIdentifier(typeDescr, false, null)
 						&& (varType = parentTypeMap.get(":" + typeDescr)) != null) {
 					gatherSharedTypes(sub, sharedTypesMap, varType, parentTypeMap);
 				}
@@ -9026,15 +9016,7 @@
 		}
 		if (comp instanceof JTabbedPane) {
 			//prefGenName + Menu.
-<<<<<<< HEAD
-			Locales locales = Locales.getInstance();
-			String tt = Locales.getLoadedLocale(false).getValue("Structorizer", "Menu.menuFileExportCodeFavorite.tooltip");
-			if (tt.isEmpty()) {
-				tt = locales.getDefaultLocale().getValue("Structorizer", "Menu.menuFileExportCodeFavorite.tooltip");
-			}
-=======
 			String tt = Locales.getValue("Structorizer", "Menu.menuFileExportCodeFavorite.tooltip", true);
->>>>>>> 1e6f7683
 			((JTabbedPane)comp).setToolTipTextAt(1, prefGeneratorName + " - " + tt);
 		}
 	}
@@ -11487,11 +11469,6 @@
 	 * @return the set of key patterns for filtering the preference export. may be empty or {@code null}.
 	 */
 	public Set<String> selectPreferencesToExport(String title, HashMap<String, String[]> preferenceKeys) {
-<<<<<<< HEAD
-		lu.fisch.structorizer.locales.Locale locale0 = Locales.getInstance().getDefaultLocale();
-		lu.fisch.structorizer.locales.Locale locale = Locales.getLoadedLocale(false);
-=======
->>>>>>> 1e6f7683
 		double scale = Double.parseDouble(Ini.getInstance().getProperty("scaleFactor", "1"));
 		// Fill the selection vector to the necessary size
 		for (int j = prefCategorySelection.size(); j < preferenceKeys.size(); j++) {
