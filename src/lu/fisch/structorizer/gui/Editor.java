/*
    Structorizer
    A little tool which you can use to create Nassi-Shneiderman Diagrams (NSD)

    Copyright (C) 2009  Bob Fisch

    This program is free software: you can redistribute it and/or modify
    it under the terms of the GNU General Public License as published by
    the Free Software Foundation, either version 3 of the License, or any
    later version.

    This program is distributed in the hope that it will be useful,
    but WITHOUT ANY WARRANTY; without even the implied warranty of
    MERCHANTABILITY or FITNESS FOR A PARTICULAR PURPOSE.  See the
    GNU General Public License for more details.

    You should have received a copy of the GNU General Public License
    along with this program.  If not, see <http://www.gnu.org/licenses/>.
*/

package lu.fisch.structorizer.gui;

/******************************************************************************************************
 *
 *      Author:         Bob Fisch
 *
 *      Description:    This class represents the basic diagram editor.
 *
 ******************************************************************************************************
 *
 *      Revision List
 *
 *      Author          Date			Description
 *      ------          ----            -----------
 *      Bob Fisch       2007-12-28      First Issue
 *      Kay Gürtzig     2015-10-12      control elements for breakpoint handling added (KGU#43). 
 *      Kay Gürtzig     2015-11-22      Adaptations for handling selected non-empty Subqueues (KGU#87)
 *      Kay Gürtzig     2016-01-04      Enh. #87: New buttons and menu items for collapsing/expanding elements
 *      Kay Gürtzig     2016-01-11      Enh. #103: Save button disabled while Root is unchanged (KGU#137)
 *      Kay Gürtzig     2016-01-21      Bugfix #114: Editing restrictions during execution (KGU#143)
 *      Kay Gürtzig     2016-01-22      Bugfix for Enh. #38 (addressing moveUp/moveDown, KGU#143 + KGU#144).
 *      Kay Gürtzig     2016-04-06      Enh. #158: Key bindings for cursor keys added (KGU#177)
 *      Kay Gürtzig     2016-04-14      Enh. #158: Key bindings for page keys added (KGU#177)
 *      Kay Gürtzig     2016-07-06      Enh. #188: New button and menu item for element conversion (KGU#199)
 *      Kay Gürtzig     2016-07-21      Enh. #197: Selection may be expanded by Shift-Up and Shift-Down (KGU#206)
 *      Kay Gürtzig     2016-08-02      Enh. #215: popupBreakTrigger added
 *      Kay Gürtzig     2016-10-13      Enh. #277: New toolbar button (+ context menu item) for disabling elements
 *      Kay Gürtzig     2016-11-17      Bugfix #114: Prerequisites for editing and transmutation during execution revised
 *      Kay Gürtzig     2016-11-22      Enh. #284: Key bindings for font resizing added (KGU#294)
 *      Kay Gürtzig     2016-12-12      Enh. #305: Scrollable list view of Roots in Arranger added
 *      Kay Gürtzig     2016-12-17      Enh. #305: Key binding <del> added to Arranger index list.
 *      Kay Gürtzig     2017-01-05      Enh. #319: Context menu for Arranger index
 *      Kay Gürtzig     2017-01-13      Bugfix #233: F6 and F8 had got kidnapped by the JSplitPanes sp and sp305
 *      Kay Gürtzig     2017-02-09      Enh. #344: Ctrl-Y as additional redo key binding
 *      Kay Gürtzig     2017-03-27      Enh. #380: New button/popup menu item to convert a sequence in a subroutine
 *      Kay Gürtzig     2017-03-28      Enh. #387: New "Save All" button
 *      Kay Gürtzig     2017-05-16      Enh. #389: Button for third diagram type (includable)
 *      Kay Gürtzig     2017-06-15      Enh. #415, #199: Toolbar additions for find & replace as well as help
 *      Kay Gürtzig     2017-11-05      Issue #452: Mechanisms for simplified toolbar (beginners' mode)
 *      Kay Gürtzig     2017-11-19      Bugfix: #468: action helpNSD had been associated to wrong toolbar button
 *      Kay Gürtzig     2018-02-12      Issues #4, #510: element toolbars merged, icon numbers modified
 *      Kay Gürtzig     2018-02-13      Issue #510: All "arrowed" element icons replaced by pure element icons
 *      Kay Gürtzig     2018-02-14      Issue #510: btnUnboxed and its solitary toolbar disabled.
 *      Kay Gürtzig     2018-07-02      KGU#245: color buttons converted into an array
 *      Kay Gürtzig     2018-07-27      Bugfix #568: Action name for space key binding in arranger list corrected
 *      Kay Gürtzig     2018-09-13      Enh. #590: New entry "Inspect attributes..." in the Arranger Index popup menu
 *      Kay Gürtzig     2018-10-02      Enh. #616: Additional key bindings Ctrl-Ins, Shift-Del, and Shift-Ins
 *      Kay Gürtzig     2018-12-30      Enh. #158, #655: Key bindings for shift+page keys, home, end
 *      Kay Gürtzig     2019-01-01      Enh. #657: JList diagramIndex replaced by JTree arrangerIndex
 *      Kay Gürtzig     2019-01-05/06   Enh. #657: Arranger index popup menu item "diagram info" added
 *      Kay Gürtzig     2019-01-07/08   Enh. #622: Group info box redesigned
 *      Kay Gürtzig     2019-01-12      Enh. #662: Arranger index stuff moved to a new class ArrangerIndex
 *      Kay Gürtzig     2019-02-05      Bugfix #674: L&F update of popup menu ensured
 *      Kay Gürtzig     2019-02-26      Enh. #689: New menu item to edit the sub diagram referred by a CALL
 *      Kay Gürtzig     2019-03-15/17   Issue #56: new menu items for Try elements, breakpoint items disabled
 *                                      for Forever and Try elements.
 *      Kay Gürtzig     2019-03-22      Enh. #452: Several popup menu items made invisible on simplified mode
 *      Kay Gürtzig     2019-09-23      Enh. #738: First code preview implementation approach
 *      Kay Gürtzig     2019-09-26      Enh. #738: Popup menu for code review accomplished.
 *      Kay Gürtzig     2019-09-27      Enh. #738: Click in code preview now selects element and highlights code,
 *                                      double-click opens element editor
 *      Kay Gürtzig     2019-10-02      Enh. #738 code preview font control via Ctrl-Numpad-+/-
 *      Kay Gürtzig     2020-05-02      Issue #866: Modified key bindings for expanding / reducing selection
 *      Bob Fisch       2020-05-25      New "restricted" mode to suppress code export/import
 *      Kay Gürtzig     2020-06-03      Bugfix #868: Suppression of export / import now works without side-effect
 *      Kay Gürtzig     2020-06-06      Bugfix #868/#870: Suppression of group export had been forgotten.
 *      Kay Gürtzig     2020-10-17      Enh. #872: New toolbar with 2 display mode indicators
 *      Kay Gürtzig     2020-12-11      Bugfix #885: Display mode indicator visibility mended
<<<<<<< HEAD
 *      Kay Gürtzig     2020-12-15      Bugfix #885 enabling rule for the mode display was still flawed
=======
 *      Kay Gürtzig     2020-10-15      Bugfix #885 enabling rule for the mode display was still flawed
 *      Kay Gürtzig     2021-01-01      Enh. #903: C operator display mode indicator visibility modified
>>>>>>> 2aaaf368
 *
 ******************************************************************************************************
 *
 *      Comment:		/
 *
 ******************************************************************************************************///


import com.kobrix.notebook.gui.AKDockLayout;

import java.awt.*;
import java.awt.event.*;
import java.io.BufferedInputStream;
import java.io.IOException;
import java.net.URL;
import java.util.Vector;

import javax.swing.*;
import javax.swing.text.BadLocationException;

import lu.fisch.structorizer.arranger.ArrangerIndex;
import lu.fisch.structorizer.arranger.Group;
import lu.fisch.structorizer.elements.*;
import lu.fisch.structorizer.helpers.GENPlugin;
import lu.fisch.structorizer.locales.LangEvent;
import lu.fisch.structorizer.locales.LangEventListener;
import lu.fisch.structorizer.locales.LangPanel;
import lu.fisch.structorizer.locales.LangTextHolder;
import lu.fisch.structorizer.parsers.GENParser;

@SuppressWarnings("serial")
public class Editor extends LangPanel implements NSDController, ComponentListener
{
	// Controller
	NSDController NSDControll = null;

//    // Toolbars
//    protected MyToolbar toolbar = null;
	
	// Splitpanes
	JSplitPane sp;
	// START KGU#305 2016-12-12: Enh. #305 - add a diagram index for Arranger
	JSplitPane sp305;
	// END KGU#305 2016-12-12

	// lists
	DefaultListModel<DetectedError> errors = new DefaultListModel<DetectedError>();
	protected final JList<DetectedError> errorlist = new JList<DetectedError>(errors);

	// START KGU#705 2019-09-23: Enh. #738 Code preview
	protected final JTextArea txtCode = new JTextArea();
	// END KGU#705 2019-09-23
	// Panels
	public Diagram diagram = new Diagram(this, "???");
	// START KGU#305 2016-12-12: Enh. #305 - add a diagram index for Arranger
	// START KGU#630 2019-01-12: Replaces all former arranger index stuff strewn here
	protected final ArrangerIndex arrangerIndex = new ArrangerIndex(diagram);
	// END KGU#630 2019-01-12
	// END KGU#305 2016-12-12
	
	// scrollpanes
	protected final JScrollPane scrollarea = new JScrollPane(diagram);
	protected final JScrollPane scrolllist = new JScrollPane(errorlist);
	// START KGU#305 2016-12-12: Enh. #305 - add a diagram index for Arranger
	protected final JScrollPane scrollIndex = new JScrollPane(arrangerIndex);
	// END KGU#305 2016-12-12
	// START KGU#705 2019-09-23: Enh. #738 Code preview
	public final JTabbedPane pnlTabbed = new JTabbedPane();
	protected final JScrollPane scrollCode = new JScrollPane(txtCode);
	// END KGU#705 2019-09-23

	// Buttons
	// I/O
	protected final JButton btnNew = new JButton(IconLoader.getIcon(1)); 
	protected final JButton btnOpen = new JButton(IconLoader.getIcon(2)); 
	protected final JButton btnSave = new JButton(IconLoader.getIcon(3));
	// START KGU#373 2017-03-28: Enh. #387
	protected final JButton btnSaveAll = new JButton(IconLoader.getIcon(69));
	// END KGU#373 2017-03-38
	// START KGU493 2018-02-12: Issue #510 - toolbars Before and After merged
	protected final JButton btnAfterInst = new JButton(IconLoader.getIcon(57)); 
	protected final JButton btnAfterAlt = new JButton(IconLoader.getIcon(60)); 
	protected final JButton btnAfterFor = new JButton(IconLoader.getIcon(74)); 
	protected final JButton btnAfterWhile = new JButton(IconLoader.getIcon(62)); 
	protected final JButton btnAfterRepeat = new JButton(IconLoader.getIcon(63)); 
	protected final JButton btnAfterCall = new JButton(IconLoader.getIcon(58)); 
	protected final JButton btnAfterJump = new JButton(IconLoader.getIcon(59)); 
	protected final JButton btnAfterCase = new JButton(IconLoader.getIcon(64)); 
	protected final JButton btnAfterForever = new JButton(IconLoader.getIcon(61));
	protected final JButton btnAfterPara = new JButton(IconLoader.getIcon(91));
	// END KGU#493 2018-02-12
	// START KGU#686 2019-03-16: Enh. #56
	protected final JButton btnAfterTry = new JButton(IconLoader.getIcon(120));
	// END KGU#686 2019-03-16
	// undo & redo
	protected final JButton btnUndo = new JButton(IconLoader.getIcon(39)); 
	protected final JButton btnRedo = new JButton(IconLoader.getIcon(38));
	// find & replace (KGU#324 2017-06-14: Enh. #415)
	protected final JButton btnFindReplace = new JButton(IconLoader.getIcon(73));
	// copy & paste
	protected final JButton btnCut = new JButton(IconLoader.getIcon(44)); 
	protected final JButton btnCopy = new JButton(IconLoader.getIcon(42)); 
	protected final JButton btnPaste = new JButton(IconLoader.getIcon(43));
	// style / type
	protected final JToggleButton btnUnboxed = new JToggleButton(IconLoader.getIcon(40));	// KGU#494 2018-02-14 #510 not used
	protected final JToggleButton btnFunction = new JToggleButton(IconLoader.getIcon(21));
	protected final JToggleButton btnProgram = new JToggleButton(IconLoader.getIcon(22));
	// START KGU#376 2017-05-16: Enh. #389
	protected final JToggleButton btnInclude = new JToggleButton(IconLoader.getIcon(71));
	// END KGU#376 2017-05-16
	// editing
	protected final JButton btnEdit = new JButton(IconLoader.getIcon(6)); 
	protected final JButton btnDelete = new JButton(IconLoader.getIcon(5)); 
	protected final JButton btnMoveUp = new JButton(IconLoader.getIcon(19)); 
	protected final JButton btnMoveDown = new JButton(IconLoader.getIcon(20));
	// START KGU#199 2016-07-06: Enh. #188 - We allow instruction conversion
	protected final JButton btnTransmute = new JButton(IconLoader.getIcon(109));
	// END KGU#199 2016-07-06
	// START KGU#365 2017-03-27: Enh. #380 - conversion of sequence in a subroutine
	protected final JButton btnOutsource = new JButton(IconLoader.getIcon(68));
	// END KGU#365 2017-03-27
	// collapsing & expanding + disabling
	// START KGU#123 2016-01-04: Enh. #87 - Preparations for Fix #65
	protected final JButton btnCollapse = new JButton(IconLoader.getIcon(106)); 
	protected final JButton btnExpand = new JButton(IconLoader.getIcon(107));    
	// END KGU#123 2016-01-04
	// START KG#277 2016-10-13: Enh. #270
	protected final JButton btnDisable = new JButton(IconLoader.getIcon(26));
	// END KGU#277 2016-10-13
	// printing
	protected final JButton btnPrint = new JButton(IconLoader.getIcon(41));
	// START KGU#2 2015-11-19: Arranger launch added
	protected final JButton btnArrange = new JButton(IconLoader.getIcon(105));
	// END KGU#2 2015-11-19
	// font
	protected final JButton btnFontUp = new JButton(IconLoader.getIcon(33)); 
	protected final JButton btnFontDown = new JButton(IconLoader.getIcon(34));
	// copyright / help
	protected final JButton btnAbout = new JButton(IconLoader.getIcon(17));
	// START KGU#414 2017-06-14: Enh. #199
	protected final JButton btnHelp = new JButton(IconLoader.getIcon(110));
	// END KGU#414 2017-06-14
	// executing / testing
	protected final JButton btnMake = new JButton(IconLoader.getIcon(4));
	// START KGU#486 2018-02-06: Issue #4
	//protected final JButton btnTurtle = new JButton(IconLoader.turtle);
	protected final JButton btnTurtle = new JButton(IconLoader.getIcon(54));
	// END KGU#486 2018-02-06
	// START KGU 2015-10-12: Breakpoint wiping
	protected final JButton btnDropBrk = new JButton(IconLoader.getIcon(104));
	// END KGU 2015-10-12
	// colors
	// START KGU#245 2018-07-02: Individual color buttons converted to an array
	protected ColorButton[] btnColors = new ColorButton[Element.colors.length];
	// END KGU#245 2018-07-02	
	// START KGU#872 2020-10-17: Enh. #872
	// display modes
	protected final JLabel lblSwitchComments = new JLabel(IconLoader.getIcon(102));
	protected final JLabel lblOperatorsC = new JLabel(IconLoader.getIcon(124));
	private static final String[] pathSwitchComments = {"menuDiagram", "menuDiagramSwitchComments"};
	private static final String[] pathOperatorsC = {"menuDiagram", "menuDiagramOperatorsC"};
	protected static final LangTextHolder ttSwitchComments = new LangTextHolder("Text and comments are exchanged!");
	protected static final LangTextHolder ttOperatorsC = new LangTextHolder("Operators are shown in C style!");
	protected static final LangTextHolder msgInactiveMode = new LangTextHolder("(Inactive display mode)");
	protected static final LangTextHolder msgMenuHint = new LangTextHolder("Menu item");
	// END KGU#872 2020-10-17
	
	// Popup menu
	protected final JPopupMenu popup = new JPopupMenu();
	protected final JMenuItem popupCut = new JMenuItem("Cut",IconLoader.getIcon(44));
	protected final JMenuItem popupCopy = new JMenuItem("Copy",IconLoader.getIcon(42));
	protected final JMenuItem popupPaste = new JMenuItem("Paste",IconLoader.getIcon(43));
	protected final JMenu popupAdd = new JMenu("Add");
	// Submenu of "Add"
	protected final JMenu popupAddBefore = new JMenu("Before");
	// Submenus of "Add -> Before"
	protected final JMenuItem popupAddBeforeInst = new JMenuItem("Instruction",IconLoader.getIcon(/*7*/57));
	protected final JMenuItem popupAddBeforeAlt = new JMenuItem("IF statement",IconLoader.getIcon(/*8*/60));
	protected final JMenuItem popupAddBeforeCase = new JMenuItem("CASE statement",IconLoader.getIcon(/*47*/64));
	// START KGU#493 2018-02-12: Issue #4 - distinguishable FOR symbol
	//protected final JMenuItem popupAddBeforeFor = new JMenuItem("FOR loop",IconLoader.getIcon(9));
	protected final JMenuItem popupAddBeforeFor = new JMenuItem("FOR loop",IconLoader.getIcon(/*95*/74));
	// END KGU#493 2018-002-12
	protected final JMenuItem popupAddBeforeWhile = new JMenuItem("WHILE loop",IconLoader.getIcon(/*10*/62));
	protected final JMenuItem popupAddBeforeRepeat = new JMenuItem("REPEAT loop",IconLoader.getIcon(/*11*/63));
	protected final JMenuItem popupAddBeforeForever = new JMenuItem("ENDLESS loop",IconLoader.getIcon(/*9*/61));
	protected final JMenuItem popupAddBeforeCall = new JMenuItem("Call",IconLoader.getIcon(/*49*/58));
	protected final JMenuItem popupAddBeforeJump = new JMenuItem("Jump",IconLoader.getIcon(/*56*/59));
	protected final JMenuItem popupAddBeforePara = new JMenuItem("Parallel",IconLoader.getIcon(/*90*/91));
	// START KGU#686 2019-03-16: Enh. #56
	protected final JMenuItem popupAddBeforeTry = new JMenuItem("Try-Catch",IconLoader.getIcon(120));
	// END KGU#686 2019-03-16

	protected final JMenu popupAddAfter = new JMenu("After");
	// Submenus of "Add -> After"
	protected final JMenuItem popupAddAfterInst = new JMenuItem("Instruction",IconLoader.getIcon(/*12*/57));
	protected final JMenuItem popupAddAfterAlt = new JMenuItem("IF statement",IconLoader.getIcon(/*13*/60));
	protected final JMenuItem popupAddAfterCase = new JMenuItem("CASE statement",IconLoader.getIcon(/*48*/64));
	// START KGU#493 2018-02-12: Issue #4 - distinguishable FOR symbol
	//protected final JMenuItem popupAddAfterFor = new JMenuItem("FOR loop",IconLoader.getIcon(14));
	protected final JMenuItem popupAddAfterFor = new JMenuItem("FOR loop",IconLoader.getIcon(/*97*/74));
	// END KGU#493 2018-002-12
	protected final JMenuItem popupAddAfterWhile = new JMenuItem("WHILE loop",IconLoader.getIcon(/*15*/62));
	protected final JMenuItem popupAddAfterRepeat = new JMenuItem("REPEAT loop",IconLoader.getIcon(/*16*/63));
	protected final JMenuItem popupAddAfterCall = new JMenuItem("Call",IconLoader.getIcon(/*50*/58));
	protected final JMenuItem popupAddAfterJump = new JMenuItem("Jump",IconLoader.getIcon(/*55*/59));
	protected final JMenuItem popupAddAfterForever = new JMenuItem("ENDLESS loop",IconLoader.getIcon(/*14*/61));
	protected final JMenuItem popupAddAfterPara = new JMenuItem("Parallel",IconLoader.getIcon(/*89*/91));
	// START KGU#686 2019-03-16: Enh. #56
	protected final JMenuItem popupAddAfterTry = new JMenuItem("Try-Catch",IconLoader.getIcon(120));
	// END KGU#686 2019-03-16

	protected final JMenuItem popupEdit = new JMenuItem("Edit",IconLoader.getIcon(6));
	protected final JMenuItem popupDelete = new JMenuItem("Delete",IconLoader.getIcon(5));
	protected final JMenuItem popupMoveUp = new JMenuItem("Move up",IconLoader.getIcon(19));
	protected final JMenuItem popupMoveDown = new JMenuItem("Move down",IconLoader.getIcon(20));
	// START KGU#199 2016-07-06: Enh. #188 - We allow instruction conversion
	protected final JMenuItem popupTransmute = new JMenuItem("Transmute", IconLoader.getIcon(109));
	// END KGU#199 2016-07-06
	// START KGU#365 2017-03-23: Enh. #380 - conversion of sequence in a subroutine
	protected final JMenuItem popupOutsource = new JMenuItem("Outsource", IconLoader.getIcon(68));
	// END KGU#365 2017-03-23
	// START KGU#667 2019-02-26: Enh. #689 - summon the called subroutine for editing
	protected final JMenuItem popupEditSub = new JMenuItem("Edit subroutine ...", IconLoader.getIcon(21));
	// END KGU#667 2019-02-26
	// START KGU#123 2016-01-04: Enh. #87 - Preparations for Fix #65
	protected final JMenuItem popupCollapse = new JMenuItem("Collapse", IconLoader.getIcon(106)); 
	protected final JMenuItem popupExpand = new JMenuItem("Expand", IconLoader.getIcon(107));    
	// END KGU#123 2016-01-04
	// START KG#277 2016-10-13: Enh. #270
	protected final JMenuItem popupDisable = new JMenuItem("Disable", IconLoader.getIcon(26));
	// END KGU#277 2016-10-13
	// START KGU#43 2015-10-12: Breakpoint toggle
	protected final JMenuItem popupBreakpoint = new JMenuItem("Toggle Breakpoint", IconLoader.getIcon(103));
	// END KGU#43 2015-10-12
	// START KGU#213 2016-08-02: Enh. #215
	protected final JMenuItem popupBreakTrigger = new JMenuItem("Specify break trigger...", IconLoader.getIcon(112));
	// END KGU#143 2016-08-02
	
	// START KGU#705 2019-09-26: Enh. #738
	protected final JPopupMenu popupCode = new JPopupMenu();
	protected final JMenuItem popupCodeExport = new JMenuItem("Export ...", IconLoader.getIcon(32));
	protected final JMenuItem popupCodeHide = new JMenuItem("Hide code preview");
	protected final LangTextHolder ttPopupCodePreview = new LangTextHolder("Switches the code preview to % and sets it as favourite export language.");
	// END KGU#705 2019-09-26

	// START BOB 2020-05-25: restricted mode (suppresses code export / import)
	// START KGU#868 2020-06-03: Renamed for more clarity
	//private boolean restricted = false;
	/** suppresses code preview if true */
	private boolean noExportImport = false;
	// END KGU#868 2020-06-03
	// END BOB 2020-05-25
	
	// START KGU#177 2016-04-06: Enh. #158
	// Action names
	public enum CursorMoveDirection { CMD_UP, CMD_DOWN, CMD_LEFT, CMD_RIGHT };
	private class SelectionMoveAction extends AbstractAction
	{
		Diagram diagram;	// The object responsible for executing the action
		
		SelectionMoveAction(Diagram _diagram, CursorMoveDirection _dir)
		{
			super(_dir.name());
			diagram = _diagram;
		}
		
		@Override
		public void actionPerformed(ActionEvent ev) {
			diagram.moveSelection(CursorMoveDirection.valueOf(getValue(AbstractAction.NAME).toString()));
		}
		
	}
	// END KGU#177 2016-04-06
	// START KGU#206 2016-07-21: Enh. #158, #197
	// START KGU#866 2020-05-02: Issue #866
	//public enum SelectionExpandDirection { EXPAND_UP, EXPAND_DOWN };
	public enum SelectionExpandDirection { EXPAND_UP, EXPAND_DOWN, EXPAND_TOP, EXPAND_BOTTOM };
	// END KGU#866 2020-05-02
	private class SelectionExpandAction extends AbstractAction
	{
		Diagram diagram;	// The object responsible for executing the action
		
		SelectionExpandAction(Diagram _diagram, SelectionExpandDirection _dir)
		{
			super(_dir.name());
			diagram = _diagram;
		}
		
		@Override
		public void actionPerformed(ActionEvent ev) {
			diagram.expandSelection(SelectionExpandDirection.valueOf(getValue(AbstractAction.NAME).toString()));
		}
		
	}
	// END KGU#206 2016-07-21
	// START KGU#177 2016-04-14: Enh. #158
	private class PageScrollAction extends AbstractAction
	{
		private JScrollBar scrollBar;
		private boolean up;
		
		PageScrollAction(JScrollBar scrBar, boolean pageUp, String key)
		{
			super(key);
			scrollBar = scrBar;
			up = pageUp; 		
		}

		@Override
		public void actionPerformed(ActionEvent ev) {
			int value = scrollBar.getValue();
			int incr = scrollBar.getBlockIncrement(up ? -1 : 1);
			scrollBar.setValue(value + (up ? -incr : incr));
		}
		
	}
	// END KGU#177 2016-04-14
	// START KGU#294 2016-11-22: Issue #284 Unification of font resizing key bindings
	private class FontResizeAction extends AbstractAction
	{
		Diagram diagram;	// The object responsible for executing the action
		
		FontResizeAction(Diagram _diagram, String _key)
		{
			super(_key);
			diagram = _diagram;
		}
		
		@Override
		public void actionPerformed(ActionEvent ev) {
			if (getValue(AbstractAction.NAME).equals("FONT_UP")) {
				diagram.fontUpNSD();
			}
			else {
				diagram.fontDownNSD();	
			}
		}
	}
	// END KGU#294 2016-11-22

	private MyToolbar newToolBar(String name, boolean indispensable)
	{
		MyToolbar toolbar = new MyToolbar();
		toolbar.setName(name);
		diagram.toolbars.add(toolbar);
		// START KGU#456 2017-11-05: Enh. #452
		if (!indispensable) {
			diagram.expertToolbars.add(toolbar);
			if (Element.E_REDUCED_TOOLBARS) {
				toolbar.setVisible(false);
			}
		}
		// END KGU#456 2017-11-05
		this.add(toolbar, AKDockLayout.NORTH);
		toolbar.setFloatable(true);
		toolbar.setRollover(true);
		//toolbar.addSeparator();
		return toolbar;
	}

	private void create()
	{
		// START KGU#245 2018-07-02: Serial buttons converted to array
		for (int i = 0; i < Element.colors.length; i++) {
			btnColors[i] = new ColorButton(Element.colors[i]);
		}
		// END KGU#245 2018-07-02

		// Setting up "this" ;-)
		addComponentListener(this);
		this.setDoubleBuffered(false);

		// Setting up the popup-menu with all submenus and shortcuts and actions
		createPopupMenu();

		// add toolbars
		//toolbar.setLayout(new FlowLayout(FlowLayout.LEFT,0,0));
		this.setLayout(new AKDockLayout());
		createToolbars();

		sp = new JSplitPane(JSplitPane.VERTICAL_SPLIT);
		this.add(sp, AKDockLayout.CENTER);
		sp.setBorder(BorderFactory.createEmptyBorder());
		sp.setResizeWeight(0.99);
		sp.setDividerSize(5);
		
		// add panels
		// get container object
		//Container container = this;
		//container.add(scrollarea,AKDockLayout.CENTER);
		
		// START KGU#305 2016-12-12: Enh, #305
		//sp.add(scrollarea);
		sp305 = new JSplitPane(JSplitPane.HORIZONTAL_SPLIT);
		sp.add(sp305);
		sp305.setBorder(BorderFactory.createEmptyBorder());
		sp305.setResizeWeight(0.99);
		sp305.setDividerSize(5);
		sp305.add(scrollarea);
		// END KGU#305 2016-12-12
		
		createDiagramArea();

		// START KGU#705 2019-09-23: Enh. #738
		pnlTabbed.setTabPlacement(SwingConstants.BOTTOM);
		pnlTabbed.add("Arrangerindex", scrollIndex);
		
		try {
			txtCode.setTabSize(4);
			txtCode.setBackground(new Color(237, 237, 255));
			txtCode.getDocument().insertString(0, "", null);
		} catch (BadLocationException e) {
			// TODO Auto-generated catch block
			e.printStackTrace();
		}
		txtCode.setEditable(false);
		txtCode.addKeyListener(new KeyListener() {
			@Override
			public void keyTyped(KeyEvent e) {}
			@Override
			public void keyPressed(KeyEvent e) {
				if ((e.getKeyCode() == KeyEvent.VK_ADD || e.getKeyCode() == KeyEvent.VK_SUBTRACT) && (e.isControlDown())) {
					controlCodeFont(e.getKeyCode() == KeyEvent.VK_ADD);
				}
			}
			@Override
			public void keyReleased(KeyEvent e) {}
		});
		
		pnlTabbed.add("Code preview", scrollCode);
		// END KGU#705 2019-09-23
		
		// START KGU#305 2016-12-12: Enh. #305
		//createArrangerIndex();	// KGU#630 2019-01-12: Now done by ArrangerIndex itself
		// START KGU#705 2019-09-23: Enh. #738 Arranger index now tabbed together with Code preview
		//sp305.add(scrollIndex);
		sp305.add(pnlTabbed);
		// END KGU#705 2019-09-23
		// END KGU#305 2016-12-12

		// START KGU#705 2019-09-26: Enh. #738
		this.createPreviewPopupMenu();
		// END KGU#705 2019-09-26

		//container.add(scrolllist,AKDockLayout.SOUTH);
		createErrorList();
		sp.add(scrolllist);

		//diagram.setOpaque(true);
		diagram.addMouseListener(new PopupListener());
		txtCode.addMouseListener(new PopupListener());

		
		// START KGU#287 2017-01-09: Issues #81/#330 GUI scaling
		GUIScaler.rescaleComponents(this);
//		if (this.getFrame() != null) {
//			SwingUtilities.updateComponentTreeUI(this.getFrame());
//		}
		// END KGU#287 2017-01-09

		// Attempt to find out what provokes the NullPointerExceptions on start
		//System.out.println("**** " + this + ".create() ready!");
		
		//doButtons();
		//container.validate();
	}

	// START KGU#705 2019-10-02: Enh. #738
	/**
	 * Incrementally enlarges or diminishes the code preview font.
	 * @param fontUp - {@code true} to enlarge the font, {@code false} to diminish it 
	 */
	protected void controlCodeFont(boolean fontUp) {
		Font font = txtCode.getFont();
		float increment = 2.0f;
		if (!fontUp) {
			increment = font.getSize() > 8 ? -2.0f : 0.0f;
		}
		Font newFont = font.deriveFont(font.getSize()+increment);
		txtCode.setFont(newFont);
	}
	// END KGU#705 2019-10-02

	/**
	 * Sets up the diagram editing area in fields {@link #scrollarea}, {@link #diagram}.
	 */
	private void createDiagramArea() {
		scrollarea.setBackground(Color.LIGHT_GRAY);
		scrollarea.getViewport().putClientProperty("EnableWindowBlit", Boolean.TRUE);
		scrollarea.setWheelScrollingEnabled(true);
		scrollarea.setDoubleBuffered(true);
		scrollarea.setBorder(BorderFactory.createEmptyBorder());
		scrollarea.setViewportView(diagram);
		scrollarea.setFocusable(true);
		// START KGU#503 2018-03-13: Enh. #519 - for the zooming diagram needs permanent wheel notification 
		scrollarea.addMouseWheelListener(diagram);
		// END KGU#503 2018-03-13
		// START KGU#177 2016-04-06 Enh. #158 Moving selection by cursor keys
		InputMap inpMap = scrollarea.getInputMap(WHEN_FOCUSED);
		ActionMap actMap = scrollarea.getActionMap();
		// Add key bindings to the Diagram
		inpMap.put(KeyStroke.getKeyStroke(KeyEvent.VK_UP, 0), CursorMoveDirection.CMD_UP);
		inpMap.put(KeyStroke.getKeyStroke(KeyEvent.VK_DOWN, 0), CursorMoveDirection.CMD_DOWN);
		inpMap.put(KeyStroke.getKeyStroke(KeyEvent.VK_LEFT, 0), CursorMoveDirection.CMD_LEFT);
		inpMap.put(KeyStroke.getKeyStroke(KeyEvent.VK_RIGHT, 0), CursorMoveDirection.CMD_RIGHT);
		// START KGU#206 2016-07-21: Enh. #197
		inpMap.put(KeyStroke.getKeyStroke(KeyEvent.VK_UP, InputEvent.SHIFT_DOWN_MASK ), SelectionExpandDirection.EXPAND_UP);
		inpMap.put(KeyStroke.getKeyStroke(KeyEvent.VK_DOWN, InputEvent.SHIFT_DOWN_MASK ), SelectionExpandDirection.EXPAND_DOWN);
		// END KGU#206 2016-07-21
		// START KGU#866 2020-05-02: Issue #866
		inpMap.put(KeyStroke.getKeyStroke(KeyEvent.VK_UP, InputEvent.ALT_DOWN_MASK | InputEvent.SHIFT_DOWN_MASK ), SelectionExpandDirection.EXPAND_TOP);
		inpMap.put(KeyStroke.getKeyStroke(KeyEvent.VK_DOWN, InputEvent.ALT_DOWN_MASK | InputEvent.SHIFT_DOWN_MASK ), SelectionExpandDirection.EXPAND_BOTTOM);
		// END KGU#866 2020-05-02
		// START KGU#177 2016-04-14: Enh. #158
		inpMap.put(KeyStroke.getKeyStroke(KeyEvent.VK_PAGE_DOWN, 0), "PAGE_DOWN");
		inpMap.put(KeyStroke.getKeyStroke(KeyEvent.VK_PAGE_UP, 0), "PAGE_UP");
		// END KGU#177 2016-04-16
		// START KGU#177/KGU#629 2018-12-30: Enh. #158, #655
		inpMap.put(KeyStroke.getKeyStroke(KeyEvent.VK_PAGE_DOWN, KeyEvent.SHIFT_DOWN_MASK), "PAGE_RIGHT");
		inpMap.put(KeyStroke.getKeyStroke(KeyEvent.VK_PAGE_UP, KeyEvent.SHIFT_DOWN_MASK), "PAGE_LEFT");
		inpMap.put(KeyStroke.getKeyStroke(KeyEvent.VK_HOME, 0), "HOME");
		inpMap.put(KeyStroke.getKeyStroke(KeyEvent.VK_END, 0), "END");
		// END KGU#177/KGU#629 2018-12-30
		// START KGU#294 2016-11-22: Enh. #284
		inpMap.put(KeyStroke.getKeyStroke(KeyEvent.VK_ADD, InputEvent.CTRL_DOWN_MASK), "FONT_UP");
		inpMap.put(KeyStroke.getKeyStroke(KeyEvent.VK_SUBTRACT, InputEvent.CTRL_DOWN_MASK), "FONT_DOWN");
		// END KGU#294 2016-11-22
		// START KGU#347 2017-02-09: Enh. #344 additional key binding for redo
		inpMap.put(KeyStroke.getKeyStroke(KeyEvent.VK_Y, InputEvent.CTRL_DOWN_MASK), "REDO");
		// END KGU#347 2017-02-09
		// START KGU#591 2018-10-02: Enh. #616
		inpMap.put(KeyStroke.getKeyStroke(KeyEvent.VK_INSERT, InputEvent.CTRL_DOWN_MASK), "COPY");
		inpMap.put(KeyStroke.getKeyStroke(KeyEvent.VK_DELETE, InputEvent.SHIFT_DOWN_MASK), "CUT");
		inpMap.put(KeyStroke.getKeyStroke(KeyEvent.VK_INSERT, InputEvent.SHIFT_DOWN_MASK), "PASTE");
		// END KGU#591 2018-10-02
		actMap.put(CursorMoveDirection.CMD_UP, new SelectionMoveAction(diagram, CursorMoveDirection.CMD_UP));
		actMap.put(CursorMoveDirection.CMD_DOWN, new SelectionMoveAction(diagram, CursorMoveDirection.CMD_DOWN));
		actMap.put(CursorMoveDirection.CMD_LEFT, new SelectionMoveAction(diagram, CursorMoveDirection.CMD_LEFT));
		actMap.put(CursorMoveDirection.CMD_RIGHT, new SelectionMoveAction(diagram, CursorMoveDirection.CMD_RIGHT));
		// END KGU#177 2016-04.-06
		// START KGU#206 2016-07-21: Enh. #197
		actMap.put(SelectionExpandDirection.EXPAND_UP, new SelectionExpandAction(diagram, SelectionExpandDirection.EXPAND_UP));
		actMap.put(SelectionExpandDirection.EXPAND_DOWN, new SelectionExpandAction(diagram, SelectionExpandDirection.EXPAND_DOWN));
		// END KGU#206 2016-07-21
		// START KGU#866 2020-05-02: Issue #866
		actMap.put(SelectionExpandDirection.EXPAND_TOP, new SelectionExpandAction(diagram, SelectionExpandDirection.EXPAND_TOP));
		actMap.put(SelectionExpandDirection.EXPAND_BOTTOM, new SelectionExpandAction(diagram, SelectionExpandDirection.EXPAND_BOTTOM));
		// END KGU#866 2020-05-02
		// START KGU#177 2016-04-14: Enh. #158
		actMap.put("PAGE_DOWN", new PageScrollAction(scrollarea.getVerticalScrollBar(), false, "PAGE_DOWN"));
		actMap.put("PAGE_UP", new PageScrollAction(scrollarea.getVerticalScrollBar(), true, "PAGE_UP"));
		// END KGU#177 2016-04-16
		// START KGU#177/KGU#629 2018-12-30: Enh. #158, #655
		actMap.put("PAGE_RIGHT", new PageScrollAction(scrollarea.getHorizontalScrollBar(), false, "PAGE_RIGHT"));
		actMap.put("PAGE_LEFT", new PageScrollAction(scrollarea.getHorizontalScrollBar(), true, "PAGE_LEFT"));
		actMap.put("HOME", new AbstractAction("HOME") {
			@Override
			public void actionPerformed(ActionEvent event) {
				scrollarea.getVerticalScrollBar().setValue(0);
				scrollarea.getHorizontalScrollBar().setValue(0);
				}
			});
		actMap.put("END", new AbstractAction("END") {
			@Override
			public void actionPerformed(ActionEvent event) {
				scrollarea.getVerticalScrollBar().setValue(diagram.getHeight());
				scrollarea.getHorizontalScrollBar().setValue(diagram.getWidth());
				}
			});
		// END KGU#177/KGU#629 2018-12-30
		// START KGU#294 2016-11-22: Enh. #284
		actMap.put("FONT_DOWN", new FontResizeAction(diagram, "FONT_DOWN"));
		actMap.put("FONT_UP", new FontResizeAction(diagram, "FONT_UP"));
		// END KGU#294 2016-11-22
		// START KGU#347 2017-02-09: Enh. #344 additional key binding for redo
		actMap.put("REDO", new AbstractAction("REDO") { public void actionPerformed(ActionEvent event) { diagram.redoNSD(); doButtons(); }});
		// END KGU#347 2017-02-09
		// START KGU#591 2018-10-02: Enh. #616
		actMap.put("COPY", new AbstractAction("COPY") { public void actionPerformed(ActionEvent event) { if (diagram.canCopy()) {diagram.copyNSD(); doButtons(); }}});
		actMap.put("CUT", new AbstractAction("CUT") { public void actionPerformed(ActionEvent event) { if (diagram.canCut()) {diagram.cutNSD(); doButtons(); }}});
		actMap.put("PASTE", new AbstractAction("PASTE") { public void actionPerformed(ActionEvent event) { if (diagram.canPaste()) {diagram.pasteNSD(); doButtons(); }}});
		// END KGU#591 2018-10-02
		//scrollarea.getViewport().setBackingStoreEnabled(true);
		
		// START KGU#239 2017-01-13: Bugfix #233 SplitPanes had snatched away accelerator keys F6 and F8
		inpMap = sp.getInputMap(JComponent.WHEN_ANCESTOR_OF_FOCUSED_COMPONENT);
		inpMap.put(KeyStroke.getKeyStroke(KeyEvent.VK_F6, 0), "none");
		inpMap.put(KeyStroke.getKeyStroke(KeyEvent.VK_F8, java.awt.event.InputEvent.CTRL_DOWN_MASK), inpMap.get(KeyStroke.getKeyStroke(KeyEvent.VK_F8, 0)));
		inpMap.put(KeyStroke.getKeyStroke(KeyEvent.VK_F8, 0), "none");
		inpMap = sp305.getInputMap(JComponent.WHEN_ANCESTOR_OF_FOCUSED_COMPONENT);
		inpMap.put(KeyStroke.getKeyStroke(KeyEvent.VK_F6, 0), "none");
		inpMap.put(KeyStroke.getKeyStroke(KeyEvent.VK_F8, java.awt.event.InputEvent.CTRL_DOWN_MASK), inpMap.get(KeyStroke.getKeyStroke(KeyEvent.VK_F8, 0)));
		inpMap.put(KeyStroke.getKeyStroke(KeyEvent.VK_F8, 0), "none");
		// END KGU#239 2017-01-13
	}

	/**
	 * Sets up the toolbars with all buttons and actions
	 */
	private void createToolbars() {
		MyToolbar toolbar = newToolBar("New, open, save", true);
		
		// I/O
		//toolbar.addSeparator();
		toolbar.add(btnNew);
		btnNew.setFocusable(false);
		btnNew.addActionListener(new ActionListener() { public void actionPerformed(ActionEvent event) { diagram.newNSD(); doButtons(); } } );
		toolbar.add(btnOpen);
		btnOpen.setFocusable(false);
		btnOpen.addActionListener(new ActionListener() { public void actionPerformed(ActionEvent event) { diagram.openNSD(); doButtons(); } } );
		toolbar.add(btnSave);
		btnSave.setFocusable(false);
		btnSave.addActionListener(new ActionListener() { public void actionPerformed(ActionEvent event) { diagram.saveNSD(false); doButtons(); } } );
		// START KGU#373 2017-03-28: Enh. #387
		toolbar.add(btnSaveAll, false);
		btnSaveAll.setFocusable(false);
		btnSaveAll.addActionListener(new ActionListener() { public void actionPerformed(ActionEvent event) { diagram.saveAllNSD(); doButtons(); } } );
		// END KGU#373 2017-03-38
		
		toolbar = newToolBar("Print", true);

		// printing
		//toolbar.addSeparator();
		toolbar.add(btnPrint);
		btnPrint.setFocusable(false);
		btnPrint.addActionListener(new ActionListener() { public void actionPerformed(ActionEvent event) { diagram.printNSD(); doButtons(); } } );
		// START KGU#2 2015-11-24: Arranger launcher (now action correctly attached)
		toolbar.add(btnArrange, false);
		btnArrange.setToolTipText("Add the diagram to the Arranger panel");
		btnArrange.setFocusable(false);
		btnArrange.addActionListener(new ActionListener() { public void actionPerformed(ActionEvent event) { diagram.arrangeNSD(); doButtons(); } } );
		// END KGU#2 2015-11-24
		
		toolbar = newToolBar("Undo, redo", true);

		// undo & redo
		//toolbar.addSeparator();
		toolbar.add(btnUndo);
		btnUndo.setFocusable(false);
		btnUndo.addActionListener(new ActionListener() { public void actionPerformed(ActionEvent event) { diagram.undoNSD(); doButtons(); } } );
		toolbar.add(btnRedo);
		btnRedo.setFocusable(false);
		btnRedo.addActionListener(new ActionListener() { public void actionPerformed(ActionEvent event) { diagram.redoNSD(); doButtons(); } } );
		
		// START KGU#324 2017-06-14: Enh. #415
		toolbar = newToolBar("Find & Replace", false);
		
		// find & replace
		toolbar.add(btnFindReplace);
		btnFindReplace.setFocusable(false);
		btnFindReplace.addActionListener(new ActionListener() {	public void actionPerformed(ActionEvent arg0) { diagram.findAndReplaceNSD(); } });
		// END KGU#324 2017-06-14
		
		toolbar = newToolBar("Copy, cut, paste", true);

		// copy & paste
		//toolbar.addSeparator();
		toolbar.add(btnCut);
		btnCut.setFocusable(false);
		btnCut.addActionListener(new ActionListener() { public void actionPerformed(ActionEvent event) { diagram.cutNSD(); doButtons(); } } );
		toolbar.add(btnCopy);
		btnCopy.setFocusable(false);
		btnCopy.addActionListener(new ActionListener() { public void actionPerformed(ActionEvent event) { diagram.copyNSD(); doButtons(); } } );
		toolbar.add(btnPaste);
		btnPaste.setFocusable(false);
		btnPaste.addActionListener(new ActionListener() { public void actionPerformed(ActionEvent event) { diagram.pasteNSD(); doButtons(); } } );
		
		toolbar = newToolBar("Edit, delete, move", true);

		// editing
		//toolbar.addSeparator();
		toolbar.add(btnEdit);
		btnEdit.setFocusable(false);
		btnEdit.addActionListener(new ActionListener() { public void actionPerformed(ActionEvent event) { diagram.editNSD(); doButtons(); } } );
		toolbar.add(btnDelete);
		btnDelete.setFocusable(false);
		btnDelete.addActionListener(new ActionListener() { public void actionPerformed(ActionEvent event) { diagram.deleteNSD(); doButtons(); } } );
		toolbar.add(btnMoveUp);
		btnMoveUp.setFocusable(false);
		btnMoveUp.addActionListener(new ActionListener() { public void actionPerformed(ActionEvent event) { diagram.moveUpNSD(); doButtons(); } } );
		toolbar.add(btnMoveDown);
		btnMoveDown.setFocusable(false);
		btnMoveDown.addActionListener(new ActionListener() { public void actionPerformed(ActionEvent event) { diagram.moveDownNSD(); doButtons(); } } );
		// START KGU#199 2016-07-06: Enh. #188 - We allow instruction conversion
		toolbar.add(btnTransmute, false);
		btnTransmute.setFocusable(false);
		btnTransmute.addActionListener(new ActionListener() { public void actionPerformed(ActionEvent event) { diagram.transmuteNSD(); doButtons(); } } ); 
		// END KGU#199 2016-07-06
		// START KGU#365 2017-03-27: Enh. #380 - We allow subroutine generation
		toolbar.add(btnOutsource, false);
		btnOutsource.setFocusable(false);
		btnOutsource.addActionListener(new ActionListener() { public void actionPerformed(ActionEvent event) { diagram.outsourceNSD(); doButtons(); } } ); 
		// END KGU#199 2016-07-06
		
		toolbar = newToolBar("Method, program", false);

		// style
		//toolbar.addSeparator();
		toolbar.add(btnProgram);
		btnProgram.setFocusable(false);
		btnProgram.addActionListener(new ActionListener() { public void actionPerformed(ActionEvent event) { diagram.setProgram(); doButtons(); } } );
		toolbar.add(btnFunction);
		btnFunction.setFocusable(false);
		btnFunction.addActionListener(new ActionListener() { public void actionPerformed(ActionEvent event) { diagram.setFunction(); doButtons(); } } );
		// START KGU#376 2017-05-16: Enh. #389
		toolbar.add(btnInclude);
		btnInclude.setFocusable(false);
		btnInclude.addActionListener(new ActionListener() { public void actionPerformed(ActionEvent event) { diagram.setInclude(); doButtons(); } } );
		// END KGU#376 2017-05-16

		// START KGU#493 2018-02-14: Issue #510 Disabled as of little use here 
//		toolbar = newToolBar("Nice", false);
//		
//		//toolbar.addSeparator();
//		toolbar.add(btnUnboxed);
//		btnUnboxed.setFocusable(false);
//		btnUnboxed.addActionListener(new ActionListener() { public void actionPerformed(ActionEvent event) { diagram.setUnboxed(btnUnboxed.isSelected()); doButtons(); } } );
		// END KGU#493 2018-02-14

		// START KGU#493 2018-02-12: Issue #510 - toolbars Before + After merged
		toolbar = newToolBar("Add after ...", true);
		//toolbar.setOrientation(JToolBar.VERTICAL);
		//this.add(toolbar,BorderLayout.WEST);

		// IsertAfter
		//toolbar.addSeparator();
		toolbar.add(btnAfterInst);
		btnAfterInst.setFocusable(false);
		btnAfterInst.addActionListener(new ActionListener() { public void actionPerformed(ActionEvent event) { diagram.addNewElement(new Instruction(),"Add new instruction ...","", (event.getModifiers() & ActionEvent.SHIFT_MASK) == 0 ); doButtons(); } } );
		toolbar.add(btnAfterAlt);
		btnAfterAlt.setFocusable(false);
		btnAfterAlt.addActionListener(new ActionListener() { public void actionPerformed(ActionEvent event) { diagram.addNewElement(new Alternative(),"Add new IF statement ...",Element.preAlt, (event.getModifiers() & ActionEvent.SHIFT_MASK) == 0); doButtons(); } } );
		toolbar.add(btnAfterCase);
		btnAfterCase.setFocusable(false);
		btnAfterCase.addActionListener(new ActionListener() { public void actionPerformed(ActionEvent event) { diagram.addNewElement(new Case(),"Add new CASE statement ...",Element.preCase, (event.getModifiers() & ActionEvent.SHIFT_MASK) == 0); doButtons(); } } );
		toolbar.add(btnAfterFor);
		btnAfterFor.setFocusable(false);
		btnAfterFor.addActionListener(new ActionListener() { public void actionPerformed(ActionEvent event) { diagram.addNewElement(new For(),"Add new FOR loop ...",Element.preFor, (event.getModifiers() & ActionEvent.SHIFT_MASK) == 0); doButtons(); } } );
		toolbar.add(btnAfterWhile);
		btnAfterWhile.setFocusable(false);
		btnAfterWhile.addActionListener(new ActionListener() { public void actionPerformed(ActionEvent event) { diagram.addNewElement(new While(),"Add new WHILE loop ...",Element.preWhile, (event.getModifiers() & ActionEvent.SHIFT_MASK) == 0); doButtons(); } } );
		toolbar.add(btnAfterRepeat);
		btnAfterRepeat.setFocusable(false);
		btnAfterRepeat.addActionListener(new ActionListener() { public void actionPerformed(ActionEvent event) { diagram.addNewElement(new Repeat(),"Add new REPEAT loop ...",Element.preRepeat, (event.getModifiers() & ActionEvent.SHIFT_MASK) == 0); doButtons(); } } );
		toolbar.add(btnAfterForever, false);
		btnAfterForever.setFocusable(false);
		btnAfterForever.addActionListener(new ActionListener() { public void actionPerformed(ActionEvent event) { diagram.addNewElement(new Forever(),"Add new ENDLESS loop ...","", (event.getModifiers() & ActionEvent.SHIFT_MASK) == 0); doButtons(); } } );
		toolbar.add(btnAfterCall);
		btnAfterCall.setFocusable(false);
		btnAfterCall.addActionListener(new ActionListener() { public void actionPerformed(ActionEvent event) { diagram.addNewElement(new Call(),"Add new call ...","", (event.getModifiers() & ActionEvent.SHIFT_MASK) == 0); doButtons(); } } );
		toolbar.add(btnAfterJump, false);
		btnAfterJump.setFocusable(false);
		btnAfterJump.addActionListener(new ActionListener() { public void actionPerformed(ActionEvent event) { diagram.addNewElement(new Jump(),"Add new jump ...","", (event.getModifiers() & ActionEvent.SHIFT_MASK) == 0); doButtons(); } } );
		toolbar.add(btnAfterPara, false);
		btnAfterPara.setFocusable(false);
		btnAfterPara.addActionListener(new ActionListener() { public void actionPerformed(ActionEvent event) { diagram.addNewElement(new Parallel(),"Add new parallel ...","", (event.getModifiers() & ActionEvent.SHIFT_MASK) == 0); doButtons(); } } );
		// END KGU#493 2018-02-12
		// START KGU#686 2019-03-16: Enh. #56
		toolbar.add(btnAfterTry, false);
		btnAfterTry.setFocusable(false);
		btnAfterTry.addActionListener(new ActionListener() { public void actionPerformed(ActionEvent event) { diagram.addNewElement(new Try(),"Add new try ...","", (event.getModifiers() & ActionEvent.SHIFT_MASK) == 0); doButtons(); } } );
		// END KGU#686 2019-03-16
		
		toolbar = newToolBar("Colors ...", false);

		// Colors
		//toolbar.addSeparator();
		// START KGU#245 2018-07-02: Serial buttons converted to array
		ActionListener colorButtonListener = new ActionListener() {
			@Override
			public void actionPerformed(ActionEvent e) {
				Object button = e.getSource(); 
				if (button instanceof ColorButton) {
					diagram.setColor(((ColorButton)button).getColor());
					doButtons();
				}
			}
		};
		for (int i = 0; i < Element.colors.length; i++) {
			toolbar.add(btnColors[i]);
			{
				btnColors[i].addActionListener(colorButtonListener);
			}
			btnColors[i].setFocusable(false);
		}
		// END KGU#245 2018-07-02

		// START KGU#123 2016-01-04: Enh. #87 - Preparation for fix #65
		toolbar = newToolBar("Collapsing", false);

		// Collapse & Expand
		//toolbar.addSeparator();
		toolbar.add(btnCollapse);
		btnCollapse.setFocusable(false);
		btnCollapse.addActionListener(new ActionListener() { public void actionPerformed(ActionEvent event) { diagram.collapseNSD(); } } );
		toolbar.add(btnExpand);
		btnExpand.setFocusable(false);
		btnExpand.addActionListener(new ActionListener() { public void actionPerformed(ActionEvent event) { diagram.expandNSD(); } } );
		// END KGU#123 2016-01-04
		// START KGU#277 2016-10-13: Enh. #270 / KGU#310 2016-12-14: moved to "Turtle, interprete" toolbar
//		toolbar.add(btnDisable);
//		btnDisable.setFocusable(false);
//		btnDisable.addActionListener(new ActionListener() { public void actionPerformed(ActionEvent event) { diagram.disableNSD(); } } );
		// END KGU#123 2016-01-04

		toolbar = newToolBar("Debug", true);

		// Turtle
		//toolbar.addSeparator();
		toolbar.add(btnTurtle);
		btnTurtle.setFocusable(false);
		btnTurtle.addActionListener(new ActionListener() { public void actionPerformed(ActionEvent event) { diagram.goTurtle(); } } );
		toolbar.add(btnMake);
		btnMake.setFocusable(false);
		btnMake.addActionListener(new ActionListener() { public void actionPerformed(ActionEvent event) { diagram.goRun(); } } );
		toolbar.add(btnDropBrk, false);
		btnDropBrk.setFocusable(false);
		btnDropBrk.addActionListener(new ActionListener() { public void actionPerformed(ActionEvent event) { diagram.clearBreakpoints(); } } );
		// START KGU#310 2016-12-14: Moved hitherto from toolbar "Collapsing"
		toolbar.add(btnDisable, false);
		btnDisable.setFocusable(false);
		btnDisable.addActionListener(new ActionListener() { public void actionPerformed(ActionEvent event) { diagram.disableNSD(); } } );
		// END KGU#310 2016-12-14

		toolbar = newToolBar("Font ...", true);

		// Font
		//toolbar.addSeparator();
		toolbar.add(btnFontUp);
		btnFontUp.setFocusable(false);
		btnFontUp.addActionListener(new ActionListener() { public void actionPerformed(ActionEvent event) { diagram.fontUpNSD(); doButtons(); } } );
		toolbar.add(btnFontDown);
		btnFontDown.setFocusable(false);
		btnFontDown.addActionListener(new ActionListener() { public void actionPerformed(ActionEvent event) { diagram.fontDownNSD(); doButtons(); } } );

		// Display mode indicators
		// START KGU#872 2020-10-17: Enh. 872
		toolbar = newToolBar("Display mode", true);
		
		toolbar.add(lblSwitchComments);
		toolbar.add(new JLabel(" "));	// FIXME Better way to ensure a sensible gap, e.g. insets?
		toolbar.add(lblOperatorsC);
		lblSwitchComments.setFocusable(false);
		lblOperatorsC.setFocusable(false);
		// END KGU#872 2020-10-17

		toolbar = newToolBar("About, help", true);

		// About
		//toolbar.addSeparator();
		toolbar.add(btnAbout);
		btnAbout.setFocusable(false);
		btnAbout.addActionListener(new ActionListener() { public void actionPerformed(ActionEvent event) { diagram.aboutNSD(); } } );
		// START KGU#414 2017-06-14: Enh. #199
		toolbar.add(btnHelp);
		btnHelp.setFocusable(false);
		// START KGU#462 2017-11-19: Issues #199, #468
		//btnAbout.addActionListener(new ActionListener() { public void actionPerformed(ActionEvent event) { diagram.helpNSD(); } } );
		btnHelp.addActionListener(new ActionListener() { public void actionPerformed(ActionEvent event) { diagram.helpNSD(); } } );
		// END KGU#462 2017-11-19
		// END KGU#414 2017-06-14
	}

	/**
	 * Sets up the pop-up menus with all submenus and shortcuts and actions
	 */
	private void createPopupMenu() {
		popup.add(popupCut);
		popupCut.addActionListener(new ActionListener() { public void actionPerformed(ActionEvent event) { diagram.cutNSD(); doButtons(); } } );

		popup.add(popupCopy);
		popupCopy.addActionListener(new ActionListener() { public void actionPerformed(ActionEvent event) { diagram.copyNSD(); doButtons(); } } );

		popup.add(popupPaste);
		popupPaste.addActionListener(new ActionListener() { public void actionPerformed(ActionEvent event) { diagram.pasteNSD(); doButtons(); } } );

		popup.addSeparator();

		popup.add(popupAdd);
		popupAdd.setIcon(IconLoader.getIcon(18));

		popupAdd.add(popupAddBefore);
		popupAddBefore.setIcon(IconLoader.getIcon(19));

		popupAddBefore.add(popupAddBeforeInst);
		popupAddBeforeInst.addActionListener(new ActionListener() { public void actionPerformed(ActionEvent event) { diagram.addNewElement(new Instruction(),"Add new instruction ...","",false); doButtons(); } } );

		popupAddBefore.add(popupAddBeforeAlt);
		popupAddBeforeAlt.addActionListener(new ActionListener() { public void actionPerformed(ActionEvent event) { diagram.addNewElement(new Alternative(),"Add new IF statement ...",Element.preAlt,false); doButtons(); } } );

		popupAddBefore.add(popupAddBeforeCase);
		popupAddBeforeCase.addActionListener(new ActionListener() { public void actionPerformed(ActionEvent event) { diagram.addNewElement(new Case(),"Add new CASE statement ...",Element.preCase,false); doButtons(); } } );

		popupAddBefore.add(popupAddBeforeFor);
		popupAddBeforeFor.addActionListener(new ActionListener() { public void actionPerformed(ActionEvent event) { diagram.addNewElement(new For(),"Add new FOR loop ...",Element.preFor,false); doButtons(); } } );

		popupAddBefore.add(popupAddBeforeWhile);
		popupAddBeforeWhile.addActionListener(new ActionListener() { public void actionPerformed(ActionEvent event) { diagram.addNewElement(new While(),"Add new WHILE loop ...",Element.preWhile,false); doButtons(); } } );

		popupAddBefore.add(popupAddBeforeRepeat);
		popupAddBeforeRepeat.addActionListener(new ActionListener() { public void actionPerformed(ActionEvent event) { diagram.addNewElement(new Repeat(),"Add new REPEAT loop ...",Element.preRepeat,false); doButtons(); } } );

		popupAddBefore.add(popupAddBeforeForever);
		popupAddBeforeForever.addActionListener(new ActionListener() { public void actionPerformed(ActionEvent event) { diagram.addNewElement(new Forever(),"Add new ENDLESS loop ...","",false); doButtons(); } } );

		popupAddBefore.add(popupAddBeforeCall);
		popupAddBeforeCall.addActionListener(new ActionListener() { public void actionPerformed(ActionEvent event) { diagram.addNewElement(new Call(),"Add new call ...","",false); doButtons(); } } );

		popupAddBefore.add(popupAddBeforeJump);
		popupAddBeforeJump.addActionListener(new ActionListener() { public void actionPerformed(ActionEvent event) { diagram.addNewElement(new Jump(),"Add new jump ...","",false); doButtons(); } } );

		popupAddBefore.add(popupAddBeforePara);
		popupAddBeforePara.addActionListener(new ActionListener() { public void actionPerformed(ActionEvent event) { diagram.addNewElement(new Parallel(),"Add new parallel ...","",false); doButtons(); } } );

		// START KGU#686 2019-03-16: Enh. #56
		popupAddBefore.add(popupAddBeforeTry);
		popupAddBeforeTry.addActionListener(new ActionListener() { public void actionPerformed(ActionEvent event) { diagram.addNewElement(new Try(),"Add new try-catch ...","",false); doButtons(); } } );
		// END KGU#686 2019-03-16

		popupAdd.add(popupAddAfter);
		popupAddAfter.setIcon(IconLoader.getIcon(20));

		popupAddAfter.add(popupAddAfterInst);
		popupAddAfterInst.addActionListener(new ActionListener() { public void actionPerformed(ActionEvent event) { diagram.addNewElement(new Instruction(),"Add new instruction ...","",true); doButtons(); } } );

		popupAddAfter.add(popupAddAfterAlt);
		popupAddAfterAlt.addActionListener(new ActionListener() { public void actionPerformed(ActionEvent event) { diagram.addNewElement(new Alternative(),"Add new IF statement ...",Element.preAlt,true); doButtons(); } } );

		popupAddAfter.add(popupAddAfterCase);
		popupAddAfterCase.addActionListener(new ActionListener() { public void actionPerformed(ActionEvent event) { diagram.addNewElement(new Case(),"Add new CASE statement ...",Element.preCase,true); doButtons(); } } );

		popupAddAfter.add(popupAddAfterFor);
		popupAddAfterFor.addActionListener(new ActionListener() { public void actionPerformed(ActionEvent event) { diagram.addNewElement(new For(),"Add new FOR loop ...",Element.preFor,true); doButtons(); } } );

		popupAddAfter.add(popupAddAfterWhile);
		popupAddAfterWhile.addActionListener(new ActionListener() { public void actionPerformed(ActionEvent event) { diagram.addNewElement(new While(),"Add new WHILE loop ...",Element.preWhile,true); doButtons(); } } );

		popupAddAfter.add(popupAddAfterRepeat);
		popupAddAfterRepeat.addActionListener(new ActionListener() { public void actionPerformed(ActionEvent event) { diagram.addNewElement(new Repeat(),"Add new REPEAT loop ...",Element.preRepeat,true); doButtons(); } } );

		popupAddAfter.add(popupAddAfterForever);
		popupAddAfterForever.addActionListener(new ActionListener() { public void actionPerformed(ActionEvent event) { diagram.addNewElement(new Forever(),"Add new ENDLESS loop ...","",true); doButtons(); } } );

		popupAddAfter.add(popupAddAfterCall);
		popupAddAfterCall.addActionListener(new ActionListener() { public void actionPerformed(ActionEvent event) { diagram.addNewElement(new Call(),"Add new call ...","",true); doButtons(); } } );

		popupAddAfter.add(popupAddAfterJump);
		popupAddAfterJump.addActionListener(new ActionListener() { public void actionPerformed(ActionEvent event) { diagram.addNewElement(new Jump(),"Add new jump ...","",true); doButtons(); } } );

		popupAddAfter.add(popupAddAfterPara);
		popupAddAfterPara.addActionListener(new ActionListener() { public void actionPerformed(ActionEvent event) { diagram.addNewElement(new Parallel(),"Add new parallel ...","",true); doButtons(); } } );

		// START KGU#686 2019-03-16: Enh. #56
		popupAddAfter.add(popupAddAfterTry);
		popupAddAfterTry.addActionListener(new ActionListener() { public void actionPerformed(ActionEvent event) { diagram.addNewElement(new Try(),"Add new try-catch ...","",true); doButtons(); } } );
		// END KGU#686 2019-03-16

		popup.add(popupEdit);
		popupEdit.addActionListener(new ActionListener() { public void actionPerformed(ActionEvent event) { diagram.editNSD(); doButtons(); } } );

		popup.add(popupDelete);
		popupDelete.addActionListener(new ActionListener() { public void actionPerformed(ActionEvent event) { diagram.deleteNSD(); doButtons(); } } );

		popup.addSeparator();

		popup.add(popupMoveUp);
		popupMoveUp.addActionListener(new ActionListener() { public void actionPerformed(ActionEvent event) { diagram.moveUpNSD(); doButtons(); } } );

		popup.add(popupMoveDown);
		popupMoveDown.addActionListener(new ActionListener() { public void actionPerformed(ActionEvent event) { diagram.moveDownNSD(); doButtons(); } } );
		
		// START KGU#199 2016-07-06: Enh. #188 - We allow instruction conversion
		popup.add(popupTransmute);
		popupTransmute.addActionListener(new ActionListener() { public void actionPerformed(ActionEvent event) { diagram.transmuteNSD(); doButtons(); } } );
		// END KGU#199 2016-07-06

		// START KGU#365 2017-03-27: Enh. #380 - conversion of sequence in a subroutine
		popup.add(popupOutsource);
		popupOutsource.addActionListener(new ActionListener() { public void actionPerformed(ActionEvent event) { diagram.outsourceNSD(); doButtons(); } } );
		// END KGU#365 2017-03-27

		// START KGU#667 2019-02-26: Enh. #689 - summons the called subroutine for editing
		popup.add(popupEditSub);
		popupEditSub.addActionListener(new ActionListener() { public void actionPerformed(ActionEvent event) { diagram.editSubNSD(); doButtons(); } } );
		// END KGU#667 2019-02-26

		// START KGU#123 2016-01-03: Enh. #87 - New menu items (addressing Bug #65)
		popup.addSeparator();

		popup.add(popupCollapse);
		popupCollapse.addActionListener(new ActionListener() { public void actionPerformed(ActionEvent event) { diagram.collapseNSD(); doButtons(); } } );

		popup.add(popupExpand);
		popupExpand.addActionListener(new ActionListener() { public void actionPerformed(ActionEvent event) { diagram.expandNSD(); doButtons(); } } );
		// END KGU#123 2016-01-03

		// START KGU#277 2016-10-13: Enh. #270
		popup.add(popupDisable);
		popupDisable.addActionListener(new ActionListener() { public void actionPerformed(ActionEvent event) { diagram.disableNSD(); doButtons(); } } );
		// END KGU#123 2016-10-13

		// START KGU#43 2015-10-12 Add a possibility to set or unset a checkpoint on the selected Element
		popup.addSeparator();

		popup.add(popupBreakpoint);
		popupBreakpoint.addActionListener(new ActionListener() { public void actionPerformed(ActionEvent event) { diagram.toggleBreakpoint(); doButtons(); } }); 
		// END KGU#43 2015-10-12

		// START KGU#213 2016-08-02: Enh. #215 - new breakpoint feature
		popup.add(popupBreakTrigger);
		popupBreakTrigger.addActionListener(new ActionListener() { public void actionPerformed(ActionEvent event) { diagram.editBreakTrigger(); doButtons(); } }); 
		// END KGU#213 2016-08-02

	}
	
	// START KGU#705 2019-09-26: Enh. #738
	private void createPreviewPopupMenu()
	{
		Vector<GENPlugin> plugins = Menu.generatorPlugins;
		if (plugins.isEmpty()) {
			// Editor must retrieve the plugins itself, obvioulsy
			String fileName = "generators.xml";
			BufferedInputStream buff = new BufferedInputStream(getClass().getResourceAsStream(fileName));
			GENParser genp = new GENParser();
			plugins = genp.parse(buff);
			try { buff.close();	} catch (IOException e) {}
		}
		ImageIcon defaultIcon = IconLoader.getIcon(87);
		String tooltip = ttPopupCodePreview.getText();
		ActionListener listener = new ActionListener() {
			@Override
			public void actionPerformed(ActionEvent e) {
				Object item = e.getSource();
				if (item instanceof JMenuItem) {
					diagram.setPreferredGeneratorName(((JMenuItem)item).getText());
				}
			}
		};
		for (GENPlugin plugin: plugins)
		{
			ImageIcon icon = defaultIcon;	// The default icon
			if (plugin.icon != null && !plugin.icon.isEmpty()) {
				try {
					URL iconFile = this.getClass().getResource(plugin.icon);
					if (iconFile != null) {
						icon = IconLoader.getIconImage(this.getClass().getResource(plugin.icon));
					}
				}
				catch (Exception ex) {}
			}
			JCheckBoxMenuItem pluginItem = new JCheckBoxMenuItem(plugin.title, icon);
			pluginItem.setName("code_" + plugin.title);
			popupCode.add(pluginItem);
			pluginItem.setToolTipText(tooltip.replace("%", plugin.title));
			pluginItem.addActionListener(listener);
		}
		this.ttPopupCodePreview.addLangEventListener(new LangEventListener() {
			@Override
			public void LangChanged(LangEvent evt) {
				String tooltip = ttPopupCodePreview.getText();
				for (Component comp: popupCode.getComponents()) {
					String name = comp.getName();
					if (comp instanceof JCheckBoxMenuItem) {
						((JMenuItem)comp).setToolTipText(tooltip.replace("%", name.substring(5)));						
					}
				}
			}});
		
		popupCode.addSeparator();
		
		popupCodeExport.setAccelerator(KeyStroke.getKeyStroke(KeyEvent.VK_X,(java.awt.event.InputEvent.SHIFT_DOWN_MASK | Toolkit.getDefaultToolkit().getMenuShortcutKeyMask())));
		popupCodeExport.addActionListener(new ActionListener() {
			@Override
			public void actionPerformed(ActionEvent evt) {
				String language = diagram.getPreferredGeneratorName();
				for (GENPlugin plugin: Menu.generatorPlugins) {
					if (plugin.title.equals(language)) {
						diagram.export(plugin.className, plugin.options);
						break;
					}
				}
			}
		});
		
		popupCodeHide.setAccelerator(KeyStroke.getKeyStroke(KeyEvent.VK_F4, java.awt.event.InputEvent.SHIFT_DOWN_MASK));
		popupCodeHide.addActionListener(new ActionListener() {
			@Override
			public void actionPerformed(ActionEvent evt) {
				diagram.setCodePreview(false);
			}
		});
		
		popupCode.add(popupCodeExport);
		popupCode.addSeparator();
		popupCode.add(popupCodeHide);
	}
	// END KGU#705 2019-09-26

	/**
	 * Sets up the error list in fields {@link #scrolllist}, {@link #errorlist}.
	 */
	private void createErrorList() {
		scrolllist.setWheelScrollingEnabled(true);
		scrolllist.setDoubleBuffered(true);
		scrolllist.setBorder(BorderFactory.createEmptyBorder());
		scrolllist.setViewportView(errorlist);
		scrolllist.setPreferredSize(new Dimension(0,50));

		// START KGU#305 2016-12-15: Issue #312 show focus
		errorlist.setCellRenderer(new DefaultListCellRenderer() {
			private final Color selectedBackgroundNimbus = new Color(57,105,138);
			
			@Override
			public Component getListCellRendererComponent(JList<?> list, Object obj, int index, boolean isSelected,
					boolean cellHasFocus) {
				super.getListCellRendererComponent(list, obj, index, isSelected, cellHasFocus);
				if (isSelected) {
					if (UIManager.getLookAndFeel().getName().equals("Nimbus"))
					{
						// Again, a specific handling for Nimbus was necessary in order to show any difference at all.
						if (list.isFocusOwner()) {
							setBackground(selectedBackgroundNimbus);
							setForeground(Color.WHITE);
						}
						else {
							// Invert the selection colours
							setBackground(Color.WHITE);	
							setForeground(selectedBackgroundNimbus);
						}
					}
					else {
						if (list.isFocusOwner()) {
							setBackground(list.getSelectionBackground());
							setForeground(list.getSelectionForeground());
						}
						else {
							// Invert the selection colours
							setBackground(list.getSelectionForeground());
							setForeground(list.getSelectionBackground());
						}
					}
			}
				return this;
			}

		});
		// END KGU#305 2016-12-15
		errorlist.setLayoutOrientation(JList.VERTICAL);
		errorlist.setSelectionMode(ListSelectionModel.SINGLE_SELECTION);		
		errorlist.addMouseListener(diagram);
		errorlist.addListSelectionListener(diagram);
	}

	public void doButtons()
	{
		if(NSDControll!=null)
		{
			NSDControll.doButtons();
		}
	}	
	
	/**
	 * Checks and updates the visibility / usability of all Editor-specific buttons, menu items
	 * and other controls
	 */
	public void doButtonsLocal()
	{
		//scrollarea.setViewportView(diagram);

		// conditions
		// START KGU#143 2016-01-21: Bugfix #114 - elements involved in execution must not be edited
		//boolean conditionAny =  diagram.getSelected() != null;
		Element selected = diagram.getSelected();
		boolean conditionAny =  selected != null && !selected.isExecuted();
		// END KGU#143 2016-01-21
		boolean condition =  conditionAny && diagram.getSelected()!=diagram.getRoot();
		// START KGU#87 2015-11-22: For most operations, multiple selections are not supported
		boolean conditionNoMult = condition && !diagram.selectedIsMultiple();
		// END KGU#87 2015-11-22
		//int i = -1;
		boolean conditionCanMoveUp = false;
		boolean conditionCanMoveDown = false;
		if (conditionAny)
		{
			// START KGU#144 2016-01-22: Bugfix for #38 - Leave the decision to the selected element
			//if(diagram.getSelected().parent!=null)
			//{
			//	// make sure parent is a subqueue, which is not the case if somebody clicks on a subqueue!
			//	if (diagram.getSelected().parent.getClass().getSimpleName().equals("Subqueue"))
			//	{
			//		i = ((Subqueue) diagram.getSelected().parent).getIndexOf(diagram.getSelected());
			//		conditionCanMoveUp = (i-1>=0);
			//		conditionCanMoveDown = (i+1<((Subqueue) diagram.getSelected().parent).getSize());
			//	}
			//}
			conditionCanMoveUp = diagram.getSelected().canMoveUp();
			conditionCanMoveDown = diagram.getSelected().canMoveDown();
			// END KGU#144 2016-01-22
		}
		
		// START KGU#137 2016-01-11: Bugfix #103 - Reflect the "saveworthyness" of the diagram
		// save
		btnSave.setEnabled(diagram.canSave(false));
		// END KGU#137 2016-01-11
		// START KGU#373 2017-03-28: Enh. #387
		btnSaveAll.setEnabled(diagram.canSave(true));
		// END KGU#373 2017-03-38
		
		// undo & redo
		btnUndo.setEnabled(diagram.getRoot().canUndo());
		btnRedo.setEnabled(diagram.getRoot().canRedo());
		
		// elements
		btnAfterInst.setEnabled(condition);
		btnAfterAlt.setEnabled(condition);
		btnAfterCase.setEnabled(condition);
		btnAfterFor.setEnabled(condition);
		btnAfterWhile.setEnabled(condition);
		btnAfterRepeat.setEnabled(condition);
		btnAfterForever.setEnabled(condition);
		btnAfterCall.setEnabled(condition);
		btnAfterJump.setEnabled(condition);
		btnAfterPara.setEnabled(condition);
		// START KGU#686 2019-03-16: Enh. #56
		btnAfterTry.setEnabled(condition);
		// END KGU#686 2019-03-16

		// START KGU#87 2015-11-22: Why enable the main entry if no action is enabled?
		popupAdd.setEnabled(condition);
		// END KGU#87 2015-11-22
		popupAddBeforeInst.setEnabled(condition);
		popupAddBeforeAlt.setEnabled(condition);
		popupAddBeforeCase.setEnabled(condition);
		popupAddBeforeFor.setEnabled(condition);
		popupAddBeforeWhile.setEnabled(condition);
		popupAddBeforeRepeat.setEnabled(condition);
		popupAddBeforeForever.setEnabled(condition);
		popupAddBeforeCall.setEnabled(condition);
		popupAddBeforeJump.setEnabled(condition);
		popupAddBeforePara.setEnabled(condition);
		// START KGU#686 2019-03-16: Enh. #56
		popupAddBeforeTry.setEnabled(condition);
		// END KGU#686 2019-03-16

		popupAddAfterInst.setEnabled(condition);
		popupAddAfterAlt.setEnabled(condition);
		popupAddAfterCase.setEnabled(condition);
		popupAddAfterFor.setEnabled(condition);
		popupAddAfterWhile.setEnabled(condition);
		popupAddAfterRepeat.setEnabled(condition);
		popupAddAfterForever.setEnabled(condition);
		popupAddAfterCall.setEnabled(condition);
		popupAddAfterJump.setEnabled(condition);
		popupAddAfterPara.setEnabled(condition);
		// START KGU#686 2019-03-16: Enh. #56
		popupAddAfterTry.setEnabled(condition);
		// END KGU#686 2019-03-16
		
		popupAddBeforeForever.setVisible(!Element.E_REDUCED_TOOLBARS);
		popupAddBeforeJump.setVisible(!Element.E_REDUCED_TOOLBARS);
		popupAddBeforePara.setVisible(!Element.E_REDUCED_TOOLBARS);
		popupAddAfterForever.setVisible(!Element.E_REDUCED_TOOLBARS);
		popupAddAfterJump.setVisible(!Element.E_REDUCED_TOOLBARS);
		popupAddAfterPara.setVisible(!Element.E_REDUCED_TOOLBARS);

		
		// colors
		// START KGU#245 2018-07-02: Serial buttons converted to array
		for (int i = 0; i < Element.colors.length; i++) {
			btnColors[i].setEnabled(condition);
		}
		// END KGU#245 2018-07-02

		// START KGU#123 2016-01-03: Enh. #87 - We allow multiple selection for collapsing
		// collapse & expand - for multiple selection always allowed, otherwise only if a change would occur
		btnCollapse.setEnabled(conditionNoMult && !diagram.getSelected().isCollapsed(false) || condition && diagram.selectedIsMultiple());
		btnExpand.setEnabled(conditionNoMult && diagram.getSelected().isCollapsed(false) || condition && diagram.selectedIsMultiple());			
		// END KGU#123 2016-01-03
		// START KGU#277 2016-10-13: Enh. #270
		btnDisable.setEnabled(condition && !(selected instanceof Subqueue) || diagram.selectedIsMultiple());
		// END KGU#277 2016-01-13

		// editing
		// START KGU#87 2015-11-22: Don't allow editing if multiple elements are selected
		//btnEdit.setEnabled(conditionAny);
		// START KGU#143 2016-11-17: Bugfix #114 - unstructured elements may be edited if parent is waiting
		//btnEdit.setEnabled(conditionAny && !diagram.selectedIsMultiple());
		btnEdit.setEnabled(diagram.canEdit());
		// END KGU#143 2016-11-17
		// END KGU#87 2015-11-22
		// START KGU#143 2016-01-21: Bugfix #114 - we must differentiate among cut and copy
		//btnDelete.setEnabled(diagram.canCutCopy());
		btnDelete.setEnabled(diagram.canCut());
		// END KGU#143 2016-01-21
		btnMoveUp.setEnabled(conditionCanMoveUp);
		btnMoveDown.setEnabled(conditionCanMoveDown);
		// START KGU#199 2016-07-06: Enh. #188 - We allow instruction conversion
		btnTransmute.setEnabled(diagram.canTransmute());
		// END KGU#199 2016-07-06
		// START KGU#365 2017-03-27: Enh. #380 - We allow subroutine generation
		btnOutsource.setEnabled(diagram.canCut());
		// END KGU#365 2017-03-27
		// START KGU#87 2015-11-22: Don't allow editing if multiple elements are selected
		//popupEdit.setEnabled(conditionAny);
		// START KGU#143 2016-11-17: Bugfix #114 - unstructured elements may be edited if parent is waiting
		//popupEdit.setEnabled(conditionAny && !diagram.selectedIsMultiple());
		popupEdit.setEnabled(diagram.canEdit());
		// END KGU#143 2016-11-17
		// END KGU#87 2015-11-22
		// START KGU#143 2016-01-21: Bugfix #114 - we must differentiate among cut and copy
		//popupDelete.setEnabled(condition);
		popupDelete.setEnabled(diagram.canCut());
		// END KGU#143 2016-01-21
		popupMoveUp.setEnabled(conditionCanMoveUp);
		popupMoveDown.setEnabled(conditionCanMoveDown);
		// START KGU#199 2016-07-06: Enh. #188 - We allow instruction conversion
		popupTransmute.setEnabled(diagram.canTransmute());
		// END KGU#199 2016-07-06
		// START KGU#365 2017-03-27: Enh. #380 - We allow subroutine generation
		popupOutsource.setEnabled(diagram.canCut());
		// END KGU#365 2017-03-27
		// START KGU#667 2019-02-26 Enh.#689
		popupEditSub.setEnabled(diagram.canEditSub());
		// END KGU#667 2019-02-26
		popupTransmute.setVisible(!Element.E_REDUCED_TOOLBARS);
		popupOutsource.setVisible(!Element.E_REDUCED_TOOLBARS);
		popupEditSub.setVisible(!Element.E_REDUCED_TOOLBARS);
		
		// START KGU#123 2016-01-03: Enh. #87 - We allow multiple selection for collapsing
		// collapse & expand - for multiple selection always allowed, otherwise only if a change would occur
		popupCollapse.setEnabled(conditionNoMult && !diagram.getSelected().isCollapsed(false) || condition && diagram.selectedIsMultiple());
		popupExpand.setEnabled(conditionNoMult && diagram.getSelected().isCollapsed(false) || condition && diagram.selectedIsMultiple());			
		// END KGU#123 2016-01-03
		// START KGU#277 2016-10-13: Enh. #270
		popupDisable.setEnabled(condition && !(selected instanceof Subqueue) || diagram.selectedIsMultiple());
		// END KGU#277 2016-01-13
		popupCollapse.setVisible(!Element.E_REDUCED_TOOLBARS);
		popupExpand.setVisible(!Element.E_REDUCED_TOOLBARS);
		popupDisable.setVisible(!Element.E_REDUCED_TOOLBARS);

		// executor
		// START KGU#143 2016-01-21: Bugfix #114 - breakpoints need a more generous enabling policy
		//popupBreakpoint.setEnabled(diagram.canCutCopy());	// KGU 2015-10-12: added
		// START KGU#177 2016-07-06: Enh. #158 - Collateral damage mended
		//popupBreakpoint.setEnabled(diagram.canCopy());
		// START KGU#686 2019-03-17: Enh. #56 It doesn't make sense to place breakpoints on endless loops or try elements
		//popupBreakpoint.setEnabled(diagram.canCopyNoRoot());
		popupBreakpoint.setEnabled(diagram.canSetBreakpoint());
		// END KGU#686 2019-03-17
		// END KGU#177 2016-07-06
		// END KGU#143 2016-01-21
		// START KGU#213 2016-08-02: Enh. #215 - breakpoint control enhanced
		// START KGU#686 2019-03-17: Enh. #56 It doesn't make sense to place breakpoints on endless loops or try elements
		//popupBreakTrigger.setEnabled(diagram.canCopyNoRoot() && !diagram.selectedIsMultiple());
		popupBreakTrigger.setEnabled(diagram.canSetBreakpoint() && !diagram.selectedIsMultiple());
		// END KGU#686 2019-03-17
		// END KGU#213 2016-08-02
		popupBreakTrigger.setVisible(!Element.E_REDUCED_TOOLBARS);
		
		// copy & paste
		// START KGU#143 2016-01-21: Bugfix #114 - we must differentiate among cut and copy
		//btnCopy.setEnabled(diagram.canCutCopy());
		//btnCut.setEnabled(diagram.canCutCopy());
		btnCopy.setEnabled(diagram.canCopy());
		btnCut.setEnabled(diagram.canCut());
		// END KGU#143 2016-01-21
		btnPaste.setEnabled(diagram.canPaste());
		// START KGU#143 2016-01-21: Bugfix #114 - we must differentiate among cut and copy
		//popupCopy.setEnabled(diagram.canCutCopy());
		//popupCut.setEnabled(diagram.canCutCopy());
		popupCopy.setEnabled(diagram.canCopy());
		popupCut.setEnabled(diagram.canCut());
		popupPaste.setEnabled(diagram.canPaste());
		// END KGU#143 2016-01-21
		
		// style
		// START KGU#493 2018-02-14: Issue #510 Disabled as of little use here 
		//btnUnboxed.setSelected(diagram.isUnboxed());
		// END KGU#493 2018-02-14
		btnFunction.setSelected(diagram.isSubroutine());
		btnProgram.setSelected(diagram.isProgram());
		btnInclude.setSelected(diagram.isInclude());
		
		// START KGU#872 2020-10-17: Enh. #872
		// START KGU#887 2020-12-11: Bugfix #885
		//lblSwitchComments.setEnabled(Element.E_TOGGLETC);
		lblSwitchComments.setEnabled(Element.isSwitchTextCommentMode());
		// END KGU#887 2020-12-11
		lblSwitchComments.setToolTipText(buildMessageWithMenuRef(
				lblSwitchComments.isEnabled() ? ttSwitchComments : msgInactiveMode,
				Menu.getLocalizedMenuPath(pathSwitchComments, null)));
		// START KGU#887 2020-12-11: Bugfix #885
		//lblOperatorsC.setEnabled(Element.E_SHOW_C_OPERATORS && !Element.E_TOGGLETC);
		// START KGU#902 2021-01-01: Enh. #903 May now also work in SwitchTextComment mode
		//lblOperatorsC.setEnabled(Element.E_SHOW_C_OPERATORS 
		//		&& (!Element.isSwitchTextCommentMode()));
		lblOperatorsC.setEnabled(Element.E_SHOW_C_OPERATORS && Element.E_VARHIGHLIGHT);
		// END KGU#902 2021-01-01
		// END KGU#887 2020-12-11
		lblOperatorsC.setToolTipText(buildMessageWithMenuRef(
				lblOperatorsC.isEnabled() ? ttOperatorsC : msgInactiveMode,
				Menu.getLocalizedMenuPath(pathOperatorsC, null)));
		// END KGU#872 2020-10-17

		// DIN
		ImageIcon iconFor = IconLoader.getIcon(Element.E_DIN ? 74 : 53);
		btnAfterFor.setIcon(iconFor);
		popupAddBeforeFor.setIcon(iconFor);
		popupAddAfterFor.setIcon(iconFor);
		
		for (Component comp: popupCode.getComponents()) {
			if (comp instanceof JCheckBoxMenuItem) {
				((JCheckBoxMenuItem)comp).setSelected(comp.getName().equals("code_" + diagram.getPreferredGeneratorName()));
			}
		}
		
		//scrollarea.revalidate();
		//scrollarea.setViewportView(diagram);
		
		// analyser
		
		if (Element.E_ANALYSER == true)
		{
			if (sp.getDividerSize() == 0)
			{
				sp.remove(scrolllist);
				sp.add(scrolllist);
			}
			scrolllist.setVisible(true);
			scrolllist.setViewportView(errorlist);
			sp.setDividerSize(5);
			scrolllist.revalidate();
		}
		else
		{
			sp.remove(scrolllist);
			sp.setDividerSize(0);
		}
		
		// START KGU#305 2016-12-12: Enh. 305, KGU#705 2019-09-23: Enh. #738
		// arranger index and code preview
		doButtonsTabbedPane();
		// END KGU#305 2016-12-12

                // Intends to ensure the original toolbar order after redocking?
                /*
                for(int j=0;j<diagram.toolbars.size();j++)
                {
                  MyToolbar tb = diagram.toolbars.get(j);

                  this.remove(tb);
                  if(tb.isVisible()) this.add(tb,AKDockLayout.NORTH);
                  //else this.remove(tb);
                }
                 */

	}

	/**
	 * Checks and updates the visibility / usability of the tabbed pane including all Arranger-
	 * Index-specific buttons, menu items, and other controls as well as the code preview page 
	 */
	private void doButtonsTabbedPane() {
		// START KGU#626 2019-01-01: Enh. #657
		//if (diagram.showingArrangerIndex() && !diagrams.isEmpty())
		// START KGU#705 2019-09-23: Enh. #738
		//if (diagram.showingArrangerIndex() && !arrangerIndex.isEmpty())
		boolean showIndex = diagram.showingArrangerIndex() && !arrangerIndex.isEmpty();
		boolean showPreview = diagram.showingCodePreview(); 
		if (showIndex || showPreview)
		// END KGU#705 2019-09-23
		// END KGU#626 2019-01-01
		{
			if (sp305.getDividerSize()==0)
			{
				// START KGU#705 2019-09-23: Enh. #738
				//sp305.remove(scrollIndex);
				//sp305.add(scrollIndex);
				sp305.remove(pnlTabbed);
				sp305.add(pnlTabbed);
				// END KGU#705 2019-09-23
			}
			//START KGU#705 2019-09-23: Enh. #738
			//scrollIndex.setVisible(true);
			//scrollIndex.setViewportView(arrangerIndex);
			boolean wasEnabledIndex = pnlTabbed.isEnabledAt(0);
			boolean wasEnabledPreview = pnlTabbed.isEnabledAt(1);
			pnlTabbed.setEnabledAt(0, showIndex);
			if (showIndex) {
				scrollIndex.setViewportView(arrangerIndex);
			}
			pnlTabbed.setEnabledAt(1, showPreview);
			if (!wasEnabledIndex && showIndex || !showPreview) {
				pnlTabbed.setSelectedIndex(0);
			}
			else if (!wasEnabledPreview && showPreview || !showIndex) {
				pnlTabbed.setSelectedIndex(1);
			}
			// END KGU#705 2019-09-23
			sp305.setDividerSize(5);
			if (showIndex) {
				scrollIndex.revalidate();
			}
		}
		else
		{
			// START KGU#705 2019-09-23: Enh. #738
			//scrollIndex.setVisible(false);
			//sp305.remove(scrollIndex);
			pnlTabbed.setEnabledAt(0, showIndex);
			pnlTabbed.setEnabledAt(1, showPreview);
			sp305.remove(pnlTabbed);
			// END KGU#705 2019-09-23
			sp305.setDividerSize(0);
		}
		// END KGU#305 2016-12-12
		
		// START KGU#318 2017-01-05: Enh. #319
		arrangerIndex.doButtonsLocal();
		// END KGU#626 2019-01-03
	}


	@Override
	public void updateColors() 
	{	
		// START KGU#245 2018-07-02: Serial buttons converted to array
		for (int i = 0; i < Element.colors.length; i++) {
			btnColors[i].setColor(Element.colors[i]);
		}
		// END KGU#245 2018-07-02
	}

    public Editor()
    {
            super();
            this.NSDControll=null;
            create();
    }

    public Editor(NSDController _NSDControll)
    {
            super();
            this.NSDControll=_NSDControll;
            create();
    }

    public JFrame getFrame()
    {
    	if (NSDControll != null) {
    		return NSDControll.getFrame();
    	}
    	return null;
    }

    public void loadFromINI()
    {
        // nothing to do here
    }

	// PopupListener Methods
	class PopupListener extends MouseAdapter 
	{
		@Override
		public void mousePressed(MouseEvent e)
		{
			Element closest = null;
			if (e.getSource() == txtCode) {
				try {
					int line = txtCode.getLineOfOffset(txtCode.getCaretPosition());
					closest = diagram.identifyElementForCodeLine(line);
				} catch (BadLocationException ex) {}
			}
			if (closest != null && e.getButton() == MouseEvent.BUTTON1) {
				diagram.selectElement(closest);
				if (e.getClickCount() == 2) {
					diagram.editNSD();
					doButtons();
				}
			}
			showPopup(e);
		}
		
		@Override
		public void mouseReleased(MouseEvent e)
		{
			showPopup(e);
		}
		
		private void showPopup(MouseEvent e) 
		{
			if (e.isPopupTrigger()) 
			{
				// START KGU#318 2017-01-05: Enh. #319
				//popup.show(e.getComponent(), e.getX(), e.getY());
				Component comp = e.getComponent();
				if (comp == diagram) {
					popup.show(comp, e.getX(), e.getY());
				}
				// END KGU#318 2017-01-05
				// START KGU#705 2019-09-26: Enh. #738
				// START KGU#868 2020-06-03: Bugfix #868
				//else if (comp == txtCode) {
				else if (comp == txtCode && !noExportImport) {
				// END KGU#868 2020-06-03
					popupCode.show(comp, e.getX(), e.getY());
				}
				// END KGU#705 2019-09-26
			}
		}
	}

	// ComponentListener Methods
	public void componentHidden(ComponentEvent e) 
	{
	}

	public void componentMoved(ComponentEvent e) 
	{
		//componentResized(e);
	}

	public void componentResized(ComponentEvent e) 
	{
		/*
		int maxWidth = 0;
		for(int i=0;i<toolbar.getComponentCount();i++)
		{
			maxWidth+=toolbar.getComponent(i).getWidth();
		}
		
		if(toolbar.getWidth()!=0)
		{
			int prefI = maxWidth/toolbar.getWidth();
			if (maxWidth % toolbar.getWidth() > 0 )
			{
				prefI++;
			}
			
			//System.out.println(prefI);
			
			toolbar.setPreferredSize(new Dimension(toolbar.getWidth(), Math.round(prefI)*26+6 ));
		}
		toolbar.validate();
		/**/
	}

	public void componentShown(ComponentEvent e) 
	{
		//componentResized(e);
	}

	public void setLookAndFeel(String _laf) {}
	public String getLookAndFeel() { return null;}

	public void savePreferences() 
	{
		NSDControll.savePreferences();
	}

	// START KGU#305 2016-12-12: Enh. #305 - Pass diagram list of Arranger to editor
	// START KGU#626 2019-01-01: Enh. #657 - Now we pass a Group collection and rebuild the tree
//	public void updateArrangerIndex(Vector<Root> _diagrams)
//	{
//		boolean wasEmpty = this.diagrams.isEmpty();
//		this.diagrams.clear();
//		if (_diagrams != null) {
//			for (int i = 0; i < _diagrams.size(); i++) {
//				Root aRoot = _diagrams.get(i);
//				this.diagrams.addElement(aRoot);
//			}
//		}
//		if (this.diagrams.isEmpty()) {
//			this.scrollIndex.setVisible(false);
//		}
//		else if (wasEmpty) {
//			this.scrollIndex.setVisible(true);
//		}
//		this.scrollIndex.repaint();
//		this.scrollIndex.validate();
//		this.doButtonsLocal();
//	}
	/**
	 * Rebuilds the Arranger index from scratch according to the group information give
	 * with {@code _groups}.
	 * @param _groups - sorted list of all currently held {@link Group} objects
	 */
	public void updateArrangerIndex(Vector<Group> _groups)
	{
		boolean wasEmpty = arrangerIndex.isEmpty();
		arrangerIndex.update(_groups);
		if (arrangerIndex.isEmpty()) {
			scrollIndex.setVisible(false);
		}
		else if (wasEmpty) {
			scrollIndex.setVisible(true);
		}
		this.scrollIndex.repaint();
		this.scrollIndex.validate();
		this.doButtonsLocal();
	}
	// END KGU#626 2019-01-01

	// START KGU#626 2019-01-04: Enh. #657
	/**
	 * Lightweight update of the Arranger Index (just some modified markers to be refreshed)
	 */
	public void repaintArrangerIndex() {
		this.scrollIndex.repaint();
		this.scrollIndex.validate();
		this.doButtonsTabbedPane();
	}
	// END KGU#626 2019-01-04
	// END KGU#305 2016-12-12

	// START KGU#646 2019-02-05: Bugfix #674 - Update popup menu L&F (isn't member of the component tree)
	@Override
	public void updateUI()
	{
		super.updateUI();
		// Cater for the look and feel update of the popup menu.
		// START KGU#705 209-09-26: Enh. #738
		//for (Component comp: new Component[] {this.popup}) {
		for (Component comp: new Component[] {this.popup, this.popupCode}) {
		// END KGU#708 2019-09-26
			if (comp != null) {
				try {
					javax.swing.SwingUtilities.updateComponentTreeUI(comp);
				}
				catch (Exception ex) {
					System.err.println("L&F problem with " + comp);
				}
			}
		}
	}
	// END KGU#646 2019-02-05

	// START BOB 2020-05-25
	@Override
	public boolean isRestricted() {
		return noExportImport;
	}

	/**
	 * Controls whether GUI elements providing code import or export be
	 * suppressed
	 * @param restricted - true to disable menu items offering export
	 */
	// START KGU#868 2020-06-03: Bugfix #868
//	public void setRestricted(boolean restricted) {
//		this.restricted = restricted;
//		popupCode.setVisible(!restricted);
//	}
	public void hideExportImport()
	{
		noExportImport = true;
		popupCode.setVisible(false);
		diagram.setCodePreview(false);
		// START KGU#870 2020-06-06: Bugfix #868, #870 group export had been forgotten
		arrangerIndex.hideExportImport();
		// END KGU#870 2020-06-06
	}
	// END KGU#868 2020-06-03
	// END BOB 2020-05-25
	
	// START KGU#872 2020-10-17: Enh. #872
	/**
	 * Builds a message with with a menu path hint from a {@link LangTextHolder} and the
	 * given caption array.
	 * @param _label - the {@link LangTextHolder} providing the translated text template
	 * @param _menuPath - array of translated menu captions to be appended as path
	 * @return the composed string
	 */
	private String buildMessageWithMenuRef(LangTextHolder _label, String[] _menuPath)
	{
		StringBuilder msg = new StringBuilder(_label.getText());
		msg.append(" → ");
		msg.append(msgMenuHint.getText());
		msg.append(" \"");
		for (int i = 0; i < _menuPath.length; i++)
		{
			if (i > 0) {
				msg.append(" ► ");
			}
			msg.append(_menuPath[i]);
		}
		msg.append('\"');
		return msg.toString();
	}
	// END KGU#239 2016-08-12


}<|MERGE_RESOLUTION|>--- conflicted
+++ resolved
@@ -86,12 +86,8 @@
  *      Kay Gürtzig     2020-06-06      Bugfix #868/#870: Suppression of group export had been forgotten.
  *      Kay Gürtzig     2020-10-17      Enh. #872: New toolbar with 2 display mode indicators
  *      Kay Gürtzig     2020-12-11      Bugfix #885: Display mode indicator visibility mended
-<<<<<<< HEAD
  *      Kay Gürtzig     2020-12-15      Bugfix #885 enabling rule for the mode display was still flawed
-=======
- *      Kay Gürtzig     2020-10-15      Bugfix #885 enabling rule for the mode display was still flawed
  *      Kay Gürtzig     2021-01-01      Enh. #903: C operator display mode indicator visibility modified
->>>>>>> 2aaaf368
  *
  ******************************************************************************************************
  *
