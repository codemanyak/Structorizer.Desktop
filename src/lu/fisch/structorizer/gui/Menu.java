/*
    Structorizer
    A little tool which you can use to create Nassi-Shneiderman Diagrams (NSD)

    Copyright (C) 2009  Bob Fisch

    This program is free software: you can redistribute it and/or modify
    it under the terms of the GNU General Public License as published by
    the Free Software Foundation, either version 3 of the License, or any
    later version.

    This program is distributed in the hope that it will be useful,
    but WITHOUT ANY WARRANTY; without even the implied warranty of
    MERCHANTABILITY or FITNESS FOR A PARTICULAR PURPOSE.  See the
    GNU General Public License for more details.

    You should have received a copy of the GNU General Public License
    along with this program.  If not, see <http://www.gnu.org/licenses/>.
*/

package lu.fisch.structorizer.gui;

/******************************************************************************************************
 *
 *      Author:         Bob Fisch
 *
 *      Description:    This class is responsible for setting up the entire menubar.
 *
 ******************************************************************************************************
 *
 *      Revision List
 *
 *      Author          Date            Description
 *      ------          ----            -----------
 *      Bob Fisch       2007-12-30      First Issue
 *      Bob Fisch       2008-04-12      Adapted for Generator plugin
 *      Kay Gürtzig     2015-11-03      Additions for FOR loop enhancement (KGU#3)
 *      Kay Gürtzig     2015-11-22      Adaptations for handling selected non-empty Subqueues (KGU#87)
 *      Kay Gürtzig     2015-11-25      Error labels error13_3 (KGU#78), error15 (KGU#2), and error_16_x added
 *      Kay Gürtzig     2015-11-26      New error label error14_3 (KGU#3) added
 *      Kay Gürtzig     2015-11-28      New error label error17 (KGU#47) added
 *      Kay Gürtzig     2016-01-03/04   Enh. #87: New menu items and buttons for collapsing/expanding 
 *      Kay Gürtzig     2016-01-21      Bugfix #114: Editing restrictions during execution, breakpoint menu item
 *      Kay Gürtzig     2016-01-22      Bugfix for Enh. #38 (addressing moveUp/moveDown, KGU#143 + KGU#144).
 *      Kay Gürtzig     2016-04-01      Issue #144: Favourite code export menu item, #142 accelerator keys added
 *      Kay Gürtzig     2016-04-06      Enh. #158: Key bindings for editNSD, moveUpNSD, moveDownNSD
 *      Kay Gürtzig     2016-04-12      Enh. #137: New message error16_7 introduced.
 *      Kay Gürtzig     2016-04-24      Fix #173: Mnemonics for menus Diagram and Help had been compromised
 *      Kay Gürtzig     2016-07-07      Enh. #188: New menu item "wand" for element conversion (KGU#199)
 *      Kay Gürtzig     2016-07-22      Enh. #199: New help menu item "user guide" for element conversion (KGU#208)
 *      Kay Gürtzig     2016-07-28      Enh. #206: New Dialog message text holders
 *      Kay Gürtzig     2016-07-31      Enh. #128: New Diagram menu item "Comments + text"
 *      Kay Gürtzig     2016-08-02      Enh. #215: menuDiagramBreakTrigger added, new message text holders
 *      Kay Gürtzig     2016-08-03      Enh. #222: New possibility to load translations from a text file
 *      Kay Gürtzig     2016-08-04      Most persistent attributes set to final
 *      Bob Fisch       2016-08-08      Redesign of the Language choice mechanisms (#225 fixed by Kay Gürtzig)
 *      Kay Gürtzig     2016-08-12      Enh. #231: Additions for Analyser checks 18 and 19 (variable name collisions) 
 *      Kay Gürtzig     2016-08-12      Enh. #231: Analyser checks re-organised to arrays for easier maintenance
 *                                      two new checks introduced (variable name collisions)
 *      Kay Gürtzig     2016-09-01      Bugfix #233: CASE insertion by F10 had been averted by menu bar
 *      Kay Gürtzig     2016-09-04      Structural redesign for menuPreferencesLanguage
 *      Kay Gürtzig     2016-09-15      Issue #243: Additional text holders for forgotten message box texts
 *      Kay Gürtzig     2016-09-22      New text holder / messages for Analyser
 *      Kay Gürtzig     2016-09-26/03   Enh. #253: Refactoring support
 *      Kay Gürtzig     2016-10-11      Enh. #267: error15 renamed to error15_1, new error15_2
 *      Kay Gürtzig     2016-10-13      Enh. #270: Menu items for the disabling of elements
 *      Kay Gürtzig     2016-10-16      Enh. #272: Menu items for the replacement of Turtleizer command sets
 *      Kay Gürtzig     2016-11-17      Bugfix #114: Prerequisites for editing during execution revised
 *      Kay Gürtzig     2016-12-02      Enh. #300: New menu entry to enable online update retrieval
 *      Kay Gürtzig     2016-12-14      Enh. #305: New menu entry to enable/disable Arranger index
 *                                      KGU#310: New Debug menu
 *      Kay Gürtzig     2016-12-17      Enh. #267: New Analyser error15_3
 *      Kay Gürtzig     2017-01-07      Enh. #329: New Analyser error21
 *      Kay Gürtzig     2017-03-15      Enh. #354: All code import merged to a single menu item
 *      Kay Gürtzig     2017-03-23      Enh. #380: New menu entry to convert a sequence in a subroutine
 *      Kay Gürtzig     2017-03-28      Enh. #387: New menu entry "Save All"
 *      Kay Gürtzig     2017-04-04      Enh. #388: New Analyser error for constant definitions (no. 22)
 *      Kay Gürtzig     2017-04-11      Enh. #389: Additional messages for analysis of import calls
 *      Kay Gürtzig     2017-04-20      Enh. #388: Second error (error22_2) for constant analysis
 *      Kay Gürtzig     2017-04-26/28   Enh. KGU#386: Method for plugin menu items, diagram file import
 *      Kay Gürtzig     2017-05-16      Enh. #389: Third diagram type ("includable") added
 *      Kay Gürtzig     2017-05-21      Enh. #372: New menu entry and accelerator for AttribeInspector
 *      Kay Gürtzig     2017-06-13      Enh. #415: Find&Replace menu item
 *      Kay Gürtzig     2017-11-05      Enh. #452: Preference "simplified toolbars" introduced
 *      Kay Gürtzig     2017-11-09      Enh. #415: New accelerator key for menuEditCopyDiagramEMF
 *      Kay Gürtzig     2017-11-20      Enh. #452/#459: Revisions for guided tours, enh. #469: Accelerators for debug menu
 *      Kay Gürtzig     2017-12-06      Enh. #487: New menu items for hiding of declaration sequences
 *      Kay Gürtzig     2017-12-14/15   Enh. #492: Configuration of external element names added
 *      Kay Gürtzig     2018-01-18      Issue #4: Icon association modified
 *      Kay Gürtzig     2018-01-18/19   Enh. #490: New preferences menu item added (DiagramController aliases)
 *      Kay Gürtzig     2018-02-07      Enh. #4, #81: Icon retrieval updated, scaling for plugin icons
 *      Kay Gürtzig     2018-02-12      Issue #4: Separate icons for FOR loops introduced
 *      Kay Gürtzig     2018-02-13      Issue #510: All "arrowed" element icons replaced by conv. element icons
 *      Kay Gürtzig     2018-03-14      Enh. #519: New ctrl+wheel preference together with old menuDiagramWheel in Preferences menu
 *      Kay Gürtzig     2018-03-15      Bugfix #522: New messages for subroutine outsourcing 
 *      Kay Gürtzig     2018-10-26      Enh. #619: New menu entries and messages for line breaking
 *      Kay Gürtzig     2018-12-24      Toolkit.getDefaultToolkit().getMenuShortcutKeyMask() calls concentrated
 *      Kay Gürtzig     2019-01-04      Enh. #657: Key bindings Ctrl-G and Ctrl-Shift-G withdrawn (too rarely used)
 *      Kay Gürtzig     2919-02-20      Issue #686: Improved the detection of the current Look and Feel
 *      Kay Gürtzig     2019-02-26      Enh. #689: New menu item to edit the sub diagram referred by a CALL
 *      Kay Gürtzig     2019-03-07      Enh. #385: New message error20_2, error20 renamed in error20_1
 *      Kay Gürtzig     2019-03-16      Enh. #56: New menu items to add TRY-CATCH elements *
 *      Kay Gürtzig     2019-03-17      Issue #56: breakpoint items disabled for Forever and Try elements.
 *      Kay Gürtzig     2019-03-22      Enh. #452: Several popup menu items made invisible on simplified mode
 *      Kay Gürtzig     2019-03-27      Enh. #717: New menu entry menuPreferencesWheelUnit
 *      Kay Gürtzig     2019-08-02/03   Issue #733 Selective property export mechanism implemented.
 *      Kay Gürtzig     2019-08-06      Enh. #740: Backup mechanism for the explicit loading of INI files
 *      Kay Gürtzig     2019-09-13      Enh. #746: Re-translation of import plugin menu items (LangEventListener)
 *      Kay Gürtzig     2019-09-17      Issues #747/#748: Menu items for Try elements, shortcuts for Try, Parallel, Forever
 *      Kay Gürtzig     2019-09-24      Enh. #738: New menu items for code preview
 *      Kay Gürtzig     2019-09-30      KGU#736 Precaution against newlines in tooltips
 *      Kay Gürtzig     2019-11-08      Enh. #770: New analyser checks 27, 28 (CASE elements)
 *      Kay Gürtzig     2020-01-20      Enh. #801: Messages and a new menu item for offline help support
 *      Kay Gürtzig     2020-03-03      Enh. #440: New export menu entries for PapDesigner export
 *      Kay Gürtzig     2020-03-29      Issue #841: New message error20_3
 *      Bob Fisch       2020-05-25      New "restricted" flag to suppress GUI elements offering code import/export
 *      Kay Gürtzig     2020-06-03      Bugfix #868: Suppression of export / import now works without side-effect
 *      Kay Gürtzig     2020-06-06      Issue #440: Submenu items for PapDesigner export now also with icon
 *      Kay Gürtzig     2020-08-12      Enh. #800: Started to redirect syntactic analysis to class Syntax
 *      Kay Gürtzig     2020-10-16      Bugfix #874: New warning variant error07_5 (non-ascii letters in identifiers)
 *      Kay Gürtzig     2020-10-17      Enh. #872: New display mode "Operators in C style"
 *      Kay Gürtzig     2020-12-15      Bugfix #885 enabling rule for the C operator mode was flawed
 *      Kay Gürtzig     2020-12-20      New message for bugfix #892
 *      Kay Gürtzig     2020-12-21      Enh. #893: New menu entry for language preview
 *      Kay Gürtzig     2021-01-01      Enh. #903: menuDiagramOperatorsC enabling condition modified
 *      Kay Gürtzig     2021-01-10      Enh. #910: Effective menu support for actual DiagramControllers
 *      Kay Gürtzig     2021-01-13      "About" icon replaced
 *      Kay Gürtzig     2021-02-11      Enh. #893: Revalidation of the preference menu enforced after locale setting
 *      Kay Gürtzig     2021-02-24      Issue #944: Version info announcing Java upgrade to 11 added
 *      Kay Gürtzig     2021-03-03      Issue #954: Modified behaviour of "Clear all Breakpoints" button
 *      Kay Gürtzig     2021-04-15      Enh. #967: menu item menuDiagramARM as introduced by A. Simonetta disabled 
 *      Kay Gürtzig     2021-10-05      Enh. #992: Messages for new Analyser check 30 against bracket faults
 *      Kay Gürtzig     2021-12-04      Enh. #800: Message for new grammar-based Analyser check 31
 *      Kay Gürtzig     2023-10-06      Issue #311: Parts of the "Diagram" menu moved to a new "View" menu
 *      Kay Gürtzig     2023-10-13      Issue #980: New messages for declaration syntax check (error31_*)
<<<<<<< HEAD
 *      Kay Gürtzig     2023-11-09      Issue #800: Obsolete refactoring support (#253) removed/disabled
=======
 *      Kay Gürtzig     2023-11-09      Issue #311: Preference dump selection dialog adapted to menu changes;
 *                                      menuEditCopyDiagramPNG and menuEditCopyDiagramEMF moved to menuDiagram
>>>>>>> f66e3a01
 *
 ******************************************************************************************************
 *
 *      Comment:		/
 *      
 *      2023-11-09 Issues #253 / #800 (Kay Gürtzig)
 *      - Refactoring as introduced with #253 is beeing made superfluous by internally storing fix marker
 *        symbols like §PREFOR§ in the text tokens instead of holding user-specific keywords. This way,
 *        only on display and editing a translation is required but nowhere else.
 *      2021-04-15 Enh. #967 - ARMGenerator (Kay Gürtzig)
 *      - Alessandro Simonetta (AS) introduced a new checkbox menu item in the Diagram menu to switch
 *        among Gnu and Keil assembler syntax for ARM code export. While there is no Executor support
 *        for ARM code content of diagram elements, however, this makes little sense. So a plugin-specific
 *        export option was inserted to control the ARMGenerator mode instead.
 * 
 ******************************************************************************************************///


import java.util.*;
import java.util.logging.Level;
import java.util.logging.Logger;
import java.io.*;
import java.net.URL;
import java.awt.*;
import java.awt.event.*;

import javax.swing.*;
import javax.swing.filechooser.FileNameExtensionFilter;

import lu.fisch.structorizer.elements.*;
import lu.fisch.structorizer.gui.Menu;
import lu.fisch.structorizer.helpers.*;
import lu.fisch.structorizer.io.INIFilter;
import lu.fisch.structorizer.io.Ini;
import lu.fisch.structorizer.locales.LangEvent;
import lu.fisch.structorizer.locales.LangEventListener;
import lu.fisch.structorizer.locales.LangMenuBar;
import lu.fisch.structorizer.locales.LangTextHolder;
import lu.fisch.structorizer.locales.Locale;
import lu.fisch.structorizer.locales.Locales;
import lu.fisch.structorizer.locales.Translator;
import lu.fisch.structorizer.parsers.*;
import lu.fisch.structorizer.syntax.Syntax;
import lu.fisch.utils.BString;
import lu.fisch.utils.StringList;

@SuppressWarnings("serial")
// START KGU#725 2019-09-13: Enh. #746
//public class Menu extends LangMenuBar implements NSDController
public class Menu extends LangMenuBar implements NSDController, LangEventListener
// END KGU#725 2019-09-13
{
	public enum PluginType { GENERATOR, PARSER, IMPORTER, CONTROLLER };
	
	// START KGU#484 2018-03-22: Issue #463
	public static final Logger logger = Logger.getLogger(Menu.class.getName());
	// END KGU#484 2018-03-22
	private Diagram diagram = null;
	private NSDController NSDControl = null;

	// Menu "File"
	protected final JMenu menuFile = new JMenu("File");
	// Submenus of "File"
	protected final JMenuItem menuFileNew = new JMenuItem("New", IconLoader.getIcon(1));
	protected final JMenuItem menuFileSave = new JMenuItem("Save", IconLoader.getIcon(3));
	protected final JMenuItem menuFileSaveAs = new JMenuItem("Save As ...", IconLoader.getIcon(92));
	// START KGU#373 2017-03-28: Enh. #387
	protected final JMenuItem menuFileSaveAll = new JMenuItem("Save All", IconLoader.getIcon(69));
	//  END KGU#373 2017-03-28
	protected final JMenuItem menuFileOpen = new JMenuItem("Open ...", IconLoader.getIcon(2));
	protected final JMenuItem menuFileOpenRecent = new JMenu("Open Recent File");
	protected final JMenu menuFileExport = new JMenu("Export");
	// Submenu of "File -> Export"
	protected final JMenu menuFileExportPicture = new JMenu("Picture");
	// START KGU#486 2018-01-18: Issue #4 icon redesign
//	protected final JMenuItem menuFileExportPicturePNG = new JMenuItem("PNG ...",IconLoader.getIcon(32));
//	protected final JMenuItem menuFileExportPicturePNGmulti = new JMenuItem("PNG (multiple) ...",IconLoader.getIcon(32));
//	protected final JMenuItem menuFileExportPictureEMF = new JMenuItem("EMF ...",IconLoader.getIcon(32));
//	protected final JMenuItem menuFileExportPictureSWF = new JMenuItem("SWF ...",IconLoader.getIcon(32));
//	protected final JMenuItem menuFileExportPicturePDF = new JMenuItem("PDF ...",IconLoader.getIcon(32));
//	protected final JMenuItem menuFileExportPictureSVG = new JMenuItem("SVG ...",IconLoader.getIcon(32));
	protected final JMenuItem menuFileExportPicturePNG = new JMenuItem("PNG ...",IconLoader.getIcon(88));
	protected final JMenuItem menuFileExportPicturePNGmulti = new JMenuItem("PNG (multiple) ...",IconLoader.getIcon(88));
	protected final JMenuItem menuFileExportPictureEMF = new JMenuItem("EMF ...",IconLoader.getIcon(88));
	protected final JMenuItem menuFileExportPictureSWF = new JMenuItem("SWF ...",IconLoader.getIcon(88));
	protected final JMenuItem menuFileExportPicturePDF = new JMenuItem("PDF ...",IconLoader.getIcon(88));
	protected final JMenuItem menuFileExportPictureSVG = new JMenuItem("SVG ...",IconLoader.getIcon(88));
	// END KGU#486 2018-01-18
	// START KGU#396 2020-03-03: Enh. #440
	protected final JMenu menuFileExportPap = new JMenu("PapDesigner");
	protected final JMenuItem menuFileExportPap1966 = new JMenuItem("DIN 66001 / 1966 ...");
	protected final JMenuItem menuFileExportPap1982 = new JMenuItem("DIN 66001 / 1982 ...");
	// END KGU#396 2020-03-03
	protected final JMenu menuFileExportCode = new JMenu("Code");
	// START KGU#171 2016-04-01: Enh. #144 - new menu item for Favourite Code Export
	protected static final LangTextHolder lbFileExportCodeFavorite = new LangTextHolder("Export as % Code");	// Label template for translation
	// START KGU#486 2018-01-18: Issue #4 icon redesign
	//protected final JMenuItem menuFileExportCodeFavorite = new JMenuItem("Export Fav. Code", IconLoader.getIcon(4));
	protected final JMenuItem menuFileExportCodeFavorite = new JMenuItem("Export Fav. Code", IconLoader.getIcon(87));
	// END KGU#486 2018-01-18
	// END KGU#171 2016-04-01
	protected final JMenu menuFileImport = new JMenu("Import");
	// Submenu of "File -> Import"
	// START KGU#354 2017-03-14: Enh. #354 We use one unified menu item for all code import now
	//protected final JMenuItem menuFileImportPascal = new JMenuItem("Pascal Code ...",IconLoader.getIcon(4));
	protected final JMenuItem menuFileImportCode = new JMenuItem("Source Code ...", IconLoader.getIcon(87));
	// END KGU#354 2017-03-14
	//protected final JMenuItem menuFileImportNSDEd = new JMenuItem("Foreign NSD editor file ...", IconLoader.getIcon(74));

	
	// START KGU#363 2017-05-19: Enh. #372
	protected final JMenuItem menuFileAttributes = new JMenuItem("Inspect attributes ...", IconLoader.getIcon(86));
	// END KGU#363 2017-05-19
	// START KGU#2 2015-11-19: New menu item to have the Arranger present the diagram
	protected final JMenuItem menuFileArrange = new JMenuItem("Arrange", IconLoader.getIcon(105));
	// END KGU#2 2015-11-19
	protected final JMenuItem menuFilePrint = new JMenuItem("Print ...",IconLoader.getIcon(41));
    // START BOB 2016-08-02
	protected final JMenuItem menuFileTranslator = new JMenuItem("Translator", IconLoader.getIcon(113));
    // END BOB 2016-08-02
	protected final JMenuItem menuFileQuit = new JMenuItem("Quit", IconLoader.getIcon(122));

	// Menu "Edit"
	protected final JMenu menuEdit = new JMenu("Edit");
	// Submenu of "Edit"
	protected final JMenuItem menuEditUndo = new JMenuItem("Undo",IconLoader.getIcon(39));
	protected final JMenuItem menuEditRedo = new JMenuItem("Redo",IconLoader.getIcon(38));
	protected final JMenuItem menuEditCut = new JMenuItem("Cut",IconLoader.getIcon(44));
	protected final JMenuItem menuEditCopy = new JMenuItem("Copy",IconLoader.getIcon(42));
	protected final JMenuItem menuEditPaste = new JMenuItem("Paste",IconLoader.getIcon(43));
	// START KGU#324 2017-05-30: Enh. #415
	protected final JMenuItem menuEditFindReplace = new JMenuItem("Find/Replace", IconLoader.getIcon(73));
	// END KGU#324 2017-05-30
	protected final JMenuItem menuEditCopyDiagramPNG = new JMenuItem("Copy bitmap diagram to clipboard",IconLoader.getIcon(32));
	protected final JMenuItem menuEditCopyDiagramEMF = new JMenuItem("Copy vector diagram to clipboard",IconLoader.getIcon(32));
	// START KGU#282 2016-10-16: Issue #272: Options to upgrade or downgrade graphics
	protected final JMenuItem menuEditUpgradeTurtle = new JMenuItem("To fine graphics",IconLoader.getIcon(27));
	protected final JMenuItem menuEditDowngradeTurtle = new JMenuItem("To integer graphics",IconLoader.getIcon(28));
	// END KGU#282 2016-10-16
	// START KGU#602 2018-10-26: enh. #619
	protected final JMenuItem menuEditBreakLines = new JMenuItem("(Re-)break text lines ...", IconLoader.getIcon(56));
	// END KGU#602 2018-10-26
	// START KGU#667 2019-02-26: Enh. #689 - summon the called subroutine for editing
	protected final JMenuItem menuEditSummonSub = new JMenuItem("Edit subroutine ...", IconLoader.getIcon(21));
	// END KGU#667 2019-02-26

	protected final JMenu menuView = new JMenu("View");
	// START KGU#310 2023-10-06: Issue #311 Moved to new menuView
	protected final JCheckBoxMenuItem menuViewComment = new JCheckBoxMenuItem("Show comments?", IconLoader.getIcon(77));
	protected final JCheckBoxMenuItem menuViewMarker = new JCheckBoxMenuItem("Highlight variables?", IconLoader.getIcon(79));
	// START KGU#872 2020-10-17: Enh. #872 - New display mode or operators
	protected final JCheckBoxMenuItem menuViewOperatorsC = new JCheckBoxMenuItem("Show operators in C style?", IconLoader.getIcon(124));
	// END KGU#872 2020-10-17
	protected final JCheckBoxMenuItem menuViewDIN = new JCheckBoxMenuItem("DIN 66261?", IconLoader.getIcon(82));
	protected final JCheckBoxMenuItem menuViewAnalyser = new JCheckBoxMenuItem("Analyse structogram?", IconLoader.getIcon(83));
	protected final JCheckBoxMenuItem menuViewSwitchComments = new JCheckBoxMenuItem("Switch text/comments?", IconLoader.getIcon(102));
	// START KGU#227 2016-07-31: Enh. #128
	protected final JCheckBoxMenuItem menuViewCommentsPlusText = new JCheckBoxMenuItem("Comments plus texts?", IconLoader.getIcon(111));
	// END KGU#227 2016-07-31
	// START KGU#477 2017-12-06: Enh. #487
	protected final JCheckBoxMenuItem menuViewHideDeclarations = new JCheckBoxMenuItem("Hide declarations?", IconLoader.getIcon(85));
	// END KGU#477 2017-12-06
	// START KGU#305 2016-12-14: Enh. #305
	protected final JCheckBoxMenuItem menuViewIndex = new JCheckBoxMenuItem("Show Arranger index?", IconLoader.getIcon(29));
	// END KGU#305 2016-12-14
	// START KGU#705 2019-09-23: Enh. #738
	protected final JCheckBoxMenuItem menuViewPreview = new JCheckBoxMenuItem("Show Code preview?", IconLoader.getIcon(87));
	// END KGU#705 2019-09-23
	// END KGU#310 2023-10-06

	// Menu "Diagram"
	protected final JMenu menuDiagram = new JMenu("Diagram");
	// Submenus of "Diagram"
	protected final JMenu menuDiagramAdd = new JMenu("Add");
	// Submenu "Diagram -> Add -> Before"
	protected final JMenu menuDiagramAddBefore = new JMenu("Before");
	// Submenus for adding Elements "Before"
	protected final JMenuItem menuDiagramAddBeforeInst = new JMenuItem("Instruction",IconLoader.getIcon(/*7*/57));
	protected final JMenuItem menuDiagramAddBeforeAlt = new JMenuItem("IF statement",IconLoader.getIcon(/*8*/60));
	protected final JMenuItem menuDiagramAddBeforeCase = new JMenuItem("CASE statement",IconLoader.getIcon(/*47*/64));
	// START KGU#493 2018-02-12: Issue #4
	//protected final JMenuItem menuDiagramAddBeforeFor = new JMenuItem("FOR loop",IconLoader.getIcon(9));
	protected final JMenuItem menuDiagramAddBeforeFor = new JMenuItem("FOR loop",IconLoader.getIcon(/*95*/74));
	// END KGU#493 2018-02-12
	protected final JMenuItem menuDiagramAddBeforeWhile = new JMenuItem("WHILE loop",IconLoader.getIcon(/*10*/62));
	protected final JMenuItem menuDiagramAddBeforeRepeat = new JMenuItem("REPEAT loop",IconLoader.getIcon(/*11*/63));
	protected final JMenuItem menuDiagramAddBeforeForever = new JMenuItem("ENDLESS loop",IconLoader.getIcon(/*9*/61));
	protected final JMenuItem menuDiagramAddBeforeCall = new JMenuItem("Call",IconLoader.getIcon(/*49*/58));
	protected final JMenuItem menuDiagramAddBeforeJump = new JMenuItem("Jump",IconLoader.getIcon(/*56*/59));
	protected final JMenuItem menuDiagramAddBeforePara = new JMenuItem("Parallel",IconLoader.getIcon(/*90*/91));
	// START KGU#686 2019-03-16: Enh. #56
	protected final JMenuItem menuDiagramAddBeforeTry = new JMenuItem("Try-Catch",IconLoader.getIcon(120));
	// END KGU#686 2019-03-16

	// Submenu "Diagram -> Add -> After"
	protected final JMenu menuDiagramAddAfter = new JMenu("After");
	// Submenus for adding Elements "After"
	protected final JMenuItem menuDiagramAddAfterInst = new JMenuItem("Instruction",IconLoader.getIcon(/*12*/57));
	protected final JMenuItem menuDiagramAddAfterAlt = new JMenuItem("IF statement",IconLoader.getIcon(/*13*/60));
	protected final JMenuItem menuDiagramAddAfterCase = new JMenuItem("CASE statement",IconLoader.getIcon(/*48*/64));
	// START KGU#493 2018-02-12: Issue #4
	//protected final JMenuItem menuDiagramAddAfterFor = new JMenuItem("FOR loop",IconLoader.getIcon(14));
	protected final JMenuItem menuDiagramAddAfterFor = new JMenuItem("FOR loop",IconLoader.getIcon(/*97*/74));
	// END KGU#493 2018-02-12
	protected final JMenuItem menuDiagramAddAfterWhile = new JMenuItem("WHILE loop",IconLoader.getIcon(/*15*/62));
	protected final JMenuItem menuDiagramAddAfterRepeat = new JMenuItem("REPEAT loop",IconLoader.getIcon(/*16*/63));
	protected final JMenuItem menuDiagramAddAfterForever = new JMenuItem("ENDLESS loop",IconLoader.getIcon(/*14*/61));
	protected final JMenuItem menuDiagramAddAfterCall = new JMenuItem("Call",IconLoader.getIcon(/*50*/58));
	protected final JMenuItem menuDiagramAddAfterJump = new JMenuItem("Jump",IconLoader.getIcon(/*55*/59));
	protected final JMenuItem menuDiagramAddAfterPara = new JMenuItem("Parallel",IconLoader.getIcon(/*89*/91));
	// START KGU#686 2019-03-16: Enh. #56
	protected final JMenuItem menuDiagramAddAfterTry = new JMenuItem("Try-Catch",IconLoader.getIcon(120));
	// END KGU#686 2019-03-16

	protected final JMenuItem menuDiagramEdit = new JMenuItem("Edit",IconLoader.getIcon(6));
	protected final JMenuItem menuDiagramDelete = new JMenuItem("Delete",IconLoader.getIcon(5));
	protected final JMenuItem menuDiagramMoveUp = new JMenuItem("Move up",IconLoader.getIcon(19));
	protected final JMenuItem menuDiagramMoveDown = new JMenuItem("Move down",IconLoader.getIcon(20));
	// START KGU#199 2016-07-06: Enh. #188 - We allow instruction conversion
	protected final JMenuItem menuDiagramTransmute = new JMenuItem("Transmute", IconLoader.getIcon(109));
	// END KGU#199 2016-07-06
	// START KGU#365 2017-03-23: Enh. #380 - conversion of sequence in a subroutine
	protected final JMenuItem menuDiagramOutsource = new JMenuItem("Outsource", IconLoader.getIcon(68));
	// END KGU#365 2017-03-23
	// START KGU#123 2016-01-03: New menu items for collapsing/expanding (addresses #65)
	protected final JMenuItem menuDiagramCollapse = new JMenuItem("Collapse", IconLoader.getIcon(106));
	protected final JMenuItem menuDiagramExpand = new JMenuItem("Expand", IconLoader.getIcon(107));
	// END KGU#123 2016-01-03
	// START KGU#310 2016-12-14: Renamed and moved to menu "Debug"
//	// START KGU#277 2016-10-13: Enh. #270: Disabling of elements
//	protected final JMenuItem menuDiagramDisable = new JMenuItem("Disable", IconLoader.getIcon(26));
//	// END KGU#277 2016-10-13
//	// START KGU#143 2016-01-21: Bugfix #114 - Compensate editing restriction by accelerator4
//	protected final JMenuItem menuDiagramBreakpoint = new JMenuItem("Toggle Breakpoint", IconLoader.getIcon(103));
//	// END KGU#143 2016-01-21
//	// START KGU#213 2016-08-02: Enh. #215
//	protected final JMenuItem menuDiagramBreakTrigger = new JMenuItem("Specify break trigger...", IconLoader.getIcon(112));
//	// END KGU#143 2016-08-02
	// END KGU#310 2016-12-14

	protected final JMenu menuDiagramType = new JMenu("Type");
	protected final JCheckBoxMenuItem menuDiagramTypeProgram = new JCheckBoxMenuItem("Main", IconLoader.getIcon(22));
	// START AS 2021-03-25: Enh. #967 - KGU 2021-04-15 disabled in favour of a plugin-specific export option
	//protected final JCheckBoxMenuItem menuDiagramARM = new JCheckBoxMenuItem("GNU compiler for ARM", IconLoader.getIcon(129));
	// END AS 2021-03-25
	protected final JCheckBoxMenuItem menuDiagramTypeFunction = new JCheckBoxMenuItem("Sub", IconLoader.getIcon(21));
	//START KGU#376 2017-05-16: Enh. #389
	protected final JCheckBoxMenuItem menuDiagramTypeInclude = new JCheckBoxMenuItem("Includable", IconLoader.getIcon(71));
	//END KGU#376 2017-05-16
	protected final JCheckBoxMenuItem menuDiagramUnboxed = new JCheckBoxMenuItem("Unframed diagram?", IconLoader.getIcon(40));
	// START KGU#310 2023-10-06: Issue #311 Moved to new menuView
//	protected final JCheckBoxMenuItem menuDiagramComment = new JCheckBoxMenuItem("Show comments?", IconLoader.getIcon(77));
//	protected final JCheckBoxMenuItem menuDiagramMarker = new JCheckBoxMenuItem("Highlight variables?", IconLoader.getIcon(79));
//	// START KGU#872 2020-10-17: Enh. #872 - New display mode or operators
//	protected final JCheckBoxMenuItem menuDiagramOperatorsC = new JCheckBoxMenuItem("Show operators in C style?", IconLoader.getIcon(124));
//	// END KGU#872 2020-10-17
//	protected final JCheckBoxMenuItem menuDiagramDIN = new JCheckBoxMenuItem("DIN 66261?", IconLoader.getIcon(82));
//	protected final JCheckBoxMenuItem menuDiagramAnalyser = new JCheckBoxMenuItem("Analyse structogram?", IconLoader.getIcon(83));
//	protected final JCheckBoxMenuItem menuDiagramSwitchComments = new JCheckBoxMenuItem("Switch text/comments?", IconLoader.getIcon(102));
//	// START KGU#227 2016-07-31: Enh. #128
//	protected final JCheckBoxMenuItem menuDiagramCommentsPlusText = new JCheckBoxMenuItem("Comments plus texts?", IconLoader.getIcon(111));
//	// END KGU#227 2016-07-31
//	// START KGU#477 2017-12-06: Enh. #487
//	protected final JCheckBoxMenuItem menuDiagramHideDeclarations = new JCheckBoxMenuItem("Hide declarations?", IconLoader.getIcon(85));
//	// END KGU#477 2017-12-06
//	// START KGU#305 2016-12-14: Enh. #305
//	protected final JCheckBoxMenuItem menuDiagramIndex = new JCheckBoxMenuItem("Show Arranger index?", IconLoader.getIcon(29));
//	// END KGU#305 2016-12-14
//	// START KGU#705 2019-09-23: Enh. #738
//	protected final JCheckBoxMenuItem menuDiagramPreview = new JCheckBoxMenuItem("Show Code preview?", IconLoader.getIcon(87));
//	// END KGU#705 2019-09-23
	// END KGU#310 2023-10-06

	// Menu "Preferences"
	// START KGU#466 2019-08-02: Issue #733 - prepare a selective preferences export, lazy initialisation
	private static final HashMap<String, String[]> preferenceKeys = new LinkedHashMap<String, String[]>();
	// END KGU#466 2019-08-02
	
	protected final JMenu menuPreferences = new JMenu("Preferences");
	// Submenu of "Preferences"
	// START KGU#300 2016-12-02: Enh. #300
	protected final JCheckBoxMenuItem menuPreferencesNotifyUpdate = new JCheckBoxMenuItem("Notify of new versions?",IconLoader.getIcon(52));
	// END KGU#2016-12-02
	// START KGU#456 2017-11-05: Enh. #452
	protected final JCheckBoxMenuItem menuPreferencesSimplified = new JCheckBoxMenuItem("Simplified toolbars?",IconLoader.getIcon(75));
	// END KGU#456 2017-11-05
	protected final JMenuItem menuPreferencesFont = new JMenuItem("Font ...",IconLoader.getIcon(23));
	protected final JMenuItem menuPreferencesColors = new JMenuItem("Colors ...",IconLoader.getIcon(31));
	protected final JMenuItem menuPreferencesOptions = new JMenuItem("Structures ...",IconLoader.getIcon(40));
	protected final JMenuItem menuPreferencesParser = new JMenuItem("Parser ...",IconLoader.getIcon(4));
	protected final JMenuItem menuPreferencesAnalyser = new JMenuItem("Analyser ...",IconLoader.getIcon(83));
	// START KGU#309 2016-12-15: Enh. #310 - new options for saving diagrams
	protected final JMenuItem menuPreferencesSaving = new JMenuItem("Saving ...",IconLoader.getIcon(3));
	// END KGU#309 2016-12-15
	protected final JMenuItem menuPreferencesExport = new JMenuItem("Export ...",IconLoader.getIcon(32));
	protected final JMenuItem menuPreferencesImport = new JMenuItem("Import ...",IconLoader.getIcon(25));
	protected final JMenu menuPreferencesLanguage = new JMenu("Language");
	// START KGU#242 2016-09-04: Structural redesign - generic generation of language menu items
	protected final Hashtable<String, JCheckBoxMenuItem> menuPreferencesLanguageItems = new Hashtable<String, JCheckBoxMenuItem>(Locales.LOCALES_LIST.length);
	// END KGU#242 2016-09-04
	// START KGU#232 2016-08-03/2016-09-06: Enh. #222
	protected final JMenuItem menuPreferencesLanguageFromFile = new JCheckBoxMenuItem("From file ...",IconLoader.getLocaleIconImage("empty"));
	// END KGU#232 2016-08-03/2016-09-06
	// START KGU#892 2020-12-21: Enh. #893 - better visibility of preview locale
	protected final JMenuItem menuPreferencesLanguagePreview = new JCheckBoxMenuItem("Translator preview", IconLoader.getIcon(113));
	// END KGU#892 2020-12-21
	// START KGU#479 2017-12-14: Enh. #492
	protected final JMenuItem menuPreferencesElements = new JMenuItem("Element names ...", IconLoader.getIcon(74));
	// END KGU#479 2017-12-14
	// START KGU#480 2018-01-18: Enh. #490 - Aliases for controller API
	// START KGU#486 2018-02-06: Issue #4
	//protected final JMenuItem menuPreferencesCtrlAliases = new JMenuItem("Controller aliases ...", IconLoader.turtle);
	protected final JMenuItem menuPreferencesCtrlAliases = new JMenuItem("Controller aliases ...", IconLoader.getIcon(54));
	// END KGU#486 2018-02-06
	// END KGU#480 2018-01-18
	protected final JMenu menuPreferencesLookAndFeel = new JMenu("Look & Feel");
	// START KGU#503 2018-03-14: Enh. #519
	protected final JMenu menuPreferencesWheel = new JMenu("Mouse Wheel");
	// START KGU#123 2016-01-04: Enh. #87
	protected final JCheckBoxMenuItem menuPreferencesWheelCollapse = new JCheckBoxMenuItem("Mouse wheel for collapsing?", IconLoader.getIcon(108));
	// END KGU#123 2016-01-04
	protected final JCheckBoxMenuItem menuPreferencesWheelZoom = new JCheckBoxMenuItem("Reverse zoom with ctr + wheel", IconLoader.getIcon(7));
	// END KGU#503 2018-03-14
	// START KGU#699 2019-03-27: Issue #717
	protected final JMenuItem menuPreferencesWheelUnit = new JMenuItem("Mouse wheel scrolling unit ...", IconLoader.getIcon(9));
	// END KGU#699 2019-03-27
	// START KGU#287 2017-01-11: Issue #81/#330
	protected final JMenuItem menuPreferencesScalePreset = new JMenuItem("GUI Scaling ...", IconLoader.getIcon(51));
	// END KGU#287 2017-01-11
	protected final JMenu menuPreferencesSave = new JMenu("Save or load preferences ...");
	protected final JMenuItem menuPreferencesSaveAll = new JMenuItem("Save now");
	protected final JMenuItem menuPreferencesSaveLoad = new JMenuItem("Load from file ...");
	protected final JMenuItem menuPreferencesSaveDump = new JMenuItem("Save to file ...");
	// START KGU#721 2019-08-06: Enh. #740
	protected final JMenuItem menuPreferencesSaveRestore = new JMenuItem("Restore last backup");
	// END KGU#721 2019-08-06

	// START KGU#310 2016-12-14
	// Menu "Debug"
	protected final JMenu menuDebug = new JMenu("Debug");
	// Submenu of "Debug"
	// START KGU#911 2021-01-10: Issue #910
	protected final JMenu menuDebugControllers = new JMenu("Optional controllers");
	// END KGU#911 2021-01-10
	// START KGU#486 2018-02-06: Issue #4
	//protected final JMenuItem menuDebugTurtle = new JMenuItem("Turtleizer ...", IconLoader.turtle);
	protected final JMenuItem menuDebugTurtle = new JMenuItem("Turtleizer ...", IconLoader.getIcon(54));
	// END KGU#486 2018-02-06
	protected final JMenuItem menuDebugExecute = new JMenuItem("Executor ...", IconLoader.getIcon(4));
	protected final JMenuItem menuDebugBreakpoint = new JMenuItem("Toggle breakpoint", IconLoader.getIcon(103));
	protected final JMenuItem menuDebugBreakTrigger = new JMenuItem("Specify break trigger ...", IconLoader.getIcon(112));
	// START KGU#952 2021-03-03: Issue #954 - modified behaviour
	//protected final JMenuItem menuDebugDropBrkpts = new JMenuItem("Clear breakpoints", IconLoader.getIcon(104));
	protected final JCheckBoxMenuItem menuDebugDropBrkpts = new JCheckBoxMenuItem("Ignore breakpoints", IconLoader.getIcon(104));
	// END KGU#952 2021-03-03
	protected final JMenuItem menuDebugDisable = new JMenuItem("Disable", IconLoader.getIcon(26));
	// END KGU#310 2016-12-14

	// Menu "Help"
	protected final JMenu menuHelp = new JMenu("Help");
	// Submenu of "Help"
	// START KGU#208 2016-07-22: Enh. #199
	protected final JMenuItem menuHelpOnline = new JMenuItem("User Guide",IconLoader.getIcon(110));
	// END KGU#208 2016-07-22
	// START KGU#791 2020-01-20: Enh. #791
	protected final JMenuItem menuHelpDownload = new JMenuItem("Download Guide as PDF", IconLoader.getIcon(123));
	// END KGU#791 2020-01-20
	// START KGU 2021-01-13: Icon replaced
	//protected final JMenuItem menuHelpAbout = new JMenuItem("About ...",IconLoader.getIcon(17));
	protected final JMenuItem menuHelpAbout = new JMenuItem("About ...",IconLoader.getIcon(126));	
	// END KGU 2021-01-13
	protected final JMenuItem menuHelpUpdate = new JMenuItem("Update ...",IconLoader.getIcon(52));

	// START KGU#239 2016-08-12: Enh. #231
	/** Generator plugins accessible for Analyser, {@link Diagram}, {@link ExportOptionDialoge} etc. */
	public static Vector<GENPlugin> generatorPlugins = new Vector<GENPlugin>();
	// END KGU#239 2016-08-12
	// START KGU#448/KGU#480 2018-01-08: Enh. #443, #490
	/** {@link DiagramController} plugins accessible for {@link Diagram}, {@link DiagramControllerAliases} etc. */
	public static Vector<GENPlugin> controllerPlugins = new Vector<GENPlugin>();
	// END KGU#448/KGU#480 2018-01-08
	// Error messages for Analyser
	// START KGU#220 2016-07-27: Enh. as proposed in issue #207
	public static final LangTextHolder warning_1 = new LangTextHolder("WARNING: TEXTS AND COMMENTS ARE EXCHANGED IN DISPLAY! → Menu \"%1 ► %2\".");
	// END KGU#220 2016-07-27
	// START KGU#456 2017-11-05: Enh. #452
	public static final LangTextHolder warning_2 = new LangTextHolder("NOTE: «%4» is active. To switch it off → Menu \"%1 ► %2 ► %3\".");	
	// END KGU#456 2017-11-05
	public static final LangTextHolder error01_1 = new LangTextHolder("WARNING: No loop variable detected ...");
	public static final LangTextHolder error01_2 = new LangTextHolder("WARNING: More than one loop variable detected: «%»");
	public static final LangTextHolder error01_3 = new LangTextHolder("You are not allowed to modify the loop variable «%» inside the loop!");
	public static final LangTextHolder error02 = new LangTextHolder("No change of the variables in the condition detected. Possible endless loop ...");
	// START KGU#375 2017-04-05: Enh. #390 Mor precise informaton for multi-line instructions
	//public static final LangTextHolder error03_1= new LangTextHolder("The variable «%» has not yet been initialized!");
	//public static final LangTextHolder error03_2 = new LangTextHolder("The variable «%» may not have been initialized!");
	public static final LangTextHolder error03_1= new LangTextHolder("The variable «%1» has not yet been initialized%2!");
	public static final LangTextHolder error03_2 = new LangTextHolder("The variable «%1» may not have been initialized%2!");
	// END KGU#375 2017-04-05
	public static final LangTextHolder error04 = new LangTextHolder("You are not allowed to use an IF-statement with an empty TRUE-block!");
	public static final LangTextHolder error05 = new LangTextHolder("The variable «%» must be written in uppercase!");
	public static final LangTextHolder error06 = new LangTextHolder("The program name «%» must be written in uppercase!");
	public static final LangTextHolder error07_1 = new LangTextHolder("«%» is not a valid name for a program or function!");
	public static final LangTextHolder error07_2 = new LangTextHolder("«%» is not a valid name for a parameter!");
	public static final LangTextHolder error07_3 = new LangTextHolder("«%» is not a valid name for a variable!");
	public static final LangTextHolder error07_4 = new LangTextHolder("Program names should not contain spaces, better put underscores between the words: «%».");
	// START KGU#877 2020-10-16: Bugfix #874
	public static final LangTextHolder error07_5 = new LangTextHolder("Identifier «%» contains non-ascii letters; this should better be avoided.");
	// END KGU#877 2020-10-16
	// START KGU#456 2017-11-04: Enh. #452 - Be more friendly to newbees
	public static final LangTextHolder hint07_1 = new LangTextHolder("What is your algorithm to do? Replace «%» with a good name for it!");
	// END KGU#456 2017-11-01
	public static final LangTextHolder error08 = new LangTextHolder("It is not allowed to make an assignment inside a condition.");
	public static final LangTextHolder error09 = new LangTextHolder("Your program («%») cannot have the same name as a variable or parameter!");
	public static final LangTextHolder error10_1 = new LangTextHolder("A single instruction element should not contain input/output instructions and assignments!");
	public static final LangTextHolder error10_2 = new LangTextHolder("A single instruction element should not contain input and output instructions!");
	public static final LangTextHolder error10_3 = new LangTextHolder("A single instruction element should not contain input instructions and assignments!");
	public static final LangTextHolder error10_4 = new LangTextHolder("A single instruction element should not contain ouput instructions and assignments!");
	// START KGU#375 2017-04-05: Enh. #388
	public static final LangTextHolder error10_5 = new LangTextHolder("A single instruction element should not mix constant definitions with other instructions!");
	// END KGU#375 2017-04-05
	// START KGU#388 2017-09-13: Enh. #423
	public static final LangTextHolder error10_6 = new LangTextHolder("A single instruction element should not mix type definitions with other instructions!");
	// END KGU#388 2017-09-13
	public static final LangTextHolder error11 = new LangTextHolder("You probably made an assignment error. Please check this instruction!");
	public static final LangTextHolder error12 = new LangTextHolder("The parameter «%» must start with the letter \"p\" followed by only uppercase letters!");
	public static final LangTextHolder error13_1 = new LangTextHolder("Your function «%» does not return any result!");
	public static final LangTextHolder error13_2 = new LangTextHolder("Your function «%» may not return a result!");
	// START KGU#78 (#23) 2015-11-25: Check for competitive return mechanisms
	public static final LangTextHolder error13_3 = new LangTextHolder("Your function seems to use several competitive return mechanisms: «%»!");
	// END KGU#78 (#23) 2015-11-25
	// START KGU#3 2015-11-03: New checks for the enhanced For loop
	public static final LangTextHolder error14_1 = new LangTextHolder("The FOR loop parameters are not consistent to the loop heading text!");
	public static final LangTextHolder error14_2 = new LangTextHolder("The FOR loop step value («%») is not a legal integer constant!");
	// START KGU#3 2015-11-26: More clarity if e.g. a counter variable is named "step" and so is the stepFor parser preference
	public static final LangTextHolder error14_3 = new LangTextHolder("Variable name «%» may collide with one of the configured FOR loop heading keywords!");
	// END KGU#3 2015-11-26
	// END KGU#3 2015-11-03
	// START KGU#2 2015-11-25: New check for Call element syntax and Jump consistency
	// START KGU#278 2016-10-11: Enh. #267: Check for subroutine availability
	//public static final LangTextHolder error15 = new LangTextHolder("The CALL hasn't got form «[ <var> " + "\u2190" +" ] <routine_name>(<arg_list>)»!");
	public static final LangTextHolder error15_1 = new LangTextHolder("The CALL hasn't got form «[ <var> " + "\u2190" +" ] <routine_name>(<arg_list>)»!");
	public static final LangTextHolder error15_2 = new LangTextHolder("The called diagram «%» is currently not available.");
	// END KGU#278 2016-10-11
	// START KGU 2016-12-17
	public static final LangTextHolder error15_3 = new LangTextHolder("There are several diagrams matching signature «%».");
	// END KGU 2016-12-17
	public static final LangTextHolder error16_1 = new LangTextHolder("A JUMP element may be empty or start with one of %, possibly followed by an argument!");	
	public static final LangTextHolder error16_2 = new LangTextHolder("A % instruction, unless at final position, must form a JUMP element!");
	public static final LangTextHolder error16_3 = new LangTextHolder("A %1 or %2 instruction is only allowed as JUMP element!");
	public static final LangTextHolder error16_4 = new LangTextHolder("Cannot leave or break more loop levels than being nested in («%»)!");
	public static final LangTextHolder error16_5 = new LangTextHolder("You must not directly jump (%1, %2) out of a parallel thread!");
	public static final LangTextHolder error16_6 = new LangTextHolder("Illegal argument for a «%» JUMP (must be an integer constant)!");
	public static final LangTextHolder error16_7 = new LangTextHolder("Instruction isn't reachable after a JUMP!");
	public static final LangTextHolder error16_8 = new LangTextHolder("The argument for this «%» JUMP might be unsuited (should be an integer value).");
	// END KGU#2 2015-11-25
	// START KGU#47 2015-11-28: New check for concurrency problems
	public static final LangTextHolder error17 = new LangTextHolder("Consistency risk due to concurrent access to variable «%» by several parallel threads!");
	// END KGU#47 2015-11-28
	// START KGU#239 2016-08-12: Enh. #231 - New checks for variable name collisions
	public static final LangTextHolder error18 = new LangTextHolder("Variable name «%1» may be confused with variable(s) «%2» in some case-indifferent languages!");
	public static final LangTextHolder error19_1 = new LangTextHolder("Variable name «%1» may collide with reserved names in languages like %2!");
	public static final LangTextHolder error19_2 = new LangTextHolder("Variable name «%» is reserved in Structorizer and is likely to cause trouble on execution!");
	// END KGU#239 2016-08-12
	// START KGU#253 2016-09-21: Enh. #249 - New check for subroutine syntax.
	// START KGU#371 2019-03-07: Enh. #385 - default parameter check added
	//public static final LangTextHolder error20 = new LangTextHolder("A subroutine header must have a (possibly empty) parameter list within parentheses.");
	public static final LangTextHolder error20_1 = new LangTextHolder("A subroutine header must have a (possibly empty) parameter list within parentheses.");
	public static final LangTextHolder error20_2 = new LangTextHolder("Parameters with default must be placed contiguously at the parameter list end.");
	// END KGU#371 2019-03-07
	// START KGU#836 2020-03-29: Issue #841 - New check against subroutine syntax on Mains or Includables
	public static final LangTextHolder error20_3 = new LangTextHolder("A diagram of type %1 should not have a parameter list. Change type to %2?");
	// END KGU#836 2020-03-29
	// END KGU#253 2016-09-21
	// START KGU#327 2017-01-07: Enh. #329 - New check for hardly distinguishable variable names.
	public static final LangTextHolder error21 = new LangTextHolder("Variable names I (upper-case i), l (lower-case L), and O (upper-case o) are hard to distinguish from each other, 1, or 0.");
	// END KGU#327 2017-01-07
	// START KGU#375 2017-04-04: Enh. #388 - New check for constants depending on non-constant values or be redefined.
	public static final LangTextHolder error22_1 = new LangTextHolder("Constant «%1» depends on apparently non-constant value(s) %2.");
	public static final LangTextHolder error22_2 = new LangTextHolder("Attempt to modify the value of constant «%»!");
	public static final LangTextHolder error22_3 = new LangTextHolder("Attempt to redeclare variable or constant «%»!");
	public static final LangTextHolder errorLineReference = new LangTextHolder(" (line %)");
	// END KGU#375 2017-04-04
	// START KGU#376 2017-04-11/21: Enh. #389 
	public static final LangTextHolder error23_1 = new LangTextHolder("Diagram «%» is rather unsuited to be included as it makes use of return.");
	public static final LangTextHolder error23_2 = new LangTextHolder("Import of diagram «%» is recursive!");
	public static final LangTextHolder error23_3 = new LangTextHolder("Import of diagram «%1» will be ignored here because it had already been imported: %2");
	public static final LangTextHolder error23_4 = new LangTextHolder("Name conflict between local and imported variable or constant «%»!");
	public static final LangTextHolder error23_5 = new LangTextHolder("An includable diagram «%» is currently not available!");
	public static final LangTextHolder error23_6 = new LangTextHolder("More than one includable diagrams with name «%» found!");
	// END KGU#376 2017-04-11/21
	// START KGU#388 2017-09-17: Enh. #423: imported record type definitions
	public static final LangTextHolder error23_7 = new LangTextHolder("There is a name conflict between local and imported type definition «%»!");
	// END KGU#388 2017-09-17
	// START KGU#388 2017-09-13: Enh. #423
	public static final LangTextHolder error24_1 = new LangTextHolder("Type definition in (composed) line % is malformed.");
	public static final LangTextHolder error24_2 = new LangTextHolder("Type name «%» is illegal or colliding with another identifier.");
	public static final LangTextHolder error24_3 = new LangTextHolder("Component name «%» is illegal or duplicate.");
	public static final LangTextHolder error24_4 = new LangTextHolder("Underlying type «%» is undefined or unknown.");
	public static final LangTextHolder error24_5 = new LangTextHolder("There is no defined record type «%»!");
	public static final LangTextHolder error24_6 = new LangTextHolder("Record component «%» will not be modified/initialized!");
	public static final LangTextHolder error24_7 = new LangTextHolder("Record type «%1» hasn't got a component «%2»!");
	public static final LangTextHolder error24_8 = new LangTextHolder("Variable «%1» hasn't got a component «%2»!");
	// END KGU#388 2017-09-13
	// START KGU#1089/KGU#1090 2023-10-15: Issus #890, #1096
	public static final LangTextHolder error24_9 = new LangTextHolder("Illegal or defective array dimension specifications: «%»!");
	public static final LangTextHolder error24_10 = new LangTextHolder("At least one invalid array dimension size (must be integer constant): «%»!");
	// END KGU#1089/KGU#1090 2023-10-15
	// START KGU#456 2017-11-04: Enh. #452 - Be more helpful to newbees
	public static final LangTextHolder hint25_1 = new LangTextHolder("Select the diagram centre and place a first element, e.g. an input instruction like «%1 %2»");
	public static final LangTextHolder hint25_2 = new LangTextHolder("You might want to input data, e.g. with an instruction like «%1 %2». → Menu \"%3\"");
	public static final LangTextHolder hint25_3 = new LangTextHolder("You might want to print results, e.g. with an instruction like «%1 %2». → Menu \"%3\"");
	public static final LangTextHolder hint25_4 = new LangTextHolder("Select the diagram centre and place a first element, e.g. an Instruction.");
	public static final LangTextHolder hint25_5 = new LangTextHolder("Select the diagram centre and place e.g. an Instruction element with a type or constant definition.");
	public static final LangTextHolder hint25_6 = new LangTextHolder("You might want to place some processing instruction like «%1» between input and output. → Menu \"%2\"");
	public static final LangTextHolder[] hint26 = {
			new LangTextHolder("Select the diagram centre, double-click, press Enter or F5, and put in the instruction text «% \"Hello world!\"»"),
			new LangTextHolder("Now you may e.g. test your diagram: → Menu \"%1 ► %2\""),
			new LangTextHolder("Now you may e.g. save your diagram: → Menu \"%1 ► %2\""),
			new LangTextHolder("Now you may e.g. export your diagram to some programming language: → Menu \"%1 ► %2 ► %3\""),
			new LangTextHolder("Now you may e.g. export your diagram as graphics file: → Menu \"%1 ► %2 ► %3\"")
	};
	// END KGU#456 2017-11-01
	// START KGU#758 2019-11-08: Enh. #770
	public static final LangTextHolder error27 = new LangTextHolder("Some selector items (e.g. «%») don't seem to be integer constants.");
	public static final LangTextHolder error28 = new LangTextHolder("There are multiple (conflicting) selector items (%) in the CASE element!");
	// END KGU#758 2019-11-08
	// START KGU#927 2021-02-08: Enh. #915
	public static final LangTextHolder error29 = new LangTextHolder("A structured discriminator («%») is unsuited for CASE!");
	// END KGU#927 2021-02-08
	// START KGU#992 2021-10-05: Enh. #992
	public static final LangTextHolder error30_1 = new LangTextHolder("There are %1 more opening than closing brackets in line %2, '%3' was expected next!");
	public static final LangTextHolder error30_2 = new LangTextHolder("There is at least one more closing '%1' than opening brackets in line %2!");
	public static final LangTextHolder error30_3 = new LangTextHolder("There is a closing '%1' where '%3' is expected in line %2!");
	// END KGU#992 2021-10-05
	// START KGU#1089 2023-10-13: Issue #980 Variable declaration check
	public static final LangTextHolder error31_1 = new LangTextHolder("A declaration starting with «%1» must contain a symbol «%2», followed be a type specification!");
	public static final LangTextHolder error31_2 = new LangTextHolder("Unexpected character sequence «%» in the list of declared variables!");
	public static final LangTextHolder error31_3 = new LangTextHolder("These declaration items are bad or no identifiers: «%»!");
	public static final LangTextHolder error31_4 = new LangTextHolder("Attempt to re-declare existing variable(s) «%»!");
	public static final LangTextHolder error31_5 = new LangTextHolder("For an initialization, the declaration list must contain exactly ONE variable, not %!");
	public static final LangTextHolder error31_6 = new LangTextHolder("Anonymous type construction «%» is illegal here!");
	// END KGU#1089 2023-10-13
	// START KGU#790 2021-12-04: Enh. #800 Grammar-based syntax check
	public static final LangTextHolder error32 = new LangTextHolder("Unexpected token in line %1: %2");
	// END KGU#790 2021-12-04
	// START KGU#459 2017-11-14: Enh. #459
	public static final LangTextHolder msgGuidedTours = new LangTextHolder("You activated guided tours.\n\nWatch out for recommendations\nor instructions\nin the bottom text pane\n(Analyser report list)."
			+ "\nLittle blue or red triangles in\nthe elements will remind you.");
	public static final LangTextHolder msgGuidedTourDone = new LangTextHolder("Congratulations - you finished the tutorial «%».");
	public static final LangTextHolder msgGuidedTourNext = new LangTextHolder("%1\nTutorial «%2» is going to start now.\nYou may want to clear the diagram first via menu \"%3\"");
	public static final LangTextHolder ttlGuidedTours = new LangTextHolder("Guided Tours");
	// END KGU#459 2017-11-14

	// START KGU#218 2016-07-28: Issue #206 - enhanced localization
	// Dialog messages
	public static final LangTextHolder msgDialogExpCols = new LangTextHolder("Into how many columns do you want to split the output?");
	public static final LangTextHolder msgDialogExpRows = new LangTextHolder("Into how many rows do you want to split the output?");
	public static final LangTextHolder msgOverwriteFile = new LangTextHolder("Overwrite existing file?");
	public static final LangTextHolder msgOverwriteFiles = new LangTextHolder("Existing file(s) detected. Overwrite?");
	// START KGU#553 2018-07-10: Issue #557
	public static final LangTextHolder msgOverwriteFile1 = new LangTextHolder("Overwrite existing file \"%\"?");
	public static final LangTextHolder msgCancelAll = new LangTextHolder("Cancel the saving of all remaining files?");
	public static final LangTextHolder lblAcceptProposedNames = new LangTextHolder("Accept proposed names for all files");
	// END KGU#553 2018-07-10
	public static final LangTextHolder btnConfirmOverwrite = new LangTextHolder("Confirm Overwrite");
	public static final LangTextHolder msgRepeatSaveAttempt = new LangTextHolder("Your file has not been saved. Please repeat the save operation!");
	// END KGU#218 2016-07-28
	// START KGU#227 2016-07-31: Enh. #128
	// START KGU#310 2023-10-06: Issue #311 menu reorganisation
	//public static final LangTextHolder menuDiagramSwitchTCTooltip = new LangTextHolder("Unselect \"%1\" to enable this item");
	public static final LangTextHolder menuViewSwitchTCTooltip = new LangTextHolder("Unselect \"%1\" to enable this item");
	// END KGU#310 2023-10-06
	// END KGU#227 2016-07-31
	// START KGU#213 2016-08-02: Enh. #215
	public static final LangTextHolder msgBreakTriggerPrompt = new LangTextHolder("Specify an execution count triggering a break (0 = always).");
	public static final LangTextHolder msgBreakTriggerIgnored = new LangTextHolder("Input ignored - must be a cardinal number.");
	public static final LangTextHolder msgErrorFileSave = new LangTextHolder("Error on saving the file: %!");
	// END KGU#213 2016-08-02
	// START KGU#509 2018-03-20: Bugfix #526
	public static final LangTextHolder msgErrorFileRename = new LangTextHolder("Error(s) on renaming the saved file:\n%1Look for file \"%2\" and move/rename it yourself."); 
	// END KGU#509 2018-03-20
	// START KGU#747 2019-10-07: Try to avoid empty error boxes on start
	public static final LangTextHolder msgErrorSettingLaF = new LangTextHolder("Problem on changing Look & Feel to %1: %2");
	// END KGU#747 2019-10-07
	// START KGU#232 2016-08-02: Enh. #222
	public static final LangTextHolder msgOpenLangFile = new LangTextHolder("Open language file");
	public static final LangTextHolder msgLangFile = new LangTextHolder("Structorizer language file");
	// END KGU#232 2016-08-02
	// START KGU#247 2016-09-15: Issue #243: Forgotten message box translations
	public static final LangTextHolder msgTitleError = new LangTextHolder("Error");
	public static final LangTextHolder msgTitleWarning = new LangTextHolder("Warning");
	public static final LangTextHolder msgTitleLoadingError = new LangTextHolder("Loading Error");
	public static final LangTextHolder msgTitleParserError = new LangTextHolder("Parser Error");
	public static final LangTextHolder msgTitleURLError = new LangTextHolder("URL Error");
	public static final LangTextHolder msgTitleQuestion = new LangTextHolder("Question");
	public static final LangTextHolder msgTitleWrongInput = new LangTextHolder("Wrong Input");
	public static final LangTextHolder msgTitleOpen = new LangTextHolder("Open file ...");
	public static final LangTextHolder msgTitleSave = new LangTextHolder("Save file ...");
	public static final LangTextHolder msgTitleSaveAs = new LangTextHolder("Save file as ...");
	public static final LangTextHolder msgTitleImport = new LangTextHolder("Code import - choose source file (mind the file filter!) ...");
	public static final LangTextHolder msgTitleNSDImport = new LangTextHolder("Import a diagram file from % ...");
	public static final LangTextHolder msgSaveChanges = new LangTextHolder("Do you want to save the current NSD file?");
	public static final LangTextHolder msgErrorImageSave = new LangTextHolder("Error on saving the image(s)!");
	public static final LangTextHolder msgErrorUsingGenerator = new LangTextHolder("Error while using % generator");
	// END KGU#247 2016-09-15
	// START KGU#634 2019-01-17: Issue #664
	public static final LangTextHolder msgVetoClose = new LangTextHolder("Structorizer is going to close. Veto?");
	// END KGU#634 2019-01-17
	// START KGU#354 2017-03-04
	public static final LangTextHolder msgErrorUsingParser = new LangTextHolder("Error while using % parser");
	// END KGU#354 2017-03-04
	// START KGU#247 2016-09-17: Issue #243: Forgotten message box translation
	public static final LangTextHolder msgGotoHomepage = new LangTextHolder("Go to % to look for updates<br/>and news about Structorizer.");
	public static final LangTextHolder msgErrorNoFile = new LangTextHolder("File not found!");
	public static final LangTextHolder msgBrowseFailed = new LangTextHolder("Failed to show % in browser.");
	// END KGU#247 2016-09-17
	// START KGU#791 2020-01-20: Enh. #801: Offline help mechanism
	public static final LangTextHolder msgShowingOfflineGuide = new LangTextHolder("A recently downloaded User Guide is shown by your PDF reader instead.");
	public static final LangTextHolder msgDownloadFailed = new LangTextHolder("Failed to download the User Guide:\n%");
	// START KGU#791 2020-10-20: Issue #801 Download done in an additional thread now.
	public static final LangTextHolder msgCancelled = new LangTextHolder("Cancelled");
	// END KGU#791 2020-10-20
	public static final LangTextHolder msgHostNotAvailable = new LangTextHolder("Host \"%\" not accessible.");
	// END KGU#791 2020-01-20
	// START KGU#258 2016-10-03: Enh. #253: Diagram keyword refactoring
	// START KGU#718 2019-08-01: Modified layout for the refactoring proposal
	//public static final LangTextHolder msgRefactoringOffer = new LangTextHolder("Keywords configured in the Parser Preferences were replaced:%Are loaded diagrams to be refactored accordingly?");
	public static final LangTextHolder[] hdrRefactoringTable = new LangTextHolder[] {
			new LangTextHolder("Reference"),
			new LangTextHolder("Old keyword"),
			new LangTextHolder("New keyword")
			};
	public static final LangTextHolder msgRefactoringOffer1 = new LangTextHolder("Keywords configured in the Parser Preferences were replaced:");
	public static final LangTextHolder msgRefactoringOffer2 = new LangTextHolder("Are loaded diagrams to be refactored accordingly?");
	// START KGU#718 2019-08-01
	public static final LangTextHolder lblRefactorNone = new LangTextHolder("no");
	public static final LangTextHolder lblRefactorCurrent = new LangTextHolder("current diagram");
	public static final LangTextHolder lblRefactorAll = new LangTextHolder("all diagrams");
	// END KGU#258 2016-10-03
	// START KGU#362 2017-03-28: Enh. #370
	public static final LangTextHolder msgDiscardParserPrefs = new LangTextHolder("Sure to discard new parser preferences?");
	public static final LangTextHolder msgAdaptStructPrefs = new LangTextHolder("Adapt Structure preferences to Parser preferences?\n(e.g.: %)");
	public static final LangTextHolder msgKeywordsDiffer = new LangTextHolder("This is a diagram, the original keyword context of which differs from current Parser Preferences:%1\n"
			+ "You have opted against automatic refactoring on loading.\n\n"
			+ "Now you have the following opportunities:\n%2");
	public static final LangTextHolder msgRefactorNow = new LangTextHolder("The diagram may be refactored now (recommended)");
	public static final LangTextHolder msgAdoptPreferences = new LangTextHolder("You may adopt the keywords loaded with the diagram as new Parser Preferences\n"
			+ "   (which would induce refactoring of all other open diagrams!)");
	public static final LangTextHolder msgLeaveAsIs = new LangTextHolder("You may leave the diagram as is, which may prevent its\n"
			+ "   debugging and cause defective export");
	public static final LangTextHolder msgAllowChanges = new LangTextHolder("Allow the modification, thus losing the original keyword information");
	public static final LangTextHolder lblRefactorNow = new LangTextHolder("Refactor diagram");
	public static final LangTextHolder lblAdoptPreferences = new LangTextHolder("Adopt keywords");
	public static final LangTextHolder lblLeaveAsIs = new LangTextHolder("Leave diagram as is");
	public static final LangTextHolder lblAllowChanges = new LangTextHolder("Allow to change now");
	// END KGU#362 2017-03-28
	// START KGU#282 2016-10-17: Enh. #272
	public static final LangTextHolder msgReplacementsDone = new LangTextHolder("% instructions replaced.");	
	// END KGU#282 2016-10-17
	// START KGU#300 2016-12-02: Enh. #300
	public static final LangTextHolder msgNewerVersionAvail = new LangTextHolder("A newer version % is available for download.");
	public static final LangTextHolder msgUpdateInfoHint = new LangTextHolder("If you want to get notified of available new versions\nyou may enable update retrieval from Structorizer homepage\nvia menu item \"%1\" > \"%2\".");
	public static final LangTextHolder lblOk = new LangTextHolder("OK");
	public static final LangTextHolder lblSuppressUpdateHint = new LangTextHolder("Don't show this window again");
	public static final LangTextHolder lblHint = new LangTextHolder("Hint");
	// END KGU#300 2016-12-02
	// START KGU#456 2017-11-05: Enh. #452 (KGU#655 2019-02-15: split into two texts 
	//public static final LangTextHolder msgWelcomeMessage = new LangTextHolder("Welcome to Structorizer, your Nassi-Shneiderman diagram editor.\n"
	//		+ "With this tool you may design, test, analyse, export algorithms and many things more.\n"
	//		+ "It was designed for easy handling but has already gained a lot of functions.\n\n"
	//		+ "If you are an absolute beginner then you may start with a reduced toolbar and a \"%\".\n"
	//		+ "Do you want to start in the simplified and guided mode? (You can always switch to full mode.)");
	public static final LangTextHolder msgWelcomeMessage1 = new LangTextHolder(
			"Welcome to Structorizer, your easy Nassi-Shneiderman diagram editor.\n"
			+ "With this tool you may design, test, analyse, export algorithms and many things more.\n\n"
			+ "Please choose your initial dialog language (you may always change this later via the menu):");
	public static final LangTextHolder msgWelcomeMessage2 = new LangTextHolder(
			"Structorizer was designed for intuitive handling but has already gained a lot of extras.\n\n"
			+ "If you are an absolute beginner then you may start with a reduced toolbar and a \"%\".\n"
			+ "Do you want to start in the simplified and guided mode? (You can always switch to full mode.)");
	public static final LangTextHolder lblReduced = new LangTextHolder("Yes, reduced mode");
	public static final LangTextHolder lblNormal = new LangTextHolder("No, normal mode");
	// END KGU#456 2017-11-05
	// START KGU#354 2017-03-04: Enh. #354 Now generic import menu
	//public static final LangTextHolder lblImportCode = new LangTextHolder("% Code ...");
	public static final LangTextHolder lblCopyToClipBoard = new LangTextHolder("OK + Copy to Clipboard");
	public static final LangTextHolder ttlCodeImport = new LangTextHolder("Source code import");
	public static final LangTextHolder msgSelectParser = new LangTextHolder("The source file type of \"%\" is ambiguous.\nPlease select an import language/parser:");
	public static final LangTextHolder msgImportCancelled = new LangTextHolder("Code import for file \"%\" cancelled.");
	public static final LangTextHolder msgImportFileReadError = new LangTextHolder("File \"%\" does not exist or cannot be read.");
	// END KGU#354 2017-03-04
	// START KGU#392 2017-05-07: Enh. #354, #399
	public static final LangTextHolder msgUnsupportedFileFormat = new LangTextHolder("These files couldn't be loaded because their format is not known or not supported:\n%");
	// END KGU#392 2017-05-07
	// START KGU#553 2018-07-10: Workaround #557
	public static final LangTextHolder msgTooManyDiagrams = new LangTextHolder("The number of created diagrams exceeds the configured threshold (%) for direct rendering.\nSave all obtained diagrams as files just now?");
	// END KGU#553 2018-07-10
	// START KGU#365 2017-03-27: Enh. #380
	public static final LangTextHolder msgSubroutineName = new LangTextHolder("Name of the subroutine");
	public static final LangTextHolder msgJumpsOutwardsScope = new LangTextHolder(
			"There are JUMP instructions among the selected elements targeting outwards.\n"
			+ "To outsource them would compromise the logic of the program or result in defective code!\n"
			+ "The respective JUMPs are listed below and shown RED in the diagram:\n"
			+ "%\n\n"
			+ "Do you really still insist on continuing?");
	public static final LangTextHolder lblContinue = new LangTextHolder("Yes, continue");
	public static final LangTextHolder lblCancel = new LangTextHolder("No, cancel");
	// END KGU#365 2017-03-27
	// START KGU#534 2018-06-29: Enh. #552
	public static final LangTextHolder lblYes = new LangTextHolder("Yes");
	public static final LangTextHolder lblNo = new LangTextHolder("No");
	public static final LangTextHolder lblSkip = new LangTextHolder("No, skip");
	public static final LangTextHolder lblModify = new LangTextHolder("No, modify");
	// END KGU#534 2018-06-29
	// START KGU#534 2018-06-27: Enh. #552
	public static final LangTextHolder lblYesToAll = new LangTextHolder("Yes to all");
	public static final LangTextHolder lblNoToAll = new LangTextHolder("No to all");
	// END KGU#534 2018-06-27
	// START KGU#506 2018-03-14: Issue #522 (for enh. #380)
	public static final LangTextHolder msgIncludableName = new LangTextHolder("Name of a (new) includable diagram to move shared types to");
	public static final LangTextHolder msgMustBeIdentifier = new LangTextHolder("Your chosen name was not suited as identifier!");
	// END KGU#506 2018-03-14
	// START KGU#386 2017-04-28
	public static final LangTextHolder msgImportTooltip = new LangTextHolder("<html>Diagram files generated by the flowchart editor<br/>from <a href=\"%\">%</a></html>");
	// END KGU#386 2017-04-28
	// START KGU#396 2020-04-05: Enh. #440 PapDesigner export
	public static final LangTextHolder msgExportTooltip = new LangTextHolder("<html>Generate diagram files as accepted by the flowchart editor<br/>from <a href=\"%\">%</a></html>");
	// END KGU#396 2020-04-05
	// START KGU#480 2018-01-19: Enh. #490 - table header strings for DiagramControllerAliases
	public static final LangTextHolder msgTabHdrSignature = new LangTextHolder("Signature");
	public static final LangTextHolder msgTabHdrAlias = new LangTextHolder("Alias");
	// END KGU#480 2018-01-19
	// START KGU#602 2018-10-26: Enh. #619 - Opportunity to re-break the text lines in elements
	public static final LangTextHolder ttlBreakTextLines = new LangTextHolder("Limit the line length by word wrapping");
	public static final LangTextHolder msgMaxLineLengthSelected = new LangTextHolder(    "Max. line length in selected element(s): %");
	public static final LangTextHolder msgMaxLineLengthSubstructure = new LangTextHolder("Max. line lengths including substructure: %");
	public static final LangTextHolder lblNewMaxLineLength = new LangTextHolder("New maximum line length:");
	public static final LangTextHolder lblInvolveSubtree = new LangTextHolder("Apply also to substructure");
	public static final LangTextHolder lblPreserveContinuators = new LangTextHolder("Preserve existing soft line breaks");
	// END KGU#602 2018-10-26
	// START KGU#654 2019-02-15: Enh. #681
	public static final LangTextHolder msgSetAsPreferredGenerator = new LangTextHolder("You exported the last %2 times to %1 code.\nDo you want to set %1 as your favourite code export language in the File menu?");
	// END KGU#654 2019-02-15
	// START KGU#667 2019-02-26: Enh. #689
	public static final LangTextHolder msgChooseSubroutine = new LangTextHolder("Choose the @o to be edited:");
	public static final LangTextHolder msgCreateSubroutine = new LangTextHolder("Create a new @o «%»?");
	// END KGU#667 2019-02-26
	// START KGU#770 2021-01-27: Enh. #917
	public static final LangTextHolder msgEditSubroutine = new LangTextHolder("Edit @o ...");
	public static final LangTextHolder msgEditIncludable = new LangTextHolder("Edit @p ...");
	public static final LangTextHolder msgChooseIncludable = new LangTextHolder("Choose the @p to be edited:");
	public static final LangTextHolder msgCreateIncludable = new LangTextHolder("Create a new @p «%»?");
	public static final LangTextHolder msgCyclicInclusion = new LangTextHolder("Cyclic include removed - no more diagrams included!");
	// END KGU#770 2021-01-27
	// START KGU#699 2019-03-27: Issue #717
	public static final LangTextHolder ttlMouseScrollUnit = new LangTextHolder("Mouse wheel scrolling unit");
	// END KGU#699 2019-03-27
	// START KGU#466 2019-08-03: Issue #733
	public static final LangTextHolder msgSelectPreferences = new LangTextHolder("Preference Categories To Be Exported");
	public static final LangTextHolder msgAllPreferences = new LangTextHolder("All preferences");
	public static final LangTextHolder msgInvertSelection = new LangTextHolder("Invert selection");
	public static final LangTextHolder ttDiagramMenuSettings = new LangTextHolder("Settings from menu \"%\"");
	public static final LangTextHolder prefsArranger = new LangTextHolder("Arranger");
	// END KGU#466 2019-08-03
	// START KGU#721 2019-08-06: Enh. #740
	protected static final LangTextHolder msgIniBackupFailed = new LangTextHolder("The creation of a backup of the current preferences failed.\nDo you still want to load \"%\"?");
	protected static final LangTextHolder msgIniRestoreFailed = new LangTextHolder("Could not restore the last preferences backup%");
	// END KGU#721 2019-08-06
	// START KGU#893 2020-12-20: Bugfix #892 - group members must be cloned on save as...
	public static final LangTextHolder msgRootCloned = new LangTextHolder("Diagram «%1» was cloned.\n\nYou are working with an independent copy now:\n%2");
	// END KGU#893 2020-12-20
	// ===================== TEMPORARY VERSION HINTS =======================
	// START KGU#906 2021-01-18: Enh. #905 FIXME temporary message for version 3.30-14
	public static final LangTextHolder msgAnalyserHint_3_30_14 = new LangTextHolder(
			"New indicator symbols\n"
			+ "may remind you\n"
			+ "that there are Analyser\n"
			+ "warnings for the marked\n"
			+ "elements. You may switch\n"
			+ "them off via:\n%");
	// END KGU#906 2021-01-18
	// START KGU#916 2021-01-28: Enh. #915 FIXME temporary version hint for 3.30-15
	public static final LangTextHolder msgVersionHint_3_30_15 = new LangTextHolder(
			"This new-designed editor for CASE elements\n"
			+ "is optional.\n"
			+ "It promises to maintain the bond between cases\n"
			+ "and their branches on permutating them.\n\n"
			+ "If you prefer the traditional element editor,\n"
			+ "however, then you may unselect the checkbox\n"
			+ "\"%1\"\n"
			+ "in the %2.");
	// END KGU#916 2021-01-28
	//=======================================================================
	
	// START KGU#725 2019-09-13: Enh. #746 - for later re-translation if necessary
	private Map<JMenuItem, String> importpluginItems = new HashMap<JMenuItem, String>();
	// END KGU#725 2019-09-13

	// START BOB 2020-05-25: restricted mode
	// START KGU#868 2020-06-03: Bugfix #868 - renamed for clarity
	//private boolean restricted = false;	
	private boolean noExportImport = false;	// supresses code export / import items
	// END KGU#868 2020-06-03
	// END BOB 2020-05-25

	/**
	 * Constructs the GUI
	 */
	public void create()
	{
		JMenuBar menubar = this;
		
		// FIXME: This method becomes deprecated with Java 10! Use getMenuShortcutKeyMaskEx() instead in future.
		// OS-dependent key mask for menu shortcuts
		int menuShortcutKeyMask = ((Toolkit) Toolkit.getDefaultToolkit()).getMenuShortcutKeyMaskEx();

		// START KGU#240 2016-09-01: Bugfix #233 - Configured key binding F10 for CASE insertion wasn't effective
		menubar.getInputMap(JComponent.WHEN_IN_FOCUSED_WINDOW).put(KeyStroke.getKeyStroke(KeyEvent.VK_F10, 0), "none");
		// END KGU#240 2016-09-01

		// Setting up Menu "File" with all submenus and shortcuts and actions
		menubar.add(menuFile);
		menuFile.setMnemonic(KeyEvent.VK_F);

		menuFile.add(menuFileNew);
		menuFileNew.setAccelerator(KeyStroke.getKeyStroke(KeyEvent.VK_N,menuShortcutKeyMask));
		menuFileNew.addActionListener(new ActionListener() { public void actionPerformed(ActionEvent event) { diagram.newNSD(); doButtons(); } } );

		menuFile.add(menuFileSave);
		menuFileSave.setAccelerator(KeyStroke.getKeyStroke(KeyEvent.VK_S,menuShortcutKeyMask));
		menuFileSave.addActionListener(new ActionListener() { public void actionPerformed(ActionEvent event) { diagram.saveNSD(false); doButtons(); } } );

		menuFile.add(menuFileSaveAs);
		menuFileSaveAs.setAccelerator(KeyStroke.getKeyStroke(KeyEvent.VK_S, (java.awt.event.InputEvent.ALT_DOWN_MASK | menuShortcutKeyMask)));
		menuFileSaveAs.addActionListener(new ActionListener() { public void actionPerformed(ActionEvent event) { diagram.saveAsNSD(); doButtons(); } } );

		// START KGU#373 2017-03-28: Enh. #387
		menuFile.add(menuFileSaveAll);
		menuFileSaveAll.setAccelerator(KeyStroke.getKeyStroke(KeyEvent.VK_S, (java.awt.event.InputEvent.SHIFT_DOWN_MASK | menuShortcutKeyMask)));
		menuFileSaveAll.addActionListener(new ActionListener() { public void actionPerformed(ActionEvent event) { diagram.saveAllNSD(); doButtons(); } } );
		//  END KGU#373 2017-03-28

		menuFile.add(menuFileOpen);
		menuFileOpen.setAccelerator(KeyStroke.getKeyStroke(KeyEvent.VK_O,menuShortcutKeyMask));
		menuFileOpen.addActionListener(new ActionListener() { public void actionPerformed(ActionEvent event) { diagram.openNSD(); doButtons(); } } );

		menuFile.add(menuFileOpenRecent);
		menuFileOpenRecent.setIcon(IconLoader.getIcon(2));

		menuFile.addSeparator();

		menuFile.add(menuFileImport);

		// START KGU#354 2017-03-04: Enh. #354 / KGU#354 2017-03-14 Dropped again - one menu item for all now
		//menuFileImport.add(menuFileImportPascal);
		//menuFileImportPascal.addActionListener(new ActionListener() { public void actionPerformed(ActionEvent event) { diagram.importPAS(); doButtons(); } } );
//		// Read parsers from configuration file and add them to the menu
		//addPluginMenuItems(menuFileImportCode, "parsers.xml", IconLoader.getIcon(4), PluginType.PARSER);
		// END KGU#354 2017-03-04
		// START KGU#354 2017-03-14: Enh. #354 We turn back to a single menu entry and leave selection to the FileChooser
		menuFileImport.add(menuFileImportCode);
		// START KGU#486 2018-01-18: Issue #4
		menuFileImport.setIcon(IconLoader.getIcon(25));
		// END KGU#486 2018-01-18
		menuFileImportCode.addActionListener(new ActionListener() { public void actionPerformed(ActionEvent event) { diagram.importCode(); } });
		menuFileImportCode.setAccelerator(KeyStroke.getKeyStroke(KeyEvent.VK_I,(java.awt.event.InputEvent.SHIFT_DOWN_MASK | menuShortcutKeyMask)));
		// END KGU#354 2017-03-14

		// START KGU#386 2017-04-26
		addPluginMenuItems(menuFileImport, PluginType.IMPORTER, IconLoader.getIcon(0), this.importpluginItems);
		// END KGU#386 2017-04-26
		// START KGU#725 2019-09-13: Enh. #746 - for later re-translation if necessary
		msgImportTooltip.addLangEventListener(this);
		// END KGU#725 2019-09-13

		menuFile.add(menuFileExport);
		// START KGU#486 2018-01-18: Issue #4
		menuFileExport.setIcon(IconLoader.getIcon(32));
		// END KGU#486 2018-01-18

		menuFileExport.add(menuFileExportPicture);
		// START KGU#486 2018-01-18: Issue #4
		//menuFileExportPicture.setIcon(IconLoader.getIcon(32));
		menuFileExportPicture.setIcon(IconLoader.getIcon(88));
		// END KGU#486 2018-01-18

		menuFileExportPicture.add(menuFileExportPicturePNG);
		menuFileExportPicturePNG.setAccelerator(KeyStroke.getKeyStroke(KeyEvent.VK_E,menuShortcutKeyMask));
		menuFileExportPicturePNG.addActionListener(new ActionListener() { public void actionPerformed(ActionEvent event) { diagram.exportPNG(); doButtons(); } } );

		menuFileExportPicture.add(menuFileExportPicturePNGmulti);
		menuFileExportPicturePNGmulti.addActionListener(new ActionListener() { public void actionPerformed(ActionEvent event) { diagram.exportPNGmulti(); doButtons(); } } );

		menuFileExportPicture.add(menuFileExportPictureEMF);
		menuFileExportPictureEMF.addActionListener(new ActionListener() { public void actionPerformed(ActionEvent event) { diagram.exportEMF(); doButtons(); } } );

		menuFileExportPicture.add(menuFileExportPictureSWF);
		menuFileExportPictureSWF.addActionListener(new ActionListener() { public void actionPerformed(ActionEvent event) { diagram.exportSWF(); doButtons(); } } );

		menuFileExportPicture.add(menuFileExportPicturePDF);
		menuFileExportPicturePDF.addActionListener(new ActionListener() { public void actionPerformed(ActionEvent event) { diagram.exportPDF(); doButtons(); } } );

		menuFileExportPicture.add(menuFileExportPictureSVG);
		menuFileExportPictureSVG.addActionListener(new ActionListener() { public void actionPerformed(ActionEvent event) { diagram.exportSVG(); doButtons(); } } );

		menuFileExport.add(menuFileExportCode);
		// START KGU#486 2018-01-18: Issue #4
		//menuFileExportCode.setIcon(IconLoader.getIcon(4));
		menuFileExportCode.setIcon(IconLoader.getIcon(87));
		// END KGU#486 2018-01-18
		// START KGU#386 2017-04-26: Plugin evaluation outsourced
//		// read generators from file
//		// and add them to the menu
//		BufferedInputStream buff = new BufferedInputStream(getClass().getResourceAsStream("generators.xml"));
//		GENParser genp = new GENParser();
//		// START KGU#239 2016-08-12: Enh. #231
//		//Vector<GENPlugin> plugins = genp.parse(buff);
//		//for(int i=0;i<plugins.size();i++)
//		generatorPlugins = genp.parse(buff);
//		for (int i=0; i < generatorPlugins.size(); i++)
//		// END KGU#239 2016-08-12
//		{
//			// START KGU#239 2016-08-12: Enh. #231
//			//GENPlugin plugin = (GENPlugin) plugins.get(i);
//			GENPlugin plugin = generatorPlugins.get(i);
//			// END KGU#239 2016-08-12
//			// START KGU 2017-04-23
//			//JMenuItem pluginItem = new JMenuItem(plugin.title, IconLoader.getIcon(4));
//			ImageIcon icon = IconLoader.getIcon(4);	// The default icon
//			if (plugin.icon != null && !plugin.icon.isEmpty()) {
//				try {
//					URL iconFile = this.getClass().getResource(plugin.icon);
//					if (iconFile != null) {
//						icon = new ImageIcon(this.getClass().getResource(plugin.icon));
//					}
//				}
//				catch (Exception ex) {}
//			}
//			JMenuItem pluginItem = new JMenuItem(plugin.title, icon);
//			// END KGU 2017-04-23
//			menuFileExportCode.add(pluginItem);
//			final String className = plugin.className;
//			pluginItem.addActionListener(new ActionListener() { public void actionPerformed(ActionEvent event) { diagram.export(className); doButtons(); } } );
//		}
		// START KGU#486 2018-01-18: Issue #4 - Icon redesign
		//generatorPlugins = this.addPluginMenuItems(menuFileExportCode, PluginType.GENERATOR, IconLoader.getIcon(4));
		generatorPlugins = this.addPluginMenuItems(menuFileExportCode, PluginType.GENERATOR, IconLoader.getIcon(87), null);
		// END KGU#486 2018-01-18
		
		// START KGU#171 2016-04-01: Enh. #144 - accelerated export to favourite target language
		menuFile.add(menuFileExportCodeFavorite);
		menuFileExportCodeFavorite.setAccelerator(KeyStroke.getKeyStroke(KeyEvent.VK_X,(java.awt.event.InputEvent.SHIFT_DOWN_MASK | menuShortcutKeyMask)));
		menuFileExportCodeFavorite.setToolTipText("You may alter the favourite target language in the export preferences.");
		menuFileExportCodeFavorite.addActionListener(
				new ActionListener() {
					public void actionPerformed(ActionEvent event)
					{
						boolean done = false;
						String generatorName = diagram.getPreferredGeneratorName();
						for (int pos = 0; !done && pos < menuFileExportCode.getItemCount(); pos++)
						{
							JMenuItem pluginItem = menuFileExportCode.getItem(pos);
							if (pluginItem.getText().equals(generatorName))
							{
								pluginItem.getActionListeners()[0].actionPerformed(event);
								done = true;
							}
						}
					}
				});
		// END KGU#171 2016-04-01

		// START KGU#396 2020-03-03_: Enh. #440 Allow export as PAP
		menuFileExport.add(menuFileExportPap);
		try {
			URL iconFile = this.getClass().getResource("icons/editor_pap.png");
			if (iconFile != null) {
				menuFileExportPap.setIcon(IconLoader.getIconImage("editor_pap.png"));
				// START KGU#396 2020-06-06: Enh. #440
				menuFileExportPap1966.setIcon(IconLoader.getIconImage("editor_pap.png"));
				menuFileExportPap1982.setIcon(IconLoader.getIconImage("editor_pap.png"));
				// END KGU#396 2020-06-06
			}
		}
		catch (Exception ex) {}
		// FIXME: This should be based on a plugin definition like for this.importPluginItems
		menuFileExportPap.setToolTipText(msgExportTooltip.getText().replace("%", "https://www.heise.de/download/product/papdesigner-51889"));
		menuFileExportPap.add(menuFileExportPap1966);
		menuFileExportPap1966.addActionListener(new ActionListener() { public void actionPerformed(ActionEvent event) { diagram.exportPap(false); doButtons(); } } );
		menuFileExportPap.add(menuFileExportPap1982);
		menuFileExportPap1982.addActionListener(new ActionListener() { public void actionPerformed(ActionEvent event) { diagram.exportPap(true); doButtons(); } } );
		// END KGU#396 2020-03-03
		// START KGU#396/KGU#725 2020-04-08: Enh. #440, #746 - for later re-translation if necessary
		msgExportTooltip.addLangEventListener(this);
		// END KGU#396 2020-04-08
		
		menuFile.addSeparator();

		menuFile.add(menuFilePrint);
		menuFilePrint.setAccelerator(KeyStroke.getKeyStroke(KeyEvent.VK_P, menuShortcutKeyMask));
		menuFilePrint.addActionListener(new ActionListener() { public void actionPerformed(ActionEvent event) { diagram.printNSD(); doButtons(); } } );

		// START KGU#2 2015-11-19
		menuFile.add(menuFileArrange);
		//menuFilePrint.setAccelerator(KeyStroke.getKeyStroke(KeyEvent.VK_A,menuShortcutKeyMask));
		menuFileArrange.addActionListener(new ActionListener() { public void actionPerformed(ActionEvent event) { diagram.arrangeNSD(); doButtons(); } } );
		// END KGU#2 2015-11-19

		menuFile.addSeparator();

		// START KGU#363 2017-05-19: Enh. #372
		menuFile.add(menuFileAttributes);
		menuFileAttributes.addActionListener(new ActionListener() { public void actionPerformed(ActionEvent event) { diagram.attributesNSD(); doButtons(); } } );
		menuFileAttributes.setAccelerator(KeyStroke.getKeyStroke(KeyEvent.VK_ENTER, (java.awt.event.InputEvent.ALT_DOWN_MASK /*| menuShortcutKeyMask*/)));

		menuFile.addSeparator();
		// END KGU#363 2017-05-19

		// START BOB 2016-08-02
		menuFile.add(menuFileTranslator);
		menuFileTranslator.addActionListener(new ActionListener() { public void actionPerformed(ActionEvent event) { Translator.launch(NSDControl); } } );
		// END BOB 2016-08-02

		menuFile.addSeparator();

		menuFile.add(menuFileQuit);
		menuFileQuit.setAccelerator(KeyStroke.getKeyStroke(KeyEvent.VK_Q,menuShortcutKeyMask));
		// START KGU#66 2015-11-05: hard exiting here fails to induce the file save dialog in case of unsaved changes and will kill a related Arranger!
		//menuFileQuit.addActionListener(new ActionListener() { public void actionPerformed(ActionEvent event) { System.exit(0); } } );
		menuFileQuit.addActionListener(
				new ActionListener() {
					public void actionPerformed(ActionEvent event)
					{
						// Simulate the [x] button - this is the best we can do, Mainform will handle it properly
						getFrame().dispatchEvent(new WindowEvent(getFrame(), WindowEvent.WINDOW_CLOSING));
					}
				} );
		// END KGU#66 2015-11-05

		// Setting up Menu "Edit" with all submenus and shortcuts and actions
		menubar.add(menuEdit);
		menuEdit.setMnemonic(KeyEvent.VK_E);

		menuEdit.add(menuEditUndo);
		menuEditUndo.setAccelerator(KeyStroke.getKeyStroke(KeyEvent.VK_Z,menuShortcutKeyMask));
		menuEditUndo.addActionListener(new ActionListener() { public void actionPerformed(ActionEvent event) { diagram.undoNSD(); doButtons(); } } );

		menuEdit.add(menuEditRedo);
		menuEditRedo.setAccelerator(KeyStroke.getKeyStroke(KeyEvent.VK_Z, (java.awt.event.InputEvent.SHIFT_DOWN_MASK | menuShortcutKeyMask)));
		menuEditRedo.addActionListener(new ActionListener() { public void actionPerformed(ActionEvent event) { diagram.redoNSD(); doButtons(); } } );

		menuEdit.addSeparator();

		menuEdit.add(menuEditCut);
		menuEditCut.setAccelerator(KeyStroke.getKeyStroke(KeyEvent.VK_X,menuShortcutKeyMask));
		menuEditCut.addActionListener(new ActionListener() { public void actionPerformed(ActionEvent event) { diagram.cutNSD(); doButtons(); } } );

		menuEdit.add(menuEditCopy);
		//Toolkit.getDefaultToolkit().get
		//MenuShortcut ms = new MenuShortcut
		menuEditCopy.setAccelerator(KeyStroke.getKeyStroke(KeyEvent.VK_C,menuShortcutKeyMask));
		menuEditCopy.addActionListener(new ActionListener() { public void actionPerformed(ActionEvent event) { diagram.copyNSD(); doButtons(); } } );

		menuEdit.add(menuEditPaste);
		menuEditPaste.setAccelerator(KeyStroke.getKeyStroke(KeyEvent.VK_V,menuShortcutKeyMask));
		menuEditPaste.addActionListener(new ActionListener() { public void actionPerformed(ActionEvent event) { diagram.pasteNSD(); doButtons(); } } );

		menuEdit.addSeparator();
		
		// START KGU#324 2017-05-30: Enh. #415
		menuEdit.add(menuEditSummonSub);
		menuEditSummonSub.setAccelerator(KeyStroke.getKeyStroke(KeyEvent.VK_ENTER, menuShortcutKeyMask));
		menuEditSummonSub.addActionListener(new ActionListener() { public void actionPerformed(ActionEvent event) { diagram.editSubNSD(); doButtons(); } } );
		menuEdit.addSeparator();
		// END KGU#324 2017-05-30

		// START KGU#324 2017-05-30: Enh. #415
		menuEdit.add(menuEditFindReplace);
		menuEditFindReplace.setAccelerator(KeyStroke.getKeyStroke(KeyEvent.VK_F, menuShortcutKeyMask));
		menuEditFindReplace.addActionListener(new ActionListener() { public void actionPerformed(ActionEvent event) { diagram.findAndReplaceNSD(); doButtons(); } } );
		menuEdit.addSeparator();
		// END KGU#324 2017-05-30

		// START KGU#282 2016-10-16: Issue #272: Options to upgrade or downgrade graphics
		menuEdit.add(menuEditUpgradeTurtle);
		// START KGU#626 2019-01-04: Enh. #657 - Accelerator withdrawn, we need ctrl-g etc. now for the grouping mechanism
		//menuEditUpgradeTurtle.setAccelerator(KeyStroke.getKeyStroke(KeyEvent.VK_G, java.awt.event.InputEvent.SHIFT_DOWN_MASK));
		// END KGU#626 2019-01-04
		menuEditUpgradeTurtle.addActionListener(new ActionListener() { public void actionPerformed(ActionEvent event) { diagram.replaceTurtleizerAPI(true); doButtons(); } } );

		menuEdit.add(menuEditDowngradeTurtle);
		// START KGU#626 2019-01-04: Enh. #657 - Accelerator withdrawn, we need ctrl-g etc. now for the grouping mechanism
		//menuEditDowngradeTurtle.setAccelerator(KeyStroke.getKeyStroke(KeyEvent.VK_G, menuShortcutKeyMask));
		// END KGU#626 2019-01-04
		menuEditDowngradeTurtle.addActionListener(new ActionListener() { public void actionPerformed(ActionEvent event) { diagram.replaceTurtleizerAPI(false); doButtons(); } } );

		menuEdit.addSeparator();
		// END KGU#282 2016-10-16

		menuEdit.add(menuEditBreakLines);
		menuEditBreakLines.addActionListener(new ActionListener() { public void actionPerformed(ActionEvent event) { diagram.rebreakLines(); doButtons(); } } );

		// START KGU#310 2023-11-09: Issue #311 moved to menuDiagram (still without renaming)
		//menuEdit.addSeparator();
		//
		//menuEdit.add(menuEditCopyDiagramPNG);
		//menuEditCopyDiagramPNG.setAccelerator(KeyStroke.getKeyStroke(KeyEvent.VK_D,menuShortcutKeyMask));
		//menuEditCopyDiagramPNG.addActionListener(new ActionListener() { public void actionPerformed(ActionEvent event) { diagram.copyToClipboardPNG();; doButtons(); } } );

		//if(!System.getProperty("os.name").toLowerCase().startsWith("mac os x"))
		//{
		//	menuEdit.add(menuEditCopyDiagramEMF);
		//	// START KGU#324 2017-11-09: Enh. #415 Ctrl-F now needed for Find & Replace
		//	//menuEditCopyDiagramEMF.setAccelerator(KeyStroke.getKeyStroke(KeyEvent.VK_F, menuShortcutKeyMask));
		//	menuEditCopyDiagramEMF.setAccelerator(KeyStroke.getKeyStroke(KeyEvent.VK_D, (java.awt.event.InputEvent.SHIFT_DOWN_MASK | menuShortcutKeyMask)));
		//	// END KGU#324 2017-11-09
		//	menuEditCopyDiagramEMF.addActionListener(new ActionListener() { public void actionPerformed(ActionEvent event) { diagram.copyToClipboardEMF(); doButtons(); } } );
		//}
		// END KGU#310 2023-11-09

		// Setting up Menu "View" with all submenus and shortcuts and actions
		//menubar.add(menuView);

		// Setting up Menu "Diagram" with all submenus and shortcuts and actions
		menubar.add(menuDiagram);
		menuDiagram.setMnemonic(KeyEvent.VK_D);

		menuDiagram.add(menuDiagramAdd);
		menuDiagramAdd.setIcon(IconLoader.getIcon(18));

		menuDiagramAdd.add(menuDiagramAddBefore);
		menuDiagramAddBefore.setIcon(IconLoader.getIcon(19));

		// START KGU#169 2016-04-01: Enh. #142 (accelerator keys added in analogy to the insert after items)
		menuDiagramAddBefore.add(menuDiagramAddBeforeInst);
		menuDiagramAddBeforeInst.addActionListener(new ActionListener() { public void actionPerformed(ActionEvent event) { diagram.addNewElement(new Instruction(),"Add new instruction ...","",false); doButtons(); } } );
		menuDiagramAddBeforeInst.setAccelerator(KeyStroke.getKeyStroke(KeyEvent.VK_F5, java.awt.event.InputEvent.SHIFT_DOWN_MASK));

		menuDiagramAddBefore.add(menuDiagramAddBeforeAlt);
		menuDiagramAddBeforeAlt.addActionListener(new ActionListener() { public void actionPerformed(ActionEvent event) { diagram.addNewElement(new Alternative(),"Add new IF statement ...",Element.preAlt,false); doButtons(); } } );
		menuDiagramAddBeforeAlt.setAccelerator(KeyStroke.getKeyStroke(KeyEvent.VK_F6, java.awt.event.InputEvent.SHIFT_DOWN_MASK));

		menuDiagramAddBefore.add(menuDiagramAddBeforeCase);
		menuDiagramAddBeforeCase.addActionListener(new ActionListener() { public void actionPerformed(ActionEvent event) { diagram.addNewElement(new Case(),"Add new CASE statement ...",Element.preCase,false); doButtons(); } } );
		menuDiagramAddBeforeCase.setAccelerator(KeyStroke.getKeyStroke(KeyEvent.VK_F10, java.awt.event.InputEvent.SHIFT_DOWN_MASK));

		menuDiagramAddBefore.add(menuDiagramAddBeforeFor);
		menuDiagramAddBeforeFor.addActionListener(new ActionListener() { public void actionPerformed(ActionEvent event) { diagram.addNewElement(new For(),"Add new FOR loop ...",Element.preFor,false); doButtons(); } } );
		menuDiagramAddBeforeFor.setAccelerator(KeyStroke.getKeyStroke(KeyEvent.VK_F7, java.awt.event.InputEvent.SHIFT_DOWN_MASK));

		menuDiagramAddBefore.add(menuDiagramAddBeforeWhile);
		menuDiagramAddBeforeWhile.addActionListener(new ActionListener() { public void actionPerformed(ActionEvent event) { diagram.addNewElement(new While(),"Add new WHILE loop ...",Element.preWhile,false); doButtons(); } } );
		menuDiagramAddBeforeWhile.setAccelerator(KeyStroke.getKeyStroke(KeyEvent.VK_F8, java.awt.event.InputEvent.SHIFT_DOWN_MASK));

		menuDiagramAddBefore.add(menuDiagramAddBeforeRepeat);
		menuDiagramAddBeforeRepeat.addActionListener(new ActionListener() { public void actionPerformed(ActionEvent event) { diagram.addNewElement(new Repeat(),"Add new REPEAT loop ...",Element.preRepeat,false); doButtons(); } } );
		menuDiagramAddBeforeRepeat.setAccelerator(KeyStroke.getKeyStroke(KeyEvent.VK_F9, java.awt.event.InputEvent.SHIFT_DOWN_MASK));

		menuDiagramAddBefore.add(menuDiagramAddBeforeForever);
		menuDiagramAddBeforeForever.addActionListener(new ActionListener() { public void actionPerformed(ActionEvent event) { diagram.addNewElement(new Forever(),"Add new ENDLESS loop ...","",false); doButtons(); } } );
		// START KGU#725 2019-09-17: Issue #747
		menuDiagramAddBeforeForever.setAccelerator(KeyStroke.getKeyStroke(KeyEvent.VK_F7, menuShortcutKeyMask | java.awt.event.InputEvent.SHIFT_DOWN_MASK));
		// END KGU#725 2019-09-17

		menuDiagramAddBefore.add(menuDiagramAddBeforeCall);
		menuDiagramAddBeforeCall.addActionListener(new ActionListener() { public void actionPerformed(ActionEvent event) { diagram.addNewElement(new Call(),"Add new call ...","",false); doButtons(); } } );
		menuDiagramAddBeforeCall.setAccelerator(KeyStroke.getKeyStroke(KeyEvent.VK_F11, java.awt.event.InputEvent.SHIFT_DOWN_MASK));

		menuDiagramAddBefore.add(menuDiagramAddBeforeJump);
		menuDiagramAddBeforeJump.addActionListener(new ActionListener() { public void actionPerformed(ActionEvent event) { diagram.addNewElement(new Jump(),"Add new jump ...","",false); doButtons(); } } );
		menuDiagramAddBeforeJump.setAccelerator(KeyStroke.getKeyStroke(KeyEvent.VK_F12, java.awt.event.InputEvent.SHIFT_DOWN_MASK));

		menuDiagramAddBefore.add(menuDiagramAddBeforePara);
		menuDiagramAddBeforePara.addActionListener(new ActionListener() { public void actionPerformed(ActionEvent event) { diagram.addNewElement(new Parallel(),"Add new parallel ...","",false); doButtons(); } } );
		// START KGU#725 2019-09-17: Issue #747
		//menuDiagramAddBeforePara.setAccelerator(KeyStroke.getKeyStroke(KeyEvent.VK_F13, java.awt.event.InputEvent.SHIFT_DOWN_MASK));
		menuDiagramAddBeforePara.setAccelerator(KeyStroke.getKeyStroke(KeyEvent.VK_F6, menuShortcutKeyMask | java.awt.event.InputEvent.SHIFT_DOWN_MASK));
		// END KGU#725 2019-09-17
		// END KGU#169 2016-04-01

		// START KGU#686 2019-03-16: Enh. #56
		menuDiagramAddBefore.add(menuDiagramAddBeforeTry);
		menuDiagramAddBeforeTry.addActionListener(new ActionListener() { public void actionPerformed(ActionEvent event) { diagram.addNewElement(new Try(),"Add new try-catch ...","",true); doButtons(); } } );
		// START KGU#725 2019-09-17: Issue #747
		menuDiagramAddBeforeTry.setAccelerator(KeyStroke.getKeyStroke(KeyEvent.VK_F5, menuShortcutKeyMask | java.awt.event.InputEvent.SHIFT_DOWN_MASK));
		// END KGU#725 2019-09-17
		// END KGU#686 2019-03-16

		menuDiagramAdd.add(menuDiagramAddAfter);
		menuDiagramAddAfter.setIcon(IconLoader.getIcon(20));

		menuDiagramAddAfter.add(menuDiagramAddAfterInst);
		menuDiagramAddAfterInst.addActionListener(new ActionListener() { public void actionPerformed(ActionEvent event) { diagram.addNewElement(new Instruction(),"Add new instruction ...","",true); doButtons(); } } );
		menuDiagramAddAfterInst.setAccelerator(KeyStroke.getKeyStroke(KeyEvent.VK_F5,0));

		menuDiagramAddAfter.add(menuDiagramAddAfterAlt);
		menuDiagramAddAfterAlt.addActionListener(new ActionListener() { public void actionPerformed(ActionEvent event) { diagram.addNewElement(new Alternative(),"Add new IF statement ...",Element.preAlt,true); doButtons(); } } );
		menuDiagramAddAfterAlt.setAccelerator(KeyStroke.getKeyStroke(KeyEvent.VK_F6,0));

		menuDiagramAddAfter.add(menuDiagramAddAfterCase);
		menuDiagramAddAfterCase.addActionListener(new ActionListener() { public void actionPerformed(ActionEvent event) { diagram.addNewElement(new Case(),"Add new CASE statement ...",Element.preCase,true); doButtons(); } } );
		menuDiagramAddAfterCase.setAccelerator(KeyStroke.getKeyStroke(KeyEvent.VK_F10, 0));

		menuDiagramAddAfter.add(menuDiagramAddAfterFor);
		menuDiagramAddAfterFor.addActionListener(new ActionListener() { public void actionPerformed(ActionEvent event) { diagram.addNewElement(new For(),"Add new FOR loop ...",Element.preFor,true); doButtons(); } } );
		menuDiagramAddAfterFor.setAccelerator(KeyStroke.getKeyStroke(KeyEvent.VK_F7, 0));

		menuDiagramAddAfter.add(menuDiagramAddAfterWhile);
		menuDiagramAddAfterWhile.addActionListener(new ActionListener() { public void actionPerformed(ActionEvent event) { diagram.addNewElement(new While(),"Add new WHILE loop ...",Element.preWhile,true); doButtons(); } } );
		menuDiagramAddAfterWhile.setAccelerator(KeyStroke.getKeyStroke(KeyEvent.VK_F8, 0));

		menuDiagramAddAfter.add(menuDiagramAddAfterRepeat);
		menuDiagramAddAfterRepeat.addActionListener(new ActionListener() { public void actionPerformed(ActionEvent event) { diagram.addNewElement(new Repeat(),"Add new REPEAT loop ...",Element.preRepeat,true); doButtons(); } } );
		menuDiagramAddAfterRepeat.setAccelerator(KeyStroke.getKeyStroke(KeyEvent.VK_F9, 0));

		menuDiagramAddAfter.add(menuDiagramAddAfterForever);
		menuDiagramAddAfterForever.addActionListener(new ActionListener() { public void actionPerformed(ActionEvent event) { diagram.addNewElement(new Forever(),"Add new ENDLESS loop ...","",true); doButtons(); } } );
		// START KGU#725 2019-09-17: Issue #747
		menuDiagramAddAfterForever.setAccelerator(KeyStroke.getKeyStroke(KeyEvent.VK_F7, menuShortcutKeyMask));
		// END KGU#725 2019-09-17

		menuDiagramAddAfter.add(menuDiagramAddAfterCall);
		menuDiagramAddAfterCall.addActionListener(new ActionListener() { public void actionPerformed(ActionEvent event) { diagram.addNewElement(new Call(),"Add new call ...","",true); doButtons(); } } );
		menuDiagramAddAfterCall.setAccelerator(KeyStroke.getKeyStroke(KeyEvent.VK_F11, 0));

		menuDiagramAddAfter.add(menuDiagramAddAfterJump);
		menuDiagramAddAfterJump.addActionListener(new ActionListener() { public void actionPerformed(ActionEvent event) { diagram.addNewElement(new Jump(),"Add new jump ...","",true); doButtons(); } } );
		menuDiagramAddAfterJump.setAccelerator(KeyStroke.getKeyStroke(KeyEvent.VK_F12, 0));

		menuDiagramAddAfter.add(menuDiagramAddAfterPara);
		menuDiagramAddAfterPara.addActionListener(new ActionListener() { public void actionPerformed(ActionEvent event) { diagram.addNewElement(new Parallel(),"Add new parallel ...","",true); doButtons(); } } );
		// START KGU#725 2019-09-17: Issue #747
		//menuDiagramAddAfterPara.setAccelerator(KeyStroke.getKeyStroke(KeyEvent.VK_F13, 0));
		menuDiagramAddAfterPara.setAccelerator(KeyStroke.getKeyStroke(KeyEvent.VK_F6, menuShortcutKeyMask));
		// END KGU#725 2019-09-17

		// START KGU#686 2019-03-16: Enh. #56
		menuDiagramAddAfter.add(menuDiagramAddAfterTry);
		menuDiagramAddAfterTry.addActionListener(new ActionListener() { public void actionPerformed(ActionEvent event) { diagram.addNewElement(new Try(),"Add new try-catch ...","",true); doButtons(); } } );
		// START KGU#725 2019-09-17: Issue #747
		menuDiagramAddAfterTry.setAccelerator(KeyStroke.getKeyStroke(KeyEvent.VK_F5, menuShortcutKeyMask));
		// END KGU#725 2019-09-17
		// END KGU#686 2019-03-16

		menuDiagram.add(menuDiagramEdit);
		// START KGU#177 2016-04-06: Enh. #158
		menuDiagramEdit.setAccelerator(KeyStroke.getKeyStroke(KeyEvent.VK_ENTER, 0));
		// END KGU#177 2016-04-06
		menuDiagramEdit.addActionListener(new ActionListener() { public void actionPerformed(ActionEvent event) { diagram.editNSD(); doButtons(); } } );

		menuDiagram.add(menuDiagramDelete);
		menuDiagramDelete.setAccelerator(KeyStroke.getKeyStroke(KeyEvent.VK_DELETE, 0));
		menuDiagramDelete.addActionListener(new ActionListener() { public void actionPerformed(ActionEvent event) { diagram.deleteNSD(); doButtons(); } } );

		menuDiagram.addSeparator();

		menuDiagram.add(menuDiagramMoveUp);
		// START KGU#177 2016-04-06: Enh. #158
		menuDiagramMoveUp.setAccelerator(KeyStroke.getKeyStroke(KeyEvent.VK_UP, menuShortcutKeyMask));
		// END KGU#177 2016-04-06
		menuDiagramMoveUp.addActionListener(new ActionListener() { public void actionPerformed(ActionEvent event) { diagram.moveUpNSD(); doButtons(); } } );

		menuDiagram.add(menuDiagramMoveDown);
		// START KGU#177 2016-04-06: Enh. #158
		menuDiagramMoveDown.setAccelerator(KeyStroke.getKeyStroke(KeyEvent.VK_DOWN, menuShortcutKeyMask));
		// END KGU#177 2016-04-06
		menuDiagramMoveDown.addActionListener(new ActionListener() { public void actionPerformed(ActionEvent event) { diagram.moveDownNSD(); doButtons(); } } );

		// START KGU#199 2016-07-06: Enh. #188 - We allow instruction conversion
		menuDiagram.add(menuDiagramTransmute);
		menuDiagramTransmute.setAccelerator(KeyStroke.getKeyStroke(KeyEvent.VK_T, menuShortcutKeyMask));
		menuDiagramTransmute.addActionListener(new ActionListener() { public void actionPerformed(ActionEvent event) { diagram.transmuteNSD(); doButtons(); } } );;
		// END KGU#199 2016-07-06
		// START KGU#365 2017-03-23: Enh. #380 - conversion of sequence in a subroutine
		menuDiagram.add(menuDiagramOutsource);
		menuDiagramOutsource.setAccelerator(KeyStroke.getKeyStroke(KeyEvent.VK_F11, menuShortcutKeyMask));
		menuDiagramOutsource.addActionListener(new ActionListener() { public void actionPerformed(ActionEvent event) { diagram.outsourceNSD(); doButtons(); } } );;
		// END KGU#365 2017-03-23
		
		menuDiagram.addSeparator();

		// START KGU#123 2016-01-03: New menu items (addressing #65)
		menuDiagram.add(menuDiagramCollapse);
		menuDiagramCollapse.setAccelerator(KeyStroke.getKeyStroke(KeyEvent.VK_SUBTRACT, 0));
		menuDiagramCollapse.addActionListener(new ActionListener() { public void actionPerformed(ActionEvent event) { diagram.collapseNSD(); doButtons(); } } );

		menuDiagram.add(menuDiagramExpand);
		menuDiagramExpand.setAccelerator(KeyStroke.getKeyStroke(KeyEvent.VK_ADD, 0));
		menuDiagramExpand.addActionListener(new ActionListener() { public void actionPerformed(ActionEvent event) { diagram.expandNSD(); doButtons(); } } );
		// START AS 2021-03-25: Enh. #967 - KGU 2021-04-15 disabled in favour of a plugin-specific export option
		// ARM export mode
		//menuDiagram.add(menuDiagramARM); 
		//menuDiagramARM.addActionListener(new ActionListener() { public void actionPerformed(ActionEvent event) { diagram.setOperationArmVisual(menuDiagramARM.isSelected()); doButtons(); } } );
		// END AS 2021-03-25
		// START KGU#310 2016-12-14: Moved to menu Debug
//		// START KGU#277 2016-10-13: Enh. #270
//		menuDiagram.add(menuDebugDisable);
//		menuDebugDisable.setAccelerator(KeyStroke.getKeyStroke(KeyEvent.VK_7, menuShortcutKeyMask));
//		menuDebugDisable.addActionListener(new ActionListener() { public void actionPerformed(ActionEvent event) { diagram.disableNSD(); doButtons(); } } );
//		// END KGU#277 2016-10-13
		// END KGU#310 2016-12-14

		menuDiagram.addSeparator();
		// END KGU#123 2016-01-03

		// START KGU#310 2016-12-14: Moved to menu "Debug" and renamed
//		// START KGU#143 2016-01-21: Bugfix #114 - Compensate editing restriction by accelerator
//		menuDiagram.add(menuDebugBreakpoint);
//		menuDebugBreakpoint.setAccelerator(KeyStroke.getKeyStroke(KeyEvent.VK_B, KeyEvent.CTRL_DOWN_MASK | KeyEvent.SHIFT_DOWN_MASK));
//		menuDebugBreakpoint.addActionListener(new ActionListener() { public void actionPerformed(ActionEvent event) { diagram.toggleBreakpoint(); doButtons(); } }); 
//
//		// START KGU#213 2016-08-02: Enh. #215 - new breakpoint feature
//		menuDiagram.add(menuDebugBreakTrigger);
//		menuDebugBreakTrigger.setAccelerator(KeyStroke.getKeyStroke(KeyEvent.VK_B, KeyEvent.CTRL_DOWN_MASK | KeyEvent.ALT_DOWN_MASK));
//		menuDebugBreakTrigger.addActionListener(new ActionListener() { public void actionPerformed(ActionEvent event) { diagram.editBreakTrigger(); doButtons(); } }); 
//		// END KGU#213 2016-08-02
//
//		menuDiagram.addSeparator();
//		// END KGU#143 2016-01-21
		// END KGU#310 2016-12-14


		menuDiagram.add(menuDiagramType);

		menuDiagramType.add(menuDiagramTypeProgram);
		menuDiagramTypeProgram.addActionListener(new ActionListener() { public void actionPerformed(ActionEvent event) { diagram.setProgram(); doButtons(); } } );

		menuDiagramType.add(menuDiagramTypeFunction);
		menuDiagramTypeFunction.addActionListener(new ActionListener() { public void actionPerformed(ActionEvent event) { diagram.setFunction(); doButtons(); } } );

		//START KGU#376 2017-05-16: Enh. #389
		menuDiagramType.add(menuDiagramTypeInclude);
		menuDiagramTypeInclude.addActionListener(new ActionListener() { public void actionPerformed(ActionEvent event) { diagram.setInclude(); doButtons(); } } );
		// END KGU#376 2017-05-16

		menuDiagram.add(menuDiagramUnboxed);
		menuDiagramUnboxed.addActionListener(new ActionListener() { public void actionPerformed(ActionEvent event) { diagram.setUnboxed(menuDiagramUnboxed.isSelected()); doButtons(); } } );

		// START KGU#310 2023-10-06: Issue #311 Menu reorganisation
//		menuDiagram.addSeparator();
//
//		menuDiagram.add(menuDiagramComment);
//		menuDiagramComment.addActionListener(new ActionListener() { public void actionPerformed(ActionEvent event) { diagram.setComments(menuDiagramComment.isSelected()); doButtons(); } } );
//
//		// START KGU#227 2016-07-31: Enh. #128
//		menuDiagram.add(menuDiagramCommentsPlusText);
//		menuDiagramCommentsPlusText.addActionListener(new ActionListener() { public void actionPerformed(ActionEvent event) { diagram.setCommentsPlusText(menuDiagramCommentsPlusText.isSelected()); doButtons(); } } );
//		// END KGU#227 2016-07-31
//
//		menuDiagram.add(menuDiagramSwitchComments);
//		menuDiagramSwitchComments.addActionListener(new ActionListener() { public void actionPerformed(ActionEvent event) { diagram.toggleTextComments(); doButtons(); } } );
//		// START KGU#169 2016-04-01: Enh. #142 (accelerator key added)
//		menuDiagramSwitchComments.setAccelerator(KeyStroke.getKeyStroke(KeyEvent.VK_V, (java.awt.event.InputEvent.ALT_DOWN_MASK | menuShortcutKeyMask)));
//		// START KGU#169 2016-04-01
//
//		// START KGU#477 2017-12-06: Enh. #487
//		menuDiagram.add(menuDiagramHideDeclarations);
//		menuDiagramHideDeclarations.addActionListener(new ActionListener() { public void actionPerformed(ActionEvent event) { diagram.setHideDeclarations(menuDiagramHideDeclarations.isSelected()); doButtons(); } } );
//		// END KGU#477 2016-12-06
//
//		menuDiagram.add(menuDiagramMarker);
//		menuDiagramMarker.addActionListener(new ActionListener() { public void actionPerformed(ActionEvent event) { diagram.setHightlightVars(menuDiagramMarker.isSelected()); doButtons(); } } );
//		menuDiagramMarker.setAccelerator(KeyStroke.getKeyStroke(KeyEvent.VK_F4, 0));
//
//		// START KGU#872 2020-10-17>: Enh. #872
//		menuDiagram.add(menuDiagramOperatorsC);
//		menuDiagramOperatorsC.addActionListener(new ActionListener() { public void actionPerformed(ActionEvent event) { diagram.setOperatorDisplayC(menuDiagramOperatorsC.isSelected()); doButtons(); } } );
//		// START KGU#872 2020-10-17
//
//		menuDiagram.add(menuDiagramDIN);
//		menuDiagramDIN.addActionListener(new ActionListener() { public void actionPerformed(ActionEvent event) { diagram.toggleDIN(); doButtons(); } } );
//
//		menuDiagram.add(menuDiagramAnalyser);
//		menuDiagramAnalyser.addActionListener(new ActionListener() { public void actionPerformed(ActionEvent event) { diagram.toggleAnalyser(); doButtons(); } } );
//		menuDiagramAnalyser.setAccelerator(KeyStroke.getKeyStroke(KeyEvent.VK_F3, 0));
//		
//		// START KGU#305 2016-12-14: Enh. #305
//		menuDiagram.add(menuDiagramIndex);
//		menuDiagramIndex.addActionListener(new ActionListener() { public void actionPerformed(ActionEvent event) { diagram.setArrangerIndex(menuDiagramIndex.isSelected()); } } );
//		menuDiagramIndex.setAccelerator(KeyStroke.getKeyStroke(KeyEvent.VK_F3, java.awt.event.InputEvent.SHIFT_DOWN_MASK));
//		// END KGU#305 2016-12-14
//
//		// START KGU#705 2019-09-23: Enh. #738
//		menuDiagram.add(menuDiagramPreview);
//		// START KGU#868 2020-06-03: Bugfix #868 - consider reduced mode 
//		//menuDiagramPreview.addActionListener(new ActionListener() { public void actionPerformed(ActionEvent event) { diagram.setCodePreview(menuDiagramPreview.isSelected()); } } );
//		menuDiagramPreview.addActionListener(new ActionListener() {
//			public void actionPerformed(ActionEvent event) {
//				diagram.setCodePreview(!noExportImport && menuDiagramPreview.isSelected());
//				}
//			} );
//		// END KGU#868 2020-06-03
//		menuDiagramPreview.setAccelerator(KeyStroke.getKeyStroke(KeyEvent.VK_F4, java.awt.event.InputEvent.SHIFT_DOWN_MASK));
//		// END KGU#305 2016-12-14

		// START KGU#310 2023-11-09: Issue #311 moved to menuDiagram (still without renaming)
		menuDiagram.addSeparator();
		
		menuDiagram.add(menuEditCopyDiagramPNG);
		menuEditCopyDiagramPNG.setAccelerator(KeyStroke.getKeyStroke(KeyEvent.VK_D,menuShortcutKeyMask));
		menuEditCopyDiagramPNG.addActionListener(new ActionListener() { public void actionPerformed(ActionEvent event) { diagram.copyToClipboardPNG();; doButtons(); } } );

		if(!System.getProperty("os.name").toLowerCase().startsWith("mac os x"))
		{
			menuDiagram.add(menuEditCopyDiagramEMF);
			// START KGU#324 2017-11-09: Enh. #415 Ctrl-F now needed for Find & Replace
			//menuEditCopyDiagramEMF.setAccelerator(KeyStroke.getKeyStroke(KeyEvent.VK_F, menuShortcutKeyMask));
			menuEditCopyDiagramEMF.setAccelerator(KeyStroke.getKeyStroke(KeyEvent.VK_D, (java.awt.event.InputEvent.SHIFT_DOWN_MASK | menuShortcutKeyMask)));
			// END KGU#324 2017-11-09
			menuEditCopyDiagramEMF.addActionListener(new ActionListener() { public void actionPerformed(ActionEvent event) { diagram.copyToClipboardEMF(); doButtons(); } } );
		}
		// END KGU#310 2023-11-09

		
		// Setting up Menu "View" with all submenus and shortcuts and actions
		menubar.add(menuView);

		menuView.add(menuViewComment);
		menuViewComment.addActionListener(new ActionListener() { public void actionPerformed(ActionEvent event) { diagram.setComments(menuViewComment.isSelected()); doButtons(); } } );

		// START KGU#227 2016-07-31: Enh. #128
		menuView.add(menuViewCommentsPlusText);
		menuViewCommentsPlusText.addActionListener(new ActionListener() { public void actionPerformed(ActionEvent event) { diagram.setCommentsPlusText(menuViewCommentsPlusText.isSelected()); doButtons(); } } );
		// END KGU#227 2016-07-31

		menuView.add(menuViewSwitchComments);
		menuViewSwitchComments.addActionListener(new ActionListener() { public void actionPerformed(ActionEvent event) { diagram.toggleTextComments(); doButtons(); } } );
		// START KGU#169 2016-04-01: Enh. #142 (accelerator key added)
		menuViewSwitchComments.setAccelerator(KeyStroke.getKeyStroke(KeyEvent.VK_V, (java.awt.event.InputEvent.ALT_DOWN_MASK | menuShortcutKeyMask)));
		// START KGU#169 2016-04-01

		// START KGU#477 2017-12-06: Enh. #487
		menuView.add(menuViewHideDeclarations);
		menuViewHideDeclarations.addActionListener(new ActionListener() { public void actionPerformed(ActionEvent event) { diagram.setHideDeclarations(menuViewHideDeclarations.isSelected()); doButtons(); } } );
		// END KGU#477 2016-12-06

		menuView.add(menuViewMarker);
		menuViewMarker.addActionListener(new ActionListener() { public void actionPerformed(ActionEvent event) { diagram.setHightlightVars(menuViewMarker.isSelected()); doButtons(); } } );
		menuViewMarker.setAccelerator(KeyStroke.getKeyStroke(KeyEvent.VK_F4, 0));

		// START KGU#872 2020-10-17>: Enh. #872
		menuView.add(menuViewOperatorsC);
		menuViewOperatorsC.addActionListener(new ActionListener() { public void actionPerformed(ActionEvent event) { diagram.setOperatorDisplayC(menuViewOperatorsC.isSelected()); doButtons(); } } );
		// START KGU#872 2020-10-17

		menuView.add(menuViewDIN);
		menuViewDIN.addActionListener(new ActionListener() { public void actionPerformed(ActionEvent event) { diagram.toggleDIN(); doButtons(); } } );

		menuView.addSeparator();

		menuView.add(menuViewAnalyser);
		menuViewAnalyser.addActionListener(new ActionListener() { public void actionPerformed(ActionEvent event) { diagram.toggleAnalyser(); doButtons(); } } );
		menuViewAnalyser.setAccelerator(KeyStroke.getKeyStroke(KeyEvent.VK_F3, 0));
		
		menuView.addSeparator();

		// START KGU#305 2016-12-14: Enh. #305
		menuView.add(menuViewIndex);
		menuViewIndex.addActionListener(new ActionListener() { public void actionPerformed(ActionEvent event) { diagram.setArrangerIndex(menuViewIndex.isSelected()); } } );
		menuViewIndex.setAccelerator(KeyStroke.getKeyStroke(KeyEvent.VK_F3, java.awt.event.InputEvent.SHIFT_DOWN_MASK));
		// END KGU#305 2016-12-14

		// START KGU#705 2019-09-23: Enh. #738
		menuView.add(menuViewPreview);
		// START KGU#868 2020-06-03: Bugfix #868 - consider reduced mode 
		//menuViewPreview.addActionListener(new ActionListener() { public void actionPerformed(ActionEvent event) { diagram.setCodePreview(menuViewPreview.isSelected()); } } );
		menuViewPreview.addActionListener(new ActionListener() {
			public void actionPerformed(ActionEvent event) {
				diagram.setCodePreview(!noExportImport && menuViewPreview.isSelected());
				}
			} );
		// END KGU#868 2020-06-03
		menuViewPreview.setAccelerator(KeyStroke.getKeyStroke(KeyEvent.VK_F4, java.awt.event.InputEvent.SHIFT_DOWN_MASK));
		// END KGU#305 2016-12-14
		// END KGU#310 2023-10-06

		// Setting up Menu "Preferences" with all submenus and shortcuts and actions
		menubar.add(menuPreferences);
		menuPreferences.setMnemonic(KeyEvent.VK_P);
		
		menuPreferences.add(menuPreferencesLanguage);
		menuPreferencesLanguage.setIcon(IconLoader.getIcon(81));

		// START KGU#242 2016-09-04: Redesign of the language menu item mechanism
		for (int iLoc = 0; iLoc < Locales.LOCALES_LIST.length; iLoc++)
		{
			final String locName = Locales.LOCALES_LIST[iLoc][0];
			String locDescription = Locales.LOCALES_LIST[iLoc][1];
			if (locDescription != null)
			{
				String caption = locDescription;
				ImageIcon icon = IconLoader.getLocaleIconImage(locName);
				JCheckBoxMenuItem item = new JCheckBoxMenuItem(caption, icon);
				item.addActionListener(new ActionListener() { public void actionPerformed(ActionEvent event) { chooseLang(locName); } } );
				menuPreferencesLanguage.add(item);
				menuPreferencesLanguageItems.put(locName, item);
			}
		}
		// END KGU#242 2016-09-04

		// START KGU#232 2016-08-03: Enh. #222
		menuPreferencesLanguage.addSeparator();
		menuPreferencesLanguage.add(menuPreferencesLanguageFromFile);
		menuPreferencesLanguageFromFile.addActionListener(new ActionListener() { public void actionPerformed(ActionEvent event) { chooseLangFile(); } } );
		menuPreferencesLanguageFromFile.setToolTipText("You may create translation files with the 'Translator' tool in the File menu.");
		// END KGU#232 2016-08-03
		
		// START KGU#892 2020-12-21: Enh. #893
		menuPreferencesLanguage.add(menuPreferencesLanguagePreview);
		menuPreferencesLanguagePreview.addActionListener(new ActionListener() { public void actionPerformed(ActionEvent event) { menuPreferencesLanguagePreview.setSelected(true); } } );
		menuPreferencesLanguagePreview.setSelected(true);
		menuPreferencesLanguagePreview.setVisible(false);
		// END KGU#892 2020-12-21

		// START KGU#300 2016-12-02: Enh. #300
		menuPreferences.add(menuPreferencesNotifyUpdate);
		menuPreferencesNotifyUpdate.addActionListener(new ActionListener() { public void actionPerformed(ActionEvent event) { diagram.setRetrieveVersion(menuPreferencesNotifyUpdate.isSelected()); } } );
		menuPreferencesNotifyUpdate.setToolTipText("Allow Structorizer to retrieve version info from Structorizer homepage and to inform about new releases.");
		// END KGU#2016-12-02
		
		// START KGU#456 2017-11-05. Issue #452
		menuPreferences.add(menuPreferencesSimplified);
		menuPreferencesSimplified.addActionListener(new ActionListener() { public void actionPerformed(ActionEvent event) { diagram.setSimplifiedGUI(menuPreferencesSimplified.isSelected()); doButtons();} } );
		// END KGU#456 2017-11-05

		menuPreferences.add(menuPreferencesFont);
		menuPreferencesFont.addActionListener(new ActionListener() { public void actionPerformed(ActionEvent event) { diagram.fontNSD(); doButtons(); } } );

		menuPreferences.add(menuPreferencesColors);
		menuPreferencesColors.addActionListener(new ActionListener() { public void actionPerformed(ActionEvent event) { diagram.colorsNSD(); doButtons(); } } );

		menuPreferences.add(menuPreferencesOptions);
		menuPreferencesOptions.addActionListener(new ActionListener() { public void actionPerformed(ActionEvent event) { diagram.preferencesNSD(); doButtons(); } } );

		menuPreferences.add(menuPreferencesParser);
		menuPreferencesParser.addActionListener(new ActionListener() { public void actionPerformed(ActionEvent event) { diagram.parserNSD(); doButtons(); } } );

		menuPreferences.add(menuPreferencesAnalyser);
		menuPreferencesAnalyser.addActionListener(new ActionListener() { public void actionPerformed(ActionEvent event) { diagram.analyserNSD(); doButtons(); } } );

		// START KGU#309 2016-12-15: Enh. #310
		menuPreferences.add(menuPreferencesSaving);
		menuPreferencesSaving.addActionListener(new ActionListener() { public void actionPerformed(ActionEvent event) { diagram.savingOptions(); doButtons(); } } );
		// END KGU#309 2016-12-15

		menuPreferences.add(menuPreferencesExport);
		menuPreferencesExport.addActionListener(new ActionListener() { public void actionPerformed(ActionEvent event) { diagram.exportOptions(); doButtons(); } } );

		// START KGU#258 2016-09-25: Enh. #253
		menuPreferences.add(menuPreferencesImport);
		menuPreferencesImport.addActionListener(new ActionListener() { public void actionPerformed(ActionEvent event) { diagram.importOptions(); doButtons(); } } );
		// END KGU#258 2016-09-25

		// START KGU#479 2017-12-14: Enh. #492
		menuPreferences.add(menuPreferencesElements);
		menuPreferencesElements.addActionListener(new ActionListener() { public void actionPerformed(ActionEvent event) { diagram.elementNamesNSD(); doButtons(); } } );;
		// END KGU#479 2017-12-14

		// START KGU#480 2018-01-18: Enh. #490 - Aliases for controller API
		menuPreferences.add(menuPreferencesCtrlAliases);
		menuPreferencesCtrlAliases.addActionListener(new ActionListener() { public void actionPerformed(ActionEvent event) { diagram.controllerAliasesNSD(controllerPlugins); } } );;
		// END KGU#480 2018-01-18

		// create Look & Feel Menu
		menuPreferences.add(menuPreferencesLookAndFeel);
		menuPreferencesLookAndFeel.setIcon(IconLoader.getIcon(78));
		LookAndFeel thisLaF = UIManager.getLookAndFeel();
		UIManager.LookAndFeelInfo plafs[] = UIManager.getInstalledLookAndFeels();
		for(int j = 0; j < plafs.length; ++j)
		{
			JCheckBoxMenuItem mi = new JCheckBoxMenuItem(plafs[j].getName());
			mi.addActionListener(new ActionListener() { public void actionPerformed(ActionEvent event) { NSDControl.setLookAndFeel((((JCheckBoxMenuItem) event.getSource()).getText())); doButtons(); } } );
			menuPreferencesLookAndFeel.add(mi);

			// START KGU#661 2019-02-20 - The name comparison will not always work, particularly not with "GTK+"
			//if(mi.getText().equals(UIManager.getLookAndFeel().getName()))
			if (mi.getText().equals(thisLaF.getName()) ||
					thisLaF.getClass().getName().equals(plafs[j].getClassName()))
			// END KGU#661 2019-02-29
			{
				mi.setSelected(true);
			}
		}
		
		// START KGU#503 2018-03-14: Enh. #519 (+ enh. #87)
		menuPreferences.add(menuPreferencesWheel);
		menuPreferencesWheel.setIcon(IconLoader.getIcon(9));
		// START KGU#123 2016-01-04: Enh. #87 
		menuPreferencesWheel.add(menuPreferencesWheelCollapse);
		menuPreferencesWheelCollapse.addActionListener(new ActionListener() { public void actionPerformed(ActionEvent event) { diagram.toggleWheelMode(); doButtons(); } } );
		// END KGU#123 2016-01-04
		menuPreferencesWheel.add(menuPreferencesWheelZoom);
		menuPreferencesWheelZoom.addActionListener(new ActionListener() { public void actionPerformed(ActionEvent event) { diagram.toggleCtrlWheelMode(); doButtons(); } });
		// END KGU#503 2018-03-14

		// START KGU#699 2019-03-27: Issue #717
		menuPreferencesWheel.add(menuPreferencesWheelUnit);
		menuPreferencesWheelUnit.addActionListener(new ActionListener() { public void actionPerformed(ActionEvent event) { diagram.configureWheelUnit(); doButtons(); } });
		// END KGU#699 2019-03-27
		
		// START KGU#287 2017-01-11: Issue #81/#330
		menuPreferences.add(menuPreferencesScalePreset);
		menuPreferencesScalePreset.addActionListener(new ActionListener() { public void actionPerformed(ActionEvent event) { new GUIScaleChooser().setVisible(true); } } );
		// END KGU#287 2017-01-11

		menuPreferences.addSeparator();
		
		// START KGU#448 2018-01-04: Enh. #443 - checkbox menu items prepared for additional diagram controllers
		// START KGU#911 2021-01-10: Enh. #910 submenu preferred
		//controllerPlugins = this.addPluginMenuItems(menuDebug, PluginType.CONTROLLER, IconLoader.getIcon(4), null);
		controllerPlugins = this.addPluginMenuItems(menuDebugControllers, PluginType.CONTROLLER, IconLoader.getIcon(4), null);
		// END KGU#911 2021-01-10
		// END KGU#448 2018-01-04

		// START KGU#466 2019-08.02: Issue #733 - allows selective preferences export
		if (preferenceKeys.isEmpty()) {
			Vector<GENPlugin> parserPlugins = null;
			try (BufferedInputStream buff = new BufferedInputStream(getClass().getResourceAsStream("parsers.xml"))) {
				GENParser genp = new GENParser();
				parserPlugins = genp.parse(buff);
			} catch (IOException e) {}
			if (parserPlugins == null) {
				parserPlugins = new Vector<GENPlugin>();
			}
			// START KGU#310 2023-11-09: Issue #311 Menu reorganised - so the prefernec category should follow
			//preferenceKeys.put("menuDiagram", Mainform.getPreferenceKeys("diagram"));
			preferenceKeys.put("menuView", Mainform.getPreferenceKeys("view"));
			// END KGU#310 2023-11-09
			preferenceKeys.put("menuPreferencesLanguage", new String[] {"Lang"});
			preferenceKeys.put("menuPreferencesNotifyUpdate", Mainform.getPreferenceKeys("update"));
			preferenceKeys.put("menuPreferencesSimplified", new String[] {"userSkillLevel"});
			preferenceKeys.put("menuPreferencesFont", new String[] {"Font", "Size", "editorFontSize", "fixPadding", "unicodeCompOps"});
			preferenceKeys.put("menuPreferencesColors", Element.getPreferenceKeys("color"));
			preferenceKeys.put("menuPreferencesOptions", Element.getPreferenceKeys("structure"));
			preferenceKeys.put("menuPreferencesParser", Syntax.getPreferenceKeys());
			preferenceKeys.put("menuPreferencesAnalyser", Root.getPreferenceKeys());
			preferenceKeys.put("menuPreferencesSaving", Mainform.getPreferenceKeys("saving"));
			String[] exportKeys = new String[generatorPlugins.size()+1];
			exportKeys[0] = "genExport*";
			for (int i = 0; i < generatorPlugins.size(); i++) {
				GENPlugin plugin = generatorPlugins.get(i);
				exportKeys[i+1] = plugin.getKey() + ".*";
			}
			preferenceKeys.put("menuPreferencesExport", exportKeys);
			String[] importKeys = new String[parserPlugins == null ? 1 : parserPlugins.size()+1];
			importKeys[0] = "imp*";
			for (int i = 0; i < parserPlugins.size(); i++) {
				GENPlugin plugin = parserPlugins.get(i);
				importKeys[i+1] = plugin.getKey() + ".*";
			}
			preferenceKeys.put("menuPreferencesImport", importKeys);
			preferenceKeys.put("menuPreferencesElements", ElementNames.getPreferenceKeys());
			String[] controllerKeys = new String[controllerPlugins.size()+1];
			controllerKeys[0] = "applyAliases";
			for (int i = 0; i < controllerPlugins.size(); i++) {
				controllerKeys[i+1] = controllerPlugins.get(i).className + ".*";
			}
			preferenceKeys.put("menuPreferencesCtrlAliases", controllerKeys);
			preferenceKeys.put("menuPreferencesLookAndFeel", new String[] {"laf"});
			preferenceKeys.put("menuPreferencesWheel", Mainform.getPreferenceKeys("wheel"));
			preferenceKeys.put("menuPreferencesScalePreset", new String[] {"scaleFactor"});
			preferenceKeys.put("prefsArranger", new String[] {"arranger*"});
			preferenceKeys.put("menuEditFindReplace", new String[] {"find*", "search*"});
		}
		// END KGU#466 2019-08-02

		menuPreferences.add(menuPreferencesSave);
		menuPreferencesSave.add(menuPreferencesSaveAll);
		menuPreferencesSaveAll.addActionListener(new ActionListener() { public void actionPerformed(ActionEvent event) { NSDControl.savePreferences(); } } );
		menuPreferencesSave.add(menuPreferencesSaveDump);
		menuPreferencesSaveDump.addActionListener(new ActionListener() { 
			public void actionPerformed(ActionEvent event) 
			{ 
				// START KGU#466 2019-08-03: Issue #733 - this was obviously misplaced (would be overridden by ini.load()
				//NSDControl.savePreferences();
				Set<String> prefPatterns = diagram.selectPreferencesToExport(msgSelectPreferences.getText(), preferenceKeys);
				if (prefPatterns == null) {
					// Cancelled
					return;
				}
				// END KGU#466 2019-08-03
				JFileChooser fc = new JFileChooser();
				fc.setFileFilter(new INIFilter());
				if (fc.showSaveDialog(NSDControl.getFrame()) == JFileChooser.APPROVE_OPTION)
				{
					// save some data from the INI file
					Ini ini = Ini.getInstance();
					try
					{
						ini.load();
						String fn = fc.getSelectedFile().toString();
						if (!fn.toLowerCase().endsWith(".ini")) fn += ".ini";
						// START KGU#466 2019-08-03: Issue #733 - Update the ini properties from the cached settings
						//ini.save(fn);
						NSDControl.savePreferences();
						if (prefPatterns.isEmpty()) {
							ini.save(fn);
						}
						else {
							ini.save(fn, prefPatterns);
						}
						// END KGU#466 2019-08-03
					}
					catch (Exception ex)
					{
						logger.log(Level.WARNING, "Error saving the configuration file ...", ex);
					}
				}
			}
		} );
		menuPreferencesSave.add(menuPreferencesSaveLoad);
		menuPreferencesSaveLoad.addActionListener(new ActionListener() {
			public void actionPerformed(ActionEvent event) 
			{ 
				JFileChooser fc = new JFileChooser();
				fc.setFileFilter(new INIFilter());
				if (fc.showOpenDialog(NSDControl.getFrame())==JFileChooser.APPROVE_OPTION)
				{
					try
					{
						// load some data from the INI file
						Ini ini = Ini.getInstance();

						// START KGU#258 2016-09-26: Enh. #253 / KGU#1097 2023-11-09: Issue #800 -> obsolete
						//HashMap<String, TokenList> refactoringData = fetchRefactoringData();
						// END KGU#258 2016-09-26

						// START KGU#721 2019-08-06: Enh. #740 produce a backup to keep safe
						if (!ini.backup()) {
							if (JOptionPane.showConfirmDialog(NSDControl.getFrame(),
									msgIniBackupFailed.getText().replace("%", fc.getSelectedFile().getPath()), 
									menuPreferencesSaveLoad.getText(),
									JOptionPane.OK_CANCEL_OPTION,
									JOptionPane.WARNING_MESSAGE) != JOptionPane.OK_OPTION)
							{
								return;
							}
						}
						// END KGU#721b2019-08-06
						ini.load(fc.getSelectedFile().getPath());
						ini.save();
						NSDControl.loadFromINI();

						// START KGU#258 2016-09-26: Enh. #253 / KGU#1097 2023-11-09 issue #800 -> obsolete
						//if (diagram.offerRefactoring(refactoringData))
						//{
						//	// (Refactoring involves redrawing)
						//	diagram.refactorNSD(refactoringData);
						//}
						// END KGU#258 2016-09-26
					}
					catch (Exception ex)
					{
						logger.log(Level.WARNING, "Error loading the configuration file ...", ex);
					}
				}
				NSDControl.savePreferences(); // FIXME: This sensible here?
			}

		} );
		// START KGU#721 2019-08-06: Enh. #740
		menuPreferencesSave.add(menuPreferencesSaveRestore);
		menuPreferencesSaveRestore.addActionListener(new ActionListener() {
			@Override
			public void actionPerformed(ActionEvent evt) {
				boolean done = false;
				String trouble = null;
				try {
					Ini ini = Ini.getInstance();
					// START KGU#1097 2023-11-09: Issue #800 Now obsolete
					//HashMap<String, TokenList> refactoringData = fetchRefactoringData();
					// END KGU#1097 2023-11-09
					done = ini.restore();
					ini.save();
					NSDControl.loadFromINI();
					// START KGU#1097 2023-11-09: Issue #800 Now obsolete
					//if (diagram.offerRefactoring(refactoringData))
					//{
					//	// (Refactoring involves redrawing)
					//	diagram.refactorNSD(refactoringData);
					//}
					// END KGU#1097 2023-11-09
				} catch (Exception ex) {
					logger.log(Level.WARNING, "Error restoring the configuration backup ...", ex);
					trouble = ex.getMessage();
					if (trouble == null || trouble.isEmpty()) {
						trouble = ex.toString();
					}
				}
				if (!done) {
					JOptionPane.showMessageDialog(NSDControl.getFrame(),
						msgIniRestoreFailed.getText().replace("%", trouble == null ? "!" : ": " + trouble),
						menuPreferencesSaveRestore.getText(),
						JOptionPane.ERROR_MESSAGE);
				}
			}});
		// END KGU#721 2019-08-06

		
		// START KGU#310 2016-12-14: New Debug menu
		menubar.add(menuDebug);
		menuDebug.setMnemonic(KeyEvent.VK_B);
		
		menuDebug.add(menuDebugTurtle);
		menuDebugTurtle.addActionListener(new ActionListener() { public void actionPerformed(ActionEvent event) { diagram.goTurtle(); } } );
		// START KGU#463 2017-11-20: Enh. #469 (accelerator key added)
		menuDebugTurtle.setAccelerator(KeyStroke.getKeyStroke(KeyEvent.VK_R, (java.awt.event.InputEvent.SHIFT_DOWN_MASK | menuShortcutKeyMask)));
		// START KGU#463 2017-11-2

		menuDebug.add(menuDebugExecute);
		menuDebugExecute.addActionListener(new ActionListener() { public void actionPerformed(ActionEvent event) { diagram.goRun(); } } );
		// START KGU#463 2017-11-20: Enh. #469 (accelerator key added)
		menuDebugExecute.setAccelerator(KeyStroke.getKeyStroke(KeyEvent.VK_R, menuShortcutKeyMask));
		// START KGU#463 2017-11-2

		// START KGU#911 2021-01-10: Enh. #910
		if (menuDebugControllers.getMenuComponentCount() > 0) {
			menuDebugControllers.setIcon(IconLoader.getIcon(125));
			menuDebug.add(menuDebugControllers);
		}
		// END KGU#911 2021-01-10
		
		menuDebug.add(menuDebugDropBrkpts);
		// START KGU#952 2021-03-03: Issue #954 Modified behaviour
		//menuDebugDropBrkpts.addActionListener(new ActionListener() { public void actionPerformed(ActionEvent event) { diagram.clearBreakpoints(); } } );
		menuDebugDropBrkpts.addActionListener(new ActionListener() {
			public void actionPerformed(ActionEvent event) {
				diagram.disableBreakpoints(menuDebugDropBrkpts.isSelected()); 
			}
		});
		// END KGU#952 2021-03-03

		menuDebug.addSeparator();

		menuDebug.add(menuDebugBreakpoint);
		menuDebugBreakpoint.setAccelerator(KeyStroke.getKeyStroke(KeyEvent.VK_B, KeyEvent.CTRL_DOWN_MASK | KeyEvent.SHIFT_DOWN_MASK));
		menuDebugBreakpoint.addActionListener(new ActionListener() { public void actionPerformed(ActionEvent event) { diagram.toggleBreakpoint(); doButtons(); } }); 

		menuDebug.add(menuDebugBreakTrigger);
		menuDebugBreakTrigger.setAccelerator(KeyStroke.getKeyStroke(KeyEvent.VK_B, KeyEvent.CTRL_DOWN_MASK | KeyEvent.ALT_DOWN_MASK));
		menuDebugBreakTrigger.addActionListener(new ActionListener() { public void actionPerformed(ActionEvent event) { diagram.editBreakTrigger(); doButtons(); } }); 

		menuDebug.add(menuDebugDisable);
		menuDebugDisable.setAccelerator(KeyStroke.getKeyStroke(KeyEvent.VK_7, menuShortcutKeyMask));
		menuDebugDisable.addActionListener(new ActionListener() { public void actionPerformed(ActionEvent event) { diagram.disableNSD(); doButtons(); } } );
		// END KGU#310 2016-12-14

		// Setting up Menu "Help" with all submenus and shortcuts and actions
		menubar.add(menuHelp);
		// START KGU#184 2016-04-24: Bugfix #173: This overwrote the Diagram mnemonics
		//menuDiagram.setMnemonic(KeyEvent.VK_A);
		menuHelp.setMnemonic(KeyEvent.VK_H);
		// END KGU#184 2016-04-24

		// START KGU#208 2016-07-22: Enh. #199
		menuHelp.add(menuHelpOnline);
		menuHelpOnline.addActionListener(new ActionListener() { public void actionPerformed(ActionEvent event) {diagram.helpNSD(); } } );
		menuHelpOnline.setAccelerator(KeyStroke.getKeyStroke(KeyEvent.VK_F1, 0));
		// END KGU#208 2016-07-22

		// START KGU#791 2020-01-20: Enh. #791
		menuHelp.add(menuHelpDownload);
		menuHelpDownload.addActionListener(new ActionListener() { 
			public void actionPerformed(ActionEvent event) {
				// START KGU#791 2020-10-20: Issue #801 - we need a worker thread...
				//diagram.downloadHelpPDF(true);
				diagram.downloadHelpPDF(menuHelpDownload.getText());
				// END KGU#791 2020-10-20
			}
		});
		// END KGU#791 2020-01-20

		menuHelp.add(menuHelpAbout);
		menuHelpAbout.addActionListener(new ActionListener() { public void actionPerformed(ActionEvent event) {diagram.aboutNSD(); } } );
		// START KGU#208 2016-07-22: Enh. #199 - F1 accelerator re-decicated to User Guide
		//menuHelpAbout.setAccelerator(KeyStroke.getKeyStroke(KeyEvent.VK_F1, 0));
		menuHelpAbout.setAccelerator(KeyStroke.getKeyStroke(KeyEvent.VK_F1, InputEvent.SHIFT_DOWN_MASK));
		// END KGU#208 2016-07-22

		menuHelp.add(menuHelpUpdate);
		menuHelpUpdate.addActionListener(new ActionListener() { public void actionPerformed(ActionEvent event) {diagram.updateNSD(); } } );
		menuHelpUpdate.setAccelerator(KeyStroke.getKeyStroke(KeyEvent.VK_F1,menuShortcutKeyMask));

		// START KGU#287 2017-01-09: Issues #81/#330 GUI scaling
		GUIScaler.rescaleComponents(this);
//		if (this.getFrame() != null) {
//			SwingUtilities.updateComponentTreeUI(this.getFrame());
//		}
		// END KGU#287 2017-01-09

		// Attempt to find out what provokes the NullPointerExceptions on start
		//System.out.println("**** " + this + ".create() ready!");
		
		// START KGU#892 2021-02-12: Enh. #893
		Locales.getInstance().addLangEventListener(this, "Menu.menuHelp.text");
		// END KGU#892 2021-02-12
	}

	@Override
	public void setLookAndFeel(String _laf) {}

	@Override
	public String getLookAndFeel() { return null;}

	@Override
	public void doButtons()
	{
		if(NSDControl!=null)
		{
			NSDControl.doButtons();
		}
	}

	@Override
	public void doButtonsLocal()
	{
		if (diagram != null)
		{
			/*
			// remove all submenus from "view"
			menuView.removeAll();
			// add submenus to "view"
			for(int i=0;i<diagram.toolbars.size();i++)
			{
				final MyToolbar tb = diagram.toolbars.get(i);

				JCheckBoxMenuItem menuToolbar = new JCheckBoxMenuItem(tb.getName(),IconLoader.getIcon(23));
				menuToolbar.addActionListener(new ActionListener() { public void actionPerformed(ActionEvent event) { tb.setVisible(!tb.isVisible()); doButtons(); } } );

				if (tb.isVisible())
				{
					menuToolbar.setSelected(true);
				}
				menuView.add(menuToolbar);
				//System.out.println(entry.getKey() + "-->" + entry.getValue());
			}
			*/

			// conditions
			// START KGU#143 2016-01-21: Bugfix #114 - elements involved in execution must not be edited
			//boolean conditionAny =  diagram.getSelected()!=null;
			Element selected = diagram.getSelected();
			boolean conditionAny =  selected != null && !selected.isExecuted();
			// END KGU#143 2016-01-21
			boolean condition =  conditionAny && diagram.getSelected()!=diagram.getRoot();
			// START KGU#87 2015-11-22: For most operations, multiple selections are not suported
			boolean conditionNoMult = condition && !diagram.selectedIsMultiple();
			// END KGU#87 2015-11-22
			int i = -1;
			boolean conditionCanMoveUp = false;
			boolean conditionCanMoveDown = false;
			if (conditionAny)
			{
				// START KGU#144 2016-01-22: Bugfix for #38 - Leave the decision to the selected element
				//if(diagram.getSelected().parent!=null)
				//{
				//	// make sure parent is a subqueue, which is not the case if somebody clicks on a subqueue!
				//	if (diagram.getSelected().parent.getClass().getSimpleName().equals("Subqueue"))
				//	{
				//		i = ((Subqueue) diagram.getSelected().parent).getIndexOf(diagram.getSelected());
				//		conditionCanMoveUp = (i-1>=0);
				//		conditionCanMoveDown = (i+1<((Subqueue) diagram.getSelected().parent).getSize());
				//	}
				//}
				conditionCanMoveUp = diagram.getSelected().canMoveUp();
				conditionCanMoveDown = diagram.getSelected().canMoveDown();
				// END KGU#144 2016-01-22
			}

			// START KGU#137 2016-01-11: Bugfix #103 - Reflect the "saveworthyness" of the diagram
			// save
			menuFileSave.setEnabled(diagram.canSave(false));
			// END KGU#137 2016-01-11
			// START KGU#373 2017-03-28: Enh. #387
			menuFileSaveAll.setEnabled(diagram.canSave(true));
			// END KGU#373 2017-03-38
			// START KGU#170 2016-04-01: Enh. #144 - update the favourite export item text
			String itemText = lbFileExportCodeFavorite.getText().replace("%", diagram.getPreferredGeneratorName());
			this.menuFileExportCodeFavorite.setText(itemText);
			// END KGU#170 2016-04-01

			menuFileArrange.setVisible(!Element.E_REDUCED_TOOLBARS);
			menuFileAttributes.setVisible(!Element.E_REDUCED_TOOLBARS);			
			menuFileTranslator.setVisible(!Element.E_REDUCED_TOOLBARS);			
			
			// undo & redo
			menuEditUndo.setEnabled(diagram.getRoot().canUndo());
			menuEditRedo.setEnabled(diagram.getRoot().canRedo());

			// graphics up/downgrade
			// START KGU#282 2016-10-16: Issue #272
			menuEditUpgradeTurtle.setEnabled(conditionAny);
			menuEditDowngradeTurtle.setEnabled(conditionAny);
			menuEditUpgradeTurtle.setVisible(!Element.E_REDUCED_TOOLBARS);
			menuEditDowngradeTurtle.setVisible(!Element.E_REDUCED_TOOLBARS);
			// END KGU#282 2016-10-16
			
			// START KGU#602 2018-10-26: Enh. #619
			menuEditBreakLines.setEnabled(conditionAny);
			menuEditBreakLines.setVisible(!Element.E_REDUCED_TOOLBARS);
			// END KGU#602 2018-10-16

			// START KGU#667 2019-02-26 Enh.#689
			menuEditSummonSub.setEnabled(diagram.canEditSub());
			menuEditSummonSub.setVisible(!Element.E_REDUCED_TOOLBARS);
			// END KGU#667 2019-02-26
			// START KGU#770 2021-01-27: Enh. #917
			if (diagram.canEditSub()) {
				if (selected != null && selected instanceof Root) {
					menuEditSummonSub.setText(msgEditIncludable.getText());
					menuEditSummonSub.setIcon(IconLoader.getIcon(71));
				}
				else {
					menuEditSummonSub.setText(msgEditSubroutine.getText());
					menuEditSummonSub.setIcon(IconLoader.getIcon(21));
				}
			}
			// END KGU#770 2021-01-27
			
			// style / type
			menuDiagramTypeFunction.setSelected(diagram.isSubroutine());
			menuDiagramTypeProgram.setSelected(diagram.isProgram());
			menuDiagramTypeInclude.setSelected(diagram.isInclude());
			menuDiagramUnboxed.setSelected(!diagram.getRoot().isBoxed);
			// START KGU#310 2023-10-06: Issue #311 menu reorgaisation
//			menuDiagramAnalyser.setSelected(Element.E_ANALYSER);
//			// START KGU#305 2016-12-14: Enh. #305
//			menuDiagramIndex.setSelected(diagram.showingArrangerIndex());
//			// END KGU#305 2016-12-14
//			// START KGU#705 2019-09-24: Enh. #738
//			menuDiagramPreview.setSelected(diagram.showingCodePreview());
//			// END KGU#705 2019-09-24
			menuViewAnalyser.setSelected(Element.E_ANALYSER);
			// START KGU#305 2016-12-14: Enh. #305
			menuViewIndex.setSelected(diagram.showingArrangerIndex());
			// END KGU#305 2016-12-14
			// START KGU#705 2019-09-24: Enh. #738
			menuViewPreview.setSelected(diagram.showingCodePreview());
			// END KGU#705 2019-09-24
			// END KGU#310 2023-10-06

			// elements
			// START KGU#87 2015-11-22: Why enable the main entry if no action is enabled?
			menuDiagramAdd.setEnabled(condition);
			// END KGU#87 2015-11-22
			menuDiagramAddBeforeInst.setEnabled(condition);
			menuDiagramAddBeforeAlt.setEnabled(condition);
			menuDiagramAddBeforeCase.setEnabled(condition);
			menuDiagramAddBeforeFor.setEnabled(condition);
			menuDiagramAddBeforeWhile.setEnabled(condition);
			menuDiagramAddBeforeRepeat.setEnabled(condition);
			menuDiagramAddBeforeForever.setEnabled(condition);
			menuDiagramAddBeforeCall.setEnabled(condition);
			menuDiagramAddBeforeJump.setEnabled(condition);
			menuDiagramAddBeforePara.setEnabled(condition);
			// START KGU#686 2019-03-16: Enh. #56
			menuDiagramAddBeforeTry.setEnabled(condition);
			// END KGU#686 2019-03-16

			menuDiagramAddAfterInst.setEnabled(condition);
			menuDiagramAddAfterAlt.setEnabled(condition);
			menuDiagramAddAfterCase.setEnabled(condition);
			menuDiagramAddAfterFor.setEnabled(condition);
			menuDiagramAddAfterWhile.setEnabled(condition);
			menuDiagramAddAfterRepeat.setEnabled(condition);
			menuDiagramAddAfterForever.setEnabled(condition);
			menuDiagramAddAfterCall.setEnabled(condition);
			menuDiagramAddAfterJump.setEnabled(condition);
			menuDiagramAddAfterPara.setEnabled(condition);
			// START KGU#686 2019-03-16: Enh. #56
			menuDiagramAddAfterTry.setEnabled(condition);
			// END KGU#686 2019-03-16
			
			menuDiagramAddBeforeForever.setVisible(!Element.E_REDUCED_TOOLBARS);
			menuDiagramAddBeforeJump.setVisible(!Element.E_REDUCED_TOOLBARS);
			menuDiagramAddBeforePara.setVisible(!Element.E_REDUCED_TOOLBARS);
			menuDiagramAddBeforeTry.setVisible(!Element.E_REDUCED_TOOLBARS);
			menuDiagramAddAfterForever.setVisible(!Element.E_REDUCED_TOOLBARS);
			menuDiagramAddAfterJump.setVisible(!Element.E_REDUCED_TOOLBARS);
			menuDiagramAddAfterPara.setVisible(!Element.E_REDUCED_TOOLBARS);
			menuDiagramAddAfterTry.setVisible(!Element.E_REDUCED_TOOLBARS);

			// editing
			// START KGU#87 2015-11-22: Don't allow editing if multiple elements are selected
			//menuDiagramEdit.setEnabled(conditionAny);
			// START KGU#143 2016-11-17: Bugfix #114 - unstructured elements may be edited if parent is waiting
			//menuDiagramEdit.setEnabled(conditionAny && !diagram.selectedIsMultiple());
			menuDiagramEdit.setEnabled(diagram.canEdit());
			// END KGU#143 2016-11-7
			// END KGU#87 2015-11-22
			// START KGU#143 2016-01-21: Bugfix #114 - we must differentiate among cut and copy
			//menuDiagramDelete.setEnabled(diagram.canCutCopy());
			menuDiagramDelete.setEnabled(diagram.canCut());
			// END KGU#143 2016-01-21
			menuDiagramMoveUp.setEnabled(conditionCanMoveUp);
			menuDiagramMoveDown.setEnabled(conditionCanMoveDown);
			// START KGU#199 2016-07-07: Enh. #188 - We allow instruction conversion
			menuDiagramTransmute.setEnabled(diagram.canTransmute());
			menuDiagramTransmute.setVisible(!Element.E_REDUCED_TOOLBARS);
			// END KGU#199 2016-07-07
			// START KGU#365 2017-03-26: Enh. #380 - We allow subroutine generation
			menuDiagramOutsource.setEnabled(diagram.canCut());
			menuDiagramOutsource.setVisible(!Element.E_REDUCED_TOOLBARS);
			// END KGU#365 2017-03-26
			
			
			// START KGU#123 2016-01-03: We allow multiple selection for collapsing
			// collapse & expand - for multiple selection always allowed, otherwise only if a change would occur
			menuDiagramCollapse.setEnabled(conditionNoMult && !diagram.getSelected().isCollapsed(false) || condition && diagram.selectedIsMultiple());
			menuDiagramExpand.setEnabled(conditionNoMult && diagram.getSelected().isCollapsed(false) || condition && diagram.selectedIsMultiple());			
			menuDiagramCollapse.setVisible(!Element.E_REDUCED_TOOLBARS);
			menuDiagramExpand.setVisible(!Element.E_REDUCED_TOOLBARS);

			// START KGU#310 2023-10-06: Issue #311 menu reorganisation
			//menuDiagramHideDeclarations.setVisible(!Element.E_REDUCED_TOOLBARS);
			menuViewHideDeclarations.setVisible(!Element.E_REDUCED_TOOLBARS);
			// END KGU#310 2023-10-06
			
			menuPreferencesColors.setVisible(!Element.E_REDUCED_TOOLBARS);
			menuPreferencesElements.setVisible(!Element.E_REDUCED_TOOLBARS);
			menuPreferencesCtrlAliases.setVisible(!Element.E_REDUCED_TOOLBARS);
			menuPreferencesWheel.setVisible(!Element.E_REDUCED_TOOLBARS);
			// END KGU#123 2016-01-03
			
			// START KGU#277 2016-10-13: Enh. #270
			menuDebugDisable.setEnabled(condition && !(selected instanceof Subqueue) || diagram.selectedIsMultiple());
			menuDebugDisable.setVisible(!Element.E_REDUCED_TOOLBARS);
			// END KGU#277 2016-01-13
			
			// START KGU#143 2016-01-21: Bugfix #114 - breakpoint control now also here
			// START KGU#177 2016-07-06: Enh. #158 - Collateral damage mended
			//menuDiagramBreakpoint.setEnabled(diagram.canCopy());
			// START KGU#686 2019-03-17: Enh. #56 It doesn't make sense to place breakpoints on endless loops or try elements
			//menuDebugBreakpoint.setEnabled(diagram.canCopyNoRoot());
			menuDebugBreakpoint.setEnabled(diagram.canSetBreakpoint());
			// END KGU#686 2019-03-17
			// END KGU#177 2016-07-06
			// END KGU#143 2016-01-21
			// START KGU#213 2016-08-02: Enh. #215 - breakpoint control enhanced
			// START KGU#686 2019-03-17: Enh. #56 It doesn't make sense to place breakpoints on endless loops or try elements
			//menuDebugBreakTrigger.setEnabled(diagram.canCopyNoRoot() && !diagram.selectedIsMultiple());
			menuDebugBreakTrigger.setEnabled(diagram.canSetBreakpoint() && !diagram.selectedIsMultiple());
			// END KGU#686 2019-03-17
			menuDebugBreakTrigger.setVisible(!Element.E_REDUCED_TOOLBARS);
			// END KGU#213 2016-08-02
			// START KGU#911 2021-01-10: Enh. #910 Is this really necessary?
			//if (controllerPlugins != null) {
			//	for (GENPlugin plugin: controllerPlugins) {
			//		for (int j = 0; j < menuDebugControllers.getMenuComponentCount(); j++) {
			//			Component comp = menuDebugControllers.getMenuComponent(j);
			//			if (comp instanceof JMenuItem && ((JMenuItem) comp).getText().equals(plugin.title)) {
			//				((JMenuItem) comp).setSelected(diagram.isControllerEnabled(plugin.className));
			//			}
			//		}
			//	}
			//}
			menuDebugControllers.setVisible(!Element.E_REDUCED_TOOLBARS);
			// END KGU#911 2021-01-10
			// START KGU#952 2021-03-03: Issue #954 modified behaviour
			menuDebugDropBrkpts.setSelected(!Element.E_BREAKPOINTS_ENABLED);
			// END KGU#954 2021-03-03

			// copy & paste
			// START KGU#143 2016-01-21: Bugfix #114 - we must differentiate among cut and copy
			//menuEditCopy.setEnabled(diagram.canCutCopy());
			//menuEditCut.setEnabled(diagram.canCutCopy());
			menuEditCopy.setEnabled(diagram.canCopy());
			menuEditCut.setEnabled(diagram.canCut());
			// END KGU#143 2016-01-21
			menuEditPaste.setEnabled(diagram.canPaste());

			// nice
			menuDiagramUnboxed.setSelected(diagram.isUnboxed());

			// START KGU#310 2023-10-06: Issue #311 menu reorganisation
//			// variable highlighting
//			menuDiagramMarker.setSelected(Element.E_VARHIGHLIGHT);
//			
//			// START KGU#872 2020-10-17: Enh. #872
//			menuDiagramOperatorsC.setSelected(Element.E_SHOW_C_OPERATORS);
//			// START KGU#887 2020-12-15: Bugfix #885
//			//menuDiagramOperatorsC.setEnabled(Element.E_VARHIGHLIGHT && !Element.E_TOGGLETC);
//			// START KGU#902 2021-01-01: Enh. #903 May now also work in StichTextComment mode
//			//menuDiagramOperatorsC.setEnabled(Element.E_VARHIGHLIGHT && !Element.isSwitchTextCommentMode());
//			menuDiagramOperatorsC.setEnabled(Element.E_VARHIGHLIGHT);
//			// END KGU#902 2021-01-01
//			// END KGU#887 2020-12-15
//			// END KGU#872 2020-10-17
//
//			// show comments?
//			menuDiagramComment.setSelected(Element.E_SHOWCOMMENTS);
//
//			// START KGU#227 2016-07-31: Enh. #128
//			// draw elements with both comments and diagram?
//			menuDiagramCommentsPlusText.setSelected(Element.E_COMMENTSPLUSTEXT);
//			menuDiagramSwitchComments.setEnabled(!Element.E_COMMENTSPLUSTEXT);
//			if (Element.E_COMMENTSPLUSTEXT)
//			{
//				menuDiagramSwitchComments.setToolTipText(menuDiagramSwitchTCTooltip.getText().replace("%1", menuDiagramCommentsPlusText.getText()));
//			}
//			else
//			{
//				menuDiagramSwitchComments.setToolTipText(null);
//			}
//			// END KGU#227 2016-07-31
//			
//			// swap texts against comments?
//			menuDiagramSwitchComments.setSelected(Element.E_TOGGLETC);
//
//			// START KGU#477 2017-12-11: Enh. #487
//			menuDiagramHideDeclarations.setSelected(Element.E_HIDE_DECL);
//			// END KGU#477 2017-12-11
//
//			// DIN 66261
//			menuDiagramDIN.setSelected(Element.E_DIN);
			// variable highlighting
			menuViewMarker.setSelected(Element.E_VARHIGHLIGHT);
			
			// START KGU#872 2020-10-17: Enh. #872
			menuViewOperatorsC.setSelected(Element.E_SHOW_C_OPERATORS);
			// START KGU#887 2020-12-15: Bugfix #885
			//menuViewOperatorsC.setEnabled(Element.E_VARHIGHLIGHT && !Element.E_TOGGLETC);
			// START KGU#902 2021-01-01: Enh. #903 May now also work in StichTextComment mode
			//menuViewOperatorsC.setEnabled(Element.E_VARHIGHLIGHT && !Element.isSwitchTextCommentMode());
			menuViewOperatorsC.setEnabled(Element.E_VARHIGHLIGHT);
			// END KGU#902 2021-01-01
			// END KGU#887 2020-12-15
			// END KGU#872 2020-10-17

			// show comments?
			menuViewComment.setSelected(Element.E_SHOWCOMMENTS);

			// START KGU#227 2016-07-31: Enh. #128
			// draw elements with both comments and diagram?
			menuViewCommentsPlusText.setSelected(Element.E_COMMENTSPLUSTEXT);
			menuViewSwitchComments.setEnabled(!Element.E_COMMENTSPLUSTEXT);
			if (Element.E_COMMENTSPLUSTEXT)
			{
				menuViewSwitchComments.setToolTipText(menuViewSwitchTCTooltip.getText().replace("%1", menuViewCommentsPlusText.getText()));
			}
			else
			{
				menuViewSwitchComments.setToolTipText(null);
			}
			// END KGU#227 2016-07-31
			
			// swap texts against comments?
			menuViewSwitchComments.setSelected(Element.E_TOGGLETC);

			// START KGU#477 2017-12-11: Enh. #487
			menuViewHideDeclarations.setSelected(Element.E_HIDE_DECL);
			// END KGU#477 2017-12-11

			// DIN 66261
			menuViewDIN.setSelected(Element.E_DIN);
			// END KGU#310 2023-10-06
			
			ImageIcon iconFor = IconLoader.getIcon(Element.E_DIN ? 74 : 53);
			menuDiagramAddBeforeFor.setIcon(iconFor);
			menuDiagramAddAfterFor.setIcon(iconFor);
			
			// START KGU#123 2016-01-04: Enh. #87
			// control the collapsing by mouse wheel?
			menuPreferencesWheelCollapse.setSelected(Element.E_WHEELCOLLAPSE);
			// END KGU#123 2016-01-04
			
			// START KGU#300 2016-12-02: Enh. #300
			menuPreferencesNotifyUpdate.setSelected(Ini.getInstance().getProperty("retrieveVersion", "false").equals("true"));
			// END KGU#300 2016-12-02
			
			// START KGU#456 2017-11-06. Enh. #452
			this.menuPreferencesSimplified.setSelected(Element.E_REDUCED_TOOLBARS);
			// END KGU#456 2017-11-06

			// Look and Feel submenu
			//System.out.println("Having: "+UIManager.getLookAndFeel().getName());
			String lafName = NSDControl.getLookAndFeel();
			for (i = 0; i < menuPreferencesLookAndFeel.getMenuComponentCount(); i++)
			{
				JCheckBoxMenuItem mi = (JCheckBoxMenuItem)menuPreferencesLookAndFeel.getMenuComponent(i);

				//System.out.println("Listing: "+mi.getText());
				if (mi.getText().equals(lafName))
				{
					mi.setSelected(true);
					//System.out.println("Found: "+mi.getText());
				}
				else
				{
					mi.setSelected(false);
				}
			}

			// Languages
			String locName = Locales.getInstance().getLoadedLocaleName();
			// START KGU#242 2016-09-04: Structural redesign
			for (String key: menuPreferencesLanguageItems.keySet())
			{
				menuPreferencesLanguageItems.get(key).setSelected(locName.equals(key));
			}
			// END KGU#242 2016-09-04
			// START KGU#232 2016-08-03: Enh. #222
			menuPreferencesLanguageFromFile.setSelected(locName.equals("external"));
			// START KGU#232 2016-08-03
			// START KGU#892 2020-12-21: Enh. #893
			menuPreferencesLanguagePreview.setVisible(locName.equals("preview"));
			// START KGU#892 2020-12-21

			// START KGU#721 2019-08-06: Enh. #740
			menuPreferencesSaveRestore.setEnabled(Ini.getInstance().hasBackup());
			
			// Recent file
			// START KGU#287 2017-01-11: Issue #81/#330 Assimilate the dynamic menu items in font
			Font menuItemFont = UIManager.getFont("MenuItem.font");
			// END KGU#287 2017-01-11
			menuFileOpenRecent.removeAll();
			for(int j = 0; j < diagram.recentFiles.size(); ++j)
			{
				final String nextFile = (String) diagram.recentFiles.get(j);
				// START KGU#489 2018-02-07: 
				//JMenuItem mi = new JMenuItem(nextFile, IconLoader.getIcon(0));
				JMenuItem mi = new JMenuItem(nextFile, 
						((nextFile.endsWith(".arr") || nextFile.endsWith(".arrz")) ? IconLoader.getIcon(105) : IconLoader.getIcon(0)));
				// END KGU#489 2018-02-07
				// START KGU#316 2016-12-28: Enh. #290/#318
				//mi.addActionListener(new ActionListener() { public void actionPerformed(ActionEvent event) { diagram.openNSD(nextFile); doButtons(); } } );
				mi.addActionListener(new ActionListener() { public void actionPerformed(ActionEvent event) { diagram.openNsdOrArr(nextFile); doButtons(); } } );
				// END KGU#316 2016-12-28
				// START KGU#287 2017-01-11: Issue #81/#330 Assimilate the dynamic menu items in font
				if (menuItemFont != null) mi.setFont(menuItemFont);
				// END KGU#287 2017-01-11
				menuFileOpenRecent.add(mi);
			}

		}
	}

	@Override
	public void updateColors() {}


	public Menu(Diagram _diagram, NSDController _NSDController)
	{
		super();
		diagram=_diagram;
		NSDControl=_NSDController;
		create();
	}

	// START KGU#456 2017-11-05: Enh. #452 Support for auto-documentation
	/**
	 * Tries to retrieve the current captions for the menus and items named by {@code menuItemKeys}
	 * and returns the localized captions as string array.<br/>
	 * If {@code defaultStrings} are given (should have same length as {@code menuItemKeys} then the
	 * respective default string will be used if retrieval fails for some of the given keys. If not
	 * given or too short then the respective caption from the default locale is retrieved instead. 
	 * @param menuItemKeys - an array of names
	 * @param defaultStrings - an array of default names for the requested captions or null
	 * @return the array of retrieved captions
	 */
	public static String[] getLocalizedMenuPath(String[] menuItemKeys, String[] defaultStrings)
	{
		String[] names = new String[menuItemKeys.length];
		Locale locale = Locales.getLoadedLocale(true);
		Locale locale0 = null;
		if (locale != null) {
			for (int i = 0; i < menuItemKeys.length; i++) {
				String text = locale.getValue("Structorizer", "Menu." + menuItemKeys[i] + ".text");
				if (text.isEmpty()) {
					if (defaultStrings != null && i < defaultStrings.length) {
						text = defaultStrings[i];
					}
					else {
						if (locale0 == null) {
							locale0 = Locales.getInstance().getDefaultLocale();
						}
						text = locale0.getValue("Structorizer", "Menu." + menuItemKeys[i] + ".text");
					}
				}
				names[i] = text;
			}
		}
		return names;
	}
	// END KGU#456

	@Override
	public void savePreferences() {};

	@Override
	public JFrame getFrame()
	{
		return NSDControl.getFrame();
	}

	@Override
	public void loadFromINI()
	{
	}

	// START KGU#235 2016-08-09: Bugfix #225
	public void chooseLang(String localeName)
	{
		// START KGU#479 2017-12-15: Enh. #492
		Locales.getInstance().setLocale((Component)ElementNames.getInstance(), localeName);
		// Better reset the use of personally configured names on changing the language
		ElementNames.useConfiguredNames = false;
		// END KGU#479 2017-12-15
		Locales.getInstance().setLocale(localeName);
		doButtons();
		diagram.analyse();
		// START KGU#705 2019-09-24: Enh. #738
		diagram.setCodePreviewTooltip();
		// END KGU#705 2019-09-24
		
		// START KGU#792 2020-02-04: Bugfix #805
		Ini.getInstance().setProperty("Lang", Locales.getInstance().getLoadedLocaleFilename());
		// END KGU#792 2020-02-04 
	}
	// END KGU#235 2016-08-09
	
	// START KGU#232 2016-08-03: Enh. #222
	public void chooseLangFile() {
		JFileChooser dlgOpen = new JFileChooser();
		dlgOpen.setDialogTitle(msgOpenLangFile.getText());
		// set directory
		dlgOpen.setCurrentDirectory(new File(System.getProperty("user.home")));
		// config dialogue
		FileNameExtensionFilter filter = new FileNameExtensionFilter(msgLangFile.getText(), "txt");
		dlgOpen.addChoosableFileFilter(filter);
		dlgOpen.setFileFilter(filter);
		// show & get result
		int result = dlgOpen.showOpenDialog(this);
		// react on result
		if (result == JFileChooser.APPROVE_OPTION) {
			// create a new StringList
			StringList sl = new StringList();
			// load the selected file into it
			String filename = dlgOpen.getSelectedFile().getAbsoluteFile().toString();
			sl.loadFromFile(filename);
			// paste it's content to the "external" locale
			Locales.getInstance().setExternal(sl, filename);
			// START KGU#792 2020-02-04: Bugfix #805
			Ini.getInstance().setProperty("Lang", Locales.getInstance().getLoadedLocaleFilename());
			// END KGU#792 2020-02-04 
		}
		// START KGU#235 2016-08-09: Bugfix #225
		doButtons();
		diagram.analyse();
		// END KGU#235 2016-08-09
	}
	// END KGU#232 2016-08-03

	// START KGU#386 2017-04-26
	private Vector<GENPlugin> addPluginMenuItems(JMenu _menu, PluginType _type, ImageIcon _defaultIcon, Map<JMenuItem, String> _itemMap)
	{
		// read generators from file
		String fileName = "void.xml";
		String tooltip = "%";
		switch (_type) {
		case GENERATOR:
			fileName = "generators.xml";
			break;
		case PARSER:	// This isn't used anymore - we still leave it in the code for regularity
			fileName = "parsers.xml";
			break;
		case IMPORTER:
			fileName = "importers.xml";
			tooltip = msgImportTooltip.getText();
			break;
		case CONTROLLER:
			fileName = "controllers.xml";
		}
		// and add them to the menu
		BufferedInputStream buff = new BufferedInputStream(getClass().getResourceAsStream(fileName));
		GENParser genp = new GENParser();
		Vector<GENPlugin> plugins = genp.parse(buff);
		try { buff.close();	} catch (IOException e) {}
		for (int i = 0; i < plugins.size(); i++)
		{
			GENPlugin plugin = plugins.get(i);
			ImageIcon icon = _defaultIcon;	// The default icon
			if (plugin.icon != null && !plugin.icon.isEmpty()) {
				try {
					URL iconFile = this.getClass().getResource("icons/" + plugin.icon);
					if (iconFile != null) {
						// START KGU#287 2018-02-07: Enh. #81 
						//icon = new ImageIcon(this.getClass().getResource(plugin.icon));
						icon = IconLoader.getIconImage(plugin.icon);
						// END KGU#287 2018-02-07
					}
				}
				catch (Exception ex) {}
			}
			JMenuItem pluginItem;
			if (_type == PluginType.CONTROLLER) {
				if (plugin.className.equals("lu.fisch.turtle.TurtleBox")) {
					continue;
				}
				pluginItem = new JCheckBoxMenuItem(plugin.title, icon);
			}
			else {
				pluginItem = new JMenuItem(plugin.title, icon);
			}
			_menu.add(pluginItem);
			if (plugin.info != null) {
				// START KGU#736 2019-09-30: Cater for newlines
				//pluginItem.setToolTipText(tooltip.replace("%", plugin.info));
				pluginItem.setToolTipText(prepareTooltip(tooltip.replace("%", plugin.info)));
				// END KGU#736 2019-09-30
				// START KGU#725 2019-09-13: Enh. #746 - for later re-translation if necessary
				if (_itemMap != null) {
					_itemMap.put(pluginItem, plugin.info);
				}
				// END KGU#725 2019-09-13
			}
			final String className = plugin.className;
			// START KGU#354/KGU#395 2017-05-11: Enh. #354 - prepares plugin-specific option
			final Vector<HashMap<String, String>> options = plugin.options;
			// END KGU#354/KGU#395 2017-05-11
			
			ActionListener listener = null;
			switch (_type) {
			case GENERATOR:
				// START KGU#354/KGU#395 2017-05-11: Enh. #354 - prepares plugin-specific option
				//listener = new ActionListener() { public void actionPerformed(ActionEvent event) { diagram.export(className); doButtons(); } };
				listener = new ActionListener() { public void actionPerformed(ActionEvent event) { diagram.export(className, options); doButtons(); } };
				// END KGU#354/KGU#395 2017-05-11
				break;
			case PARSER:	// This isn't used anymore - we still leave in the code for regularity
				listener = new ActionListener() { public void actionPerformed(ActionEvent event) { diagram.importCode(/*className*/); doButtons(); } };
				break;
			case IMPORTER:
				// START KGU#354/KGU#395 2017-05-11: Enh. #354 - prepares plugin-specific option
				//listener = new ActionListener() { public void actionPerformed(ActionEvent event) { diagram.importNSD(className); doButtons(); } };
				listener = new ActionListener() { public void actionPerformed(ActionEvent event) { diagram.importNSD(className, options); doButtons(); } };
				// END KGU#354/KGU#395 2017-05-11
				break;
				// START KGU#448 2018-01-05: Enh. #443
			case CONTROLLER:	// This isn't used anymore - we still leave in the code for regularity
				listener = new ActionListener() { public void actionPerformed(ActionEvent event) { diagram.enableController(className, ((JCheckBoxMenuItem)pluginItem).isSelected()); } };
				break;
				// END KGU#448 2018-01-05
			}
			if (listener != null) {
				pluginItem.addActionListener(listener);
			}
		}
		
		return plugins;
	}
	// END KGU#386 2017-04-26

// START KGU#1097 2023-11-09: Issue #800 made this obsolete
//	// START KGU#258 2016-09-26: Enh. #253 (KGU#721 2019-08-06: Enh. #740 - extracted as method)
//	/**
//	 * Collects the current parser preferences in lexically split form for comparison
//	 * with modified parser preferences
//	 * @return a {@link HashMap} associating parser tags with lexically split keywords
//	 */
//	private HashMap<String, TokenList> fetchRefactoringData() {
//		HashMap<String, TokenList> refactoringData = new LinkedHashMap<String, TokenList>();
//		for (String key: Syntax.keywordSet())
//		{
//			// START KGU#288 2016-11-06: Issue #279 - getOrDefault() may not be available
//			//String keyword = CodeParser.keywordMap.getOrDefault(key, "");
//			String keyword = Syntax.getKeywordOrDefault(key, "");
//			// END KGU#288 2016-11-06
//			if (!keyword.trim().isEmpty())
//			{
//				// Complete strings aren't likely to be found in a key, so don't bother
//				refactoringData.put(key, new TokenList(keyword,  false));
//			}
//			// An empty preForIn keyword is a synonym for the preFor keyword
//			else if (key.equals("preForIn"))
//			{
//				refactoringData.put(key, refactoringData.get("preFor"));
//			}
//		}
//		return refactoringData;
//	}
//	// END KGU#258 2016-09-26 (KGU#721 2019-08-06)
// END KGU#1097 2023-11-09

	// START KGU#725 2019-09-13: Enh. #746 - The importer tooltips hadn't been retranslated
	@Override
	public void LangChanged(LangEvent evt) {
		if (evt.getSource() == msgImportTooltip) {
			String tooltip = msgImportTooltip.getText();
			for (Map.Entry<JMenuItem, String> entry: this.importpluginItems.entrySet()) {
				// START KGU#736 2019-09-30
				//entry.getKey().setToolTipText(tooltip.replace("%", entry.getValue()));
				entry.getKey().setToolTipText(prepareTooltip(tooltip.replace("%", entry.getValue())));
				// END KGU#736 2019-09-30
			}
		}
		// START KGU#396 2020-04-08: Enh. #440 - export to flowchart editor files
		else if (evt.getSource() == msgExportTooltip) {
			// FIXME: This should be based on a plugin definition like for this.importPluginItems
			this.menuFileExportPap.setToolTipText(msgExportTooltip.getText().replace("%", "https://www.heise.de/download/product/papdesigner-51889"));
		}
		// END KGU#396 2020-04-08
		// START KGU#892 2021-02-11: Enh. #893 Ensured that the menu change gets displayed
		else if (evt.getSource() instanceof Locales) {
			doButtonsLocal();
		}
		// END KGU#892 2021-02-11
	}
	// END KGU#725 2019-09-13
	
	// START KGU#736 2019-09-30: Convert tooltip texts with newlines into html format
	/**
	 * Converts the given raw tooltip string into an html text if it contains newlines.
	 * @param tooltipString - the intended tooltip string
	 * @return an equivalent HTML string or the original string
	 */
	public static String prepareTooltip(String tooltipString)
	{
		if (tooltipString.contains("\n") && !tooltipString.toLowerCase().startsWith("<html>")) {
			tooltipString = "<html>" + BString.encodeToHtml(tooltipString).replace("\n", "<br/>") + "</html>";
		}
		return tooltipString;
	}

	// START BOB 2020-05-25: Mechanism to suppress code import/export
	@Override
	public boolean isRestricted() {
		return noExportImport;
	}

	// START KGU#868 2020-06-03: Bugfix #868 modified API
	/**
	 * Suppresses all code export and import items in the menus
	 */
	//public void setRestricted(boolean restricted) {
	//	this.restricted = restricted;
	//	menuFileExportCode.setVisible(!restricted);
	//	menuFileExportCodeFavorite.setVisible(!restricted);
	//	menuFileImport.setVisible(!restricted);
	//}
	public void hideExportImport()
	{
		this.noExportImport = true;
		menuFileExportCode.setVisible(false);
		menuFileExportCodeFavorite.setVisible(false);
		menuFileImportCode.setVisible(false);
		// START KGU#310 2023-10-06: Issue #311
		//menuDiagramPreview.setVisible(false);
		menuViewPreview.setVisible(false);
		// END KGU#310 2023-10-06
	}
	// END KGU#868 2020-06-03
	// END BOB 2020-05-25

}<|MERGE_RESOLUTION|>--- conflicted
+++ resolved
@@ -133,12 +133,9 @@
  *      Kay Gürtzig     2021-12-04      Enh. #800: Message for new grammar-based Analyser check 31
  *      Kay Gürtzig     2023-10-06      Issue #311: Parts of the "Diagram" menu moved to a new "View" menu
  *      Kay Gürtzig     2023-10-13      Issue #980: New messages for declaration syntax check (error31_*)
-<<<<<<< HEAD
  *      Kay Gürtzig     2023-11-09      Issue #800: Obsolete refactoring support (#253) removed/disabled
-=======
  *      Kay Gürtzig     2023-11-09      Issue #311: Preference dump selection dialog adapted to menu changes;
  *                                      menuEditCopyDiagramPNG and menuEditCopyDiagramEMF moved to menuDiagram
->>>>>>> f66e3a01
  *
  ******************************************************************************************************
  *
