/*
    Structorizer
    A little tool which you can use to create Nassi-Shneiderman Diagrams (NSD)

    Copyright (C) 2009  Bob Fisch

    This program is free software: you can redistribute it and/or modify
    it under the terms of the GNU General Public License as published by
    the Free Software Foundation, either version 3 of the License, or any
    later version.

    This program is distributed in the hope that it will be useful,
    but WITHOUT ANY WARRANTY; without even the implied warranty of
    MERCHANTABILITY or FITNESS FOR A PARTICULAR PURPOSE.  See the
    GNU General Public License for more details.

    You should have received a copy of the GNU General Public License
    along with this program.  If not, see <http://www.gnu.org/licenses/>.
*/

package lu.fisch.structorizer.gui;

/******************************************************************************************************
 *
 *      Author:         Bob Fisch
 *
 *      Description:    This class is responsible for setting up the entire menubar.
 *
 ******************************************************************************************************
 *
 *      Revision List
 *
 *      Author          Date            Description
 *      ------          ----            -----------
 *      Bob Fisch       2007-12-30      First Issue
 *      Bob Fisch       2008-04-12      Adapted for Generator plugin
 *      Kay Gürtzig     2015-11-03      Additions for FOR loop enhancement (KGU#3)
 *      Kay Gürtzig     2015-11-22      Adaptations for handling selected non-empty Subqueues (KGU#87)
 *      Kay Gürtzig     2015-11-25      Error labels error13_3 (KGU#78), error15 (KGU#2), and error_16_x added
 *      Kay Gürtzig     2015-11-26      New error label error14_3 (KGU#3) added
 *      Kay Gürtzig     2015-11-28      New error label error17 (KGU#47) added
 *      Kay Gürtzig     2016-01-03/04   Enh. #87: New menu items and buttons for collapsing/expanding 
 *      Kay Gürtzig     2016-01-21      Bugfix #114: Editing restrictions during execution, breakpoint menu item
 *      Kay Gürtzig     2016-01-22      Bugfix for Enh. #38 (addressing moveUp/moveDown, KGU#143 + KGU#144).
 *      Kay Gürtzig     2016-04-01      Issue #144: Favourite code export menu item, #142 accelerator keys added
 *      Kay Gürtzig     2016-04-06      Enh. #158: Key bindings for editNSD, moveUpNSD, moveDownNSD
 *      Kay Gürtzig     2016-04-12      Enh. #137: New message error16_7 introduced.
 *      Kay Gürtzig     2016-04-24      Fix #173: Mnemonics for menus Diagram and Help had been compromised
 *      Kay Gürtzig     2016-07-07      Enh. #188: New menu item "wand" for element conversion (KGU#199)
 *      Kay Gürtzig     2016-07-22      Enh. #199: New help menu item "user guide" for element conversion (KGU#208)
 *      Kay Gürtzig     2016-07-28      Enh. #206: New Dialog message text holders
 *      Kay Gürtzig     2016-07-31      Enh. #128: New Diagram menu item "Comments + text"
 *      Kay Gürtzig     2016-08-02      Enh. #215: menuDiagramBreakTrigger added, new message text holders
 *      Kay Gürtzig     2016-08-03      Enh. #222: New possibility to load translations from a text file
 *      Kay Gürtzig     2016-08-04      Most persistent attributes set to final
 *      Bob Fisch       2016-08-08      Redesign of the Language choice mechanisms (#225 fixed by Kay Gürtzig)
 *      Kay Gürtzig     2016-08-12      Enh. #231: Additions for Analyser checks 18 and 19 (variable name collisions) 
 *      Kay Gürtzig     2016-08-12      Enh. #231: Analyser checks re-organised to arrays for easier maintenance
 *                                      two new checks introduced (variable name collisions)
 *      Kay Gürtzig     2016-09-01      Bugfix #233: CASE insertion by F10 had been averted by menu bar
 *      Kay Gürtzig     2016-09-04      Structural redesign for menuPreferencesLanguage
 *      Kay Gürtzig     2016-09-15      Issue #243: Additional text holders for forgotten message box texts
 *      Kay Gürtzig     2016-09-22      New text holder / messages for Analyser
 *      Kay Gürtzig     2016-09-26/03   Enh. #253: Refactoring support
 *      Kay Gürtzig     2016-10-11      Enh. #267: error15 renamed to error15_1, new error15_2
 *      Kay Gürtzig     2016-10-13      Enh. #270: Menu items for the disabling of elements
 *      Kay Gürtzig     2016-10-16      Enh. #272: Menu items for the replacement of Turtleizer command sets
 *      Kay Gürtzig     2016-11-17      Bugfix #114: Prerequisites for editing during execution revised
 *      Kay Gürtzig     2016-12-02      Enh. #300: New menu entry to enable online update retrieval
 *      Kay Gürtzig     2016-12-14      Enh. #305: New menu entry to enable/disable Arranger index
 *                                      KGU#310: New Debug menu
 *      Kay Gürtzig     2016-12-17      Enh. #267: New Analyser error15_3
 *      Kay Gürtzig     2017-01-07      Enh. #329: New Analyser error21
 *      Kay Gürtzig     2017-03-15      Enh. #354: All code import merged to a single menu item
 *      Kay Gürtzig     2017-03-23      Enh. #380: New menu entry to convert a sequence in a subroutine
 *      Kay Gürtzig     2017-03-28      Enh. #387: New menu entry "Save All"
 *      Kay Gürtzig     2017-04-04      Enh. #388: New Analyser error for constant definitions (no. 22)
 *      Kay Gürtzig     2017-04-11      Enh. #389: Additional messages for analysis of import calls
 *      Kay Gürtzig     2017-04-20      Enh. #388: Second error (error22_2) for constant analysis
 *      Kay Gürtzig     2017-04-26/28   Enh. KGU#386: Method for plugin menu items, diagram file import
 *      Kay Gürtzig     2017-05-16      Enh. #389: Third diagram type ("includable") added
 *      Kay Gürtzig     2017-05-21      Enh. #372: New menu entry and accelerator for AttribeInspector
 *      Kay Gürtzig     2017-06-13      Enh. #415: Find&Replace menu item
 *      Kay Gürtzig     2017-11-05      Enh. #452: Preference "simplified toolbars" introduced
 *      Kay Gürtzig     2017-11-09      Enh. #415: New accelerator key for menuEditCopyDiagramEMF
 *      Kay Gürtzig     2017-11-20      Enh. #452/#459: Revisions for guided tours, enh. #469: Accelerators for debug menu
 *      Kay Gürtzig     2017-12-06      Enh. #487: New menu items for hiding of declaration sequences
 *      Kay Gürtzig     2017-12-14/15   Enh. #492: Configuration of external element names added
 *      Kay Gürtzig     2018-01-18      Issue #4: Icon association modified
 *      Kay Gürtzig     2018-01-18/19   Enh. #490: New preferences menu item added (DiagramController aliases)
 *      Kay Gürtzig     2018-02-07      Enh. #4, #81: Icon retrieval updated, scaling for plugin icons
 *      Kay Gürtzig     2018-02-12      Issue #4: Separate icons for FOR loops introduced
 *      Kay Gürtzig     2018-02-13      Issue #510: All "arrowed" element icons replaced by conv. element icons
 *      Kay Gürtzig     2018-03-14      Enh. #519: New ctrl+wheel preference together with old menuDiagramWheel in Preferences menu
 *      Kay Gürtzig     2018-03-15      Bugfix #522: New messages for subroutine outsourcing 
 *      Kay Gürtzig     2018-10-26      Enh. #619: New menu entries and messages for line breaking
 *      Kay Gürtzig     2018-12-24      Toolkit.getDefaultToolkit().getMenuShortcutKeyMask() calls concentrated
 *      Kay Gürtzig     2019-01-04      Enh. #657: Key bindings Ctrl-G and Ctrl-Shift-G withdrawn (too rarely used)
 *      Kay Gürtzig     2919-02-20      Issue #686: Improved the detection of the current Look and Feel
 *      Kay Gürtzig     2019-02-26      Enh. #689: New menu item to edit the sub diagram referred by a CALL
 *      Kay Gürtzig     2019-03-07      Enh. #385: New message error20_2, error20 renamed in error20_1
 *      Kay Gürtzig     2019-03-16      Enh. #56: New menu items to add TRY-CATCH elements *
 *      Kay Gürtzig     2019-03-17      Issue #56: breakpoint items disabled for Forever and Try elements.
 *      Kay Gürtzig     2019-03-22      Enh. #452: Several popup menu items made invisible on simplified mode
 *      Kay Gürtzig     2019-03-27      Enh. #717: New menu entry menuPreferencesWheelUnit
 *      Kay Gürtzig     2019-08-02/03   Issue #733 Selective property export mechanism implemented.
 *      Kay Gürtzig     2019-08-06      Enh. #740: Backup mechanism for the explicit loading of INI files
 *      Kay Gürtzig     2019-09-13      Enh. #746: Re-translation of import plugin menu items (LangEventListener)
 *      Kay Gürtzig     2019-09-17      Issues #747/#748: Menu items for Try elements, shortcuts for Try, Parallel, Forever
 *      Kay Gürtzig     2019-09-24      Enh. #738: New menu items for code preview
 *      Kay Gürtzig     2019-09-30      KGU#736 Precaution against newlines in tooltips
 *      Kay Gürtzig     2019-11-08      Enh. #770: New analyser checks 27, 28 (CASE elements)
 *      Kay Gürtzig     2020-01-20      Enh. #801: Messages and a new menu item for offline help support
 *      Kay Gürtzig     2020-03-03      Enh. #440: New export menu entries for PapDesigner export
 *      Kay Gürtzig     2020-03-29      Issue #841: New message error20_3
 *      Bob Fisch       2020-05-25      New "restricted" flag to suppress GUI elements offering code import/export
 *      Kay Gürtzig     2020-06-03      Bugfix #868: Suppression of export / import now works without side-effect
 *      Kay Gürtzig     2020-06-06      Issue #440: Submenu items for PapDesigner export now also with icon
 *      Kay Gürtzig     2020-08-12      Enh. #800: Started to redirect syntactic analysis to class Syntax
 *      Kay Gürtzig     2020-10-16      Bugfix #874: New warning variant error07_5 (non-ascii letters in identifiers)
 *      Kay Gürtzig     2020-10-17      Enh. #872: New display mode "Operators in C style"
 *      Kay Gürtzig     2020-12-15      Bugfix #885 enabling rule for the C operator mode was flawed
 *      Kay Gürtzig     2020-12-20      New message for bugfix #892
 *      Kay Gürtzig     2020-12-21      Enh. #893: New menu entry for language preview
 *      Kay Gürtzig     2021-01-01      Enh. #903: menuDiagramOperatorsC enabling condition modified
 *      Kay Gürtzig     2021-01-10      Enh. #910: Effective menu support for actual DiagramControllers
 *      Kay Gürtzig     2021-01-13      "About" icon replaced
 *      Kay Gürtzig     2021-02-11      Enh. #893: Revalidation of the preference menu enforced after locale setting
 *      Kay Gürtzig     2021-02-24      Issue #944: Version info announcing Java upgrade to 11 added
 *      Kay Gürtzig     2021-03-03      Issue #954: Modified behaviour of "Clear all Breakpoints" button
 *      Kay Gürtzig     2021-04-15      Enh. #967: menu item menuDiagramARM as introduced by A. Simonetta disabled 
 *      Kay Gürtzig     2021-10-05      Enh. #992: Messages for new Analyser check 30 against bracket faults
 *      Kay Gürtzig     2021-12-04      Enh. #800: Message for new grammar-based Analyser check 31
 *      Kay Gürtzig     2023-10-06      Issue #311: Parts of the "Diagram" menu moved to a new "View" menu
 *      Kay Gürtzig     2023-10-13      Issue #980: New messages for declaration syntax check (error31_*)
 *      Kay Gürtzig     2023-11-09      Issue #800: Obsolete refactoring support (#253) removed/disabled
 *      Kay Gürtzig     2023-11-09      Issue #311: Preference dump selection dialog adapted to menu changes;
 *                                      menuEditCopyDiagramPNG and menuEditCopyDiagramEMF moved to menuDiagram
 *      Kay Gürtzig     2024-11-22      Poll #1173: menuFileExportPictureSWF disabled (to be removed)
 *      Kay Gürtzig     2025-07-10      Enh. #1196: Messages for new Analyser checks 32 and 33
 *
 ******************************************************************************************************
 *
 *      Comment:		/
 *      
 *      2023-11-09 Issues #253 / #800 (Kay Gürtzig)
 *      - Refactoring as introduced with #253 is beeing made superfluous by internally storing fix marker
 *        symbols like §PREFOR§ in the text tokens instead of holding user-specific keywords. This way,
 *        only on display and editing a translation is required but nowhere else.
 *      2021-04-15 Enh. #967 - ARMGenerator (Kay Gürtzig)
 *      - Alessandro Simonetta (AS) introduced a new checkbox menu item in the Diagram menu to switch
 *        among Gnu and Keil assembler syntax for ARM code export. While there is no Executor support
 *        for ARM code content of diagram elements, however, this makes little sense. So a plugin-specific
 *        export option was inserted to control the ARMGenerator mode instead.
 * 
 ******************************************************************************************************///


import java.util.*;
import java.util.logging.Level;
import java.util.logging.Logger;
import java.io.*;
import java.net.URL;
import java.awt.*;
import java.awt.event.*;

import javax.swing.*;
import javax.swing.filechooser.FileNameExtensionFilter;

import lu.fisch.structorizer.elements.*;
import lu.fisch.structorizer.gui.Menu;
import lu.fisch.structorizer.helpers.*;
import lu.fisch.structorizer.io.INIFilter;
import lu.fisch.structorizer.io.Ini;
import lu.fisch.structorizer.locales.LangEvent;
import lu.fisch.structorizer.locales.LangEventListener;
import lu.fisch.structorizer.locales.LangMenuBar;
import lu.fisch.structorizer.locales.LangTextHolder;
import lu.fisch.structorizer.locales.Locale;
import lu.fisch.structorizer.locales.Locales;
import lu.fisch.structorizer.locales.Translator;
import lu.fisch.structorizer.parsers.*;
import lu.fisch.structorizer.syntax.Syntax;
import lu.fisch.utils.BString;
import lu.fisch.utils.StringList;

@SuppressWarnings("serial")
// START KGU#725 2019-09-13: Enh. #746
//public class Menu extends LangMenuBar implements NSDController
public class Menu extends LangMenuBar implements NSDController, LangEventListener
// END KGU#725 2019-09-13
{
	public enum PluginType { GENERATOR, PARSER, IMPORTER, CONTROLLER };
	
	// START KGU#484 2018-03-22: Issue #463
	public static final Logger logger = Logger.getLogger(Menu.class.getName());
	// END KGU#484 2018-03-22
	private Diagram diagram = null;
	private NSDController NSDControl = null;

	// Menu "File"
	protected final JMenu menuFile = new JMenu("File");
	// Submenus of "File"
	protected final JMenuItem menuFileNew = new JMenuItem("New", IconLoader.getIcon(1));
	protected final JMenuItem menuFileSave = new JMenuItem("Save", IconLoader.getIcon(3));
	protected final JMenuItem menuFileSaveAs = new JMenuItem("Save As ...", IconLoader.getIcon(92));
	// START KGU#373 2017-03-28: Enh. #387
	protected final JMenuItem menuFileSaveAll = new JMenuItem("Save All", IconLoader.getIcon(69));
	//  END KGU#373 2017-03-28
	protected final JMenuItem menuFileOpen = new JMenuItem("Open ...", IconLoader.getIcon(2));
	protected final JMenuItem menuFileOpenRecent = new JMenu("Open Recent File");
	protected final JMenu menuFileExport = new JMenu("Export");
	// Submenu of "File -> Export"
	protected final JMenu menuFileExportPicture = new JMenu("Picture");
	protected final JMenuItem menuFileExportPicturePNG = new JMenuItem("PNG ...",IconLoader.getIcon(88));
	protected final JMenuItem menuFileExportPicturePNGmulti = new JMenuItem("PNG (multiple) ...",IconLoader.getIcon(88));
	protected final JMenuItem menuFileExportPictureEMF = new JMenuItem("EMF ...",IconLoader.getIcon(88));
	//protected final JMenuItem menuFileExportPictureSWF = new JMenuItem("SWF (deprecated!) ...",IconLoader.getIcon(88)); // Obsolete #1173
	protected final JMenuItem menuFileExportPicturePDF = new JMenuItem("PDF ...",IconLoader.getIcon(88));
	protected final JMenuItem menuFileExportPictureSVG = new JMenuItem("SVG ...",IconLoader.getIcon(88));
	// START KGU#396 2020-03-03: Enh. #440
	protected final JMenu menuFileExportPap = new JMenu("PapDesigner");
	protected final JMenuItem menuFileExportPap1966 = new JMenuItem("DIN 66001 / 1966 ...");
	protected final JMenuItem menuFileExportPap1982 = new JMenuItem("DIN 66001 / 1982 ...");
	// END KGU#396 2020-03-03
	protected final JMenu menuFileExportCode = new JMenu("Code");
	// START KGU#171 2016-04-01: Enh. #144 - new menu item for Favourite Code Export
	protected static final LangTextHolder lbFileExportCodeFavorite = new LangTextHolder("Export as % Code");	// Label template for translation
	// START KGU#486 2018-01-18: Issue #4 icon redesign
	//protected final JMenuItem menuFileExportCodeFavorite = new JMenuItem("Export Fav. Code", IconLoader.getIcon(4));
	protected final JMenuItem menuFileExportCodeFavorite = new JMenuItem("Export Fav. Code", IconLoader.getIcon(87));
	// END KGU#486 2018-01-18
	// END KGU#171 2016-04-01
	protected final JMenu menuFileImport = new JMenu("Import");
	// Submenu of "File -> Import"
	// START KGU#354 2017-03-14: Enh. #354 We use one unified menu item for all code import now
	//protected final JMenuItem menuFileImportPascal = new JMenuItem("Pascal Code ...",IconLoader.getIcon(4));
	protected final JMenuItem menuFileImportCode = new JMenuItem("Source Code ...", IconLoader.getIcon(87));
	// END KGU#354 2017-03-14
	//protected final JMenuItem menuFileImportNSDEd = new JMenuItem("Foreign NSD editor file ...", IconLoader.getIcon(74));

	
	// START KGU#363 2017-05-19: Enh. #372
	protected final JMenuItem menuFileAttributes = new JMenuItem("Inspect attributes ...", IconLoader.getIcon(86));
	// END KGU#363 2017-05-19
	// START KGU#2 2015-11-19: New menu item to have the Arranger present the diagram
	protected final JMenuItem menuFileArrange = new JMenuItem("Arrange", IconLoader.getIcon(105));
	// END KGU#2 2015-11-19
	protected final JMenuItem menuFilePrint = new JMenuItem("Print ...",IconLoader.getIcon(41));
    // START BOB 2016-08-02
	protected final JMenuItem menuFileTranslator = new JMenuItem("Translator", IconLoader.getIcon(113));
    // END BOB 2016-08-02
	protected final JMenuItem menuFileQuit = new JMenuItem("Quit", IconLoader.getIcon(122));

	// Menu "Edit"
	protected final JMenu menuEdit = new JMenu("Edit");
	// Submenu of "Edit"
	protected final JMenuItem menuEditUndo = new JMenuItem("Undo",IconLoader.getIcon(39));
	protected final JMenuItem menuEditRedo = new JMenuItem("Redo",IconLoader.getIcon(38));
	protected final JMenuItem menuEditCut = new JMenuItem("Cut",IconLoader.getIcon(44));
	protected final JMenuItem menuEditCopy = new JMenuItem("Copy",IconLoader.getIcon(42));
	protected final JMenuItem menuEditPaste = new JMenuItem("Paste",IconLoader.getIcon(43));
	// START KGU#324 2017-05-30: Enh. #415
	protected final JMenuItem menuEditFindReplace = new JMenuItem("Find/Replace", IconLoader.getIcon(73));
	// END KGU#324 2017-05-30
	protected final JMenuItem menuEditCopyDiagramPNG = new JMenuItem("Copy bitmap diagram to clipboard",IconLoader.getIcon(32));
	protected final JMenuItem menuEditCopyDiagramEMF = new JMenuItem("Copy vector diagram to clipboard",IconLoader.getIcon(32));
	// START KGU#282 2016-10-16: Issue #272: Options to upgrade or downgrade graphics
	protected final JMenuItem menuEditUpgradeTurtle = new JMenuItem("To fine graphics",IconLoader.getIcon(27));
	protected final JMenuItem menuEditDowngradeTurtle = new JMenuItem("To integer graphics",IconLoader.getIcon(28));
	// END KGU#282 2016-10-16
	// START KGU#602 2018-10-26: enh. #619
	protected final JMenuItem menuEditBreakLines = new JMenuItem("(Re-)break text lines ...", IconLoader.getIcon(56));
	// END KGU#602 2018-10-26
	// START KGU#667 2019-02-26: Enh. #689 - summon the called subroutine for editing
	protected final JMenuItem menuEditSummonSub = new JMenuItem("Edit subroutine ...", IconLoader.getIcon(21));
	// END KGU#667 2019-02-26

	protected final JMenu menuView = new JMenu("View");
	// START KGU#310 2023-10-06: Issue #311 Moved to new menuView
	protected final JCheckBoxMenuItem menuViewComment = new JCheckBoxMenuItem("Show comments?", IconLoader.getIcon(77));
	protected final JCheckBoxMenuItem menuViewMarker = new JCheckBoxMenuItem("Highlight variables?", IconLoader.getIcon(79));
	// START KGU#872 2020-10-17: Enh. #872 - New display mode or operators
	protected final JCheckBoxMenuItem menuViewOperatorsC = new JCheckBoxMenuItem("Show operators in C style?", IconLoader.getIcon(124));
	// END KGU#872 2020-10-17
	protected final JCheckBoxMenuItem menuViewDIN = new JCheckBoxMenuItem("DIN 66261?", IconLoader.getIcon(82));
	protected final JCheckBoxMenuItem menuViewAnalyser = new JCheckBoxMenuItem("Analyse structogram?", IconLoader.getIcon(83));
	protected final JCheckBoxMenuItem menuViewSwitchComments = new JCheckBoxMenuItem("Switch text/comments?", IconLoader.getIcon(102));
	// START KGU#227 2016-07-31: Enh. #128
	protected final JCheckBoxMenuItem menuViewCommentsPlusText = new JCheckBoxMenuItem("Comments plus texts?", IconLoader.getIcon(111));
	// END KGU#227 2016-07-31
	// START KGU#477 2017-12-06: Enh. #487
	protected final JCheckBoxMenuItem menuViewHideDeclarations = new JCheckBoxMenuItem("Hide declarations?", IconLoader.getIcon(85));
	// END KGU#477 2017-12-06
	// START KGU#305 2016-12-14: Enh. #305
	protected final JCheckBoxMenuItem menuViewIndex = new JCheckBoxMenuItem("Show Arranger index?", IconLoader.getIcon(29));
	// END KGU#305 2016-12-14
	// START KGU#705 2019-09-23: Enh. #738
	protected final JCheckBoxMenuItem menuViewPreview = new JCheckBoxMenuItem("Show Code preview?", IconLoader.getIcon(87));
	// END KGU#705 2019-09-23
	// END KGU#310 2023-10-06

	// Menu "Diagram"
	protected final JMenu menuDiagram = new JMenu("Diagram");
	// Submenus of "Diagram"
	protected final JMenu menuDiagramAdd = new JMenu("Add");
	// Submenu "Diagram -> Add -> Before"
	protected final JMenu menuDiagramAddBefore = new JMenu("Before");
	// Submenus for adding Elements "Before"
	protected final JMenuItem menuDiagramAddBeforeInst = new JMenuItem("Instruction",IconLoader.getIcon(/*7*/57));
	protected final JMenuItem menuDiagramAddBeforeAlt = new JMenuItem("IF statement",IconLoader.getIcon(/*8*/60));
	protected final JMenuItem menuDiagramAddBeforeCase = new JMenuItem("CASE statement",IconLoader.getIcon(/*47*/64));
	// START KGU#493 2018-02-12: Issue #4
	//protected final JMenuItem menuDiagramAddBeforeFor = new JMenuItem("FOR loop",IconLoader.getIcon(9));
	protected final JMenuItem menuDiagramAddBeforeFor = new JMenuItem("FOR loop",IconLoader.getIcon(/*95*/74));
	// END KGU#493 2018-02-12
	protected final JMenuItem menuDiagramAddBeforeWhile = new JMenuItem("WHILE loop",IconLoader.getIcon(/*10*/62));
	protected final JMenuItem menuDiagramAddBeforeRepeat = new JMenuItem("REPEAT loop",IconLoader.getIcon(/*11*/63));
	protected final JMenuItem menuDiagramAddBeforeForever = new JMenuItem("ENDLESS loop",IconLoader.getIcon(/*9*/61));
	protected final JMenuItem menuDiagramAddBeforeCall = new JMenuItem("Call",IconLoader.getIcon(/*49*/58));
	protected final JMenuItem menuDiagramAddBeforeJump = new JMenuItem("Jump",IconLoader.getIcon(/*56*/59));
	protected final JMenuItem menuDiagramAddBeforePara = new JMenuItem("Parallel",IconLoader.getIcon(/*90*/91));
	// START KGU#686 2019-03-16: Enh. #56
	protected final JMenuItem menuDiagramAddBeforeTry = new JMenuItem("Try-Catch",IconLoader.getIcon(120));
	// END KGU#686 2019-03-16

	// Submenu "Diagram -> Add -> After"
	protected final JMenu menuDiagramAddAfter = new JMenu("After");
	// Submenus for adding Elements "After"
	protected final JMenuItem menuDiagramAddAfterInst = new JMenuItem("Instruction",IconLoader.getIcon(/*12*/57));
	protected final JMenuItem menuDiagramAddAfterAlt = new JMenuItem("IF statement",IconLoader.getIcon(/*13*/60));
	protected final JMenuItem menuDiagramAddAfterCase = new JMenuItem("CASE statement",IconLoader.getIcon(/*48*/64));
	// START KGU#493 2018-02-12: Issue #4
	//protected final JMenuItem menuDiagramAddAfterFor = new JMenuItem("FOR loop",IconLoader.getIcon(14));
	protected final JMenuItem menuDiagramAddAfterFor = new JMenuItem("FOR loop",IconLoader.getIcon(/*97*/74));
	// END KGU#493 2018-02-12
	protected final JMenuItem menuDiagramAddAfterWhile = new JMenuItem("WHILE loop",IconLoader.getIcon(/*15*/62));
	protected final JMenuItem menuDiagramAddAfterRepeat = new JMenuItem("REPEAT loop",IconLoader.getIcon(/*16*/63));
	protected final JMenuItem menuDiagramAddAfterForever = new JMenuItem("ENDLESS loop",IconLoader.getIcon(/*14*/61));
	protected final JMenuItem menuDiagramAddAfterCall = new JMenuItem("Call",IconLoader.getIcon(/*50*/58));
	protected final JMenuItem menuDiagramAddAfterJump = new JMenuItem("Jump",IconLoader.getIcon(/*55*/59));
	protected final JMenuItem menuDiagramAddAfterPara = new JMenuItem("Parallel",IconLoader.getIcon(/*89*/91));
	// START KGU#686 2019-03-16: Enh. #56
	protected final JMenuItem menuDiagramAddAfterTry = new JMenuItem("Try-Catch",IconLoader.getIcon(120));
	// END KGU#686 2019-03-16

	protected final JMenuItem menuDiagramEdit = new JMenuItem("Edit",IconLoader.getIcon(6));
	protected final JMenuItem menuDiagramDelete = new JMenuItem("Delete",IconLoader.getIcon(5));
	protected final JMenuItem menuDiagramMoveUp = new JMenuItem("Move up",IconLoader.getIcon(19));
	protected final JMenuItem menuDiagramMoveDown = new JMenuItem("Move down",IconLoader.getIcon(20));
	// START KGU#199 2016-07-06: Enh. #188 - We allow instruction conversion
	protected final JMenuItem menuDiagramTransmute = new JMenuItem("Transmute", IconLoader.getIcon(109));
	// END KGU#199 2016-07-06
	// START KGU#365 2017-03-23: Enh. #380 - conversion of sequence in a subroutine
	protected final JMenuItem menuDiagramOutsource = new JMenuItem("Outsource", IconLoader.getIcon(68));
	// END KGU#365 2017-03-23
	// START KGU#123 2016-01-03: New menu items for collapsing/expanding (addresses #65)
	protected final JMenuItem menuDiagramCollapse = new JMenuItem("Collapse", IconLoader.getIcon(106));
	protected final JMenuItem menuDiagramExpand = new JMenuItem("Expand", IconLoader.getIcon(107));
	// END KGU#123 2016-01-03
	// START KGU#310 2016-12-14: Renamed and moved to menu "Debug"
//	// START KGU#277 2016-10-13: Enh. #270: Disabling of elements
//	protected final JMenuItem menuDiagramDisable = new JMenuItem("Disable", IconLoader.getIcon(26));
//	// END KGU#277 2016-10-13
//	// START KGU#143 2016-01-21: Bugfix #114 - Compensate editing restriction by accelerator4
//	protected final JMenuItem menuDiagramBreakpoint = new JMenuItem("Toggle Breakpoint", IconLoader.getIcon(103));
//	// END KGU#143 2016-01-21
//	// START KGU#213 2016-08-02: Enh. #215
//	protected final JMenuItem menuDiagramBreakTrigger = new JMenuItem("Specify break trigger...", IconLoader.getIcon(112));
//	// END KGU#143 2016-08-02
	// END KGU#310 2016-12-14

	protected final JMenu menuDiagramType = new JMenu("Type");
	protected final JCheckBoxMenuItem menuDiagramTypeProgram = new JCheckBoxMenuItem("Main", IconLoader.getIcon(22));
	// START AS 2021-03-25: Enh. #967 - KGU 2021-04-15 disabled in favour of a plugin-specific export option
	//protected final JCheckBoxMenuItem menuDiagramARM = new JCheckBoxMenuItem("GNU compiler for ARM", IconLoader.getIcon(129));
	// END AS 2021-03-25
	protected final JCheckBoxMenuItem menuDiagramTypeFunction = new JCheckBoxMenuItem("Sub", IconLoader.getIcon(21));
	//START KGU#376 2017-05-16: Enh. #389
	protected final JCheckBoxMenuItem menuDiagramTypeInclude = new JCheckBoxMenuItem("Includable", IconLoader.getIcon(71));
	//END KGU#376 2017-05-16
	protected final JCheckBoxMenuItem menuDiagramUnboxed = new JCheckBoxMenuItem("Unframed diagram?", IconLoader.getIcon(40));
	// START KGU#310 2023-10-06: Issue #311 Moved to new menuView
//	protected final JCheckBoxMenuItem menuDiagramComment = new JCheckBoxMenuItem("Show comments?", IconLoader.getIcon(77));
//	protected final JCheckBoxMenuItem menuDiagramMarker = new JCheckBoxMenuItem("Highlight variables?", IconLoader.getIcon(79));
//	// START KGU#872 2020-10-17: Enh. #872 - New display mode or operators
//	protected final JCheckBoxMenuItem menuDiagramOperatorsC = new JCheckBoxMenuItem("Show operators in C style?", IconLoader.getIcon(124));
//	// END KGU#872 2020-10-17
//	protected final JCheckBoxMenuItem menuDiagramDIN = new JCheckBoxMenuItem("DIN 66261?", IconLoader.getIcon(82));
//	protected final JCheckBoxMenuItem menuDiagramAnalyser = new JCheckBoxMenuItem("Analyse structogram?", IconLoader.getIcon(83));
//	protected final JCheckBoxMenuItem menuDiagramSwitchComments = new JCheckBoxMenuItem("Switch text/comments?", IconLoader.getIcon(102));
//	// START KGU#227 2016-07-31: Enh. #128
//	protected final JCheckBoxMenuItem menuDiagramCommentsPlusText = new JCheckBoxMenuItem("Comments plus texts?", IconLoader.getIcon(111));
//	// END KGU#227 2016-07-31
//	// START KGU#477 2017-12-06: Enh. #487
//	protected final JCheckBoxMenuItem menuDiagramHideDeclarations = new JCheckBoxMenuItem("Hide declarations?", IconLoader.getIcon(85));
//	// END KGU#477 2017-12-06
//	// START KGU#305 2016-12-14: Enh. #305
//	protected final JCheckBoxMenuItem menuDiagramIndex = new JCheckBoxMenuItem("Show Arranger index?", IconLoader.getIcon(29));
//	// END KGU#305 2016-12-14
//	// START KGU#705 2019-09-23: Enh. #738
//	protected final JCheckBoxMenuItem menuDiagramPreview = new JCheckBoxMenuItem("Show Code preview?", IconLoader.getIcon(87));
//	// END KGU#705 2019-09-23
	// END KGU#310 2023-10-06

	// Menu "Preferences"
	// START KGU#466 2019-08-02: Issue #733 - prepare a selective preferences export, lazy initialisation
	private static final HashMap<String, String[]> preferenceKeys = new LinkedHashMap<String, String[]>();
	// END KGU#466 2019-08-02
	
	protected final JMenu menuPreferences = new JMenu("Preferences");
	// Submenu of "Preferences"
	// START KGU#300 2016-12-02: Enh. #300
	protected final JCheckBoxMenuItem menuPreferencesNotifyUpdate = new JCheckBoxMenuItem("Notify of new versions?",IconLoader.getIcon(52));
	// END KGU#2016-12-02
	// START KGU#456 2017-11-05: Enh. #452
	protected final JCheckBoxMenuItem menuPreferencesSimplified = new JCheckBoxMenuItem("Simplified toolbars?",IconLoader.getIcon(75));
	// END KGU#456 2017-11-05
	protected final JMenuItem menuPreferencesFont = new JMenuItem("Font ...",IconLoader.getIcon(23));
	protected final JMenuItem menuPreferencesColors = new JMenuItem("Colors ...",IconLoader.getIcon(31));
	protected final JMenuItem menuPreferencesOptions = new JMenuItem("Structures ...",IconLoader.getIcon(40));
	protected final JMenuItem menuPreferencesParser = new JMenuItem("Parser ...",IconLoader.getIcon(4));
	protected final JMenuItem menuPreferencesAnalyser = new JMenuItem("Analyser ...",IconLoader.getIcon(83));
	// START KGU#309 2016-12-15: Enh. #310 - new options for saving diagrams
	protected final JMenuItem menuPreferencesSaving = new JMenuItem("Saving ...",IconLoader.getIcon(3));
	// END KGU#309 2016-12-15
	protected final JMenuItem menuPreferencesExport = new JMenuItem("Export ...",IconLoader.getIcon(32));
	protected final JMenuItem menuPreferencesImport = new JMenuItem("Import ...",IconLoader.getIcon(25));
	protected final JMenu menuPreferencesLanguage = new JMenu("Language");
	// START KGU#242 2016-09-04: Structural redesign - generic generation of language menu items
	protected final Hashtable<String, JCheckBoxMenuItem> menuPreferencesLanguageItems = new Hashtable<String, JCheckBoxMenuItem>(Locales.LOCALES_LIST.length);
	// END KGU#242 2016-09-04
	// START KGU#232 2016-08-03/2016-09-06: Enh. #222
	protected final JMenuItem menuPreferencesLanguageFromFile = new JCheckBoxMenuItem("From file ...",IconLoader.getLocaleIconImage("empty"));
	// END KGU#232 2016-08-03/2016-09-06
	// START KGU#892 2020-12-21: Enh. #893 - better visibility of preview locale
	protected final JMenuItem menuPreferencesLanguagePreview = new JCheckBoxMenuItem("Translator preview", IconLoader.getIcon(113));
	// END KGU#892 2020-12-21
	// START KGU#479 2017-12-14: Enh. #492
	protected final JMenuItem menuPreferencesElements = new JMenuItem("Element names ...", IconLoader.getIcon(74));
	// END KGU#479 2017-12-14
	// START KGU#480 2018-01-18: Enh. #490 - Aliases for controller API
	// START KGU#486 2018-02-06: Issue #4
	//protected final JMenuItem menuPreferencesCtrlAliases = new JMenuItem("Controller aliases ...", IconLoader.turtle);
	protected final JMenuItem menuPreferencesCtrlAliases = new JMenuItem("Controller aliases ...", IconLoader.getIcon(54));
	// END KGU#486 2018-02-06
	// END KGU#480 2018-01-18
	protected final JMenu menuPreferencesLookAndFeel = new JMenu("Look & Feel");
	// START KGU#503 2018-03-14: Enh. #519
	protected final JMenu menuPreferencesWheel = new JMenu("Mouse Wheel");
	// START KGU#123 2016-01-04: Enh. #87
	protected final JCheckBoxMenuItem menuPreferencesWheelCollapse = new JCheckBoxMenuItem("Mouse wheel for collapsing?", IconLoader.getIcon(108));
	// END KGU#123 2016-01-04
	protected final JCheckBoxMenuItem menuPreferencesWheelZoom = new JCheckBoxMenuItem("Reverse zoom with ctr + wheel", IconLoader.getIcon(7));
	// END KGU#503 2018-03-14
	// START KGU#699 2019-03-27: Issue #717
	protected final JMenuItem menuPreferencesWheelUnit = new JMenuItem("Mouse wheel scrolling unit ...", IconLoader.getIcon(9));
	// END KGU#699 2019-03-27
	// START KGU#287 2017-01-11: Issue #81/#330
	protected final JMenuItem menuPreferencesScalePreset = new JMenuItem("GUI Scaling ...", IconLoader.getIcon(51));
	// END KGU#287 2017-01-11
	protected final JMenu menuPreferencesSave = new JMenu("Save or load preferences ...");
	protected final JMenuItem menuPreferencesSaveAll = new JMenuItem("Save now");
	protected final JMenuItem menuPreferencesSaveLoad = new JMenuItem("Load from file ...");
	protected final JMenuItem menuPreferencesSaveDump = new JMenuItem("Save to file ...");
	// START KGU#721 2019-08-06: Enh. #740
	protected final JMenuItem menuPreferencesSaveRestore = new JMenuItem("Restore last backup");
	// END KGU#721 2019-08-06

	// START KGU#310 2016-12-14
	// Menu "Debug"
	protected final JMenu menuDebug = new JMenu("Debug");
	// Submenu of "Debug"
	// START KGU#911 2021-01-10: Issue #910
	protected final JMenu menuDebugControllers = new JMenu("Optional controllers");
	// END KGU#911 2021-01-10
	// START KGU#486 2018-02-06: Issue #4
	//protected final JMenuItem menuDebugTurtle = new JMenuItem("Turtleizer ...", IconLoader.turtle);
	protected final JMenuItem menuDebugTurtle = new JMenuItem("Turtleizer ...", IconLoader.getIcon(54));
	// END KGU#486 2018-02-06
	protected final JMenuItem menuDebugExecute = new JMenuItem("Executor ...", IconLoader.getIcon(4));
	protected final JMenuItem menuDebugBreakpoint = new JMenuItem("Toggle breakpoint", IconLoader.getIcon(103));
	protected final JMenuItem menuDebugBreakTrigger = new JMenuItem("Specify break trigger ...", IconLoader.getIcon(112));
	// START KGU#952 2021-03-03: Issue #954 - modified behaviour
	//protected final JMenuItem menuDebugDropBrkpts = new JMenuItem("Clear breakpoints", IconLoader.getIcon(104));
	protected final JCheckBoxMenuItem menuDebugDropBrkpts = new JCheckBoxMenuItem("Ignore breakpoints", IconLoader.getIcon(104));
	// END KGU#952 2021-03-03
	protected final JMenuItem menuDebugDisable = new JMenuItem("Disable", IconLoader.getIcon(26));
	// END KGU#310 2016-12-14

	// Menu "Help"
	protected final JMenu menuHelp = new JMenu("Help");
	// Submenu of "Help"
	// START KGU#208 2016-07-22: Enh. #199
	protected final JMenuItem menuHelpOnline = new JMenuItem("User Guide",IconLoader.getIcon(110));
	// END KGU#208 2016-07-22
	// START KGU#791 2020-01-20: Enh. #791
	protected final JMenuItem menuHelpDownload = new JMenuItem("Download Guide as PDF", IconLoader.getIcon(123));
	// END KGU#791 2020-01-20
	// START KGU 2021-01-13: Icon replaced
	//protected final JMenuItem menuHelpAbout = new JMenuItem("About ...",IconLoader.getIcon(17));
	protected final JMenuItem menuHelpAbout = new JMenuItem("About ...",IconLoader.getIcon(126));	
	// END KGU 2021-01-13
	protected final JMenuItem menuHelpUpdate = new JMenuItem("Update ...",IconLoader.getIcon(52));

	// START KGU#239 2016-08-12: Enh. #231
	/** Generator plugins accessible for Analyser, {@link Diagram}, {@link ExportOptionDialog} etc. */
	public static Vector<GENPlugin> generatorPlugins = new Vector<GENPlugin>();
	// END KGU#239 2016-08-12
	// START KGU#448/KGU#480 2018-01-08: Enh. #443, #490
	/** {@link DiagramController} plugins accessible for {@link Diagram}, {@link DiagramControllerAliases} etc. */
	public static Vector<GENPlugin> controllerPlugins = new Vector<GENPlugin>();
	// END KGU#448/KGU#480 2018-01-08
	// Error messages for Analyser
	// START KGU#220 2016-07-27: Enh. as proposed in issue #207
	public static final LangTextHolder warning_1 = new LangTextHolder("WARNING: TEXTS AND COMMENTS ARE EXCHANGED IN DISPLAY! → Menu \"%1 ► %2\".");
	// END KGU#220 2016-07-27
	// START KGU#456 2017-11-05: Enh. #452
	public static final LangTextHolder warning_2 = new LangTextHolder("NOTE: «%4» is active. To switch it off → Menu \"%1 ► %2 ► %3\".");	
	// END KGU#456 2017-11-05
	public static final LangTextHolder error01_1 = new LangTextHolder("WARNING: No loop variable detected ...");
	public static final LangTextHolder error01_2 = new LangTextHolder("WARNING: More than one loop variable detected: «%»");
	public static final LangTextHolder error01_3 = new LangTextHolder("You are not allowed to modify the loop variable «%» inside the loop!");
	public static final LangTextHolder error02 = new LangTextHolder("No change of the variables in the condition detected. Possible endless loop ...");
	// START KGU#375 2017-04-05: Enh. #390 Mor precise informaton for multi-line instructions
	//public static final LangTextHolder error03_1= new LangTextHolder("The variable «%» has not yet been initialized!");
	//public static final LangTextHolder error03_2 = new LangTextHolder("The variable «%» may not have been initialized!");
	public static final LangTextHolder error03_1= new LangTextHolder("The variable «%1» has not yet been initialized%2!");
	public static final LangTextHolder error03_2 = new LangTextHolder("The variable «%1» may not have been initialized%2!");
	// END KGU#375 2017-04-05
	public static final LangTextHolder error04 = new LangTextHolder("You are not allowed to use an IF-statement with an empty TRUE-block!");
	public static final LangTextHolder error05 = new LangTextHolder("The variable «%» must be written in uppercase!");
	public static final LangTextHolder error06 = new LangTextHolder("The program name «%» must be written in uppercase!");
	public static final LangTextHolder error07_1 = new LangTextHolder("«%» is not a valid name for a program or function!");
	public static final LangTextHolder error07_2 = new LangTextHolder("«%» is not a valid name for a parameter!");
	public static final LangTextHolder error07_3 = new LangTextHolder("«%» is not a valid name for a variable!");
	public static final LangTextHolder error07_4 = new LangTextHolder("Program names should not contain spaces, better put underscores between the words: «%».");
	// START KGU#877 2020-10-16: Bugfix #874
	public static final LangTextHolder error07_5 = new LangTextHolder("Identifier «%» contains non-ascii letters; this should better be avoided.");
	// END KGU#877 2020-10-16
	// START KGU#456 2017-11-04: Enh. #452 - Be more friendly to newbees
	public static final LangTextHolder hint07_1 = new LangTextHolder("What is your algorithm to do? Replace «%» with a good name for it!");
	// END KGU#456 2017-11-01
	public static final LangTextHolder error08 = new LangTextHolder("It is not allowed to make an assignment inside a condition.");
	public static final LangTextHolder error09 = new LangTextHolder("Your program («%») cannot have the same name as a variable or parameter!");
	public static final LangTextHolder error10_1 = new LangTextHolder("A single instruction element should not contain input/output instructions and assignments!");
	public static final LangTextHolder error10_2 = new LangTextHolder("A single instruction element should not contain input and output instructions!");
	public static final LangTextHolder error10_3 = new LangTextHolder("A single instruction element should not contain input instructions and assignments!");
	public static final LangTextHolder error10_4 = new LangTextHolder("A single instruction element should not contain ouput instructions and assignments!");
	// START KGU#375 2017-04-05: Enh. #388
	public static final LangTextHolder error10_5 = new LangTextHolder("A single instruction element should not mix constant definitions with other instructions!");
	// END KGU#375 2017-04-05
	// START KGU#388 2017-09-13: Enh. #423
	public static final LangTextHolder error10_6 = new LangTextHolder("A single instruction element should not mix type definitions with other instructions!");
	// END KGU#388 2017-09-13
	public static final LangTextHolder error11 = new LangTextHolder("You probably made an assignment error. Please check this instruction!");
	public static final LangTextHolder error12 = new LangTextHolder("The parameter «%» must start with the letter \"p\" followed by only uppercase letters!");
	public static final LangTextHolder error13_1 = new LangTextHolder("Your function «%» does not return any result!");
	public static final LangTextHolder error13_2 = new LangTextHolder("Your function «%» may not return a result!");
	// START KGU#78 (#23) 2015-11-25: Check for competitive return mechanisms
	public static final LangTextHolder error13_3 = new LangTextHolder("Your function seems to use several competitive return mechanisms: «%»!");
	// END KGU#78 (#23) 2015-11-25
	// START KGU#3 2015-11-03: New checks for the enhanced For loop
	public static final LangTextHolder error14_1 = new LangTextHolder("The FOR loop parameters are not consistent to the loop heading text!");
	public static final LangTextHolder error14_2 = new LangTextHolder("The FOR loop step value («%») is not a legal integer constant!");
	// START KGU#3 2015-11-26: More clarity if e.g. a counter variable is named "step" and so is the stepFor parser preference
	public static final LangTextHolder error14_3 = new LangTextHolder("Variable name «%» may collide with one of the configured FOR loop heading keywords!");
	// END KGU#3 2015-11-26
	// END KGU#3 2015-11-03
	// START KGU#2 2015-11-25: New check for Call element syntax and Jump consistency
	// START KGU#278 2016-10-11: Enh. #267: Check for subroutine availability
	//public static final LangTextHolder error15 = new LangTextHolder("The CALL hasn't got form «[ <var> " + "\u2190" +" ] <routine_name>(<arg_list>)»!");
	public static final LangTextHolder error15_1 = new LangTextHolder("The CALL hasn't got form «[ <var> " + "\u2190" +" ] <routine_name>(<arg_list>)»!");
	public static final LangTextHolder error15_2 = new LangTextHolder("The called diagram «%» is currently not available.");
	// END KGU#278 2016-10-11
	// START KGU 2016-12-17
	public static final LangTextHolder error15_3 = new LangTextHolder("There are several diagrams matching signature «%».");
	// END KGU 2016-12-17
	public static final LangTextHolder error16_1 = new LangTextHolder("A JUMP element may be empty or start with one of %, possibly followed by an argument!");	
	public static final LangTextHolder error16_2 = new LangTextHolder("A % instruction, unless at final position, must form a JUMP element!");
	public static final LangTextHolder error16_3 = new LangTextHolder("A %1 or %2 instruction is only allowed as JUMP element!");
	public static final LangTextHolder error16_4 = new LangTextHolder("Cannot leave or break more loop levels than being nested in («%»)!");
	public static final LangTextHolder error16_5 = new LangTextHolder("You must not directly jump (%1, %2) out of a parallel thread!");
	public static final LangTextHolder error16_6 = new LangTextHolder("Illegal argument for a «%» JUMP (must be an integer constant)!");
	public static final LangTextHolder error16_7 = new LangTextHolder("Element/line not reachable (because of @ks or @i loops)!");
	public static final LangTextHolder error16_8 = new LangTextHolder("The argument for this «%» JUMP might be unsuited (should be an integer value).");
	// END KGU#2 2015-11-25
	// START KGU#47 2015-11-28: New check for concurrency problems
	public static final LangTextHolder error17 = new LangTextHolder("Consistency risk due to concurrent access to variable «%» by several parallel threads!");
	// END KGU#47 2015-11-28
	// START KGU#239 2016-08-12: Enh. #231 - New checks for variable name collisions
	public static final LangTextHolder error18 = new LangTextHolder("Variable name «%1» may be confused with variable(s) «%2» in some case-indifferent languages!");
	public static final LangTextHolder error19_1 = new LangTextHolder("Variable name «%1» may collide with reserved names in languages like %2!");
	public static final LangTextHolder error19_2 = new LangTextHolder("Variable name «%» is reserved in Structorizer and is likely to cause trouble on execution!");
	// END KGU#239 2016-08-12
	// START KGU#253 2016-09-21: Enh. #249 - New check for subroutine syntax.
	// START KGU#371 2019-03-07: Enh. #385 - default parameter check added
	//public static final LangTextHolder error20 = new LangTextHolder("A subroutine header must have a (possibly empty) parameter list within parentheses.");
	public static final LangTextHolder error20_1 = new LangTextHolder("A subroutine header must have a (possibly empty) parameter list within parentheses.");
	public static final LangTextHolder error20_2 = new LangTextHolder("Parameters with default must be placed contiguously at the parameter list end.");
	// END KGU#371 2019-03-07
	// START KGU#836 2020-03-29: Issue #841 - New check against subroutine syntax on Mains or Includables
	public static final LangTextHolder error20_3 = new LangTextHolder("A diagram of type %1 should not have a parameter list. Change type to %2?");
	// END KGU#836 2020-03-29
	// END KGU#253 2016-09-21
	// START KGU#327 2017-01-07: Enh. #329 - New check for hardly distinguishable variable names.
	public static final LangTextHolder error21 = new LangTextHolder("Variable names I (upper-case i), l (lower-case L), and O (upper-case o) are hard to distinguish from each other, 1, or 0.");
	// END KGU#327 2017-01-07
	// START KGU#375 2017-04-04: Enh. #388 - New check for constants depending on non-constant values or be redefined.
	public static final LangTextHolder error22_1 = new LangTextHolder("Constant «%1» depends on apparently non-constant value(s) %2.");
	public static final LangTextHolder error22_2 = new LangTextHolder("Attempt to modify the value of constant «%»!");
	public static final LangTextHolder error22_3 = new LangTextHolder("Attempt to redeclare variable or constant «%»!");
	public static final LangTextHolder errorLineReference = new LangTextHolder(" (line %)");
	// END KGU#375 2017-04-04
	// START KGU#376 2017-04-11/21: Enh. #389 
	public static final LangTextHolder error23_1 = new LangTextHolder("Diagram «%» is rather unsuited to be included as it makes use of return.");
	public static final LangTextHolder error23_2 = new LangTextHolder("Import of diagram «%» is recursive!");
	public static final LangTextHolder error23_3 = new LangTextHolder("Import of diagram «%1» will be ignored here because it had already been imported: %2");
	public static final LangTextHolder error23_4 = new LangTextHolder("Name conflict between local and imported variable or constant «%»!");
	public static final LangTextHolder error23_5 = new LangTextHolder("An includable diagram «%» is currently not available!");
	public static final LangTextHolder error23_6 = new LangTextHolder("More than one includable diagrams with name «%» found!");
	// END KGU#376 2017-04-11/21
	// START KGU#388 2017-09-17: Enh. #423: imported record type definitions
	public static final LangTextHolder error23_7 = new LangTextHolder("There is a name conflict between local and imported type definition «%»!");
	// END KGU#388 2017-09-17
	// START KGU#388 2017-09-13: Enh. #423
	public static final LangTextHolder error24_1 = new LangTextHolder("Type definition in (composed) line % is malformed.");
	public static final LangTextHolder error24_2 = new LangTextHolder("Type name «%» is illegal or colliding with another identifier.");
	public static final LangTextHolder error24_3 = new LangTextHolder("Component name «%» is illegal or duplicate.");
	public static final LangTextHolder error24_4 = new LangTextHolder("Underlying type «%» is undefined or unknown.");
	public static final LangTextHolder error24_5 = new LangTextHolder("There is no defined record type «%»!");
	public static final LangTextHolder error24_6 = new LangTextHolder("Record component «%» will not be modified/initialized!");
	public static final LangTextHolder error24_7 = new LangTextHolder("Record type «%1» hasn't got a component «%2»!");
	public static final LangTextHolder error24_8 = new LangTextHolder("Variable «%1» hasn't got a component «%2»!");
	// END KGU#388 2017-09-13
	// START KGU#1089/KGU#1090 2023-10-15: Issus #890, #1096
	public static final LangTextHolder error24_9 = new LangTextHolder("Illegal or defective array dimension specifications: «%»!");
	public static final LangTextHolder error24_10 = new LangTextHolder("At least one invalid array dimension size (must be integer constant): «%»!");
	// END KGU#1089/KGU#1090 2023-10-15
	// START KGU#456 2017-11-04: Enh. #452 - Be more helpful to newbees
	public static final LangTextHolder hint25_1 = new LangTextHolder("Select the diagram centre and place a first element, e.g. an input instruction like «%1 %2»");
	public static final LangTextHolder hint25_2 = new LangTextHolder("You might want to input data, e.g. with an instruction like «%1 %2». → Menu \"%3\"");
	public static final LangTextHolder hint25_3 = new LangTextHolder("You might want to print results, e.g. with an instruction like «%1 %2». → Menu \"%3\"");
	public static final LangTextHolder hint25_4 = new LangTextHolder("Select the diagram centre and place a first element, e.g. an Instruction.");
	public static final LangTextHolder hint25_5 = new LangTextHolder("Select the diagram centre and place e.g. an Instruction element with a type or constant definition.");
	public static final LangTextHolder hint25_6 = new LangTextHolder("You might want to place some processing instruction like «%1» between input and output. → Menu \"%2\"");
	public static final LangTextHolder[] hint26 = {
			new LangTextHolder("Select the diagram centre, double-click, press Enter or F5, and put in the instruction text «% \"Hello world!\"»"),
			new LangTextHolder("Now you may e.g. test your diagram: → Menu \"%1 ► %2\""),
			new LangTextHolder("Now you may e.g. save your diagram: → Menu \"%1 ► %2\""),
			new LangTextHolder("Now you may e.g. export your diagram to some programming language: → Menu \"%1 ► %2 ► %3\""),
			new LangTextHolder("Now you may e.g. export your diagram as graphics file: → Menu \"%1 ► %2 ► %3\"")
	};
	// END KGU#456 2017-11-01
	// START KGU#758 2019-11-08: Enh. #770
	public static final LangTextHolder error27 = new LangTextHolder("Some selector items (e.g. «%») don't seem to be integer constants.");
	public static final LangTextHolder error28 = new LangTextHolder("There are multiple (conflicting) selector items (%) in the CASE element!");
	// END KGU#758 2019-11-08
	// START KGU#927 2021-02-08: Enh. #915
	public static final LangTextHolder error29 = new LangTextHolder("A structured discriminator («%») is unsuited for CASE!");
	// END KGU#927 2021-02-08
	// START KGU#992 2021-10-05: Enh. #992
	public static final LangTextHolder error30_1 = new LangTextHolder("There are %1 more opening than closing brackets in line %2, '%3' was expected next!");
	public static final LangTextHolder error30_2 = new LangTextHolder("There is at least one more closing '%1' than opening brackets in line %2!");
	public static final LangTextHolder error30_3 = new LangTextHolder("There is a closing '%1' where '%3' is expected in line %2!");
	// END KGU#992 2021-10-05
	// START KGU#1089 2023-10-13: Issue #980 Variable declaration check
	public static final LangTextHolder error31_1 = new LangTextHolder("A declaration starting with «%1» must contain a symbol «%2», followed be a type specification!");
	public static final LangTextHolder error31_2 = new LangTextHolder("Unexpected character sequence «%» in the list of declared variables!");
	public static final LangTextHolder error31_3 = new LangTextHolder("These declaration items are bad or no identifiers: «%»!");
	public static final LangTextHolder error31_4 = new LangTextHolder("Attempt to re-declare existing variable(s) «%»!");
	public static final LangTextHolder error31_5 = new LangTextHolder("For an initialization, the declaration list must contain exactly ONE variable, not %!");
	public static final LangTextHolder error31_6 = new LangTextHolder("Anonymous type construction «%» is illegal here!");
	// END KGU#1089 2023-10-13
<<<<<<< HEAD
	// START KGU#790 2021-12-04: Enh. #800 Grammar-based syntax check
	public static final LangTextHolder error32 = new LangTextHolder("Unexpected token in line %1: %2");
	// END KGU#790 2021-12-04
=======
	// START KGU#1181 2025-07-10: Enh.#1196 New Analyser checks wrt controller routines
	public static final LangTextHolder error32_1 = new LangTextHolder("Variable name «%1» may collide with a routine name in controller(s) %2 on code generation.");
	public static final LangTextHolder error32_2 = new LangTextHolder("Routine «%1» with %2 arguments might collide with a routine in controller(s) %3.");
	public static final LangTextHolder error33 = new LangTextHolder("Turtleizer routine «%1» uses a simplified coordinate model, drawings may degrade. Consider «%2» instead.");
	// END KGU#1181 2025-07-10
>>>>>>> 4679a9d4
	// START KGU#459 2017-11-14: Enh. #459
	public static final LangTextHolder msgGuidedTours = new LangTextHolder("You activated guided tours.\n\nWatch out for recommendations\nor instructions\nin the bottom text pane\n(Analyser report list)."
			+ "\nLittle blue or red triangles in\nthe elements will remind you.");
	public static final LangTextHolder msgGuidedTourDone = new LangTextHolder("Congratulations - you finished the tutorial «%».");
	public static final LangTextHolder msgGuidedTourNext = new LangTextHolder("%1\nTutorial «%2» is going to start now.\nYou may want to clear the diagram first via menu \"%3\"");
	public static final LangTextHolder ttlGuidedTours = new LangTextHolder("Guided Tours");
	// END KGU#459 2017-11-14

	// START KGU#218 2016-07-28: Issue #206 - enhanced localization
	// Dialog messages
	public static final LangTextHolder msgDialogExpCols = new LangTextHolder("Into how many columns do you want to split the output?");
	public static final LangTextHolder msgDialogExpRows = new LangTextHolder("Into how many rows do you want to split the output?");
	public static final LangTextHolder msgOverwriteFile = new LangTextHolder("Overwrite existing file?");
	public static final LangTextHolder msgOverwriteFiles = new LangTextHolder("Existing file(s) detected. Overwrite?");
	// START KGU#553 2018-07-10: Issue #557
	public static final LangTextHolder msgOverwriteFile1 = new LangTextHolder("Overwrite existing file \"%\"?");
	public static final LangTextHolder msgCancelAll = new LangTextHolder("Cancel the saving of all remaining files?");
	public static final LangTextHolder lblAcceptProposedNames = new LangTextHolder("Accept proposed names for all files");
	// END KGU#553 2018-07-10
	public static final LangTextHolder btnConfirmOverwrite = new LangTextHolder("Confirm Overwrite");
	public static final LangTextHolder msgRepeatSaveAttempt = new LangTextHolder("Your file has not been saved. Please repeat the save operation!");
	// END KGU#218 2016-07-28
	// START KGU#227 2016-07-31: Enh. #128
	// START KGU#310 2023-10-06: Issue #311 menu reorganisation
	//public static final LangTextHolder menuDiagramSwitchTCTooltip = new LangTextHolder("Unselect \"%1\" to enable this item");
	public static final LangTextHolder menuViewSwitchTCTooltip = new LangTextHolder("Unselect \"%1\" to enable this item");
	// END KGU#310 2023-10-06
	// END KGU#227 2016-07-31
	// START KGU#213 2016-08-02: Enh. #215
	public static final LangTextHolder msgBreakTriggerPrompt = new LangTextHolder("Specify an execution count triggering a break (0 = always).");
	public static final LangTextHolder msgBreakTriggerIgnored = new LangTextHolder("Input ignored - must be a cardinal number.");
	public static final LangTextHolder msgErrorFileSave = new LangTextHolder("Error on saving the file: %!");
	// END KGU#213 2016-08-02
	// START KGU#509 2018-03-20: Bugfix #526
	public static final LangTextHolder msgErrorFileRename = new LangTextHolder("Error(s) on renaming the saved file:\n%1Look for file \"%2\" and move/rename it yourself."); 
	// END KGU#509 2018-03-20
	// START KGU#747 2019-10-07: Try to avoid empty error boxes on start
	public static final LangTextHolder msgErrorSettingLaF = new LangTextHolder("Problem on changing Look & Feel to %1: %2");
	// END KGU#747 2019-10-07
	// START KGU#232 2016-08-02: Enh. #222
	public static final LangTextHolder msgOpenLangFile = new LangTextHolder("Open language file");
	public static final LangTextHolder msgLangFile = new LangTextHolder("Structorizer language file");
	// END KGU#232 2016-08-02
	// START KGU#247 2016-09-15: Issue #243: Forgotten message box translations
	public static final LangTextHolder msgTitleError = new LangTextHolder("Error");
	public static final LangTextHolder msgTitleWarning = new LangTextHolder("Warning");
	public static final LangTextHolder msgTitleLoadingError = new LangTextHolder("Loading Error");
	public static final LangTextHolder msgTitleParserError = new LangTextHolder("Parser Error");
	public static final LangTextHolder msgTitleURLError = new LangTextHolder("URL Error");
	public static final LangTextHolder msgTitleQuestion = new LangTextHolder("Question");
	public static final LangTextHolder msgTitleWrongInput = new LangTextHolder("Wrong Input");
	public static final LangTextHolder msgTitleOpen = new LangTextHolder("Open file ...");
	public static final LangTextHolder msgTitleSave = new LangTextHolder("Save file ...");
	public static final LangTextHolder msgTitleSaveAs = new LangTextHolder("Save file as ...");
	public static final LangTextHolder msgTitleImport = new LangTextHolder("Code import - choose source file (mind the file filter!) ...");
	public static final LangTextHolder msgTitleNSDImport = new LangTextHolder("Import a diagram file from % ...");
	public static final LangTextHolder msgSaveChanges = new LangTextHolder("Do you want to save the current NSD file?");
	public static final LangTextHolder msgErrorImageSave = new LangTextHolder("Error on saving the image(s)!");
	public static final LangTextHolder msgErrorUsingGenerator = new LangTextHolder("Error while using % generator");
	// END KGU#247 2016-09-15
	// START KGU#634 2019-01-17: Issue #664
	public static final LangTextHolder msgVetoClose = new LangTextHolder("Structorizer is going to close. Veto?");
	// END KGU#634 2019-01-17
	// START KGU#354 2017-03-04
	public static final LangTextHolder msgErrorUsingParser = new LangTextHolder("Error while using % parser");
	// END KGU#354 2017-03-04
	// START KGU#247 2016-09-17: Issue #243: Forgotten message box translation
	public static final LangTextHolder msgGotoHomepage = new LangTextHolder("Go to % to look for updates<br/>and news about Structorizer.");
	public static final LangTextHolder msgErrorNoFile = new LangTextHolder("File not found!");
	public static final LangTextHolder msgBrowseFailed = new LangTextHolder("Failed to show % in browser.");
	// END KGU#247 2016-09-17
	// START KGU#791 2020-01-20: Enh. #801: Offline help mechanism
	public static final LangTextHolder msgShowingOfflineGuide = new LangTextHolder("A recently downloaded User Guide is shown by your PDF reader instead.");
	public static final LangTextHolder msgDownloadFailed = new LangTextHolder("Failed to download the User Guide:\n%");
	// START KGU#791 2020-10-20: Issue #801 Download done in an additional thread now.
	public static final LangTextHolder msgCancelled = new LangTextHolder("Cancelled");
	// END KGU#791 2020-10-20
	public static final LangTextHolder msgHostNotAvailable = new LangTextHolder("Host \"%\" not accessible.");
	// END KGU#791 2020-01-20
	// START KGU#258 2016-10-03: Enh. #253: Diagram keyword refactoring
	// START KGU#718 2019-08-01: Modified layout for the refactoring proposal
	//public static final LangTextHolder msgRefactoringOffer = new LangTextHolder("Keywords configured in the Parser Preferences were replaced:%Are loaded diagrams to be refactored accordingly?");
	public static final LangTextHolder[] hdrRefactoringTable = new LangTextHolder[] {
			new LangTextHolder("Reference"),
			new LangTextHolder("Old keyword"),
			new LangTextHolder("New keyword")
			};
	public static final LangTextHolder msgRefactoringOffer1 = new LangTextHolder("Keywords configured in the Parser Preferences were replaced:");
	public static final LangTextHolder msgRefactoringOffer2 = new LangTextHolder("Are loaded diagrams to be refactored accordingly?");
	// START KGU#718 2019-08-01
	public static final LangTextHolder lblRefactorNone = new LangTextHolder("no");
	public static final LangTextHolder lblRefactorCurrent = new LangTextHolder("current diagram");
	public static final LangTextHolder lblRefactorAll = new LangTextHolder("all diagrams");
	// END KGU#258 2016-10-03
	// START KGU#362 2017-03-28: Enh. #370
	public static final LangTextHolder msgDiscardParserPrefs = new LangTextHolder("Sure to discard new parser preferences?");
	public static final LangTextHolder msgAdaptStructPrefs = new LangTextHolder("Adapt Structure preferences to Parser preferences?\n(e.g.: %)");
	public static final LangTextHolder msgKeywordsDiffer = new LangTextHolder("This is a diagram, the original keyword context of which differs from current Parser Preferences:%1\n"
			+ "You have opted against automatic refactoring on loading.\n\n"
			+ "Now you have the following opportunities:\n%2");
	public static final LangTextHolder msgRefactorNow = new LangTextHolder("The diagram may be refactored now (recommended)");
	public static final LangTextHolder msgAdoptPreferences = new LangTextHolder("You may adopt the keywords loaded with the diagram as new Parser Preferences\n"
			+ "   (which would induce refactoring of all other open diagrams!)");
	public static final LangTextHolder msgLeaveAsIs = new LangTextHolder("You may leave the diagram as is, which may prevent its\n"
			+ "   debugging and cause defective export");
	public static final LangTextHolder msgAllowChanges = new LangTextHolder("Allow the modification, thus losing the original keyword information");
	public static final LangTextHolder lblRefactorNow = new LangTextHolder("Refactor diagram");
	public static final LangTextHolder lblAdoptPreferences = new LangTextHolder("Adopt keywords");
	public static final LangTextHolder lblLeaveAsIs = new LangTextHolder("Leave diagram as is");
	public static final LangTextHolder lblAllowChanges = new LangTextHolder("Allow to change now");
	// END KGU#362 2017-03-28
	// START KGU#282 2016-10-17: Enh. #272
	public static final LangTextHolder msgReplacementsDone = new LangTextHolder("% instructions replaced.");	
	// END KGU#282 2016-10-17
	// START KGU#300 2016-12-02: Enh. #300
	public static final LangTextHolder msgNewerVersionAvail = new LangTextHolder("A newer version % is available for download.");
	public static final LangTextHolder msgUpdateInfoHint = new LangTextHolder("If you want to get notified of available new versions\nyou may enable update retrieval from Structorizer homepage\nvia menu item \"%1\" > \"%2\".");
	public static final LangTextHolder lblOk = new LangTextHolder("OK");
	public static final LangTextHolder lblSuppressUpdateHint = new LangTextHolder("Don't show this window again");
	public static final LangTextHolder lblHint = new LangTextHolder("Hint");
	// END KGU#300 2016-12-02
	// START KGU#456 2017-11-05: Enh. #452 (KGU#655 2019-02-15: split into two texts 
	//public static final LangTextHolder msgWelcomeMessage = new LangTextHolder("Welcome to Structorizer, your Nassi-Shneiderman diagram editor.\n"
	//		+ "With this tool you may design, test, analyse, export algorithms and many things more.\n"
	//		+ "It was designed for easy handling but has already gained a lot of functions.\n\n"
	//		+ "If you are an absolute beginner then you may start with a reduced toolbar and a \"%\".\n"
	//		+ "Do you want to start in the simplified and guided mode? (You can always switch to full mode.)");
	public static final LangTextHolder msgWelcomeMessage1 = new LangTextHolder(
			"Welcome to Structorizer, your easy Nassi-Shneiderman diagram editor.\n"
			+ "With this tool you may design, test, analyse, export algorithms and many things more.\n\n"
			+ "Please choose your initial dialog language (you may always change this later via the menu):");
	public static final LangTextHolder msgWelcomeMessage2 = new LangTextHolder(
			"Structorizer was designed for intuitive handling but has already gained a lot of extras.\n\n"
			+ "If you are an absolute beginner then you may start with a reduced toolbar and a \"%\".\n"
			+ "Do you want to start in the simplified and guided mode? (You can always switch to full mode.)");
	public static final LangTextHolder lblReduced = new LangTextHolder("Yes, reduced mode");
	public static final LangTextHolder lblNormal = new LangTextHolder("No, normal mode");
	// END KGU#456 2017-11-05
	// START KGU#354 2017-03-04: Enh. #354 Now generic import menu
	//public static final LangTextHolder lblImportCode = new LangTextHolder("% Code ...");
	public static final LangTextHolder lblCopyToClipBoard = new LangTextHolder("OK + Copy to Clipboard");
	public static final LangTextHolder ttlCodeImport = new LangTextHolder("Source code import");
	public static final LangTextHolder msgSelectParser = new LangTextHolder("The source file type of \"%\" is ambiguous.\nPlease select an import language/parser:");
	public static final LangTextHolder msgImportCancelled = new LangTextHolder("Code import for file \"%\" cancelled.");
	public static final LangTextHolder msgImportFileReadError = new LangTextHolder("File \"%\" does not exist or cannot be read.");
	// END KGU#354 2017-03-04
	// START KGU#392 2017-05-07: Enh. #354, #399
	public static final LangTextHolder msgUnsupportedFileFormat = new LangTextHolder("These files couldn't be loaded because their format is not known or not supported:\n%");
	// END KGU#392 2017-05-07
	// START KGU#553 2018-07-10: Workaround #557
	public static final LangTextHolder msgTooManyDiagrams = new LangTextHolder("The number of created diagrams exceeds the configured threshold (%) for direct rendering.\nSave all obtained diagrams as files just now?");
	// END KGU#553 2018-07-10
	// START KGU#365 2017-03-27: Enh. #380
	public static final LangTextHolder msgSubroutineName = new LangTextHolder("Name of the subroutine");
	public static final LangTextHolder msgJumpsOutwardsScope = new LangTextHolder(
			"There are JUMP instructions among the selected elements targeting outwards.\n"
			+ "To outsource them would compromise the logic of the program or result in defective code!\n"
			+ "The respective JUMPs are listed below and shown RED in the diagram:\n"
			+ "%\n\n"
			+ "Do you really still insist on continuing?");
	public static final LangTextHolder lblContinue = new LangTextHolder("Yes, continue");
	public static final LangTextHolder lblCancel = new LangTextHolder("No, cancel");
	// END KGU#365 2017-03-27
	// START KGU#534 2018-06-29: Enh. #552
	public static final LangTextHolder lblYes = new LangTextHolder("Yes");
	public static final LangTextHolder lblNo = new LangTextHolder("No");
	public static final LangTextHolder lblSkip = new LangTextHolder("No, skip");
	public static final LangTextHolder lblModify = new LangTextHolder("No, modify");
	// END KGU#534 2018-06-29
	// START KGU#534 2018-06-27: Enh. #552
	public static final LangTextHolder lblYesToAll = new LangTextHolder("Yes to all");
	public static final LangTextHolder lblNoToAll = new LangTextHolder("No to all");
	// END KGU#534 2018-06-27
	// START KGU#506 2018-03-14: Issue #522 (for enh. #380)
	public static final LangTextHolder msgIncludableName = new LangTextHolder("Name of a (new) includable diagram to move shared types to");
	public static final LangTextHolder msgMustBeIdentifier = new LangTextHolder("Your chosen name was not suited as identifier!");
	// END KGU#506 2018-03-14
	// START KGU#386 2017-04-28
	public static final LangTextHolder msgImportTooltip = new LangTextHolder("<html>Diagram files generated by the flowchart editor<br/>from <a href=\"%\">%</a></html>");
	// END KGU#386 2017-04-28
	// START KGU#396 2020-04-05: Enh. #440 PapDesigner export
	public static final LangTextHolder msgExportTooltip = new LangTextHolder("<html>Generate diagram files as accepted by the flowchart editor<br/>from <a href=\"%\">%</a></html>");
	// END KGU#396 2020-04-05
	// START KGU#480 2018-01-19: Enh. #490 - table header strings for DiagramControllerAliases
	public static final LangTextHolder msgTabHdrSignature = new LangTextHolder("Signature");
	public static final LangTextHolder msgTabHdrAlias = new LangTextHolder("Alias");
	// END KGU#480 2018-01-19
	// START KGU#602 2018-10-26: Enh. #619 - Opportunity to re-break the text lines in elements
	public static final LangTextHolder ttlBreakTextLines = new LangTextHolder("Limit the line length by word wrapping");
	public static final LangTextHolder msgMaxLineLengthSelected = new LangTextHolder(    "Max. line length in selected element(s): %");
	public static final LangTextHolder msgMaxLineLengthSubstructure = new LangTextHolder("Max. line lengths including substructure: %");
	public static final LangTextHolder lblNewMaxLineLength = new LangTextHolder("New maximum line length:");
	public static final LangTextHolder lblInvolveSubtree = new LangTextHolder("Apply also to substructure");
	public static final LangTextHolder lblPreserveContinuators = new LangTextHolder("Preserve existing soft line breaks");
	// END KGU#602 2018-10-26
	// START KGU#654 2019-02-15: Enh. #681
	public static final LangTextHolder msgSetAsPreferredGenerator = new LangTextHolder("You exported the last %2 times to %1 code.\nDo you want to set %1 as your favourite code export language in the File menu?");
	// END KGU#654 2019-02-15
	// START KGU#667 2019-02-26: Enh. #689
	public static final LangTextHolder msgChooseSubroutine = new LangTextHolder("Choose the @o to be edited:");
	public static final LangTextHolder msgCreateSubroutine = new LangTextHolder("Create a new @o «%»?");
	// END KGU#667 2019-02-26
	// START KGU#770 2021-01-27: Enh. #917
	public static final LangTextHolder msgEditSubroutine = new LangTextHolder("Edit @o ...");
	public static final LangTextHolder msgEditIncludable = new LangTextHolder("Edit @p ...");
	public static final LangTextHolder msgChooseIncludable = new LangTextHolder("Choose the @p to be edited:");
	public static final LangTextHolder msgCreateIncludable = new LangTextHolder("Create a new @p «%»?");
	public static final LangTextHolder msgCyclicInclusion = new LangTextHolder("Cyclic include removed - no more diagrams included!");
	// END KGU#770 2021-01-27
	// START KGU#699 2019-03-27: Issue #717
	public static final LangTextHolder ttlMouseScrollUnit = new LangTextHolder("Mouse wheel scrolling unit");
	// END KGU#699 2019-03-27
	// START KGU#466 2019-08-03: Issue #733
	public static final LangTextHolder msgSelectPreferences = new LangTextHolder("Preference Categories To Be Exported");
	public static final LangTextHolder msgAllPreferences = new LangTextHolder("All preferences");
	public static final LangTextHolder msgInvertSelection = new LangTextHolder("Invert selection");
	public static final LangTextHolder ttDiagramMenuSettings = new LangTextHolder("Settings from menu \"%\"");
	public static final LangTextHolder prefsArranger = new LangTextHolder("Arranger");
	// END KGU#466 2019-08-03
	// START KGU#721 2019-08-06: Enh. #740
	protected static final LangTextHolder msgIniBackupFailed = new LangTextHolder("The creation of a backup of the current preferences failed.\nDo you still want to load \"%\"?");
	protected static final LangTextHolder msgIniRestoreFailed = new LangTextHolder("Could not restore the last preferences backup%");
	// END KGU#721 2019-08-06
	// START KGU#893 2020-12-20: Bugfix #892 - group members must be cloned on save as...
	public static final LangTextHolder msgRootCloned = new LangTextHolder("Diagram «%1» was cloned.\n\nYou are working with an independent copy now:\n%2");
	// END KGU#893 2020-12-20
	// ===================== TEMPORARY VERSION HINTS =======================
	// START KGU#906 2021-01-18: Enh. #905 FIXME temporary message for version 3.30-14
	public static final LangTextHolder msgAnalyserHint_3_30_14 = new LangTextHolder(
			"New indicator symbols\n"
			+ "may remind you\n"
			+ "that there are Analyser\n"
			+ "warnings for the marked\n"
			+ "elements. You may switch\n"
			+ "them off via:\n%");
	// END KGU#906 2021-01-18
	// START KGU#916 2021-01-28: Enh. #915 FIXME temporary version hint for 3.30-15
	public static final LangTextHolder msgVersionHint_3_30_15 = new LangTextHolder(
			"This new-designed editor for CASE elements\n"
			+ "is optional.\n"
			+ "It promises to maintain the bond between cases\n"
			+ "and their branches on permutating them.\n\n"
			+ "If you prefer the traditional element editor,\n"
			+ "however, then you may unselect the checkbox\n"
			+ "\"%1\"\n"
			+ "in the %2.");
	// END KGU#916 2021-01-28
	//=======================================================================
	
	// START KGU#725 2019-09-13: Enh. #746 - for later re-translation if necessary
	private Map<JMenuItem, String> importpluginItems = new HashMap<JMenuItem, String>();
	// END KGU#725 2019-09-13

	// START BOB 2020-05-25: restricted mode
	// START KGU#868 2020-06-03: Bugfix #868 - renamed for clarity
	//private boolean restricted = false;	
	private boolean noExportImport = false;	// supresses code export / import items
	// END KGU#868 2020-06-03
	// END BOB 2020-05-25

	/**
	 * Constructs the GUI
	 */
	public void create()
	{
		JMenuBar menubar = this;
		
		// FIXME: This method becomes deprecated with Java 10! Use getMenuShortcutKeyMaskEx() instead in future.
		// OS-dependent key mask for menu shortcuts
		int menuShortcutKeyMask = ((Toolkit) Toolkit.getDefaultToolkit()).getMenuShortcutKeyMaskEx();

		// START KGU#240 2016-09-01: Bugfix #233 - Configured key binding F10 for CASE insertion wasn't effective
		menubar.getInputMap(JComponent.WHEN_IN_FOCUSED_WINDOW).put(KeyStroke.getKeyStroke(KeyEvent.VK_F10, 0), "none");
		// END KGU#240 2016-09-01

		// Setting up Menu "File" with all submenus and shortcuts and actions
		menubar.add(menuFile);
		menuFile.setMnemonic(KeyEvent.VK_F);

		menuFile.add(menuFileNew);
		menuFileNew.setAccelerator(KeyStroke.getKeyStroke(KeyEvent.VK_N,menuShortcutKeyMask));
		menuFileNew.addActionListener(new ActionListener() { public void actionPerformed(ActionEvent event) { diagram.newNSD(); doButtons(); } } );

		menuFile.add(menuFileSave);
		menuFileSave.setAccelerator(KeyStroke.getKeyStroke(KeyEvent.VK_S,menuShortcutKeyMask));
		menuFileSave.addActionListener(new ActionListener() { public void actionPerformed(ActionEvent event) { diagram.saveNSD(false); doButtons(); } } );

		menuFile.add(menuFileSaveAs);
		menuFileSaveAs.setAccelerator(KeyStroke.getKeyStroke(KeyEvent.VK_S, (java.awt.event.InputEvent.ALT_DOWN_MASK | menuShortcutKeyMask)));
		menuFileSaveAs.addActionListener(new ActionListener() { public void actionPerformed(ActionEvent event) { diagram.saveAsNSD(); doButtons(); } } );

		// START KGU#373 2017-03-28: Enh. #387
		menuFile.add(menuFileSaveAll);
		menuFileSaveAll.setAccelerator(KeyStroke.getKeyStroke(KeyEvent.VK_S, (java.awt.event.InputEvent.SHIFT_DOWN_MASK | menuShortcutKeyMask)));
		menuFileSaveAll.addActionListener(new ActionListener() { public void actionPerformed(ActionEvent event) { diagram.saveAllNSD(); doButtons(); } } );
		//  END KGU#373 2017-03-28

		menuFile.add(menuFileOpen);
		menuFileOpen.setAccelerator(KeyStroke.getKeyStroke(KeyEvent.VK_O,menuShortcutKeyMask));
		menuFileOpen.addActionListener(new ActionListener() { public void actionPerformed(ActionEvent event) { diagram.openNSD(); doButtons(); } } );

		menuFile.add(menuFileOpenRecent);
		menuFileOpenRecent.setIcon(IconLoader.getIcon(2));

		menuFile.addSeparator();

		menuFile.add(menuFileImport);

		// START KGU#354 2017-03-04: Enh. #354 / KGU#354 2017-03-14 Dropped again - one menu item for all now
		//menuFileImport.add(menuFileImportPascal);
		//menuFileImportPascal.addActionListener(new ActionListener() { public void actionPerformed(ActionEvent event) { diagram.importPAS(); doButtons(); } } );
//		// Read parsers from configuration file and add them to the menu
		//addPluginMenuItems(menuFileImportCode, "parsers.xml", IconLoader.getIcon(4), PluginType.PARSER);
		// END KGU#354 2017-03-04
		// START KGU#354 2017-03-14: Enh. #354 We turn back to a single menu entry and leave selection to the FileChooser
		menuFileImport.add(menuFileImportCode);
		// START KGU#486 2018-01-18: Issue #4
		menuFileImport.setIcon(IconLoader.getIcon(25));
		// END KGU#486 2018-01-18
		menuFileImportCode.addActionListener(new ActionListener() { public void actionPerformed(ActionEvent event) { diagram.importCode(); } });
		menuFileImportCode.setAccelerator(KeyStroke.getKeyStroke(KeyEvent.VK_I,(java.awt.event.InputEvent.SHIFT_DOWN_MASK | menuShortcutKeyMask)));
		// END KGU#354 2017-03-14

		// START KGU#386 2017-04-26
		addPluginMenuItems(menuFileImport, PluginType.IMPORTER, IconLoader.getIcon(0), this.importpluginItems);
		// END KGU#386 2017-04-26
		// START KGU#725 2019-09-13: Enh. #746 - for later re-translation if necessary
		msgImportTooltip.addLangEventListener(this);
		// END KGU#725 2019-09-13

		menuFile.add(menuFileExport);
		// START KGU#486 2018-01-18: Issue #4
		menuFileExport.setIcon(IconLoader.getIcon(32));
		// END KGU#486 2018-01-18

		menuFileExport.add(menuFileExportPicture);
		// START KGU#486 2018-01-18: Issue #4
		//menuFileExportPicture.setIcon(IconLoader.getIcon(32));
		menuFileExportPicture.setIcon(IconLoader.getIcon(88));
		// END KGU#486 2018-01-18

		menuFileExportPicture.add(menuFileExportPicturePNG);
		menuFileExportPicturePNG.setAccelerator(KeyStroke.getKeyStroke(KeyEvent.VK_E,menuShortcutKeyMask));
		menuFileExportPicturePNG.addActionListener(new ActionListener() { public void actionPerformed(ActionEvent event) { diagram.exportPNG(); doButtons(); } } );

		menuFileExportPicture.add(menuFileExportPicturePNGmulti);
		menuFileExportPicturePNGmulti.addActionListener(new ActionListener() { public void actionPerformed(ActionEvent event) { diagram.exportPNGmulti(); doButtons(); } } );

		menuFileExportPicture.add(menuFileExportPictureEMF);
		menuFileExportPictureEMF.addActionListener(new ActionListener() { public void actionPerformed(ActionEvent event) { diagram.exportEMF(); doButtons(); } } );

		// START KGU#1158 2024-11-22: Discussion #1173 SWF export no longer supported
		//menuFileExportPicture.add(menuFileExportPictureSWF);
		//menuFileExportPictureSWF.addActionListener(new ActionListener() { public void actionPerformed(ActionEvent event) { diagram.exportSWF(); doButtons(); } } );
		// END KGU#1158 2024-11-22

		menuFileExportPicture.add(menuFileExportPicturePDF);
		menuFileExportPicturePDF.addActionListener(new ActionListener() { public void actionPerformed(ActionEvent event) { diagram.exportPDF(); doButtons(); } } );

		menuFileExportPicture.add(menuFileExportPictureSVG);
		menuFileExportPictureSVG.addActionListener(new ActionListener() { public void actionPerformed(ActionEvent event) { diagram.exportSVG(); doButtons(); } } );

		menuFileExport.add(menuFileExportCode);
		// START KGU#486 2018-01-18: Issue #4
		//menuFileExportCode.setIcon(IconLoader.getIcon(4));
		menuFileExportCode.setIcon(IconLoader.getIcon(87));
		// END KGU#486 2018-01-18
		// START KGU#386 2017-04-26: Plugin evaluation outsourced
//		// read generators from file
//		// and add them to the menu
//		BufferedInputStream buff = new BufferedInputStream(getClass().getResourceAsStream("generators.xml"));
//		GENParser genp = new GENParser();
//		// START KGU#239 2016-08-12: Enh. #231
//		//Vector<GENPlugin> plugins = genp.parse(buff);
//		//for(int i=0;i<plugins.size();i++)
//		generatorPlugins = genp.parse(buff);
//		for (int i=0; i < generatorPlugins.size(); i++)
//		// END KGU#239 2016-08-12
//		{
//			// START KGU#239 2016-08-12: Enh. #231
//			//GENPlugin plugin = (GENPlugin) plugins.get(i);
//			GENPlugin plugin = generatorPlugins.get(i);
//			// END KGU#239 2016-08-12
//			// START KGU 2017-04-23
//			//JMenuItem pluginItem = new JMenuItem(plugin.title, IconLoader.getIcon(4));
//			ImageIcon icon = IconLoader.getIcon(4);	// The default icon
//			if (plugin.icon != null && !plugin.icon.isEmpty()) {
//				try {
//					URL iconFile = this.getClass().getResource(plugin.icon);
//					if (iconFile != null) {
//						icon = new ImageIcon(this.getClass().getResource(plugin.icon));
//					}
//				}
//				catch (Exception ex) {}
//			}
//			JMenuItem pluginItem = new JMenuItem(plugin.title, icon);
//			// END KGU 2017-04-23
//			menuFileExportCode.add(pluginItem);
//			final String className = plugin.className;
//			pluginItem.addActionListener(new ActionListener() { public void actionPerformed(ActionEvent event) { diagram.export(className); doButtons(); } } );
//		}
		// START KGU#486 2018-01-18: Issue #4 - Icon redesign
		//generatorPlugins = this.addPluginMenuItems(menuFileExportCode, PluginType.GENERATOR, IconLoader.getIcon(4));
		generatorPlugins = this.addPluginMenuItems(menuFileExportCode, PluginType.GENERATOR, IconLoader.getIcon(87), null);
		// END KGU#486 2018-01-18
		
		// START KGU#171 2016-04-01: Enh. #144 - accelerated export to favourite target language
		menuFile.add(menuFileExportCodeFavorite);
		menuFileExportCodeFavorite.setAccelerator(KeyStroke.getKeyStroke(KeyEvent.VK_X,(java.awt.event.InputEvent.SHIFT_DOWN_MASK | menuShortcutKeyMask)));
		menuFileExportCodeFavorite.setToolTipText("You may alter the favourite target language in the export preferences.");
		menuFileExportCodeFavorite.addActionListener(
				new ActionListener() {
					public void actionPerformed(ActionEvent event)
					{
						boolean done = false;
						String generatorName = diagram.getPreferredGeneratorName();
						for (int pos = 0; !done && pos < menuFileExportCode.getItemCount(); pos++)
						{
							JMenuItem pluginItem = menuFileExportCode.getItem(pos);
							if (pluginItem.getText().equals(generatorName))
							{
								pluginItem.getActionListeners()[0].actionPerformed(event);
								done = true;
							}
						}
					}
				});
		// END KGU#171 2016-04-01

		// START KGU#396 2020-03-03_: Enh. #440 Allow export as PAP
		menuFileExport.add(menuFileExportPap);
		try {
			URL iconFile = this.getClass().getResource("icons/editor_pap.png");
			if (iconFile != null) {
				menuFileExportPap.setIcon(IconLoader.getIconImage("editor_pap.png"));
				// START KGU#396 2020-06-06: Enh. #440
				menuFileExportPap1966.setIcon(IconLoader.getIconImage("editor_pap.png"));
				menuFileExportPap1982.setIcon(IconLoader.getIconImage("editor_pap.png"));
				// END KGU#396 2020-06-06
			}
		}
		catch (Exception ex) {}
		// FIXME: This should be based on a plugin definition like for this.importPluginItems
		menuFileExportPap.setToolTipText(msgExportTooltip.getText().replace("%", "https://www.heise.de/download/product/papdesigner-51889"));
		menuFileExportPap.add(menuFileExportPap1966);
		menuFileExportPap1966.addActionListener(new ActionListener() { public void actionPerformed(ActionEvent event) { diagram.exportPap(false); doButtons(); } } );
		menuFileExportPap.add(menuFileExportPap1982);
		menuFileExportPap1982.addActionListener(new ActionListener() { public void actionPerformed(ActionEvent event) { diagram.exportPap(true); doButtons(); } } );
		// END KGU#396 2020-03-03
		// START KGU#396/KGU#725 2020-04-08: Enh. #440, #746 - for later re-translation if necessary
		msgExportTooltip.addLangEventListener(this);
		// END KGU#396 2020-04-08
		
		menuFile.addSeparator();

		menuFile.add(menuFilePrint);
		menuFilePrint.setAccelerator(KeyStroke.getKeyStroke(KeyEvent.VK_P, menuShortcutKeyMask));
		menuFilePrint.addActionListener(new ActionListener() { public void actionPerformed(ActionEvent event) { diagram.printNSD(); doButtons(); } } );

		// START KGU#2 2015-11-19
		menuFile.add(menuFileArrange);
		//menuFilePrint.setAccelerator(KeyStroke.getKeyStroke(KeyEvent.VK_A,menuShortcutKeyMask));
		menuFileArrange.addActionListener(new ActionListener() { public void actionPerformed(ActionEvent event) { diagram.arrangeNSD(); doButtons(); } } );
		// END KGU#2 2015-11-19

		menuFile.addSeparator();

		// START KGU#363 2017-05-19: Enh. #372
		menuFile.add(menuFileAttributes);
		menuFileAttributes.addActionListener(new ActionListener() { public void actionPerformed(ActionEvent event) { diagram.attributesNSD(); doButtons(); } } );
		menuFileAttributes.setAccelerator(KeyStroke.getKeyStroke(KeyEvent.VK_ENTER, (java.awt.event.InputEvent.ALT_DOWN_MASK /*| menuShortcutKeyMask*/)));

		menuFile.addSeparator();
		// END KGU#363 2017-05-19

		// START BOB 2016-08-02
		menuFile.add(menuFileTranslator);
		menuFileTranslator.addActionListener(new ActionListener() { public void actionPerformed(ActionEvent event) { Translator.launch(NSDControl); } } );
		// END BOB 2016-08-02

		menuFile.addSeparator();

		menuFile.add(menuFileQuit);
		menuFileQuit.setAccelerator(KeyStroke.getKeyStroke(KeyEvent.VK_Q,menuShortcutKeyMask));
		// START KGU#66 2015-11-05: hard exiting here fails to induce the file save dialog in case of unsaved changes and will kill a related Arranger!
		//menuFileQuit.addActionListener(new ActionListener() { public void actionPerformed(ActionEvent event) { System.exit(0); } } );
		menuFileQuit.addActionListener(
				new ActionListener() {
					public void actionPerformed(ActionEvent event)
					{
						// Simulate the [x] button - this is the best we can do, Mainform will handle it properly
						getFrame().dispatchEvent(new WindowEvent(getFrame(), WindowEvent.WINDOW_CLOSING));
					}
				} );
		// END KGU#66 2015-11-05

		// Setting up Menu "Edit" with all submenus and shortcuts and actions
		menubar.add(menuEdit);
		menuEdit.setMnemonic(KeyEvent.VK_E);

		menuEdit.add(menuEditUndo);
		menuEditUndo.setAccelerator(KeyStroke.getKeyStroke(KeyEvent.VK_Z,menuShortcutKeyMask));
		menuEditUndo.addActionListener(new ActionListener() { public void actionPerformed(ActionEvent event) { diagram.undoNSD(); doButtons(); } } );

		menuEdit.add(menuEditRedo);
		menuEditRedo.setAccelerator(KeyStroke.getKeyStroke(KeyEvent.VK_Z, (java.awt.event.InputEvent.SHIFT_DOWN_MASK | menuShortcutKeyMask)));
		menuEditRedo.addActionListener(new ActionListener() { public void actionPerformed(ActionEvent event) { diagram.redoNSD(); doButtons(); } } );

		menuEdit.addSeparator();

		menuEdit.add(menuEditCut);
		menuEditCut.setAccelerator(KeyStroke.getKeyStroke(KeyEvent.VK_X,menuShortcutKeyMask));
		menuEditCut.addActionListener(new ActionListener() { public void actionPerformed(ActionEvent event) { diagram.cutNSD(); doButtons(); } } );

		menuEdit.add(menuEditCopy);
		//Toolkit.getDefaultToolkit().get
		//MenuShortcut ms = new MenuShortcut
		menuEditCopy.setAccelerator(KeyStroke.getKeyStroke(KeyEvent.VK_C,menuShortcutKeyMask));
		menuEditCopy.addActionListener(new ActionListener() { public void actionPerformed(ActionEvent event) { diagram.copyNSD(); doButtons(); } } );

		menuEdit.add(menuEditPaste);
		menuEditPaste.setAccelerator(KeyStroke.getKeyStroke(KeyEvent.VK_V,menuShortcutKeyMask));
		menuEditPaste.addActionListener(new ActionListener() { public void actionPerformed(ActionEvent event) { diagram.pasteNSD(); doButtons(); } } );

		menuEdit.addSeparator();
		
		// START KGU#324 2017-05-30: Enh. #415
		menuEdit.add(menuEditSummonSub);
		menuEditSummonSub.setAccelerator(KeyStroke.getKeyStroke(KeyEvent.VK_ENTER, menuShortcutKeyMask));
		menuEditSummonSub.addActionListener(new ActionListener() { public void actionPerformed(ActionEvent event) { diagram.editSubNSD(); doButtons(); } } );
		menuEdit.addSeparator();
		// END KGU#324 2017-05-30

		// START KGU#324 2017-05-30: Enh. #415
		menuEdit.add(menuEditFindReplace);
		menuEditFindReplace.setAccelerator(KeyStroke.getKeyStroke(KeyEvent.VK_F, menuShortcutKeyMask));
		menuEditFindReplace.addActionListener(new ActionListener() { public void actionPerformed(ActionEvent event) { diagram.findAndReplaceNSD(); doButtons(); } } );
		menuEdit.addSeparator();
		// END KGU#324 2017-05-30

		// START KGU#282 2016-10-16: Issue #272: Options to upgrade or downgrade graphics
		menuEdit.add(menuEditUpgradeTurtle);
		// START KGU#626 2019-01-04: Enh. #657 - Accelerator withdrawn, we need ctrl-g etc. now for the grouping mechanism
		//menuEditUpgradeTurtle.setAccelerator(KeyStroke.getKeyStroke(KeyEvent.VK_G, java.awt.event.InputEvent.SHIFT_DOWN_MASK));
		// END KGU#626 2019-01-04
		menuEditUpgradeTurtle.addActionListener(new ActionListener() { public void actionPerformed(ActionEvent event) { diagram.replaceTurtleizerAPI(true); doButtons(); } } );

		menuEdit.add(menuEditDowngradeTurtle);
		// START KGU#626 2019-01-04: Enh. #657 - Accelerator withdrawn, we need ctrl-g etc. now for the grouping mechanism
		//menuEditDowngradeTurtle.setAccelerator(KeyStroke.getKeyStroke(KeyEvent.VK_G, menuShortcutKeyMask));
		// END KGU#626 2019-01-04
		menuEditDowngradeTurtle.addActionListener(new ActionListener() { public void actionPerformed(ActionEvent event) { diagram.replaceTurtleizerAPI(false); doButtons(); } } );

		menuEdit.addSeparator();
		// END KGU#282 2016-10-16

		menuEdit.add(menuEditBreakLines);
		menuEditBreakLines.addActionListener(new ActionListener() { public void actionPerformed(ActionEvent event) { diagram.rebreakLines(); doButtons(); } } );

		// START KGU#310 2023-11-09: Issue #311 moved to menuDiagram (still without renaming)
		//menuEdit.addSeparator();
		//
		//menuEdit.add(menuEditCopyDiagramPNG);
		//menuEditCopyDiagramPNG.setAccelerator(KeyStroke.getKeyStroke(KeyEvent.VK_D,menuShortcutKeyMask));
		//menuEditCopyDiagramPNG.addActionListener(new ActionListener() { public void actionPerformed(ActionEvent event) { diagram.copyToClipboardPNG();; doButtons(); } } );

		//if(!System.getProperty("os.name").toLowerCase().startsWith("mac os x"))
		//{
		//	menuEdit.add(menuEditCopyDiagramEMF);
		//	// START KGU#324 2017-11-09: Enh. #415 Ctrl-F now needed for Find & Replace
		//	//menuEditCopyDiagramEMF.setAccelerator(KeyStroke.getKeyStroke(KeyEvent.VK_F, menuShortcutKeyMask));
		//	menuEditCopyDiagramEMF.setAccelerator(KeyStroke.getKeyStroke(KeyEvent.VK_D, (java.awt.event.InputEvent.SHIFT_DOWN_MASK | menuShortcutKeyMask)));
		//	// END KGU#324 2017-11-09
		//	menuEditCopyDiagramEMF.addActionListener(new ActionListener() { public void actionPerformed(ActionEvent event) { diagram.copyToClipboardEMF(); doButtons(); } } );
		//}
		// END KGU#310 2023-11-09

		// Setting up Menu "View" with all submenus and shortcuts and actions
		//menubar.add(menuView);

		// Setting up Menu "Diagram" with all submenus and shortcuts and actions
		menubar.add(menuDiagram);
		menuDiagram.setMnemonic(KeyEvent.VK_D);

		menuDiagram.add(menuDiagramAdd);
		menuDiagramAdd.setIcon(IconLoader.getIcon(18));

		menuDiagramAdd.add(menuDiagramAddBefore);
		menuDiagramAddBefore.setIcon(IconLoader.getIcon(19));

		// START KGU#169 2016-04-01: Enh. #142 (accelerator keys added in analogy to the insert after items)
		menuDiagramAddBefore.add(menuDiagramAddBeforeInst);
		menuDiagramAddBeforeInst.addActionListener(new ActionListener() { public void actionPerformed(ActionEvent event) { diagram.addNewElement(new Instruction(),"Add new instruction ...","",false); doButtons(); } } );
		menuDiagramAddBeforeInst.setAccelerator(KeyStroke.getKeyStroke(KeyEvent.VK_F5, java.awt.event.InputEvent.SHIFT_DOWN_MASK));

		menuDiagramAddBefore.add(menuDiagramAddBeforeAlt);
		menuDiagramAddBeforeAlt.addActionListener(new ActionListener() { public void actionPerformed(ActionEvent event) { diagram.addNewElement(new Alternative(),"Add new IF statement ...",Element.preAlt,false); doButtons(); } } );
		menuDiagramAddBeforeAlt.setAccelerator(KeyStroke.getKeyStroke(KeyEvent.VK_F6, java.awt.event.InputEvent.SHIFT_DOWN_MASK));

		menuDiagramAddBefore.add(menuDiagramAddBeforeCase);
		menuDiagramAddBeforeCase.addActionListener(new ActionListener() { public void actionPerformed(ActionEvent event) { diagram.addNewElement(new Case(),"Add new CASE statement ...",Element.preCase,false); doButtons(); } } );
		menuDiagramAddBeforeCase.setAccelerator(KeyStroke.getKeyStroke(KeyEvent.VK_F10, java.awt.event.InputEvent.SHIFT_DOWN_MASK));

		menuDiagramAddBefore.add(menuDiagramAddBeforeFor);
		menuDiagramAddBeforeFor.addActionListener(new ActionListener() { public void actionPerformed(ActionEvent event) { diagram.addNewElement(new For(),"Add new FOR loop ...",Element.preFor,false); doButtons(); } } );
		menuDiagramAddBeforeFor.setAccelerator(KeyStroke.getKeyStroke(KeyEvent.VK_F7, java.awt.event.InputEvent.SHIFT_DOWN_MASK));

		menuDiagramAddBefore.add(menuDiagramAddBeforeWhile);
		menuDiagramAddBeforeWhile.addActionListener(new ActionListener() { public void actionPerformed(ActionEvent event) { diagram.addNewElement(new While(),"Add new WHILE loop ...",Element.preWhile,false); doButtons(); } } );
		menuDiagramAddBeforeWhile.setAccelerator(KeyStroke.getKeyStroke(KeyEvent.VK_F8, java.awt.event.InputEvent.SHIFT_DOWN_MASK));

		menuDiagramAddBefore.add(menuDiagramAddBeforeRepeat);
		menuDiagramAddBeforeRepeat.addActionListener(new ActionListener() { public void actionPerformed(ActionEvent event) { diagram.addNewElement(new Repeat(),"Add new REPEAT loop ...",Element.preRepeat,false); doButtons(); } } );
		menuDiagramAddBeforeRepeat.setAccelerator(KeyStroke.getKeyStroke(KeyEvent.VK_F9, java.awt.event.InputEvent.SHIFT_DOWN_MASK));

		menuDiagramAddBefore.add(menuDiagramAddBeforeForever);
		menuDiagramAddBeforeForever.addActionListener(new ActionListener() { public void actionPerformed(ActionEvent event) { diagram.addNewElement(new Forever(),"Add new ENDLESS loop ...","",false); doButtons(); } } );
		// START KGU#725 2019-09-17: Issue #747
		menuDiagramAddBeforeForever.setAccelerator(KeyStroke.getKeyStroke(KeyEvent.VK_F7, menuShortcutKeyMask | java.awt.event.InputEvent.SHIFT_DOWN_MASK));
		// END KGU#725 2019-09-17

		menuDiagramAddBefore.add(menuDiagramAddBeforeCall);
		menuDiagramAddBeforeCall.addActionListener(new ActionListener() { public void actionPerformed(ActionEvent event) { diagram.addNewElement(new Call(),"Add new call ...","",false); doButtons(); } } );
		menuDiagramAddBeforeCall.setAccelerator(KeyStroke.getKeyStroke(KeyEvent.VK_F11, java.awt.event.InputEvent.SHIFT_DOWN_MASK));

		menuDiagramAddBefore.add(menuDiagramAddBeforeJump);
		menuDiagramAddBeforeJump.addActionListener(new ActionListener() { public void actionPerformed(ActionEvent event) { diagram.addNewElement(new Jump(),"Add new jump ...","",false); doButtons(); } } );
		menuDiagramAddBeforeJump.setAccelerator(KeyStroke.getKeyStroke(KeyEvent.VK_F12, java.awt.event.InputEvent.SHIFT_DOWN_MASK));

		menuDiagramAddBefore.add(menuDiagramAddBeforePara);
		menuDiagramAddBeforePara.addActionListener(new ActionListener() { public void actionPerformed(ActionEvent event) { diagram.addNewElement(new Parallel(),"Add new parallel ...","",false); doButtons(); } } );
		// START KGU#725 2019-09-17: Issue #747
		//menuDiagramAddBeforePara.setAccelerator(KeyStroke.getKeyStroke(KeyEvent.VK_F13, java.awt.event.InputEvent.SHIFT_DOWN_MASK));
		menuDiagramAddBeforePara.setAccelerator(KeyStroke.getKeyStroke(KeyEvent.VK_F6, menuShortcutKeyMask | java.awt.event.InputEvent.SHIFT_DOWN_MASK));
		// END KGU#725 2019-09-17
		// END KGU#169 2016-04-01

		// START KGU#686 2019-03-16: Enh. #56
		menuDiagramAddBefore.add(menuDiagramAddBeforeTry);
		menuDiagramAddBeforeTry.addActionListener(new ActionListener() { public void actionPerformed(ActionEvent event) { diagram.addNewElement(new Try(),"Add new try-catch ...","",true); doButtons(); } } );
		// START KGU#725 2019-09-17: Issue #747
		menuDiagramAddBeforeTry.setAccelerator(KeyStroke.getKeyStroke(KeyEvent.VK_F5, menuShortcutKeyMask | java.awt.event.InputEvent.SHIFT_DOWN_MASK));
		// END KGU#725 2019-09-17
		// END KGU#686 2019-03-16

		menuDiagramAdd.add(menuDiagramAddAfter);
		menuDiagramAddAfter.setIcon(IconLoader.getIcon(20));

		menuDiagramAddAfter.add(menuDiagramAddAfterInst);
		menuDiagramAddAfterInst.addActionListener(new ActionListener() { public void actionPerformed(ActionEvent event) { diagram.addNewElement(new Instruction(),"Add new instruction ...","",true); doButtons(); } } );
		menuDiagramAddAfterInst.setAccelerator(KeyStroke.getKeyStroke(KeyEvent.VK_F5,0));

		menuDiagramAddAfter.add(menuDiagramAddAfterAlt);
		menuDiagramAddAfterAlt.addActionListener(new ActionListener() { public void actionPerformed(ActionEvent event) { diagram.addNewElement(new Alternative(),"Add new IF statement ...",Element.preAlt,true); doButtons(); } } );
		menuDiagramAddAfterAlt.setAccelerator(KeyStroke.getKeyStroke(KeyEvent.VK_F6,0));

		menuDiagramAddAfter.add(menuDiagramAddAfterCase);
		menuDiagramAddAfterCase.addActionListener(new ActionListener() { public void actionPerformed(ActionEvent event) { diagram.addNewElement(new Case(),"Add new CASE statement ...",Element.preCase,true); doButtons(); } } );
		menuDiagramAddAfterCase.setAccelerator(KeyStroke.getKeyStroke(KeyEvent.VK_F10, 0));

		menuDiagramAddAfter.add(menuDiagramAddAfterFor);
		menuDiagramAddAfterFor.addActionListener(new ActionListener() { public void actionPerformed(ActionEvent event) { diagram.addNewElement(new For(),"Add new FOR loop ...",Element.preFor,true); doButtons(); } } );
		menuDiagramAddAfterFor.setAccelerator(KeyStroke.getKeyStroke(KeyEvent.VK_F7, 0));

		menuDiagramAddAfter.add(menuDiagramAddAfterWhile);
		menuDiagramAddAfterWhile.addActionListener(new ActionListener() { public void actionPerformed(ActionEvent event) { diagram.addNewElement(new While(),"Add new WHILE loop ...",Element.preWhile,true); doButtons(); } } );
		menuDiagramAddAfterWhile.setAccelerator(KeyStroke.getKeyStroke(KeyEvent.VK_F8, 0));

		menuDiagramAddAfter.add(menuDiagramAddAfterRepeat);
		menuDiagramAddAfterRepeat.addActionListener(new ActionListener() { public void actionPerformed(ActionEvent event) { diagram.addNewElement(new Repeat(),"Add new REPEAT loop ...",Element.preRepeat,true); doButtons(); } } );
		menuDiagramAddAfterRepeat.setAccelerator(KeyStroke.getKeyStroke(KeyEvent.VK_F9, 0));

		menuDiagramAddAfter.add(menuDiagramAddAfterForever);
		menuDiagramAddAfterForever.addActionListener(new ActionListener() { public void actionPerformed(ActionEvent event) { diagram.addNewElement(new Forever(),"Add new ENDLESS loop ...","",true); doButtons(); } } );
		// START KGU#725 2019-09-17: Issue #747
		menuDiagramAddAfterForever.setAccelerator(KeyStroke.getKeyStroke(KeyEvent.VK_F7, menuShortcutKeyMask));
		// END KGU#725 2019-09-17

		menuDiagramAddAfter.add(menuDiagramAddAfterCall);
		menuDiagramAddAfterCall.addActionListener(new ActionListener() { public void actionPerformed(ActionEvent event) { diagram.addNewElement(new Call(),"Add new call ...","",true); doButtons(); } } );
		menuDiagramAddAfterCall.setAccelerator(KeyStroke.getKeyStroke(KeyEvent.VK_F11, 0));

		menuDiagramAddAfter.add(menuDiagramAddAfterJump);
		menuDiagramAddAfterJump.addActionListener(new ActionListener() { public void actionPerformed(ActionEvent event) { diagram.addNewElement(new Jump(),"Add new jump ...","",true); doButtons(); } } );
		menuDiagramAddAfterJump.setAccelerator(KeyStroke.getKeyStroke(KeyEvent.VK_F12, 0));

		menuDiagramAddAfter.add(menuDiagramAddAfterPara);
		menuDiagramAddAfterPara.addActionListener(new ActionListener() { public void actionPerformed(ActionEvent event) { diagram.addNewElement(new Parallel(),"Add new parallel ...","",true); doButtons(); } } );
		// START KGU#725 2019-09-17: Issue #747
		//menuDiagramAddAfterPara.setAccelerator(KeyStroke.getKeyStroke(KeyEvent.VK_F13, 0));
		menuDiagramAddAfterPara.setAccelerator(KeyStroke.getKeyStroke(KeyEvent.VK_F6, menuShortcutKeyMask));
		// END KGU#725 2019-09-17

		// START KGU#686 2019-03-16: Enh. #56
		menuDiagramAddAfter.add(menuDiagramAddAfterTry);
		menuDiagramAddAfterTry.addActionListener(new ActionListener() { public void actionPerformed(ActionEvent event) { diagram.addNewElement(new Try(),"Add new try-catch ...","",true); doButtons(); } } );
		// START KGU#725 2019-09-17: Issue #747
		menuDiagramAddAfterTry.setAccelerator(KeyStroke.getKeyStroke(KeyEvent.VK_F5, menuShortcutKeyMask));
		// END KGU#725 2019-09-17
		// END KGU#686 2019-03-16

		menuDiagram.add(menuDiagramEdit);
		// START KGU#177 2016-04-06: Enh. #158
		menuDiagramEdit.setAccelerator(KeyStroke.getKeyStroke(KeyEvent.VK_ENTER, 0));
		// END KGU#177 2016-04-06
		menuDiagramEdit.addActionListener(new ActionListener() { public void actionPerformed(ActionEvent event) { diagram.editNSD(); doButtons(); } } );

		menuDiagram.add(menuDiagramDelete);
		menuDiagramDelete.setAccelerator(KeyStroke.getKeyStroke(KeyEvent.VK_DELETE, 0));
		menuDiagramDelete.addActionListener(new ActionListener() { public void actionPerformed(ActionEvent event) { diagram.deleteNSD(); doButtons(); } } );

		menuDiagram.addSeparator();

		menuDiagram.add(menuDiagramMoveUp);
		// START KGU#177 2016-04-06: Enh. #158
		menuDiagramMoveUp.setAccelerator(KeyStroke.getKeyStroke(KeyEvent.VK_UP, menuShortcutKeyMask));
		// END KGU#177 2016-04-06
		menuDiagramMoveUp.addActionListener(new ActionListener() { public void actionPerformed(ActionEvent event) { diagram.moveUpNSD(); doButtons(); } } );

		menuDiagram.add(menuDiagramMoveDown);
		// START KGU#177 2016-04-06: Enh. #158
		menuDiagramMoveDown.setAccelerator(KeyStroke.getKeyStroke(KeyEvent.VK_DOWN, menuShortcutKeyMask));
		// END KGU#177 2016-04-06
		menuDiagramMoveDown.addActionListener(new ActionListener() { public void actionPerformed(ActionEvent event) { diagram.moveDownNSD(); doButtons(); } } );

		// START KGU#199 2016-07-06: Enh. #188 - We allow instruction conversion
		menuDiagram.add(menuDiagramTransmute);
		menuDiagramTransmute.setAccelerator(KeyStroke.getKeyStroke(KeyEvent.VK_T, menuShortcutKeyMask));
		menuDiagramTransmute.addActionListener(new ActionListener() { public void actionPerformed(ActionEvent event) { diagram.transmuteNSD(); doButtons(); } } );;
		// END KGU#199 2016-07-06
		// START KGU#365 2017-03-23: Enh. #380 - conversion of sequence in a subroutine
		menuDiagram.add(menuDiagramOutsource);
		menuDiagramOutsource.setAccelerator(KeyStroke.getKeyStroke(KeyEvent.VK_F11, menuShortcutKeyMask));
		menuDiagramOutsource.addActionListener(new ActionListener() { public void actionPerformed(ActionEvent event) { diagram.outsourceNSD(); doButtons(); } } );;
		// END KGU#365 2017-03-23
		
		menuDiagram.addSeparator();

		// START KGU#123 2016-01-03: New menu items (addressing #65)
		menuDiagram.add(menuDiagramCollapse);
		menuDiagramCollapse.setAccelerator(KeyStroke.getKeyStroke(KeyEvent.VK_SUBTRACT, 0));
		menuDiagramCollapse.addActionListener(new ActionListener() { public void actionPerformed(ActionEvent event) { diagram.collapseNSD(); doButtons(); } } );

		menuDiagram.add(menuDiagramExpand);
		menuDiagramExpand.setAccelerator(KeyStroke.getKeyStroke(KeyEvent.VK_ADD, 0));
		menuDiagramExpand.addActionListener(new ActionListener() { public void actionPerformed(ActionEvent event) { diagram.expandNSD(); doButtons(); } } );
		// START AS 2021-03-25: Enh. #967 - KGU 2021-04-15 disabled in favour of a plugin-specific export option
		// ARM export mode
		//menuDiagram.add(menuDiagramARM); 
		//menuDiagramARM.addActionListener(new ActionListener() { public void actionPerformed(ActionEvent event) { diagram.setOperationArmVisual(menuDiagramARM.isSelected()); doButtons(); } } );
		// END AS 2021-03-25
		// START KGU#310 2016-12-14: Moved to menu Debug
//		// START KGU#277 2016-10-13: Enh. #270
//		menuDiagram.add(menuDebugDisable);
//		menuDebugDisable.setAccelerator(KeyStroke.getKeyStroke(KeyEvent.VK_7, menuShortcutKeyMask));
//		menuDebugDisable.addActionListener(new ActionListener() { public void actionPerformed(ActionEvent event) { diagram.disableNSD(); doButtons(); } } );
//		// END KGU#277 2016-10-13
		// END KGU#310 2016-12-14

		menuDiagram.addSeparator();
		// END KGU#123 2016-01-03

		// START KGU#310 2016-12-14: Moved to menu "Debug" and renamed
//		// START KGU#143 2016-01-21: Bugfix #114 - Compensate editing restriction by accelerator
//		menuDiagram.add(menuDebugBreakpoint);
//		menuDebugBreakpoint.setAccelerator(KeyStroke.getKeyStroke(KeyEvent.VK_B, KeyEvent.CTRL_DOWN_MASK | KeyEvent.SHIFT_DOWN_MASK));
//		menuDebugBreakpoint.addActionListener(new ActionListener() { public void actionPerformed(ActionEvent event) { diagram.toggleBreakpoint(); doButtons(); } }); 
//
//		// START KGU#213 2016-08-02: Enh. #215 - new breakpoint feature
//		menuDiagram.add(menuDebugBreakTrigger);
//		menuDebugBreakTrigger.setAccelerator(KeyStroke.getKeyStroke(KeyEvent.VK_B, KeyEvent.CTRL_DOWN_MASK | KeyEvent.ALT_DOWN_MASK));
//		menuDebugBreakTrigger.addActionListener(new ActionListener() { public void actionPerformed(ActionEvent event) { diagram.editBreakTrigger(); doButtons(); } }); 
//		// END KGU#213 2016-08-02
//
//		menuDiagram.addSeparator();
//		// END KGU#143 2016-01-21
		// END KGU#310 2016-12-14


		menuDiagram.add(menuDiagramType);

		menuDiagramType.add(menuDiagramTypeProgram);
		menuDiagramTypeProgram.addActionListener(new ActionListener() { public void actionPerformed(ActionEvent event) { diagram.setProgram(); doButtons(); } } );

		menuDiagramType.add(menuDiagramTypeFunction);
		menuDiagramTypeFunction.addActionListener(new ActionListener() { public void actionPerformed(ActionEvent event) { diagram.setFunction(); doButtons(); } } );

		//START KGU#376 2017-05-16: Enh. #389
		menuDiagramType.add(menuDiagramTypeInclude);
		menuDiagramTypeInclude.addActionListener(new ActionListener() { public void actionPerformed(ActionEvent event) { diagram.setInclude(); doButtons(); } } );
		// END KGU#376 2017-05-16

		menuDiagram.add(menuDiagramUnboxed);
		menuDiagramUnboxed.addActionListener(new ActionListener() { public void actionPerformed(ActionEvent event) { diagram.setUnboxed(menuDiagramUnboxed.isSelected()); doButtons(); } } );

		// START KGU#310 2023-10-06: Issue #311 Menu reorganisation
//		menuDiagram.addSeparator();
//
//		menuDiagram.add(menuDiagramComment);
//		menuDiagramComment.addActionListener(new ActionListener() { public void actionPerformed(ActionEvent event) { diagram.setComments(menuDiagramComment.isSelected()); doButtons(); } } );
//
//		// START KGU#227 2016-07-31: Enh. #128
//		menuDiagram.add(menuDiagramCommentsPlusText);
//		menuDiagramCommentsPlusText.addActionListener(new ActionListener() { public void actionPerformed(ActionEvent event) { diagram.setCommentsPlusText(menuDiagramCommentsPlusText.isSelected()); doButtons(); } } );
//		// END KGU#227 2016-07-31
//
//		menuDiagram.add(menuDiagramSwitchComments);
//		menuDiagramSwitchComments.addActionListener(new ActionListener() { public void actionPerformed(ActionEvent event) { diagram.toggleTextComments(); doButtons(); } } );
//		// START KGU#169 2016-04-01: Enh. #142 (accelerator key added)
//		menuDiagramSwitchComments.setAccelerator(KeyStroke.getKeyStroke(KeyEvent.VK_V, (java.awt.event.InputEvent.ALT_DOWN_MASK | menuShortcutKeyMask)));
//		// START KGU#169 2016-04-01
//
//		// START KGU#477 2017-12-06: Enh. #487
//		menuDiagram.add(menuDiagramHideDeclarations);
//		menuDiagramHideDeclarations.addActionListener(new ActionListener() { public void actionPerformed(ActionEvent event) { diagram.setHideDeclarations(menuDiagramHideDeclarations.isSelected()); doButtons(); } } );
//		// END KGU#477 2016-12-06
//
//		menuDiagram.add(menuDiagramMarker);
//		menuDiagramMarker.addActionListener(new ActionListener() { public void actionPerformed(ActionEvent event) { diagram.setHightlightVars(menuDiagramMarker.isSelected()); doButtons(); } } );
//		menuDiagramMarker.setAccelerator(KeyStroke.getKeyStroke(KeyEvent.VK_F4, 0));
//
//		// START KGU#872 2020-10-17>: Enh. #872
//		menuDiagram.add(menuDiagramOperatorsC);
//		menuDiagramOperatorsC.addActionListener(new ActionListener() { public void actionPerformed(ActionEvent event) { diagram.setOperatorDisplayC(menuDiagramOperatorsC.isSelected()); doButtons(); } } );
//		// START KGU#872 2020-10-17
//
//		menuDiagram.add(menuDiagramDIN);
//		menuDiagramDIN.addActionListener(new ActionListener() { public void actionPerformed(ActionEvent event) { diagram.toggleDIN(); doButtons(); } } );
//
//		menuDiagram.add(menuDiagramAnalyser);
//		menuDiagramAnalyser.addActionListener(new ActionListener() { public void actionPerformed(ActionEvent event) { diagram.toggleAnalyser(); doButtons(); } } );
//		menuDiagramAnalyser.setAccelerator(KeyStroke.getKeyStroke(KeyEvent.VK_F3, 0));
//		
//		// START KGU#305 2016-12-14: Enh. #305
//		menuDiagram.add(menuDiagramIndex);
//		menuDiagramIndex.addActionListener(new ActionListener() { public void actionPerformed(ActionEvent event) { diagram.setArrangerIndex(menuDiagramIndex.isSelected()); } } );
//		menuDiagramIndex.setAccelerator(KeyStroke.getKeyStroke(KeyEvent.VK_F3, java.awt.event.InputEvent.SHIFT_DOWN_MASK));
//		// END KGU#305 2016-12-14
//
//		// START KGU#705 2019-09-23: Enh. #738
//		menuDiagram.add(menuDiagramPreview);
//		// START KGU#868 2020-06-03: Bugfix #868 - consider reduced mode 
//		//menuDiagramPreview.addActionListener(new ActionListener() { public void actionPerformed(ActionEvent event) { diagram.setCodePreview(menuDiagramPreview.isSelected()); } } );
//		menuDiagramPreview.addActionListener(new ActionListener() {
//			public void actionPerformed(ActionEvent event) {
//				diagram.setCodePreview(!noExportImport && menuDiagramPreview.isSelected());
//				}
//			} );
//		// END KGU#868 2020-06-03
//		menuDiagramPreview.setAccelerator(KeyStroke.getKeyStroke(KeyEvent.VK_F4, java.awt.event.InputEvent.SHIFT_DOWN_MASK));
//		// END KGU#305 2016-12-14

		// START KGU#310 2023-11-09: Issue #311 moved to menuDiagram (still without renaming)
		menuDiagram.addSeparator();
		
		menuDiagram.add(menuEditCopyDiagramPNG);
		menuEditCopyDiagramPNG.setAccelerator(KeyStroke.getKeyStroke(KeyEvent.VK_D,menuShortcutKeyMask));
		menuEditCopyDiagramPNG.addActionListener(new ActionListener() { public void actionPerformed(ActionEvent event) { diagram.copyToClipboardPNG();; doButtons(); } } );

		if(!System.getProperty("os.name").toLowerCase().startsWith("mac os x"))
		{
			menuDiagram.add(menuEditCopyDiagramEMF);
			// START KGU#324 2017-11-09: Enh. #415 Ctrl-F now needed for Find & Replace
			//menuEditCopyDiagramEMF.setAccelerator(KeyStroke.getKeyStroke(KeyEvent.VK_F, menuShortcutKeyMask));
			menuEditCopyDiagramEMF.setAccelerator(KeyStroke.getKeyStroke(KeyEvent.VK_D, (java.awt.event.InputEvent.SHIFT_DOWN_MASK | menuShortcutKeyMask)));
			// END KGU#324 2017-11-09
			menuEditCopyDiagramEMF.addActionListener(new ActionListener() { public void actionPerformed(ActionEvent event) { diagram.copyToClipboardEMF(); doButtons(); } } );
		}
		// END KGU#310 2023-11-09

		
		// Setting up Menu "View" with all submenus and shortcuts and actions
		menubar.add(menuView);

		menuView.add(menuViewComment);
		menuViewComment.addActionListener(new ActionListener() { public void actionPerformed(ActionEvent event) { diagram.setComments(menuViewComment.isSelected()); doButtons(); } } );

		// START KGU#227 2016-07-31: Enh. #128
		menuView.add(menuViewCommentsPlusText);
		menuViewCommentsPlusText.addActionListener(new ActionListener() { public void actionPerformed(ActionEvent event) { diagram.setCommentsPlusText(menuViewCommentsPlusText.isSelected()); doButtons(); } } );
		// END KGU#227 2016-07-31

		menuView.add(menuViewSwitchComments);
		menuViewSwitchComments.addActionListener(new ActionListener() { public void actionPerformed(ActionEvent event) { diagram.toggleTextComments(); doButtons(); } } );
		// START KGU#169 2016-04-01: Enh. #142 (accelerator key added)
		menuViewSwitchComments.setAccelerator(KeyStroke.getKeyStroke(KeyEvent.VK_V, (java.awt.event.InputEvent.ALT_DOWN_MASK | menuShortcutKeyMask)));
		// START KGU#169 2016-04-01

		// START KGU#477 2017-12-06: Enh. #487
		menuView.add(menuViewHideDeclarations);
		menuViewHideDeclarations.addActionListener(new ActionListener() { public void actionPerformed(ActionEvent event) { diagram.setHideDeclarations(menuViewHideDeclarations.isSelected()); doButtons(); } } );
		// END KGU#477 2016-12-06

		menuView.add(menuViewMarker);
		menuViewMarker.addActionListener(new ActionListener() { public void actionPerformed(ActionEvent event) { diagram.setHightlightVars(menuViewMarker.isSelected()); doButtons(); } } );
		menuViewMarker.setAccelerator(KeyStroke.getKeyStroke(KeyEvent.VK_F4, 0));

		// START KGU#872 2020-10-17>: Enh. #872
		menuView.add(menuViewOperatorsC);
		menuViewOperatorsC.addActionListener(new ActionListener() { public void actionPerformed(ActionEvent event) { diagram.setOperatorDisplayC(menuViewOperatorsC.isSelected()); doButtons(); } } );
		// START KGU#872 2020-10-17

		menuView.add(menuViewDIN);
		menuViewDIN.addActionListener(new ActionListener() { public void actionPerformed(ActionEvent event) { diagram.toggleDIN(); doButtons(); } } );

		menuView.addSeparator();

		menuView.add(menuViewAnalyser);
		menuViewAnalyser.addActionListener(new ActionListener() { public void actionPerformed(ActionEvent event) { diagram.toggleAnalyser(); doButtons(); } } );
		menuViewAnalyser.setAccelerator(KeyStroke.getKeyStroke(KeyEvent.VK_F3, 0));
		
		menuView.addSeparator();

		// START KGU#305 2016-12-14: Enh. #305
		menuView.add(menuViewIndex);
		menuViewIndex.addActionListener(new ActionListener() { public void actionPerformed(ActionEvent event) { diagram.setArrangerIndex(menuViewIndex.isSelected()); } } );
		menuViewIndex.setAccelerator(KeyStroke.getKeyStroke(KeyEvent.VK_F3, java.awt.event.InputEvent.SHIFT_DOWN_MASK));
		// END KGU#305 2016-12-14

		// START KGU#705 2019-09-23: Enh. #738
		menuView.add(menuViewPreview);
		// START KGU#868 2020-06-03: Bugfix #868 - consider reduced mode 
		//menuViewPreview.addActionListener(new ActionListener() { public void actionPerformed(ActionEvent event) { diagram.setCodePreview(menuViewPreview.isSelected()); } } );
		menuViewPreview.addActionListener(new ActionListener() {
			public void actionPerformed(ActionEvent event) {
				diagram.setCodePreview(!noExportImport && menuViewPreview.isSelected());
				}
			} );
		// END KGU#868 2020-06-03
		menuViewPreview.setAccelerator(KeyStroke.getKeyStroke(KeyEvent.VK_F4, java.awt.event.InputEvent.SHIFT_DOWN_MASK));
		// END KGU#305 2016-12-14
		// END KGU#310 2023-10-06

		// Setting up Menu "Preferences" with all submenus and shortcuts and actions
		menubar.add(menuPreferences);
		menuPreferences.setMnemonic(KeyEvent.VK_P);
		
		menuPreferences.add(menuPreferencesLanguage);
		menuPreferencesLanguage.setIcon(IconLoader.getIcon(81));

		// START KGU#242 2016-09-04: Redesign of the language menu item mechanism
		for (int iLoc = 0; iLoc < Locales.LOCALES_LIST.length; iLoc++)
		{
			final String locName = Locales.LOCALES_LIST[iLoc][0];
			String locDescription = Locales.LOCALES_LIST[iLoc][1];
			if (locDescription != null)
			{
				String caption = locDescription;
				ImageIcon icon = IconLoader.getLocaleIconImage(locName);
				JCheckBoxMenuItem item = new JCheckBoxMenuItem(caption, icon);
				item.addActionListener(new ActionListener() { public void actionPerformed(ActionEvent event) { chooseLang(locName); } } );
				menuPreferencesLanguage.add(item);
				menuPreferencesLanguageItems.put(locName, item);
			}
		}
		// END KGU#242 2016-09-04

		// START KGU#232 2016-08-03: Enh. #222
		menuPreferencesLanguage.addSeparator();
		menuPreferencesLanguage.add(menuPreferencesLanguageFromFile);
		menuPreferencesLanguageFromFile.addActionListener(new ActionListener() { public void actionPerformed(ActionEvent event) { chooseLangFile(); } } );
		menuPreferencesLanguageFromFile.setToolTipText("You may create translation files with the 'Translator' tool in the File menu.");
		// END KGU#232 2016-08-03
		
		// START KGU#892 2020-12-21: Enh. #893
		menuPreferencesLanguage.add(menuPreferencesLanguagePreview);
		menuPreferencesLanguagePreview.addActionListener(new ActionListener() { public void actionPerformed(ActionEvent event) { menuPreferencesLanguagePreview.setSelected(true); } } );
		menuPreferencesLanguagePreview.setSelected(true);
		menuPreferencesLanguagePreview.setVisible(false);
		// END KGU#892 2020-12-21

		// START KGU#300 2016-12-02: Enh. #300
		menuPreferences.add(menuPreferencesNotifyUpdate);
		menuPreferencesNotifyUpdate.addActionListener(new ActionListener() { public void actionPerformed(ActionEvent event) { diagram.setRetrieveVersion(menuPreferencesNotifyUpdate.isSelected()); } } );
		menuPreferencesNotifyUpdate.setToolTipText("Allow Structorizer to retrieve version info from Structorizer homepage and to inform about new releases.");
		// END KGU#2016-12-02
		
		// START KGU#456 2017-11-05. Issue #452
		menuPreferences.add(menuPreferencesSimplified);
		menuPreferencesSimplified.addActionListener(new ActionListener() { public void actionPerformed(ActionEvent event) { diagram.setSimplifiedGUI(menuPreferencesSimplified.isSelected()); doButtons();} } );
		// END KGU#456 2017-11-05

		menuPreferences.add(menuPreferencesFont);
		menuPreferencesFont.addActionListener(new ActionListener() { public void actionPerformed(ActionEvent event) { diagram.fontNSD(); doButtons(); } } );

		menuPreferences.add(menuPreferencesColors);
		menuPreferencesColors.addActionListener(new ActionListener() { public void actionPerformed(ActionEvent event) { diagram.colorsNSD(); doButtons(); } } );

		menuPreferences.add(menuPreferencesOptions);
		menuPreferencesOptions.addActionListener(new ActionListener() { public void actionPerformed(ActionEvent event) { diagram.preferencesNSD(); doButtons(); } } );

		menuPreferences.add(menuPreferencesParser);
		menuPreferencesParser.addActionListener(new ActionListener() { public void actionPerformed(ActionEvent event) { diagram.parserNSD(); doButtons(); } } );

		menuPreferences.add(menuPreferencesAnalyser);
		menuPreferencesAnalyser.addActionListener(new ActionListener() { public void actionPerformed(ActionEvent event) { diagram.analyserNSD(); doButtons(); } } );

		// START KGU#309 2016-12-15: Enh. #310
		menuPreferences.add(menuPreferencesSaving);
		menuPreferencesSaving.addActionListener(new ActionListener() { public void actionPerformed(ActionEvent event) { diagram.savingOptions(); doButtons(); } } );
		// END KGU#309 2016-12-15

		menuPreferences.add(menuPreferencesExport);
		menuPreferencesExport.addActionListener(new ActionListener() { public void actionPerformed(ActionEvent event) { diagram.exportOptions(); doButtons(); } } );

		// START KGU#258 2016-09-25: Enh. #253
		menuPreferences.add(menuPreferencesImport);
		menuPreferencesImport.addActionListener(new ActionListener() { public void actionPerformed(ActionEvent event) { diagram.importOptions(); doButtons(); } } );
		// END KGU#258 2016-09-25

		// START KGU#479 2017-12-14: Enh. #492
		menuPreferences.add(menuPreferencesElements);
		menuPreferencesElements.addActionListener(new ActionListener() { public void actionPerformed(ActionEvent event) { diagram.elementNamesNSD(); doButtons(); } } );;
		// END KGU#479 2017-12-14

		// START KGU#480 2018-01-18: Enh. #490 - Aliases for controller API
		menuPreferences.add(menuPreferencesCtrlAliases);
		menuPreferencesCtrlAliases.addActionListener(new ActionListener() { public void actionPerformed(ActionEvent event) { diagram.controllerAliasesNSD(controllerPlugins); } } );;
		// END KGU#480 2018-01-18

		// create Look & Feel Menu
		menuPreferences.add(menuPreferencesLookAndFeel);
		menuPreferencesLookAndFeel.setIcon(IconLoader.getIcon(78));
		LookAndFeel thisLaF = UIManager.getLookAndFeel();
		UIManager.LookAndFeelInfo plafs[] = UIManager.getInstalledLookAndFeels();
		for(int j = 0; j < plafs.length; ++j)
		{
			JCheckBoxMenuItem mi = new JCheckBoxMenuItem(plafs[j].getName());
			mi.addActionListener(new ActionListener() { public void actionPerformed(ActionEvent event) { NSDControl.setLookAndFeel((((JCheckBoxMenuItem) event.getSource()).getText())); doButtons(); } } );
			menuPreferencesLookAndFeel.add(mi);

			// START KGU#661 2019-02-20 - The name comparison will not always work, particularly not with "GTK+"
			//if(mi.getText().equals(UIManager.getLookAndFeel().getName()))
			if (mi.getText().equals(thisLaF.getName()) ||
					thisLaF.getClass().getName().equals(plafs[j].getClassName()))
			// END KGU#661 2019-02-29
			{
				mi.setSelected(true);
			}
		}
		
		// START KGU#503 2018-03-14: Enh. #519 (+ enh. #87)
		menuPreferences.add(menuPreferencesWheel);
		menuPreferencesWheel.setIcon(IconLoader.getIcon(9));
		// START KGU#123 2016-01-04: Enh. #87 
		menuPreferencesWheel.add(menuPreferencesWheelCollapse);
		menuPreferencesWheelCollapse.addActionListener(new ActionListener() { public void actionPerformed(ActionEvent event) { diagram.toggleWheelMode(); doButtons(); } } );
		// END KGU#123 2016-01-04
		menuPreferencesWheel.add(menuPreferencesWheelZoom);
		menuPreferencesWheelZoom.addActionListener(new ActionListener() { public void actionPerformed(ActionEvent event) { diagram.toggleCtrlWheelMode(); doButtons(); } });
		// END KGU#503 2018-03-14

		// START KGU#699 2019-03-27: Issue #717
		menuPreferencesWheel.add(menuPreferencesWheelUnit);
		menuPreferencesWheelUnit.addActionListener(new ActionListener() { public void actionPerformed(ActionEvent event) { diagram.configureWheelUnit(); doButtons(); } });
		// END KGU#699 2019-03-27
		
		// START KGU#287 2017-01-11: Issue #81/#330
		menuPreferences.add(menuPreferencesScalePreset);
		menuPreferencesScalePreset.addActionListener(new ActionListener() { public void actionPerformed(ActionEvent event) { new GUIScaleChooser().setVisible(true); } } );
		// END KGU#287 2017-01-11

		menuPreferences.addSeparator();
		
		// START KGU#448 2018-01-04: Enh. #443 - checkbox menu items prepared for additional diagram controllers
		// START KGU#911 2021-01-10: Enh. #910 submenu preferred
		//controllerPlugins = this.addPluginMenuItems(menuDebug, PluginType.CONTROLLER, IconLoader.getIcon(4), null);
		controllerPlugins = this.addPluginMenuItems(menuDebugControllers, PluginType.CONTROLLER, IconLoader.getIcon(4), null);
		// END KGU#911 2021-01-10
		// END KGU#448 2018-01-04

		// START KGU#466 2019-08.02: Issue #733 - allows selective preferences export
		if (preferenceKeys.isEmpty()) {
			Vector<GENPlugin> parserPlugins = null;
			try (BufferedInputStream buff = new BufferedInputStream(getClass().getResourceAsStream("parsers.xml"))) {
				GENParser genp = new GENParser();
				parserPlugins = genp.parse(buff);
			} catch (IOException e) {}
			if (parserPlugins == null) {
				parserPlugins = new Vector<GENPlugin>();
			}
			// START KGU#310 2023-11-09: Issue #311 Menu reorganised - so the prefernec category should follow
			//preferenceKeys.put("menuDiagram", Mainform.getPreferenceKeys("diagram"));
			preferenceKeys.put("menuView", Mainform.getPreferenceKeys("view"));
			// END KGU#310 2023-11-09
			preferenceKeys.put("menuPreferencesLanguage", new String[] {"Lang"});
			preferenceKeys.put("menuPreferencesNotifyUpdate", Mainform.getPreferenceKeys("update"));
			preferenceKeys.put("menuPreferencesSimplified", new String[] {"userSkillLevel"});
			preferenceKeys.put("menuPreferencesFont", new String[] {"Font", "Size", "editorFontSize", "fixPadding", "unicodeCompOps"});
			preferenceKeys.put("menuPreferencesColors", Element.getPreferenceKeys("color"));
			preferenceKeys.put("menuPreferencesOptions", Element.getPreferenceKeys("structure"));
			preferenceKeys.put("menuPreferencesParser", Syntax.getPreferenceKeys());
			preferenceKeys.put("menuPreferencesAnalyser", Root.getPreferenceKeys());
			preferenceKeys.put("menuPreferencesSaving", Mainform.getPreferenceKeys("saving"));
			String[] exportKeys = new String[generatorPlugins.size()+1];
			exportKeys[0] = "genExport*";
			for (int i = 0; i < generatorPlugins.size(); i++) {
				GENPlugin plugin = generatorPlugins.get(i);
				exportKeys[i+1] = plugin.getKey() + ".*";
			}
			preferenceKeys.put("menuPreferencesExport", exportKeys);
			String[] importKeys = new String[parserPlugins == null ? 1 : parserPlugins.size()+1];
			importKeys[0] = "imp*";
			for (int i = 0; i < parserPlugins.size(); i++) {
				GENPlugin plugin = parserPlugins.get(i);
				importKeys[i+1] = plugin.getKey() + ".*";
			}
			preferenceKeys.put("menuPreferencesImport", importKeys);
			preferenceKeys.put("menuPreferencesElements", ElementNames.getPreferenceKeys());
			String[] controllerKeys = new String[controllerPlugins.size()+1];
			controllerKeys[0] = "applyAliases";
			for (int i = 0; i < controllerPlugins.size(); i++) {
				controllerKeys[i+1] = controllerPlugins.get(i).className + ".*";
			}
			preferenceKeys.put("menuPreferencesCtrlAliases", controllerKeys);
			preferenceKeys.put("menuPreferencesLookAndFeel", new String[] {"laf"});
			preferenceKeys.put("menuPreferencesWheel", Mainform.getPreferenceKeys("wheel"));
			preferenceKeys.put("menuPreferencesScalePreset", new String[] {"scaleFactor"});
			preferenceKeys.put("prefsArranger", new String[] {"arranger*"});
			preferenceKeys.put("menuEditFindReplace", new String[] {"find*", "search*"});
		}
		// END KGU#466 2019-08-02

		menuPreferences.add(menuPreferencesSave);
		menuPreferencesSave.add(menuPreferencesSaveAll);
		menuPreferencesSaveAll.addActionListener(new ActionListener() { public void actionPerformed(ActionEvent event) { NSDControl.savePreferences(); } } );
		menuPreferencesSave.add(menuPreferencesSaveDump);
		menuPreferencesSaveDump.addActionListener(new ActionListener() { 
			public void actionPerformed(ActionEvent event) 
			{ 
				// START KGU#466 2019-08-03: Issue #733 - this was obviously misplaced (would be overridden by ini.load()
				//NSDControl.savePreferences();
				Set<String> prefPatterns = diagram.selectPreferencesToExport(msgSelectPreferences.getText(), preferenceKeys);
				if (prefPatterns == null) {
					// Cancelled
					return;
				}
				// END KGU#466 2019-08-03
				JFileChooser fc = new JFileChooser();
				fc.setFileFilter(new INIFilter());
				if (fc.showSaveDialog(NSDControl.getFrame()) == JFileChooser.APPROVE_OPTION)
				{
					// save some data from the INI file
					Ini ini = Ini.getInstance();
					try
					{
						ini.load();
						String fn = fc.getSelectedFile().toString();
						if (!fn.toLowerCase().endsWith(".ini")) fn += ".ini";
						// START KGU#466 2019-08-03: Issue #733 - Update the ini properties from the cached settings
						//ini.save(fn);
						NSDControl.savePreferences();
						if (prefPatterns.isEmpty()) {
							ini.save(fn);
						}
						else {
							ini.save(fn, prefPatterns);
						}
						// END KGU#466 2019-08-03
					}
					catch (Exception ex)
					{
						logger.log(Level.WARNING, "Error saving the configuration file ...", ex);
					}
				}
			}
		} );
		menuPreferencesSave.add(menuPreferencesSaveLoad);
		menuPreferencesSaveLoad.addActionListener(new ActionListener() {
			public void actionPerformed(ActionEvent event) 
			{ 
				JFileChooser fc = new JFileChooser();
				fc.setFileFilter(new INIFilter());
				if (fc.showOpenDialog(NSDControl.getFrame())==JFileChooser.APPROVE_OPTION)
				{
					try
					{
						// load some data from the INI file
						Ini ini = Ini.getInstance();

						// START KGU#258 2016-09-26: Enh. #253 / KGU#1097 2023-11-09: Issue #800 -> obsolete
						//HashMap<String, TokenList> refactoringData = fetchRefactoringData();
						// END KGU#258 2016-09-26

						// START KGU#721 2019-08-06: Enh. #740 produce a backup to keep safe
						if (!ini.backup()) {
							if (JOptionPane.showConfirmDialog(NSDControl.getFrame(),
									msgIniBackupFailed.getText().replace("%", fc.getSelectedFile().getPath()), 
									menuPreferencesSaveLoad.getText(),
									JOptionPane.OK_CANCEL_OPTION,
									JOptionPane.WARNING_MESSAGE) != JOptionPane.OK_OPTION)
							{
								return;
							}
						}
						// END KGU#721b2019-08-06
						ini.load(fc.getSelectedFile().getPath());
						ini.save();
						NSDControl.loadFromINI();

						// START KGU#258 2016-09-26: Enh. #253 / KGU#1097 2023-11-09 issue #800 -> obsolete
						//if (diagram.offerRefactoring(refactoringData))
						//{
						//	// (Refactoring involves redrawing)
						//	diagram.refactorNSD(refactoringData);
						//}
						// END KGU#258 2016-09-26
					}
					catch (Exception ex)
					{
						logger.log(Level.WARNING, "Error loading the configuration file ...", ex);
					}
				}
				NSDControl.savePreferences(); // FIXME: This sensible here?
			}

		} );
		// START KGU#721 2019-08-06: Enh. #740
		menuPreferencesSave.add(menuPreferencesSaveRestore);
		menuPreferencesSaveRestore.addActionListener(new ActionListener() {
			@Override
			public void actionPerformed(ActionEvent evt) {
				boolean done = false;
				String trouble = null;
				try {
					Ini ini = Ini.getInstance();
					// START KGU#1097 2023-11-09: Issue #800 Now obsolete
					//HashMap<String, TokenList> refactoringData = fetchRefactoringData();
					// END KGU#1097 2023-11-09
					done = ini.restore();
					ini.save();
					NSDControl.loadFromINI();
					// START KGU#1097 2023-11-09: Issue #800 Now obsolete
					//if (diagram.offerRefactoring(refactoringData))
					//{
					//	// (Refactoring involves redrawing)
					//	diagram.refactorNSD(refactoringData);
					//}
					// END KGU#1097 2023-11-09
				} catch (Exception ex) {
					logger.log(Level.WARNING, "Error restoring the configuration backup ...", ex);
					trouble = ex.getMessage();
					if (trouble == null || trouble.isEmpty()) {
						trouble = ex.toString();
					}
				}
				if (!done) {
					JOptionPane.showMessageDialog(NSDControl.getFrame(),
						msgIniRestoreFailed.getText().replace("%", trouble == null ? "!" : ": " + trouble),
						menuPreferencesSaveRestore.getText(),
						JOptionPane.ERROR_MESSAGE);
				}
			}});
		// END KGU#721 2019-08-06

		
		// START KGU#310 2016-12-14: New Debug menu
		menubar.add(menuDebug);
		menuDebug.setMnemonic(KeyEvent.VK_B);
		
		menuDebug.add(menuDebugTurtle);
		menuDebugTurtle.addActionListener(new ActionListener() { public void actionPerformed(ActionEvent event) { diagram.goTurtle(); } } );
		// START KGU#463 2017-11-20: Enh. #469 (accelerator key added)
		menuDebugTurtle.setAccelerator(KeyStroke.getKeyStroke(KeyEvent.VK_R, (java.awt.event.InputEvent.SHIFT_DOWN_MASK | menuShortcutKeyMask)));
		// START KGU#463 2017-11-2

		menuDebug.add(menuDebugExecute);
		menuDebugExecute.addActionListener(new ActionListener() { public void actionPerformed(ActionEvent event) { diagram.goRun(); } } );
		// START KGU#463 2017-11-20: Enh. #469 (accelerator key added)
		menuDebugExecute.setAccelerator(KeyStroke.getKeyStroke(KeyEvent.VK_R, menuShortcutKeyMask));
		// START KGU#463 2017-11-2

		// START KGU#911 2021-01-10: Enh. #910
		if (menuDebugControllers.getMenuComponentCount() > 0) {
			menuDebugControllers.setIcon(IconLoader.getIcon(125));
			menuDebug.add(menuDebugControllers);
		}
		// END KGU#911 2021-01-10
		
		menuDebug.add(menuDebugDropBrkpts);
		// START KGU#952 2021-03-03: Issue #954 Modified behaviour
		//menuDebugDropBrkpts.addActionListener(new ActionListener() { public void actionPerformed(ActionEvent event) { diagram.clearBreakpoints(); } } );
		menuDebugDropBrkpts.addActionListener(new ActionListener() {
			public void actionPerformed(ActionEvent event) {
				diagram.disableBreakpoints(menuDebugDropBrkpts.isSelected()); 
			}
		});
		// END KGU#952 2021-03-03

		menuDebug.addSeparator();

		menuDebug.add(menuDebugBreakpoint);
		menuDebugBreakpoint.setAccelerator(KeyStroke.getKeyStroke(KeyEvent.VK_B, KeyEvent.CTRL_DOWN_MASK | KeyEvent.SHIFT_DOWN_MASK));
		menuDebugBreakpoint.addActionListener(new ActionListener() { public void actionPerformed(ActionEvent event) { diagram.toggleBreakpoint(); doButtons(); } }); 

		menuDebug.add(menuDebugBreakTrigger);
		menuDebugBreakTrigger.setAccelerator(KeyStroke.getKeyStroke(KeyEvent.VK_B, KeyEvent.CTRL_DOWN_MASK | KeyEvent.ALT_DOWN_MASK));
		menuDebugBreakTrigger.addActionListener(new ActionListener() { public void actionPerformed(ActionEvent event) { diagram.editBreakTrigger(); doButtons(); } }); 

		menuDebug.add(menuDebugDisable);
		menuDebugDisable.setAccelerator(KeyStroke.getKeyStroke(KeyEvent.VK_7, menuShortcutKeyMask));
		menuDebugDisable.addActionListener(new ActionListener() { public void actionPerformed(ActionEvent event) { diagram.disableNSD(); doButtons(); } } );
		// END KGU#310 2016-12-14

		// Setting up Menu "Help" with all submenus and shortcuts and actions
		menubar.add(menuHelp);
		// START KGU#184 2016-04-24: Bugfix #173: This overwrote the Diagram mnemonics
		//menuDiagram.setMnemonic(KeyEvent.VK_A);
		menuHelp.setMnemonic(KeyEvent.VK_H);
		// END KGU#184 2016-04-24

		// START KGU#208 2016-07-22: Enh. #199
		menuHelp.add(menuHelpOnline);
		menuHelpOnline.addActionListener(new ActionListener() { public void actionPerformed(ActionEvent event) {diagram.helpNSD(); } } );
		menuHelpOnline.setAccelerator(KeyStroke.getKeyStroke(KeyEvent.VK_F1, 0));
		// END KGU#208 2016-07-22

		// START KGU#791 2020-01-20: Enh. #791
		menuHelp.add(menuHelpDownload);
		menuHelpDownload.addActionListener(new ActionListener() { 
			public void actionPerformed(ActionEvent event) {
				// START KGU#791 2020-10-20: Issue #801 - we need a worker thread...
				//diagram.downloadHelpPDF(true);
				diagram.downloadHelpPDF(menuHelpDownload.getText());
				// END KGU#791 2020-10-20
			}
		});
		// END KGU#791 2020-01-20

		menuHelp.add(menuHelpAbout);
		menuHelpAbout.addActionListener(new ActionListener() { public void actionPerformed(ActionEvent event) {diagram.aboutNSD(); } } );
		// START KGU#208 2016-07-22: Enh. #199 - F1 accelerator re-decicated to User Guide
		//menuHelpAbout.setAccelerator(KeyStroke.getKeyStroke(KeyEvent.VK_F1, 0));
		menuHelpAbout.setAccelerator(KeyStroke.getKeyStroke(KeyEvent.VK_F1, InputEvent.SHIFT_DOWN_MASK));
		// END KGU#208 2016-07-22

		menuHelp.add(menuHelpUpdate);
		menuHelpUpdate.addActionListener(new ActionListener() { public void actionPerformed(ActionEvent event) {diagram.updateNSD(); } } );
		menuHelpUpdate.setAccelerator(KeyStroke.getKeyStroke(KeyEvent.VK_F1,menuShortcutKeyMask));

		// START KGU#287 2017-01-09: Issues #81/#330 GUI scaling
		GUIScaler.rescaleComponents(this);
//		if (this.getFrame() != null) {
//			SwingUtilities.updateComponentTreeUI(this.getFrame());
//		}
		// END KGU#287 2017-01-09

		// Attempt to find out what provokes the NullPointerExceptions on start
		//System.out.println("**** " + this + ".create() ready!");
		
		// START KGU#892 2021-02-12: Enh. #893
		Locales.getInstance().addLangEventListener(this, "Menu.menuHelp.text");
		// END KGU#892 2021-02-12
	}

	@Override
	public void setLookAndFeel(String _laf) {}

	@Override
	public String getLookAndFeel() { return null;}

	@Override
	public void doButtons()
	{
		if (NSDControl != null)
		{
			NSDControl.doButtons();
		}
	}

	@Override
	public void doButtonsLocal()
	{
		if (diagram != null)
		{
			/*
			// remove all submenus from "view"
			menuView.removeAll();
			// add submenus to "view"
			for(int i=0;i<diagram.toolbars.size();i++)
			{
				final MyToolbar tb = diagram.toolbars.get(i);

				JCheckBoxMenuItem menuToolbar = new JCheckBoxMenuItem(tb.getName(),IconLoader.getIcon(23));
				menuToolbar.addActionListener(new ActionListener() { public void actionPerformed(ActionEvent event) { tb.setVisible(!tb.isVisible()); doButtons(); } } );

				if (tb.isVisible())
				{
					menuToolbar.setSelected(true);
				}
				menuView.add(menuToolbar);
				//System.out.println(entry.getKey() + "-->" + entry.getValue());
			}
			*/

			// conditions
			// START KGU#143 2016-01-21: Bugfix #114 - elements involved in execution must not be edited
			//boolean conditionAny =  diagram.getSelected()!=null;
			Element selected = diagram.getSelected();
			boolean conditionAny =  selected != null && !selected.isExecuted();
			// END KGU#143 2016-01-21
			boolean condition =  conditionAny && diagram.getSelected()!=diagram.getRoot();
			// START KGU#87 2015-11-22: For most operations, multiple selections are not suported
			boolean conditionNoMult = condition && !diagram.selectedIsMultiple();
			// END KGU#87 2015-11-22
			int i = -1;
			boolean conditionCanMoveUp = false;
			boolean conditionCanMoveDown = false;
			if (conditionAny)
			{
				// START KGU#144 2016-01-22: Bugfix for #38 - Leave the decision to the selected element
				//if(diagram.getSelected().parent!=null)
				//{
				//	// make sure parent is a subqueue, which is not the case if somebody clicks on a subqueue!
				//	if (diagram.getSelected().parent.getClass().getSimpleName().equals("Subqueue"))
				//	{
				//		i = ((Subqueue) diagram.getSelected().parent).getIndexOf(diagram.getSelected());
				//		conditionCanMoveUp = (i-1>=0);
				//		conditionCanMoveDown = (i+1<((Subqueue) diagram.getSelected().parent).getSize());
				//	}
				//}
				conditionCanMoveUp = diagram.getSelected().canMoveUp();
				conditionCanMoveDown = diagram.getSelected().canMoveDown();
				// END KGU#144 2016-01-22
			}

			// START KGU#137 2016-01-11: Bugfix #103 - Reflect the "saveworthyness" of the diagram
			// save
			menuFileSave.setEnabled(diagram.canSave(false));
			// END KGU#137 2016-01-11
			// START KGU#373 2017-03-28: Enh. #387
			menuFileSaveAll.setEnabled(diagram.canSave(true));
			// END KGU#373 2017-03-38
			// START KGU#170 2016-04-01: Enh. #144 - update the favourite export item text
			String itemText = lbFileExportCodeFavorite.getText().replace("%", diagram.getPreferredGeneratorName());
			this.menuFileExportCodeFavorite.setText(itemText);
			// END KGU#170 2016-04-01

			menuFileArrange.setVisible(!Element.E_REDUCED_TOOLBARS);
			menuFileAttributes.setVisible(!Element.E_REDUCED_TOOLBARS);			
			menuFileTranslator.setVisible(!Element.E_REDUCED_TOOLBARS);			
			
			// undo & redo
			menuEditUndo.setEnabled(diagram.getRoot().canUndo());
			menuEditRedo.setEnabled(diagram.getRoot().canRedo());

			// graphics up/downgrade
			// START KGU#282 2016-10-16: Issue #272
			menuEditUpgradeTurtle.setEnabled(conditionAny);
			menuEditDowngradeTurtle.setEnabled(conditionAny);
			menuEditUpgradeTurtle.setVisible(!Element.E_REDUCED_TOOLBARS);
			menuEditDowngradeTurtle.setVisible(!Element.E_REDUCED_TOOLBARS);
			// END KGU#282 2016-10-16
			
			// START KGU#602 2018-10-26: Enh. #619
			menuEditBreakLines.setEnabled(conditionAny);
			menuEditBreakLines.setVisible(!Element.E_REDUCED_TOOLBARS);
			// END KGU#602 2018-10-16

			// START KGU#667 2019-02-26 Enh.#689
			menuEditSummonSub.setEnabled(diagram.canEditSub());
			menuEditSummonSub.setVisible(!Element.E_REDUCED_TOOLBARS);
			// END KGU#667 2019-02-26
			// START KGU#770 2021-01-27: Enh. #917
			if (diagram.canEditSub()) {
				if (selected != null && selected instanceof Root) {
					menuEditSummonSub.setText(msgEditIncludable.getText());
					menuEditSummonSub.setIcon(IconLoader.getIcon(71));
				}
				else {
					menuEditSummonSub.setText(msgEditSubroutine.getText());
					menuEditSummonSub.setIcon(IconLoader.getIcon(21));
				}
			}
			// END KGU#770 2021-01-27
			
			// style / type
			menuDiagramTypeFunction.setSelected(diagram.isSubroutine());
			menuDiagramTypeProgram.setSelected(diagram.isProgram());
			menuDiagramTypeInclude.setSelected(diagram.isInclude());
			menuDiagramUnboxed.setSelected(!diagram.getRoot().isBoxed);
			// START KGU#310 2023-10-06: Issue #311 menu reorgaisation
//			menuDiagramAnalyser.setSelected(Element.E_ANALYSER);
//			// START KGU#305 2016-12-14: Enh. #305
//			menuDiagramIndex.setSelected(diagram.showingArrangerIndex());
//			// END KGU#305 2016-12-14
//			// START KGU#705 2019-09-24: Enh. #738
//			menuDiagramPreview.setSelected(diagram.showingCodePreview());
//			// END KGU#705 2019-09-24
			menuViewAnalyser.setSelected(Element.E_ANALYSER);
			// START KGU#305 2016-12-14: Enh. #305
			menuViewIndex.setSelected(diagram.showingArrangerIndex());
			// END KGU#305 2016-12-14
			// START KGU#705 2019-09-24: Enh. #738
			menuViewPreview.setSelected(diagram.showingCodePreview());
			// END KGU#705 2019-09-24
			// END KGU#310 2023-10-06

			// elements
			// START KGU#87 2015-11-22: Why enable the main entry if no action is enabled?
			menuDiagramAdd.setEnabled(condition);
			// END KGU#87 2015-11-22
			menuDiagramAddBeforeInst.setEnabled(condition);
			menuDiagramAddBeforeAlt.setEnabled(condition);
			menuDiagramAddBeforeCase.setEnabled(condition);
			menuDiagramAddBeforeFor.setEnabled(condition);
			menuDiagramAddBeforeWhile.setEnabled(condition);
			menuDiagramAddBeforeRepeat.setEnabled(condition);
			menuDiagramAddBeforeForever.setEnabled(condition);
			menuDiagramAddBeforeCall.setEnabled(condition);
			menuDiagramAddBeforeJump.setEnabled(condition);
			menuDiagramAddBeforePara.setEnabled(condition);
			// START KGU#686 2019-03-16: Enh. #56
			menuDiagramAddBeforeTry.setEnabled(condition);
			// END KGU#686 2019-03-16

			menuDiagramAddAfterInst.setEnabled(condition);
			menuDiagramAddAfterAlt.setEnabled(condition);
			menuDiagramAddAfterCase.setEnabled(condition);
			menuDiagramAddAfterFor.setEnabled(condition);
			menuDiagramAddAfterWhile.setEnabled(condition);
			menuDiagramAddAfterRepeat.setEnabled(condition);
			menuDiagramAddAfterForever.setEnabled(condition);
			menuDiagramAddAfterCall.setEnabled(condition);
			menuDiagramAddAfterJump.setEnabled(condition);
			menuDiagramAddAfterPara.setEnabled(condition);
			// START KGU#686 2019-03-16: Enh. #56
			menuDiagramAddAfterTry.setEnabled(condition);
			// END KGU#686 2019-03-16
			
			menuDiagramAddBeforeForever.setVisible(!Element.E_REDUCED_TOOLBARS);
			menuDiagramAddBeforeJump.setVisible(!Element.E_REDUCED_TOOLBARS);
			menuDiagramAddBeforePara.setVisible(!Element.E_REDUCED_TOOLBARS);
			menuDiagramAddBeforeTry.setVisible(!Element.E_REDUCED_TOOLBARS);
			menuDiagramAddAfterForever.setVisible(!Element.E_REDUCED_TOOLBARS);
			menuDiagramAddAfterJump.setVisible(!Element.E_REDUCED_TOOLBARS);
			menuDiagramAddAfterPara.setVisible(!Element.E_REDUCED_TOOLBARS);
			menuDiagramAddAfterTry.setVisible(!Element.E_REDUCED_TOOLBARS);

			// editing
			// START KGU#87 2015-11-22: Don't allow editing if multiple elements are selected
			//menuDiagramEdit.setEnabled(conditionAny);
			// START KGU#143 2016-11-17: Bugfix #114 - unstructured elements may be edited if parent is waiting
			//menuDiagramEdit.setEnabled(conditionAny && !diagram.selectedIsMultiple());
			menuDiagramEdit.setEnabled(diagram.canEdit());
			// END KGU#143 2016-11-7
			// END KGU#87 2015-11-22
			// START KGU#143 2016-01-21: Bugfix #114 - we must differentiate among cut and copy
			//menuDiagramDelete.setEnabled(diagram.canCutCopy());
			menuDiagramDelete.setEnabled(diagram.canCut());
			// END KGU#143 2016-01-21
			menuDiagramMoveUp.setEnabled(conditionCanMoveUp);
			menuDiagramMoveDown.setEnabled(conditionCanMoveDown);
			// START KGU#199 2016-07-07: Enh. #188 - We allow instruction conversion
			menuDiagramTransmute.setEnabled(diagram.canTransmute());
			menuDiagramTransmute.setVisible(!Element.E_REDUCED_TOOLBARS);
			// END KGU#199 2016-07-07
			// START KGU#365 2017-03-26: Enh. #380 - We allow subroutine generation
			menuDiagramOutsource.setEnabled(diagram.canCut());
			menuDiagramOutsource.setVisible(!Element.E_REDUCED_TOOLBARS);
			// END KGU#365 2017-03-26
			
			
			// START KGU#123 2016-01-03: We allow multiple selection for collapsing
			// collapse & expand - for multiple selection always allowed, otherwise only if a change would occur
			menuDiagramCollapse.setEnabled(conditionNoMult && !diagram.getSelected().isCollapsed(false) || condition && diagram.selectedIsMultiple());
			menuDiagramExpand.setEnabled(conditionNoMult && diagram.getSelected().isCollapsed(false) || condition && diagram.selectedIsMultiple());			
			menuDiagramCollapse.setVisible(!Element.E_REDUCED_TOOLBARS);
			menuDiagramExpand.setVisible(!Element.E_REDUCED_TOOLBARS);

			// START KGU#310 2023-10-06: Issue #311 menu reorganisation
			//menuDiagramHideDeclarations.setVisible(!Element.E_REDUCED_TOOLBARS);
			menuViewHideDeclarations.setVisible(!Element.E_REDUCED_TOOLBARS);
			// END KGU#310 2023-10-06
			
			menuPreferencesColors.setVisible(!Element.E_REDUCED_TOOLBARS);
			menuPreferencesElements.setVisible(!Element.E_REDUCED_TOOLBARS);
			menuPreferencesCtrlAliases.setVisible(!Element.E_REDUCED_TOOLBARS);
			menuPreferencesWheel.setVisible(!Element.E_REDUCED_TOOLBARS);
			// END KGU#123 2016-01-03
			
			// START KGU#277 2016-10-13: Enh. #270
			menuDebugDisable.setEnabled(condition && !(selected instanceof Subqueue) || diagram.selectedIsMultiple());
			menuDebugDisable.setVisible(!Element.E_REDUCED_TOOLBARS);
			// END KGU#277 2016-01-13
			
			// START KGU#143 2016-01-21: Bugfix #114 - breakpoint control now also here
			// START KGU#177 2016-07-06: Enh. #158 - Collateral damage mended
			//menuDiagramBreakpoint.setEnabled(diagram.canCopy());
			// START KGU#686 2019-03-17: Enh. #56 It doesn't make sense to place breakpoints on endless loops or try elements
			//menuDebugBreakpoint.setEnabled(diagram.canCopyNoRoot());
			menuDebugBreakpoint.setEnabled(diagram.canSetBreakpoint());
			// END KGU#686 2019-03-17
			// END KGU#177 2016-07-06
			// END KGU#143 2016-01-21
			// START KGU#213 2016-08-02: Enh. #215 - breakpoint control enhanced
			// START KGU#686 2019-03-17: Enh. #56 It doesn't make sense to place breakpoints on endless loops or try elements
			//menuDebugBreakTrigger.setEnabled(diagram.canCopyNoRoot() && !diagram.selectedIsMultiple());
			menuDebugBreakTrigger.setEnabled(diagram.canSetBreakpoint() && !diagram.selectedIsMultiple());
			// END KGU#686 2019-03-17
			menuDebugBreakTrigger.setVisible(!Element.E_REDUCED_TOOLBARS);
			// END KGU#213 2016-08-02
			// START KGU#911 2021-01-10: Enh. #910 Is this really necessary?
			//if (controllerPlugins != null) {
			//	for (GENPlugin plugin: controllerPlugins) {
			//		for (int j = 0; j < menuDebugControllers.getMenuComponentCount(); j++) {
			//			Component comp = menuDebugControllers.getMenuComponent(j);
			//			if (comp instanceof JMenuItem && ((JMenuItem) comp).getText().equals(plugin.title)) {
			//				((JMenuItem) comp).setSelected(diagram.isControllerEnabled(plugin.className));
			//			}
			//		}
			//	}
			//}
			menuDebugControllers.setVisible(!Element.E_REDUCED_TOOLBARS);
			// END KGU#911 2021-01-10
			// START KGU#952 2021-03-03: Issue #954 modified behaviour
			menuDebugDropBrkpts.setSelected(!Element.E_BREAKPOINTS_ENABLED);
			// END KGU#954 2021-03-03

			// copy & paste
			// START KGU#143 2016-01-21: Bugfix #114 - we must differentiate among cut and copy
			//menuEditCopy.setEnabled(diagram.canCutCopy());
			//menuEditCut.setEnabled(diagram.canCutCopy());
			menuEditCopy.setEnabled(diagram.canCopy());
			menuEditCut.setEnabled(diagram.canCut());
			// END KGU#143 2016-01-21
			menuEditPaste.setEnabled(diagram.canPaste());

			// nice
			menuDiagramUnboxed.setSelected(diagram.isUnboxed());

			// START KGU#310 2023-10-06: Issue #311 menu reorganisation
//			// variable highlighting
//			menuDiagramMarker.setSelected(Element.E_VARHIGHLIGHT);
//			
//			// START KGU#872 2020-10-17: Enh. #872
//			menuDiagramOperatorsC.setSelected(Element.E_SHOW_C_OPERATORS);
//			// START KGU#887 2020-12-15: Bugfix #885
//			//menuDiagramOperatorsC.setEnabled(Element.E_VARHIGHLIGHT && !Element.E_TOGGLETC);
//			// START KGU#902 2021-01-01: Enh. #903 May now also work in StichTextComment mode
//			//menuDiagramOperatorsC.setEnabled(Element.E_VARHIGHLIGHT && !Element.isSwitchTextCommentMode());
//			menuDiagramOperatorsC.setEnabled(Element.E_VARHIGHLIGHT);
//			// END KGU#902 2021-01-01
//			// END KGU#887 2020-12-15
//			// END KGU#872 2020-10-17
//
//			// show comments?
//			menuDiagramComment.setSelected(Element.E_SHOWCOMMENTS);
//
//			// START KGU#227 2016-07-31: Enh. #128
//			// draw elements with both comments and diagram?
//			menuDiagramCommentsPlusText.setSelected(Element.E_COMMENTSPLUSTEXT);
//			menuDiagramSwitchComments.setEnabled(!Element.E_COMMENTSPLUSTEXT);
//			if (Element.E_COMMENTSPLUSTEXT)
//			{
//				menuDiagramSwitchComments.setToolTipText(menuDiagramSwitchTCTooltip.getText().replace("%1", menuDiagramCommentsPlusText.getText()));
//			}
//			else
//			{
//				menuDiagramSwitchComments.setToolTipText(null);
//			}
//			// END KGU#227 2016-07-31
//			
//			// swap texts against comments?
//			menuDiagramSwitchComments.setSelected(Element.E_TOGGLETC);
//
//			// START KGU#477 2017-12-11: Enh. #487
//			menuDiagramHideDeclarations.setSelected(Element.E_HIDE_DECL);
//			// END KGU#477 2017-12-11
//
//			// DIN 66261
//			menuDiagramDIN.setSelected(Element.E_DIN);
			// variable highlighting
			menuViewMarker.setSelected(Element.E_VARHIGHLIGHT);
			
			// START KGU#872 2020-10-17: Enh. #872
			menuViewOperatorsC.setSelected(Element.E_SHOW_C_OPERATORS);
			// START KGU#887 2020-12-15: Bugfix #885
			//menuViewOperatorsC.setEnabled(Element.E_VARHIGHLIGHT && !Element.E_TOGGLETC);
			// START KGU#902 2021-01-01: Enh. #903 May now also work in StichTextComment mode
			//menuViewOperatorsC.setEnabled(Element.E_VARHIGHLIGHT && !Element.isSwitchTextCommentMode());
			menuViewOperatorsC.setEnabled(Element.E_VARHIGHLIGHT);
			// END KGU#902 2021-01-01
			// END KGU#887 2020-12-15
			// END KGU#872 2020-10-17

			// show comments?
			menuViewComment.setSelected(Element.E_SHOWCOMMENTS);

			// START KGU#227 2016-07-31: Enh. #128
			// draw elements with both comments and diagram?
			menuViewCommentsPlusText.setSelected(Element.E_COMMENTSPLUSTEXT);
			menuViewSwitchComments.setEnabled(!Element.E_COMMENTSPLUSTEXT);
			if (Element.E_COMMENTSPLUSTEXT)
			{
				menuViewSwitchComments.setToolTipText(menuViewSwitchTCTooltip.getText().replace("%1", menuViewCommentsPlusText.getText()));
			}
			else
			{
				menuViewSwitchComments.setToolTipText(null);
			}
			// END KGU#227 2016-07-31
			
			// swap texts against comments?
			menuViewSwitchComments.setSelected(Element.E_TOGGLETC);

			// START KGU#477 2017-12-11: Enh. #487
			menuViewHideDeclarations.setSelected(Element.E_HIDE_DECL);
			// END KGU#477 2017-12-11

			// DIN 66261
			menuViewDIN.setSelected(Element.E_DIN);
			// END KGU#310 2023-10-06
			
			ImageIcon iconFor = IconLoader.getIcon(Element.E_DIN ? 74 : 53);
			menuDiagramAddBeforeFor.setIcon(iconFor);
			menuDiagramAddAfterFor.setIcon(iconFor);
			
			// START KGU#123 2016-01-04: Enh. #87
			// control the collapsing by mouse wheel?
			menuPreferencesWheelCollapse.setSelected(Element.E_WHEELCOLLAPSE);
			// END KGU#123 2016-01-04
			
			// START KGU#300 2016-12-02: Enh. #300
			menuPreferencesNotifyUpdate.setSelected(Ini.getInstance().getProperty("retrieveVersion", "false").equals("true"));
			// END KGU#300 2016-12-02
			
			// START KGU#456 2017-11-06. Enh. #452
			this.menuPreferencesSimplified.setSelected(Element.E_REDUCED_TOOLBARS);
			// END KGU#456 2017-11-06

			// Look and Feel submenu
			//System.out.println("Having: "+UIManager.getLookAndFeel().getName());
			String lafName = NSDControl.getLookAndFeel();
			for (i = 0; i < menuPreferencesLookAndFeel.getMenuComponentCount(); i++)
			{
				JCheckBoxMenuItem mi = (JCheckBoxMenuItem)menuPreferencesLookAndFeel.getMenuComponent(i);

				//System.out.println("Listing: "+mi.getText());
				if (mi.getText().equals(lafName))
				{
					mi.setSelected(true);
					//System.out.println("Found: "+mi.getText());
				}
				else
				{
					mi.setSelected(false);
				}
			}

			// Languages
			String locName = Locales.getInstance().getLoadedLocaleName();
			// START KGU#242 2016-09-04: Structural redesign
			for (String key: menuPreferencesLanguageItems.keySet())
			{
				menuPreferencesLanguageItems.get(key).setSelected(locName.equals(key));
			}
			// END KGU#242 2016-09-04
			// START KGU#232 2016-08-03: Enh. #222
			menuPreferencesLanguageFromFile.setSelected(locName.equals("external"));
			// START KGU#232 2016-08-03
			// START KGU#892 2020-12-21: Enh. #893
			menuPreferencesLanguagePreview.setVisible(locName.equals("preview"));
			// START KGU#892 2020-12-21

			// START KGU#721 2019-08-06: Enh. #740
			menuPreferencesSaveRestore.setEnabled(Ini.getInstance().hasBackup());
			
			// Recent file
			// START KGU#287 2017-01-11: Issue #81/#330 Assimilate the dynamic menu items in font
			Font menuItemFont = UIManager.getFont("MenuItem.font");
			// END KGU#287 2017-01-11
			menuFileOpenRecent.removeAll();
			for(int j = 0; j < diagram.recentFiles.size(); ++j)
			{
				final String nextFile = (String) diagram.recentFiles.get(j);
				// START KGU#489 2018-02-07: 
				//JMenuItem mi = new JMenuItem(nextFile, IconLoader.getIcon(0));
				JMenuItem mi = new JMenuItem(nextFile, 
						((nextFile.endsWith(".arr") || nextFile.endsWith(".arrz")) ? IconLoader.getIcon(105) : IconLoader.getIcon(0)));
				// END KGU#489 2018-02-07
				// START KGU#316 2016-12-28: Enh. #290/#318
				//mi.addActionListener(new ActionListener() { public void actionPerformed(ActionEvent event) { diagram.openNSD(nextFile); doButtons(); } } );
				mi.addActionListener(new ActionListener() { public void actionPerformed(ActionEvent event) { diagram.openNsdOrArr(nextFile); doButtons(); } } );
				// END KGU#316 2016-12-28
				// START KGU#287 2017-01-11: Issue #81/#330 Assimilate the dynamic menu items in font
				if (menuItemFont != null) mi.setFont(menuItemFont);
				// END KGU#287 2017-01-11
				menuFileOpenRecent.add(mi);
			}

		}
	}

	@Override
	public void updateColors() {}


	public Menu(Diagram _diagram, NSDController _NSDController)
	{
		super();
		diagram=_diagram;
		NSDControl=_NSDController;
		create();
	}

	// START KGU#456 2017-11-05: Enh. #452 Support for auto-documentation
	/**
	 * Tries to retrieve the current captions for the menus and items named by {@code menuItemKeys}
	 * and returns the localized captions as string array.<br/>
	 * If {@code defaultStrings} are given (should have same length as {@code menuItemKeys} then the
	 * respective default string will be used if retrieval fails for some of the given keys. If not
	 * given or too short then the respective caption from the default locale is retrieved instead. 
	 * @param menuItemKeys - an array of names
	 * @param defaultStrings - an array of default names for the requested captions or null
	 * @return the array of retrieved captions
	 */
	public static String[] getLocalizedMenuPath(String[] menuItemKeys, String[] defaultStrings)
	{
		String[] names = new String[menuItemKeys.length];
		Locale locale = Locales.getLoadedLocale(true);
		Locale locale0 = null;
		if (locale != null) {
			for (int i = 0; i < menuItemKeys.length; i++) {
				String text = locale.getValue("Structorizer", "Menu." + menuItemKeys[i] + ".text");
				if (text.isEmpty()) {
					if (defaultStrings != null && i < defaultStrings.length) {
						text = defaultStrings[i];
					}
					else {
						if (locale0 == null) {
							locale0 = Locales.getInstance().getDefaultLocale();
						}
						text = locale0.getValue("Structorizer", "Menu." + menuItemKeys[i] + ".text");
					}
				}
				names[i] = text;
			}
		}
		return names;
	}
	// END KGU#456

	@Override
	public void savePreferences() {};

	@Override
	public JFrame getFrame()
	{
		return NSDControl.getFrame();
	}

	@Override
	public void loadFromINI()
	{
	}

	// START KGU#235 2016-08-09: Bugfix #225
	public void chooseLang(String localeName)
	{
		// START KGU#479 2017-12-15: Enh. #492
		Locales.getInstance().setLocale((Component)ElementNames.getInstance(), localeName);
		// Better reset the use of personally configured names on changing the language
		ElementNames.useConfiguredNames = false;
		// END KGU#479 2017-12-15
		Locales.getInstance().setLocale(localeName);
		doButtons();
		diagram.analyse();
		// START KGU#705 2019-09-24: Enh. #738
		diagram.setCodePreviewTooltip();
		// END KGU#705 2019-09-24
		
		// START KGU#792 2020-02-04: Bugfix #805
		Ini.getInstance().setProperty("Lang", Locales.getInstance().getLoadedLocaleFilename());
		// END KGU#792 2020-02-04 
	}
	// END KGU#235 2016-08-09
	
	// START KGU#232 2016-08-03: Enh. #222
	public void chooseLangFile() {
		JFileChooser dlgOpen = new JFileChooser();
		dlgOpen.setDialogTitle(msgOpenLangFile.getText());
		// set directory
		dlgOpen.setCurrentDirectory(new File(System.getProperty("user.home")));
		// config dialogue
		FileNameExtensionFilter filter = new FileNameExtensionFilter(msgLangFile.getText(), "txt");
		dlgOpen.addChoosableFileFilter(filter);
		dlgOpen.setFileFilter(filter);
		// show & get result
		int result = dlgOpen.showOpenDialog(this);
		// react on result
		if (result == JFileChooser.APPROVE_OPTION) {
			// create a new StringList
			StringList sl = new StringList();
			// load the selected file into it
			String filename = dlgOpen.getSelectedFile().getAbsoluteFile().toString();
			sl.loadFromFile(filename);
			// paste it's content to the "external" locale
			Locales.getInstance().setExternal(sl, filename);
			// START KGU#792 2020-02-04: Bugfix #805
			Ini.getInstance().setProperty("Lang", Locales.getInstance().getLoadedLocaleFilename());
			// END KGU#792 2020-02-04 
		}
		// START KGU#235 2016-08-09: Bugfix #225
		doButtons();
		diagram.analyse();
		// END KGU#235 2016-08-09
	}
	// END KGU#232 2016-08-03

	// START KGU#386 2017-04-26
	private Vector<GENPlugin> addPluginMenuItems(JMenu _menu, PluginType _type, ImageIcon _defaultIcon, Map<JMenuItem, String> _itemMap)
	{
		// read generators from file
		String fileName = "void.xml";
		String tooltip = "%";
		switch (_type) {
		case GENERATOR:
			fileName = "generators.xml";
			break;
		case PARSER:	// This isn't used anymore - we still leave it in the code for regularity
			fileName = "parsers.xml";
			break;
		case IMPORTER:
			fileName = "importers.xml";
			tooltip = msgImportTooltip.getText();
			break;
		case CONTROLLER:
			fileName = "controllers.xml";
		}
		// and add them to the menu
		BufferedInputStream buff = new BufferedInputStream(getClass().getResourceAsStream(fileName));
		GENParser genp = new GENParser();
		Vector<GENPlugin> plugins = genp.parse(buff);
		try { buff.close();	} catch (IOException e) {}
		for (int i = 0; i < plugins.size(); i++)
		{
			GENPlugin plugin = plugins.get(i);
			ImageIcon icon = _defaultIcon;	// The default icon
			if (plugin.icon != null && !plugin.icon.isEmpty()) {
				try {
					URL iconFile = this.getClass().getResource("icons/" + plugin.icon);
					if (iconFile != null) {
						// START KGU#287 2018-02-07: Enh. #81 
						//icon = new ImageIcon(this.getClass().getResource(plugin.icon));
						icon = IconLoader.getIconImage(plugin.icon);
						// END KGU#287 2018-02-07
					}
				}
				catch (Exception ex) {}
			}
			JMenuItem pluginItem;
			if (_type == PluginType.CONTROLLER) {
				if (plugin.className.equals("lu.fisch.turtle.TurtleBox")) {
					continue;
				}
				pluginItem = new JCheckBoxMenuItem(plugin.title, icon);
			}
			else {
				pluginItem = new JMenuItem(plugin.title, icon);
			}
			_menu.add(pluginItem);
			if (plugin.info != null) {
				// START KGU#736 2019-09-30: Cater for newlines
				//pluginItem.setToolTipText(tooltip.replace("%", plugin.info));
				pluginItem.setToolTipText(prepareTooltip(tooltip.replace("%", plugin.info)));
				// END KGU#736 2019-09-30
				// START KGU#725 2019-09-13: Enh. #746 - for later re-translation if necessary
				if (_itemMap != null) {
					_itemMap.put(pluginItem, plugin.info);
				}
				// END KGU#725 2019-09-13
			}
			final String className = plugin.className;
			// START KGU#354/KGU#395 2017-05-11: Enh. #354 - prepares plugin-specific option
			final Vector<HashMap<String, String>> options = plugin.options;
			// END KGU#354/KGU#395 2017-05-11
			
			ActionListener listener = null;
			switch (_type) {
			case GENERATOR:
				// START KGU#354/KGU#395 2017-05-11: Enh. #354 - prepares plugin-specific option
				//listener = new ActionListener() { public void actionPerformed(ActionEvent event) { diagram.export(className); doButtons(); } };
				listener = new ActionListener() { public void actionPerformed(ActionEvent event) { diagram.export(className, options); doButtons(); } };
				// END KGU#354/KGU#395 2017-05-11
				break;
			case PARSER:	// This isn't used anymore - we still leave in the code for regularity
				listener = new ActionListener() { public void actionPerformed(ActionEvent event) { diagram.importCode(/*className*/); doButtons(); } };
				break;
			case IMPORTER:
				// START KGU#354/KGU#395 2017-05-11: Enh. #354 - prepares plugin-specific option
				//listener = new ActionListener() { public void actionPerformed(ActionEvent event) { diagram.importNSD(className); doButtons(); } };
				listener = new ActionListener() { public void actionPerformed(ActionEvent event) { diagram.importNSD(className, options); doButtons(); } };
				// END KGU#354/KGU#395 2017-05-11
				break;
				// START KGU#448 2018-01-05: Enh. #443
			case CONTROLLER:	// This isn't used anymore - we still leave in the code for regularity
				listener = new ActionListener() { public void actionPerformed(ActionEvent event) { diagram.enableController(className, ((JCheckBoxMenuItem)pluginItem).isSelected()); } };
				break;
				// END KGU#448 2018-01-05
			}
			if (listener != null) {
				pluginItem.addActionListener(listener);
			}
		}
		
		return plugins;
	}
	// END KGU#386 2017-04-26

// START KGU#1097 2023-11-09: Issue #800 made this obsolete
//	// START KGU#258 2016-09-26: Enh. #253 (KGU#721 2019-08-06: Enh. #740 - extracted as method)
//	/**
//	 * Collects the current parser preferences in lexically split form for comparison
//	 * with modified parser preferences
//	 * @return a {@link HashMap} associating parser tags with lexically split keywords
//	 */
//	private HashMap<String, TokenList> fetchRefactoringData() {
//		HashMap<String, TokenList> refactoringData = new LinkedHashMap<String, TokenList>();
//		for (String key: Syntax.keywordSet())
//		{
//			// START KGU#288 2016-11-06: Issue #279 - getOrDefault() may not be available
//			//String keyword = CodeParser.keywordMap.getOrDefault(key, "");
//			String keyword = Syntax.getKeywordOrDefault(key, "");
//			// END KGU#288 2016-11-06
//			if (!keyword.trim().isEmpty())
//			{
//				// Complete strings aren't likely to be found in a key, so don't bother
//				refactoringData.put(key, new TokenList(keyword,  false));
//			}
//			// An empty preForIn keyword is a synonym for the preFor keyword
//			else if (key.equals("preForIn"))
//			{
//				refactoringData.put(key, refactoringData.get("preFor"));
//			}
//		}
//		return refactoringData;
//	}
//	// END KGU#258 2016-09-26 (KGU#721 2019-08-06)
// END KGU#1097 2023-11-09

	// START KGU#725 2019-09-13: Enh. #746 - The importer tooltips hadn't been retranslated
	@Override
	public void LangChanged(LangEvent evt) {
		if (evt.getSource() == msgImportTooltip) {
			String tooltip = msgImportTooltip.getText();
			for (Map.Entry<JMenuItem, String> entry: this.importpluginItems.entrySet()) {
				// START KGU#736 2019-09-30
				//entry.getKey().setToolTipText(tooltip.replace("%", entry.getValue()));
				entry.getKey().setToolTipText(prepareTooltip(tooltip.replace("%", entry.getValue())));
				// END KGU#736 2019-09-30
			}
		}
		// START KGU#396 2020-04-08: Enh. #440 - export to flowchart editor files
		else if (evt.getSource() == msgExportTooltip) {
			// FIXME: This should be based on a plugin definition like for this.importPluginItems
			this.menuFileExportPap.setToolTipText(msgExportTooltip.getText().replace("%", "https://www.heise.de/download/product/papdesigner-51889"));
		}
		// END KGU#396 2020-04-08
		// START KGU#892 2021-02-11: Enh. #893 Ensured that the menu change gets displayed
		else if (evt.getSource() instanceof Locales) {
			doButtonsLocal();
		}
		// END KGU#892 2021-02-11
	}
	// END KGU#725 2019-09-13
	
	// START KGU#736 2019-09-30: Convert tooltip texts with newlines into html format
	/**
	 * Converts the given raw tooltip string into an html text if it contains newlines.
	 * @param tooltipString - the intended tooltip string
	 * @return an equivalent HTML string or the original string
	 */
	public static String prepareTooltip(String tooltipString)
	{
		if (tooltipString.contains("\n") && !tooltipString.toLowerCase().startsWith("<html>")) {
			tooltipString = "<html>" + BString.encodeToHtml(tooltipString).replace("\n", "<br/>") + "</html>";
		}
		return tooltipString;
	}

	// START BOB 2020-05-25: Mechanism to suppress code import/export
	@Override
	public boolean isRestricted() {
		return noExportImport;
	}

	// START KGU#868 2020-06-03: Bugfix #868 modified API
	/**
	 * Suppresses all code export and import items in the menus
	 */
	//public void setRestricted(boolean restricted) {
	//	this.restricted = restricted;
	//	menuFileExportCode.setVisible(!restricted);
	//	menuFileExportCodeFavorite.setVisible(!restricted);
	//	menuFileImport.setVisible(!restricted);
	//}
	public void hideExportImport()
	{
		this.noExportImport = true;
		menuFileExportCode.setVisible(false);
		menuFileExportCodeFavorite.setVisible(false);
		menuFileImportCode.setVisible(false);
		// START KGU#310 2023-10-06: Issue #311
		//menuDiagramPreview.setVisible(false);
		menuViewPreview.setVisible(false);
		// END KGU#310 2023-10-06
	}
	// END KGU#868 2020-06-03
	// END BOB 2020-05-25

}<|MERGE_RESOLUTION|>--- conflicted
+++ resolved
@@ -672,17 +672,14 @@
 	public static final LangTextHolder error31_5 = new LangTextHolder("For an initialization, the declaration list must contain exactly ONE variable, not %!");
 	public static final LangTextHolder error31_6 = new LangTextHolder("Anonymous type construction «%» is illegal here!");
 	// END KGU#1089 2023-10-13
-<<<<<<< HEAD
-	// START KGU#790 2021-12-04: Enh. #800 Grammar-based syntax check
-	public static final LangTextHolder error32 = new LangTextHolder("Unexpected token in line %1: %2");
-	// END KGU#790 2021-12-04
-=======
 	// START KGU#1181 2025-07-10: Enh.#1196 New Analyser checks wrt controller routines
 	public static final LangTextHolder error32_1 = new LangTextHolder("Variable name «%1» may collide with a routine name in controller(s) %2 on code generation.");
 	public static final LangTextHolder error32_2 = new LangTextHolder("Routine «%1» with %2 arguments might collide with a routine in controller(s) %3.");
 	public static final LangTextHolder error33 = new LangTextHolder("Turtleizer routine «%1» uses a simplified coordinate model, drawings may degrade. Consider «%2» instead.");
 	// END KGU#1181 2025-07-10
->>>>>>> 4679a9d4
+	// START KGU#790 2021-12-04: Enh. #800 Grammar-based syntax check
+	public static final LangTextHolder error34 = new LangTextHolder("Unexpected token in line %1: %2");
+	// END KGU#790 2021-12-04
 	// START KGU#459 2017-11-14: Enh. #459
 	public static final LangTextHolder msgGuidedTours = new LangTextHolder("You activated guided tours.\n\nWatch out for recommendations\nor instructions\nin the bottom text pane\n(Analyser report list)."
 			+ "\nLittle blue or red triangles in\nthe elements will remind you.");
