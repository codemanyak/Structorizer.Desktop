--- conflicted
+++ resolved
@@ -130,12 +130,9 @@
  *      Kay Gürtzig     2021-03-03      Issue #954: Modified behaviour of "Clear all Breakpoints" button
  *      Kay Gürtzig     2021-04-15      Enh. #967: menu item menuDiagramARM as introduced by A. Simonetta disabled 
  *      Kay Gürtzig     2021-10-05      Enh. #992: Messages for new Analyser check 30 against bracket faults
-<<<<<<< HEAD
  *      Kay Gürtzig     2021-12-04      Enh. #800: Message for new grammar-based Analyser check 31
-=======
  *      Kay Gürtzig     2023-10-06      Issue #311: Parts of the "Diagram" menu moved to a new "View" menu
  *      Kay Gürtzig     2023-10-13      Issue #980: New messages for declaration syntax check (error31_*) 
->>>>>>> c9691ccb
  *
  ******************************************************************************************************
  *
@@ -629,11 +626,7 @@
 	public static final LangTextHolder error24_1 = new LangTextHolder("Type definition in (composed) line % is malformed.");
 	public static final LangTextHolder error24_2 = new LangTextHolder("Type name «%» is illegal or colliding with another identifier.");
 	public static final LangTextHolder error24_3 = new LangTextHolder("Component name «%» is illegal or duplicate.");
-<<<<<<< HEAD
-	public static final LangTextHolder error24_4 = new LangTextHolder("Type of component «%» is undefined or unknown.");
-=======
 	public static final LangTextHolder error24_4 = new LangTextHolder("Underlying type «%» is undefined or unknown.");
->>>>>>> c9691ccb
 	public static final LangTextHolder error24_5 = new LangTextHolder("There is no defined record type «%»!");
 	public static final LangTextHolder error24_6 = new LangTextHolder("Record component «%» will not be modified/initialized!");
 	public static final LangTextHolder error24_7 = new LangTextHolder("Record type «%1» hasn't got a component «%2»!");
@@ -670,11 +663,6 @@
 	public static final LangTextHolder error30_2 = new LangTextHolder("There is at least one more closing '%1' than opening brackets in line %2!");
 	public static final LangTextHolder error30_3 = new LangTextHolder("There is a closing '%1' where '%3' is expected in line %2!");
 	// END KGU#992 2021-10-05
-<<<<<<< HEAD
-	// START KGU#790 2021-12-04: Enh. #800 Grammar-based syntax check
-	public static final LangTextHolder error31 = new LangTextHolder("Unexpected token in line %1: %2");
-	// END KGU#790 2021-12-04
-=======
 	// START KGU#1089 2023-10-13: Issue #980 Variable declaration check
 	public static final LangTextHolder error31_1 = new LangTextHolder("A declaration starting with «%1» must contain a symbol «%2», followed be a type specification!");
 	public static final LangTextHolder error31_2 = new LangTextHolder("Unexpected character sequence «%» in the list of declared variables!");
@@ -683,7 +671,9 @@
 	public static final LangTextHolder error31_5 = new LangTextHolder("For an initialization, the declaration list must contain exactly ONE variable, not %!");
 	public static final LangTextHolder error31_6 = new LangTextHolder("Anonymous type construction «%» is illegal here!");
 	// END KGU#1089 2023-10-13
->>>>>>> c9691ccb
+	// START KGU#790 2021-12-04: Enh. #800 Grammar-based syntax check
+	public static final LangTextHolder error32 = new LangTextHolder("Unexpected token in line %1: %2");
+	// END KGU#790 2021-12-04
 	// START KGU#459 2017-11-14: Enh. #459
 	public static final LangTextHolder msgGuidedTours = new LangTextHolder("You activated guided tours.\n\nWatch out for recommendations\nor instructions\nin the bottom text pane\n(Analyser report list)."
 			+ "\nLittle blue or red triangles in\nthe elements will remind you.");
