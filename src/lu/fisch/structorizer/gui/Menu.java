--- conflicted
+++ resolved
@@ -2255,13 +2255,8 @@
 	public static String[] getLocalizedMenuPath(String[] menuItemKeys, String[] defaultStrings)
 	{
 		String[] names = new String[menuItemKeys.length];
-<<<<<<< HEAD
 		Locale locale = Locales.getLoadedLocale(true);
-=======
-		String localeName = Locales.getInstance().getLoadedLocaleName();
-		Locale locale = Locales.getInstance().getLocale(localeName);
 		Locale locale0 = null;
->>>>>>> 1e6f7683
 		if (locale != null) {
 			for (int i = 0; i < menuItemKeys.length; i++) {
 				String text = locale.getValue("Structorizer", "Menu." + menuItemKeys[i] + ".text");
