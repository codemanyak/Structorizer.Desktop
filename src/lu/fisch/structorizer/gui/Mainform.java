/*
    Structorizer
    A little tool which you can use to create Nassi-Schneiderman Diagrams (NSD)

    Copyright (C) 2009  Bob Fisch

    This program is free software: you can redistribute it and/or modify
    it under the terms of the GNU General Public License as published by
    the Free Software Foundation, either version 3 of the License, or any
    later version.

    This program is distributed in the hope that it will be useful,
    but WITHOUT ANY WARRANTY; without even the implied warranty of
    MERCHANTABILITY or FITNESS FOR A PARTICULAR PURPOSE.  See the
    GNU General Public License for more details.

    You should have received a copy of the GNU General Public License
    along with this program.  If not, see <http://www.gnu.org/licenses/>.
*/

package lu.fisch.structorizer.gui;

/******************************************************************************************************
 *
 *      Author:         Bob Fisch
 *
 *      Description:    This is the main application form.
 *
 ******************************************************************************************************
 *
 *      Revision List
 *
 *      Author          Date			Description
 *      ------			----			-----------
 *      Bob Fisch       2007.12.11      First Issue
 *      Kay Gürtzig     2015.10.18      Methods getRoot(), setRoot() introduced to ease Arranger handling (KGU#48)
 *      Kay Gürtzig     2015.10.30      Issue #6 fixed properly (see comment)
 *      Kay Gürtzig     2015.11.03      check_14 property added (For loop enhancement, #10 = KGU#3)
 *      Kay Gürtzig     2015.11.10      Issues #6 and #16 fixed by appropriate default window behaviour
 *      Kay Gürtzig     2015.11.14      Yet another improved approach to #6 / #16: see comment
<<<<<<< HEAD
 *      Kay Gürtzig     2015.11.24      KGU#88: The decision according to #6 / #16 is now returned on setRoot()
 *      Kay Gürtzig     2015.11.28      KGU#2/KGU#78/KGU#47: New checks 15, 16, and 17 registered for loading
=======
 *      Kay Gürtzig     2015.12.04      KGU#95: Bugfix #42 - wrong default current directory mended
>>>>>>> 5db801f3
 *
 ******************************************************************************************************
 *
 *      Comment:		/
 *      2015.11.14 New approach to solve the Window Closing problem (Kay Gürtzig, #6 = KGU#49 / #16 = KGU#66)
 *      - A new boolean field isStandalone (addressed by a new parameterized constructor) is introduced in
 *        order to decide whether to exit or only to dispose on Window Closing event. So if the Mainform is
 *        opened as a dependent frame, it should be opened as new Mainform(false) from now on. In this case
 *        it will only dispose when closing, otherwise it will exit. 
 *      2015.11.10 Window Closing problem (Kay Gürtzig, KGU#49/KGU#66)
 *      - Issues #6/#16 hadn't been solved in the intended way since the default action had still been
 *        EXIT_ON_CLOSE instead of just disposing.
 *      2015.10.30 (Kay Gürtzig)
 *      - if on closing the window the user cancels an option dialog asking him or her whether or not to save
 *        the diagram changes then the Mainform is to be prevented from closing. If the Mainform runs as
 *        a thread of the Arranger, however, this might not help a lot because it is going to be killed
 *        anyway if the Arranger was pushing the event.
 *
 ******************************************************************************************************///

import java.io.*;

import java.awt.*;
import java.awt.event.*;


import javax.swing.*;

import lu.fisch.structorizer.io.*;
import lu.fisch.structorizer.parsers.*;
import lu.fisch.structorizer.elements.*;

public class Mainform  extends JFrame implements NSDController
{
	public Diagram diagram = null;
	private Menu menu = null;
	private Editor editor = null;
	
	private String lang = "en.txt";
	private String laf = null;
	
	// START KGU#49/KGU#66 2015-11-14: This decides whether to exit or just to dispose when being closed
	private boolean isStandalone = true;	// The default is to exit...
	// END KGU#49/KGU#66 2015-11-14
		
	/******************************
 	 * Setup the Mainform
	 ******************************/
	private void create()
	{
		Ini.getInstance();
		/*
		try {
			ClassPathHacker.addFile("Structorizer.app/Contents/Resources/Java/quaqua-filechooser-only.jar");
			UIManager.setLookAndFeel(
									 "ch.randelshofer.quaqua.QuaquaLookAndFeel"
									 );
		} catch (Exception e) {
			System.out.println(e.getMessage());
		}*/
		
		/******************************
		 * Load values from INI
		 ******************************/
		loadFromINI();
		
		/******************************
		 * Some JFrame specific things
		 ******************************/
		// set window title
		setTitle("Structorizer");
		// set layout (OS default)
		setLayout(null);
		// set windows size
		//setSize(550, 550);
		// show form
		setVisible(true);
		// set action to perform if closed
		setDefaultCloseOperation(JFrame.EXIT_ON_CLOSE);
		
		// set icon depending on OS ;-)
		String os = System.getProperty("os.name").toLowerCase();
		setIconImage(IconLoader.ico074.getImage());
		if (os.indexOf("windows") != -1) 
		{
			setIconImage(IconLoader.ico074.getImage());
		} 
		else if (os.indexOf("mac") != -1) 
		{
			setIconImage(IconLoader.icoNSD.getImage());
		}
		
		/******************************
		 * Setup the editor
		 ******************************/
		editor = new Editor(this);
		// get reference tot he diagram
		diagram = getEditor().diagram;
		Container container = getContentPane();
                container.setLayout(new BorderLayout());
		container.add(getEditor(),BorderLayout.CENTER);
		
		/******************************
		 * Setup the menu
		 ******************************/
		menu = new Menu(diagram,this);
		setJMenuBar(menu);		
				
		/******************************
		 * Update the buttons and menu
		 ******************************/
		doButtons();
		
		/******************************
		 * Set onClose event
		 ******************************/
		setDefaultCloseOperation(JFrame.DO_NOTHING_ON_CLOSE);
		addWindowListener(new WindowAdapter() 
		{
			@Override
			public void windowClosing(WindowEvent e) 
			{
				if (diagram.saveNSD(true))
				{
					saveToINI();
					// START KGU#49/KGU#66 (#6/#16) 2015-11-14: only EXIT if there are no owners
					if (isStandalone)
						System.exit(0);	// This kills all related frames and threads as well!
					else
						dispose();
					// END KGU#49/KGU#66 (#6/#16) 2015-11-14
				}
			}
			
			@Override
			public void windowOpened(WindowEvent e) 
			{  
				//editor.componentResized(null);
				//editor.revalidate();
				//repaint();
			}
			
			@Override
			public void windowActivated(WindowEvent e)
			{  
				//editor.componentResized(null);
				//editor.revalidate();
				//repaint();
        		}

			@Override
			public void windowGainedFocus(WindowEvent e) 
			{  
				//editor.componentResized(null);
				//editor.revalidate();
				//repaint();
			}  
		}); 

		/******************************
		 * Load values from INI
		 ******************************/
		loadFromINI();
		setLang(lang);
		
		/******************************
		 * Resize the toolbar
		 ******************************/
		//editor.componentResized(null);
		getEditor().revalidate();
		repaint();
        getEditor().diagram.redraw();
	}
	

	/******************************
	 * Load & save INI-file
	 ******************************/
	public void loadFromINI()
	{
		try
		{
			Ini ini = Ini.getInstance();
			ini.load();
			ini.load();

			double scaleFactor = Double.valueOf(ini.getProperty("scaleFactor","1")).intValue();
                        IconLoader.setScaleFactor(scaleFactor);
			
                        // position
			int top = Integer.valueOf(ini.getProperty("Top","0")).intValue();
			int left = Integer.valueOf(ini.getProperty("Left","0")).intValue();
			int width = Integer.valueOf(ini.getProperty("Width","750")).intValue();
			int height = Integer.valueOf(ini.getProperty("Height","550")).intValue();

                        // reset do defaults if wrong values
                        if (top<0) top=0;
                        if (left<0) left=0;
                        if (width<=0) width=750;
                        if (height<=0) height=550;

			// language	
			lang=ini.getProperty("Lang","en.txt");
                        setLang(lang);
                        
                        // colors
                        Element.loadFromINI();
                        updateColors();
                        
                        // parser
                        D7Parser.loadFromINI();

			// look & feel
			laf=ini.getProperty("laf","Mac OS X");
			setLookAndFeel(laf);
			
			// size
			setPreferredSize(new Dimension(width,height));
			setSize(width,height);
			setLocation(new Point(top,left));
			validate();

			if(diagram!=null) 
			{
				// current directory
				// START KGU#95 2015-12-04: Fix #42 Don't propose the System root but the user home
				//diagram.currentDirectory = new File(ini.getProperty("currentDirectory", System.getProperty("file.separator")));
				diagram.currentDirectory = new File(ini.getProperty("currentDirectory", System.getProperty("user.home")));
				// END KGU#95 2015-12-04
				
				// din
				if (ini.getProperty("DIN","0").equals("1")) // default = 0
				{
					diagram.setDIN();
				}
				// comments
				if (ini.getProperty("showComments","1").equals("0")) // default = 1
				{
					diagram.setComments(false);
				}
				if (ini.getProperty("switchTextComments","0").equals("1")) // default = 0
				{
					diagram.setToggleTC(true);
				}
				// comments
				if (ini.getProperty("varHightlight","1").equals("1")) // default = 0
				{
					diagram.setHightlightVars(true);
				}
				// analyser
                /*
				if (ini.getProperty("analyser","0").equals("0")) // default = 0
				{
					diagram.setAnalyser(false);
				}
                 * */
			}
			
			// recent files
			try
			{	
				if(diagram!=null)
				{
					for(int i=9;i>=0;i--)
					{
						if(ini.keySet().contains("recent"+i))
						{
							if(!ini.getProperty("recent"+i,"").trim().equals(""))
							{
								diagram.addRecentFile(ini.getProperty("recent"+i,""),false);
							}
						}
					}
				}
			}
			catch(Exception e)
			{
				e.printStackTrace();
				System.out.println(e.getMessage());
			}
			
			// analyser (see also Root.saveToIni())
			Root.check1 = ini.getProperty("check1","1").equals("1");
			Root.check2 = ini.getProperty("check2","1").equals("1");
			Root.check3 = ini.getProperty("check3","1").equals("1");
			Root.check4 = ini.getProperty("check4","1").equals("1");
			Root.check5 = ini.getProperty("check5","1").equals("1");
			Root.check6 = ini.getProperty("check6","1").equals("1");
			Root.check7 = ini.getProperty("check7","1").equals("1");
			Root.check8 = ini.getProperty("check8","1").equals("1");
			Root.check9 = ini.getProperty("check9","1").equals("1");
			Root.check10 = ini.getProperty("check10","1").equals("1");
			Root.check11 = ini.getProperty("check11","1").equals("1");
			Root.check12 = ini.getProperty("check12","1").equals("1");
			Root.check13 = ini.getProperty("check13","1").equals("1");
			// START KGU#3 2015-11-03: New check for enhanced FOR loops
			Root.check14 = ini.getProperty("check14","1").equals("1");
			// END KGU#3 2015-11-03
			// START KGU#2/KGU#78 2015-11-28: New checks for CALL and JUMP elements
			Root.check15 = ini.getProperty("check15","1").equals("1");
			Root.check16 = ini.getProperty("check16","1").equals("1");
			Root.check17 = ini.getProperty("check17","1").equals("1");
			// END KGU#2/KGU#78 2015-11-28

			
			doButtons();
		}
		catch (Exception e) 
		{
			e.printStackTrace();
			System.out.println(e);

			setPreferredSize(new Dimension(500,500));
			setSize(500,500);
			setLocation(new Point(0,0));
			validate();
		}
	}

	public void saveToINI()
	{
		try
		{
			Ini ini = Ini.getInstance();
			ini.load();

			// position
			ini.setProperty("Top",Integer.toString(getLocationOnScreen().x));
			ini.setProperty("Left",Integer.toString(getLocationOnScreen().y));
			ini.setProperty("Width",Integer.toString(getWidth()));
			ini.setProperty("Height",Integer.toString(getHeight()));

			// current directory
			if(diagram!=null)
			{
				if(diagram.currentDirectory!=null)
				{
					ini.setProperty("currentDirectory",diagram.currentDirectory.getAbsolutePath());
				}
			}
			
			// language
			ini.setProperty("Lang",lang);
			
			// DIN, comments
			ini.setProperty("DIN",(Element.E_DIN?"1":"0"));
			ini.setProperty("showComments",(Element.E_SHOWCOMMENTS?"1":"0"));
			ini.setProperty("switchTextComments",(Element.E_TOGGLETC?"1":"0"));
			ini.setProperty("varHightlight",(Element.E_VARHIGHLIGHT?"1":"0"));
			//ini.setProperty("analyser",(Element.E_ANALYSER?"1":"0"));
			
			// look and feel
			if(laf!=null)
			{
				ini.setProperty("laf", laf);
			}
			
			// recent files
			if(diagram!=null)
			{
				if(diagram.recentFiles.size()!=0)
				{
					for(int i=0;i<diagram.recentFiles.size();i++)
					{
						//System.out.println(i);
						ini.setProperty("recent"+String.valueOf(i),(String) diagram.recentFiles.get(i));
					} 
				}
			}
			
			ini.save();
		}
		catch (Exception e) 
		{
			e.printStackTrace();
			System.out.println(e.getMessage());
		}
	}
	
	/******************************
	 * This method dispatches the
	 * command to all sublisteners
	 ******************************/
	public void doButtons()
	{
		if(menu!=null)
		{
			menu.doButtonsLocal();
		}
		
		if (getEditor()!=null)
		{
			getEditor().doButtonsLocal();
		}
		
		doButtonsLocal();
	}
	
	public String getLookAndFeel()
	{
		return laf;
	}
	
	public void setLookAndFeel(String _laf)
	{
		if(_laf!=null)
		{
			//System.out.println("Setting: "+_laf);
			laf=_laf;
			
			UIManager.LookAndFeelInfo plafs[] = UIManager.getInstalledLookAndFeels();
			for(int j = 0; j < plafs.length; ++j)
			{
				//System.out.println("Listing: "+plafs[j].getName());
				if(_laf.equals(plafs[j].getName()))
				{
					//System.out.println("Found: "+plafs[j].getName());
					try
					{
						UIManager.setLookAndFeel(plafs[j].getClassName());
						SwingUtilities.updateComponentTreeUI(this);
					}
					catch (Exception e)
					{
						// show error
						JOptionPane.showOptionDialog(null,e.getMessage(),
													 "Error ...",
													 JOptionPane.OK_OPTION,JOptionPane.ERROR_MESSAGE,null,null,null);
					}
				}
			}
		}
	}
	
	public void setLang(String _langfile)
	{
		lang=_langfile;
		
		if(menu!=null)
		{
			menu.setLangLocal(_langfile);
		}
		
		if (getEditor()!=null)
		{
			getEditor().setLangLocal(_langfile);
		}
	}
	
    public void setLangLocal(String _langfile) {}

    public String getLang()
    {
            return lang;
    }

    public void savePreferences()
    {
            //System.out.println("Saving");
            saveToINI();
            D7Parser.saveToINI();
            Element.saveToINI();
            Root.saveToINI();
    }

    /******************************
     * Local listener (empty)
     ******************************/
    public void doButtonsLocal()
    {
        boolean done=false;
        if (diagram != null)
        {
        	Root root = diagram.getRoot();
        	if (root != null && root.filename != null && !root.filename.isEmpty())
        	{
        		File f = new File(root.filename);
        		this.setTitle("Structorizer - " + f.getName());
        		done = true;
        	}
        }
        if (!done) this.setTitle("Structorizer");
    }

    public void updateColors() 
    {
        if(editor!=null)
            editor.updateColors();
    }
		
    /******************************
     * Constructor
     ******************************/
    // START KGU#49/KGU#66 2015-11-14: We want to distinguish whether we may exit on close
//    public Mainform()
//    {
//        super();
//        create();
//    }

    public Mainform()
    {
    	this(true);
    }
    
    public Mainform(boolean standalone)
    {
        super();
        this.isStandalone = standalone;
        create();
    }
    // END KGU#49/KGU#66

    /**
     * @return the editor
     */
    public Editor getEditor()
    {
        return editor;
    }

    public JFrame getFrame()
    {
        return this;
    }
    
    public Root getRoot()
    {
    	if (this.diagram == null)
    		return null;
    	
    	return this.diagram.getRoot();
    }
    
    public boolean setRoot(Root root)
    {
    	boolean done = false;
    	if (this.diagram != null)	// May look somewhat paranoid, but diagram is public...
    	{
    		// KGU#88: We now reflect if the user refuses to override the former diagram
    		done = this.diagram.setRoot(root);
    	}
    	return done;
    }
	
}<|MERGE_RESOLUTION|>--- conflicted
+++ resolved
@@ -38,13 +38,8 @@
  *      Kay Gürtzig     2015.11.03      check_14 property added (For loop enhancement, #10 = KGU#3)
  *      Kay Gürtzig     2015.11.10      Issues #6 and #16 fixed by appropriate default window behaviour
  *      Kay Gürtzig     2015.11.14      Yet another improved approach to #6 / #16: see comment
-<<<<<<< HEAD
  *      Kay Gürtzig     2015.11.24      KGU#88: The decision according to #6 / #16 is now returned on setRoot()
- *      Kay Gürtzig     2015.11.28      KGU#2/KGU#78/KGU#47: New checks 15, 16, and 17 registered for loading
-=======
- *      Kay Gürtzig     2015.12.04      KGU#95: Bugfix #42 - wrong default current directory mended
->>>>>>> 5db801f3
- *
+ *      Kay Gürtzig     2015.11.28      KGU#2/KGU#78/KGU#47: New checks 15, 16, a *      Kay Gürtzig     2015.12.04      KGU#95: Bugfix #42 - wrong default current directory mended *
  ******************************************************************************************************
  *
  *      Comment:		/
