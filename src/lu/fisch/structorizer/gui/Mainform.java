/*
    Structorizer
    A little tool which you can use to create Nassi-Shneiderman Diagrams (NSD)

    Copyright (C) 2009  Bob Fisch

    This program is free software: you can redistribute it and/or modify
    it under the terms of the GNU General Public License as published by
    the Free Software Foundation, either version 3 of the License, or any
    later version.

    This program is distributed in the hope that it will be useful,
    but WITHOUT ANY WARRANTY; without even the implied warranty of
    MERCHANTABILITY or FITNESS FOR A PARTICULAR PURPOSE.  See the
    GNU General Public License for more details.

    You should have received a copy of the GNU General Public License
    along with this program.  If not, see <http://www.gnu.org/licenses/>.
*/

package lu.fisch.structorizer.gui;

/******************************************************************************************************
 *
 *      Author:         Bob Fisch
 *
 *      Description:    This is the main application form.
 *
 ******************************************************************************************************
 *
 *      Revision List
 *
 *      Author          Date            Description
 *      ------          ----            -----------
 *      Bob Fisch       2007-12-11      First Issue
 *      Kay Gürtzig     2015-10-18      Methods getRoot(), setRoot() introduced to ease Arranger handling (KGU#48)
 *      Kay Gürtzig     2015-10-30      Issue #6 fixed properly (see comment)
 *      Kay Gürtzig     2015-11-03      check_14 property added (For loop enhancement, #10 = KGU#3)
 *      Kay Gürtzig     2015-11-10      Issues #6 and #16 fixed by appropriate default window behaviour
 *      Kay Gürtzig     2015-11-14      Yet another improved approach to #6 / #16: see comment
 *      Kay Gürtzig     2015-11-24      KGU#88: The decision according to #6 / #16 is now returned on setRoot()
 *      Kay Gürtzig     2015-11-28      KGU#2/KGU#78/KGU#47: New checks 15, 16, and 17 registered for loading
 *      Kay Gürtzig     2015-12-04      KGU#95: Bugfix #42 - wrong default current directory mended
 *      Kay Gürtzig     2016-01-04      KGU#123: Bugfix #65 / Enh. #87 - New Ini property: mouse wheel mode
 *      Kay Gürtzig     2016-03-16      KGU#157: Bugfix #132 - Don't allow to close without having stopped Executor
 *      Kay Gürtzig     2016-03-18      KGU#89: Localization of Executor Control supported 
 *      Kay Gürtzig     2016-07-03      KGU#202: Localization of Arranger Surface supported
 *      Kay Gürtzig     2016-07-25      Issues #201, #202: Look-and-Feel propagation to Arranger and Executor
 *      Kay Gürtzig     2016-08-01      Enh. #128: new mode "Comments plus text" associated to Ini file
 *      Kay Gürtzig     2016-08-08      Issues #220, #224: Look-and Feel updates for Executor and Translator
 *      Kay Gürtzig     2016-09-09      Locales backwards compatibility precaution for release 3.25 in loadFromIni()
 *      Kay Gürtzig     2016-10-11      Enh. #267: New method updateAnalysis() introduced
 *      Kay Gürtzig     2016-11-01      Issue #81: Scale factor from Ini also applied to fonts
 *      Kay Gürtzig     2016-11-09      Issue #81: Scale factor no longer rounded except for icons, ensured to be >= 1
 *      Kay Gürtzig     2016-12-02      Enh. #300: Notification of disabled version retrieval or new versions
 *      Kay Gürtzig     2016-12-12      Enh. #305: API enhanced to support the Arranger Root index view
 *      Kay Gürtzig     2016-12-15      Enh. #310: New options for saving diagrams added
 *      Kay Gürtzig     2017-01-04      KGU#49: Closing a stand-alone instance now effectively warns Arranger
 *      Kay Gürtzig     2017-01-06      Issue #312: Measure against lost focus on start.
 *      Kay Gürtzig     2017-01-07      Enh. #101: Modified title string for dependent instances
 *      Kay Gürtzig     2017-01-15      Enh. #333: New potential preference "unicodeCompOps" added to Ini
 *      Kay Gürtzig     2017-02-03      Issue #340: Redundant calls of setLocale dropped
 *      Kay Gürtzig     2017-03-15      Enh. #300: turned retrieveVersion to static
 *      Kay Gürtzig     2017-10-06      Enh. #430: InputBox.FONT_SIZE now addressed in loadFromIni(), saveToIni()
 *      Kay Gürtzig     2017-11-05      Issue #452: Differentiated initial setting for Analyser preferences
 *      Kay Gürtzig     2017-11-06      Issue #455: Drastic measures against races on startup.
 *      Kay Gürtzig     2017-11-14      Bugfix #465: invokeAndWait must be suppressed if not standalone
 *      Kay Gürtzig     2018-01-21      Enh. #490: DiagramController aliases saved and loaded to/from Ini
 *                                      Issue #455: Multiple redrawing of diagram avoided in loadFromIni().
 *      Kay Gürtzig     2018-02-09      Bugfix #507 had revealed an event queue issue in loadFromIni() on
 *                                      loading  preferences from explicitly chosen ini file. This is fixed now
 *      Kay Gürtzig     2018-06-25      Issue #551.1: The msgUpdateInfoHint shouldn't be given on webstart
 *      Kay Gürtzig     2018-07-09      Bugfix #555: Failing restoration of the previous comment popup status
 *      Kay Gürtzig     2018-09-10      Issue #508: New option Element.E_PADDING_FIX in load/save INI
 *      Kay Gürtzig     2018-10-06      Issue #552: No need for serial action on closing if Arranger
 *                                      doesn't hold dirty diagrams
 *      Kay Gürtzig     2018-10-28      Enh. #419: loadFromIni() decomposed (diagram-related parts delegated)
 *      Kay Gürtzig     2018-12-21      Enh. #655 signature and semantics of method routinePoolChanged adapted 
 *      Kay Gürtzig     2019-01-17      Issue #664: Workaround for ambiguous canceling in AUTO_SAVE_ON_CLOSE mode
 *      Kay Gürtzig     2019-02-16      Enh. #682: Extended welcome menu with language choice
 *      Kay Gürtzig     2019-02-20      Issue #686: Improved the detection of the current Look and Feel
 *      Kay Gürtzig     2019-03-21      Enh. #707: Configurations for filename proposals
 *      Kay Gürtzig     2019-03-27      Enh. #717: Loading/saving of Element.E_WHEEL_SCROLL_UNIT
 *      Kay Gürtzig     2019-07-28      Issue KGU#715: isWebStart renamed to isAutoUpdating
 *      Kay Gürtzig     2019-08-03      Issue #733 Selective property export mechanism implemented.
 *      Bob Fisch       2019-08-04      Issue #537: OSXAdapter stuff introduced
 *      Kay Gürtzig     2019-09-10      Bugfix #744: OSX file handler hadn't been configured
 *      Kay Gürtzig     2019-09-16      #744 workaround: file open queue on startup for OS X
 *      Kay Gürtzig     2019-09-19      Bugfix #744: OSX configuration order changed: file handler first
 *      Kay Gürtzig     2019-09-20      Issue #463: Startup and shutdown/dispose log entries now with version number
 *      Kay Gürtzig     2019-10-07      Error message fallback for cases of empty exception text ensured (KGU#747)
 *      Kay Gürtzig     2020-02-04      Bugfix #805: Have ini saved recent property changes in create() before loading from ini
 *      Bob Fisch       2020-05-25      New "restricted" flag to suppress GUI elements offering code import/export
 *      Kay Gürtzig     2020-06-03      Bugfix #868: mends implementation defects in Bob's most recent change
 *      Kay Gürtzig     2020-06-06      Issue #870: restricted mode now set from predominant ini file instead of command line
<<<<<<< HEAD
 *      Kay Gürtzig     2020-08-12      Issue #800: CodeParser references replaced by Syntax
=======
 *      Kay Gürtzig     2020-10-17      Enh. #872: New Ini property "showOpsLikeC"
 *      Kay Gürtzig     2020-10-18      Bugfix #876: Defective saving and loading of (partial) Ini files mended
 *                                      several public comments added. 
>>>>>>> b00b0fc6
 *
 ******************************************************************************************************
 *
 *      Comment:		/
 *      2017-11-06 Drastic measures against races on start
 *      - If opened stand-alone (i.e. unless being opened from Arranger), races on startup of caused lots
 *        of NullPointerExceptions in the background and a diagram initially to be loaded looking contorted
 *        and bizarrely prolonged. So the steps on creation where put in invokeAndWait blocks.
 *      2015-11-14 New approach to solve the Window Closing problem (Kay Gürtzig, #6 = KGU#49 / #16 = KGU#66)
 *      - A new boolean field isStandalone (addressed by a new parameterized constructor) is introduced in
 *        order to decide whether to exit or only to dispose on Window Closing event. So if the Mainform is
 *        opened as a dependent frame, it should be opened as new Mainform(false) from now on. In this case
 *        it will only dispose when closing, otherwise it will exit. 
 *      2015-11-10 Window Closing problem (Kay Gürtzig, KGU#49/KGU#66)
 *      - Issues #6/#16 hadn't been solved in the intended way since the default action had still been
 *        EXIT_ON_CLOSE instead of just disposing.
 *      2015-10-30 (Kay Gürtzig)
 *      - if on closing the window the user cancels an option dialog asking him or her whether or not to save
 *        the diagram changes then the Mainform is to be prevented from closing. If the Mainform runs as
 *        a thread of the Arranger, however, this might not help a lot because it is going to be killed
 *        anyway if the Arranger was pushing the event.
 *
 ******************************************************************************************************///

import java.io.*;
import java.lang.reflect.InvocationTargetException;
import java.util.LinkedList;
import java.util.Map.Entry;
import java.util.logging.Level;
import java.util.logging.Logger;
import java.awt.*;
import java.awt.event.*;

import javax.swing.*;

import lu.fisch.structorizer.io.*;
import lu.fisch.structorizer.locales.Translator;
import lu.fisch.structorizer.parsers.*;
import lu.fisch.structorizer.syntax.Syntax;
import lu.fisch.turtle.TurtleBox;
import lu.fisch.diagrcontrol.DiagramController;
import lu.fisch.structorizer.archivar.IRoutinePool;
import lu.fisch.structorizer.archivar.IRoutinePoolListener;
import lu.fisch.structorizer.arranger.Arranger;
import lu.fisch.structorizer.elements.*;
import lu.fisch.structorizer.executor.Executor;
import lu.fisch.structorizer.locales.LangFrame;
import lu.fisch.structorizer.locales.Locales;

@SuppressWarnings("serial")
public class Mainform  extends LangFrame implements NSDController, IRoutinePoolListener
{
	// START KGU#484 2018-03-22: Issue #463
	public static final Logger logger = Logger.getLogger(Mainform.class.getName());
	// END KGU#484 2018-03-22
	public Diagram diagram = null;
	private Menu menu = null;
	private Editor editor = null;
	
	private String laf = null;
	// START KGU#300 2016-12-02: Enh. #300
	// The version for which information about update retrieval was last suppressed
	private String suppressUpdateHint = "";
	// END KGU#300 2016-12-02
	// START KGU#287 2017-01-11: Issue #81/#330
	private String preselectedScaleFactor = null;
	// END KGU#287 2017-01-11
	
	// START KGU#49/KGU#66 2015-11-14: This decides whether to exit or just to dispose when being closed
	private boolean isStandalone = true;	// The default is to exit...
	// END KGU#49/KGU#66 2015-11-14
	// START KGU#461/KGU#491 2018-02-09: Bugfix #455/#465/#507: We got into trouble on reloading the preferences
	private boolean isStartingUp = true;
	// END KGU#461/KGU#491 2018-02-09
	// START KGU#724 2019-09-16: Bugfix #744 Open file event queue for OS X
	public LinkedList<String> filesToOpen = null;
	// END KGU#724 2019-09-16
	
	// START KGU 2016-01-10: Enhancement #101: Show version number and stand-alone status in title
	private String titleString = "Structorizer " + Element.E_VERSION;
	// END KGU 2016-01-10
	// START KGU#326 2017-01-07: Enh. #101 - count the instances (for the title string)
	private static int instanceCount = 0;
	private int instanceNo;
	// END KGU#326 #2017-01-07
	// START KGU#456 2017-11-05: Enh. #452
	/** Indicates whether Structorizer may have been started the first time */
	boolean isNew = false;
	// END KGU#456 2017-11-05
	// START KGU#532 2018-06-25: To be able to suppress version hints on webstart (doesn't make sense)
	public boolean isAutoUpdating = false;
	// END KGU#532 2018-06-25
	
	// START KGU#655 2019-02-16: Enhanced welcome menu
	private JOptionPane panWelcome = null;
	private JTextArea txtWelcome1 = null, txtWelcome2 = null;
	private JToggleButton[] btnLangs = null;
	// END KGU#655 2019-02-16
	
	// START BOB 2020-05-25: restricted mode
	// START KGU#868 2020-06-03: Bugfix #868 this must be static
	//private boolean restricted = false;
	private static boolean noExportImport = false;	// If true then code import/export gets disabled
	// END KGU#868 2020-06-03
	// END BOB 2020-05-25
		
	/******************************
 	 * Setup the Mainform
	 ******************************/
	private void create()
	{
		// START KGU#456 2017-11-05: Enh. #452
		//Ini.getInstance();
		isNew = Ini.getInstance().wasFirstStart();
		// END KGU#456 2017-11-05
		/*
		try {
			ClassPathHacker.addFile("Structorizer.app/Contents/Resources/Java/quaqua-filechooser-only.jar");
			UIManager.setLookAndFeel(
					"ch.randelshofer.quaqua.QuaquaLookAndFeel"
					);
		} catch (Exception e) {
			System.out.println(e.getMessage());
		}/**/

		/******************************
		 * Load values from INI
		 ******************************/
		// START KGU#792 2020-02-04: Bugfix #805
		if (!this.isStandalone && Ini.getInstance().hasUnsavedChanges()) {
			try {
				Ini.getInstance().save();
			} catch (IOException ex) {
				logger.log(Level.WARNING, "Ini", ex);
			}
		}
		// END KGU#792 2020-02-04
		// This is required at an early moment e.g. to ensure correct scaling etc.
		// But it doesn't reach components like Editor, Menu and Diagram, which are
		// created later
		loadFromINI();

		/******************************
		 * Some JFrame specific things
		 ******************************/
		// set window title
		// START KGU 2016-01-10: Enhancement #101 - show version number and standalone status
		//setTitle("Structorizer");
		// START KGU#326 2017-01-07: Enh. #101 improved title information
		//if (!this.isStandalone) titleString = "(" + titleString + ")";
		if (!this.isStandalone) titleString = "[" + this.instanceNo + "] " + titleString;
		// END KGU#326 2017-01-07
		setTitle(titleString);
		// END KGU 2016-01-10
		// set layout (OS default)
		setLayout(null);
		// set windows size
		//setSize(550, 550);
		// show form
		setVisible(true);
		// set action to perform if closed
		setDefaultCloseOperation(JFrame.EXIT_ON_CLOSE);

		// set icon depending on OS ;-)
		String os = System.getProperty("os.name").toLowerCase();
		setIconImage(IconLoader.getIcon(0).getImage());
		if (os.contains("windows")) 
		{
			setIconImage(IconLoader.getIcon(0).getImage());
		} 
		else if (os.contains("mac")) 
		{
			setIconImage(IconLoader.icoNSD.getImage());
		}

		/******************************
		 * Setup the editor
		 ******************************/
		//System.out.println("* Setup the editor ...");
		if (this.isStandalone) {	// KGU#461 2017-11-14: Bugfix #455/#465
			try {
				EventQueue.invokeAndWait(new Runnable() {
					@Override
					public void run() {
						editor = new Editor(Mainform.this);
					}
				});
			} catch (InvocationTargetException e1) {
				// START KGU#484 2018-04-05: Issue #463
				//e1.printStackTrace();
				logger.log(Level.SEVERE, "Editor creation thread failed.", e1);
				// END KGU#484 2018-04-05
			} catch (InterruptedException e1) {
				// START KGU#484 2018-04-05: Issue #463
				//e1.printStackTrace();
				logger.log(Level.SEVERE, "Editor creation thread failed.", e1);
				// END KGU#484 2018-04-05
			}
		}
		else {
			// Already in an event dispatcher thread
			editor = new Editor(Mainform.this);
		}
		//System.out.println("* editor done.");
		// get reference to the diagram
		diagram = getEditor().diagram;
		Container container = getContentPane();
		container.setLayout(new BorderLayout());
		container.add(getEditor(),BorderLayout.CENTER);

		/******************************
		 * Setup the menu
		 ******************************/
		//System.out.println("* Setup the menu ...");
		if (this.isStandalone) {	// KGU#461 2017-11-14: Bugfix #455/#465
			try {
				EventQueue.invokeAndWait(new Runnable() {
					@Override
					public void run() {
						menu = new Menu(diagram, Mainform.this);
					}
				});
			} catch (InvocationTargetException e1) {
				// START KGU#484 2018-04-05: Issue #463
				//e1.printStackTrace();
				logger.log(Level.SEVERE, "Menu creation thread failed.", e1);
				// END KGU#484 2018-04-05
			} catch (InterruptedException e1) {
				// START KGU#484 2018-04-05: Issue #463
				//e1.printStackTrace();
				logger.log(Level.SEVERE, "Menu creation thread failed.", e1);
				// END KGU#484 2018-04-05
			}
		}
		else {
			menu = new Menu(diagram, Mainform.this);
		}
		//System.out.println("* menu done.");
		setJMenuBar(menu);		

		/******************************
		 * Update the buttons and menu
		 ******************************/
		//System.out.println("* Update the buttons and menu ...");
		if (this.isStandalone) {	// KGU#461 2017-11-14: Bugfix #455/#465
			try {
				EventQueue.invokeAndWait(new Runnable() {
					@Override
					public void run() {
						doButtons();
					}
				});
			} catch (InvocationTargetException e1) {
				// START KGU#484 2018-04-05: Issue #463
				//e1.printStackTrace();
				logger.log(Level.WARNING, "Button update failed.", e1);
				// END KGU#484 2018-04-05
			} catch (InterruptedException e1) {
				// START KGU#484 2018-04-05: Issue #463
				//e1.printStackTrace();
				logger.log(Level.WARNING, "Button update failed.", e1);
				// END KGU#484 2018-04-05
			}
		}
		else {
			doButtons();
		}
		//System.out.println("* Buttons and menu done.");
		
		// START KGU#868 2020-06-03: Bugfix #868 - suppress code export/import items if requested
		if (noExportImport) {
			this.hideExportImport();
		}
		// END KGU#868 2020-06-03

		/******************************
		 * Set onClose event
		 ******************************/
		setDefaultCloseOperation(JFrame.DO_NOTHING_ON_CLOSE);
		addWindowListener(new WindowAdapter() 
		{
			@Override
			public void windowClosing(WindowEvent e) 
			{
				// START KGU#157 2016-03-16: Bugfix #131 Never just close with a running executor!
				if (diagram.getRoot() != null && diagram.getRoot().executed && !isStandalone)
				{
					// This will pop up a dialog to stop the execution
					// By first argument set to null we avoid reopening the Executor Control
					Executor.getInstance(null, null);
					// Since the executor is a concurrent thread and we don't know the decision of
					// the user, we can neither wait nor proceed here. So we just leave.
				}
				else {
					// END KGU#157 2016-03-16
					// START KGU#634 2019-01-17: Issue #664 - diagram and user must be able to decide whether it's crucial
					try {
						diagram.isGoingToClose = true;
						// END KGU#634 2019-01-17
						if (diagram.saveNSD(!Element.E_AUTO_SAVE_ON_CLOSE))
						{
							// START KGU#287 2017-01-11: Issue #81/#330
							if (isStandalone) {
								if (Element.E_NEXT_SCALE_FACTOR <= 0) {	// pathologic value?
									Element.E_NEXT_SCALE_FACTOR = 1.0;
								}
								preselectedScaleFactor = Double.toString(Element.E_NEXT_SCALE_FACTOR);
							}
							// END KGU#287 2017-01-11
							saveToINI();
							// START KGU#49/KGU#66 (#6/#16) 2015-11-14: only EXIT if there are no owners
							if (isStandalone) {
								boolean vetoed = false;
								// START KGU#49 2017-01-04 Care for potential Arranger dependents
								if (Arranger.hasInstance()) {
									Diagram.startSerialMode();
									vetoed = !Arranger.getInstance().windowClosingVetoable(e);
									Diagram.endSerialMode();
								}
								// END KGU#49 2017-01-04
								if (!vetoed) {
									// START KGU#484 2018-03-22: Issue #463 (2019-09-20: version number inserted)
									logger.info("Structorizer " + instanceNo + " (version " + Element.E_VERSION + ") shutting down.");
									// END KGU#484 2018-03-22
									System.exit(0);	// This kills all related frames and threads as well!
								}
							}
							else {
								// START KGU#484 2018-03-22: Issue #463
								logger.info("Structorizer " + instanceNo + " (version " + Element.E_VERSION + ") going to dispose.");
								// END KGU#484 2018-03-22
								dispose();
							}
							// END KGU#49/KGU#66 (#6/#16) 2015-11-14
						}
						// START KGU#634 2019-01-17
					}
					finally {
						diagram.isGoingToClose = false;
					}
					// END KGU#634 2019-01-17
					// START KGU#157 2016-03-16: Bugfix #131 part 2
				}
				// END KGU#157 2016-03-16
			}

			@Override
			public void windowOpened(WindowEvent e) 
			{  
				//editor.componentResized(null);
				//editor.revalidate();
				//repaint();
			}

			@Override
			public void windowActivated(WindowEvent e)
			{
				//editor.componentResized(null);
				//editor.revalidate();
				//repaint();
			}

			@Override
			public void windowGainedFocus(WindowEvent e) 
			{
				//editor.componentResized(null);
				//editor.revalidate();
				//repaint();
			}
		}); 

		/******************************
		 * Load values from INI
		 ******************************/
		// This has to be done a second time now, after all components were put in place
		//System.out.println("* Load from Ini ...");
		loadFromINI();
		//System.out.println("* Load from Ini done.");
		// START KGU#337 2017-02-03: Issue #340 - setLocale has already been done by loadFromIni()
		//Locales.getInstance().setLocale(Locales.getInstance().getLoadedLocaleName());
		// END KGU#337 2017-02-03

		/******************************
		 * Resize the toolbar
		 ******************************/
		//editor.componentResized(null);
		//System.out.println("* Revalidate editor ...");
		if (this.isStandalone) {	// KGU#461 2017-11-14: Bugfix #455/#465
			try {
				EventQueue.invokeAndWait(new Runnable() {
					@Override
					public void run() {
						getEditor().revalidate();
					}
				});
			} catch (InvocationTargetException e1) {
				// START KGU#484 2018-04-05: Issue #463
				//e1.printStackTrace();
				logger.log(Level.WARNING, "Editor revaluation thread failed.", e1);
				// END KGU#484 2018-04-05
			} catch (InterruptedException e1) {
				// START KGU#484 2018-04-05: Issue #463
				//e1.printStackTrace();
				logger.log(Level.WARNING, "Editor revalidation thread failed.", e1);
				// END KGU#484 2018-04-05
			}
		}
		else {
			getEditor().revalidate();
		}
		//System.out.println("* Repaint ...");
		repaint();
		//System.out.println("* Redraw ...");
		//System.out.println("* Revalidate editor ...");
		if (this.isStandalone) {	// KGU#461 2017-11-14: Bugfix #455/#465
			try {
				EventQueue.invokeAndWait(new Runnable() {
					@Override
					public void run() {
						diagram.setInitialized();
					}
				});
			} catch (InvocationTargetException e1) {
				// START KGU#484 2018-04-05: Issue #463
				//e1.printStackTrace();
				logger.log(Level.WARNING, "Diagram initialization failed.", e1);
				// END KGU#484 2018-04-05
			} catch (InterruptedException e1) {
				// START KGU#484 2018-04-05: Issue #463
				//e1.printStackTrace();
				logger.log(Level.WARNING, "Diagram initialization failed.", e1);
				// END KGU#484 2018-04-05
			}
		}
		else {
			diagram.setInitialized();
		}
		// START KGU#305 2016-12-16
		//System.out.println("* Update Arranger index ...");
		if (this.isStandalone) {	// KGU#461 2017-11-14: Bugfix #455/#465
			try {
				EventQueue.invokeAndWait(new Runnable() {
					@Override
					public void run() {
						// START KGU#626 2019-01-01: Enh. #657
						//getEditor().updateArrangerIndex(Arranger.getSortedRoots());
						getEditor().updateArrangerIndex(Arranger.getSortedGroups());
						// END KGU#626 2019-01-01
					}
				});
			} catch (InvocationTargetException e1) {
				// START KGU#484 2018-04-05: Issue #463
				//e1.printStackTrace();
				logger.log(Level.WARNING, "Arranger index update failed.", e1);
				// END KGU#484 2018-04-05
			} catch (InterruptedException e1) {
				// START KGU#484 2018-04-05: Issue #463
				//e1.printStackTrace();
				logger.log(Level.WARNING, "Arranger index update failed.", e1);
				// END KGU#484 2018-04-05
			}
		}
		else {
			// START KGU#626 2019-01-01: Enh. #657
			//getEditor().updateArrangerIndex(Arranger.getSortedRoots());
			getEditor().updateArrangerIndex(Arranger.getSortedGroups());
			// END KGU#626 2019-01-01
		}
		//System.out.println("* Arranger index done.");
		// END KGU#305 2016-12-16
		// START KGU#325 2017-01-06: Issue #312 ensure the work area getting initial focus
		//System.out.println("* scrollarea.requestFocus ...");
		getEditor().scrollarea.requestFocusInWindow();
		// END KGU#325 2017-01-06

		// START KGU#461/KGU#491 2018-02-09: Bugfix #455/#465/#507: We got into trouble on reloading the preferences
		isStartingUp = false;
		// END KGU#461/KGU#491 2018-02-09
	}
	
	/******************************
	 * Load & save INI-file
	 ******************************/
	// START KGU#466 2019-08-02: Issue #733 - selective preferences export
	/**
	 * Returns the preference keys used in the ini file for the given {@code category}
	 * (if class {@code Mainform} is responsible for the saving and loading of the properties
	 * of this category. Currently, the following categories are supported here:
	 * <ul>
	 * <li>"diagram": Settings from the "Diagram" menu</li>
	 * <li>"saving": File saving options</li>
	 * </ul>
	 * @param category
	 * @return a String array containing the relevant keys for the ini file
	 * @see Element#getPreferenceKeys(String)
	 * @see Root#getPreferenceKeys()
	 * @see CodeParser#getPreferenceKeys()
	 */
	public static String[] getPreferenceKeys(String category)
	{
		if (category.equals("saving")) {
			return new String[] {"autoSaveOnExecute", "autoSaveOnClose", "makeBackups", "filenameWithArgNos",
					"filenameSigSeparator", "arrangerRelCoords"};
		}
		else if (category.equals("diagram")) {
			return new String[] {"showComments", "commentsPlusText", "switchTextComments", "varHightlight",
					// START KGU#872 2020-10-17: Enh. #738, #872, bugfix #876
					"showOpsLikeC", "codePreview",
					// END KGU#872 2020-10-17
					"DIN", "hideDeclarations", "index", };
		}
		else if (category.equals("wheel")) {
			return new String[] {"wheel*"};
		}
		else if (category.equals("update")) {
			return new String[] {"retrieveVersion", "suppressUpdateHint"};
		}
		return new String[]{};
	}
	// END KGU#466 2019-08-02
	
	/**
	 * Loads the configured Ini file and updates all general preferences and settings
	 * from its content.
	 */
	public void loadFromINI()
	{
		try
		{
			Ini ini = Ini.getInstance();
			ini.load();
			ini.load();	// FIXME This seems to be repeated in order to buy time for the GUI (?)

			// START KGU#869 2020-06-06: Issue #870
			if (ini.getProperty("noExportImport", "0").equals("1")) {
				noExportImport = true;
			}
			// END KGU#869 2020-06-06

			// ======================== GUI scaling ==========================
			double scaleFactor = Double.parseDouble(ini.getProperty("scaleFactor","1"));
			// START KGU#287 2017-01-09 
			if (scaleFactor <= 0.5) scaleFactor = 1.0;	// Pathologic value...
			//IconLoader.setScaleFactor(scaleFactor.intValue());
			IconLoader.setScaleFactor(scaleFactor);	// The IconLoader doesn't scale down anyway
			Element.E_NEXT_SCALE_FACTOR = scaleFactor;
			// END KGU#287 2017-01-09
			
			// ======================= position ==============================
			// START KGU#287 2016-11-01: Issue #81 (DPI awareness)
			int defaultWidth = Double.valueOf(750 * scaleFactor).intValue();
			int defaultHeight = Double.valueOf(550 * scaleFactor).intValue();
			// END KGU#287 2016-11-01
			// position
			int top = Integer.parseInt(ini.getProperty("Top","0"));
			int left = Integer.parseInt(ini.getProperty("Left","0"));
			// START KGU#287 2016-11-01: Issue #81 (DPI awareness)
			//int width = Integer.parseInt(ini.getProperty("Width","750"));
			//int height = Integer.valueOf(ini.getProperty("Height","550"));
			int width = Integer.parseInt(ini.getProperty("Width", ""+defaultWidth));
			int height = Integer.parseInt(ini.getProperty("Height", ""+defaultHeight));
			// END KGU#287 2016-11-01

			// reset to defaults if wrong values
			if (top<0) top=0;
			if (left<0) left=0;
			// START KGU#287 2016-11-01: Issue #81 (DPI awareness)
			//if (width<=0) width=750;
			//if (height<=0) height=550;
			if (width <= 0) width = defaultWidth;
			if (height <= 0) height = defaultHeight;
			// END KGU#287 2016-11-01
			
			// START KGU#300 2016-12-02: Enh. #300
			suppressUpdateHint = ini.getProperty("suppressUpdateHint", "");
			// END KGU#300 2016-12-02
			
			// language	
			String localeFileName = ini.getProperty("Lang","en");
			// START temporary backwards compatibility precaution towards release 3.25
			if (localeFileName.equals("chs.txt")) localeFileName = "zh-cn.txt";
			else if (localeFileName.equalsIgnoreCase("cht.txt")) localeFileName = "zh-tw.txt";
			// END temporary backwards compatibility precaution towards release 3.25
			//System.out.println("* setLocale(" + localeFileName + ")");
			Locales.getInstance().setLocale(localeFileName);
			//System.out.println("* Locale is set.");
			// START KGU#479 2017-12-15: Enh. #492 - preparation for configurable element names
			Locales.getInstance().setLocale(ElementNames.getInstance());
			ElementNames.getFromIni(ini);
			// END KGU#479 2017-12-15
			
			// colors (and structure preferences)
			Element.loadFromINI();
			updateColors();

			// parser
			Syntax.loadFromINI();

			// look & feel
			laf = ini.getProperty("laf","Mac OS X");
			//System.out.println("* setLookAndFeel(" + laf + ")");
			setLookAndFeel(laf);
			//System.out.println("* LookAndFeel is set.");
			// START KGU#287 2016-11-01: Issue #81 (DPI awareness)
			//System.out.println("* scaleDefaultFontSize(" + scaleFactor + ")");
			GUIScaler.scaleDefaultFontSize(scaleFactor);
			//System.out.println("* defaultFontSize is scaled.");
			// END KGU#287 2016-11-01
			
			// size
			// START KGU#880 2020-10-18: Bugfix #876 - Don't override size/position if already started
			if (this.isStartingUp) {
			// END KGU#880 2020-10-18	
				setPreferredSize(new Dimension(width,height));
				setSize(width,height);
				setLocation(new Point(top,left));
				validate();
			// START KGU#880 2020-10-18: Bugfix #876
			}
			// END KGU#880 2020-10-18	

			// START KGU#123 2018-03-14: Enh. #87, Bugfix #65
			Element.E_WHEELCOLLAPSE = ini.getProperty("wheelToCollapse", "0").equals("1");
			// END KGU#123 2018-03-14
			// START KGU#503 2018-03-14: Enh. #519
			Element.E_WHEEL_REVERSE_ZOOM = ini.getProperty("wheelCtrlReverse", "0").equals("1");
			// END KGU#503 2018-03-14
			// START KGU#699 2019-03-27: Enh. #717
			Element.E_WHEEL_SCROLL_UNIT = Integer.parseInt(ini.getProperty("wheelScrollUnit", "0"));
			// END KGU#699 2019-03-27
			// START KGU#494 2018-09-10: Issue #508
			Element.E_PADDING_FIX = ini.getProperty("fixPadding", "0").equals("1");
			// END KGU#494 2018-09-10

			// START KGU#300 2016-12-02: Enh. #300
			Diagram.retrieveVersion = ini.getProperty("retrieveVersion", "false").equals("true");
			// END KGU#300 2016-12-02

			
			// Analyser (see also Root.saveToIni())
			// START KGU#239 2016-08-12: Code redesign
			for (int i = 1; i <= Root.numberOfChecks(); i++)
			{
				// START KGU#456 2017-11-05: Issue #452 - use initial Root.analyserChecks as defaults 
				//Root.setCheck(i, ini.getProperty("check" + i, "1").equals("1"));
				Root.setCheck(i, ini.getProperty("check" + i, Root.check(i) ? "1" : "0").equals("1"));
				// END KGU#456 2017-11-05
			}
			// END KGU#2/KGU#78 2016-08-12
			
			if (diagram != null) 
			{
				// ======= current directories, recent files, find settings ======
				// START KGU#602 2018-10-28: Let diagram fetch its properties itself
				diagram.fetchIniProperties(ini);
				// END KGU#602 2018-10-28
				
				// ==================== diagram menu settings ====================
				// DIN 66261
				// START KGU#880 2020-10-18: Bugfix #876
				//if (ini.getProperty("DIN","1").equals("1")) // default = 1 (since version 3.30)
				//{
				//	//diagram.setDIN();
				//	Element.E_DIN = true;
				//}
				Element.E_DIN = ini.getProperty("DIN","1").equals("1");
				// END KGU#880 2020-10-18
				// comments
				// START KGU#880 2020-10-18: Bugfix #876 - we may not only update in one direction
				//if (ini.getProperty("showComments","1").equals("0")) // default = 1
				//{
				//	//diagram.setComments(false);
				//	// START KGU#549 2018-07-09: Bugfix #555 - the mode of the last session wasn't restored anymore 
				//	//Element.E_SHOWCOMMENTS = true;
				//	Element.E_SHOWCOMMENTS = false;
				//	// END KGU#549 2018-07-09
				//}
				Element.E_SHOWCOMMENTS = ini.getProperty("showComments","1").equals("1"); // default = 1
				// END KGU#880 2020-10-18
				// START KGU#227 2016-08-01: Enh. #128
				//diagram.setCommentsPlusText(ini.getProperty("commentsPlusText","0").equals("1"));	// default = 0
				Element.E_COMMENTSPLUSTEXT = ini.getProperty("commentsPlusText","0").equals("1");	// default = 0
				// END KGU#227 2016-08-01
				// START KGU#880 2020-10-18: Bugfix #876 - we may not only update in one direction
				//if (ini.getProperty("switchTextComments","0").equals("1")) // default = 0
				//{
				//	//diagram.setToggleTC(true);
				//	Element.E_TOGGLETC = true;
				//}
				//// syntax highlighting
				//if (ini.getProperty("varHightlight","1").equals("1")) // default = 0
				//{
				//	//diagram.setHightlightVars(true);
				//	Element.E_VARHIGHLIGHT = true;	// this is now directly used for drawing
				//	diagram.resetDrawingInfo();
				//}
				Element.E_TOGGLETC = ini.getProperty("switchTextComments","0").equals("1");
				// syntax highlighting
				Element.E_VARHIGHLIGHT = ini.getProperty("varHightlight","1").equals("1");
				// END KGU#880 2020-10-18
				// START KGU#872 2020-10-17: Enh. #872 Operator display in C style
				Element.E_SHOW_C_OPERATORS = ini.getProperty("showOpsLikeC", "0").equals("1");
				// END KGU#872 2020-10-17
				// START KGU#477 2017-12-06: Enh. #487
				//diagram.setHideDeclarations(ini.getProperty("hideDeclarations","0").equals("1"));	// default = 0
				Element.E_HIDE_DECL = ini.getProperty("hideDeclarations","0").equals("1");	// default = 0
				// END KGU#227 2017-12-06
				// analyser
				// KGU 2016-07-27: Analyser should by default be switched on. See Issue #207
				/*
				if (ini.getProperty("analyser","0").equals("0")) // default = 0
				{
					diagram.setAnalyser(false);
				}
				/**/
				
				// START KGU#480 2018-01-21: Enh. #490
				if (Element.controllerName2Alias.isEmpty()) {
					for (DiagramController controller: diagram.getDiagramControllers()) {
						if (controller == null) {
							controller = new TurtleBox();
						}
						String className = controller.getClass().getName();
						for (Entry<String, java.lang.reflect.Method> entry: controller.getProcedureMap().entrySet()) {
							String sign = entry.getKey();
							String name = entry.getValue().getName();
							String[] parts = sign.split("#");
							if (!name.equalsIgnoreCase(parts[0])) {
								name = parts[0];
							}
							String alias = ini.getProperty(className + "." + sign, "").trim();
							if (!alias.isEmpty()) {
								Element.controllerName2Alias.put(sign, alias);
								Element.controllerAlias2Name.put(alias.toLowerCase() + "#" + parts[1], name);
							}
						}
					}
					if (ini.getProperty("applyAliases", "0").equals("1")) // default = 0
					{
						//diagram.setApplyAliases(true);
						Element.E_APPLY_ALIASES = true;
					}
				}
				// END KGU#480 2018-01-18
				// START KGU#305 2016-12-14: Enh. #305
				//System.out.println("* setArrangerIndex() ...");
				diagram.setArrangerIndex(ini.getProperty("index", "1").equals("1"));	// default = 1
				//System.out.println("* ArrangerIndex is set.");
				// END KGU#305 2016-12-14
				// START KGU#705 2019-09-24: Enh. #738
				// START KGU#868 2020-06-03: Bugfix #868 - we must not enable code preview in restricted mode
				//diagram.setCodePreview(ini.getProperty("codePreview", "1").equals("1"));	// default = 1
				diagram.setCodePreview(!noExportImport && ini.getProperty("codePreview", "1").equals("1"));	// default = 1
				// END KGU#868 2020-06-03
				// END KGU#705 2019-09-14
				// START KGU#456 2017-11-05: Issue #452
				diagram.setSimplifiedGUI(ini.getProperty("userSkillLevel", "1").equals("0"));
				// END KGU#452 2017-11-05
				
				// START KGU#461/KGU#491 2018-02-09: Bugfix #455/#465/#507: We got into trouble on reloading the preferences
				//if (this.isStandalone) {	// KGU#461 2017-11-14: Bugfix #455/#465
				if (this.isStandalone && this.isStartingUp) {
				// END KGU#461/KGU#491 2018-02-09
					try {
						EventQueue.invokeAndWait(new Runnable() {
							@Override
							public void run() {
								doButtons();
								diagram.analyse();
								diagram.resetDrawingInfo();
								diagram.redraw();
							}
						});
					} catch (InvocationTargetException e1) {
						// START KGU#484 2018-04-05: Issue #463
						//e1.printStackTrace();
						logger.log(Level.WARNING, "Diagram update failed.", e1);
						// END KGU#484 2018-04-05
					} catch (InterruptedException e1) {
						// START KGU#484 2018-04-05: Issue #463
						//e1.printStackTrace();
						logger.log(Level.WARNING, "Diagram index update failed.", e1);
						// END KGU#484 2018-04-05
					}
				}
				else {
					// Already in an event dispatcher thread
					this.doButtons();
					diagram.analyse();
					diagram.resetDrawingInfo();
					diagram.redraw();
				}
			}

			// START KGU#309 2016-12-15: Enh. #310 new saving options
			Element.E_AUTO_SAVE_ON_EXECUTE = ini.getProperty("autoSaveOnExecute", "0").equals("1");
			Element.E_AUTO_SAVE_ON_CLOSE = ini.getProperty("autoSaveOnClose", "0").equals("1");
			Element.E_MAKE_BACKUPS = ini.getProperty("makeBackups", "1").equals("1");
			// END KGU#309 20161-12-15
			// START KGU#690 2019-03-21: Issue #707 - new saving options
			Element.E_FILENAME_WITH_ARGNUMBERS = !ini.getProperty("filenameWithArgNos", "1").equals("0");
			String filenameSepa = ini.getProperty("filenameSigSeparator", "-");
			Element.E_FILENAME_SIG_SEPARATOR = filenameSepa.isEmpty() ? '-' : filenameSepa.charAt(0);
			// END KGU#690 2019-03-21
			
			// START KGU#630 2019-01-13: Enh. #662/4
			Arranger.A_STORE_RELATIVE_COORDS = ini.getProperty("arrangerRelCoords", "0").equals("1");
			// END KGU#630 2019-01-13
			
			// START KGU#331 2017-01-15: Enh. #333 Comparison operator display
			Element.E_SHOW_UNICODE_OPERATORS = ini.getProperty("unicodeCompOps", "1").equals("1");
			// END KGU#331 2017-01-15
			
			// START KGU#428 2017-10-06: Enh. #430
			InputBox.FONT_SIZE = Float.parseFloat(ini.getProperty("editorFontSize", "0"));
			// END KGU#428 2017-10-06
			
			// KGU#602 2018-10-28: Fetching of recent file paths outsourced to Diagram.fetchIniProperties()
			
			doButtons();
		}
		catch (Exception e) 
		{
			logger.log(Level.WARNING, "Ini", e);

			setPreferredSize(new Dimension(500,500));
			setSize(500,500);
			setLocation(new Point(0,0));
			validate();
		}
	}

	/**
	 * Saves all general preferences and settings to the configured Ini file.
	 */
	public void saveToINI()
	{
		try
		{
			Ini ini = Ini.getInstance();
			ini.load();

			// ======================= position ==============================
			ini.setProperty("Top",Integer.toString(getLocationOnScreen().x));
			ini.setProperty("Left",Integer.toString(getLocationOnScreen().y));
			ini.setProperty("Width",Integer.toString(getWidth()));
			ini.setProperty("Height",Integer.toString(getHeight()));

			// ======= current directories, recent files, find settings ======
			if (diagram != null)
			{
				// START KGU#324 2017-06-16: Enh. #415 Let diagram cache it itself
//				if(diagram.currentDirectory!=null)
//				{
//					ini.setProperty("currentDirectory", diagram.currentDirectory.getAbsolutePath());
//					// START KGU#354 2071-04-26: Enh. #354 Also retain the other directories
//					ini.setProperty("lastExportDirectory", diagram.lastCodeExportDir.getAbsolutePath());
//					ini.setProperty("lastImportDirectory", diagram.lastCodeImportDir.getAbsolutePath());
//					ini.setProperty("lastImportFilter", diagram.lastImportFilter);
//					// END KGU#354 2017-04-26
//				}
//				// START KGU#305 2016-12-15: Enh. #305
//				ini.setProperty("index", (diagram.showArrangerIndex() ? "1" : "0"));
//				// END KGU#305 2016-12-15
				diagram.cacheIniProperties(ini);
				// END KGU#324 2017-06-16
			}
			
			// ======================= update control ========================
			// START KGU#300 2016-12-02: Enh. #300
			ini.setProperty("retrieveVersion", Boolean.toString(Diagram.retrieveVersion));
			// END KGU#300 2016-12-02
			// START KGU#300 2016-12-02: Enh. #300
			// Update hint suppression
			ini.setProperty("suppressUpdateHint", this.suppressUpdateHint);
			// END KGU#300 2016-12-02
		
			// =========================== language ==========================
			ini.setProperty("Lang", Locales.getInstance().getLoadedLocaleFilename());
			
			// ==================== diagram menu settings ====================
			// DIN, comments
			ini.setProperty("DIN", (Element.E_DIN ? "1" : "0"));
			ini.setProperty("showComments", (Element.E_SHOWCOMMENTS ? "1" : "0"));
			// START KGU#227 2016-08-01: Enh. #128
			ini.setProperty("commentsPlusText", Element.E_COMMENTSPLUSTEXT ? "1" : "0");
			// END KGU#227 2016-08-01
			ini.setProperty("switchTextComments", (Element.E_TOGGLETC ? "1" : "0"));
			ini.setProperty("varHightlight", (Element.E_VARHIGHLIGHT ? "1" : "0"));
			// START KGU#477 2017-12-06: Enh. #487
			ini.setProperty("hideDeclarations", Element.E_HIDE_DECL ? "1" : "0");
			// END KGU#227 2016-12-06
			// KGU 2016-07-27: Analyser should by default be switched on. See Issue #207
			//ini.setProperty("analyser", (Element.E_ANALYSER ? "1" : "0"));
			// START KGU#456 2017-11-05: Issue #452
			ini.setProperty("userSkillLevel", (Element.E_REDUCED_TOOLBARS ? "0" : "1"));
			// END KGU#456 2017-11-05
			
			// ====================== controller aliases =====================
			// START KGU#480 2018-01-21: Enh. #490
			ini.setProperty("applyAliases", Element.E_APPLY_ALIASES ? "1" : "0");
			// END KGU#480 2018-01-21
			
			// ========================== wheel ==============================
			// START KGU#123 2016-01-04: Enh. #87
			ini.setProperty("wheelToCollapse", (Element.E_WHEELCOLLAPSE ? "1" : "0"));
			// END KGU#123 2016-01-04
			// START KGU#503 2018-03-14: Enh. #519
			ini.setProperty("wheelCtrlReverse", (Element.E_WHEEL_REVERSE_ZOOM ? "1" : "0"));
			// END KGU#503 2018-03-14
			// START KGU#699 2019-03-27: Enh. #717
			ini.setProperty("wheelScrollUnit", Integer.toString(Element.E_WHEEL_SCROLL_UNIT));
			// END KGU#699 2019-03-27

			// ========================== fonts ==============================
			// START KGU#494 2018-09-10: Issue #508
			ini.setProperty("fixPadding", (Element.E_PADDING_FIX ? "1" : "0"));
			// END KGU#494 2018-09-10
			// START KGU#331 2017-01-15: Enh. #333 Comparison operator display
			ini.setProperty("unicodeCompOps", (Element.E_SHOW_UNICODE_OPERATORS ? "1" : "0"));
			// END KGU#331 2017-01-15
			// START KGU#872 2020-10-17: Enh. #872 Operator display in C style
			ini.setProperty("showOpsLikeC", (Element.E_SHOW_C_OPERATORS ? "1" : "0"));
			// END KGU#872 2020-10-17
			// START KGU#428 2017-10-06: Enh. #430
			if (InputBox.FONT_SIZE > 0) {
				ini.setProperty("editorFontSize", Float.toString(InputBox.FONT_SIZE));
			}
			// END KGU#428 2017-10-06
			
			// ======================= saving options ========================
			// START KGU#309 2016-12-15: Enh. #310 new saving options
			ini.setProperty("autoSaveOnExecute", (Element.E_AUTO_SAVE_ON_EXECUTE ? "1" : "0"));
			ini.setProperty("autoSaveOnClose", (Element.E_AUTO_SAVE_ON_CLOSE ? "1" : "0"));
			ini.setProperty("makeBackups", (Element.E_MAKE_BACKUPS ? "1" : "0"));
			// END KGU#309 20161-12-15
			// START KGU#690 2019-03-21: Issue #707 - new saving options
			ini.setProperty("filenameWithArgNos", (Element.E_FILENAME_WITH_ARGNUMBERS ? "1" : "0"));
			ini.setProperty("filenameSigSeparator", Character.toString(Element.E_FILENAME_SIG_SEPARATOR));
			// END KGU#690 2019-03-21

			// ======================= look and feel =========================
			if (laf != null)
			{
				ini.setProperty("laf", laf);
			}
			
			// ======================== GUI scaling ==========================
			// START KGU#287 2017-01-11: Issue #81/#330
			if (this.preselectedScaleFactor != null) {
				ini.setProperty("scaleFactor", this.preselectedScaleFactor);
			}
			// END KGU#287 2017-01-11
			


			// START KGU#324 2017-06-16: Enh. #415: Now done by diagram.cacheIniProperties(ini) above
//			// recent files
//			if (diagram!=null)
//			{
//				if (diagram.recentFiles.size()!=0)
//				{
//					for(int i=0;i<diagram.recentFiles.size();i++)
//					{
//						//System.out.println(i);
//						ini.setProperty("recent"+String.valueOf(i),(String) diagram.recentFiles.get(i));
//					} 
//				}
//			}
			// END KGU#324 2017-06-16
			
			// START KGU#479 2017-12-15: Enh. #492
			ElementNames.putToIni(ini);
			// END KGU#479 2017-12-15
			
			// START KGU#497 2018-02-17: Enh. #512
			// Give the Arranger a chance to add its stuff to the properties to be saved 
			if (Arranger.hasInstance()) {
				Arranger.getInstance().updateProperties(ini);
			}
			// END KGU#497 2018-02-17
			
			ini.save();
		}
		catch (Exception e) 
		{
			logger.log(Level.WARNING, "Ini", e);
		}
	}
	
	/******************************
	 * This method dispatches the
	 * command to all sublisteners
	 ******************************/
	public void doButtons()
	{
		if(menu!=null)
		{
			menu.doButtonsLocal();
		}
		
		if (getEditor()!=null)
		{
			getEditor().doButtonsLocal();
		}
		
		doButtonsLocal();
	}
	
	public String getLookAndFeel()
	{
		return laf;
	}
	
	public void setLookAndFeel(String _laf)
	{
		if (_laf != null)
		{
			//System.out.println("Setting: "+_laf);
			// START KGU#661 2019-02-20: Issue #686 Detect current L&F (if _laf fails)
			//laf=_laf;
			LookAndFeel currentLaf = UIManager.getLookAndFeel();
			String currentLafName = currentLaf.getName();
			// END KGU#661 2019-02-20
			
			UIManager.LookAndFeelInfo plafs[] = UIManager.getInstalledLookAndFeels();
			for(int j = 0; j < plafs.length; ++j)
			{
				//System.out.println("Listing: "+plafs[j].getName());
				if (_laf.equals(plafs[j].getName()))
				{
					//System.out.println("Found: "+plafs[j].getName());
					try
					{
						UIManager.setLookAndFeel(plafs[j].getClassName());
						// START KGU#661 2019-02-20: Issue #686
						laf = _laf;
						// END KGU#661 2019-02-20
						SwingUtilities.updateComponentTreeUI(this);
						// START KGU#211/KGU#646 2016-07-25/2019-02-05: Issue #202, #674 - Propagation to Arranger
						Arranger.updateLookAndFeel();
						// END KGU#211/KGU#646 2016-07-25/2019-02-05
						// START KGU#210 2016-08-08: Issue #201 - Propagation to Executor Control
						Executor.updateLookAndFeel();
						// END KGU#210 2016-08-08
						// START KGU#233 2016-08-08: Issue #220
						Translator.updateLookAndFeel();
						// END KGU#233 2016-08-08
						// START #324 2017-06-16: Enh. #415 - we let diagram update the find&replace dialog
						if (diagram != null) {
							diagram.updateLookAndFeel();
						}
						// END KGU #324 2017-06-16
						// START KGU#661 2019-02-20: Issue #686
						return;
						// END KGU#661 2019-02-20
					}
					catch (Exception e)
					{
						// show error
						String message = e.getMessage();
						if (message == null || message.isEmpty()) message = e.toString();
						JOptionPane.showOptionDialog(null,
								Menu.msgErrorSettingLaF.getText().replace("%1", _laf).replace("%2", message),
								Menu.msgTitleError.getText(),
								JOptionPane.OK_OPTION, 
								JOptionPane.ERROR_MESSAGE,
								null,null,null);
					}
				}
				// START KGU#661 2019-02-20: Issue #686
				else if (plafs[j].getClassName().equals(currentLaf.getClass().getName())) {
					currentLafName = plafs[j].getName();
				}
				// END KGU#661 2019-02-20
			}
			// START KGU#661 2019-02-20: Issue #686
			laf = currentLafName;
			// END KGU#661 2019-02-20
			// START KGU#792 2020-02-04: Bugfix #805
			Ini.getInstance().setProperty("laf", laf);
			// END KGU#792 2020-02-04
		}
	}
	
	@Override
	public void savePreferences()
	{
		//System.out.println("Saving");
		saveToINI();
		Syntax.saveToINI();
		Element.saveToINI();
		Root.saveToINI();
	}

	/******************************
	 * Local listener (empty)
	 ******************************/
	@Override
	public void doButtonsLocal()
	{
		boolean done=false;
		if (diagram != null)
		{
			Root root = diagram.getRoot();
			if (root != null && root.filename != null && !root.filename.isEmpty())
			{
				File f = new File(root.filename);
				// START KGU 2016-01-10: Enhancement #101 - involve version number and stand-alone status
				//this.setTitle("Structorizer - " + f.getName());
				this.setTitle(this.titleString + " - " + f.getName());
				// END KGU 2016-01-10
				done = true;
			}
		}
		// START KGU 2016-01-10: Enhancement #101 - involve version number and stand-alone status
		//if (!done) this.setTitle("Structorizer");
		if (!done) this.setTitle(this.titleString);
		// END KGU 2016-01-10
	}

	@Override
	public void updateColors() 
	{
		if(editor!=null)
			editor.updateColors();
	}
		
	/******************************
	 * Constructor
	 ******************************/
	// START KGU#49/KGU#66 2015-11-14: We want to distinguish whether we may exit on close
//	public Mainform()
//	{
//		super();
//		create();
//	}

	public Mainform()
	{
		this(true);
	}

	public Mainform(boolean standalone)
	{
		super();
		// START KGU#326 2017-01-07: Enh. #101 improved title information
		this.instanceNo = ++instanceCount;
		// END KGU#326 2017-01-07
		this.isStandalone = standalone;
		// START KGU#484 2018-03-22: Issue #463 (2019-09-20: version number added)
		logger.info("Structorizer " + this.instanceNo + " (version " + Element.E_VERSION + ") starting up.");
		// END KGU#484 2018-03-22
		// START KGU#305 2016-12-16: Code revision
		Arranger.addToChangeListeners(this);
		// END KGU#305 2016-12-16
		create();
	}
	// END KGU#49/KGU#66

	/**
	 * @return the editor
	 */
	public Editor getEditor()
	{
		return editor;
	}

	public JFrame getFrame()
	{
		return this;
	}

	/**
	 * @return the diagram {@link Root} currently held in the work area or
	 * {@code null} if the work area has not been established yet.
	 * @see #setRoot(Root)
	 */
	public Root getRoot()
	{
		if (this.diagram == null)
			return null;

		return this.diagram.getRoot();
	}

	/**
	 * Replaces the current {@link Root} in the work area by the given
	 * diagram {@code root} if the former isn't currently under execution.
	 * @param root -  top element of the new diagram to be placed
	 * @return true if the replacement was effective, false otherwise.
	 * @see #getRoot()
	 */
	public boolean setRoot(Root root)
	{
		boolean done = false;
		if (this.diagram != null)	// May look somewhat paranoid, but diagram is public...
		{
			// KGU#88: We now reflect if the user refuses to override the former diagram
			done = this.diagram.setRootIfNotRunning(root);
		}
		return done;
	}

	// START KGU#278 2016-10-11: Enh. #267 - Allows updates from Subroutine pools
	/**
	 * Restarts the analysis of the diagram currently held in the work area.
	 * May be called on changes in the routine pool, which might have an impact
	 * on e.g. the validity of {@link Call}s.
	 */
	public void updateAnalysis()
	{
		if (this.diagram != null)
		{
			this.diagram.analyse();
		}
	}
	// END KGU#278 2016-10-11

	// START KGU#300 2016-12-02: Enh. #300 (KGU#456 2017-11-06: renamed for enh. #452)
	/**
	 * As the name suggests opens a welcome pane if Structorizer starts the first
	 * time after installation. May raise a hint how to configure the update check
	 * otherwise or an update information if a new version is available on the product
	 * homepage.<br/>
	 * If a tutorial queue is pending then starts the next tutorial from the queue.
	 */
	public void popupWelcomePane()
	{
		// START KGU#456 2017-11-06: Enh. #452
		//if (!Ini.getInstance().getProperty("retrieveVersion", "false").equals("true")) {
		if (this.isNew) {
			// START KGU#655 2019-02-16: Enh. #682 Introduction of a language choice mechanism
//			int chosen = JOptionPane.showOptionDialog(this,
//					Menu.msgWelcomeMessage.getText().replace("%", AnalyserPreferences.getCheckTabAndDescription(26)[1]),
//					Menu.lblHint.getText(),
//					JOptionPane.OK_CANCEL_OPTION, JOptionPane.INFORMATION_MESSAGE,
//					IconLoader.getIcon(24),
//					new String[]{Menu.lblReduced.getText(), Menu.lblNormal.getText()}, Menu.lblNormal.getText());
//			if (chosen == JOptionPane.OK_OPTION) {
			Box outerBox = new Box(BoxLayout.Y_AXIS);
			Box innerBox = new Box(BoxLayout.X_AXIS);
			String[] menuPath = {"menuFile", "menuFileTranslator"};
			String[] defaultNames = {"File", "Translator"};
			String[] repl = Menu.getLocalizedMenuPath(menuPath, defaultNames);
			txtWelcome1 = new JTextArea(Menu.msgWelcomeMessage1.getText().replace("%1", repl[0]).replace("%2", repl[1]));
			outerBox.add(txtWelcome1);
			btnLangs = new JToggleButton[Locales.LOCALES_LIST.length];
			String currLocale = Locales.getInstance().getLoadedLocaleName();
			for (int iLoc = 0; iLoc < Locales.LOCALES_LIST.length; iLoc++)
			{
				final String locName = Locales.LOCALES_LIST[iLoc][0];
				String locDescription = Locales.LOCALES_LIST[iLoc][1];
				if (locDescription != null)
				{
					ImageIcon icon = IconLoader.getLocaleIconImage(locName);
					btnLangs[iLoc] = new JToggleButton(icon);
					btnLangs[iLoc].setToolTipText(locDescription);
					if (locName.equals(currLocale)) {
						btnLangs[iLoc].setSelected(true);
					}
					btnLangs[iLoc].addActionListener(new ActionListener() { public void actionPerformed(ActionEvent event) {
						Object btn = event.getSource();
						if (btn instanceof JToggleButton && !((JToggleButton) btn).isSelected()) {
							System.out.println("unselected");
							return;
						}
						for (int i = 0; i < btnLangs.length; i++) {
							if (btnLangs[i] != null && btnLangs[i] != btn) {
								btnLangs[i].setSelected(false);
							}
						}
						chooseLang(locName); 
					}
					} );
					innerBox.add(btnLangs[iLoc]);
				}
			}
			outerBox.add(innerBox);
			outerBox.add(Box.createVerticalStrut((int)(10 * Element.E_NEXT_SCALE_FACTOR)));
			txtWelcome2 = new JTextArea(Menu.msgWelcomeMessage2.getText().replace("%", AnalyserPreferences.getCheckTabAndDescription(26)[1]));
			outerBox.add(txtWelcome2);
			txtWelcome1.setEditable(false);
			txtWelcome2.setEditable(false);
			String[] options = new String[]{Menu.lblReduced.getText(), Menu.lblNormal.getText()};
			panWelcome = new JOptionPane(outerBox,
					JOptionPane.OK_CANCEL_OPTION, JOptionPane.INFORMATION_MESSAGE,
					IconLoader.getIcon(24),
					options,
					options[1]);
			JDialog dialog = panWelcome.createDialog(this, Menu.lblHint.getText());
			dialog.setVisible(true);
			Object chosen = panWelcome.getValue();
			// Options may have been replaced by language change!
			Object[] objects = panWelcome.getOptions();
			if (objects[0].equals(chosen)) {
			// END KGU#655 2019-02-16
				Root.setCheck(26, true);
				Root.setCheck(25, true);
				if (diagram != null) {
					diagram.setSimplifiedGUI(true);
				}
				else {
					// The essence of diagram.setSimplifiedGUI() but without immediate visibility switch
					Element.E_REDUCED_TOOLBARS = true;
				}
			}
		}
		else if (!Ini.getInstance().getProperty("retrieveVersion", "false").equals("true")) {
			// END KGU#456 2017-11-06
			// START KGU#532 2018-06-25: In a webstart environment the message doesn't make sense
			//if (!Element.E_VERSION.equals(this.suppressUpdateHint)) {
			if (!isAutoUpdating && !Element.E_VERSION.equals(this.suppressUpdateHint)) {    	    		
				// END KGU#532 2018-06-25
				int chosen = JOptionPane.showOptionDialog(this,
						Menu.msgUpdateInfoHint.getText().replace("%1", this.menu.menuPreferences.getText()).replace("%2", this.menu.menuPreferencesNotifyUpdate.getText()),
						Menu.lblHint.getText(),
						JOptionPane.OK_CANCEL_OPTION, JOptionPane.INFORMATION_MESSAGE,
						null,
						new String[]{Menu.lblOk.getText(), Menu.lblSuppressUpdateHint.getText()}, Menu.lblOk.getText());
				if (chosen != JOptionPane.OK_OPTION) {
					this.suppressUpdateHint = Element.E_VERSION;
				}
			}
		}
		else if (diagram != null) {
			diagram.updateNSD(false);
		}
		// START KGU#459 2017-11-20: Enh. #459-1
		if (diagram != null) {
			diagram.updateTutorialQueues();
			if (diagram.getRoot().startNextTutorial(false) > -1) {
				diagram.showTutorialHint();
			}
		}
		// END KGU#459 2017-11-20
	}
	// END KGU#300 2016-12-02

	// START KGU#655 2019-02-16: Enh. #682
	/**
	 * Switches the GUI to the language {@code localeName} as chosen via the
	 * welcome pane (something like "en", "lu", "pt_br", or "zh_cn").
	 * @param localeName - name of the new locale
	 * @see #popupWelcomePane()
	 * @see Locales#setLocale(String)
	 */
	public void chooseLang(String localeName)
	{
		Locales.getInstance().setLocale((Component)ElementNames.getInstance(), localeName);
		// Better reset the use of personally configured names on changing the language
		ElementNames.useConfiguredNames = false;
		Locales.getInstance().setLocale(localeName);
		// Unfortunately the JOptionPane cannot be forced in any way to adapt its outer size to the new
		// textArea bounds. So we will have to tune the welcome texts such that the text bounds won't
		// change.
		String[] menuPath = {"menuFile", "menuFileTranslator"};
		String[] defaultNames = {"File", "Translator"};
		String[] repl = Menu.getLocalizedMenuPath(menuPath, defaultNames);
		txtWelcome1.setText(Menu.msgWelcomeMessage1.getText().replace("%1", repl[0]).replace("%2", repl[1]));
		txtWelcome2.setText(Menu.msgWelcomeMessage2.getText().replace("%", AnalyserPreferences.getCheckTabAndDescription(26)[1]));
		Component comp = txtWelcome1;
		while (comp != null) {
			if (comp instanceof JOptionPane) {
				String[] options = new String[]{Menu.lblReduced.getText(), Menu.lblNormal.getText()};
				((JOptionPane)comp).setOptions(options);
				((JOptionPane)comp).setInitialValue(options[1]);
				comp = null;
			}
			else {
				comp = comp.getParent();
			}
		}
		if (diagram != null) {
			diagram.analyse();
		}
		doButtons();	// This ensures the correct language menu item if the preferences menu gets selected

		// START KGU#792 2020-02-04: Bugfix #805
		Ini.getInstance().setProperty("Lang", Locales.getInstance().getLoadedLocaleFilename());
		// END KGU#792 2020-02-04 
	}
	// END KGU#655 2019-02-16

	/**
	 * @return true if this Mainform is representing the main thread (root of the
	 * process), false otherwise (i.e. a subordinate instance).
	 */
	public boolean isStandalone()
	{
		return this.isStandalone;
	}

	// START KGU#305 2016-12-16: Code revision
	@Override
	public void routinePoolChanged(IRoutinePool _source, int _flags) {
		if (_source instanceof Arranger && this.editor != null) {
			if ((_flags & IRoutinePoolListener.RPC_POOL_CHANGED) != 0) {
				// START KGU#626 2019-01-01: Enh. #657
				//this.editor.updateArrangerIndex(Arranger.getSortedRoots());
				this.editor.updateArrangerIndex(Arranger.getSortedGroups());
				// END KGU#626 2019-01-01
			} else if ((_flags & (IRoutinePoolListener.RPC_POSITIONS_CHANGED | IRoutinePoolListener.RPC_GROUP_COLOR_CHANGED)) != 0) {
				this.editor.repaintArrangerIndex();
			}
			// START KGU#701 2019-03-30: Issue #718
			diagram.invalidateAndRedraw();
			// END KGU#701 2019-03-30
		}
		updateAnalysis();
	}
	// END KGU#305 2016-12-16

	// START KGU#631 2019-01-08: We need a handy way to decide whther he application is closing
	/**
	 * Checks whether this Mainform represents the main class (and thread) of the application
	 * i.e. if it was started as a stand-alone object.<br/>
	 * Relevant for the {@link WindowListener#windowClosing()} event.
	 * @return true if this object represents the running application.
	 */
	public boolean isApplicationMain()
	{
		return isStandalone;
	}
	// END KGU#631 2019-01-08

	// START KGU#679 2019-03-12: Enh. #698 - we needed a way for Arranger to inform about recently loaded or saved arrangement files
	/**
	 * Registers the given {@code file} as recently used. Interface for other modules like
	 * {@link Arranger} to inform about used files, e.g. arrangements.
	 * @param file - a file interpretable for Structorizer and just loaded or saved or otherwise used
	 */
	public void addRecentFile(File file) {
		if (diagram != null) {
			diagram.addRecentFile(file.getAbsolutePath());
		}
	}
	// END KGU#679 2019-03-12

	/**
	 * Generates and registers the OSXAdapter, passing it a hash of all the methods we wish to
	 * use as delegates for various com.apple.eawt.ApplicationListener methods.
	 */
	public void doOSX() {
		try {
			/* Issue #744: The file handler must be the first handler to be established! Otherwise the
			 * event of the double-clicked file that led to launching Structorizer might slip through!
			 */
			OSXAdapter.setFileHandler(this, getClass().getDeclaredMethod("loadFile", new Class[]{String.class}));
			OSXAdapter.setQuitHandler(this, getClass().getDeclaredMethod("quit", (Class[]) null));
			OSXAdapter.setAboutHandler(this, getClass().getDeclaredMethod("about", (Class[]) null));
			OSXAdapter.setPreferencesHandler(this, getClass().getDeclaredMethod("preferences", (Class[]) null));
			OSXAdapter.setDockIconImage(getIconImage());

			logger.info("OS X handlers established.");
		} catch (Exception e) {
			e.printStackTrace();
			logger.log(Level.WARNING, "Failed to establish OS X handlers", e);
		}
	}

	/**
	 * General file handler for OS X; fed to the OSXAdapter as the method to call
	 * when a file associated to Structorizer is double-clicked or dragged onto it.
	 * @param filePath - the path of the (diagram) file to be loaded
	 * @see #doOSX()
	 */
	public void loadFile(String filePath) {
		// START KGU#724 2019-09-16: Issue #744 (workaround for hazards on startup, may no longer be necessary)
		if (filePath == null || filePath.isEmpty()) {
			return;
		}
		if (diagram == null || this.isStartingUp) {
			// Lazy initialization
			logger.info("openFile event with path \"" + filePath + "\" postponed.");
			if (this.filesToOpen == null) {
				this.filesToOpen = new LinkedList<String>();
			}
			filesToOpen.addLast(filePath);	// push the file path to the queue
			// Nothing more to do here at the moment
			return;
		}
		// If files had already been queued then first try to load these
		else if (this.filesToOpen != null) {
			String lastExt = "";
			while (!this.filesToOpen.isEmpty()) {
				String queuedPath = this.filesToOpen.removeFirst();
				if (lastExt.equals("nsd") && queuedPath.toLowerCase().endsWith(".nsd")) {
					diagram.arrangeNSD();
				}
				logger.info("Handling postponed openFile event with path \"" + filePath + "\" ...");
				try {
					lastExt = diagram.openNsdOrArr(queuedPath);
				}
				catch (Exception ex) {
					logger.log(Level.WARNING, "Failed to load file \"" + queuedPath + "\":", ex);
				}
			}
			// Prepare the current event after having loaded at least one postponed file
			if (lastExt.equals("nsd") && filePath.toLowerCase().endsWith(".nsd")) {
				diagram.arrangeNSD();
			}
		}
		// END KGU#724 2019-09-16
		// Eventually, load the given file
		try {
			diagram.openNsdOrArr(filePath);
		}
		catch (Exception ex) {
			logger.log(Level.WARNING, "Failed to load file \"" + filePath + "\":", ex);
		}
	}

	/**
	 * General info dialog; fed to the OSXAdapter as the method to call when
	 * "About OSXAdapter" is selected from the application menu.
	 * @see #doOSX()
	 */
	public void about() {
		if (diagram != null) diagram.aboutNSD();
	}

	/**
	 * General preferences dialog for OS X; fed to the OSXAdapter as the method
	 * to call when "Preferences..." is selected from the application menu.
	 * @see #doOSX()
	 */
	public void preferences() {
		if (diagram != null) diagram.preferencesNSD();
	}

	/**
	 * General quit handler for OS X; fed to the OSXAdapter as the method to call
	 * when a system quit event occurs.<br/>
	 * A quit event is triggered by Cmd-Q, selecting Quit from the application
	 * or Dock menu, or logging out.
	 * @return true if the user confirmed to quit and the event has been dispatched
	 * @see #doOSX()
	 */
	public boolean quit() { 
		int option = JOptionPane.showConfirmDialog(this, "Are you sure you want to quit?", "Quit?", JOptionPane.YES_NO_OPTION);
		if (option == JOptionPane.YES_OPTION)
		{
			getFrame().dispatchEvent(new WindowEvent(getFrame(), WindowEvent.WINDOW_CLOSING));
			return true;
		}
		else
		{
			return false;
		}
	}					

	// START BOB 2020-05-25: New mode "restricted" to suppress code export / import
	@Override
	public boolean isRestricted() {
		return noExportImport;
	}

	/**
	 * Suppresses code import / export features (customer demand)
	 */
	// START KGU#868 2020-06-03
//	public void setRestricted(boolean _restricted) {
//		restricted = restricted;
//		editor.setRestricted(restricted);
//		menu.setRestricted(restricted);
//	}
	public void hideExportImport()
	{
		noExportImport = true;
		editor.hideExportImport();
		menu.hideExportImport();
	}
	// END KGU#868 2020-06-03
	// END BOB 2020-05-25

}<|MERGE_RESOLUTION|>--- conflicted
+++ resolved
@@ -93,13 +93,10 @@
  *      Bob Fisch       2020-05-25      New "restricted" flag to suppress GUI elements offering code import/export
  *      Kay Gürtzig     2020-06-03      Bugfix #868: mends implementation defects in Bob's most recent change
  *      Kay Gürtzig     2020-06-06      Issue #870: restricted mode now set from predominant ini file instead of command line
-<<<<<<< HEAD
  *      Kay Gürtzig     2020-08-12      Issue #800: CodeParser references replaced by Syntax
-=======
  *      Kay Gürtzig     2020-10-17      Enh. #872: New Ini property "showOpsLikeC"
  *      Kay Gürtzig     2020-10-18      Bugfix #876: Defective saving and loading of (partial) Ini files mended
  *                                      several public comments added. 
->>>>>>> b00b0fc6
  *
  ******************************************************************************************************
  *
