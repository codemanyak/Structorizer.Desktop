/*
    Structorizer
    A little tool which you can use to create Nassi-Shneiderman Diagrams (NSD)

    Copyright (C) 2009  Bob Fisch

    This program is free software: you can redistribute it and/or modify
    it under the terms of the GNU General Public License as published by
    the Free Software Foundation, either version 3 of the License, or any
    later version.

    This program is distributed in the hope that it will be useful,
    but WITHOUT ANY WARRANTY; without even the implied warranty of
    MERCHANTABILITY or FITNESS FOR A PARTICULAR PURPOSE.  See the
    GNU General Public License for more details.

    You should have received a copy of the GNU General Public License
    along with this program.  If not, see <http://www.gnu.org/licenses/>.
*/

package lu.fisch.structorizer.gui;

/******************************************************************************************************
 *
 *      Author:         Bob Fisch
 *
 *      Description:    This is the main application form.
 *
 ******************************************************************************************************
 *
 *      Revision List
 *
 *      Author          Date            Description
 *      ------          ----            -----------
 *      Bob Fisch       2007-12-11      First Issue
 *      Kay Gürtzig     2015-10-18      Methods getRoot(), setRoot() introduced to ease Arranger handling (KGU#48)
 *      Kay Gürtzig     2015-10-30      Issue #6 fixed properly (see comment)
 *      Kay Gürtzig     2015-11-03      check_14 property added (For loop enhancement, #10 = KGU#3)
 *      Kay Gürtzig     2015-11-10      Issues #6 and #16 fixed by appropriate default window behaviour
 *      Kay Gürtzig     2015-11-14      Yet another improved approach to #6 / #16: see comment
 *      Kay Gürtzig     2015-11-24      KGU#88: The decision according to #6 / #16 is now returned on setRoot()
 *      Kay Gürtzig     2015-11-28      KGU#2/KGU#78/KGU#47: New checks 15, 16, and 17 registered for loading
 *      Kay Gürtzig     2015-12-04      KGU#95: Bugfix #42 - wrong default current directory mended
 *      Kay Gürtzig     2016-01-04      KGU#123: Bugfix #65 / Enh. #87 - New Ini property: mouse wheel mode
 *      Kay Gürtzig     2016-03-16      KGU#157: Bugfix #132 - Don't allow to close without having stopped Executor
 *      Kay Gürtzig     2016-03-18      KGU#89: Localization of Executor Control supported 
 *      Kay Gürtzig     2016-07-03      KGU#202: Localization of Arranger Surface supported
 *      Kay Gürtzig     2016-07-25      Issues #201, #202: Look-and-Feel propagation to Arranger and Executor
 *      Kay Gürtzig     2016-08-01      Enh. #128: new mode "Comments plus text" associated to Ini file
 *      Kay Gürtzig     2016-08-08      Issues #220, #224: Look-and Feel updates for Executor and Translator
 *      Kay Gürtzig     2016-09-09      Locales backwards compatibility precaution for release 3.25 in loadFromIni()
 *      Kay Gürtzig     2016-10-11      Enh. #267: New method updateAnalysis() introduced
 *      Kay Gürtzig     2016-11-01      Issue #81: Scale factor from Ini also applied to fonts
 *      Kay Gürtzig     2016-11-09      Issue #81: Scale factor no longer rounded except for icons, ensured to be >= 1
 *      Kay Gürtzig     2016-12-02      Enh. #300: Notification of disabled version retrieval or new versions
 *      Kay Gürtzig     2016-12-12      Enh. #305: API enhanced to support the Arranger Root index view
 *      Kay Gürtzig     2016-12-15      Enh. #310: New options for saving diagrams added
 *      Kay Gürtzig     2017-01-04      KGU#49: Closing a stand-alone instance now effectively warns Arranger
 *      Kay Gürtzig     2017-01-06      Issue #312: Measure against lost focus on start.
 *      Kay Gürtzig     2017-01-07      Enh. #101: Modified title string for dependent instances
 *      Kay Gürtzig     2017-01-15      Enh. #333: New potential preference "unicodeCompOps" added to Ini
 *      Kay Gürtzig     2017-02-03      Issue #340: Redundant calls of setLocale dropped
 *      Kay Gürtzig     2017-03-15      Enh. #300: turned retrieveVersion to static
 *      Kay Gürtzig     2017-10-06      Enh. #430: InputBox.FONT_SIZE now addressed in loadFromIni(), saveToIni()
 *      Kay Gürtzig     2017-11-05      Issue #452: Differentiated initial setting for Analyser preferences
 *      Kay Gürtzig     2017-11-06      Issue #455: Drastic measures against races on startup.
 *      Kay Gürtzig     2017-11-14      Bugfix #465: invokeAndWait must be suppressed if not standalone
 *      Kay Gürtzig     2018-01-21      Enh. #490: DiagramController aliases saved and loaded to/from Ini
 *                                      Issue #455: Multiple redrawing of diagram avoided in loadFromIni().
 *      Kay Gürtzig     2018-02-09      Bugfix #507 had revealed an event queue issue in loadFromIni() on
 *                                      loading  preferences from explicitly chosen ini file. This is fixed now
 *      Kay Gürtzig     2018-06-25      Issue #551.1: The msgUpdateInfoHint shouldn't be given on webstart
 *      Kay Gürtzig     2018-07-09      Bugfix #555: Failing restoration of the previous comment popup status
 *      Kay Gürtzig     2018-09-10      Issue #508: New option Element.E_PADDING_FIX in load/save INI
 *      Kay Gürtzig     2018-10-06      Issue #552: No need for serial action on closing if Arranger
 *                                      doesn't hold dirty diagrams
 *      Kay Gürtzig     2018-10-28      Enh. #419: loadFromIni() decomposed (diagram-related parts delegated)
 *      Kay Gürtzig     2018-12-21      Enh. #655 signature and semantics of method routinePoolChanged adapted 
 *      Kay Gürtzig     2019-01-17      Issue #664: Workaround for ambiguous canceling in AUTO_SAVE_ON_CLOSE mode
 *      Kay Gürtzig     2019-02-16      Enh. #682: Extended welcome menu with language choice
 *      Kay Gürtzig     2019-02-20      Issue #686: Improved the detection of the current Look and Feel
 *      Kay Gürtzig     2019-03-21      Enh. #707: Configurations for filename proposals
 *      Kay Gürtzig     2019-03-27      Enh. #717: Loading/saving of Element.E_WHEEL_SCROLL_UNIT
 *      Kay Gürtzig     2019-07-28      Issue KGU#715: isWebStart renamed to isAutoUpdating
 *      Kay Gürtzig     2019-08-03      Issue #733 Selective property export mechanism implemented.
 *      Bob Fisch       2019-08-04      Issue #537: OSXAdapter stuff introduced
 *      Kay Gürtzig     2019-09-10      Bugfix #744: OSX file handler hadn't been configured
 *      Kay Gürtzig     2019-09-16      #744 workaround: file open queue on startup for OS X
 *      Kay Gürtzig     2019-09-19      Bugfix #744: OSX configuration order changed: file handler first
 *      Kay Gürtzig     2019-09-20      Issue #463: Startup and shutdown/dispose log entries now with version number
 *      Kay Gürtzig     2019-10-07      Error message fallback for cases of empty exception text ensured (KGU#747)
 *      Kay Gürtzig     2020-02-04      Bugfix #805: Have ini saved recent property changes in create() before loading from ini
 *      Bob Fisch       2020-05-25      New "restricted" flag to suppress GUI elements offering code import/export
 *      Kay Gürtzig     2020-06-03      Bugfix #868: mends implementation defects in Bob's most recent change
 *      Kay Gürtzig     2020-06-06      Issue #870: restricted mode now set from predominant ini file instead of command line
 *      Kay Gürtzig     2020-08-12      Issue #800: CodeParser references replaced by Syntax
 *      Kay Gürtzig     2020-10-17      Enh. #872: New Ini property "showOpsLikeC"
 *      Kay Gürtzig     2020-10-18      Bugfix #876: Defective saving and loading of (partial) Ini files mended
 *                                      several public comments added.
 *      Kay Gürtzig     2021-01-02      Enh. #905: New INI property "drawAnalyserMarks"
<<<<<<< HEAD
 *      Kay Gürtzig     2021-01-10      Enh. #910: Adapted to changed data structure for DiagramControllers
=======
 *      Kay Gürtzig     2021-01-18      Enh. #905: Temporary popup dialog on startup to explain the triangles
>>>>>>> a5cfdd4d
 *
 ******************************************************************************************************
 *
 *      Comment:		/
 *      2017-11-06 Drastic measures against races on start
 *      - If opened stand-alone (i.e. unless being opened from Arranger), races on startup of caused lots
 *        of NullPointerExceptions in the background and a diagram initially to be loaded looking contorted
 *        and bizarrely prolonged. So the steps on creation where put in invokeAndWait blocks.
 *      2015-11-14 New approach to solve the Window Closing problem (Kay Gürtzig, #6 = KGU#49 / #16 = KGU#66)
 *      - A new boolean field isStandalone (addressed by a new parameterized constructor) is introduced in
 *        order to decide whether to exit or only to dispose on Window Closing event. So if the Mainform is
 *        opened as a dependent frame, it should be opened as new Mainform(false) from now on. In this case
 *        it will only dispose when closing, otherwise it will exit. 
 *      2015-11-10 Window Closing problem (Kay Gürtzig, KGU#49/KGU#66)
 *      - Issues #6/#16 hadn't been solved in the intended way since the default action had still been
 *        EXIT_ON_CLOSE instead of just disposing.
 *      2015-10-30 (Kay Gürtzig)
 *      - if on closing the window the user cancels an option dialog asking him or her whether or not to save
 *        the diagram changes then the Mainform is to be prevented from closing. If the Mainform runs as
 *        a thread of the Arranger, however, this might not help a lot because it is going to be killed
 *        anyway if the Arranger was pushing the event.
 *
 ******************************************************************************************************///

import java.io.*;
import java.lang.reflect.InvocationTargetException;
import java.util.LinkedList;
import java.util.Map.Entry;
import java.util.logging.Level;
import java.util.logging.Logger;
import java.awt.*;
import java.awt.event.*;

import javax.swing.*;

import lu.fisch.structorizer.io.*;
import lu.fisch.structorizer.locales.Translator;
import lu.fisch.structorizer.parsers.*;
import lu.fisch.structorizer.syntax.Syntax;
import lu.fisch.turtle.TurtleBox;
import lu.fisch.utils.StringList;
import lu.fisch.diagrcontrol.DiagramController;
import lu.fisch.structorizer.archivar.IRoutinePool;
import lu.fisch.structorizer.archivar.IRoutinePoolListener;
import lu.fisch.structorizer.arranger.Arranger;
import lu.fisch.structorizer.elements.*;
import lu.fisch.structorizer.executor.Executor;
import lu.fisch.structorizer.locales.LangFrame;
import lu.fisch.structorizer.locales.Locales;

@SuppressWarnings("serial")
public class Mainform  extends LangFrame implements NSDController, IRoutinePoolListener
{
	// START KGU#484 2018-03-22: Issue #463
	public static final Logger logger = Logger.getLogger(Mainform.class.getName());
	// END KGU#484 2018-03-22
	public Diagram diagram = null;
	private Menu menu = null;
	private Editor editor = null;
	
	private String laf = null;
	// START KGU#300 2016-12-02: Enh. #300
	// The version for which information about update retrieval was last suppressed
	private String suppressUpdateHint = "";
	// END KGU#300 2016-12-02
	// START KGU#287 2017-01-11: Issue #81/#330
	private String preselectedScaleFactor = null;
	// END KGU#287 2017-01-11
	
	// START KGU#49/KGU#66 2015-11-14: This decides whether to exit or just to dispose when being closed
	private boolean isStandalone = true;	// The default is to exit...
	// END KGU#49/KGU#66 2015-11-14
	// START KGU#461/KGU#491 2018-02-09: Bugfix #455/#465/#507: We got into trouble on reloading the preferences
	private boolean isStartingUp = true;
	// END KGU#461/KGU#491 2018-02-09
	// START KGU#724 2019-09-16: Bugfix #744 Open file event queue for OS X
	public LinkedList<String> filesToOpen = null;
	// END KGU#724 2019-09-16
	
	// START KGU 2016-01-10: Enhancement #101: Show version number and stand-alone status in title
	private String titleString = "Structorizer " + Element.E_VERSION;
	// END KGU 2016-01-10
	// START KGU#326 2017-01-07: Enh. #101 - count the instances (for the title string)
	private static int instanceCount = 0;
	private int instanceNo;
	// END KGU#326 #2017-01-07
	// START KGU#456 2017-11-05: Enh. #452
	/** Indicates whether Structorizer may have been started the first time */
	boolean isNew = false;
	// END KGU#456 2017-11-05
	// START KGU#532 2018-06-25: To be able to suppress version hints on webstart (doesn't make sense)
	public boolean isAutoUpdating = false;
	// END KGU#532 2018-06-25
	
	// START KGU#655 2019-02-16: Enhanced welcome menu
	private JOptionPane panWelcome = null;
	private JTextArea txtWelcome1 = null, txtWelcome2 = null;
	private JToggleButton[] btnLangs = null;
	// END KGU#655 2019-02-16
	
	// START BOB 2020-05-25: restricted mode
	// START KGU#868 2020-06-03: Bugfix #868 this must be static
	//private boolean restricted = false;
	private static boolean noExportImport = false;	// If true then code import/export gets disabled
	// END KGU#868 2020-06-03
	// END BOB 2020-05-25
		
	/******************************
 	 * Setup the Mainform
	 ******************************/
	private void create()
	{
		// START KGU#456 2017-11-05: Enh. #452
		//Ini.getInstance();
		isNew = Ini.getInstance().wasFirstStart();
		// END KGU#456 2017-11-05
		/*
		try {
			ClassPathHacker.addFile("Structorizer.app/Contents/Resources/Java/quaqua-filechooser-only.jar");
			UIManager.setLookAndFeel(
					"ch.randelshofer.quaqua.QuaquaLookAndFeel"
					);
		} catch (Exception e) {
			System.out.println(e.getMessage());
		}/**/

		/******************************
		 * Load values from INI
		 ******************************/
		// START KGU#792 2020-02-04: Bugfix #805
		if (!this.isStandalone && Ini.getInstance().hasUnsavedChanges()) {
			try {
				Ini.getInstance().save();
			} catch (IOException ex) {
				logger.log(Level.WARNING, "Ini", ex);
			}
		}
		// END KGU#792 2020-02-04
		// This is required at an early moment e.g. to ensure correct scaling etc.
		// But it doesn't reach components like Editor, Menu and Diagram, which are
		// created later
		loadFromINI();

		/******************************
		 * Some JFrame specific things
		 ******************************/
		// set window title
		// START KGU 2016-01-10: Enhancement #101 - show version number and standalone status
		//setTitle("Structorizer");
		// START KGU#326 2017-01-07: Enh. #101 improved title information
		//if (!this.isStandalone) titleString = "(" + titleString + ")";
		if (!this.isStandalone) titleString = "[" + this.instanceNo + "] " + titleString;
		// END KGU#326 2017-01-07
		setTitle(titleString);
		// END KGU 2016-01-10
		// set layout (OS default)
		setLayout(null);
		// set windows size
		//setSize(550, 550);
		// show form
		setVisible(true);
		// set action to perform if closed
		setDefaultCloseOperation(JFrame.EXIT_ON_CLOSE);

		// set icon depending on OS ;-)
		String os = System.getProperty("os.name").toLowerCase();
		setIconImage(IconLoader.getIcon(0).getImage());
		if (os.contains("windows")) 
		{
			setIconImage(IconLoader.getIcon(0).getImage());
		} 
		else if (os.contains("mac")) 
		{
			setIconImage(IconLoader.icoNSD.getImage());
		}

		/******************************
		 * Setup the editor
		 ******************************/
		//System.out.println("* Setup the editor ...");
		if (this.isStandalone) {	// KGU#461 2017-11-14: Bugfix #455/#465
			try {
				EventQueue.invokeAndWait(new Runnable() {
					@Override
					public void run() {
						editor = new Editor(Mainform.this);
					}
				});
			} catch (InvocationTargetException e1) {
				// START KGU#484 2018-04-05: Issue #463
				//e1.printStackTrace();
				logger.log(Level.SEVERE, "Editor creation thread failed.", e1);
				// END KGU#484 2018-04-05
			} catch (InterruptedException e1) {
				// START KGU#484 2018-04-05: Issue #463
				//e1.printStackTrace();
				logger.log(Level.SEVERE, "Editor creation thread failed.", e1);
				// END KGU#484 2018-04-05
			}
		}
		else {
			// Already in an event dispatcher thread
			editor = new Editor(Mainform.this);
		}
		//System.out.println("* editor done.");
		// get reference to the diagram
		diagram = getEditor().diagram;
		Container container = getContentPane();
		container.setLayout(new BorderLayout());
		container.add(getEditor(),BorderLayout.CENTER);

		/******************************
		 * Setup the menu
		 ******************************/
		//System.out.println("* Setup the menu ...");
		if (this.isStandalone) {	// KGU#461 2017-11-14: Bugfix #455/#465
			try {
				EventQueue.invokeAndWait(new Runnable() {
					@Override
					public void run() {
						menu = new Menu(diagram, Mainform.this);
					}
				});
			} catch (InvocationTargetException e1) {
				// START KGU#484 2018-04-05: Issue #463
				//e1.printStackTrace();
				logger.log(Level.SEVERE, "Menu creation thread failed.", e1);
				// END KGU#484 2018-04-05
			} catch (InterruptedException e1) {
				// START KGU#484 2018-04-05: Issue #463
				//e1.printStackTrace();
				logger.log(Level.SEVERE, "Menu creation thread failed.", e1);
				// END KGU#484 2018-04-05
			}
		}
		else {
			menu = new Menu(diagram, Mainform.this);
		}
		//System.out.println("* menu done.");
		setJMenuBar(menu);		

		/******************************
		 * Update the buttons and menu
		 ******************************/
		//System.out.println("* Update the buttons and menu ...");
		if (this.isStandalone) {	// KGU#461 2017-11-14: Bugfix #455/#465
			try {
				EventQueue.invokeAndWait(new Runnable() {
					@Override
					public void run() {
						doButtons();
					}
				});
			} catch (InvocationTargetException e1) {
				// START KGU#484 2018-04-05: Issue #463
				//e1.printStackTrace();
				logger.log(Level.WARNING, "Button update failed.", e1);
				// END KGU#484 2018-04-05
			} catch (InterruptedException e1) {
				// START KGU#484 2018-04-05: Issue #463
				//e1.printStackTrace();
				logger.log(Level.WARNING, "Button update failed.", e1);
				// END KGU#484 2018-04-05
			}
		}
		else {
			doButtons();
		}
		//System.out.println("* Buttons and menu done.");
		
		// START KGU#868 2020-06-03: Bugfix #868 - suppress code export/import items if requested
		if (noExportImport) {
			this.hideExportImport();
		}
		// END KGU#868 2020-06-03

		/******************************
		 * Set onClose event
		 ******************************/
		setDefaultCloseOperation(JFrame.DO_NOTHING_ON_CLOSE);
		addWindowListener(new WindowAdapter() 
		{
			@Override
			public void windowClosing(WindowEvent e) 
			{
				// START KGU#157 2016-03-16: Bugfix #131 Never just close with a running executor!
				if (diagram.getRoot() != null && diagram.getRoot().executed && !isStandalone)
				{
					// This will pop up a dialog to stop the execution
					// By first argument set to null we avoid reopening the Executor Control
					Executor.getInstance(null, null);
					// Since the executor is a concurrent thread and we don't know the decision of
					// the user, we can neither wait nor proceed here. So we just leave.
				}
				else {
					// END KGU#157 2016-03-16
					// START KGU#634 2019-01-17: Issue #664 - diagram and user must be able to decide whether it's crucial
					try {
						diagram.isGoingToClose = true;
						// END KGU#634 2019-01-17
						if (diagram.saveNSD(!Element.E_AUTO_SAVE_ON_CLOSE))
						{
							// START KGU#287 2017-01-11: Issue #81/#330
							if (isStandalone) {
								if (Element.E_NEXT_SCALE_FACTOR <= 0) {	// pathologic value?
									Element.E_NEXT_SCALE_FACTOR = 1.0;
								}
								preselectedScaleFactor = Double.toString(Element.E_NEXT_SCALE_FACTOR);
							}
							// END KGU#287 2017-01-11
							saveToINI();
							// START KGU#49/KGU#66 (#6/#16) 2015-11-14: only EXIT if there are no owners
							if (isStandalone) {
								boolean vetoed = false;
								// START KGU#49 2017-01-04 Care for potential Arranger dependents
								if (Arranger.hasInstance()) {
									Diagram.startSerialMode();
									vetoed = !Arranger.getInstance().windowClosingVetoable(e);
									Diagram.endSerialMode();
								}
								// END KGU#49 2017-01-04
								if (!vetoed) {
									// START KGU#484 2018-03-22: Issue #463 (2019-09-20: version number inserted)
									logger.info("Structorizer " + instanceNo + " (version " + Element.E_VERSION + ") shutting down.");
									// END KGU#484 2018-03-22
									System.exit(0);	// This kills all related frames and threads as well!
								}
							}
							else {
								// START KGU#484 2018-03-22: Issue #463
								logger.info("Structorizer " + instanceNo + " (version " + Element.E_VERSION + ") going to dispose.");
								// END KGU#484 2018-03-22
								dispose();
							}
							// END KGU#49/KGU#66 (#6/#16) 2015-11-14
						}
						// START KGU#634 2019-01-17
					}
					finally {
						diagram.isGoingToClose = false;
					}
					// END KGU#634 2019-01-17
					// START KGU#157 2016-03-16: Bugfix #131 part 2
				}
				// END KGU#157 2016-03-16
			}

			@Override
			public void windowOpened(WindowEvent e) 
			{  
				//editor.componentResized(null);
				//editor.revalidate();
				//repaint();
			}

			@Override
			public void windowActivated(WindowEvent e)
			{
				//editor.componentResized(null);
				//editor.revalidate();
				//repaint();
			}

			@Override
			public void windowGainedFocus(WindowEvent e) 
			{
				//editor.componentResized(null);
				//editor.revalidate();
				//repaint();
			}
		}); 

		/******************************
		 * Load values from INI
		 ******************************/
		// This has to be done a second time now, after all components were put in place
		//System.out.println("* Load from Ini ...");
		loadFromINI();
		//System.out.println("* Load from Ini done.");
		// START KGU#337 2017-02-03: Issue #340 - setLocale has already been done by loadFromIni()
		//Locales.getInstance().setLocale(Locales.getInstance().getLoadedLocaleName());
		// END KGU#337 2017-02-03

		/******************************
		 * Resize the toolbar
		 ******************************/
		//editor.componentResized(null);
		//System.out.println("* Revalidate editor ...");
		if (this.isStandalone) {	// KGU#461 2017-11-14: Bugfix #455/#465
			try {
				EventQueue.invokeAndWait(new Runnable() {
					@Override
					public void run() {
						getEditor().revalidate();
					}
				});
			} catch (InvocationTargetException e1) {
				// START KGU#484 2018-04-05: Issue #463
				//e1.printStackTrace();
				logger.log(Level.WARNING, "Editor revaluation thread failed.", e1);
				// END KGU#484 2018-04-05
			} catch (InterruptedException e1) {
				// START KGU#484 2018-04-05: Issue #463
				//e1.printStackTrace();
				logger.log(Level.WARNING, "Editor revalidation thread failed.", e1);
				// END KGU#484 2018-04-05
			}
		}
		else {
			getEditor().revalidate();
		}
		//System.out.println("* Repaint ...");
		repaint();
		//System.out.println("* Redraw ...");
		//System.out.println("* Revalidate editor ...");
		if (this.isStandalone) {	// KGU#461 2017-11-14: Bugfix #455/#465
			try {
				EventQueue.invokeAndWait(new Runnable() {
					@Override
					public void run() {
						diagram.setInitialized();
					}
				});
			} catch (InvocationTargetException e1) {
				// START KGU#484 2018-04-05: Issue #463
				//e1.printStackTrace();
				logger.log(Level.WARNING, "Diagram initialization failed.", e1);
				// END KGU#484 2018-04-05
			} catch (InterruptedException e1) {
				// START KGU#484 2018-04-05: Issue #463
				//e1.printStackTrace();
				logger.log(Level.WARNING, "Diagram initialization failed.", e1);
				// END KGU#484 2018-04-05
			}
		}
		else {
			diagram.setInitialized();
		}
		// START KGU#305 2016-12-16
		//System.out.println("* Update Arranger index ...");
		if (this.isStandalone) {	// KGU#461 2017-11-14: Bugfix #455/#465
			try {
				EventQueue.invokeAndWait(new Runnable() {
					@Override
					public void run() {
						// START KGU#626 2019-01-01: Enh. #657
						//getEditor().updateArrangerIndex(Arranger.getSortedRoots());
						getEditor().updateArrangerIndex(Arranger.getSortedGroups());
						// END KGU#626 2019-01-01
					}
				});
			} catch (InvocationTargetException e1) {
				// START KGU#484 2018-04-05: Issue #463
				//e1.printStackTrace();
				logger.log(Level.WARNING, "Arranger index update failed.", e1);
				// END KGU#484 2018-04-05
			} catch (InterruptedException e1) {
				// START KGU#484 2018-04-05: Issue #463
				//e1.printStackTrace();
				logger.log(Level.WARNING, "Arranger index update failed.", e1);
				// END KGU#484 2018-04-05
			}
		}
		else {
			// START KGU#626 2019-01-01: Enh. #657
			//getEditor().updateArrangerIndex(Arranger.getSortedRoots());
			getEditor().updateArrangerIndex(Arranger.getSortedGroups());
			// END KGU#626 2019-01-01
		}
		//System.out.println("* Arranger index done.");
		// END KGU#305 2016-12-16
		// START KGU#325 2017-01-06: Issue #312 ensure the work area getting initial focus
		//System.out.println("* scrollarea.requestFocus ...");
		getEditor().scrollarea.requestFocusInWindow();
		// END KGU#325 2017-01-06

		// START KGU#461/KGU#491 2018-02-09: Bugfix #455/#465/#507: We got into trouble on reloading the preferences
		isStartingUp = false;
		// END KGU#461/KGU#491 2018-02-09
	}
	
	/******************************
	 * Load & save INI-file
	 ******************************/
	// START KGU#466 2019-08-02: Issue #733 - selective preferences export
	/**
	 * Returns the preference keys used in the ini file for the given {@code category}
	 * (if class {@code Mainform} is responsible for the saving and loading of the properties
	 * of this category. Currently, the following categories are supported here:
	 * <ul>
	 * <li>"diagram": Settings from the "Diagram" menu</li>
	 * <li>"saving": File saving options</li>
	 * </ul>
	 * @param category
	 * @return a String array containing the relevant keys for the ini file
	 * @see Element#getPreferenceKeys(String)
	 * @see Root#getPreferenceKeys()
	 * @see CodeParser#getPreferenceKeys()
	 */
	public static String[] getPreferenceKeys(String category)
	{
		if (category.equals("saving")) {
			return new String[] {"autoSaveOnExecute", "autoSaveOnClose", "makeBackups", "filenameWithArgNos",
					"filenameSigSeparator", "arrangerRelCoords"};
		}
		else if (category.equals("diagram")) {
			return new String[] {"showComments", "commentsPlusText", "switchTextComments", "varHightlight",
					// START KGU#872 2020-10-17: Enh. #738, #872, bugfix #876
					"showOpsLikeC", "codePreview",
					// END KGU#872 2020-10-17
					"DIN", "hideDeclarations", "index", };
		}
		else if (category.equals("wheel")) {
			return new String[] {"wheel*"};
		}
		else if (category.equals("update")) {
			return new String[] {"retrieveVersion", "suppressUpdateHint"};
		}
		return new String[]{};
	}
	// END KGU#466 2019-08-02
	
	/**
	 * Loads the configured Ini file and updates all general preferences and settings
	 * from its content.
	 */
	public void loadFromINI()
	{
		try
		{
			Ini ini = Ini.getInstance();
			ini.load();
			ini.load();	// FIXME This seems to be repeated in order to buy time for the GUI (?)

			// START KGU#869 2020-06-06: Issue #870
			if (ini.getProperty("noExportImport", "0").equals("1")) {
				noExportImport = true;
			}
			// END KGU#869 2020-06-06

			// ======================== GUI scaling ==========================
			double scaleFactor = Double.parseDouble(ini.getProperty("scaleFactor","1"));
			// START KGU#287 2017-01-09 
			if (scaleFactor <= 0.5) scaleFactor = 1.0;	// Pathologic value...
			//IconLoader.setScaleFactor(scaleFactor.intValue());
			IconLoader.setScaleFactor(scaleFactor);	// The IconLoader doesn't scale down anyway
			Element.E_NEXT_SCALE_FACTOR = scaleFactor;
			// END KGU#287 2017-01-09
			
			// ======================= position ==============================
			// START KGU#287 2016-11-01: Issue #81 (DPI awareness)
			int defaultWidth = Double.valueOf(750 * scaleFactor).intValue();
			int defaultHeight = Double.valueOf(550 * scaleFactor).intValue();
			// END KGU#287 2016-11-01
			// position
			int top = Integer.parseInt(ini.getProperty("Top","0"));
			int left = Integer.parseInt(ini.getProperty("Left","0"));
			// START KGU#287 2016-11-01: Issue #81 (DPI awareness)
			//int width = Integer.parseInt(ini.getProperty("Width","750"));
			//int height = Integer.valueOf(ini.getProperty("Height","550"));
			int width = Integer.parseInt(ini.getProperty("Width", ""+defaultWidth));
			int height = Integer.parseInt(ini.getProperty("Height", ""+defaultHeight));
			// END KGU#287 2016-11-01

			// reset to defaults if wrong values
			if (top<0) top=0;
			if (left<0) left=0;
			// START KGU#287 2016-11-01: Issue #81 (DPI awareness)
			//if (width<=0) width=750;
			//if (height<=0) height=550;
			if (width <= 0) width = defaultWidth;
			if (height <= 0) height = defaultHeight;
			// END KGU#287 2016-11-01
			
			// START KGU#300 2016-12-02: Enh. #300
			suppressUpdateHint = ini.getProperty("suppressUpdateHint", "");
			// END KGU#300 2016-12-02
			
			// language	
			String localeFileName = ini.getProperty("Lang","en");
			// START temporary backwards compatibility precaution towards release 3.25
			if (localeFileName.equals("chs.txt")) localeFileName = "zh-cn.txt";
			else if (localeFileName.equalsIgnoreCase("cht.txt")) localeFileName = "zh-tw.txt";
			// END temporary backwards compatibility precaution towards release 3.25
			//System.out.println("* setLocale(" + localeFileName + ")");
			Locales.getInstance().setLocale(localeFileName);
			//System.out.println("* Locale is set.");
			// START KGU#479 2017-12-15: Enh. #492 - preparation for configurable element names
			Locales.getInstance().setLocale(ElementNames.getInstance());
			ElementNames.getFromIni(ini);
			// END KGU#479 2017-12-15
			
			// colors (and structure preferences)
			Element.loadFromINI();
			updateColors();

			// parser
			Syntax.loadFromINI();

			// look & feel
			laf = ini.getProperty("laf","Mac OS X");
			//System.out.println("* setLookAndFeel(" + laf + ")");
			setLookAndFeel(laf);
			//System.out.println("* LookAndFeel is set.");
			// START KGU#287 2016-11-01: Issue #81 (DPI awareness)
			//System.out.println("* scaleDefaultFontSize(" + scaleFactor + ")");
			GUIScaler.scaleDefaultFontSize(scaleFactor);
			//System.out.println("* defaultFontSize is scaled.");
			// END KGU#287 2016-11-01
			
			// size
			// START KGU#880 2020-10-18: Bugfix #876 - Don't override size/position if already started
			if (this.isStartingUp) {
			// END KGU#880 2020-10-18	
				setPreferredSize(new Dimension(width,height));
				setSize(width,height);
				setLocation(new Point(top,left));
				validate();
			// START KGU#880 2020-10-18: Bugfix #876
			}
			// END KGU#880 2020-10-18	

			// START KGU#123 2018-03-14: Enh. #87, Bugfix #65
			Element.E_WHEELCOLLAPSE = ini.getProperty("wheelToCollapse", "0").equals("1");
			// END KGU#123 2018-03-14
			// START KGU#503 2018-03-14: Enh. #519
			Element.E_WHEEL_REVERSE_ZOOM = ini.getProperty("wheelCtrlReverse", "0").equals("1");
			// END KGU#503 2018-03-14
			// START KGU#699 2019-03-27: Enh. #717
			Element.E_WHEEL_SCROLL_UNIT = Integer.parseInt(ini.getProperty("wheelScrollUnit", "0"));
			// END KGU#699 2019-03-27
			// START KGU#494 2018-09-10: Issue #508
			Element.E_PADDING_FIX = ini.getProperty("fixPadding", "0").equals("1");
			// END KGU#494 2018-09-10

			// START KGU#300 2016-12-02: Enh. #300
			Diagram.retrieveVersion = ini.getProperty("retrieveVersion", "false").equals("true");
			// END KGU#300 2016-12-02

			
			// Analyser (see also Root.saveToIni())
			// START KGU#239 2016-08-12: Code redesign
			for (int i = 1; i <= Root.numberOfChecks(); i++)
			{
				// START KGU#456 2017-11-05: Issue #452 - use initial Root.analyserChecks as defaults 
				//Root.setCheck(i, ini.getProperty("check" + i, "1").equals("1"));
				Root.setCheck(i, ini.getProperty("check" + i, Root.check(i) ? "1" : "0").equals("1"));
				// END KGU#456 2017-11-05
			}
			// END KGU#2/KGU#78 2016-08-12
			// START KGU#906 2021-01-02: Enh. #905
			Element.E_ANALYSER_MARKER = ini.getProperty("drawAnalyserMarks", "1").equals("1");
			// END KGU#906 2021-01-02
			
			if (diagram != null) 
			{
				// ======= current directories, recent files, find settings ======
				// START KGU#602 2018-10-28: Let diagram fetch its properties itself
				diagram.fetchIniProperties(ini);
				// END KGU#602 2018-10-28
				
				// ==================== diagram menu settings ====================
				// DIN 66261
				// START KGU#880 2020-10-18: Bugfix #876
				//if (ini.getProperty("DIN","1").equals("1")) // default = 1 (since version 3.30)
				//{
				//	//diagram.setDIN();
				//	Element.E_DIN = true;
				//}
				Element.E_DIN = ini.getProperty("DIN","1").equals("1");
				// END KGU#880 2020-10-18
				// comments
				// START KGU#880 2020-10-18: Bugfix #876 - we may not only update in one direction
				//if (ini.getProperty("showComments","1").equals("0")) // default = 1
				//{
				//	//diagram.setComments(false);
				//	// START KGU#549 2018-07-09: Bugfix #555 - the mode of the last session wasn't restored anymore 
				//	//Element.E_SHOWCOMMENTS = true;
				//	Element.E_SHOWCOMMENTS = false;
				//	// END KGU#549 2018-07-09
				//}
				Element.E_SHOWCOMMENTS = ini.getProperty("showComments","1").equals("1"); // default = 1
				// END KGU#880 2020-10-18
				// START KGU#227 2016-08-01: Enh. #128
				//diagram.setCommentsPlusText(ini.getProperty("commentsPlusText","0").equals("1"));	// default = 0
				Element.E_COMMENTSPLUSTEXT = ini.getProperty("commentsPlusText","0").equals("1");	// default = 0
				// END KGU#227 2016-08-01
				// START KGU#880 2020-10-18: Bugfix #876 - we may not only update in one direction
				//if (ini.getProperty("switchTextComments","0").equals("1")) // default = 0
				//{
				//	//diagram.setToggleTC(true);
				//	Element.E_TOGGLETC = true;
				//}
				//// syntax highlighting
				//if (ini.getProperty("varHightlight","1").equals("1")) // default = 0
				//{
				//	//diagram.setHightlightVars(true);
				//	Element.E_VARHIGHLIGHT = true;	// this is now directly used for drawing
				//	diagram.resetDrawingInfo();
				//}
				Element.E_TOGGLETC = ini.getProperty("switchTextComments","0").equals("1");
				// syntax highlighting
				Element.E_VARHIGHLIGHT = ini.getProperty("varHightlight","1").equals("1");
				// END KGU#880 2020-10-18
				// START KGU#872 2020-10-17: Enh. #872 Operator display in C style
				Element.E_SHOW_C_OPERATORS = ini.getProperty("showOpsLikeC", "0").equals("1");
				// END KGU#872 2020-10-17
				// START KGU#477 2017-12-06: Enh. #487
				//diagram.setHideDeclarations(ini.getProperty("hideDeclarations","0").equals("1"));	// default = 0
				Element.E_HIDE_DECL = ini.getProperty("hideDeclarations","0").equals("1");	// default = 0
				// END KGU#227 2017-12-06
				// analyser
				// KGU 2016-07-27: Analyser should by default be switched on. See Issue #207
				/*
				if (ini.getProperty("analyser","0").equals("0")) // default = 0
				{
					diagram.setAnalyser(false);
				}
				/**/
				
				// START KGU#480 2018-01-21: Enh. #490
				if (Element.controllerName2Alias.isEmpty()) {
					// START KGU#911 2021-01-10: Enh. #910 data structure changed
					//for (DiagramController controller: diagram.getDiagramControllers()) {
					for (DiagramController controller: diagram.getDiagramControllers().keySet()) {
					// END KGU#911 2021-01-10
						if (controller == null) {
							controller = new TurtleBox();
						}
						String className = controller.getClass().getName();
						for (Entry<String, java.lang.reflect.Method> entry: controller.getProcedureMap().entrySet()) {
							String sign = entry.getKey();
							String name = entry.getValue().getName();
							String[] parts = sign.split("#");
							if (!name.equalsIgnoreCase(parts[0])) {
								name = parts[0];
							}
							String alias = ini.getProperty(className + "." + sign, "").trim();
							if (!alias.isEmpty()) {
								Element.controllerName2Alias.put(sign, alias);
								Element.controllerAlias2Name.put(alias.toLowerCase() + "#" + parts[1], name);
							}
						}
					}
					if (ini.getProperty("applyAliases", "0").equals("1")) // default = 0
					{
						//diagram.setApplyAliases(true);
						Element.E_APPLY_ALIASES = true;
					}
				}
				// END KGU#480 2018-01-18
				// START KGU#305 2016-12-14: Enh. #305
				//System.out.println("* setArrangerIndex() ...");
				diagram.setArrangerIndex(ini.getProperty("index", "1").equals("1"));	// default = 1
				//System.out.println("* ArrangerIndex is set.");
				// END KGU#305 2016-12-14
				// START KGU#705 2019-09-24: Enh. #738
				// START KGU#868 2020-06-03: Bugfix #868 - we must not enable code preview in restricted mode
				//diagram.setCodePreview(ini.getProperty("codePreview", "1").equals("1"));	// default = 1
				diagram.setCodePreview(!noExportImport && ini.getProperty("codePreview", "1").equals("1"));	// default = 1
				// END KGU#868 2020-06-03
				// END KGU#705 2019-09-14
				// START KGU#456 2017-11-05: Issue #452
				diagram.setSimplifiedGUI(ini.getProperty("userSkillLevel", "1").equals("0"));
				// END KGU#452 2017-11-05
				
				// START KGU#461/KGU#491 2018-02-09: Bugfix #455/#465/#507: We got into trouble on reloading the preferences
				//if (this.isStandalone) {	// KGU#461 2017-11-14: Bugfix #455/#465
				if (this.isStandalone && this.isStartingUp) {
				// END KGU#461/KGU#491 2018-02-09
					try {
						EventQueue.invokeAndWait(new Runnable() {
							@Override
							public void run() {
								doButtons();
								diagram.analyse();
								diagram.resetDrawingInfo();
								diagram.redraw();
							}
						});
					} catch (InvocationTargetException e1) {
						// START KGU#484 2018-04-05: Issue #463
						//e1.printStackTrace();
						logger.log(Level.WARNING, "Diagram update failed.", e1);
						// END KGU#484 2018-04-05
					} catch (InterruptedException e1) {
						// START KGU#484 2018-04-05: Issue #463
						//e1.printStackTrace();
						logger.log(Level.WARNING, "Diagram index update failed.", e1);
						// END KGU#484 2018-04-05
					}
				}
				else {
					// Already in an event dispatcher thread
					this.doButtons();
					diagram.analyse();
					diagram.resetDrawingInfo();
					diagram.redraw();
				}
			}

			// START KGU#309 2016-12-15: Enh. #310 new saving options
			Element.E_AUTO_SAVE_ON_EXECUTE = ini.getProperty("autoSaveOnExecute", "0").equals("1");
			Element.E_AUTO_SAVE_ON_CLOSE = ini.getProperty("autoSaveOnClose", "0").equals("1");
			Element.E_MAKE_BACKUPS = ini.getProperty("makeBackups", "1").equals("1");
			// END KGU#309 20161-12-15
			// START KGU#690 2019-03-21: Issue #707 - new saving options
			Element.E_FILENAME_WITH_ARGNUMBERS = !ini.getProperty("filenameWithArgNos", "1").equals("0");
			String filenameSepa = ini.getProperty("filenameSigSeparator", "-");
			Element.E_FILENAME_SIG_SEPARATOR = filenameSepa.isEmpty() ? '-' : filenameSepa.charAt(0);
			// END KGU#690 2019-03-21
			
			// START KGU#630 2019-01-13: Enh. #662/4
			Arranger.A_STORE_RELATIVE_COORDS = ini.getProperty("arrangerRelCoords", "0").equals("1");
			// END KGU#630 2019-01-13
			
			// START KGU#331 2017-01-15: Enh. #333 Comparison operator display
			Element.E_SHOW_UNICODE_OPERATORS = ini.getProperty("unicodeCompOps", "1").equals("1");
			// END KGU#331 2017-01-15
			
			// START KGU#428 2017-10-06: Enh. #430
			InputBox.FONT_SIZE = Float.parseFloat(ini.getProperty("editorFontSize", "0"));
			// END KGU#428 2017-10-06
			
			// KGU#602 2018-10-28: Fetching of recent file paths outsourced to Diagram.fetchIniProperties()
			
			doButtons();
		}
		catch (Exception e) 
		{
			logger.log(Level.WARNING, "Ini", e);

			setPreferredSize(new Dimension(500,500));
			setSize(500,500);
			setLocation(new Point(0,0));
			validate();
		}
	}

	/**
	 * Saves all general preferences and settings to the configured Ini file.
	 */
	public void saveToINI()
	{
		try
		{
			Ini ini = Ini.getInstance();
			ini.load();

			// ======================= position ==============================
			ini.setProperty("Top",Integer.toString(getLocationOnScreen().x));
			ini.setProperty("Left",Integer.toString(getLocationOnScreen().y));
			ini.setProperty("Width",Integer.toString(getWidth()));
			ini.setProperty("Height",Integer.toString(getHeight()));

			// ======= current directories, recent files, find settings ======
			if (diagram != null)
			{
				// START KGU#324 2017-06-16: Enh. #415 Let diagram cache it itself
//				if(diagram.currentDirectory!=null)
//				{
//					ini.setProperty("currentDirectory", diagram.currentDirectory.getAbsolutePath());
//					// START KGU#354 2071-04-26: Enh. #354 Also retain the other directories
//					ini.setProperty("lastExportDirectory", diagram.lastCodeExportDir.getAbsolutePath());
//					ini.setProperty("lastImportDirectory", diagram.lastCodeImportDir.getAbsolutePath());
//					ini.setProperty("lastImportFilter", diagram.lastImportFilter);
//					// END KGU#354 2017-04-26
//				}
//				// START KGU#305 2016-12-15: Enh. #305
//				ini.setProperty("index", (diagram.showArrangerIndex() ? "1" : "0"));
//				// END KGU#305 2016-12-15
				diagram.cacheIniProperties(ini);
				// END KGU#324 2017-06-16
			}
			
			// ======================= update control ========================
			// START KGU#300 2016-12-02: Enh. #300
			ini.setProperty("retrieveVersion", Boolean.toString(Diagram.retrieveVersion));
			// END KGU#300 2016-12-02
			// START KGU#300 2016-12-02: Enh. #300
			// Update hint suppression
			ini.setProperty("suppressUpdateHint", this.suppressUpdateHint);
			// END KGU#300 2016-12-02
		
			// =========================== language ==========================
			ini.setProperty("Lang", Locales.getInstance().getLoadedLocaleFilename());
			
			// ==================== diagram menu settings ====================
			// DIN, comments
			ini.setProperty("DIN", (Element.E_DIN ? "1" : "0"));
			ini.setProperty("showComments", (Element.E_SHOWCOMMENTS ? "1" : "0"));
			// START KGU#227 2016-08-01: Enh. #128
			ini.setProperty("commentsPlusText", Element.E_COMMENTSPLUSTEXT ? "1" : "0");
			// END KGU#227 2016-08-01
			ini.setProperty("switchTextComments", (Element.E_TOGGLETC ? "1" : "0"));
			ini.setProperty("varHightlight", (Element.E_VARHIGHLIGHT ? "1" : "0"));
			// START KGU#477 2017-12-06: Enh. #487
			ini.setProperty("hideDeclarations", Element.E_HIDE_DECL ? "1" : "0");
			// END KGU#227 2016-12-06
			// KGU 2016-07-27: Analyser should by default be switched on. See Issue #207
			//ini.setProperty("analyser", (Element.E_ANALYSER ? "1" : "0"));
			// START KGU#456 2017-11-05: Issue #452
			ini.setProperty("userSkillLevel", (Element.E_REDUCED_TOOLBARS ? "0" : "1"));
			// END KGU#456 2017-11-05
			
			// ====================== controller aliases =====================
			// START KGU#480 2018-01-21: Enh. #490
			ini.setProperty("applyAliases", Element.E_APPLY_ALIASES ? "1" : "0");
			// END KGU#480 2018-01-21
			
			// ========================== wheel ==============================
			// START KGU#123 2016-01-04: Enh. #87
			ini.setProperty("wheelToCollapse", (Element.E_WHEELCOLLAPSE ? "1" : "0"));
			// END KGU#123 2016-01-04
			// START KGU#503 2018-03-14: Enh. #519
			ini.setProperty("wheelCtrlReverse", (Element.E_WHEEL_REVERSE_ZOOM ? "1" : "0"));
			// END KGU#503 2018-03-14
			// START KGU#699 2019-03-27: Enh. #717
			ini.setProperty("wheelScrollUnit", Integer.toString(Element.E_WHEEL_SCROLL_UNIT));
			// END KGU#699 2019-03-27

			// ========================== fonts ==============================
			// START KGU#494 2018-09-10: Issue #508
			ini.setProperty("fixPadding", (Element.E_PADDING_FIX ? "1" : "0"));
			// END KGU#494 2018-09-10
			// START KGU#331 2017-01-15: Enh. #333 Comparison operator display
			ini.setProperty("unicodeCompOps", (Element.E_SHOW_UNICODE_OPERATORS ? "1" : "0"));
			// END KGU#331 2017-01-15
			// START KGU#872 2020-10-17: Enh. #872 Operator display in C style
			ini.setProperty("showOpsLikeC", (Element.E_SHOW_C_OPERATORS ? "1" : "0"));
			// END KGU#872 2020-10-17
			// START KGU#428 2017-10-06: Enh. #430
			if (InputBox.FONT_SIZE > 0) {
				ini.setProperty("editorFontSize", Float.toString(InputBox.FONT_SIZE));
			}
			// END KGU#428 2017-10-06
			
			// ======================= saving options ========================
			// START KGU#309 2016-12-15: Enh. #310 new saving options
			ini.setProperty("autoSaveOnExecute", (Element.E_AUTO_SAVE_ON_EXECUTE ? "1" : "0"));
			ini.setProperty("autoSaveOnClose", (Element.E_AUTO_SAVE_ON_CLOSE ? "1" : "0"));
			ini.setProperty("makeBackups", (Element.E_MAKE_BACKUPS ? "1" : "0"));
			// END KGU#309 20161-12-15
			// START KGU#690 2019-03-21: Issue #707 - new saving options
			ini.setProperty("filenameWithArgNos", (Element.E_FILENAME_WITH_ARGNUMBERS ? "1" : "0"));
			ini.setProperty("filenameSigSeparator", Character.toString(Element.E_FILENAME_SIG_SEPARATOR));
			// END KGU#690 2019-03-21

			// ======================= look and feel =========================
			if (laf != null)
			{
				ini.setProperty("laf", laf);
			}
			
			// ======================== GUI scaling ==========================
			// START KGU#287 2017-01-11: Issue #81/#330
			if (this.preselectedScaleFactor != null) {
				ini.setProperty("scaleFactor", this.preselectedScaleFactor);
			}
			// END KGU#287 2017-01-11
			


			// START KGU#324 2017-06-16: Enh. #415: Now done by diagram.cacheIniProperties(ini) above
//			// recent files
//			if (diagram!=null)
//			{
//				if (diagram.recentFiles.size()!=0)
//				{
//					for(int i=0;i<diagram.recentFiles.size();i++)
//					{
//						//System.out.println(i);
//						ini.setProperty("recent"+String.valueOf(i),(String) diagram.recentFiles.get(i));
//					} 
//				}
//			}
			// END KGU#324 2017-06-16
			
			// START KGU#479 2017-12-15: Enh. #492
			ElementNames.putToIni(ini);
			// END KGU#479 2017-12-15
			
			// START KGU#497 2018-02-17: Enh. #512
			// Give the Arranger a chance to add its stuff to the properties to be saved 
			if (Arranger.hasInstance()) {
				Arranger.getInstance().updateProperties(ini);
			}
			// END KGU#497 2018-02-17
			
			ini.save();
		}
		catch (Exception e) 
		{
			logger.log(Level.WARNING, "Ini", e);
		}
	}
	
	/******************************
	 * This method dispatches the
	 * command to all sublisteners
	 ******************************/
	public void doButtons()
	{
		if(menu!=null)
		{
			menu.doButtonsLocal();
		}
		
		if (getEditor()!=null)
		{
			getEditor().doButtonsLocal();
		}
		
		doButtonsLocal();
	}
	
	public String getLookAndFeel()
	{
		return laf;
	}
	
	public void setLookAndFeel(String _laf)
	{
		if (_laf != null)
		{
			//System.out.println("Setting: "+_laf);
			// START KGU#661 2019-02-20: Issue #686 Detect current L&F (if _laf fails)
			//laf=_laf;
			LookAndFeel currentLaf = UIManager.getLookAndFeel();
			String currentLafName = currentLaf.getName();
			// END KGU#661 2019-02-20
			
			UIManager.LookAndFeelInfo plafs[] = UIManager.getInstalledLookAndFeels();
			for(int j = 0; j < plafs.length; ++j)
			{
				//System.out.println("Listing: "+plafs[j].getName());
				if (_laf.equals(plafs[j].getName()))
				{
					//System.out.println("Found: "+plafs[j].getName());
					try
					{
						UIManager.setLookAndFeel(plafs[j].getClassName());
						// START KGU#661 2019-02-20: Issue #686
						laf = _laf;
						// END KGU#661 2019-02-20
						SwingUtilities.updateComponentTreeUI(this);
						// START KGU#211/KGU#646 2016-07-25/2019-02-05: Issue #202, #674 - Propagation to Arranger
						Arranger.updateLookAndFeel();
						// END KGU#211/KGU#646 2016-07-25/2019-02-05
						// START KGU#210 2016-08-08: Issue #201 - Propagation to Executor Control
						Executor.updateLookAndFeel();
						// END KGU#210 2016-08-08
						// START KGU#233 2016-08-08: Issue #220
						Translator.updateLookAndFeel();
						// END KGU#233 2016-08-08
						// START #324 2017-06-16: Enh. #415 - we let diagram update the find&replace dialog
						if (diagram != null) {
							diagram.updateLookAndFeel();
						}
						// END KGU #324 2017-06-16
						// START KGU#661 2019-02-20: Issue #686
						return;
						// END KGU#661 2019-02-20
					}
					catch (Exception e)
					{
						// show error
						String message = e.getMessage();
						if (message == null || message.isEmpty()) message = e.toString();
						JOptionPane.showOptionDialog(null,
								Menu.msgErrorSettingLaF.getText().replace("%1", _laf).replace("%2", message),
								Menu.msgTitleError.getText(),
								JOptionPane.OK_OPTION, 
								JOptionPane.ERROR_MESSAGE,
								null,null,null);
					}
				}
				// START KGU#661 2019-02-20: Issue #686
				else if (plafs[j].getClassName().equals(currentLaf.getClass().getName())) {
					currentLafName = plafs[j].getName();
				}
				// END KGU#661 2019-02-20
			}
			// START KGU#661 2019-02-20: Issue #686
			laf = currentLafName;
			// END KGU#661 2019-02-20
			// START KGU#792 2020-02-04: Bugfix #805
			Ini.getInstance().setProperty("laf", laf);
			// END KGU#792 2020-02-04
		}
	}
	
	@Override
	public void savePreferences()
	{
		//System.out.println("Saving");
		saveToINI();
		Syntax.saveToINI();
		Element.saveToINI();
		Root.saveToINI();
	}

	/******************************
	 * Local listener (empty)
	 ******************************/
	@Override
	public void doButtonsLocal()
	{
		boolean done=false;
		if (diagram != null)
		{
			Root root = diagram.getRoot();
			if (root != null && root.filename != null && !root.filename.isEmpty())
			{
				File f = new File(root.filename);
				// START KGU 2016-01-10: Enhancement #101 - involve version number and stand-alone status
				//this.setTitle("Structorizer - " + f.getName());
				this.setTitle(this.titleString + " - " + f.getName());
				// END KGU 2016-01-10
				done = true;
			}
		}
		// START KGU 2016-01-10: Enhancement #101 - involve version number and stand-alone status
		//if (!done) this.setTitle("Structorizer");
		if (!done) this.setTitle(this.titleString);
		// END KGU 2016-01-10
	}

	@Override
	public void updateColors() 
	{
		if(editor!=null)
			editor.updateColors();
	}
		
	/******************************
	 * Constructor
	 ******************************/
	// START KGU#49/KGU#66 2015-11-14: We want to distinguish whether we may exit on close
//	public Mainform()
//	{
//		super();
//		create();
//	}

	public Mainform()
	{
		this(true);
	}

	public Mainform(boolean standalone)
	{
		super();
		// START KGU#326 2017-01-07: Enh. #101 improved title information
		this.instanceNo = ++instanceCount;
		// END KGU#326 2017-01-07
		this.isStandalone = standalone;
		// START KGU#484 2018-03-22: Issue #463 (2019-09-20: version number added)
		logger.info("Structorizer " + this.instanceNo + " (version " + Element.E_VERSION + ") starting up.");
		// END KGU#484 2018-03-22
		// START KGU#305 2016-12-16: Code revision
		Arranger.addToChangeListeners(this);
		// END KGU#305 2016-12-16
		create();
	}
	// END KGU#49/KGU#66

	/**
	 * @return the editor
	 */
	public Editor getEditor()
	{
		return editor;
	}

	public JFrame getFrame()
	{
		return this;
	}

	/**
	 * @return the diagram {@link Root} currently held in the work area or
	 * {@code null} if the work area has not been established yet.
	 * @see #setRoot(Root)
	 */
	public Root getRoot()
	{
		if (this.diagram == null)
			return null;

		return this.diagram.getRoot();
	}

	/**
	 * Replaces the current {@link Root} in the work area by the given
	 * diagram {@code root} if the former isn't currently under execution.
	 * @param root -  top element of the new diagram to be placed
	 * @return true if the replacement was effective, false otherwise.
	 * @see #getRoot()
	 */
	public boolean setRoot(Root root)
	{
		boolean done = false;
		if (this.diagram != null)	// May look somewhat paranoid, but diagram is public...
		{
			// KGU#88: We now reflect if the user refuses to override the former diagram
			done = this.diagram.setRootIfNotRunning(root);
		}
		return done;
	}

	// START KGU#278 2016-10-11: Enh. #267 - Allows updates from Subroutine pools
	/**
	 * Restarts the analysis of the diagram currently held in the work area.
	 * May be called on changes in the routine pool, which might have an impact
	 * on e.g. the validity of {@link Call}s.
	 */
	public void updateAnalysis()
	{
		if (this.diagram != null)
		{
			this.diagram.analyse();
		}
	}
	// END KGU#278 2016-10-11

	// START KGU#300 2016-12-02: Enh. #300 (KGU#456 2017-11-06: renamed for enh. #452)
	/**
	 * As the name suggests opens a welcome pane if Structorizer starts the first
	 * time after installation. May raise a hint how to configure the update check
	 * otherwise or an update information if a new version is available on the product
	 * homepage.<br/>
	 * If a tutorial queue is pending then starts the next tutorial from the queue.
	 */
	public void popupWelcomePane()
	{
		// START KGU#456 2017-11-06: Enh. #452
		//if (!Ini.getInstance().getProperty("retrieveVersion", "false").equals("true")) {
		if (this.isNew) {
			// START KGU#655 2019-02-16: Enh. #682 Introduction of a language choice mechanism
//			int chosen = JOptionPane.showOptionDialog(this,
//					Menu.msgWelcomeMessage.getText().replace("%", AnalyserPreferences.getCheckTabAndDescription(26)[1]),
//					Menu.lblHint.getText(),
//					JOptionPane.OK_CANCEL_OPTION, JOptionPane.INFORMATION_MESSAGE,
//					IconLoader.getIcon(24),
//					new String[]{Menu.lblReduced.getText(), Menu.lblNormal.getText()}, Menu.lblNormal.getText());
//			if (chosen == JOptionPane.OK_OPTION) {
			Box outerBox = new Box(BoxLayout.Y_AXIS);
			Box innerBox = new Box(BoxLayout.X_AXIS);
			String[] menuPath = {"menuFile", "menuFileTranslator"};
			String[] defaultNames = {"File", "Translator"};
			String[] repl = Menu.getLocalizedMenuPath(menuPath, defaultNames);
			txtWelcome1 = new JTextArea(Menu.msgWelcomeMessage1.getText().replace("%1", repl[0]).replace("%2", repl[1]));
			outerBox.add(txtWelcome1);
			btnLangs = new JToggleButton[Locales.LOCALES_LIST.length];
			String currLocale = Locales.getInstance().getLoadedLocaleName();
			for (int iLoc = 0; iLoc < Locales.LOCALES_LIST.length; iLoc++)
			{
				final String locName = Locales.LOCALES_LIST[iLoc][0];
				String locDescription = Locales.LOCALES_LIST[iLoc][1];
				if (locDescription != null)
				{
					ImageIcon icon = IconLoader.getLocaleIconImage(locName);
					btnLangs[iLoc] = new JToggleButton(icon);
					btnLangs[iLoc].setToolTipText(locDescription);
					if (locName.equals(currLocale)) {
						btnLangs[iLoc].setSelected(true);
					}
					btnLangs[iLoc].addActionListener(new ActionListener() { public void actionPerformed(ActionEvent event) {
						Object btn = event.getSource();
						if (btn instanceof JToggleButton && !((JToggleButton) btn).isSelected()) {
							System.out.println("unselected");
							return;
						}
						for (int i = 0; i < btnLangs.length; i++) {
							if (btnLangs[i] != null && btnLangs[i] != btn) {
								btnLangs[i].setSelected(false);
							}
						}
						chooseLang(locName); 
					}
					} );
					innerBox.add(btnLangs[iLoc]);
				}
			}
			outerBox.add(innerBox);
			outerBox.add(Box.createVerticalStrut((int)(10 * Element.E_NEXT_SCALE_FACTOR)));
			txtWelcome2 = new JTextArea(Menu.msgWelcomeMessage2.getText().replace("%", AnalyserPreferences.getCheckTabAndDescription(26)[1]));
			outerBox.add(txtWelcome2);
			txtWelcome1.setEditable(false);
			txtWelcome2.setEditable(false);
			String[] options = new String[]{Menu.lblReduced.getText(), Menu.lblNormal.getText()};
			panWelcome = new JOptionPane(outerBox,
					JOptionPane.OK_CANCEL_OPTION, JOptionPane.INFORMATION_MESSAGE,
					IconLoader.getIcon(24),
					options,
					options[1]);
			JDialog dialog = panWelcome.createDialog(this, Menu.lblHint.getText());
			dialog.setVisible(true);
			Object chosen = panWelcome.getValue();
			// Options may have been replaced by language change!
			Object[] objects = panWelcome.getOptions();
			if (objects[0].equals(chosen)) {
			// END KGU#655 2019-02-16
				Root.setCheck(26, true);
				Root.setCheck(25, true);
				if (diagram != null) {
					diagram.setSimplifiedGUI(true);
				}
				else {
					// The essence of diagram.setSimplifiedGUI() but without immediate visibility switch
					Element.E_REDUCED_TOOLBARS = true;
				}
			}
		}
		// START KGU#906 2021-01-18: Enh. #905 Temporary feature hint
		else if (this.suppressUpdateHint.isEmpty() || this.suppressUpdateHint.compareTo("3.30-14") < 0) {
			if (menu != null) {
				StringList menuPath = new StringList(Menu.getLocalizedMenuPath(
						new String[]{"menuPreferences","menuPreferencesAnalyser"}, null));
				JOptionPane.showMessageDialog(this,
						Menu.msgAnalyserHint_3_30_14.getText().replace("%", menuPath.concatenate(" \u25BA ")),
						menuPath.get(1),
						JOptionPane.INFORMATION_MESSAGE,
						IconLoader.getIconImage(getClass().getResource("icons/AnalyserHint_3.30-14.png")));
				this.suppressUpdateHint = "3.30-14";
			}
		}
		// END KGU#906 2021-01-18
		else if (!Ini.getInstance().getProperty("retrieveVersion", "false").equals("true")) {
			// END KGU#456 2017-11-06
			// START KGU#532 2018-06-25: In a webstart environment the message doesn't make sense
			//if (!Element.E_VERSION.equals(this.suppressUpdateHint)) {
			if (!isAutoUpdating && !Element.E_VERSION.equals(this.suppressUpdateHint)) {    	    		
				// END KGU#532 2018-06-25
				int chosen = JOptionPane.showOptionDialog(this,
						Menu.msgUpdateInfoHint.getText().replace("%1", this.menu.menuPreferences.getText()).replace("%2", this.menu.menuPreferencesNotifyUpdate.getText()),
						Menu.lblHint.getText(),
						JOptionPane.OK_CANCEL_OPTION, JOptionPane.INFORMATION_MESSAGE,
						null,
						new String[]{Menu.lblOk.getText(), Menu.lblSuppressUpdateHint.getText()}, Menu.lblOk.getText());
				if (chosen != JOptionPane.OK_OPTION) {
					this.suppressUpdateHint = Element.E_VERSION;
				}
			}
		}
		else if (diagram != null) {
			diagram.updateNSD(false);
		}
		// START KGU#459 2017-11-20: Enh. #459-1
		if (diagram != null) {
			diagram.updateTutorialQueues();
			if (diagram.getRoot().startNextTutorial(false) > -1) {
				diagram.showTutorialHint();
			}
		}
		// END KGU#459 2017-11-20
	}
	// END KGU#300 2016-12-02

	// START KGU#655 2019-02-16: Enh. #682
	/**
	 * Switches the GUI to the language {@code localeName} as chosen via the
	 * welcome pane (something like "en", "lu", "pt_br", or "zh_cn").
	 * @param localeName - name of the new locale
	 * @see #popupWelcomePane()
	 * @see Locales#setLocale(String)
	 */
	public void chooseLang(String localeName)
	{
		Locales.getInstance().setLocale((Component)ElementNames.getInstance(), localeName);
		// Better reset the use of personally configured names on changing the language
		ElementNames.useConfiguredNames = false;
		Locales.getInstance().setLocale(localeName);
		// Unfortunately the JOptionPane cannot be forced in any way to adapt its outer size to the new
		// textArea bounds. So we will have to tune the welcome texts such that the text bounds won't
		// change.
		String[] menuPath = {"menuFile", "menuFileTranslator"};
		String[] defaultNames = {"File", "Translator"};
		String[] repl = Menu.getLocalizedMenuPath(menuPath, defaultNames);
		txtWelcome1.setText(Menu.msgWelcomeMessage1.getText().replace("%1", repl[0]).replace("%2", repl[1]));
		txtWelcome2.setText(Menu.msgWelcomeMessage2.getText().replace("%", AnalyserPreferences.getCheckTabAndDescription(26)[1]));
		Component comp = txtWelcome1;
		while (comp != null) {
			if (comp instanceof JOptionPane) {
				String[] options = new String[]{Menu.lblReduced.getText(), Menu.lblNormal.getText()};
				((JOptionPane)comp).setOptions(options);
				((JOptionPane)comp).setInitialValue(options[1]);
				comp = null;
			}
			else {
				comp = comp.getParent();
			}
		}
		if (diagram != null) {
			diagram.analyse();
		}
		doButtons();	// This ensures the correct language menu item if the preferences menu gets selected

		// START KGU#792 2020-02-04: Bugfix #805
		Ini.getInstance().setProperty("Lang", Locales.getInstance().getLoadedLocaleFilename());
		// END KGU#792 2020-02-04 
	}
	// END KGU#655 2019-02-16

	/**
	 * @return true if this Mainform is representing the main thread (root of the
	 * process), false otherwise (i.e. a subordinate instance).
	 */
	public boolean isStandalone()
	{
		return this.isStandalone;
	}

	// START KGU#305 2016-12-16: Code revision
	@Override
	public void routinePoolChanged(IRoutinePool _source, int _flags) {
		if (_source instanceof Arranger && this.editor != null) {
			if ((_flags & IRoutinePoolListener.RPC_POOL_CHANGED) != 0) {
				// START KGU#626 2019-01-01: Enh. #657
				//this.editor.updateArrangerIndex(Arranger.getSortedRoots());
				this.editor.updateArrangerIndex(Arranger.getSortedGroups());
				// END KGU#626 2019-01-01
			} else if ((_flags & (IRoutinePoolListener.RPC_POSITIONS_CHANGED | IRoutinePoolListener.RPC_GROUP_COLOR_CHANGED)) != 0) {
				this.editor.repaintArrangerIndex();
			}
			// START KGU#701 2019-03-30: Issue #718
			diagram.invalidateAndRedraw();
			// END KGU#701 2019-03-30
		}
		updateAnalysis();
	}
	// END KGU#305 2016-12-16

	// START KGU#631 2019-01-08: We need a handy way to decide whther he application is closing
	/**
	 * Checks whether this Mainform represents the main class (and thread) of the application
	 * i.e. if it was started as a stand-alone object.<br/>
	 * Relevant for the {@link WindowListener#windowClosing()} event.
	 * @return true if this object represents the running application.
	 */
	public boolean isApplicationMain()
	{
		return isStandalone;
	}
	// END KGU#631 2019-01-08

	// START KGU#679 2019-03-12: Enh. #698 - we needed a way for Arranger to inform about recently loaded or saved arrangement files
	/**
	 * Registers the given {@code file} as recently used. Interface for other modules like
	 * {@link Arranger} to inform about used files, e.g. arrangements.
	 * @param file - a file interpretable for Structorizer and just loaded or saved or otherwise used
	 */
	public void addRecentFile(File file) {
		if (diagram != null) {
			diagram.addRecentFile(file.getAbsolutePath());
		}
	}
	// END KGU#679 2019-03-12

	/**
	 * Generates and registers the OSXAdapter, passing it a hash of all the methods we wish to
	 * use as delegates for various com.apple.eawt.ApplicationListener methods.
	 */
	public void doOSX() {
		try {
			/* Issue #744: The file handler must be the first handler to be established! Otherwise the
			 * event of the double-clicked file that led to launching Structorizer might slip through!
			 */
			OSXAdapter.setFileHandler(this, getClass().getDeclaredMethod("loadFile", new Class[]{String.class}));
			OSXAdapter.setQuitHandler(this, getClass().getDeclaredMethod("quit", (Class[]) null));
			OSXAdapter.setAboutHandler(this, getClass().getDeclaredMethod("about", (Class[]) null));
			OSXAdapter.setPreferencesHandler(this, getClass().getDeclaredMethod("preferences", (Class[]) null));
			OSXAdapter.setDockIconImage(getIconImage());

			logger.info("OS X handlers established.");
		} catch (Exception e) {
			e.printStackTrace();
			logger.log(Level.WARNING, "Failed to establish OS X handlers", e);
		}
	}

	/**
	 * General file handler for OS X; fed to the OSXAdapter as the method to call
	 * when a file associated to Structorizer is double-clicked or dragged onto it.
	 * @param filePath - the path of the (diagram) file to be loaded
	 * @see #doOSX()
	 */
	public void loadFile(String filePath) {
		// START KGU#724 2019-09-16: Issue #744 (workaround for hazards on startup, may no longer be necessary)
		if (filePath == null || filePath.isEmpty()) {
			return;
		}
		if (diagram == null || this.isStartingUp) {
			// Lazy initialization
			logger.info("openFile event with path \"" + filePath + "\" postponed.");
			if (this.filesToOpen == null) {
				this.filesToOpen = new LinkedList<String>();
			}
			filesToOpen.addLast(filePath);	// push the file path to the queue
			// Nothing more to do here at the moment
			return;
		}
		// If files had already been queued then first try to load these
		else if (this.filesToOpen != null) {
			String lastExt = "";
			while (!this.filesToOpen.isEmpty()) {
				String queuedPath = this.filesToOpen.removeFirst();
				if (lastExt.equals("nsd") && queuedPath.toLowerCase().endsWith(".nsd")) {
					diagram.arrangeNSD();
				}
				logger.info("Handling postponed openFile event with path \"" + filePath + "\" ...");
				try {
					lastExt = diagram.openNsdOrArr(queuedPath);
				}
				catch (Exception ex) {
					logger.log(Level.WARNING, "Failed to load file \"" + queuedPath + "\":", ex);
				}
			}
			// Prepare the current event after having loaded at least one postponed file
			if (lastExt.equals("nsd") && filePath.toLowerCase().endsWith(".nsd")) {
				diagram.arrangeNSD();
			}
		}
		// END KGU#724 2019-09-16
		// Eventually, load the given file
		try {
			diagram.openNsdOrArr(filePath);
		}
		catch (Exception ex) {
			logger.log(Level.WARNING, "Failed to load file \"" + filePath + "\":", ex);
		}
	}

	/**
	 * General info dialog; fed to the OSXAdapter as the method to call when
	 * "About OSXAdapter" is selected from the application menu.
	 * @see #doOSX()
	 */
	public void about() {
		if (diagram != null) diagram.aboutNSD();
	}

	/**
	 * General preferences dialog for OS X; fed to the OSXAdapter as the method
	 * to call when "Preferences..." is selected from the application menu.
	 * @see #doOSX()
	 */
	public void preferences() {
		if (diagram != null) diagram.preferencesNSD();
	}

	/**
	 * General quit handler for OS X; fed to the OSXAdapter as the method to call
	 * when a system quit event occurs.<br/>
	 * A quit event is triggered by Cmd-Q, selecting Quit from the application
	 * or Dock menu, or logging out.
	 * @return true if the user confirmed to quit and the event has been dispatched
	 * @see #doOSX()
	 */
	public boolean quit() { 
		int option = JOptionPane.showConfirmDialog(this, "Are you sure you want to quit?", "Quit?", JOptionPane.YES_NO_OPTION);
		if (option == JOptionPane.YES_OPTION)
		{
			getFrame().dispatchEvent(new WindowEvent(getFrame(), WindowEvent.WINDOW_CLOSING));
			return true;
		}
		else
		{
			return false;
		}
	}					

	// START BOB 2020-05-25: New mode "restricted" to suppress code export / import
	@Override
	public boolean isRestricted() {
		return noExportImport;
	}

	/**
	 * Suppresses code import / export features (customer demand)
	 */
	// START KGU#868 2020-06-03
//	public void setRestricted(boolean _restricted) {
//		restricted = restricted;
//		editor.setRestricted(restricted);
//		menu.setRestricted(restricted);
//	}
	public void hideExportImport()
	{
		noExportImport = true;
		editor.hideExportImport();
		menu.hideExportImport();
	}
	// END KGU#868 2020-06-03
	// END BOB 2020-05-25

}<|MERGE_RESOLUTION|>--- conflicted
+++ resolved
@@ -98,11 +98,8 @@
  *      Kay Gürtzig     2020-10-18      Bugfix #876: Defective saving and loading of (partial) Ini files mended
  *                                      several public comments added.
  *      Kay Gürtzig     2021-01-02      Enh. #905: New INI property "drawAnalyserMarks"
-<<<<<<< HEAD
  *      Kay Gürtzig     2021-01-10      Enh. #910: Adapted to changed data structure for DiagramControllers
-=======
  *      Kay Gürtzig     2021-01-18      Enh. #905: Temporary popup dialog on startup to explain the triangles
->>>>>>> a5cfdd4d
  *
  ******************************************************************************************************
  *
