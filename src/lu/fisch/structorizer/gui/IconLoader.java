--- conflicted
+++ resolved
@@ -79,12 +79,8 @@
  *      Kay Gürtzig     2020-04-02      Issue #4 deprecated static field turtle removed, set the from field deprecated.
  *      Kay Gürtzig     2020-10-17      Enh. #872: 124_prog_c added
  *      Kay Gürtzig     2021-01-09/11   Enh. #910: 125_plug added, deprecated field `from' removed
-<<<<<<< HEAD
  *      Kay Gürtzig     2021-01-13      Icon 126_info added to replace 017_Eye in the role of "About".
-=======
- *      Kay Gürtzig     2021-01-13      126_info added to replace 017 in some places.
  *      Kay Gürtzig     2021-02-06      Enh. #915: 127_merge and 128_split added
->>>>>>> f7fcb6c2
  *
  ******************************************************************************************************
  *
