﻿Legend:
-------
[Foo]   -->     idea provided by Foo, coding done by Bob Fisch
[Foo]2  -->     idea provided by Foo, coding done by Kay Gürtzig
<Foo>   -->     idea AND coding done by Foo
<2>     -->     idea and coding done by Kay Gürtzig

Known issues:
- Copying diagram images to the clipboard may fail with some OS/JRE combination (#685),
  on Windows the image format may be JPG instead of PNG.
- Pascal import does not cope with nested comments and unit name aliases.
- COBOL import may fail if certain single-letter identifiers are used (rename them!),
  also if the code contains a SPECIAL-NAMES clause or float literals.
- COBOL import does not cope with some statement variants and variable redefinitions.
- Shell export neither copes with nested array/record initialisers and component access
  nor with cleanly handling usual and associative arrays as parameters or results.

Current development version: 3.30-16 (2021-02-05)
- 01: Bugfix #759: Dried up another source of stale Mainforms. <2>
- 01: Bugfix #761: Code preview defect flooded the log stream. <2>
- 01: Precautions against empty error messages on startup <2>
- 01: Bugfix #705: Find&Replace: Flawed traversal in CASE/PARALLEL branches <2>
- 01: Bugfix #763: Stale file precautions on loading / saving arrangements <2>
- 01: Bugfix #764: Group modifications failed to update the associated .arr file <2>
- 01: Bugfix #765: KSH export of diagrams using record types failed with error <2>
- 01: Deprecated ANSI-C73 import disabled (ANSI-C99 parser subsumes it) <2>
- 02: Bugfix #752: Incomplete declarations in C, Java etc. no longer outcommented <2>
- 02: Issue #766: Deterministic order of subroutines on code export <2>
- 02: Bugfix #769: Commas in string literals compromised CASE branch selection <2>
- 02: Enh. #770: New Analyser checks for CASE elements (selector consistency) <2>
- 02: Bugfix #771: Unhandled syntax errors during execution (e.g. type names) <2>
- 02: Bugfix #772: Possible NullPointerException averting Pascal code preview <2>
- 02: Bugfix #773: Export of declarations to Oberon, Pascal [K.-P. Reimers]2
- 03: Enh. #388: Support for constants on Perl export (had been missing) <2>
- 03: Enh. #423: Support for record types on Perl export (had been missing) <2>
- 03: Enh. #739: Enum type definitions introduced (incl. C99, Pascal import) <2>
- 03: Issue #766: Deterministic export order had not worked for deep hierarchies <2>
- 03: Bugfix #770: Not all CASE selectors were checked to be constant integers <2>
- 03: Enh. #775: More type-sensitive export of input instructions to OBERON <2>
- 03: Bugfix #776: Global variables are locally eclipsed on Pascal/Oberon export <2>
- 03: Bugfix #777: Concurrent changes of favourite export language handled. <2>
- 03: Bugfix #778: License text was not exported with "fresh" diagrams <2>
- 03: Bugfix #779: Defective Oberon export of main program diagrams with I/O <2>
- 03: Issue #780: Parameterless procedures in Oberon without parentheses [K.-P. R.]2
- 03: Bugfix #782: Code export of global (included) declarations was wrong. <2>
- 03: Bugfix #783: No or nonsense code export for assignments of unknown structs <2>
- 03: Bugfix #784: Suppression of mere variable declarations on bash/ksh export <2>
- 03: Bugfix #786: Record access in index expressions used to fail on execution <2>
- 03: Bugfix #787: Multiplied top-level type definitions on Pascal export <2>
- 03: Bugfix #788: Arrz file extraction to a user-specific folder did not work. <2>
- 03: Bugfix #789: Wrong BASIC export of function calls (started with "CALL") <2>
- 03: Bugfix #790: BASIC export failed with line continuation and initialisers <2>
- 03: Bugfix #791: Shell export flaws (function calls, array/assoc declarators) <2>
- 04: Bugfix #793: Wrong Perl export of initialised explicit var declarations <2>
- 04: Bugfix #794: Code preview fails with error if license is not configured <2>
- 05: Enh. #801: Mechanism to show User Guide as PDF in offline mode <2>
- 05: Bugfix #802: Placement of license texts and User Guides was flawed by #741 <2>
- 05: Bugfix #805: Language happened to change on deriving a subroutine from CALL <2>
- 05: Issue #806: Format string splitting on C99 import improved [Rolf Schmidt]2
- 05: Issue #806: More sensible printf/scanf format strings on C export [R. Schmidt]2
- 05: Issue #807: Python 'recordtype' lib ref replaced by dictionary [R. Schmidt]2
- 05: Bugfix #808: Missing C, Js export of var declarations with ':=' [Rolf Schmidt]2
- 05: Bugfix #809: C99 import flaws: typename replacement in comments, return 0; <2>
- 05: Bugfix #810: Javascript export produced nonsense for multi-variable input <2>
- 05: Bugfix #811: C99 import of floating-point number literals like 123e4 fixed <2>
- 05: Bugfix #812: Defective declaration of global variables on Python export <2>
- 05: Issue #814: Empty parameter lists are now exported to C as ...(void) <2>
- 05: Issue #815: Combined file filters introduced in open dialogs [Rolf Schmidt]2
- 05: Issue #816: Function calls in exported bash, ksh code revised [Rolf Schmidt]2
- 06: Issue #816: Local variable/constant declarations in bash/ksh functions <2>
- 06: Issue #816: Passing of arrays/records to/from bash/ksh functions revised <2>
- 06: Bugfix #818: Replacement of diagrams unpinned in Arranger caused trouble <2>
- 06: Bugfix #820: Try didn't respect exit but averted later error reporting <2>
- 06: Bugfix #821: Shell function arguments and array items wrongly put in $( ) <2>
- 06: Issue #822: Executor no longer aborts on empty instruction lines [R. Schmidt]2
- 06: Bugfix #823: Executor accidently mutilated expressions (all spaces gone) <2>
- 06: Bugfix #824: Shell export of REPEAT loops was flawed in several aspects <2>
- 06: Bugfix #825: Analyser had ignored the interior of TRY elements <2>
- 06: Issue #826: User input is to accept backslashes as in Windows file paths <2>
- 07: Bugfix #228: Code export error for routines with Pascal result mechanism <2>
- 07: Enh. #440 part 1: Diagram export to PapDesigner files <2>
- 07: Enh. #828: New feature allowing code export for an arrangement group <2>
- 07: Issue #829: Debugger doesn't automatically close anymore [mawa290669]2
- 07: Bugfix #831: Wrong shebang and thread arguments on Python export [R.Schmidt]2
- 07: Bugfix #833: Pascal import now ensures parentheses at subroutines [K.-P. R.]2
- 07: Issue #834: Tooltip help for menu item Diagram > DIN? (in EN, DE, ES) <2>
- 07: Bugfix #835: Structure preference keywords compromised imported conditions <2>
- 07: Bugfix #836: Consistency lacks with batch code export (combined with #828) <2>
- 07: Enh. #837: New export option to control the code export directory proposal <2>
- 07: Bugfix #838: Defective IMPORT line generation on Oberon export <2>
- 07: Bugfix #839: Procedures exported after functions were faked as functions <2>
- 07: Bugfix #840: Code export wrongly used information from disabled elements <2>
- 07: Bugfix #841: Analyser check against missing parameter list did not work <2>
- 07: Bugfix #843: Handling of global declarations in PHP export was missing <2>
- 07: Bugfix #844: Sensible export of arrays and record types/vars to PHP <2>
- 08: Issue #828/#836: The fallback to all diagrams of an arr file on batch export
      without specified entry points or contained programs hadn't worked <2>
- 08: Enh. #842: Improved usability of the include list editor [H.-U. Hölscher]2
- 08: Bugfix #847: Inconsistent handling of upper-/lower-case operand names <2>
- 08: Bugfix #848: Incomplete variable synchronisation with Includables <2>
- 08: Bugfix #849: New log file name scheme change of release 3.30 ensured <2>
- 08: Issue #851/1: Declarations for auxiliary variables on COBOL import <2>
- 08: Issue #851/4: Provisional import of SORT statements from COBOL <2>
- 08: Issue #851/5: Solution for the import of PERFORM ... THRU ... from COBOL <2>
- 08: Bugfix #852: Case-ignorant F&R replacements failed for certain strings <2>
- 08: Bugfix #853: Batch export with relative paths of and in .arr file failed <2>
- 08: Bugfix #854: Topological order of type definitions on export ensured <2>
- 08: Enh. #855 New configurable default array/string sizes for code export <2>
- 08: Bugfix #856: The dump of preferences subsets did not behave correctly <2>
- 08: Bugfix #858: Functions did not actually work in FOR-IN loop headers <2>
- 09: Issue #822: More sensible error message on executing an empty CALL <2>
- 09: Bugfix #828: Missing unreferenced subroutines on group export. <2>
- 09: Bugfix #860: Batch export for .arr files containing abs. paths failed <2>
- 09: Issue #861/1: Comment placement on Pascal and Oberon export revised <2>
- 09: Bugfix #861/2: On Pascal import, routine comments were duplicated <2>
- 09: Issue #861/3: Improved comment trimming on code import <2>
- 09: Bugfix #862/2: Batch export no longer produces duplicate entry points <2>
- 09: Bugfix #862/3: Batch import produced defective arrangement lists <2>
- 09: Bugfix #863/1: Duplicate routines on PapDesigner/StrukTex export <2>
- 09: Bugfix #863/2: Wrong assignment symbols in CALLs on PapDesigner export <2>
- 09: Issue #864: Parameter list transformation for PapDesigner export <2>
- 09: Bugfix #865: Flaw in parameter recognition on subroutine generation <2>
- 09: Issue #866: Selection expansion/reduction in the diagram revised <2>
- 09a: New command line option "-restricted" to prevent export/import [CPNV]
- 10: Bugfix #868: Inadvertent popup of the code preview context menu on start <2>
- 11: Issue #870: Now ini property "noExportImport=1" prevents code export/import;
      group export prevention had been forgotten [CPNV]2
- 11: Issue #733: GUI scale factor not to be overwritten by central ini file <2>
- 11: Enh. #872: New display mode to present operators in C style [BloodyRain2k]2
- 11: Bugfix #873: Compromised type definition export to C++, C#, Java mended <2>
- 11: Bugfix #874: Error on code export/preview of CALLs with non-ASCII names,
      identifiers with non-ASCII letters now tolerated but warned <2>
- 11: Bugfix #875: Saving policy mended for virgin group members and groups,
      unnecessary save requests on replacing diagrams in work area avoided <2>
- 11: Bugfix #876: Defective saving and restoring of Ini properties via menu <2>
- 11: Bugfix #877: Division by zero error on batch export to StrukTeX <2>
- 11: Issue #879: Bad handling of user input looking like a record initializer <2>
- 12: Enh. #704: Turtleizer now scrollable, with status bar, and popup menu <2>
- 12: Issue #801: User Guide download now with progress bar in background <2>
- 12: Issue #829: Experimentally keeping open the debug control now revoked <2>
- 12: Enh. #880: Turtleizer zooming function implemented and accomplished <2>
- 12: Issue #881: Highlighting of bit operators and Boolean literals <2>
- 12: Issue #882: Translation of the random function to PHP added [S. Roschewitz]2
- 12: Bugfix #884: Flaws of header inference for virgin diagrams (#875) mended <2>
- 12: Bugfix #885: Incorrect display mode indicator state (#872) in some case <2>
- 12: Bugfix #887: Concurrent Turtleizer instances led to dysfunction. <2>
- 13: Issue #890: Several improvements of the Turtleizer GUI (#704/#880) <2>:
       1. SVG export with less annoying scale factor request;
       2. Menu items for CSV and SVG export no longer enabled with empty image;
       3. New function to scroll to the coordinate origin;
       4. Mere turtle moves without visible trace omitted on (CSV) export;
       5. Option to choose separator character for the CSV export;
       6. Stroke style for the axes of coordinates now compensates the zoom factor;
       7. Tooltip showing the turtle-world coordinate at current mouse position;
       8. Measuring function with two possible snap modes and configurable radius;
       9. Turtle image with higher resolution for zoom factors > 1;
      10. F1 opens the help page for the Turtleizer GUI in the browser;
      11. Status bar icons for more intuitive recognition.
- 13: Issue #891: Dutch locale fixed, revised, and completed <Jaap Woldringh>
- 13: Bugfix #892: "Save as" and double-click trouble with arranged diagrams <2>
- 13: Enh. #893: Translator preview indication in language preference menu <2>
- 13: Bugfix #894: Wrong mechanism to fit the Turtleizer picture into canvas <2>
- 13: Bugfix #895: GUI scaling of the Turtleizer popup menu for "Nimbus" <2>
- 13: Enh. #896 <2>:
      1. Move cursor on readiness for moving diagrams in Arranger
         or diagram elements within a diagram in the Structorizer work area;
      2. by holding Shift key down, elements may now be moved above the target <2>
- 13: Bugfix #897: Numeric angle degradation + endless loop risk in Turtleizer <2>
- 13: Bugfix #898: Executor errors on pre-evaluation of Turtleizer functions <2>
- 13: Bugfix #900: Find&Replace failed for only comments, bad "whole word" test <2>
- 13: Issue #901: Now the wait cursor is applied on time-consuming actions <2>
- 14: Bugfix #569 A scrolling insufficiency on report list selection fixed <2>
- 14: Issue #872 Wrong conversion '=' -> '==' in routine headers for C style <2>
- 14: Issue #901 Wait cursor applied to further time-consuming actions <2>
- 14: Bugfix #902 <2>:
      1. Fixes a focus loss in Arranger index on selecting diagram or group nodes;
      2. Ensures that quitting the "add/move to group" dialog correctly cancels;
      3. Raises a confirmation dialog before dissolving groups via key binding
- 14: Enh. #903 Syntax highlighting also applies in "Switch text/comment" mode <2>
- 14: Bugfix #904 Display of controller aliases suppressed other function names <2>
- 14: Enh. #905 Marker symbol on elements with Analyser warnings or tutorials <2>
- 14: Enh. #906 Executor now allows either to step into or step over a CALL <2>
- 14: Bugfix #907 A step of the tutorial "Hello world" was always skipped <2>
- 14: Bugfix #908 The variable content was not legible on editing with Nimbus <2>
- 14: Enh. #909 Extended support for display and editing of enumerator values <2>
- 14: Enh. #910 Extended DiagramController interface (for plugin modules) <2>
- 14: "About" icon (eye) in toolbar / Help menu replaced by "info" icon <2>
- 14: Arrangement group visibility now includes member diagrams, not only bounds <2>
- 15: Issue #400: Some editor controls had ignored Esc and Shift/Ctrl-Enter <2>
- 15: Enh. #714 Empty FINALLY block of TRY elements now by default suppressed <2>
- 15: Issue #905: Analyser markers on collapsed or eclipsing elements ensured <2>
- 15: Enh. #914 Text and comment fields in element editor now allow undo/redo <2>
- 15: Enh. #915 New structured editor for CASE elements preserving branches <2>
- 15: Enh. #917 Menu item to edit subroutines extended to included diagrams <2>
- 15: Bugfix #918 Missing root type filter in Find&Replace, unwanted checkbox <2>
- 15: Issue #919 More precise modification detection in Translator, undo/redo <2>
- 15: Issue #920 Consistent support for value literal "Infinity" / ∞ <2>
- 15: Bugfix #921 Type handling on outsourcing fixed (recursion, enumerators) <2>
- 15: Bugfix #922 Executor failed to interpret mixed array / record access <2>
- 15: Bugfix #923 Analyser gave false warnings regarding FOR-IN loops <2>
- 15: Bugfix #924 Erratic Analyser warnings on mixed record/array access paths <2>
<<<<<<< HEAD
- 15: Issue #800: Parts of the new expression parsing mechanism established. <2>
=======
- 15: Bugfix #925 Analyser always complained about constant record arguments <2>
- 15: Enh. #926: Element selection now scrolls to related Analyser warnings <2>
- 16:
>>>>>>> 446da462

Version: 3.30 (2019-10-06)
- 01: Issue #657: Spanish message in German locale replaced <2>
- 01: Enh. #662/1: Info box for groups redesigned into a tree view <2>
- 01: Enh. #662/2: Group visualisation with individual colours in Arranger <2>
- 01: Enh. #662/3: Arranger popup menu item to rearrange diagrams by groups <2>
- 01: Enh. #662/4: Option to save arrangements with relative coordinates <2>
- 01: Bugfix #664: Incorrect handling of modified diagrams on closing Arranger <2>
- 01: Bugfix #664: Disambiguated cancelling in AUTO_SAVE_ON_CLOSE mode <2>
- 01: Bugfix #515: Defective diagram positioning in Arranger mended <2>
- 02: Bugfix #665: Import of INSPECT statements from COBOL actually works now <2>
- 02: Bugfix #655: Arranger popup menu revised (item order, accelerator info) <2>
- 02: Bugfix #667: Removal of diagrams from Arranger could leave remnants <2>
- 02: Issue #668: Group association behaviour on outsourcing further improved <2>
- 02: Bugfix #669: C export of FOR-IN loops with traversed strings was defective <2>
- 02: Bugfix #670: Diagram/group info box of Arranger index not reliably scaled <2>
- 02: Issue #670: Live look & feel switch failed for Diagram/group info box <2>
- 03: Bugfix #672: Default group was named null.arr after cancelled save attempt <2>
- 03: Issue #673: The Arranger drawing area had to be enlarged for group bounds <2>
- 03: Issue #662/2 Group colour icon design revised (now double thin border) <2>
- 03: Bugfix #674: Live look & feel switch hadn't worked for context menus <2>
- 03: Issue #675: Workaround for truncated result tree lines in Find&Replace <2>
- 03: Issue #677: Inconveniences on saving arrangement archives mended <2>
- 03: Bugfix #678: Import of array declarations from C code didn't work. <2> 
- 03: Bugfix #679: C import produced defective INPUT instructions <2>
- 03: Enh. #680: INPUT instructions with multiple input items supported <2>
- 03: Enh. #681: A number of exports may offer to change favorite export language <2>
- 03: Enh. #682: Improved welcome dialog, now with language selection <2>
- 04: Issue #51,#137: Executor window now logs explicit prompts of empty inputs <2>
- 04: Issue #684: Mark-up + check of mandatory fields in Parser Preferences <2>
- 04: Bugfix #684: An empty FOR-IN loop keyword caused several problems <2>
- 04: Issue #686: The initial L&F detection didn't work well for Linux (GTK+) <2>
- 04: Bugfix #687: Defective breakpoint behaviour of REPEAT-UNTIL loops mended <2>
- 04: Bugfix #688: Transmutation of any Call/Jump into an Instruction enabled <2>
- 04: Enh. #689: New mechanism to edit the referred routine of a selected Call <2>
- 04: Bugfix #690: 'struct' keywords in function headers on C import suppressed <2>
- 04: Enh. #691: It is now possible to rename a group in the Arranger index <2>
- 04: Bugfix #692: C constants weren't recognised on importing with C99 parser <2>
- 04: Bugfix #693: Misleading error message on loading a recent .arr/.arrz file <2>
- 05: Enh. #327: Locale-specific Parser keyword sets enabled [newboerg]2
- 05: Issue #366: Turtleizer regains the focus if lost for an input [newboerg]2
- 05: Enh. #385: Default values for subroutine parameters allowed [usernameisthis]2
- 05: Issue #527: Index range error detection for constant arrays refined <2>
- 05: Bugfix #631: Commas in pic clauses now preserved on COBOL import <2>
- 05: Issue #407: Efforts to import COBOL conditions like "a = 8 or 9" <2>
- 05: Bugfix #695: Defective COBOL import of arrays over basic types <2>
- 05: Enh. #696: Batch export can now process arrangement files (.arr/.arrz) <2>
- 05: Enh. #698: Basic archiving outsourced from Arranger to Archivar <2>
- 05: Bugfix #699: Diagrams must not be shared among archive groups <2>
- 05: Issues #518, #544, #557: Drawing accelerated by confining to visible area <2>
- 06: Issues #518, #544, #557: Bug in visibility detection fixed; workaround for
      heavy contention in Arranger: highlighting temporarily switched off <2>
- 06: Issue #702: Size detection for imported or dropped diagrams in Arranger <2>
- 07: Bugfix #703: Arrangement group change status failed to vanish on saving <2>
- 07: Issue #699: Superfluous unsharing measures on unshared diagrams skipped <2>
- 07: Bugfix #705: Find&Replace tool failed to search CASE/PARALLEL branches <2>
- 07: Bugfix #706: NullPointerException from Analyser on faulty CALL elements <2>
- 07: Enh. #56: New element type TRY-CATCH-FINALLY introduced [BobFisch]2
- 07: Enh. #56: Pascal import of Try and Raise instructions implemented <2>
- 07: Issue #706: Created nsd and code files should end with a newline [elemhsb]2
- 07: Enh. #707: Savings preferences for file name proposals [elemhsb]2
- 07: Bugfix #708: Code export compromised cached variable lists (highlighting)<2>
- 07: Enh. #452: Several menu items made hidden on simplified mode now <2>
- 08: Bugfix #711: Endless loop on element text parsing - SEVERE! <2>
- 08: Issue #712: Translator ought to remember its last saving directory <2>
- 08: Enh. #56: Some updates and additions to the Russian locale <2>
- 09: Issues #518, #544, #557 Further general drawing speed improvements <2>
- 09: Issue #657: Subroutine/includable search disambiguated by groups (tried) <2>
- 09: Issue #685: Precaution against exception traces on copying to clipboard <2>
- 09: Enh. #696: Deficient type retrieval in batch code export fixed <2>
- 09: Enh. #697: Batch code import to assignments / assignment archives <2>
- 09: Bugfix #699: The fix from 3.29-08 for the archive unsharing was wrong <2>
- 09: Issue #712: Further usability improvements for Translator <2>
- 09: Bugfix #715: Console dialog in batch import failed after first time <2>
- 09: Bugfix #716: Defective assignment export to Python code [elemhsb]2
- 09: Issue #717: Mouse wheel scroll unit now configurable [elemhsb]2
- 09: Issue #718: Ultimate acceleration of syntax highlighting <2>
- 09: Issue #720: Changes to includable diagrams now reflect on their clients <2>
- 10: Bugfix #722: PNG export from Arranger failed with version 3.29-09 <2>
- 11: Bugfix #724: Diagram titles weren't bold anymore since 3.29-09 <2>
- 11: Issue #725: Division operator export to Python improved <2>
- 11: Issue #206: Dutch locale substantially updated <Jaap Woldringh>
- 11: Enh. #726: Translator usability improved [Jaap Woldringh]2
- 11: Issue #727: TRY Field position in Element Name Preferences mended <2>
- 11: Bugfix #728: Endless loops and other flaws in Find&Replace tackled <2>
- 11: Find&Replace: Search result presentation strategy unified <2>
- 11: Issue #729: Modified German button caption in element editor [K.-P. Reimers]2
- 12: Compatibility with the new Windows/Upla installer ensured and improved
- 12: Issue #551: No version check mode hint in the wake of Windows installer <2>
- 12: Bugfix #731: File renaming failure on Linux made arr[z] files vanish [K.-P. R.]2
- 12: Bugfix #732: Cloning groups could end up in shared (glued) positions <2>
- 12: Design of refactoring dialog improved (text -> keyword table) <2>
- 12: Issue #733/1: New handling of a user-independent start configuration file <2>
- 12: Issue #733/2: Possibility of selective preferences export to ini files <2>
- 13: Enh. #737: Batch export now with optionally specified settings file <2>
- 13: Enh. #740: Automatic backup on loading preferences from file (via menu) <2>
- 13: Enh. #741: Ini file path as command-line option for all modes [S. Sobisch]2
- 13: Bugfix #742: Command-line option -v didn't actually work with argument <2>
- 13: Issue #327: Spanish default keywords for input / output modified <2>
- 13: Bugfix #744: Double-click and filesdrop didn't work with OSX anymore <2>
- 13: Enh. #746: Import of hus-Struktogrammer files (.stgr format only) <2>
- 13: Issue #747: New key bindings Ctrl-F5 etc. for TRY, PARALLEL, and ENDLESS <2>
- 13: Bugfix #748: Menu items to add TRY blocks inserted PARALLEL elements <2>
- 13: Bugfix #749: Width defect with FINALLY sections in TRY blocks <2>
- 13: Issue #463: Startup and shutdown log entries now with version number <2>
- 14: Bugfix #749: Drawing of collapsed TRY elements fixed <2>
- 14: Bugfix #751: Cursor key navigation didn't reach TRY element internals <2>
- 14: Messages in diagram editor and Structure preferences corrected (EN, DE) <2>
- 14: Enh. #738: Code preview in right window part (tabbed with Arranger index) <2>
- 14: Bugfix #752: Workarounds for deficient declaration export to C/Java <2>
- 14: Default mode for setting DIN 66261 (FOR loop design) changed to true <2>.
- 14: Issue #753: Irrelevant structure preference adaptation requests avoided <2>
- 14: Bugfix #754: 2 Pascal code generator flaws (return instr. / UNIT name) <2>
- 14: Enh. #721: Javascript export prototype [A. Brusinsky]2
- 14: Bugfix #755: Defective Java/C# export of array initializers <2>
- 14: Bugfix #756: Expression export defects to C language family <2>
- 14: Bugfix #757: Include list text area was too small under Windows 10 <2>
- 14: Bugfix #758: "Edit subroutine" didn't reliably arrange the new routine <2>
- 14: Bugfix #759: Closing Structorizer sub-instances impaired functioning <2>

Version: 3.29 (2019-01-07)
- 01: Bugfix #511: Cursor-down key was trapped by collapsed CASE and PARALLEL <2>
- 01: Enh. #515: More intelligent aligning strategy for diagrams in Arranger <2>
- 01: Bugfix #517: Correct export of includable declarations to Java, C++, C# <2>
- 01: Bugfix #518: Very slow scrolling of diagrams lacking type info [TiNNiT]2
- 01: Bugfix #520: "no conversion" export mode had to be enforced (Pascal, C) <2>
- 01: Bugfix #521: Variable declaration export had been inconsistent for Oberon <2>
- 01: Enh. #519: Zooming / font size control via ctrl + mouse wheel [B. Neuberg]2
- 01: Bugfix #522: Outsourcing now copes better with record types and includes <2>
- 01: Bugfix #523: Undoing and redoing of include list changes mended <2>
- 02: Bugfix #525: Defective test coverage detection for recursive routines,
      lacking operation counts on input, output, and jump instructions fixed <2>
- 02: Issue #512: Arranger zoom compensation for PNG export was flawed <2>
- 02: Bugfix #526: On re-saving the renaming of the temp. file may fail (Linux) <2>
- 02: Issue #527: More helpful Executor messages on index range violations <2>
- 02: Issue #463: Console output replaced by configurable logging [R. Schmidt]2
- 02: Bugfix #528: Analyser check of record component access mended <2>
- 02: Bugfix #529: Concurrency on drawing diagrams during execution solved <2>
- 02: Bugfix #451: Java version test in shell start scripts revised [hans005]
- 02: Bugfix #533: Import of struct types from C files was dysfunctional <2>
- 03: Enh. #519: Font resizing with ctrl + mouse wheel missed in LicenseEditor <2>
- 03: Issue #535: License Editor menu item "Save as..." had wrong accelerator <2>
- 03: Issue #463: Logging configuration mechanism didn't work for WebStart <2>
- 03: Issue #536: Precaution against unsuited command line arguments <2>,
      experimental workaround against Direct3D trouble on some machines <2>
- 03: Issue #143: Comment popup switched off on opening print preview <2>
- 03: Bugfix #540: C import could fail or get stuck on processing macros <2>
- 03: Enh. #541: New import option "redundant symbols/macros" for C code <2>
- 03: Bugfix #542: Procedure import from C code mended (result type + return) <2>
- 03: Import of legacy C function definitions improved (arg types, KGU#525) <2>
- 04: Bugfix #544: Arranger deceleratingly redrew on diagram navigation <2>
- 04: Bugfix #533: Effort to import C struct initializers as record literals <2>
- 04: Bugfix #545: Defective C import of FOR loops without condition <2>
- 04: Bugfix #546: C import failed to split certain printf format strings <2>
- 05: Bugfix #549: The operator '%=' had been missing in the C grammar <2>
- 05: Data protection information added to the update information hint <2>
- 05: Bugfix #550: Defective import of C switch statements in certain cases <2>
- 05: Issue #551: On webstart the hint about version check doesn't make sense <2>
- 05: Enh. #552: Option to decide for all diagrams on serial file actions,
      new opportunity to remove all diagrams from Arranger with few clicks <2>
- 05: Enh. #489 - First version of ANSI C99 parser (full C syntax)
      recent ANSI C import renamed to ANSI C73 for clarity <2>
- 05: Set of smaller element icons for the tree view in Find&Replace <2>
- 05: Enh. #553: Code import now with monitor dialog and cancel option <2>
- 05: Bugfix #554: Batch code import didn't work (parser instantiation bug) <2>
- 05: Bugfix KGU#539: the operation count of CALL elements was incremented <2> 
- 05: Bugfix KGU#540: Find & Replace didn't reset on element filter changes <2>
- 05: Bugfix #555 - Mode "Show comments?" was always active on start <2>
- 05: Bugfix #556 - Workaround for file preparation error in C import <2>
- 05: Bugfix #557 - potential endless loop on instruction classification <2>
- 05: Issue #557 - Workaround for huge diagram numbers on code import <2>
- 05: Enh. #558 - Provisional C/Pascal enum type import (as const defs.) <2>
- 06: Issue #561 - new design of the statistics in Attribute Inspector <2>
- 06: Bugfix #562 - Wrong "origin" attribute for loaded older diagrams <2>
- 06: Enh. #563 - Simplified record initializers (smarter evaluation) <2>
- 06: Bugfix #564 - code export defects with nested array initializers <2>
- 06: Attributation of syntax highlighting to diagrams simplified <2>
- 06: Bugfix #565 - Translator didn't open; updates in Russian locale <2>
- 06: Issue #566 - Version retrieval adapted to new home page URL (https) <2>
- 07: Bugfix #568 - Key binding "space" didn't work in the Arranger index <2>
- 07: Issue #432 - In step mode with delay 0 diagram refresh was deficient <2>
- 07: Some updates for the Russian locale <2>
- 07: Bugfix #569 - Reaction to mouse click on selected report line fixed <2>
- 07: Bugfix #571 - About => license showed the changelog instead <2>
- 07: Enh. #576 - New Turtleizer procedure "clear()" to wipe the canvas <2>
- 07: Issue #423/#563 - Display of records better preserves component order <2>
- 07: Enh. #577 - Output console may show call trace and suppress meta info,
      new menu item to save the execution log to file (if copy & paste fails) <2>
- 07: Bugfix #579 - Conditional breakpoints didn't always show correctly <2>
- 07: Bugfix #581 - To start Structorizer with a list of files failed. <2>
- 08: Several locale updates <2>
- 08: Bugfix #583: Shell scripts corrected (Java tests) [K. Brodowski, S. Sobisch]
- 08: Enh. #585: Debian install packages now derived via scripts [K. Brodowski]
- 08: Issue #508: Padding of diagram elements now proportional to font size [2],
      line spacing in multi-line texts reduced
- 08: Issue #508: Slight improvements of font chooser dialog and font resizing <2>
- 08: Bugfix #512: Arranger zoom compromised the diagram size (rounding impact) <2>
- 08: Issue #372: Attribute setting for diagrams from an arrz file improved <2>
- 08: Enh. #590: Arranger index popup menu now allows to inspect attributes <2>
- 09: Enh. #552: A tooltip was missing on the Arranger button "Drop Diagram" <2>
- 09: Issue #594: Obsolete and slow 3rd-party regex package removed,
      raw type references in GOLDengine resolved [S. Sobisch]2
- 09: Issue #601: More robustness on loading icons from file [S. Sobisch]2
- 09: Newer and safer version (V0.2b6) of bean shell interpreter integrated <2>
- 09: Bugfix #603: Logging setup failed on a virgin start (for a new user) <2>
- 09: Bugfix #604: Syntax error in structorizer.sh / Arranger.sh <2>
- 09: Bugfix #605: Defects with var and const keywords in argument lists <2>
- 09: Bugfix #608: C code import hardening against preproc./comment trouble <2>
- 09: Made the argument of the batch import option -v optional (default ".") <2>
- 09: Bugfix #611: Pascal code import had failed due to missing rule table <2>
- 10: Bugfix #613: Invalid include lists after import of Pascal/Delphi units <2>
- 10: Bugfix #614: Redundant result assignments removed on Pascal import <2>
- 10: Workaround #615: Comment delimiters (* *) didn't pass Pascal import <2>
- 10: Issue #367: Diagram reshaping after IF branch swapping hadn't worked <2>
- 10: Enh. #616: Additional key bindings Ctrl-Ins, Shift-Del, and Shift-Ins <2>
- 10: Bugfix #617: Expressions with more than one turtle function failed <2>
- 10: Bugfix #618: Analyser reported function names as not initialized <2>
- 10: Bugfix #619: Code export defects with respect to result variables <2>
- 10: Issue #552: Unnecessary serial action buttons on closing Structorizer <2>
- 10: Issue #400: Spinner in Preferences=>GUI Scaling with initial focus <2>
- 10: Bugfix #620: Adaptive logging setup, path display in About window <2>
- 10: Bugfix #622: Turtle drawing could fall behind on some Macbooks <2>
- 10: Bugfix #623: Turtleizer instruction export to Python was defective <2>
- 10: Bugfix #624: Translation of FOR loops into Python range() was wrong <2>
- 11: Bugfix #626: Issues with string literals on COBOL import <Simon Sobisch>
- 11: Heuristic detection of preprocessed COBOL files on import <Simon Sobisch>
- 11: Enh. #419, #446: Import option for automatic line breaking [S. Sobisch]2
- 11: Enh. #419: New "Edit" menu item for text line breaking [Simon Sobisch]2
- 11: Enh. #627: Clipboard copy of import errors with stack trace [S. Sobisch]2
- 11: Issue #630: COBOL import now aborts on REPLACE/COPY with hint [S. Sobisch]2
- 11: Bugfix #635: COBOL import interpreted comma as variables on ADD etc. <2>
- 11: C code export: Boolean types no longer replaced by int but bool <2>
- 11: Bugfix #448: text/comment view in Find&Replace dialog compromised <2>
- 11: Bugfix #637: Array index errors on element-wise Replace/Find action <2>
- 12: structorizer.sh now copes with blanks in installation path <ketograph>
- 12: Bugfix #631: Obsolete COBOL separators now removed on import [S. Sobisch]2
- 12: Bugfix #641: Variable display updates forced on the Executor Control <2>
- 12: Bugfix #642: Wrong string comparisons with unpadded Boolean operators <2>
- 12: Enh. #643: Operator names in upper case (like OR) weren't highlighted <2>
- 12: Bugfix #644: Initializer evaluation in subroutine arguments fixed <2>
- 12: Bugfix #646: Output string values must not be trimmed [slytab]2
- 13: Bugfix #648: Struktogrammeditor file import wiped off unsaved changes <2>
- 13: Issue #649: Loading of diagrams failed to tune the scrolling units. <2>
- 13: Bugfix #650: Better workaround for non-listed sizes in Font Chooser <2>
- 13: Issue #651: Improved editing for include lists in diagram editor <2>
- 13: Bugfix #652: Inconsistent drawing behaviour of include lists mended <2>
- 13: Enh. #653: Reset button on Colors preferences dialog <2>
- 13: Enh. #654: Current Arranger directory is now saved between sessions <2>
- 13: Enh. #655: Arranger now with status bar and revised key bindings
      as well as support for multiple selection (as new base for operations) <2>
- 13: Bugfix #656: Loading arrangements with elsewhere compressed files fixed <2>
- 13: Bugfix #512: Wrong Arranger positioning in zoomed display on filesdrop <2>
- 13: Enh. #655/#657: Arranger now equipped with popup menu (context menu) <2>
- 13: Issue #658: Parser Preferences now allow to rename exit, return, leave <2>
- 13: Enh. #158: Key bindings shift-pageUp, shift-pageDown, Home, End <2>
- 13: Enh. #657: Fundamental revision of the Arranger mechanisms <2>:
       - Arrangement group concept introduced,
       - Arranger index as tree view,
       - multiple selection in both Arranger and Arranger index,
       - many actions applicable for subsets now.

Version 3.28 (2018-02-18)
- 01: Bugfix #445: Array index out of bounds errors on COBOL import <2>
- 01: Bugfix #447: Line continuation backslashes in IF, CASE, FOR defanged <2>
- 01: Bugfix #417: Division by 0 exception averted in scroll unit adaptation <2>
- 02: Bugfix #448: Endless loop and regex exceptions in Find & Replace fixed <2>
- 02: Enh. #439: Structured value presenter with pull-down buttons now recursive <2>
- 02: Enh. #452: Welcome message on first start with beginner mode and guides <2>
- 02: Enh. #453: C export: format strings now with "TODO" content [Rolf Schmidt]2
- 02: Enh. #454: Analyser check now complains about blanks in program names <2>
- 02: Enh. #456: Print preview now allows to customize orientation and margins <2>
- 02: Issue #455: Startup races and mis-drawing of initial diagrams reduced <2>
- 03: Enh. #415: New accelerator key Ctrl-Shift-d for "copy EMF image" <2>
- 03: Enh. #452: Guided tours slightly improved, typos corrected [Rolf Schmidt]2
- 03: Bugfix #465: Arranger couldn't open Structorizer sub-instances anymore <2>
- 04: Bugfix #468: User guide action was associated to wrong toolbar button <2>
- 04: Enh. #452/#459: Further revision to the mechanisms of the guided tours <2>
- 04: Enh. #469: Accelerator keys for Executor (Ctrl-R) and Turtleizer <2>
- 04: Bugfixes in COBOL import (USAGE parsing, SEARCH, EXIT) <Simon Sobisch>
- 04: Issue #471: Code import error can now be copied to clipboard [Simon Sobisch]2
- 04: Bugfix #473: COBOL argument types failed to be generated [Simon Sobisch]2
- 04: Bugfix #475: Import of COBOL paragraphs broke sections [Simon Sobisch]2
- 04: Bugfix #480: Import of COBOL level-77 data and record array initialization <2>
- 04: Bugfix #483: Option to suppress mere variable declarations on COBOL import <2>
- 04: Bugfix #485: Workaround for intrinsic COBOL functions [Simon Sobisch]2
- 04: Bugfix #486: Return mechanism in imported COBOL functions enforced <2>
- 04: Enh. #487: New display mode to hide (collapse) declaration sequences <2>
- 04: Enh. #38: Insertion of elements enabled on multiple selections <2>
- 04: Enh. #425: Simple find mechanism in Translator and key sensitivity <2>
- 04: Enh. #491: Translator: tooltips show master texts too long for the column <2>
- 04: Enh. #492: Configurable designations of element types [A. Brusinsky]2
- 04: Issues #493, #494: COBOL import improved w.r.t. SEARCH <Simon Sobisch>
- 05: Enh. #425: The Ctrl-F key binding in Translator only worked on the buttons <2>
- 05: Issue #496: C# autodoc comment style changed to "/// <summary> ..." <2>
- 05: Enh. #492: Localization (EN/DE/ES) and GUI scaling support for dialog
      ElementNamePreferences (Preferences => Element names) fixed <2>
- 05: Bugfix #497: Several defects on StrukTeX export mended <2>
- 05: Issue #415: Find&Replace dialog now regains focus when summoned again <2>
- 05: Issue 04: Several new and redesigned icons (for better scalability) <2>
- 05: Enh. #490: Turtleizer routines individually re-nameable [A. Brusinsky]2
- 05: Issue #484: Layout of Export/Import Options dialogs fixed [Simon Sobisch]2
- 05: Bugfix #498: Preliminary evaluation check of REPEAT conditions dropped <2>
- 06: Bugfix #501: Creation/editing of CASE and PARALLEL elements failed <2>
- 07: Bugfix #503: Defective pre-processing of string comparisons fixed <2>
- 07: Issue #4: Icon scaling revised, many icons renewed [rugk, S. Sobisch]2
- 07: Issue #81: Plugin icons (e.g. for import) weren't properly scaled <2>
- 08: Issue #4: Arranger toolbar icons cleaned (had some pixel artefacts) <2>
- 08: Issue #4: Mixed-up icons sorted out and icon set accomplishments <2>
- 08: Bugfix #507: Impact of branch labels on IF element shape ensured <2>
- 08: Bugfix #509: Built-in function copyArray was defectively defined <2>
- 08: Issue #510: toolbars "Add Before" and "Add After" merged (shift: before)<2>
- 08: Issue #4: Distinct symbols for FOR loops (for better recognition) <2>
- 08: Issue #510: Element icons enlarged, colour buttons now round <2>
- 08: Issue #508: Workaround for large-scaled symbols in collapsed elements <2>
- 08: Bugfix #511: Cursor key navigation was trapped by collapsed loops <2>
- 08: Improvements concerning the include text field in the diagram editor <2>
- 08: Enh. #512: Zoom function in Arranger (button + Numpad keys +,-) <2>

Version 3.27 (2017-10-30)
- 01: Issue #312: Work area now ensured to get initial focus <2>
- 01: Issue #319: Arranger index indicates "covered" status via icon now <2>
- 01: Issue #101: A dependent Structorizer now shows instance number in title <2>
- 01: Enh. #329: New Analyser warning on variable names "I", "l", or "O" <2>
- 01: Bugfix #330: With "Nimbus" look & feel checkbox states weren't visible <2>
- 01: Issue #81: DPI awareness workaround (GUI scaling) substantially improved <2>
- 01: Issue #81: New Preferences menu item "GUI Scaling" to preset next start <2>
- 02: Bugfix #233: Element insertion by keys F6 and F8 didn't work <2>
- 02: Issue #305: Diagram name and dirtiness changes notified to arranger index <2>
- 02: Enh. #333: Compound comparison operators displayed as symbols ≠, ≤, ≥ <2>
- 02: Enh. #335: Pascal/BASIC variable declarations in instructions tolerated <2>
- 02: Bugfix #336: Variable list proposed by code generators for declaration <2>
- 02: Issue #306: Possibility to start with several diagrams from command line <2>
- 02: Enh. #290: Start from command line with Arranger files as arguments, too <2>
- 02: Enh. #335: Type info retrieval for enhanced declarations on code export <2>
- 02: Bugfix #337: Code export of 2d arrays and nested index access mended <2>
- 02: Issue #113: More sophisticated code export w.r.t. array parameter types <2>
- 03: Issue #340: Silent NullPointerExceptions on Structorizer/Arranger start <2>
- 03: Wrong warnings on leave/break instruction export to C, Java etc. removed <2>
- 03: Bugfix #341: Wrong string literal detection with single and double quotes <2>
- 03: Bugfix #342: Disabled elements must be ignored on test coverage detection <2>
- 03: Bugfix #343: Code export to C etc. now with correct string literal quotes <2>
- 03: Analyser: Result checks (completeness, consistency) revised (KGU#343) <2>
- 03: Bugfix #198: Further navigation flaws in IF and CASE elements mended <2>
- 03: Enh. #344: Additional key binding Ctrl-Y for redo action [Fabian Röling]2
- 04: Some mis-spelled messages corrected <2>
- 04: Executor stacktrace now also shows arguments of top-level subroutine <2>
- 04: #348 Python export now translates Parallel sections, using threading module <2>
- 04: #348 C++ export now translates Parallel sections, using class std::thread <2>
- 04: #348 C# export now translates Parallel sections, using System.Threading <2>
- 04: #348 Java export now translates Parallel sections, using interface Callable <2>
- 04: #348 Perl export now translates Parallel sections, using threads 2.07 <2>
- 04: Bugfix #349: Generators hadn't coped with involved recursive subroutines <2>
- 04: Enh. #259/#335: Type info retrieval for code export enabled across CALLs <2>
- 04: Issue #350: OUTPUT instruction translation to Python was obsolete <2>
- 04: Perl export: variable prefixing improved w.r.t. arrays and references <2>
- 04: Enh. #346: Configuration of include directives to be exported [Rolf Schmidt]2
- 05: Some typos in the locale file keys mended
- 05: Bugfix #365: Improved FOR-IN loop export to C <2>
- 05: Enh. #367: Transmutation (swapping) of IF branches introduced [Simon Sobisch]2
- 05: Enh. #372: Date and author attributes in the NSD files [Simon Sobisch]2
- 05: Enh. #376: Opportunity to move elements among diagrams [Simon Sobisch]2
- 05: Issue #378: Charset indication in exported Python header [Rolf Schmidt]2
- 05: Bugfix #379: Inequality operator symbol was wrong in Python export <2>
- 05: Bugfix #382: defective value list conversion on FOR-IN loop export <2>
- 06: Issue #346: Specified includes for C weren't always exported <2>
- 06: Enh. #354: Plugin system for code import (in analogy to generators) [S. Sobisch]2
- 06: Enh. #354: ANSI-C parser added to code import plugins <2>
- 06: Enh. #356: Sensible reaction on the attempt to close the Executor [S. Sobisch]2
- 06: Enh. #368: New import option to load variable declarations <2>
- 06: Issue #368: Analyser no longer blames declarations of lacking initialization <2>
- 06: Issue #369: Executor got C-style array definitions wrong (int a[2] <- {5, 2}) <2>
- 06: Issue #354: GOLDParser update to version 5.0, unique menu item for import <2>
- 06: Enh. #370: Improved refactoring functionality on loading files [Simon Sobisch]2 
- 06: Issue #372: Author name now configurable, license editor added [Simon Sobisch]2
- 06: Enh. #380: New function to derive subroutines from sequences [Simon Sobisch]2
- 06: Enh. #387: "Save All" menu item and toolbar button <2>
- 06: Bugfix #365: FOR-IN loop export fix (to C) revised again <2>
- 06: Enh. #388: Concept of constants introduced (executor, import, analyser) <2>
- 06: Enh. #389: Mechanism to "include" diagrams on execution [Simon Sobisch]2
- 06: Enh. #390: Improved variable initialization check in multi-line instructions <2>
- 06: Bugfix #391: Debugger button control was defective in step mode <2>
- 06: Enh. #335/#388/#389: generators for Pascal, C, C++, and Java revised <2>
- 06: Bugfix #394: Defective export of "leave" jumps in CASE elements (to C etc.) <2>
- 06: Enh. #394: Loosened parameter restriction for exit instructions <2>
- 06: Enh. #259: Type detection for loop variables of FOR-IN loops improved <2>
- 06: Enh. #354: ANSI-C grammar accomplished, CParser revised <2>
- 06: Bugfix #386: BASH export of No-Op branches or loop bodies [Rolf Schmidt]2
- 06: Enh. #389: New analyser option "check against faulty diagram imports" <2>
- 06: Issue #62: Arranger should ask before an existing arr(z) file is overwritten <2>
- 06: Issue #318: Saving arrangements failed if some diagrams reside in an arrz <2>
- 06: Importer for "Struktogrammeditor" (http://whiledo.de) files added <2>
- 06: Enh. #354: New import option: file logging to a directory <2>
- 06: Enh. #354: gnuCOBOL import (still incomplete) <Simon Sobisch, 2>
- 06: Issue #354: Missing exception handling for code import added. <2>
- 06: Issue #396: Bash export now encloses function calls in $(...) [Rolf Schmidt]2
- 06: Bugfix #397: Wrong paste position with multiple selection as target <2>
- 06: Enh. #398: New built-in functions sgn (int result) and signum (float result) <2>
- 06: Enh. #399: Unsuited files dragged into Structorizer now induce a message <2>
- 06: Issue #400: Consistent behaviour of preferences dialogs [Simon Sobisch]2
- 06: Enh. #372: New export option to store author and license information <2>
- 06: Bugfix #403: Export of input/output instructions with parentheses [S. Sobisch]2
- 06: Bugfix #51: Export of empty input instructions to C# needed fixing <2>
- 06: Enh. #389: Third diagram type "includable" for importable definitons etc. <2>
- 06: Issue #405: Preference for width-reducing in CASE elements [Simon Sobisch]2
- 06: Issue #237: Efforts to improve expression transformation on BASH export <2>
- 06: Enh. #372: New dialog to inspect diagram attributes [Simon Sobisch]2
- 06: Bugfix: 411: Some unicode escape sequences caused trouble in Executor <2> 
- 06: Bugfix: 412: Code generators might produce defective unique identifiers <2>
- 06: Enh. #413: New built-in function split(strg, part) introduced <2>
- 06: Bugfix #414: Too large bounding boxes in Arranger caused GUI degrading <2>
- 06: Enh. #416: Line continuation by backslash at line end [Simon Sobisch]2
- 06: Enh. #415: Find & Replace dialog added and refined <2>
- 06: Enh. #354/#357: plugin-defined options for import/export [Simon Sobisch]2
- 06: Enh. #420: Comment import enabled for source code parsing [Simon Sobisch]2
- 06: Enh. #424: Turtleizer functions getX(), getY(), getOrientation() [newboerg]2
- 06: Enh. #423: Support for record types (structs) in Executor and Analyser <2>
- 06: Enh. #388,#389,#423: Export of Includables, records and constants to Pascal <2>
- 06: Enh. #428: Structorizer got stuck on using type name "short" <2>
- 06: Bugfix #429: Array/record literals in result statements fail in Executor <2>
- 07: Issue 430: Element editor font size now sustained in ini file [A. Poschinger]2
- 07: Execution Control frame now got a title string <2>
- 07: Issue #431: Modified handling of strings by FOR-IN loop <2>
- 07: Enh. #174/#423: Structorizer now understands nested initializers <2>
- 07: Bugfix #432: Precaution against possible sync problem on drawing diagrams <2>
- 07: Bugfix #433: Ghost results shown for procedures named like Java classes <2>
- 07: Bugfix #434: Pre-compilation of comparisons in loop conditions caused errors <2>
- 07: Bugfix #435: Executor checkboxes didn't show selected icons in scaled GUI mode <2>
- 07: Issue #432: Attempt to speed up execution by reducing redraw calls on delay 0 <2>
- 08: Issue #436: Reference consistency for array parameters (adding elements) <2>
- 08: Issue #437: Defective variable modifications in paused state now reported <2>
- 08: Issue #438: Pending variable editing now prevents from resuming execution <2>
- 08: Enh. #439: Tabular inspection/editing of array and record values in Executor <2>
- 08: Enh. #128: Design of IF and CASE elements in mode "comments + text" changed <2>
- 08: Positioning of dialog boxes no longer dependent on diagram size and selection <2>
- 08: Issue #417: Scrolling detention with many / large diagrams alleviated <2>
- 08: Enh. #423: Export support for records to Python, bash, Oberon <2>
- 08: Enh. #441: Java export now directly supports use of extracted Turtleizer <2>
- 08: Enh. #443: Preparations for multiple controller plugins like Turtleizer <2>

Version: 3.26 (2017-01-06)
- 01: Issue #213: FOR transmutation now inserts WHILE parser preferences <2>
- 01: Issue #213: Selected state of FOR transmutation result now visible <2>
- 01: Bugfix #241: Translation bugs for element editor mended <2>
- 01: Bugfix #243: Forgotten translations for some message boxes [Rolf Schmidt]<2>
- 01: Bugfix #244: Flawed logic for the save actions mended <2>
- 01: Bugfix #246: Executor now checks conditions for Boolean results <2>
- 01: Issue #245: Browser launching workaround for Linux systems [Rolf Schmidt]2
- 01: Bugfix #247: Defective BASH export of ENDLESS loops [Rolf Schmidt]2
- 01: Issue #248: Linux workaround for setting breakpoint triggers <2>
- 01: Issue #248: Linux workaround for number conversions in Locales and Executor <2>
- 01: Enh. #249: New Analyser check for subroutine argument parenthesis <2>
- 01: Analyser preferences order modified <2>
- 01: Enh. #250: FOR/FOR-IN loop editor partially redesigned <2>
- 01: Bugfix #251: Look and feel problems with Executor console window <2>
- 01: Bugfix #252: Analyser FOR loop check (14) should tolerate ":=" vs "<-" <2>
- 01: Saved diagrams now prepared for #253 (parser info included) <2>
- 01: Bugfix #254: CASE execution failed when parser keywords were used <2>
- 01: Enh. #255: Analyser now names the assumed loop variables if supernumerous <2>
- 02: Enh. #253: Keyword refactoring option for loading diagrams (files ≥ 3.25-01) <2>
- 02: Enh. #253: Keyword refactoring offer on changing parser preferences <2>
- 02: Enh. #253: Keyword refactoring offer on loading preferences from file <2>
- 02: Enh. #257: Decomposing transmutation of CASE elements <2>
- 02: Bugfix #258: Saving of FOR loops wasn't robust against keyword changes <2>
- 02: Bugfix #260: Variable name column in Executor control no longer editable <2>
- 02: Bugfix #261: Stop didn't work immediately within multi-line instructions <2>
- 02: Bugfix #262: Selection/dragging problems after insertion, undo, and redo <2>
- 02: Bugfix #263: "Save as" now updates the cached current directory <2>
- 02: Issue #264: Frequent silent exceptions caused by Executor variable display <2>
- 03: Bugfix #266: Executor failed with built-in routines copy, delete, insert <2>
- 03: Enh. #267: New Analyser check for CALLs with unavailable subroutines <2>
- 03: Issue #268: Executor output window no longer editable but font scalable <2>
- 03: Enh. #270: Possibility of disabling elements (Executor, Export, Analyser) <2
- 03: Issue #271: User-defined prompt strings in input instructions (exec+gen) <2>
- 03: Issue #272: Turtleizer now also provides a double precision mode <2>
- 03: Issue #227: For Oberon, output of literals is now exported to proper procedure <2>
- 03: Issue #273: Input of "true" and "false" now accepted as boolean values <2> 
- 03: Enh. #274: On code export, Turtleizer commands now augmented with colour info <2>
- 03: Bugfix #275: Topological sorting of subroutines involved in export fixed <2>
- 03: Bugfix #276: Flaws in parsing input values and converting Pascal strings fixed <2>
- 04: Bugfix #278: java.lang.NoSuchMethodError: java.util.HashMap.getOrDefault [Bob Fisch]
- 04: Bugfix #279: Further references to method java.util.HashMap.getOrDefault replaced <2>
- 05: Bugfix #272: The Turtle instruction replacement produced void undo entries <2>
- 05: Bugfix #268: Controlling the output console font sometimes changed colours <2>
- 05: Issue #81: Ini-based scaling workaround for icons, fonts, and frames in high DPI <2>
- 06: Bugfix #281/#282: Again, a Java 1.8 method was a show-stopper for OpenJDK <2>
- 06: Enh. #270: Translations for controls disabling elements in EN, DE, ES, IT <2>
- 06: Issue #271: Correction of C++ code export for output instructions <2>
- 07: Enh. #286: Analyser Preferences now organized into two tabs with groups <2>
- 07: Issue #81: Checkbox and radio button scaling implemented <2>
- 07: Issue #288: Radio button fix in FOR loop editor <2>
- 07: Enh. #289: Arranger files (.arr, .arrz) may now be dragged into Arranger <2>
- 07: Enh. #290: Arranger files (.arr, .arrz) loadable from Structorizer, too <2>
- 07: Bugfix #291: REPEAT loops caught cursor up traversal <2> 
- 07: Bugfix #114: Prerequisites for editing and transmutation during execution revised <2>
- 07: Issue #269: Selecting an Analyser error now scrolls to the element <2>
- 07: Issue #269: Automatic scrolling to the element currently executed <2>
- 08: Issue #231: Traditional reserved BASIC words added to name collision checks <2>
- 08: Issue #269: Vertical scrolling alignment for large elements improved <2>
- 08: Issue #284: Text field fonts in element editor now interactively resizable [ebial]2
- 08: Bugfix #293: Input and output boxes no longer pop up at odd places on screen <2>
- 08: Font resizing accelerators unified among different dialogs and menus <2>
- 08: Label defect in FOR loop editor (class InputBoxFor) mended <2>
- 08: Bugfix #294: Test coverage wasn't shown for CASE elements w/o default branch <2>
- 08: Bugfix #295: Spurious Analyser warning "wrong assignment" in return statements <2>
- 08: Bugfix #296: Wrong transmutation of return or output instructions <2>
- 08: Enh. #297: Additional pause after a diagram's last instruction in step mode <2>
- 09: Issue #294: Test coverage rules for CASE elements w/o default branch refined <2>
- 09: Enh. #300: New option for online update retrieval and version notification <2>
- 09: Bugfix #301: Parentheses handling around conditions on code export fixed <2>
- 09: Enh. #302: New Turtleizer procedures setPenColor, setBackground [newboerg]2
- 09: Bugfix #302: Effects of previous penUp and hideTurtle now undone on new start <2>
- 10: Issue #304: Menu mnemonic localization killed the menu on legacy JavaRE <2>
- 10: Issue #305: Arranger diagram index added to the Structorizer GUI [newboerg]2
- 10: Issue #307: Executor error on manipulation of FOR loop variables [newboerg]2
- 10: Bugfix #308: Collapsed REPEAT loops weren't properly drawn <2>
- 11: Enh. #305: New menu item + key binding to show/hide Arranger index <2>
- 11: Enh. #310: New options for saving diagrams [newboerg]<2>
- 11: Enh. #311: Partial menu re-organisation: Debug menu <2>
- 11: Issue #312: Focus control among work area, error list, Arranger index fixed <2>
- 11: Bugfix #305: Arranger index now sorted case-indifferently <2>
- 12: Issue #305: Clicking into the Arranger index should force Arranger visibility <2>
- 12: Enh. #305: Key binding <del> added to Arranger index (removes diagram) <2>
- 12: Enh. #267: New Analyser check against ambiguous CALLs (multiple matches) <2>
- 12: Enh. #314: File I/O API introduced (Executor, Code export) [newboerg]<2>
- 12: Enh. #315: Better equivalence check on inserting diagrams to Arranger <2>
- 12: Bugfix #317: Color of empty sequences (like empty FALSE branch) now saved <2>
- 12: Issue #271: Comma between prompt string and input variable tolerated <2>
- 12: Enh. #318: Diagrams from arrz files now keep their origin and may be updated <2>
- 12: Enh. #305: Arranger index now marks diagrams with unsaved changes <2>
- 12: Bugfix #22/#23 - result mechanism had been missing in PHPGenerator <2>
- 12: Bugfix #57 (variable prefix) in PHP header and Perl result mechanism <2>
- 12: Bugfix #320: PHPGenerator added superfluous parentheses to correct CALLs <2>
- 12: Closing Structorizer now warns Arranger and secondary Structorizer instances <2>
- 12: Arranger strategy to request saving of dirty diagrams on closing fixed <2>
- 12: Bugfix #322: C# code export of input and output instructions was wrong <2>
- 12: Enh. #319: Context menu in Arranger index [Benjamin Neuberg]2
- 12: Bugfix #324: Arrays set by input couldn't be replaced by scalar input <2>
- 12: Enh. #325: Type test functions like isArray(), isNumber() etc. added <2>
- 12: Issue #327: French default keywords replaced by English ones [newboerg]2

Version: 3.25 (2016-09-09)
- 01: Enh. #77: Test coverage mode highlights all code paths passed [elemhsb]2
- 01: Enh. #124: Generalized runtime data visualization <2>
- 01: Arranger now adopts current directory from first arranged diagram <2>
- 02: Bugfix #131: User activities during execution could compromise Executor <2>
- 02: Bugfix #132: Stale Structorizer references in Arranger caused trouble <2>
- 02: Enh. #133: Execution Call stack may now be inspected in paused state <2>
- 02: Enh. KGU#89: Executor: Extended language localization support <2>
- 03: Enh. #84/#135: For-In loops now consistently supported [R. Schmidt]<2>
- 03: Issue #79/#152: Requested Java version corrected (1.6 --> 1.8) <2>
- 04: Bugfix #96/#135: On BASH export conditions now put into [[ ]] [Rolf Schmidt]2
- 04: Bugfix #135/KGU#163: Detection of completely undefined variables <2>
- 04: Enh. #135: Improved array support on BASH export [Rolf Schmidt]2
- 04: Bugfix #138: Lvalues with nested indices like arr[arr[0]] had failed <2>
- 04: Bugfix #139: on BASH export Call instructions now converted <2>
- 05: Issue #135: Further improvements on BASH export [Rolf Schmidt] <2>
- 05: Enh. #142: New Accelerator keys (e.g. for switch text/comment) [Rolf Schmidt]2
- 05: Issue #143: Comment popups now close on editing and code export [Rolf Schmidt]2
- 05: Enh. #144: New export option to suppress content conversion <2>
- 05: Enh. #144: New "favourite code export" menu item (export preference) [Rolf Schmidt]2
- 05: Issue #145: Swapped text/comment now works on CASE and PARALLEL elements <2>
- 06: Pascal functions ord and chr supported (Executor + Code generators) <2>
- 06: Executor: Keyword case awareness (configurable) consistently ensured <2>
- 06: Issue #149: Character set (encoding) for export now selectable [Rolf Schmidt]2
- 06: Issue #151: Code export pumped the process up with useless GUI threads <2>
- 06: Issue #153: BASH export had ignored Parallel sections [Rolf Schmidt] <2> 
- 06: Bugfix #154: Analyser caused silent exception on Parallel sections <2>
- 06: Bugfix #155: "New" diagram didn't clear previous selection <2>
- 07: Enh. #158: New key bindings for element editing and selection [Rolf Schmidt]2
- 07: Enh. #137: Executor may direct all output to a text window <2>
- 07: Enh. #161: New Analyser warning on instructions following a Jump [Rolf Schmidt]2
- 07: Enh. #158: Diagram copy and paste among Structorizers and Arrangers [Rolf Schmidt]2
- 08: Issue #164: On element deletion the next element should be selected [Rolf Schmidt]2
- 08: Bugfix #165: Proper unselection on clicking outside the diagram <2>
- 09: Issue #168: Cutting an element is to pass the selection too (cf. #164) [Rolf Schmidt]2
- 09: Issue #169: Selection ensured on new / loading an NSD, undo, redo [Rolf Schmidt]2
- 09: Bugfix #171: Twos flaws in enh. #158 mended <2>
- 10: Issue #30: Lexicographic string comparison enabled (Executor). <2>
- 10: Issue #137: Output text window now styled and automatically scrolls to end. <2>
- 10: Issue #163: Tab / Shift-Tab key now move focus in element editor [Rolf Schmidt]2
- 10: Issue #169: Selection ensured on start / after export. [Rolf Schmidt]2
- 10: Issue #173: Mnemonics corrected (EN) and localized in most languages. <2>
- 10: Enh. #174: Input now accepts array initialisation expressions. <2>
- 11: Enh. #10 / bugfix #184: Flaws in Pascal import of FOR loops mended <2>
- 11: Enh. #179: Code generation and parsing in batch mode [Rolf Schmidt] <2>
- 11: Bugfix #181: Pascal export didn't convert all string delimiters <2>
- 11: Bugfix #184: Diagram imported from Pascal now enables save button <2>
- 12: Several minor bugfixes in Pascal export and import <2>
- 12: Issue #185: Pascal export of functions/procedures now as units. <2>
- 12: Issue #185: Pascal import now copes with multiple routines per file. <2> 
- 12: Executor: Enhanced language support (EN/DE/ES) and minor bugfixing <2>
- 12: Arranger now offers saving before removing "dirty" diagrams <2>
- 12: Enh. #62: Arranger may now save arrangements in a portable way <2>
- 12: Arranger: Partial language support (EN/DE/ES) introduced <2>
- 13: Enh. #188: Instruction transmutation, concatenation and splitting <2>
- 13: Enh. #185: Call identification on Pascal import improved <2>
- 13: Enh. #180: Initial editor focus dependent on switch text/comment mode [elemhsb]2
- 13: Bugfix #191: Defective FOR loop export to PHP [Frank Schenk]2
- 13: Enh. #192: File name proposals now involve parameter count <2>
- 13: Enh. #160: Code export with reachable subroutines [Rolf Schmidt]<2>
- 14: Issue #160: Subroutine export mode fixed for StrukTeX <2>
- 14: Issue #197: Keyboard selection actions on subsequences mended <2>
- 14: Issue #198: Flaw in key-controlled selection traversal <2>
- 14: Issue #199: Help menu now with link to the onlne User Guide <2>
- 14: Issue #77: Test coverage markers as set by Arranger didn't work <2>
- 14: Issue #200: The saving of preferences now closes the ini file <2>
- 14: Issue #201: Executor GUI revised, usability improved <2>
- 14: Issue #202: Arranger hadn't reacted to a Look-and-Feel change <2>
- 14: Issue #127: Height problem of Export Options dialog solved <2>
- 15: Bugfix #158: Selection traversal in un-boxed diagrams and FOREVER <2>
- 15: Bugfix #204: Width problem of Export Options dialog solved <2>
- 15: Bugfix #205: Un-boxed Roots variable highlighting didn't work <2> 
- 15: Bugfix #87: Collapsed CASE elements showed wrong icon <2>
- 15: Issue #207: Analyser warning during switch text/comment mode <2>
- 15: Issue #206: More executor error messages put under language control <2>
- 15: Bugfix #208: Subroutine diagrams now cleanly drawn <2>
- 15: Bugfix #209: Multiple PNG export fixed (uncut borders, file names) <2>
- 15: Bugfix #210: Wrong execution counting in recursive routines <2>
- 15: Issue #128: Combined comments and text mode [Hubert Klöser]2
- 15: Bugfix #211: Execution counting in recursions corrected <2>
- 15: Bugfix #212: Inverted logic of preference "enlarge FALSE" mended <2>
- 15: Icon sizes in Diagram menu unified <2>
- 15: Issue #213: FOR loop transmutation mechanism added <2>
- 15: Issue #215: New conditioned breakpoints (triggered by execution count) <2>
- 16: Bugfix #218: added new method to StringList [Bob Fisch]
- 16: Created and integrated translator [Bob Fisch]
- 16: Bugfix #214: recoded translator [Bob Fisch]
- 16: Issue #206: Table headers in Executor control now localizable <2>
- 16: Issue #220: Usability improvements for Translator [Bob Fisch]<2>
- 16: Issue #222: Structorizer localization from directly loadable file <2>
- 16: Issue #224: Workaround for table grids on Look and Feel changes <2>
- 16: Redesigned localization mechanism [Bob Fisch]
- 16: Locales: refactored some names to be more consistent [Bob Fisch]
- 16: Locales: added special case "external" [Bob Fisch]
- 16: Locales: save & load external loaded to and from the INI file [Bob Fisch]
- 16: Locales: make the INI file backward compatible [Bob Fisch]
- 16: Locales: memory usage optimisations [Bob Fisch]
- 16: Bugfix #227: Oberon module export must end with full stop [K.-P. Reimers]2
- 16: Bugfix #228: Unnecessary warning on code export of recursive routines <2>
- 17: Enh. #231: Variable name collision checks added to Analyser <2>
- 18: Bugfix #233: Function key F10 was caught by the menu bar [Rolf Schmidt]2
- 18: Issue #234: bash expression of ord and chr function restricted [Rolf Schmidt]2
- 18: Locales: Language button handling in Menu and Translator redesigned <2>
- 18: Locales: Translator enabled to reload edited files <2>

Version: 3.24 (2016-03-14)
- 01: Bugfix #50 - added return types to signature for function export in Pascal [lhoreman]
- 02: Bugfix #51 - stand-alone input/output keywords were not converted on export [IrisLuc]
- 03: Bugfix #48 - instant delay propagation to Turtleizer <2>
- 03: Bugfix #49 - failing equality detection among variables (also array elements) <2>
- 04: Enh. #36 - allowing to pause from input and output dialogs <2>
- 04: Enh. #54 - Output instruction with expression list (executor, most generators) <2>
- 04: Bugfix #55 - highlighting of variables with keywords as substring mended <2>
- 04: Bugfix #57 - Risk of endless loops and other flaws on Perl export <2>
- 04: Bugfix #59 - For loop export to Python was defective <2>
- 05: executor: Enh. #9 - Subroutine call now supported via Arranger as pool <2>
- 05: executor: Enh. #9 - Control panel shows call depth and (on error) stacktrace <2>
- 05: executor: Enh. #23 - Jump execution implemented in three categories <2>
- 05: arranger: Enh. #9 - Structorizer can now push diagrams into Arranger <2>
- 05: arranger: Enh. #35 - Arranger now got scrollbars and moves to a just added diagram <2>
- 05: arranger: Enh. #35 - Diagrams may be pinned (against replacement) and dropped <2>
- 05: generator: Enh. #23 - Export to C, C++, C#, Java, and Pascal now supports Jumps <2>
- 05: analyser: New checks for calls, jumps, return mechanisms and concurrency risks <2>
- 05: analyser: Analyser hadn't checked within Forever loops and Parallel sections <2>
- 05: Enh. #38: Multiple selection (Alt+Click: entire subqueue, Shift+Click: sequence) <2>
- 05: updated language files (DE,EN,ES) <2>
- 05: executor: Localisation attempts for Control panel <2>
- 05: Enh. #51 - Handling of empty input/output instructions by executor and export <2>
- 05: executor: Parameter splitting for function calls improved <2>
- 05: Bugfix #61: Executor precautions against type specifiers [elemhsb]<2>
- 05: Bugfix #63: Error messages on nsd loading failure no longer suppressed <2>
- 05: generator: Enh. #23 - Export to Python, Perl, PHP, and Bash/Ksh now supports Jumps <2>
- 05: generator: Enh. #23 + #66 - Export to Basic now supports Jumps and line numbers <2>
- 05: generator: Enh. #67 - Code style option (position of opening braces) for C,C++, Java <2>
- 05: generator: StrukTex export enhanced and corrected <2>
- 05: generator: Enh. #22 - Export to Pascal and Oberon now provides return values <2>
- 05: Arranger: Enh. #62 - Saving and loading arrangements provisionally enabled <2>
- 06: Bugfix #71 - Code export to shell scripts was defective (no text translation) <2>
- 06: Bugfix #51, #54 - Defective input / output export to Perl, Python <2>
- 07: Bugfix #74: Accidently disabled Pascal operators like =, <>, and, or <2>
- 07: Enh. #75: Highlighting of Jump element keywords (leave, return, exit) <2> 
- 08: Bugfix #82: Saving of NSDs with inconsistent FOR loops <2>
- 08: Bugfix #78: Reloading an Arranger constellation could cause duplicates [elemhsb]2
- 08: Bugfix #85: Diagram heading or comment changes now undoable <2>
- 09: Bugfix #65, Enh. #87: Collapsing/expanding reorganised, autoscrolling enabled [elemhsb]2 
- 10: Bugfix #89: Two flaws in variable detection (highlighting, analyser) <2>
- 10: Bugfix #90: Insufficient updating of executed subroutines in Arranger <2>
- 10: Bugfix #91: Unreliable execution of some empty Jump elements <2>
- 10: Bugfix #92: Executor: Unwanted replacements within string literals <2>
- 11: Bugfix #95: Executor: div operator support accidently dropped  <2>
- 11: Bugfix #96: export: variable prefix, test expressions for shell scripts <2>
- 12: Bugfix #99: FOR loops were saved defectively, new version can load them <2>
- 12: Arranger: Image buttons for saving and loading resized <2>
- 13: Bugfix #50: Return type specifications were split into several lines <2>
- 13: Executor enh.: Scrollable display of returned arrays (at top routine level) <2>
- 13: Enh. #101: Title string with version number and sub-thread mark [elemhsb]2
- 13: Bugfix #102: Selection wasn't cleared after deletion, undo or redo <2>
- 13: Issue #103: Save button visibility is to depend on change status <2>
- 13: Bugfix #104: Code export could provoke index range errors <2>
- 13: Bugfix #105: Displayed lines were cut off at apostrophes in keywords <2>
- 14: Bugfix #108: C++ export had converted bool type to int <2>
- 14: Bugfix #103: Change status hadn't been reset sufficiently on saving <2>
- 14: Enh. #84: C/Java-style array initialisation expressions enabled <2>
- 14: Bugfix #61+#107: More consistent handling of typed variables <2>
- 14: Enh. #110: File open dialogs now use the specific filter as default [elemshb]2
- 15: Bugfix #112: Several flaws on handling indexed variables <2>
- 15: Jump translation on export to Pascal or Oberon fixed <2>
- 15: Bugfix #114: Editing of elements being executed prevented <2>
- 15: Bugfix for enh. #38: moving up/down of multiple selection <2>
- 15: Accelerator key for breakpoints (also on multiple selection) <2>
- 15: Issue #115: Returned arrays now always presented as element list <2>
- 15: Enh. #84: Array initialisations now exportable to BASIC code <2>
- 15: Bugfix #117: Title and button update on diagram replacement <2>
- 15: Bugfix #97: Target selection on dragging stabilized <2>
- 15: Bugfix #121: Irritating error message box on file dropping <2>
- 16: Bugfix #122: Selection problems with enlargeFALSE set <2>
- 17: Bugfix #97 update: Arranger updated on global drawing changes <2>

Version 3.23 (2015-12-04)
- 01: Executor: fixed a bug in the Repeat loop [Sylvio Tabor]
- 02: Executor: fixed a bug while interpreting the title [Benjamin Bartsch]
- 03: Export: split PNG export into multiple images [Moritz Schulze]
- 04: Executor: logical operator in CASE-statement [Lies Callemeyn]
- 05: Export: added code export option [Hanspeter Thöni]
- 06: Export: added comments to Pascal export [Dirk Wilhelmi]
- 06: Export: moved export options into menu [Hanspeter Thöni]
- 07: Export: added namespace "nsd" to save files [Treaki]
- 08: Added Polish translation [Jacek Dzieniewicz]
- 09: New drawing strategy for the IF statement [David Tremain]
- 09: New colorizing strategy for elements [David Tremain]
- 10: Visual re-enforcement for drag & drop [David Tremain]
- 11: Allow to collapse / expand elements by scrolling the mouse [David Tremain]
- 12: Added preferences on how to draw IF statements [David Tremain]
- 13: Fixed "empty line" bug [David Tremain]
- 14: Fixed a drawing bug while dragging an element [Bob Fisch]
- 15: Added a Python generator [Daniel Spittank]
- 16: Removed a bug when double clicking en element [Bob Fisch]
- 16: Variable highlighting did not work anymore [Andreas Schwierz]
- 17: Executor: array support [Gennaro Donnarumma]
- 18: Added traditional Chinese translation [Joe Chem]
- 19: Multiple improvements <Kay Gürtzig>
- 20: DE: linguistic flaws corrected <Kay Gürtzig>
- 21: Major revision of generators files <Kay Gürtzig>
- 22: Possibility to switch text/comment in diagram [Samuel Schmidt]
- 23: Bug while parsing NSD files [Benedict Thienpont]
- 24: Fine tuning the ExportOptionDialoge <Kay Gürtzig>
- 24: Updated language files (RU,DE,EN,ES) <Kay Gürtzig>
- 24: Updated language files (LU,FR) [Bob Fisch]
- 25: Added hints to speed buttons [Rens Duijsens]
- 26: Export for BASIC [Jacek Dzieniewicz]
- 26: PL: updated [Jacek Dzieniewicz]
- 27: Array variable improvements in executor <Kay Gürtzig>
- 27: Updated language files (RU,DE,EN,ES) <Kay Gürtzig>
- 28: Minor change in executor for comp. with Unimozer [Bob Fisch]
- 29: Complex changes and enhancements as described (pull-request #7) <codemanyak>
- 29: Executor: breakpoints may now be placed throughout the diagram <2>
- 29: Executor: implementation for Endless loops and Parallel elements <2>
- 29: Executor: execution highlighting separated from selection <2>
- 29: Executor: variable list now updated on every pause even with delay 0 <2>
- 29: GUI: More localisation support for element editor (InputBox) <2>
- 29: Updated language files (DE,EN,ES,RU,IT) <2>
- 29: Export: indentation mechanism revised, BASH export corrected <2>
- 29: Export: Python export no longer "eats" lines within Repeat loops <2>
- 29: Comment popup: sticky popups eliminated, no element level limit <2>
- 29: Arranger: No longer loses track when related Structorizer reloads <2>
- 30: Several Chinese (ZH-CN) translations added and typos eliminated <Zijun Ke>
- 30: Issue on closing Structorizer fixed, file update question may be cancelled. <2>
- 31: Major enhancement supporting cleaner For loop evaluation (issue #10) <2>
- 31: Enhancement to allow lists of constants ruling a Case branch (issue #13) <2>
- 31: Code export process decomposed, less redundant Generator classes <2>
- 31: String handling improved (comparison, empty strings, quote consistency) <2>
- 31: Variables, function names etc. within strings no longer executed <2>
- 31: Newly created empty diagrams are no longer flagged as changed <2>
- 31: Content of array variables now sensibly displayed on execution (issue #14) <2>
- 31: Variable content may now effectively be edited on execution pauses (issue #15) <2>
- 31: Menu item File > Quit action consistent to the [x] button now (bug #16) <2>
- 31: Phenomenon of stalling execution on syntax errors within loops fixed (bug #17) <2>
- 31: Several fixes induced by wide-spread code rebuilding in versions 29...30 <2>
- 32: Bugfixes for code export C etc.: div operators remained, switch bug <2>
- 32: Issues #24 and #25 fixed (defective condition conversion) <2> 
- 32: Issue #21 fixed: return instructions now terminate the execution <2>
- 32: Operator highlighting fixed, new colouring for string and character literals <2>
- 32: Bugs #28, #31, and #32 fixed, all concerning element degrading on undoing/copying <2>
- 32: More adaptive approach to either exit or dispose a Structorizer on closing <2>
- 33: Bugfix #39 - Errors on drawing empty Case structures, confused texts and comments <2>
- 33: Bugfix #41 - Shift operators <<, >>, shl, shr hadn't been supported <2>
- 33: Bugfix #40 - Recent nsd files got truncated on saving errors <2>
- 33: Bugfix #42 - Default saving directory should not be root (/) but home [elemhsb]2

Version 3.22 (2011-11-21)
- 01: Some fixes in Executor.java & Control.java [Kay Gürtzig]
- 02: Save & load INI configuration to and from external file [Dirk Wilhelmi]
- 03: Added Russian translation [Юра Лебедев]
- 04: double-clicking saved files now also works for JWS [David Mancini]
- 05: fixed a replacement issue while exporting to code [Sylvio Tabor]
- 06: implemented show/hideTurtle in Turtleizer [Sylvio Tabor]
- 07: do not allow ":" in parser preferences [Sylvio Tabor]

Version 3.21 (2011-06-28)
- 01: added possibility to scale all icons [Fabian Wenzel]
- 02: added element "parallel statement" as stated in DIN 66261 point 5.5 [Jun Pang]
- 03: first bugfix for the parallel statement [Jun Pang]
- 03: cleared the debugging output from the scaling feature [Bob Fisch]
- 04: visual performance updates [Bob Fisch]
- 05: fix of some small click problems [Bob Fisch]
- 06: fixing a performance problem [Laurent Haan]
- 07: fixing a diagram copy-to-clipboard problem [Neuberger Dominik]
- 08: visual performance updates [Bob Fisch]
- 09: recoded auto-size algorithm for alternatives [Matthias Paul]
- 09: updated drawing code to respect variable highlighting [Bob Fisch]
- 10: dialogue for graphics export now remembers the last visited path [Matthias Paul]
- 11: SVG export is now UTF-8-encoded [Csaba Rostagni]


Version 3.20 (2010-11-15)
- 01: Some bugfixes in the generator classes [Georg Braun]
- 02: Some more improvements to the C generator [Kay Gürtzig]
- 03: Different other bugfixes in the generator classes [Kay Gürtzig]
- 03: Some small changes to the variable highlighting [Kay Gürtzig]
- 04: More bugfixes for C, C#, and Java generator [Kay Gürtzig]
- 05: Step-by-step didn't work in Turtleizer [Kay Gürtzig]
- 06: Coded PHP generator [Rolf Schmidt]
- 07: do not allow negative position [EVEGI]
- 08: added Czech language support [Vaščák Vladimír]

Version 3.19 (2010-08-07)
- Have a backup of the INI file in the current application directory.
  This makes the application "portable" [Peter Ehrlich]
- Added "sqrt" to the function export of the executor [FISRO]
- Bug while printing in landscape [Albrecht Dreß]
- UTF-8 encoded Oberon output [Thijs Zandwijk]
- StrucTeX generator update [Matthias Plha / Klaus-Peter Reimers]
- Added Chinese translation (simplified Chinese) [Wang Lei]
- C#-Generator [Gunter Schillebeeckx]

Version 3.18 (2009-12-20)
- Update for the Brazilian Portuguese localization [Theldo Cruz]
- Gave the SVG export a new try using Freehep (bug #14) [Marcus Radisch]
- Activated anti-aliasing (bug #20) Reinhard Schiedermeier]
- Overwrite prompt when exporting a diagram as picture (issue #2897065) [Marcus Radisch]
- Overwrite prompt when exporting a diagram as source code (issue #2897065) [Marcus Radisch]
- "Show comments?" settings being overwritten by diagram (issue #2898346) [Marcus Radisch]
- Structorizer is now published under the terms of the GPLv3 license [FISRO]
- Italian localization [Andrea Maiani]
- ANALYSER: "Result" is now a good variable name for function results [FISRO]

Version 3.17 (2009-10-18)
- Brazilian Portuguese localization [Theldo Cruz]
- Bug in the executor not correctly setting some variable values [FISRO]
- The keyword "var" is now supported for functions/procedures [FISRO]
- Bug while saving diagram type (bug #15) [Marcus Radisch]
- Bug while using "save as" (bug #15) [Marcus Radisch]
- EXECUTOR: Problem on comparing two items (bug #18) [FISRO]
- Show the filename in the main window title (bug #16) [Marcus Radisch]
- EXECUTOR: Problem with the FOR loop variable (bug #19) [Jos Swennen / FISRO]
- Problem with the path of the INI file using Vista (bug #17) [Marcus Radisch]

Version 3.16 (2009-08-22)
- MAC: Files do not open with double click (bug #7) [Thijs Zandwijk]
    * Re-added the "AppleJavaExtensions.jar" to the libraries
    * This should not interfere with other OS
    * It will not be included in the source package either ...
- MAC: The menubar was disappearing after opening any dialog [FISRO]
    * This is a known apple bug with a known workaround *uff*
- MAC: Shortcut key stopped working [FISRO]
    * I found that this was related to the previous bug, so fixing
      that one fixed this issue as well.
- Added file association in Java Web Start [FISRO]
- Fixed an issue with the Luxemburgish language file [FISRO]
- Bugfixes in the "C" & "Java" source code generator (bug #8) [Theldo Cruz]
- Updates of the "C", "Java" & "Pascal" code generators [FISRO]
- Added "Structorizer Arranger" [Stephan O. Merckens]
    * Start via Java Web Start: http://structorizer.fisch.lu/webstart/Arranger.jnlp

Version 3.15 (2009-08-13)
- Fixed a bug concerning execution of a "REPEAT" loop (bug #3) [Jos Swennen]
- Implemented the execution of the "CASE" structure (bug #4) [Jos Swennen]
- Fixed a bug in class responsible for saving the preferences [FISRO]
- Bugfixes in the C source code export [Gunter Schillebeeckx]
- Implementation of a Java source code export [Gunter Schillebeeckx]
- Bug fixed concerning the displaying of a comment (bug #6) [Nico]

Version 3.14 (2009-07-06)
- Updated NSD execution feature [FISRO]
  * pascal syntax:
    ° pascal string notation
    ° defined second "pos" function
    ° operator conversion: different from
- The development will be continued using NetBeans instead of XCode [FISRO]
- Bug in the EMF export [Jan Hilsdorf]
- Yet another scrolling bug [Bernhard Grünewaldt]
- Generated NSD files are now UTF-8-coded [Bernhard Grünewaldt]

Version 3.13 (2009-05-23)
- Corrected the C generator [FISRO]
- Corrected the Perl generator [FISRO]
- Added turtle drawing module [FISRO]
  * implemented procedures
    ° init()
    ° forward(int)
    ° backward(int)
    ° left(double)
    ° right(double)
    ° gotoXY(int,int)
    ° gotoX(int)
    ° gotoY(int)
    ° penUp()
    ° penDown()
- Added NSD execution feature [FISRO]
  * use of variables
  * use of general expressions
  * input (parameter or prompt): String, Character, Integer or Double
  * output: direct and function result
  * Java syntax => built in (BeanShell)
  * Pascal syntax:
    ° standard math functions: abs, sqrt, sqr, cos, sin, tan, acos, asin, atan
    ° random functions: randomize(), random(int)
    ° compare strings with "=" (auto conversion to "equals")
    ° compare primitive types with "=" (auto conversion to "==")
    ° string functions: length, pos, copy, lowercase, uppercase, trim
      (auto convert)
    ° string procedure: delete, insert (auto convert to function)
  * pause, step-by-step & break functionality
  * live variable watch (execution table)
- Analyser: the use of the "return" instruction is now allowed [FISRO]

Version 3.12 (2009-01-18)
- Added a C generator [Praveen Kumar]
- Fixed a bug for saving preferences [FISRO]

Version 3.11 (2008-11-14)
- Double-clicking a file under Windows which contained spaces in
  its name did not open correctly [FABFR]

Version 3.10 (2008-09-28)
- Added Spanish translation [Andrés Cabrera]

Version 3.09 (2008-08-14)
- Minor bug in analyzer while analyzing functions [FISRO]
- Added parameter name check "pABC" [FISRO]
- Added analyzer preferences [FISRO]
- D7 parser problem with {...} comments [FABFR]
- Added a new error to analyzer (now 13) [FISRO]
- BASH Code Export [Markus Grundner]
- Added translations for analyzer [FISRO]
- Added source package for Eclipse [Markus Grundner]
- Added simple command line compilation script [Klaus-Peter Reimers]
- Unification of the previous mentioned source packages [FISRO]
- NL translated strings [Jerone]
- Modified OBERON code generator [Klaus-Peter Reimers]

Version 3.08 (2008-05-16)
- KSH & Perl Code Export [Jan Peter Klippel]
- Added code generator plugin architecture [Jan Peter Klippel]
- Implemented NSD analyzer [FISRO]
- Improvement of the analyzer routines [FISRO]
- "Show comments" option now persistent [FISRO]
- "Highlight variables" option now persistent [FISRO]
- D7 parser problem with (*...*) comments [Klaus-Peter Reimers]
- INI-file now in home directory of user [Klaus-Peter Reimers]
- Recent file list bug [Klaus-Peter Reimers]

Version 3.07 (2008-03-04)
- Open file from directory with ASCII-characters > 127 [FISRO]
- Save and export bug [FISRO]
- Vector graphics exports: EMF, SWF & PDF [Serge Linckels]
- EMF export to clipboard (Windows only!) [Serge Linckels]

Version 3.06 (2008-02-10)
- Add DIN / non-DIN switch [Klaus-Peter Reimers]
- Added "ENDLESS Loop" [Klaus-Peter Reimers]
- "Save preferences now" button [Klaus-Peter Reimers]
- New Windows wrapper which [FISRO]

Version 3.05 (2008-02-05)
- Comments / popup bug detected [Jerone]
- Another bug in undo/redo function detected [Jan Kruschwitz]
- Removed flickering while working on huge diagrams [FISRO]
- Copy diagram to system clipboard [FISRO]
- Highlighting input/output [FISRO]
- Added recently opened files to menu [FABFR]
- Bug while saving INI-files on Windows systems [Heinrich Villinger]
- Restructured INI-file to XML [FISRO]

Version 3.04 (2008-01-28)
- Added language system [FISRO]
- Bug detected in PAS & MOD generator [Klaus-Peter Reimers]
- Modified TEX generator [Klaus-Peter Reimers]
- Moved "Parser.java" to parsers lu.fisch.structorizer.package [FISRO]
- Renamed "Parser.java" to "NSDParser.java" [FISRO]
- French translation [FISRO]
- Dutch translation [Jerone]
- German translation [Klaus-Peter Reimers]
- Luxemburgish translation [Laurent Zender]
- Persistent Look & Feel [Klaus-Peter Reimers]
- Changed language file encoding to UTF-8 [FISRO]
- Bug in undo/redo function detected [Jan Kruschwitz]
- Print preview dialog [FISRO]
- Mac version opens NSD-files by double-click [FISRO]
- Scrolling bug detected [Lucas Cabeza]

Version 3.03 (2008-01-11)
- Minor bugs in the variable detection routine [FISRO]
- Added colorization of special symbols [FISRO]
- Added Oberon source code generator [Klaus-Peter Reimers]
- Program proposes filename to save [Jerone]
- Replaced "backspace" by "delete" for removing items [Jerone]
- Added correct headers to all source files [Klaus-Peter Reimers]
- Remember last file location [Jerone]

Version 3.02 (2008-01-07)
- Added Pascal input parser [FISRO]
- Added Look & Feel choice in menu (not persistent) [FISRO]
- Modified test string in font dialog to test for symbols [FISRO]
- Modified parser engine to load grammars from JAR file [FISRO]
- Broke up toolbars to fit in design [Klaus-Peter Reimers]
- Toolbars are now floatable (not persistent) [FISRO]
- Added simple variable detection [FISRO]
- Added variable highlighting [FISRO]

Version 3.01 (2008-01-02)
- Moved INI file to "Structorizer.app" folder [FISRO]
- Bug for WHILE/REPEAT preferences [FISRO]
- Ask for saving while quitting application [FISRO]
- Fixing different minor "save & open" bugs [FISRO]
- Fixing a minor bug with the border of the exported PNG file [FISRO]
- Dialogs "remember" the location of the opened file [FISRO]
- Added rounded corners for "sub" diagrams [FISRO]

Version 3.00 (2008-01-01)
- First public release of the new JAVA version [FISRO]

----%<---------------------------------------------------

Version 2.06 (2007-11-01)
- Integrated changelog in "About" dialog [FISRO]
- Umlaut-Problem solved for MAC
- Scroll-box seems to work now => adaptation [FISRO]
- Bug while exporting to picture [11TG1 2007/2008 - Ben Elsen]
- Export defaults now to JPG, but BMP is still possible. [FISRO]

Version 2.05 (2007-10-28) - LINUX GTK2 & Mac
- StrukTeX export debugging [Klaus-Peter Reimers]
- New "About" dialog [FISRO]

Version 2.04 (2007-10-25) - LINUX GTK2 only
- I think that the "Umlaut" Problem has been solved
  for GTK2. GTK does not seem to be capable of managing
  UTF-8 correctly? [FISRO]
- Added Umlaut export for StrukTeX [Klaus-Peter Reimers]

Version 2.03 (2007-10-20) - LINUX only
- StrucTeX output [Klaus-Peter Reimers]
- languages files rewritten [FABFR]
- coherent dialogs and menu entries [FABFR]

Version 2.02 (2007-09-05) - LINUX only
- Depending on some libraries, the Linux version
  did not run on some machines without root privileges.
  I found a workaround, but I'm still not really happy
  with it.

Version 2.01 (2007-08-14)
- Autoscroll was not enabled [Sascha Meyer]
  This seems not yet to work under Mac OSX (Windows & Linux = OK)
- The language choice for LU was not persistent, no load from
  and save to INI file [11TG2 2006/2007 - Laurent Zender]
- UTF-8 conversion was missing for imported source code.

Version 2.00 (2007-08-09)
- Please take also a look at the file "_D6 to Lazarus.txt"

----%<---------------------------------------------------

Version 1.31 (2007-11-07)
- Case without "else"-part [Andreas Jenet]
- JPG export [FISRO]
- Bug on loading a CASE statement from a savefile [FISRO]

Version 1.30 (2007-10-27)
- Bug detected in analyser [Iris Adae]
- German Umlaute export for StrukTeX [Klaus-Peter Reimers]
- Serious speed improvements [FISRO]
- Executor now calls analyser too [FISRO]

Version 1.29 (2007-10-19)
- Allow ":=" as assignment while parsing out variable names [Sebastian Lehn]
- BUG: "<-" are not drawn correctly in version 1.28 because
  of a problem in the drawing method. [FISRO]
- rotating text for instructions by 90° [Michael Gerdes]
- language support for analyser messages [FISRO]
- minor bugs in the analyser algorithms [FISRO]
- StrucTeX output [Klaus-Peter Reimers]

Version 1.28 (2007-10-13)
- analyser: different minor bugs fixed [FISRO]
- analyser: different minor improvements [FISRO]
- activating analyser for anybody [FISRO]
- language files rewritten [FABFR]
- bugs when pressing CANCEL [FABFR]
- "Initialising" screen [FABFR]
- modified diagram for simplified scheme (not "nice") [FABFR]
- different improvements in the parser interpretation [FABFR]
- missing CASE statement while importing from source code [FABFR]
- new "about" dialogs [FABFR]
- added "changelog.txt" to about-dialog [FISRO]
- coherent dialogs and menu entries [FABFR]

Version 1.27 [???]
- copy & paste between MDI children works fine [FISRO]
- variable names are now also extracted from method parameters [FISRO]
- Added language file for LU [11TG2 2006/2007 - Laurent Zender]

Version 1.26 (2007-06-12)
- Bug detected in BCall, BJump and BCase [Andreas Jenet]
- Bug detected in the cut method [Andreas Jenet]
- MDI: Eliminated memory bug in MDI application [FISRO]
- MDI: First working MDI application called "Projectorizer"
- MDI: Project save and load works. Filetype = combined NSD
  files in XML format. Extension = nsdp [FISRO]
- MDI: Add diagram to project [FISRO]
- MDI: Menu integration [FISRO]

Version 1.25 (2007-06-05)
- conversion between (instruction, call, jump) [FISRO]
- analyser: read INI-file [FISRO]
- conversion from (instruction, call, jump)
  to (if, for, repeat, while) [FISRO]
- user colors [Sascha Meyer]
- made all subforms owned by the mainform
  => create an MDI application [FISRO]
  ~> The 'utils' class still depends on two other
     classes, so the mainform cannot be used independently!
- Wiped out a bug due to the recent owner changes [FISRO]
- Added code the capture <ESC> during showmodal of some windows [FISRO]
- Changed vertical lines in the case statement
  to intersect with the falling line. [Andreas Jenet]
- Created a BUtils class for interaction between
  parameters and forms
  => create an MDI application [FISRO]

Version 1.24 (2007-05-30)
- analyser: Problem with non-initialized
  variables in REPEAT loops [FISRO]
- analyser: recognises "lire A,B" without
  spaces [T1IF1 2006/2007 - Tom Schons]
- Minimum font size [T1IF1 2006/2007 - Kevin Schoup]
- Maximum font size [T1IF1 2006/2007 - Jill Saudt]
- Disable MouseWheel scrolling because
  of blank scrolling problems [T1IF1 2006/2007 - JosÈ Espinosa]
- Adaptation of auto-size algorithm when
  analyser is *on* [FISRO]
- Drag & drop of an empty element should
  not be possible [T1IF1 2006/2007 - Tom Schons]
- Bug in analyser while loading grammar
  files [FISRO]
- Missing translations found [T0IF2 2006/2007 - Mike Lill]
- Added JUMP statement [Christian Fandel]
- Changed call to analyser procedure in
  order to speed up the entire GUI [FISRO]

Version 1.23 (never published)
- added paste from windows clipboard [T1IF1 2006/2007 - Marc Schonckert]
- removed automatic ":=" to "<-" conversion [FISRO]
- added array support

Version 1.22 (2007-01-23)
- added: application.title = NSD title
  [T1IF2 2006/2007 - Stephen Edwards]
- added: mainform.caption = NSD title [FISRO]
- bugfix in schematic of the CASE
  statement [FISRO]
- added nederlands lang-file [Tom Van Houdenhove]
- added more strings to the language
  systems [Tom Van Houdenhove]
- added customisation for CASE
  statement [Tom Van Houdenhove]
- changes to customisation for IF
  statement [Tom Van Houdenhove]
- eliminated bug in the CASE statement [Tom Van Houdenhove]
- added btnCancel to InputBox [Tom Van Houdenhove]
- bug fixed in display (red-color-bug) [FISOR]

Version 1.21 (2007-01-15)
- added CASE statement [MARSE]
- added call [Prophet05]
- small fixes in PAS2NSD [FISRO]
- small fix in "save-as" routine [T1IF2 2006/2007 - Noëmie Feltgen]

Version 1.20 (never published)
- some small fixes [FISRO]

Version 1.19 (2006-12-16)
- selection can now be moved with
  the arrow keys [T1IF1]
- The default content of the different
  structures can now be modified via
  the options menu [FISRO]
- code optimization to block out some
  wanna-be-hackers ;-) [FISRO]

Version 1.18 (2006-12-13)
- multi-language support [Bernhard Wiesner]
- Another small bug in the save routine [PYRSI]
- Langs: EN [FISRO]
         DE [FISRO]
         FR [FISRO]

Version 1.17 (2006-12-05)
- Bug detected while updating comments [FISRO]
- Bug on saving when title contained
  illegal characters. Solved for ":" [PYRSI]
- First Linux version written in Lazarus! [FISRO]

Version 1.16 (2006-11-26)
- Copy & Paste of elements [FISRO]
- Structorizer was unable to close
  on a medium marked read-only [MARSE]
- Fixed some small bugs concerning
  element selection. [FISRO]
- Shortcuts for inserting elements [BELGI]
- User check buttons for visual styles [SIBCL]
- Fixed some bugs during first
  colorizer use [FISRO]
- Added shortcut for colorizer [FISRO]

Version 1.15 (never published)
- Small bug in code generator
  erased [FISRO]
- Small bug in PAS2NSD generator
  fixed [FISRO]
- For instructions only: automatically
  convert ":=" to " <- " [FISRO]
- Printing support with
  print-preview [T1IF1 2006/2007 - José-Maria Espinosa]

Version 1.14 (200-11-16)
- Press <ESC> to cancel input
  dialog [T1IF1 2006/2007]
- Switch visual style [LOEGU]

Version 1.13 (2006-11-13)
- Each element also contains
  a comment now. [FISRO]
- An new-old bug had reappeared
  and been eliminated once again [MARSE]

Version 1.12 (never published)
- Variable colorizing [FISRO]
- Drag & drop of NSD-Files [T1IF1 2006/2007]

Version 1.11 (2006-10-25)
- <Shift-Enter> or <Return-Enter>
  for validating input [T1IF1 2006/2007]
- Drag'n'Drop bug wiped out. [FISRO]
- Disable buttons if no element
  selected [T1IF1 2006/2007]

Version 1.10 (2006-10-22)
- Undo / Redo functionality [MARSE]
- NSD can be scrolled if larger
  then the visible area [MARSE]
- Automatic NSD title or savename
  proposal [MARSE]
- Fixed "const"-section recognition
  for PAS2NSD-conversion [MARSE]
- Fixed wrong displayed dialogs at
  120 dpi font size [MARSE + GAMCA]
- New name for new diagram [PIRSY]
- Double-click on empty sequence = new
  instruction [PIRSY]

Version 1.09 (never published)
- Dynamic font increase/decrease [FISRO]

Version 1.08 (never published)
- BMP export of the diagram [FISRO]

Version 1.07 (2006-10-01)
- A security bug has been reported
  and finally swept out... [FISRO]

Version 1.06 (2006-09-27)
- The different elements can now be
  colorized. Color is persistent,
  which means that it is stored in
  the NSD-File. [FISRO]

Version 1.05 (2006-09-19)
- I implemented an NSD-2-PAS conversion.
  This includes a variable auto-detection,
  which, unfortunately, does not work
  yet with complex types. [FISRO]
- Read-Only-INI-File Bug => fixed [MARSE]

Version 1.04 (2006-09-15)
- I finally found a working Delphi/Pascal
  parser that operates with tree generation. The
  PAS-2-NSD converter now works fine :-D [FISRO]

  Added functionality:
  * Load from source file [FISRO]
  * Create from source text [FISRO]
  * Real-time creation while typing [FISRO]

Version 1.03 (never published)
- First "satisfying" implementation of
  a PAS-2-NSD converter. Simple examples
  are OK, but bigger ones ... hmmm ... :-/
  => Would need a "real" Pascal syntax parser [FISRO]

Version 1.02 (2006-09-14)
- Change font.name and font.size of the
  graph, even on the fly! Store information
  in the INI-File. [FISRO]
- Two types of graphs [FISRO]
  * programs (rectangle)
  * subs (rounded rectangle)

Version 1.01 (2006-09-01)
- Added click-to-open support, so you now
  only need to double-click an NSD-File to
  open it immediately. [FISRO]<|MERGE_RESOLUTION|>--- conflicted
+++ resolved
@@ -199,13 +199,10 @@
 - 15: Bugfix #922 Executor failed to interpret mixed array / record access <2>
 - 15: Bugfix #923 Analyser gave false warnings regarding FOR-IN loops <2>
 - 15: Bugfix #924 Erratic Analyser warnings on mixed record/array access paths <2>
-<<<<<<< HEAD
-- 15: Issue #800: Parts of the new expression parsing mechanism established. <2>
-=======
 - 15: Bugfix #925 Analyser always complained about constant record arguments <2>
 - 15: Enh. #926: Element selection now scrolls to related Analyser warnings <2>
 - 16:
->>>>>>> 446da462
+- 16: Issue #800: Parts of the new expression parsing mechanism established. <2>
 
 Version: 3.30 (2019-10-06)
 - 01: Issue #657: Spanish message in German locale replaced <2>
