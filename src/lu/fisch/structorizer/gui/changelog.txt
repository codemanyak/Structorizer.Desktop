﻿Legend:
-------
[Foo]   -->     idea provided by Foo, coding done by Bob Fisch
[Foo]2  -->     idea provided by Foo, coding done by Kay Gürtzig
<Foo>   -->     idea AND coding done by Foo
<2>     -->     idea and coding done by Kay Gürtzig

Known issues:
- Copying diagram images to the clipboard may fail with some OS/JRE combination (#685),
  on Windows the image format may be JPG instead of PNG.
- Pascal import does not cope with nested comments and unit name aliases.
- COBOL import may fail if certain single-letter identifiers are used (rename them!),
  also if the code contains a SPECIAL-NAMES clause or float literals.
- COBOL import does not cope with some statement variants and variable redefinitions.
- Shell export neither copes with nested array/record initialisers and component access
  nor with cleanly handling usual and associative arrays as parameters or results.

<<<<<<< HEAD
Current development version: 3.30-14 (2020-12-29)
=======
Current development version: 3.30-14 (2021-01-03)
>>>>>>> 2aaaf368
- 01: Bugfix #759: Dried up another source of stale Mainforms. <2>
- 01: Bugfix #761: Code preview defect flooded the log stream. <2>
- 01: Precautions against empty error messages on startup <2>
- 01: Bugfix #705: Find&Replace: Flawed traversal in CASE/PARALLEL branches <2>
- 01: Bugfix #763: Stale file precautions on loading / saving arrangements <2>
- 01: Bugfix #764: Group modifications failed to update the associated .arr file <2>
- 01: Bugfix #765: KSH export of diagrams using record types failed with error <2>
- 01: Deprecated ANSI-C73 import disabled (ANSI-C99 parser subsumes it) <2>
- 02: Bugfix #752: Incomplete declarations in C, Java etc. no longer outcommented <2>
- 02: Issue #766: Deterministic order of subroutines on code export <2>
- 02: Bugfix #769: Commas in string literals compromised CASE branch selection <2>
- 02: Enh. #770: New Analyser checks for CASE elements (selector consistency) <2>
- 02: Bugfix #771: Unhandled syntax errors during execution (e.g. type names) <2>
- 02: Bugfix #772: Possible NullPointerException averting Pascal code preview <2>
- 02: Bugfix #773: Export of declarations to Oberon, Pascal [K.-P. Reimers]2
- 03: Enh. #388: Support for constants on Perl export (had been missing) <2>
- 03: Enh. #423: Support for record types on Perl export (had been missing) <2>
- 03: Enh. #739: Enum type definitions introduced (incl. C99, Pascal import) <2>
- 03: Issue #766: Deterministic export order had not worked for deep hierarchies <2>
- 03: Bugfix #770: Not all CASE selectors were checked to be constant integers <2>
- 03: Enh. #775: More type-sensitive export of input instructions to OBERON <2>
- 03: Bugfix #776: Global variables are locally eclipsed on Pascal/Oberon export <2>
- 03: Bugfix #777: Concurrent changes of favourite export language handled. <2>
- 03: Bugfix #778: License text was not exported with "fresh" diagrams <2>
- 03: Bugfix #779: Defective Oberon export of main program diagrams with I/O <2>
- 03: Issue #780: Parameterless procedures in Oberon without parentheses [K.-P. R.]2
- 03: Bugfix #782: Code export of global (included) declarations was wrong. <2>
- 03: Bugfix #783: No or nonsense code export for assignments of unknown structs <2>
- 03: Bugfix #784: Suppression of mere variable declarations on bash/ksh export <2>
- 03: Bugfix #786: Record access in index expressions used to fail on execution <2>
- 03: Bugfix #787: Multiplied top-level type definitions on Pascal export <2>
- 03: Bugfix #788: Arrz file extraction to a user-specific folder did not work. <2>
- 03: Bugfix #789: Wrong BASIC export of function calls (started with "CALL") <2>
- 03: Bugfix #790: BASIC export failed with line continuation and initialisers <2>
- 03: Bugfix #791: Shell export flaws (function calls, array/assoc declarators) <2>
- 04: Bugfix #793: Wrong Perl export of initialised explicit var declarations <2>
- 04: Bugfix #794: Code preview fails with error if license is not configured <2>
- 05: Enh. #801: Mechanism to show User Guide as PDF in offline mode <2>
- 05: Bugfix #802: Placement of license texts and User Guides was flawed by #741 <2>
- 05: Bugfix #805: Language happened to change on deriving a subroutine from CALL <2>
- 05: Issue #806: Format string splitting on C99 import improved [Rolf Schmidt]2
- 05: Issue #806: More sensible printf/scanf format strings on C export [R. Schmidt]2
- 05: Issue #807: Python 'recordtype' lib ref replaced by dictionary [R. Schmidt]2
- 05: Bugfix #808: Missing C, Js export of var declarations with ':=' [Rolf Schmidt]2
- 05: Bugfix #809: C99 import flaws: typename replacement in comments, return 0; <2>
- 05: Bugfix #810: Javascript export produced nonsense for multi-variable input <2>
- 05: Bugfix #811: C99 import of floating-point number literals like 123e4 fixed <2>
- 05: Bugfix #812: Defective declaration of global variables on Python export <2>
- 05: Issue #814: Empty parameter lists are now exported to C as ...(void) <2>
- 05: Issue #815: Combined file filters introduced in open dialogs [Rolf Schmidt]2
- 05: Issue #816: Function calls in exported bash, ksh code revised [Rolf Schmidt]2
- 06: Issue #816: Local variable/constant declarations in bash/ksh functions <2>
- 06: Issue #816: Passing of arrays/records to/from bash/ksh functions revised <2>
- 06: Bugfix #818: Replacement of diagrams unpinned in Arranger caused trouble <2>
- 06: Bugfix #820: Try didn't respect exit but averted later error reporting <2>
- 06: Bugfix #821: Shell function arguments and array items wrongly put in $( ) <2>
- 06: Issue #822: Executor no longer aborts on empty instruction lines [R. Schmidt]2
- 06: Bugfix #823: Executor accidently mutilated expressions (all spaces gone) <2>
- 06: Bugfix #824: Shell export of REPEAT loops was flawed in several aspects <2>
- 06: Bugfix #825: Analyser had ignored the interior of TRY elements <2>
- 06: Issue #826: User input is to accept backslashes as in Windows file paths <2>
- 07: Bugfix #228: Code export error for routines with Pascal result mechanism <2>
- 07: Enh. #440 part 1: Diagram export to PapDesigner files <2>
- 07: Enh. #828: New feature allowing code export for an arrangement group <2>
- 07: Issue #829: Debugger doesn't automatically close anymore [mawa290669]2
- 07: Bugfix #831: Wrong shebang and thread arguments on Python export [R.Schmidt]2
- 07: Bugfix #833: Pascal import now ensures parentheses at subroutines [K.-P. R.]2
- 07: Issue #834: Tooltip help for menu item Diagram > DIN? (in EN, DE, ES) <2>
- 07: Bugfix #835: Structure preference keywords compromised imported conditions <2>
- 07: Bugfix #836: Consistency lacks with batch code export (combined with #828) <2>
- 07: Enh. #837: New export option to control the code export directory proposal <2>
- 07: Bugfix #838: Defective IMPORT line generation on Oberon export <2>
- 07: Bugfix #839: Procedures exported after functions were faked as functions <2>
- 07: Bugfix #840: Code export wrongly used information from disabled elements <2>
- 07: Bugfix #841: Analyser check against missing parameter list did not work <2>
- 07: Bugfix #843: Handling of global declarations in PHP export was missing <2>
- 07: Bugfix #844: Sensible export of arrays and record types/vars to PHP <2>
- 08: Issue #828/#836: The fallback to all diagrams of an arr file on batch export
      without specified entry points or contained programs hadn't worked <2>
- 08: Enh. #842: Improved usability of the include list editor [H.-U. Hölscher]2
- 08: Bugfix #847: Inconsistent handling of upper-/lower-case operand names <2>
- 08: Bugfix #848: Incomplete variable synchronisation with Includables <2>
- 08: Bugfix #849: New log file name scheme change of release 3.30 ensured <2>
- 08: Issue #851/1: Declarations for auxiliary variables on COBOL import <2>
- 08: Issue #851/4: Provisional import of SORT statements from COBOL <2>
- 08: Issue #851/5: Solution for the import of PERFORM ... THRU ... from COBOL <2>
- 08: Bugfix #852: Case-ignorant F&R replacements failed for certain strings <2>
- 08: Bugfix #853: Batch export with relative paths of and in .arr file failed <2>
- 08: Bugfix #854: Topological order of type definitions on export ensured <2>
- 08: Enh. #855 New configurable default array/string sizes for code export <2>
- 08: Bugfix #856: The dump of preferences subsets did not behave correctly <2>
- 08: Bugfix #858: Functions did not actually work in FOR-IN loop headers <2>
- 09: Issue #822: More sensible error message on executing an empty CALL <2>
- 09: Bugfix #828: Missing unreferenced subroutines on group export. <2>
- 09: Bugfix #860: Batch export for .arr files containing abs. paths failed <2>
- 09: Issue #861/1: Comment placement on Pascal and Oberon export revised <2>
- 09: Bugfix #861/2: On Pascal import, routine comments were duplicated <2>
- 09: Issue #861/3: Improved comment trimming on code import <2>
- 09: Bugfix #862/2: Batch export no longer produces duplicate entry points <2>
- 09: Bugfix #862/3: Batch import produced defective arrangement lists <2>
- 09: Bugfix #863/1: Duplicate routines on PapDesigner/StrukTex export <2>
- 09: Bugfix #863/2: Wrong assignment symbols in CALLs on PapDesigner export <2>
- 09: Issue #864: Parameter list transformation for PapDesigner export <2>
- 09: Bugfix #865: Flaw in parameter recognition on subroutine generation <2>
- 09: Issue #866: Selection expansion/reduction in the diagram revised <2>
- 09a: New command line option "-restricted" to prevent export/import [CPNV]
- 10: Bugfix #868: Inadvertent popup of the code preview context menu on start <2>
- 11: Issue #870: Now ini property "noExportImport=1" prevents code export/import;
      group export prevention had been forgotten [CPNV]2
- 11: Issue #733: GUI scale factor not to be overwritten by central ini file <2>
- 11: Enh. #872: New display mode to present operators in C style [BloodyRain2k]2
- 11: Bugfix #873: Compromised type definition export to C++, C#, Java mended <2>
- 11: Bugfix #874: Error on code export/preview of CALLs with non-ASCII names,
      identifiers with non-ASCII letters now tolerated but warned <2>
- 11: Bugfix #875: Saving policy mended for virgin group members and groups,
      unnecessary save requests on replacing diagrams in work area avoided <2>
- 11: Bugfix #876: Defective saving and restoring of Ini properties via menu <2>
- 11: Bugfix #877: Division by zero error on batch export to StrukTeX <2>
- 11: Issue #879: Bad handling of user input looking like a record initializer <2>
- 12: Enh. #704: Turtleizer now scrollable, with status bar, and popup menu <2>
- 12: Issue #801: User Guide download now with progress bar in background <2>
- 12: Issue #829: Experimentally keeping open the debug control now revoked <2>
- 12: Enh. #880: Turtleizer zooming function implemented and accomplished <2>
- 12: Issue #881: Highlighting of bit operators and Boolean literals <2>
- 12: Issue #882: Translation of the random function to PHP added [S. Roschewitz]2
- 12: Bugfix #884: Flaws of header inference for virgin diagrams (#875) mended <2>
- 12: Bugfix #885: Incorrect display mode indicator state (#872) in some case <2>
- 12: Bugfix #887: Concurrent Turtleizer instances led to dysfunction. <2>
- 13: Issue #890: Several improvements of the Turtleizer GUI (#704/#880) <2>:
       1. SVG export with less annoying scale factor request;
       2. Menu items for CSV and SVG export no longer enabled with empty image;
       3. New function to scroll to the coordinate origin;
       4. Mere turtle moves without visible trace omitted on (CSV) export;
       5. Option to choose separator character for the CSV export;
       6. Stroke style for the axes of coordinates now compensates the zoom factor;
       7. Tooltip showing the turtle-world coordinate at current mouse position;
       8. Measuring function with two possible snap modes and configurable radius;
       9. Turtle image with higher resolution for zoom factors > 1;
      10. F1 opens the help page for the Turtleizer GUI in the browser;
      11. Status bar icons for more intuitive recognition.
- 13: Issue #891: Dutch locale fixed, revised, and completed <Jaap Woldringh>
- 13: Bugfix #892: "Save as" and double-click trouble with arranged diagrams <2>
- 13: Enh. #893: Translator preview indication in language preference menu <2>
- 13: Bugfix #894: Wrong mechanism to fit the Turtleizer picture into canvas <2>
- 13: Bugfix #895: GUI scaling of the Turtleizer popup menu for "Nimbus" <2>
- 13: Enh. #896 <2>:
      1. Move cursor on readiness for moving diagrams in Arranger
         or diagram elements within a diagram in the Structorizer work area;
      2. by holding Shift key down, elements may now be moved above the target <2>
- 13: Bugfix #897: Numeric angle degradation + endless loop risk in Turtleizer <2>
- 13: Bugfix #898: Executor errors on pre-evaluation of Turtleizer functions <2>
- 13: Bugfix #900: Find&Replace failed for only comments, bad "whole word" test <2>
- 13: Issue #901: Now the wait cursor is applied on time-consuming actions <2>
<<<<<<< HEAD
- 14: Issue #800: Parts of the new expression parsing mechanism established. <2>
=======
- 14: Issue #872: Wrong conversion '=' -> '==' in routine headers for C style <2>
- 14: Issue #901: Wait cursor applied to further time-consuming actions <2>
- 14: Bugfix #902 <2>:
      1. Fixes a focus loss in Arranger index on selecting diagram or group nodes;
      2. Ensures that quitting the "add/move to group" dialog correctly cancels;
      3. Raises a confirmation dialog before dissolving groups via key binding
- 14: Enh. #903 Syntax highlighting also applies in "Switch text/comment" mode <2>
- 14: Bugfix #904 Display of controller aliases suppressed other function names <2>
- 14: Enh. #905 Marker symbol on elements with Analyser warnings or errors <2>
>>>>>>> 2aaaf368

Version: 3.30 (2019-10-06)
- 01: Issue #657: Spanish message in German locale replaced <2>
- 01: Enh. #662/1: Info box for groups redesigned into a tree view <2>
- 01: Enh. #662/2: Group visualisation with individual colours in Arranger <2>
- 01: Enh. #662/3: Arranger popup menu item to rearrange diagrams by groups <2>
- 01: Enh. #662/4: Option to save arrangements with relative coordinates <2>
- 01: Bugfix #664: Incorrect handling of modified diagrams on closing Arranger <2>
- 01: Bugfix #664: Disambiguated cancelling in AUTO_SAVE_ON_CLOSE mode <2>
- 01: Bugfix #515: Defective diagram positioning in Arranger mended <2>
- 02: Bugfix #665: Import of INSPECT statements from COBOL actually works now <2>
- 02: Bugfix #655: Arranger popup menu revised (item order, accelerator info) <2>
- 02: Bugfix #667: Removal of diagrams from Arranger could leave remnants <2>
- 02: Issue #668: Group association behaviour on outsourcing further improved <2>
- 02: Bugfix #669: C export of FOR-IN loops with traversed strings was defective <2>
- 02: Bugfix #670: Diagram/group info box of Arranger index not reliably scaled <2>
- 02: Issue #670: Live look & feel switch failed for Diagram/group info box <2>
- 03: Bugfix #672: Default group was named null.arr after cancelled save attempt <2>
- 03: Issue #673: The Arranger drawing area had to be enlarged for group bounds <2>
- 03: Issue #662/2 Group colour icon design revised (now double thin border) <2>
- 03: Bugfix #674: Live look & feel switch hadn't worked for context menus <2>
- 03: Issue #675: Workaround for truncated result tree lines in Find&Replace <2>
- 03: Issue #677: Inconveniences on saving arrangement archives mended <2>
- 03: Bugfix #678: Import of array declarations from C code didn't work. <2> 
- 03: Bugfix #679: C import produced defective INPUT instructions <2>
- 03: Enh. #680: INPUT instructions with multiple input items supported <2>
- 03: Enh. #681: A number of exports may offer to change favorite export language <2>
- 03: Enh. #682: Improved welcome dialog, now with language selection <2>
- 04: Issue #51,#137: Executor window now logs explicit prompts of empty inputs <2>
- 04: Issue #684: Mark-up + check of mandatory fields in Parser Preferences <2>
- 04: Bugfix #684: An empty FOR-IN loop keyword caused several problems <2>
- 04: Issue #686: The initial L&F detection didn't work well for Linux (GTK+) <2>
- 04: Bugfix #687: Defective breakpoint behaviour of REPEAT-UNTIL loops mended <2>
- 04: Bugfix #688: Transmutation of any Call/Jump into an Instruction enabled <2>
- 04: Enh. #689: New mechanism to edit the referred routine of a selected Call <2>
- 04: Bugfix #690: 'struct' keywords in function headers on C import suppressed <2>
- 04: Enh. #691: It is now possible to rename a group in the Arranger index <2>
- 04: Bugfix #692: C constants weren't recognised on importing with C99 parser <2>
- 04: Bugfix #693: Misleading error message on loading a recent .arr/.arrz file <2>
- 05: Enh. #327: Locale-specific Parser keyword sets enabled [newboerg]2
- 05: Issue #366: Turtleizer regains the focus if lost for an input [newboerg]2
- 05: Enh. #385: Default values for subroutine parameters allowed [usernameisthis]2
- 05: Issue #527: Index range error detection for constant arrays refined <2>
- 05: Bugfix #631: Commas in pic clauses now preserved on COBOL import <2>
- 05: Issue #407: Efforts to import COBOL conditions like "a = 8 or 9" <2>
- 05: Bugfix #695: Defective COBOL import of arrays over basic types <2>
- 05: Enh. #696: Batch export can now process arrangement files (.arr/.arrz) <2>
- 05: Enh. #698: Basic archiving outsourced from Arranger to Archivar <2>
- 05: Bugfix #699: Diagrams must not be shared among archive groups <2>
- 05: Issues #518, #544, #557: Drawing accelerated by confining to visible area <2>
- 06: Issues #518, #544, #557: Bug in visibility detection fixed; workaround for
      heavy contention in Arranger: highlighting temporarily switched off <2>
- 06: Issue #702: Size detection for imported or dropped diagrams in Arranger <2>
- 07: Bugfix #703: Arrangement group change status failed to vanish on saving <2>
- 07: Issue #699: Superfluous unsharing measures on unshared diagrams skipped <2>
- 07: Bugfix #705: Find&Replace tool failed to search CASE/PARALLEL branches <2>
- 07: Bugfix #706: NullPointerException from Analyser on faulty CALL elements <2>
- 07: Enh. #56: New element type TRY-CATCH-FINALLY introduced [BobFisch]2
- 07: Enh. #56: Pascal import of Try and Raise instructions implemented <2>
- 07: Issue #706: Created nsd and code files should end with a newline [elemhsb]2
- 07: Enh. #707: Savings preferences for file name proposals [elemhsb]2
- 07: Bugfix #708: Code export compromised cached variable lists (highlighting)<2>
- 07: Enh. #452: Several menu items made hidden on simplified mode now <2>
- 08: Bugfix #711: Endless loop on element text parsing - SEVERE! <2>
- 08: Issue #712: Translator ought to remember its last saving directory <2>
- 08: Enh. #56: Some updates and additions to the Russian locale <2>
- 09: Issues #518, #544, #557 Further general drawing speed improvements <2>
- 09: Issue #657: Subroutine/includable search disambiguated by groups (tried) <2>
- 09: Issue #685: Precaution against exception traces on copying to clipboard <2>
- 09: Enh. #696: Deficient type retrieval in batch code export fixed <2>
- 09: Enh. #697: Batch code import to assignments / assignment archives <2>
- 09: Bugfix #699: The fix from 3.29-08 for the archive unsharing was wrong <2>
- 09: Issue #712: Further usability improvements for Translator <2>
- 09: Bugfix #715: Console dialog in batch import failed after first time <2>
- 09: Bugfix #716: Defective assignment export to Python code [elemhsb]2
- 09: Issue #717: Mouse wheel scroll unit now configurable [elemhsb]2
- 09: Issue #718: Ultimate acceleration of syntax highlighting <2>
- 09: Issue #720: Changes to includable diagrams now reflect on their clients <2>
- 10: Bugfix #722: PNG export from Arranger failed with version 3.29-09 <2>
- 11: Bugfix #724: Diagram titles weren't bold anymore since 3.29-09 <2>
- 11: Issue #725: Division operator export to Python improved <2>
- 11: Issue #206: Dutch locale substantially updated <Jaap Woldringh>
- 11: Enh. #726: Translator usability improved [Jaap Woldringh]2
- 11: Issue #727: TRY Field position in Element Name Preferences mended <2>
- 11: Bugfix #728: Endless loops and other flaws in Find&Replace tackled <2>
- 11: Find&Replace: Search result presentation strategy unified <2>
- 11: Issue #729: Modified German button caption in element editor [K.-P. Reimers]2
- 12: Compatibility with the new Windows/Upla installer ensured and improved
- 12: Issue #551: No version check mode hint in the wake of Windows installer <2>
- 12: Bugfix #731: File renaming failure on Linux made arr[z] files vanish [K.-P. R.]2
- 12: Bugfix #732: Cloning groups could end up in shared (glued) positions <2>
- 12: Design of refactoring dialog improved (text -> keyword table) <2>
- 12: Issue #733/1: New handling of a user-independent start configuration file <2>
- 12: Issue #733/2: Possibility of selective preferences export to ini files <2>
- 13: Enh. #737: Batch export now with optionally specified settings file <2>
- 13: Enh. #740: Automatic backup on loading preferences from file (via menu) <2>
- 13: Enh. #741: Ini file path as command-line option for all modes [S. Sobisch]2
- 13: Bugfix #742: Command-line option -v didn't actually work with argument <2>
- 13: Issue #327: Spanish default keywords for input / output modified <2>
- 13: Bugfix #744: Double-click and filesdrop didn't work with OSX anymore <2>
- 13: Enh. #746: Import of hus-Struktogrammer files (.stgr format only) <2>
- 13: Issue #747: New key bindings Ctrl-F5 etc. for TRY, PARALLEL, and ENDLESS <2>
- 13: Bugfix #748: Menu items to add TRY blocks inserted PARALLEL elements <2>
- 13: Bugfix #749: Width defect with FINALLY sections in TRY blocks <2>
- 13: Issue #463: Startup and shutdown log entries now with version number <2>
- 14: Bugfix #749: Drawing of collapsed TRY elements fixed <2>
- 14: Bugfix #751: Cursor key navigation didn't reach TRY element internals <2>
- 14: Messages in diagram editor and Structure preferences corrected (EN, DE) <2>
- 14: Enh. #738: Code preview in right window part (tabbed with Arranger index) <2>
- 14: Bugfix #752: Workarounds for deficient declaration export to C/Java <2>
- 14: Default mode for setting DIN 66261 (FOR loop design) changed to true <2>.
- 14: Issue #753: Irrelevant structure preference adaptation requests avoided <2>
- 14: Bugfix #754: 2 Pascal code generator flaws (return instr. / UNIT name) <2>
- 14: Enh. #721: Javascript export prototype [A. Brusinsky]2
- 14: Bugfix #755: Defective Java/C# export of array initializers <2>
- 14: Bugfix #756: Expression export defects to C language family <2>
- 14: Bugfix #757: Include list text area was too small under Windows 10 <2>
- 14: Bugfix #758: "Edit subroutine" didn't reliably arrange the new routine <2>
- 14: Bugfix #759: Closing Structorizer sub-instances impaired functioning <2>

Version: 3.29 (2019-01-07)
- 01: Bugfix #511: Cursor-down key was trapped by collapsed CASE and PARALLEL <2>
- 01: Enh. #515: More intelligent aligning strategy for diagrams in Arranger <2>
- 01: Bugfix #517: Correct export of includable declarations to Java, C++, C# <2>
- 01: Bugfix #518: Very slow scrolling of diagrams lacking type info [TiNNiT]2
- 01: Bugfix #520: "no conversion" export mode had to be enforced (Pascal, C) <2>
- 01: Bugfix #521: Variable declaration export had been inconsistent for Oberon <2>
- 01: Enh. #519: Zooming / font size control via ctrl + mouse wheel [B. Neuberg]2
- 01: Bugfix #522: Outsourcing now copes better with record types and includes <2>
- 01: Bugfix #523: Undoing and redoing of include list changes mended <2>
- 02: Bugfix #525: Defective test coverage detection for recursive routines,
      lacking operation counts on input, output, and jump instructions fixed <2>
- 02: Issue #512: Arranger zoom compensation for PNG export was flawed <2>
- 02: Bugfix #526: On re-saving the renaming of the temp. file may fail (Linux) <2>
- 02: Issue #527: More helpful Executor messages on index range violations <2>
- 02: Issue #463: Console output replaced by configurable logging [R. Schmidt]2
- 02: Bugfix #528: Analyser check of record component access mended <2>
- 02: Bugfix #529: Concurrency on drawing diagrams during execution solved <2>
- 02: Bugfix #451: Java version test in shell start scripts revised [hans005]
- 02: Bugfix #533: Import of struct types from C files was dysfunctional <2>
- 03: Enh. #519: Font resizing with ctrl + mouse wheel missed in LicenseEditor <2>
- 03: Issue #535: License Editor menu item "Save as..." had wrong accelerator <2>
- 03: Issue #463: Logging configuration mechanism didn't work for WebStart <2>
- 03: Issue #536: Precaution against unsuited command line arguments <2>,
      experimental workaround against Direct3D trouble on some machines <2>
- 03: Issue #143: Comment popup switched off on opening print preview <2>
- 03: Bugfix #540: C import could fail or get stuck on processing macros <2>
- 03: Enh. #541: New import option "redundant symbols/macros" for C code <2>
- 03: Bugfix #542: Procedure import from C code mended (result type + return) <2>
- 03: Import of legacy C function definitions improved (arg types, KGU#525) <2>
- 04: Bugfix #544: Arranger deceleratingly redrew on diagram navigation <2>
- 04: Bugfix #533: Effort to import C struct initializers as record literals <2>
- 04: Bugfix #545: Defective C import of FOR loops without condition <2>
- 04: Bugfix #546: C import failed to split certain printf format strings <2>
- 05: Bugfix #549: The operator '%=' had been missing in the C grammar <2>
- 05: Data protection information added to the update information hint <2>
- 05: Bugfix #550: Defective import of C switch statements in certain cases <2>
- 05: Issue #551: On webstart the hint about version check doesn't make sense <2>
- 05: Enh. #552: Option to decide for all diagrams on serial file actions,
      new opportunity to remove all diagrams from Arranger with few clicks <2>
- 05: Enh. #489 - First version of ANSI C99 parser (full C syntax)
      recent ANSI C import renamed to ANSI C73 for clarity <2>
- 05: Set of smaller element icons for the tree view in Find&Replace <2>
- 05: Enh. #553: Code import now with monitor dialog and cancel option <2>
- 05: Bugfix #554: Batch code import didn't work (parser instantiation bug) <2>
- 05: Bugfix KGU#539: the operation count of CALL elements was incremented <2> 
- 05: Bugfix KGU#540: Find & Replace didn't reset on element filter changes <2>
- 05: Bugfix #555 - Mode "Show comments?" was always active on start <2>
- 05: Bugfix #556 - Workaround for file preparation error in C import <2>
- 05: Bugfix #557 - potential endless loop on instruction classification <2>
- 05: Issue #557 - Workaround for huge diagram numbers on code import <2>
- 05: Enh. #558 - Provisional C/Pascal enum type import (as const defs.) <2>
- 06: Issue #561 - new design of the statistics in Attribute Inspector <2>
- 06: Bugfix #562 - Wrong "origin" attribute for loaded older diagrams <2>
- 06: Enh. #563 - Simplified record initializers (smarter evaluation) <2>
- 06: Bugfix #564 - code export defects with nested array initializers <2>
- 06: Attributation of syntax highlighting to diagrams simplified <2>
- 06: Bugfix #565 - Translator didn't open; updates in Russian locale <2>
- 06: Issue #566 - Version retrieval adapted to new home page URL (https) <2>
- 07: Bugfix #568 - Key binding "space" didn't work in the Arranger index <2>
- 07: Issue #432 - In step mode with delay 0 diagram refresh was deficient <2>
- 07: Some updates for the Russian locale <2>
- 07: Bugfix #569 - Reaction to mouse click on selected report line fixed <2>
- 07: Bugfix #571 - About => license showed the changelog instead <2>
- 07: Enh. #576 - New Turtleizer procedure "clear()" to wipe the canvas <2>
- 07: Issue #423/#563 - Display of records better preserves component order <2>
- 07: Enh. #577 - Output console may show call trace and suppress meta info,
      new menu item to save the execution log to file (if copy & paste fails) <2>
- 07: Bugfix #579 - Conditional breakpoints didn't always show correctly <2>
- 07: Bugfix #581 - To start Structorizer with a list of files failed. <2>
- 08: Several locale updates <2>
- 08: Bugfix #583: Shell scripts corrected (Java tests) [K. Brodowski, S. Sobisch]
- 08: Enh. #585: Debian install packages now derived via scripts [K. Brodowski]
- 08: Issue #508: Padding of diagram elements now proportional to font size [2],
      line spacing in multi-line texts reduced
- 08: Issue #508: Slight improvements of font chooser dialog and font resizing <2>
- 08: Bugfix #512: Arranger zoom compromised the diagram size (rounding impact) <2>
- 08: Issue #372: Attribute setting for diagrams from an arrz file improved <2>
- 08: Enh. #590: Arranger index popup menu now allows to inspect attributes <2>
- 09: Enh. #552: A tooltip was missing on the Arranger button "Drop Diagram" <2>
- 09: Issue #594: Obsolete and slow 3rd-party regex package removed,
      raw type references in GOLDengine resolved [S. Sobisch]2
- 09: Issue #601: More robustness on loading icons from file [S. Sobisch]2
- 09: Newer and safer version (V0.2b6) of bean shell interpreter integrated <2>
- 09: Bugfix #603: Logging setup failed on a virgin start (for a new user) <2>
- 09: Bugfix #604: Syntax error in structorizer.sh / Arranger.sh <2>
- 09: Bugfix #605: Defects with var and const keywords in argument lists <2>
- 09: Bugfix #608: C code import hardening against preproc./comment trouble <2>
- 09: Made the argument of the batch import option -v optional (default ".") <2>
- 09: Bugfix #611: Pascal code import had failed due to missing rule table <2>
- 10: Bugfix #613: Invalid include lists after import of Pascal/Delphi units <2>
- 10: Bugfix #614: Redundant result assignments removed on Pascal import <2>
- 10: Workaround #615: Comment delimiters (* *) didn't pass Pascal import <2>
- 10: Issue #367: Diagram reshaping after IF branch swapping hadn't worked <2>
- 10: Enh. #616: Additional key bindings Ctrl-Ins, Shift-Del, and Shift-Ins <2>
- 10: Bugfix #617: Expressions with more than one turtle function failed <2>
- 10: Bugfix #618: Analyser reported function names as not initialized <2>
- 10: Bugfix #619: Code export defects with respect to result variables <2>
- 10: Issue #552: Unnecessary serial action buttons on closing Structorizer <2>
- 10: Issue #400: Spinner in Preferences=>GUI Scaling with initial focus <2>
- 10: Bugfix #620: Adaptive logging setup, path display in About window <2>
- 10: Bugfix #622: Turtle drawing could fall behind on some Macbooks <2>
- 10: Bugfix #623: Turtleizer instruction export to Python was defective <2>
- 10: Bugfix #624: Translation of FOR loops into Python range() was wrong <2>
- 11: Bugfix #626: Issues with string literals on COBOL import <Simon Sobisch>
- 11: Heuristic detection of preprocessed COBOL files on import <Simon Sobisch>
- 11: Enh. #419, #446: Import option for automatic line breaking [S. Sobisch]2
- 11: Enh. #419: New "Edit" menu item for text line breaking [Simon Sobisch]2
- 11: Enh. #627: Clipboard copy of import errors with stack trace [S. Sobisch]2
- 11: Issue #630: COBOL import now aborts on REPLACE/COPY with hint [S. Sobisch]2
- 11: Bugfix #635: COBOL import interpreted comma as variables on ADD etc. <2>
- 11: C code export: Boolean types no longer replaced by int but bool <2>
- 11: Bugfix #448: text/comment view in Find&Replace dialog compromised <2>
- 11: Bugfix #637: Array index errors on element-wise Replace/Find action <2>
- 12: structorizer.sh now copes with blanks in installation path <ketograph>
- 12: Bugfix #631: Obsolete COBOL separators now removed on import [S. Sobisch]2
- 12: Bugfix #641: Variable display updates forced on the Executor Control <2>
- 12: Bugfix #642: Wrong string comparisons with unpadded Boolean operators <2>
- 12: Enh. #643: Operator names in upper case (like OR) weren't highlighted <2>
- 12: Bugfix #644: Initializer evaluation in subroutine arguments fixed <2>
- 12: Bugfix #646: Output string values must not be trimmed [slytab]2
- 13: Bugfix #648: Struktogrammeditor file import wiped off unsaved changes <2>
- 13: Issue #649: Loading of diagrams failed to tune the scrolling units. <2>
- 13: Bugfix #650: Better workaround for non-listed sizes in Font Chooser <2>
- 13: Issue #651: Improved editing for include lists in diagram editor <2>
- 13: Bugfix #652: Inconsistent drawing behaviour of include lists mended <2>
- 13: Enh. #653: Reset button on Colors preferences dialog <2>
- 13: Enh. #654: Current Arranger directory is now saved between sessions <2>
- 13: Enh. #655: Arranger now with status bar and revised key bindings
      as well as support for multiple selection (as new base for operations) <2>
- 13: Bugfix #656: Loading arrangements with elsewhere compressed files fixed <2>
- 13: Bugfix #512: Wrong Arranger positioning in zoomed display on filesdrop <2>
- 13: Enh. #655/#657: Arranger now equipped with popup menu (context menu) <2>
- 13: Issue #658: Parser Preferences now allow to rename exit, return, leave <2>
- 13: Enh. #158: Key bindings shift-pageUp, shift-pageDown, Home, End <2>
- 13: Enh. #657: Fundamental revision of the Arranger mechanisms <2>:
       - Arrangement group concept introduced,
       - Arranger index as tree view,
       - multiple selection in both Arranger and Arranger index,
       - many actions applicable for subsets now.

Version 3.28 (2018-02-18)
- 01: Bugfix #445: Array index out of bounds errors on COBOL import <2>
- 01: Bugfix #447: Line continuation backslashes in IF, CASE, FOR defanged <2>
- 01: Bugfix #417: Division by 0 exception averted in scroll unit adaptation <2>
- 02: Bugfix #448: Endless loop and regex exceptions in Find & Replace fixed <2>
- 02: Enh. #439: Structured value presenter with pull-down buttons now recursive <2>
- 02: Enh. #452: Welcome message on first start with beginner mode and guides <2>
- 02: Enh. #453: C export: format strings now with "TODO" content [Rolf Schmidt]2
- 02: Enh. #454: Analyser check now complains about blanks in program names <2>
- 02: Enh. #456: Print preview now allows to customize orientation and margins <2>
- 02: Issue #455: Startup races and mis-drawing of initial diagrams reduced <2>
- 03: Enh. #415: New accelerator key Ctrl-Shift-d for "copy EMF image" <2>
- 03: Enh. #452: Guided tours slightly improved, typos corrected [Rolf Schmidt]2
- 03: Bugfix #465: Arranger couldn't open Structorizer sub-instances anymore <2>
- 04: Bugfix #468: User guide action was associated to wrong toolbar button <2>
- 04: Enh. #452/#459: Further revision to the mechanisms of the guided tours <2>
- 04: Enh. #469: Accelerator keys for Executor (Ctrl-R) and Turtleizer <2>
- 04: Bugfixes in COBOL import (USAGE parsing, SEARCH, EXIT) <Simon Sobisch>
- 04: Issue #471: Code import error can now be copied to clipboard [Simon Sobisch]2
- 04: Bugfix #473: COBOL argument types failed to be generated [Simon Sobisch]2
- 04: Bugfix #475: Import of COBOL paragraphs broke sections [Simon Sobisch]2
- 04: Bugfix #480: Import of COBOL level-77 data and record array initialization <2>
- 04: Bugfix #483: Option to suppress mere variable declarations on COBOL import <2>
- 04: Bugfix #485: Workaround for intrinsic COBOL functions [Simon Sobisch]2
- 04: Bugfix #486: Return mechanism in imported COBOL functions enforced <2>
- 04: Enh. #487: New display mode to hide (collapse) declaration sequences <2>
- 04: Enh. #38: Insertion of elements enabled on multiple selections <2>
- 04: Enh. #425: Simple find mechanism in Translator and key sensitivity <2>
- 04: Enh. #491: Translator: tooltips show master texts too long for the column <2>
- 04: Enh. #492: Configurable designations of element types [A. Brusinsky]2
- 04: Issues #493, #494: COBOL import improved w.r.t. SEARCH <Simon Sobisch>
- 05: Enh. #425: The Ctrl-F key binding in Translator only worked on the buttons <2>
- 05: Issue #496: C# autodoc comment style changed to "/// <summary> ..." <2>
- 05: Enh. #492: Localization (EN/DE/ES) and GUI scaling support for dialog
      ElementNamePreferences (Preferences => Element names) fixed <2>
- 05: Bugfix #497: Several defects on StrukTeX export mended <2>
- 05: Issue #415: Find&Replace dialog now regains focus when summoned again <2>
- 05: Issue 04: Several new and redesigned icons (for better scalability) <2>
- 05: Enh. #490: Turtleizer routines individually re-nameable [A. Brusinsky]2
- 05: Issue #484: Layout of Export/Import Options dialogs fixed [Simon Sobisch]2
- 05: Bugfix #498: Preliminary evaluation check of REPEAT conditions dropped <2>
- 06: Bugfix #501: Creation/editing of CASE and PARALLEL elements failed <2>
- 07: Bugfix #503: Defective pre-processing of string comparisons fixed <2>
- 07: Issue #4: Icon scaling revised, many icons renewed [rugk, S. Sobisch]2
- 07: Issue #81: Plugin icons (e.g. for import) weren't properly scaled <2>
- 08: Issue #4: Arranger toolbar icons cleaned (had some pixel artefacts) <2>
- 08: Issue #4: Mixed-up icons sorted out and icon set accomplishments <2>
- 08: Bugfix #507: Impact of branch labels on IF element shape ensured <2>
- 08: Bugfix #509: Built-in function copyArray was defectively defined <2>
- 08: Issue #510: toolbars "Add Before" and "Add After" merged (shift: before)<2>
- 08: Issue #4: Distinct symbols for FOR loops (for better recognition) <2>
- 08: Issue #510: Element icons enlarged, colour buttons now round <2>
- 08: Issue #508: Workaround for large-scaled symbols in collapsed elements <2>
- 08: Bugfix #511: Cursor key navigation was trapped by collapsed loops <2>
- 08: Improvements concerning the include text field in the diagram editor <2>
- 08: Enh. #512: Zoom function in Arranger (button + Numpad keys +,-) <2>

Version 3.27 (2017-10-30)
- 01: Issue #312: Work area now ensured to get initial focus <2>
- 01: Issue #319: Arranger index indicates "covered" status via icon now <2>
- 01: Issue #101: A dependent Structorizer now shows instance number in title <2>
- 01: Enh. #329: New Analyser warning on variable names "I", "l", or "O" <2>
- 01: Bugfix #330: With "Nimbus" look & feel checkbox states weren't visible <2>
- 01: Issue #81: DPI awareness workaround (GUI scaling) substantially improved <2>
- 01: Issue #81: New Preferences menu item "GUI Scaling" to preset next start <2>
- 02: Bugfix #233: Element insertion by keys F6 and F8 didn't work <2>
- 02: Issue #305: Diagram name and dirtiness changes notified to arranger index <2>
- 02: Enh. #333: Compound comparison operators displayed as symbols ≠, ≤, ≥ <2>
- 02: Enh. #335: Pascal/BASIC variable declarations in instructions tolerated <2>
- 02: Bugfix #336: Variable list proposed by code generators for declaration <2>
- 02: Issue #306: Possibility to start with several diagrams from command line <2>
- 02: Enh. #290: Start from command line with Arranger files as arguments, too <2>
- 02: Enh. #335: Type info retrieval for enhanced declarations on code export <2>
- 02: Bugfix #337: Code export of 2d arrays and nested index access mended <2>
- 02: Issue #113: More sophisticated code export w.r.t. array parameter types <2>
- 03: Issue #340: Silent NullPointerExceptions on Structorizer/Arranger start <2>
- 03: Wrong warnings on leave/break instruction export to C, Java etc. removed <2>
- 03: Bugfix #341: Wrong string literal detection with single and double quotes <2>
- 03: Bugfix #342: Disabled elements must be ignored on test coverage detection <2>
- 03: Bugfix #343: Code export to C etc. now with correct string literal quotes <2>
- 03: Analyser: Result checks (completeness, consistency) revised (KGU#343) <2>
- 03: Bugfix #198: Further navigation flaws in IF and CASE elements mended <2>
- 03: Enh. #344: Additional key binding Ctrl-Y for redo action [Fabian Röling]2
- 04: Some mis-spelled messages corrected <2>
- 04: Executor stacktrace now also shows arguments of top-level subroutine <2>
- 04: #348 Python export now translates Parallel sections, using threading module <2>
- 04: #348 C++ export now translates Parallel sections, using class std::thread <2>
- 04: #348 C# export now translates Parallel sections, using System.Threading <2>
- 04: #348 Java export now translates Parallel sections, using interface Callable <2>
- 04: #348 Perl export now translates Parallel sections, using threads 2.07 <2>
- 04: Bugfix #349: Generators hadn't coped with involved recursive subroutines <2>
- 04: Enh. #259/#335: Type info retrieval for code export enabled across CALLs <2>
- 04: Issue #350: OUTPUT instruction translation to Python was obsolete <2>
- 04: Perl export: variable prefixing improved w.r.t. arrays and references <2>
- 04: Enh. #346: Configuration of include directives to be exported [Rolf Schmidt]2
- 05: Some typos in the locale file keys mended
- 05: Bugfix #365: Improved FOR-IN loop export to C <2>
- 05: Enh. #367: Transmutation (swapping) of IF branches introduced [Simon Sobisch]2
- 05: Enh. #372: Date and author attributes in the NSD files [Simon Sobisch]2
- 05: Enh. #376: Opportunity to move elements among diagrams [Simon Sobisch]2
- 05: Issue #378: Charset indication in exported Python header [Rolf Schmidt]2
- 05: Bugfix #379: Inequality operator symbol was wrong in Python export <2>
- 05: Bugfix #382: defective value list conversion on FOR-IN loop export <2>
- 06: Issue #346: Specified includes for C weren't always exported <2>
- 06: Enh. #354: Plugin system for code import (in analogy to generators) [S. Sobisch]2
- 06: Enh. #354: ANSI-C parser added to code import plugins <2>
- 06: Enh. #356: Sensible reaction on the attempt to close the Executor [S. Sobisch]2
- 06: Enh. #368: New import option to load variable declarations <2>
- 06: Issue #368: Analyser no longer blames declarations of lacking initialization <2>
- 06: Issue #369: Executor got C-style array definitions wrong (int a[2] <- {5, 2}) <2>
- 06: Issue #354: GOLDParser update to version 5.0, unique menu item for import <2>
- 06: Enh. #370: Improved refactoring functionality on loading files [Simon Sobisch]2 
- 06: Issue #372: Author name now configurable, license editor added [Simon Sobisch]2
- 06: Enh. #380: New function to derive subroutines from sequences [Simon Sobisch]2
- 06: Enh. #387: "Save All" menu item and toolbar button <2>
- 06: Bugfix #365: FOR-IN loop export fix (to C) revised again <2>
- 06: Enh. #388: Concept of constants introduced (executor, import, analyser) <2>
- 06: Enh. #389: Mechanism to "include" diagrams on execution [Simon Sobisch]2
- 06: Enh. #390: Improved variable initialization check in multi-line instructions <2>
- 06: Bugfix #391: Debugger button control was defective in step mode <2>
- 06: Enh. #335/#388/#389: generators for Pascal, C, C++, and Java revised <2>
- 06: Bugfix #394: Defective export of "leave" jumps in CASE elements (to C etc.) <2>
- 06: Enh. #394: Loosened parameter restriction for exit instructions <2>
- 06: Enh. #259: Type detection for loop variables of FOR-IN loops improved <2>
- 06: Enh. #354: ANSI-C grammar accomplished, CParser revised <2>
- 06: Bugfix #386: BASH export of No-Op branches or loop bodies [Rolf Schmidt]2
- 06: Enh. #389: New analyser option "check against faulty diagram imports" <2>
- 06: Issue #62: Arranger should ask before an existing arr(z) file is overwritten <2>
- 06: Issue #318: Saving arrangements failed if some diagrams reside in an arrz <2>
- 06: Importer for "Struktogrammeditor" (http://whiledo.de) files added <2>
- 06: Enh. #354: New import option: file logging to a directory <2>
- 06: Enh. #354: gnuCOBOL import (still incomplete) <Simon Sobisch, 2>
- 06: Issue #354: Missing exception handling for code import added. <2>
- 06: Issue #396: Bash export now encloses function calls in $(...) [Rolf Schmidt]2
- 06: Bugfix #397: Wrong paste position with multiple selection as target <2>
- 06: Enh. #398: New built-in functions sgn (int result) and signum (float result) <2>
- 06: Enh. #399: Unsuited files dragged into Structorizer now induce a message <2>
- 06: Issue #400: Consistent behaviour of preferences dialogs [Simon Sobisch]2
- 06: Enh. #372: New export option to store author and license information <2>
- 06: Bugfix #403: Export of input/output instructions with parentheses [S. Sobisch]2
- 06: Bugfix #51: Export of empty input instructions to C# needed fixing <2>
- 06: Enh. #389: Third diagram type "includable" for importable definitons etc. <2>
- 06: Issue #405: Preference for width-reducing in CASE elements [Simon Sobisch]2
- 06: Issue #237: Efforts to improve expression transformation on BASH export <2>
- 06: Enh. #372: New dialog to inspect diagram attributes [Simon Sobisch]2
- 06: Bugfix: 411: Some unicode escape sequences caused trouble in Executor <2> 
- 06: Bugfix: 412: Code generators might produce defective unique identifiers <2>
- 06: Enh. #413: New built-in function split(strg, part) introduced <2>
- 06: Bugfix #414: Too large bounding boxes in Arranger caused GUI degrading <2>
- 06: Enh. #416: Line continuation by backslash at line end [Simon Sobisch]2
- 06: Enh. #415: Find & Replace dialog added and refined <2>
- 06: Enh. #354/#357: plugin-defined options for import/export [Simon Sobisch]2
- 06: Enh. #420: Comment import enabled for source code parsing [Simon Sobisch]2
- 06: Enh. #424: Turtleizer functions getX(), getY(), getOrientation() [newboerg]2
- 06: Enh. #423: Support for record types (structs) in Executor and Analyser <2>
- 06: Enh. #388,#389,#423: Export of Includables, records and constants to Pascal <2>
- 06: Enh. #428: Structorizer got stuck on using type name "short" <2>
- 06: Bugfix #429: Array/record literals in result statements fail in Executor <2>
- 07: Issue 430: Element editor font size now sustained in ini file [A. Poschinger]2
- 07: Execution Control frame now got a title string <2>
- 07: Issue #431: Modified handling of strings by FOR-IN loop <2>
- 07: Enh. #174/#423: Structorizer now understands nested initializers <2>
- 07: Bugfix #432: Precaution against possible sync problem on drawing diagrams <2>
- 07: Bugfix #433: Ghost results shown for procedures named like Java classes <2>
- 07: Bugfix #434: Pre-compilation of comparisons in loop conditions caused errors <2>
- 07: Bugfix #435: Executor checkboxes didn't show selected icons in scaled GUI mode <2>
- 07: Issue #432: Attempt to speed up execution by reducing redraw calls on delay 0 <2>
- 08: Issue #436: Reference consistency for array parameters (adding elements) <2>
- 08: Issue #437: Defective variable modifications in paused state now reported <2>
- 08: Issue #438: Pending variable editing now prevents from resuming execution <2>
- 08: Enh. #439: Tabular inspection/editing of array and record values in Executor <2>
- 08: Enh. #128: Design of IF and CASE elements in mode "comments + text" changed <2>
- 08: Positioning of dialog boxes no longer dependent on diagram size and selection <2>
- 08: Issue #417: Scrolling detention with many / large diagrams alleviated <2>
- 08: Enh. #423: Export support for records to Python, bash, Oberon <2>
- 08: Enh. #441: Java export now directly supports use of extracted Turtleizer <2>
- 08: Enh. #443: Preparations for multiple controller plugins like Turtleizer <2>

Version: 3.26 (2017-01-06)
- 01: Issue #213: FOR transmutation now inserts WHILE parser preferences <2>
- 01: Issue #213: Selected state of FOR transmutation result now visible <2>
- 01: Bugfix #241: Translation bugs for element editor mended <2>
- 01: Bugfix #243: Forgotten translations for some message boxes [Rolf Schmidt]<2>
- 01: Bugfix #244: Flawed logic for the save actions mended <2>
- 01: Bugfix #246: Executor now checks conditions for Boolean results <2>
- 01: Issue #245: Browser launching workaround for Linux systems [Rolf Schmidt]2
- 01: Bugfix #247: Defective BASH export of ENDLESS loops [Rolf Schmidt]2
- 01: Issue #248: Linux workaround for setting breakpoint triggers <2>
- 01: Issue #248: Linux workaround for number conversions in Locales and Executor <2>
- 01: Enh. #249: New Analyser check for subroutine argument parenthesis <2>
- 01: Analyser preferences order modified <2>
- 01: Enh. #250: FOR/FOR-IN loop editor partially redesigned <2>
- 01: Bugfix #251: Look and feel problems with Executor console window <2>
- 01: Bugfix #252: Analyser FOR loop check (14) should tolerate ":=" vs "<-" <2>
- 01: Saved diagrams now prepared for #253 (parser info included) <2>
- 01: Bugfix #254: CASE execution failed when parser keywords were used <2>
- 01: Enh. #255: Analyser now names the assumed loop variables if supernumerous <2>
- 02: Enh. #253: Keyword refactoring option for loading diagrams (files ≥ 3.25-01) <2>
- 02: Enh. #253: Keyword refactoring offer on changing parser preferences <2>
- 02: Enh. #253: Keyword refactoring offer on loading preferences from file <2>
- 02: Enh. #257: Decomposing transmutation of CASE elements <2>
- 02: Bugfix #258: Saving of FOR loops wasn't robust against keyword changes <2>
- 02: Bugfix #260: Variable name column in Executor control no longer editable <2>
- 02: Bugfix #261: Stop didn't work immediately within multi-line instructions <2>
- 02: Bugfix #262: Selection/dragging problems after insertion, undo, and redo <2>
- 02: Bugfix #263: "Save as" now updates the cached current directory <2>
- 02: Issue #264: Frequent silent exceptions caused by Executor variable display <2>
- 03: Bugfix #266: Executor failed with built-in routines copy, delete, insert <2>
- 03: Enh. #267: New Analyser check for CALLs with unavailable subroutines <2>
- 03: Issue #268: Executor output window no longer editable but font scalable <2>
- 03: Enh. #270: Possibility of disabling elements (Executor, Export, Analyser) <2
- 03: Issue #271: User-defined prompt strings in input instructions (exec+gen) <2>
- 03: Issue #272: Turtleizer now also provides a double precision mode <2>
- 03: Issue #227: For Oberon, output of literals is now exported to proper procedure <2>
- 03: Issue #273: Input of "true" and "false" now accepted as boolean values <2> 
- 03: Enh. #274: On code export, Turtleizer commands now augmented with colour info <2>
- 03: Bugfix #275: Topological sorting of subroutines involved in export fixed <2>
- 03: Bugfix #276: Flaws in parsing input values and converting Pascal strings fixed <2>
- 04: Bugfix #278: java.lang.NoSuchMethodError: java.util.HashMap.getOrDefault [Bob Fisch]
- 04: Bugfix #279: Further references to method java.util.HashMap.getOrDefault replaced <2>
- 05: Bugfix #272: The Turtle instruction replacement produced void undo entries <2>
- 05: Bugfix #268: Controlling the output console font sometimes changed colours <2>
- 05: Issue #81: Ini-based scaling workaround for icons, fonts, and frames in high DPI <2>
- 06: Bugfix #281/#282: Again, a Java 1.8 method was a show-stopper for OpenJDK <2>
- 06: Enh. #270: Translations for controls disabling elements in EN, DE, ES, IT <2>
- 06: Issue #271: Correction of C++ code export for output instructions <2>
- 07: Enh. #286: Analyser Preferences now organized into two tabs with groups <2>
- 07: Issue #81: Checkbox and radio button scaling implemented <2>
- 07: Issue #288: Radio button fix in FOR loop editor <2>
- 07: Enh. #289: Arranger files (.arr, .arrz) may now be dragged into Arranger <2>
- 07: Enh. #290: Arranger files (.arr, .arrz) loadable from Structorizer, too <2>
- 07: Bugfix #291: REPEAT loops caught cursor up traversal <2> 
- 07: Bugfix #114: Prerequisites for editing and transmutation during execution revised <2>
- 07: Issue #269: Selecting an Analyser error now scrolls to the element <2>
- 07: Issue #269: Automatic scrolling to the element currently executed <2>
- 08: Issue #231: Traditional reserved BASIC words added to name collision checks <2>
- 08: Issue #269: Vertical scrolling alignment for large elements improved <2>
- 08: Issue #284: Text field fonts in element editor now interactively resizable [ebial]2
- 08: Bugfix #293: Input and output boxes no longer pop up at odd places on screen <2>
- 08: Font resizing accelerators unified among different dialogs and menus <2>
- 08: Label defect in FOR loop editor (class InputBoxFor) mended <2>
- 08: Bugfix #294: Test coverage wasn't shown for CASE elements w/o default branch <2>
- 08: Bugfix #295: Spurious Analyser warning "wrong assignment" in return statements <2>
- 08: Bugfix #296: Wrong transmutation of return or output instructions <2>
- 08: Enh. #297: Additional pause after a diagram's last instruction in step mode <2>
- 09: Issue #294: Test coverage rules for CASE elements w/o default branch refined <2>
- 09: Enh. #300: New option for online update retrieval and version notification <2>
- 09: Bugfix #301: Parentheses handling around conditions on code export fixed <2>
- 09: Enh. #302: New Turtleizer procedures setPenColor, setBackground [newboerg]2
- 09: Bugfix #302: Effects of previous penUp and hideTurtle now undone on new start <2>
- 10: Issue #304: Menu mnemonic localization killed the menu on legacy JavaRE <2>
- 10: Issue #305: Arranger diagram index added to the Structorizer GUI [newboerg]2
- 10: Issue #307: Executor error on manipulation of FOR loop variables [newboerg]2
- 10: Bugfix #308: Collapsed REPEAT loops weren't properly drawn <2>
- 11: Enh. #305: New menu item + key binding to show/hide Arranger index <2>
- 11: Enh. #310: New options for saving diagrams [newboerg]<2>
- 11: Enh. #311: Partial menu re-organisation: Debug menu <2>
- 11: Issue #312: Focus control among work area, error list, Arranger index fixed <2>
- 11: Bugfix #305: Arranger index now sorted case-indifferently <2>
- 12: Issue #305: Clicking into the Arranger index should force Arranger visibility <2>
- 12: Enh. #305: Key binding <del> added to Arranger index (removes diagram) <2>
- 12: Enh. #267: New Analyser check against ambiguous CALLs (multiple matches) <2>
- 12: Enh. #314: File I/O API introduced (Executor, Code export) [newboerg]<2>
- 12: Enh. #315: Better equivalence check on inserting diagrams to Arranger <2>
- 12: Bugfix #317: Color of empty sequences (like empty FALSE branch) now saved <2>
- 12: Issue #271: Comma between prompt string and input variable tolerated <2>
- 12: Enh. #318: Diagrams from arrz files now keep their origin and may be updated <2>
- 12: Enh. #305: Arranger index now marks diagrams with unsaved changes <2>
- 12: Bugfix #22/#23 - result mechanism had been missing in PHPGenerator <2>
- 12: Bugfix #57 (variable prefix) in PHP header and Perl result mechanism <2>
- 12: Bugfix #320: PHPGenerator added superfluous parentheses to correct CALLs <2>
- 12: Closing Structorizer now warns Arranger and secondary Structorizer instances <2>
- 12: Arranger strategy to request saving of dirty diagrams on closing fixed <2>
- 12: Bugfix #322: C# code export of input and output instructions was wrong <2>
- 12: Enh. #319: Context menu in Arranger index [Benjamin Neuberg]2
- 12: Bugfix #324: Arrays set by input couldn't be replaced by scalar input <2>
- 12: Enh. #325: Type test functions like isArray(), isNumber() etc. added <2>
- 12: Issue #327: French default keywords replaced by English ones [newboerg]2

Version: 3.25 (2016-09-09)
- 01: Enh. #77: Test coverage mode highlights all code paths passed [elemhsb]2
- 01: Enh. #124: Generalized runtime data visualization <2>
- 01: Arranger now adopts current directory from first arranged diagram <2>
- 02: Bugfix #131: User activities during execution could compromise Executor <2>
- 02: Bugfix #132: Stale Structorizer references in Arranger caused trouble <2>
- 02: Enh. #133: Execution Call stack may now be inspected in paused state <2>
- 02: Enh. KGU#89: Executor: Extended language localization support <2>
- 03: Enh. #84/#135: For-In loops now consistently supported [R. Schmidt]<2>
- 03: Issue #79/#152: Requested Java version corrected (1.6 --> 1.8) <2>
- 04: Bugfix #96/#135: On BASH export conditions now put into [[ ]] [Rolf Schmidt]2
- 04: Bugfix #135/KGU#163: Detection of completely undefined variables <2>
- 04: Enh. #135: Improved array support on BASH export [Rolf Schmidt]2
- 04: Bugfix #138: Lvalues with nested indices like arr[arr[0]] had failed <2>
- 04: Bugfix #139: on BASH export Call instructions now converted <2>
- 05: Issue #135: Further improvements on BASH export [Rolf Schmidt] <2>
- 05: Enh. #142: New Accelerator keys (e.g. for switch text/comment) [Rolf Schmidt]2
- 05: Issue #143: Comment popups now close on editing and code export [Rolf Schmidt]2
- 05: Enh. #144: New export option to suppress content conversion <2>
- 05: Enh. #144: New "favourite code export" menu item (export preference) [Rolf Schmidt]2
- 05: Issue #145: Swapped text/comment now works on CASE and PARALLEL elements <2>
- 06: Pascal functions ord and chr supported (Executor + Code generators) <2>
- 06: Executor: Keyword case awareness (configurable) consistently ensured <2>
- 06: Issue #149: Character set (encoding) for export now selectable [Rolf Schmidt]2
- 06: Issue #151: Code export pumped the process up with useless GUI threads <2>
- 06: Issue #153: BASH export had ignored Parallel sections [Rolf Schmidt] <2> 
- 06: Bugfix #154: Analyser caused silent exception on Parallel sections <2>
- 06: Bugfix #155: "New" diagram didn't clear previous selection <2>
- 07: Enh. #158: New key bindings for element editing and selection [Rolf Schmidt]2
- 07: Enh. #137: Executor may direct all output to a text window <2>
- 07: Enh. #161: New Analyser warning on instructions following a Jump [Rolf Schmidt]2
- 07: Enh. #158: Diagram copy and paste among Structorizers and Arrangers [Rolf Schmidt]2
- 08: Issue #164: On element deletion the next element should be selected [Rolf Schmidt]2
- 08: Bugfix #165: Proper unselection on clicking outside the diagram <2>
- 09: Issue #168: Cutting an element is to pass the selection too (cf. #164) [Rolf Schmidt]2
- 09: Issue #169: Selection ensured on new / loading an NSD, undo, redo [Rolf Schmidt]2
- 09: Bugfix #171: Twos flaws in enh. #158 mended <2>
- 10: Issue #30: Lexicographic string comparison enabled (Executor). <2>
- 10: Issue #137: Output text window now styled and automatically scrolls to end. <2>
- 10: Issue #163: Tab / Shift-Tab key now move focus in element editor [Rolf Schmidt]2
- 10: Issue #169: Selection ensured on start / after export. [Rolf Schmidt]2
- 10: Issue #173: Mnemonics corrected (EN) and localized in most languages. <2>
- 10: Enh. #174: Input now accepts array initialisation expressions. <2>
- 11: Enh. #10 / bugfix #184: Flaws in Pascal import of FOR loops mended <2>
- 11: Enh. #179: Code generation and parsing in batch mode [Rolf Schmidt] <2>
- 11: Bugfix #181: Pascal export didn't convert all string delimiters <2>
- 11: Bugfix #184: Diagram imported from Pascal now enables save button <2>
- 12: Several minor bugfixes in Pascal export and import <2>
- 12: Issue #185: Pascal export of functions/procedures now as units. <2>
- 12: Issue #185: Pascal import now copes with multiple routines per file. <2> 
- 12: Executor: Enhanced language support (EN/DE/ES) and minor bugfixing <2>
- 12: Arranger now offers saving before removing "dirty" diagrams <2>
- 12: Enh. #62: Arranger may now save arrangements in a portable way <2>
- 12: Arranger: Partial language support (EN/DE/ES) introduced <2>
- 13: Enh. #188: Instruction transmutation, concatenation and splitting <2>
- 13: Enh. #185: Call identification on Pascal import improved <2>
- 13: Enh. #180: Initial editor focus dependent on switch text/comment mode [elemhsb]2
- 13: Bugfix #191: Defective FOR loop export to PHP [Frank Schenk]2
- 13: Enh. #192: File name proposals now involve parameter count <2>
- 13: Enh. #160: Code export with reachable subroutines [Rolf Schmidt]<2>
- 14: Issue #160: Subroutine export mode fixed for StrukTeX <2>
- 14: Issue #197: Keyboard selection actions on subsequences mended <2>
- 14: Issue #198: Flaw in key-controlled selection traversal <2>
- 14: Issue #199: Help menu now with link to the onlne User Guide <2>
- 14: Issue #77: Test coverage markers as set by Arranger didn't work <2>
- 14: Issue #200: The saving of preferences now closes the ini file <2>
- 14: Issue #201: Executor GUI revised, usability improved <2>
- 14: Issue #202: Arranger hadn't reacted to a Look-and-Feel change <2>
- 14: Issue #127: Height problem of Export Options dialog solved <2>
- 15: Bugfix #158: Selection traversal in un-boxed diagrams and FOREVER <2>
- 15: Bugfix #204: Width problem of Export Options dialog solved <2>
- 15: Bugfix #205: Un-boxed Roots variable highlighting didn't work <2> 
- 15: Bugfix #87: Collapsed CASE elements showed wrong icon <2>
- 15: Issue #207: Analyser warning during switch text/comment mode <2>
- 15: Issue #206: More executor error messages put under language control <2>
- 15: Bugfix #208: Subroutine diagrams now cleanly drawn <2>
- 15: Bugfix #209: Multiple PNG export fixed (uncut borders, file names) <2>
- 15: Bugfix #210: Wrong execution counting in recursive routines <2>
- 15: Issue #128: Combined comments and text mode [Hubert Klöser]2
- 15: Bugfix #211: Execution counting in recursions corrected <2>
- 15: Bugfix #212: Inverted logic of preference "enlarge FALSE" mended <2>
- 15: Icon sizes in Diagram menu unified <2>
- 15: Issue #213: FOR loop transmutation mechanism added <2>
- 15: Issue #215: New conditioned breakpoints (triggered by execution count) <2>
- 16: Bugfix #218: added new method to StringList [Bob Fisch]
- 16: Created and integrated translator [Bob Fisch]
- 16: Bugfix #214: recoded translator [Bob Fisch]
- 16: Issue #206: Table headers in Executor control now localizable <2>
- 16: Issue #220: Usability improvements for Translator [Bob Fisch]<2>
- 16: Issue #222: Structorizer localization from directly loadable file <2>
- 16: Issue #224: Workaround for table grids on Look and Feel changes <2>
- 16: Redesigned localization mechanism [Bob Fisch]
- 16: Locales: refactored some names to be more consistent [Bob Fisch]
- 16: Locales: added special case "external" [Bob Fisch]
- 16: Locales: save & load external loaded to and from the INI file [Bob Fisch]
- 16: Locales: make the INI file backward compatible [Bob Fisch]
- 16: Locales: memory usage optimisations [Bob Fisch]
- 16: Bugfix #227: Oberon module export must end with full stop [K.-P. Reimers]2
- 16: Bugfix #228: Unnecessary warning on code export of recursive routines <2>
- 17: Enh. #231: Variable name collision checks added to Analyser <2>
- 18: Bugfix #233: Function key F10 was caught by the menu bar [Rolf Schmidt]2
- 18: Issue #234: bash expression of ord and chr function restricted [Rolf Schmidt]2
- 18: Locales: Language button handling in Menu and Translator redesigned <2>
- 18: Locales: Translator enabled to reload edited files <2>

Version: 3.24 (2016-03-14)
- 01: Bugfix #50 - added return types to signature for function export in Pascal [lhoreman]
- 02: Bugfix #51 - stand-alone input/output keywords were not converted on export [IrisLuc]
- 03: Bugfix #48 - instant delay propagation to Turtleizer <2>
- 03: Bugfix #49 - failing equality detection among variables (also array elements) <2>
- 04: Enh. #36 - allowing to pause from input and output dialogs <2>
- 04: Enh. #54 - Output instruction with expression list (executor, most generators) <2>
- 04: Bugfix #55 - highlighting of variables with keywords as substring mended <2>
- 04: Bugfix #57 - Risk of endless loops and other flaws on Perl export <2>
- 04: Bugfix #59 - For loop export to Python was defective <2>
- 05: executor: Enh. #9 - Subroutine call now supported via Arranger as pool <2>
- 05: executor: Enh. #9 - Control panel shows call depth and (on error) stacktrace <2>
- 05: executor: Enh. #23 - Jump execution implemented in three categories <2>
- 05: arranger: Enh. #9 - Structorizer can now push diagrams into Arranger <2>
- 05: arranger: Enh. #35 - Arranger now got scrollbars and moves to a just added diagram <2>
- 05: arranger: Enh. #35 - Diagrams may be pinned (against replacement) and dropped <2>
- 05: generator: Enh. #23 - Export to C, C++, C#, Java, and Pascal now supports Jumps <2>
- 05: analyser: New checks for calls, jumps, return mechanisms and concurrency risks <2>
- 05: analyser: Analyser hadn't checked within Forever loops and Parallel sections <2>
- 05: Enh. #38: Multiple selection (Alt+Click: entire subqueue, Shift+Click: sequence) <2>
- 05: updated language files (DE,EN,ES) <2>
- 05: executor: Localisation attempts for Control panel <2>
- 05: Enh. #51 - Handling of empty input/output instructions by executor and export <2>
- 05: executor: Parameter splitting for function calls improved <2>
- 05: Bugfix #61: Executor precautions against type specifiers [elemhsb]<2>
- 05: Bugfix #63: Error messages on nsd loading failure no longer suppressed <2>
- 05: generator: Enh. #23 - Export to Python, Perl, PHP, and Bash/Ksh now supports Jumps <2>
- 05: generator: Enh. #23 + #66 - Export to Basic now supports Jumps and line numbers <2>
- 05: generator: Enh. #67 - Code style option (position of opening braces) for C,C++, Java <2>
- 05: generator: StrukTex export enhanced and corrected <2>
- 05: generator: Enh. #22 - Export to Pascal and Oberon now provides return values <2>
- 05: Arranger: Enh. #62 - Saving and loading arrangements provisionally enabled <2>
- 06: Bugfix #71 - Code export to shell scripts was defective (no text translation) <2>
- 06: Bugfix #51, #54 - Defective input / output export to Perl, Python <2>
- 07: Bugfix #74: Accidently disabled Pascal operators like =, <>, and, or <2>
- 07: Enh. #75: Highlighting of Jump element keywords (leave, return, exit) <2> 
- 08: Bugfix #82: Saving of NSDs with inconsistent FOR loops <2>
- 08: Bugfix #78: Reloading an Arranger constellation could cause duplicates [elemhsb]2
- 08: Bugfix #85: Diagram heading or comment changes now undoable <2>
- 09: Bugfix #65, Enh. #87: Collapsing/expanding reorganised, autoscrolling enabled [elemhsb]2 
- 10: Bugfix #89: Two flaws in variable detection (highlighting, analyser) <2>
- 10: Bugfix #90: Insufficient updating of executed subroutines in Arranger <2>
- 10: Bugfix #91: Unreliable execution of some empty Jump elements <2>
- 10: Bugfix #92: Executor: Unwanted replacements within string literals <2>
- 11: Bugfix #95: Executor: div operator support accidently dropped  <2>
- 11: Bugfix #96: export: variable prefix, test expressions for shell scripts <2>
- 12: Bugfix #99: FOR loops were saved defectively, new version can load them <2>
- 12: Arranger: Image buttons for saving and loading resized <2>
- 13: Bugfix #50: Return type specifications were split into several lines <2>
- 13: Executor enh.: Scrollable display of returned arrays (at top routine level) <2>
- 13: Enh. #101: Title string with version number and sub-thread mark [elemhsb]2
- 13: Bugfix #102: Selection wasn't cleared after deletion, undo or redo <2>
- 13: Issue #103: Save button visibility is to depend on change status <2>
- 13: Bugfix #104: Code export could provoke index range errors <2>
- 13: Bugfix #105: Displayed lines were cut off at apostrophes in keywords <2>
- 14: Bugfix #108: C++ export had converted bool type to int <2>
- 14: Bugfix #103: Change status hadn't been reset sufficiently on saving <2>
- 14: Enh. #84: C/Java-style array initialisation expressions enabled <2>
- 14: Bugfix #61+#107: More consistent handling of typed variables <2>
- 14: Enh. #110: File open dialogs now use the specific filter as default [elemshb]2
- 15: Bugfix #112: Several flaws on handling indexed variables <2>
- 15: Jump translation on export to Pascal or Oberon fixed <2>
- 15: Bugfix #114: Editing of elements being executed prevented <2>
- 15: Bugfix for enh. #38: moving up/down of multiple selection <2>
- 15: Accelerator key for breakpoints (also on multiple selection) <2>
- 15: Issue #115: Returned arrays now always presented as element list <2>
- 15: Enh. #84: Array initialisations now exportable to BASIC code <2>
- 15: Bugfix #117: Title and button update on diagram replacement <2>
- 15: Bugfix #97: Target selection on dragging stabilized <2>
- 15: Bugfix #121: Irritating error message box on file dropping <2>
- 16: Bugfix #122: Selection problems with enlargeFALSE set <2>
- 17: Bugfix #97 update: Arranger updated on global drawing changes <2>

Version 3.23 (2015-12-04)
- 01: Executor: fixed a bug in the Repeat loop [Sylvio Tabor]
- 02: Executor: fixed a bug while interpreting the title [Benjamin Bartsch]
- 03: Export: split PNG export into multiple images [Moritz Schulze]
- 04: Executor: logical operator in CASE-statement [Lies Callemeyn]
- 05: Export: added code export option [Hanspeter Thöni]
- 06: Export: added comments to Pascal export [Dirk Wilhelmi]
- 06: Export: moved export options into menu [Hanspeter Thöni]
- 07: Export: added namespace "nsd" to save files [Treaki]
- 08: Added Polish translation [Jacek Dzieniewicz]
- 09: New drawing strategy for the IF statement [David Tremain]
- 09: New colorizing strategy for elements [David Tremain]
- 10: Visual re-enforcement for drag & drop [David Tremain]
- 11: Allow to collapse / expand elements by scrolling the mouse [David Tremain]
- 12: Added preferences on how to draw IF statements [David Tremain]
- 13: Fixed "empty line" bug [David Tremain]
- 14: Fixed a drawing bug while dragging an element [Bob Fisch]
- 15: Added a Python generator [Daniel Spittank]
- 16: Removed a bug when double clicking en element [Bob Fisch]
- 16: Variable highlighting did not work anymore [Andreas Schwierz]
- 17: Executor: array support [Gennaro Donnarumma]
- 18: Added traditional Chinese translation [Joe Chem]
- 19: Multiple improvements <Kay Gürtzig>
- 20: DE: linguistic flaws corrected <Kay Gürtzig>
- 21: Major revision of generators files <Kay Gürtzig>
- 22: Possibility to switch text/comment in diagram [Samuel Schmidt]
- 23: Bug while parsing NSD files [Benedict Thienpont]
- 24: Fine tuning the ExportOptionDialoge <Kay Gürtzig>
- 24: Updated language files (RU,DE,EN,ES) <Kay Gürtzig>
- 24: Updated language files (LU,FR) [Bob Fisch]
- 25: Added hints to speed buttons [Rens Duijsens]
- 26: Export for BASIC [Jacek Dzieniewicz]
- 26: PL: updated [Jacek Dzieniewicz]
- 27: Array variable improvements in executor <Kay Gürtzig>
- 27: Updated language files (RU,DE,EN,ES) <Kay Gürtzig>
- 28: Minor change in executor for comp. with Unimozer [Bob Fisch]
- 29: Complex changes and enhancements as described (pull-request #7) <codemanyak>
- 29: Executor: breakpoints may now be placed throughout the diagram <2>
- 29: Executor: implementation for Endless loops and Parallel elements <2>
- 29: Executor: execution highlighting separated from selection <2>
- 29: Executor: variable list now updated on every pause even with delay 0 <2>
- 29: GUI: More localisation support for element editor (InputBox) <2>
- 29: Updated language files (DE,EN,ES,RU,IT) <2>
- 29: Export: indentation mechanism revised, BASH export corrected <2>
- 29: Export: Python export no longer "eats" lines within Repeat loops <2>
- 29: Comment popup: sticky popups eliminated, no element level limit <2>
- 29: Arranger: No longer loses track when related Structorizer reloads <2>
- 30: Several Chinese (ZH-CN) translations added and typos eliminated <Zijun Ke>
- 30: Issue on closing Structorizer fixed, file update question may be cancelled. <2>
- 31: Major enhancement supporting cleaner For loop evaluation (issue #10) <2>
- 31: Enhancement to allow lists of constants ruling a Case branch (issue #13) <2>
- 31: Code export process decomposed, less redundant Generator classes <2>
- 31: String handling improved (comparison, empty strings, quote consistency) <2>
- 31: Variables, function names etc. within strings no longer executed <2>
- 31: Newly created empty diagrams are no longer flagged as changed <2>
- 31: Content of array variables now sensibly displayed on execution (issue #14) <2>
- 31: Variable content may now effectively be edited on execution pauses (issue #15) <2>
- 31: Menu item File > Quit action consistent to the [x] button now (bug #16) <2>
- 31: Phenomenon of stalling execution on syntax errors within loops fixed (bug #17) <2>
- 31: Several fixes induced by wide-spread code rebuilding in versions 29...30 <2>
- 32: Bugfixes for code export C etc.: div operators remained, switch bug <2>
- 32: Issues #24 and #25 fixed (defective condition conversion) <2> 
- 32: Issue #21 fixed: return instructions now terminate the execution <2>
- 32: Operator highlighting fixed, new colouring for string and character literals <2>
- 32: Bugs #28, #31, and #32 fixed, all concerning element degrading on undoing/copying <2>
- 32: More adaptive approach to either exit or dispose a Structorizer on closing <2>
- 33: Bugfix #39 - Errors on drawing empty Case structures, confused texts and comments <2>
- 33: Bugfix #41 - Shift operators <<, >>, shl, shr hadn't been supported <2>
- 33: Bugfix #40 - Recent nsd files got truncated on saving errors <2>
- 33: Bugfix #42 - Default saving directory should not be root (/) but home [elemhsb]2

Version 3.22 (2011-11-21)
- 01: Some fixes in Executor.java & Control.java [Kay Gürtzig]
- 02: Save & load INI configuration to and from external file [Dirk Wilhelmi]
- 03: Added Russian translation [Юра Лебедев]
- 04: double-clicking saved files now also works for JWS [David Mancini]
- 05: fixed a replacement issue while exporting to code [Sylvio Tabor]
- 06: implemented show/hideTurtle in Turtleizer [Sylvio Tabor]
- 07: do not allow ":" in parser preferences [Sylvio Tabor]

Version 3.21 (2011-06-28)
- 01: added possibility to scale all icons [Fabian Wenzel]
- 02: added element "parallel statement" as stated in DIN 66261 point 5.5 [Jun Pang]
- 03: first bugfix for the parallel statement [Jun Pang]
- 03: cleared the debugging output from the scaling feature [Bob Fisch]
- 04: visual performance updates [Bob Fisch]
- 05: fix of some small click problems [Bob Fisch]
- 06: fixing a performance problem [Laurent Haan]
- 07: fixing a diagram copy-to-clipboard problem [Neuberger Dominik]
- 08: visual performance updates [Bob Fisch]
- 09: recoded auto-size algorithm for alternatives [Matthias Paul]
- 09: updated drawing code to respect variable highlighting [Bob Fisch]
- 10: dialogue for graphics export now remembers the last visited path [Matthias Paul]
- 11: SVG export is now UTF-8-encoded [Csaba Rostagni]


Version 3.20 (2010-11-15)
- 01: Some bugfixes in the generator classes [Georg Braun]
- 02: Some more improvements to the C generator [Kay Gürtzig]
- 03: Different other bugfixes in the generator classes [Kay Gürtzig]
- 03: Some small changes to the variable highlighting [Kay Gürtzig]
- 04: More bugfixes for C, C#, and Java generator [Kay Gürtzig]
- 05: Step-by-step didn't work in Turtleizer [Kay Gürtzig]
- 06: Coded PHP generator [Rolf Schmidt]
- 07: do not allow negative position [EVEGI]
- 08: added Czech language support [Vaščák Vladimír]

Version 3.19 (2010-08-07)
- Have a backup of the INI file in the current application directory.
  This makes the application "portable" [Peter Ehrlich]
- Added "sqrt" to the function export of the executor [FISRO]
- Bug while printing in landscape [Albrecht Dreß]
- UTF-8 encoded Oberon output [Thijs Zandwijk]
- StrucTeX generator update [Matthias Plha / Klaus-Peter Reimers]
- Added Chinese translation (simplified Chinese) [Wang Lei]
- C#-Generator [Gunter Schillebeeckx]

Version 3.18 (2009-12-20)
- Update for the Brazilian Portuguese localization [Theldo Cruz]
- Gave the SVG export a new try using Freehep (bug #14) [Marcus Radisch]
- Activated anti-aliasing (bug #20) Reinhard Schiedermeier]
- Overwrite prompt when exporting a diagram as picture (issue #2897065) [Marcus Radisch]
- Overwrite prompt when exporting a diagram as source code (issue #2897065) [Marcus Radisch]
- "Show comments?" settings being overwritten by diagram (issue #2898346) [Marcus Radisch]
- Structorizer is now published under the terms of the GPLv3 license [FISRO]
- Italian localization [Andrea Maiani]
- ANALYSER: "Result" is now a good variable name for function results [FISRO]

Version 3.17 (2009-10-18)
- Brazilian Portuguese localization [Theldo Cruz]
- Bug in the executor not correctly setting some variable values [FISRO]
- The keyword "var" is now supported for functions/procedures [FISRO]
- Bug while saving diagram type (bug #15) [Marcus Radisch]
- Bug while using "save as" (bug #15) [Marcus Radisch]
- EXECUTOR: Problem on comparing two items (bug #18) [FISRO]
- Show the filename in the main window title (bug #16) [Marcus Radisch]
- EXECUTOR: Problem with the FOR loop variable (bug #19) [Jos Swennen / FISRO]
- Problem with the path of the INI file using Vista (bug #17) [Marcus Radisch]

Version 3.16 (2009-08-22)
- MAC: Files do not open with double click (bug #7) [Thijs Zandwijk]
    * Re-added the "AppleJavaExtensions.jar" to the libraries
    * This should not interfere with other OS
    * It will not be included in the source package either ...
- MAC: The menubar was disappearing after opening any dialog [FISRO]
    * This is a known apple bug with a known workaround *uff*
- MAC: Shortcut key stopped working [FISRO]
    * I found that this was related to the previous bug, so fixing
      that one fixed this issue as well.
- Added file association in Java Web Start [FISRO]
- Fixed an issue with the Luxemburgish language file [FISRO]
- Bugfixes in the "C" & "Java" source code generator (bug #8) [Theldo Cruz]
- Updates of the "C", "Java" & "Pascal" code generators [FISRO]
- Added "Structorizer Arranger" [Stephan O. Merckens]
    * Start via Java Web Start: http://structorizer.fisch.lu/webstart/Arranger.jnlp

Version 3.15 (2009-08-13)
- Fixed a bug concerning execution of a "REPEAT" loop (bug #3) [Jos Swennen]
- Implemented the execution of the "CASE" structure (bug #4) [Jos Swennen]
- Fixed a bug in class responsible for saving the preferences [FISRO]
- Bugfixes in the C source code export [Gunter Schillebeeckx]
- Implementation of a Java source code export [Gunter Schillebeeckx]
- Bug fixed concerning the displaying of a comment (bug #6) [Nico]

Version 3.14 (2009-07-06)
- Updated NSD execution feature [FISRO]
  * pascal syntax:
    ° pascal string notation
    ° defined second "pos" function
    ° operator conversion: different from
- The development will be continued using NetBeans instead of XCode [FISRO]
- Bug in the EMF export [Jan Hilsdorf]
- Yet another scrolling bug [Bernhard Grünewaldt]
- Generated NSD files are now UTF-8-coded [Bernhard Grünewaldt]

Version 3.13 (2009-05-23)
- Corrected the C generator [FISRO]
- Corrected the Perl generator [FISRO]
- Added turtle drawing module [FISRO]
  * implemented procedures
    ° init()
    ° forward(int)
    ° backward(int)
    ° left(double)
    ° right(double)
    ° gotoXY(int,int)
    ° gotoX(int)
    ° gotoY(int)
    ° penUp()
    ° penDown()
- Added NSD execution feature [FISRO]
  * use of variables
  * use of general expressions
  * input (parameter or prompt): String, Character, Integer or Double
  * output: direct and function result
  * Java syntax => built in (BeanShell)
  * Pascal syntax:
    ° standard math functions: abs, sqrt, sqr, cos, sin, tan, acos, asin, atan
    ° random functions: randomize(), random(int)
    ° compare strings with "=" (auto conversion to "equals")
    ° compare primitive types with "=" (auto conversion to "==")
    ° string functions: length, pos, copy, lowercase, uppercase, trim
      (auto convert)
    ° string procedure: delete, insert (auto convert to function)
  * pause, step-by-step & break functionality
  * live variable watch (execution table)
- Analyser: the use of the "return" instruction is now allowed [FISRO]

Version 3.12 (2009-01-18)
- Added a C generator [Praveen Kumar]
- Fixed a bug for saving preferences [FISRO]

Version 3.11 (2008-11-14)
- Double-clicking a file under Windows which contained spaces in
  its name did not open correctly [FABFR]

Version 3.10 (2008-09-28)
- Added Spanish translation [Andrés Cabrera]

Version 3.09 (2008-08-14)
- Minor bug in analyzer while analyzing functions [FISRO]
- Added parameter name check "pABC" [FISRO]
- Added analyzer preferences [FISRO]
- D7 parser problem with {...} comments [FABFR]
- Added a new error to analyzer (now 13) [FISRO]
- BASH Code Export [Markus Grundner]
- Added translations for analyzer [FISRO]
- Added source package for Eclipse [Markus Grundner]
- Added simple command line compilation script [Klaus-Peter Reimers]
- Unification of the previous mentioned source packages [FISRO]
- NL translated strings [Jerone]
- Modified OBERON code generator [Klaus-Peter Reimers]

Version 3.08 (2008-05-16)
- KSH & Perl Code Export [Jan Peter Klippel]
- Added code generator plugin architecture [Jan Peter Klippel]
- Implemented NSD analyzer [FISRO]
- Improvement of the analyzer routines [FISRO]
- "Show comments" option now persistent [FISRO]
- "Highlight variables" option now persistent [FISRO]
- D7 parser problem with (*...*) comments [Klaus-Peter Reimers]
- INI-file now in home directory of user [Klaus-Peter Reimers]
- Recent file list bug [Klaus-Peter Reimers]

Version 3.07 (2008-03-04)
- Open file from directory with ASCII-characters > 127 [FISRO]
- Save and export bug [FISRO]
- Vector graphics exports: EMF, SWF & PDF [Serge Linckels]
- EMF export to clipboard (Windows only!) [Serge Linckels]

Version 3.06 (2008-02-10)
- Add DIN / non-DIN switch [Klaus-Peter Reimers]
- Added "ENDLESS Loop" [Klaus-Peter Reimers]
- "Save preferences now" button [Klaus-Peter Reimers]
- New Windows wrapper which [FISRO]

Version 3.05 (2008-02-05)
- Comments / popup bug detected [Jerone]
- Another bug in undo/redo function detected [Jan Kruschwitz]
- Removed flickering while working on huge diagrams [FISRO]
- Copy diagram to system clipboard [FISRO]
- Highlighting input/output [FISRO]
- Added recently opened files to menu [FABFR]
- Bug while saving INI-files on Windows systems [Heinrich Villinger]
- Restructured INI-file to XML [FISRO]

Version 3.04 (2008-01-28)
- Added language system [FISRO]
- Bug detected in PAS & MOD generator [Klaus-Peter Reimers]
- Modified TEX generator [Klaus-Peter Reimers]
- Moved "Parser.java" to parsers lu.fisch.structorizer.package [FISRO]
- Renamed "Parser.java" to "NSDParser.java" [FISRO]
- French translation [FISRO]
- Dutch translation [Jerone]
- German translation [Klaus-Peter Reimers]
- Luxemburgish translation [Laurent Zender]
- Persistent Look & Feel [Klaus-Peter Reimers]
- Changed language file encoding to UTF-8 [FISRO]
- Bug in undo/redo function detected [Jan Kruschwitz]
- Print preview dialog [FISRO]
- Mac version opens NSD-files by double-click [FISRO]
- Scrolling bug detected [Lucas Cabeza]

Version 3.03 (2008-01-11)
- Minor bugs in the variable detection routine [FISRO]
- Added colorization of special symbols [FISRO]
- Added Oberon source code generator [Klaus-Peter Reimers]
- Program proposes filename to save [Jerone]
- Replaced "backspace" by "delete" for removing items [Jerone]
- Added correct headers to all source files [Klaus-Peter Reimers]
- Remember last file location [Jerone]

Version 3.02 (2008-01-07)
- Added Pascal input parser [FISRO]
- Added Look & Feel choice in menu (not persistent) [FISRO]
- Modified test string in font dialog to test for symbols [FISRO]
- Modified parser engine to load grammars from JAR file [FISRO]
- Broke up toolbars to fit in design [Klaus-Peter Reimers]
- Toolbars are now floatable (not persistent) [FISRO]
- Added simple variable detection [FISRO]
- Added variable highlighting [FISRO]

Version 3.01 (2008-01-02)
- Moved INI file to "Structorizer.app" folder [FISRO]
- Bug for WHILE/REPEAT preferences [FISRO]
- Ask for saving while quitting application [FISRO]
- Fixing different minor "save & open" bugs [FISRO]
- Fixing a minor bug with the border of the exported PNG file [FISRO]
- Dialogs "remember" the location of the opened file [FISRO]
- Added rounded corners for "sub" diagrams [FISRO]

Version 3.00 (2008-01-01)
- First public release of the new JAVA version [FISRO]

----%<---------------------------------------------------

Version 2.06 (2007-11-01)
- Integrated changelog in "About" dialog [FISRO]
- Umlaut-Problem solved for MAC
- Scroll-box seems to work now => adaptation [FISRO]
- Bug while exporting to picture [11TG1 2007/2008 - Ben Elsen]
- Export defaults now to JPG, but BMP is still possible. [FISRO]

Version 2.05 (2007-10-28) - LINUX GTK2 & Mac
- StrukTeX export debugging [Klaus-Peter Reimers]
- New "About" dialog [FISRO]

Version 2.04 (2007-10-25) - LINUX GTK2 only
- I think that the "Umlaut" Problem has been solved
  for GTK2. GTK does not seem to be capable of managing
  UTF-8 correctly? [FISRO]
- Added Umlaut export for StrukTeX [Klaus-Peter Reimers]

Version 2.03 (2007-10-20) - LINUX only
- StrucTeX output [Klaus-Peter Reimers]
- languages files rewritten [FABFR]
- coherent dialogs and menu entries [FABFR]

Version 2.02 (2007-09-05) - LINUX only
- Depending on some libraries, the Linux version
  did not run on some machines without root privileges.
  I found a workaround, but I'm still not really happy
  with it.

Version 2.01 (2007-08-14)
- Autoscroll was not enabled [Sascha Meyer]
  This seems not yet to work under Mac OSX (Windows & Linux = OK)
- The language choice for LU was not persistent, no load from
  and save to INI file [11TG2 2006/2007 - Laurent Zender]
- UTF-8 conversion was missing for imported source code.

Version 2.00 (2007-08-09)
- Please take also a look at the file "_D6 to Lazarus.txt"

----%<---------------------------------------------------

Version 1.31 (2007-11-07)
- Case without "else"-part [Andreas Jenet]
- JPG export [FISRO]
- Bug on loading a CASE statement from a savefile [FISRO]

Version 1.30 (2007-10-27)
- Bug detected in analyser [Iris Adae]
- German Umlaute export for StrukTeX [Klaus-Peter Reimers]
- Serious speed improvements [FISRO]
- Executor now calls analyser too [FISRO]

Version 1.29 (2007-10-19)
- Allow ":=" as assignment while parsing out variable names [Sebastian Lehn]
- BUG: "<-" are not drawn correctly in version 1.28 because
  of a problem in the drawing method. [FISRO]
- rotating text for instructions by 90° [Michael Gerdes]
- language support for analyser messages [FISRO]
- minor bugs in the analyser algorithms [FISRO]
- StrucTeX output [Klaus-Peter Reimers]

Version 1.28 (2007-10-13)
- analyser: different minor bugs fixed [FISRO]
- analyser: different minor improvements [FISRO]
- activating analyser for anybody [FISRO]
- language files rewritten [FABFR]
- bugs when pressing CANCEL [FABFR]
- "Initialising" screen [FABFR]
- modified diagram for simplified scheme (not "nice") [FABFR]
- different improvements in the parser interpretation [FABFR]
- missing CASE statement while importing from source code [FABFR]
- new "about" dialogs [FABFR]
- added "changelog.txt" to about-dialog [FISRO]
- coherent dialogs and menu entries [FABFR]

Version 1.27 [???]
- copy & paste between MDI children works fine [FISRO]
- variable names are now also extracted from method parameters [FISRO]
- Added language file for LU [11TG2 2006/2007 - Laurent Zender]

Version 1.26 (2007-06-12)
- Bug detected in BCall, BJump and BCase [Andreas Jenet]
- Bug detected in the cut method [Andreas Jenet]
- MDI: Eliminated memory bug in MDI application [FISRO]
- MDI: First working MDI application called "Projectorizer"
- MDI: Project save and load works. Filetype = combined NSD
  files in XML format. Extension = nsdp [FISRO]
- MDI: Add diagram to project [FISRO]
- MDI: Menu integration [FISRO]

Version 1.25 (2007-06-05)
- conversion between (instruction, call, jump) [FISRO]
- analyser: read INI-file [FISRO]
- conversion from (instruction, call, jump)
  to (if, for, repeat, while) [FISRO]
- user colors [Sascha Meyer]
- made all subforms owned by the mainform
  => create an MDI application [FISRO]
  ~> The 'utils' class still depends on two other
     classes, so the mainform cannot be used independently!
- Wiped out a bug due to the recent owner changes [FISRO]
- Added code the capture <ESC> during showmodal of some windows [FISRO]
- Changed vertical lines in the case statement
  to intersect with the falling line. [Andreas Jenet]
- Created a BUtils class for interaction between
  parameters and forms
  => create an MDI application [FISRO]

Version 1.24 (2007-05-30)
- analyser: Problem with non-initialized
  variables in REPEAT loops [FISRO]
- analyser: recognises "lire A,B" without
  spaces [T1IF1 2006/2007 - Tom Schons]
- Minimum font size [T1IF1 2006/2007 - Kevin Schoup]
- Maximum font size [T1IF1 2006/2007 - Jill Saudt]
- Disable MouseWheel scrolling because
  of blank scrolling problems [T1IF1 2006/2007 - JosÈ Espinosa]
- Adaptation of auto-size algorithm when
  analyser is *on* [FISRO]
- Drag & drop of an empty element should
  not be possible [T1IF1 2006/2007 - Tom Schons]
- Bug in analyser while loading grammar
  files [FISRO]
- Missing translations found [T0IF2 2006/2007 - Mike Lill]
- Added JUMP statement [Christian Fandel]
- Changed call to analyser procedure in
  order to speed up the entire GUI [FISRO]

Version 1.23 (never published)
- added paste from windows clipboard [T1IF1 2006/2007 - Marc Schonckert]
- removed automatic ":=" to "<-" conversion [FISRO]
- added array support

Version 1.22 (2007-01-23)
- added: application.title = NSD title
  [T1IF2 2006/2007 - Stephen Edwards]
- added: mainform.caption = NSD title [FISRO]
- bugfix in schematic of the CASE
  statement [FISRO]
- added nederlands lang-file [Tom Van Houdenhove]
- added more strings to the language
  systems [Tom Van Houdenhove]
- added customisation for CASE
  statement [Tom Van Houdenhove]
- changes to customisation for IF
  statement [Tom Van Houdenhove]
- eliminated bug in the CASE statement [Tom Van Houdenhove]
- added btnCancel to InputBox [Tom Van Houdenhove]
- bug fixed in display (red-color-bug) [FISOR]

Version 1.21 (2007-01-15)
- added CASE statement [MARSE]
- added call [Prophet05]
- small fixes in PAS2NSD [FISRO]
- small fix in "save-as" routine [T1IF2 2006/2007 - Noëmie Feltgen]

Version 1.20 (never published)
- some small fixes [FISRO]

Version 1.19 (2006-12-16)
- selection can now be moved with
  the arrow keys [T1IF1]
- The default content of the different
  structures can now be modified via
  the options menu [FISRO]
- code optimization to block out some
  wanna-be-hackers ;-) [FISRO]

Version 1.18 (2006-12-13)
- multi-language support [Bernhard Wiesner]
- Another small bug in the save routine [PYRSI]
- Langs: EN [FISRO]
         DE [FISRO]
         FR [FISRO]

Version 1.17 (2006-12-05)
- Bug detected while updating comments [FISRO]
- Bug on saving when title contained
  illegal characters. Solved for ":" [PYRSI]
- First Linux version written in Lazarus! [FISRO]

Version 1.16 (2006-11-26)
- Copy & Paste of elements [FISRO]
- Structorizer was unable to close
  on a medium marked read-only [MARSE]
- Fixed some small bugs concerning
  element selection. [FISRO]
- Shortcuts for inserting elements [BELGI]
- User check buttons for visual styles [SIBCL]
- Fixed some bugs during first
  colorizer use [FISRO]
- Added shortcut for colorizer [FISRO]

Version 1.15 (never published)
- Small bug in code generator
  erased [FISRO]
- Small bug in PAS2NSD generator
  fixed [FISRO]
- For instructions only: automatically
  convert ":=" to " <- " [FISRO]
- Printing support with
  print-preview [T1IF1 2006/2007 - José-Maria Espinosa]

Version 1.14 (200-11-16)
- Press <ESC> to cancel input
  dialog [T1IF1 2006/2007]
- Switch visual style [LOEGU]

Version 1.13 (2006-11-13)
- Each element also contains
  a comment now. [FISRO]
- An new-old bug had reappeared
  and been eliminated once again [MARSE]

Version 1.12 (never published)
- Variable colorizing [FISRO]
- Drag & drop of NSD-Files [T1IF1 2006/2007]

Version 1.11 (2006-10-25)
- <Shift-Enter> or <Return-Enter>
  for validating input [T1IF1 2006/2007]
- Drag'n'Drop bug wiped out. [FISRO]
- Disable buttons if no element
  selected [T1IF1 2006/2007]

Version 1.10 (2006-10-22)
- Undo / Redo functionality [MARSE]
- NSD can be scrolled if larger
  then the visible area [MARSE]
- Automatic NSD title or savename
  proposal [MARSE]
- Fixed "const"-section recognition
  for PAS2NSD-conversion [MARSE]
- Fixed wrong displayed dialogs at
  120 dpi font size [MARSE + GAMCA]
- New name for new diagram [PIRSY]
- Double-click on empty sequence = new
  instruction [PIRSY]

Version 1.09 (never published)
- Dynamic font increase/decrease [FISRO]

Version 1.08 (never published)
- BMP export of the diagram [FISRO]

Version 1.07 (2006-10-01)
- A security bug has been reported
  and finally swept out... [FISRO]

Version 1.06 (2006-09-27)
- The different elements can now be
  colorized. Color is persistent,
  which means that it is stored in
  the NSD-File. [FISRO]

Version 1.05 (2006-09-19)
- I implemented an NSD-2-PAS conversion.
  This includes a variable auto-detection,
  which, unfortunately, does not work
  yet with complex types. [FISRO]
- Read-Only-INI-File Bug => fixed [MARSE]

Version 1.04 (2006-09-15)
- I finally found a working Delphi/Pascal
  parser that operates with tree generation. The
  PAS-2-NSD converter now works fine :-D [FISRO]

  Added functionality:
  * Load from source file [FISRO]
  * Create from source text [FISRO]
  * Real-time creation while typing [FISRO]

Version 1.03 (never published)
- First "satisfying" implementation of
  a PAS-2-NSD converter. Simple examples
  are OK, but bigger ones ... hmmm ... :-/
  => Would need a "real" Pascal syntax parser [FISRO]

Version 1.02 (2006-09-14)
- Change font.name and font.size of the
  graph, even on the fly! Store information
  in the INI-File. [FISRO]
- Two types of graphs [FISRO]
  * programs (rectangle)
  * subs (rounded rectangle)

Version 1.01 (2006-09-01)
- Added click-to-open support, so you now
  only need to double-click an NSD-File to
  open it immediately. [FISRO]<|MERGE_RESOLUTION|>--- conflicted
+++ resolved
@@ -15,11 +15,7 @@
 - Shell export neither copes with nested array/record initialisers and component access
   nor with cleanly handling usual and associative arrays as parameters or results.
 
-<<<<<<< HEAD
-Current development version: 3.30-14 (2020-12-29)
-=======
 Current development version: 3.30-14 (2021-01-03)
->>>>>>> 2aaaf368
 - 01: Bugfix #759: Dried up another source of stale Mainforms. <2>
 - 01: Bugfix #761: Code preview defect flooded the log stream. <2>
 - 01: Precautions against empty error messages on startup <2>
@@ -173,9 +169,6 @@
 - 13: Bugfix #898: Executor errors on pre-evaluation of Turtleizer functions <2>
 - 13: Bugfix #900: Find&Replace failed for only comments, bad "whole word" test <2>
 - 13: Issue #901: Now the wait cursor is applied on time-consuming actions <2>
-<<<<<<< HEAD
-- 14: Issue #800: Parts of the new expression parsing mechanism established. <2>
-=======
 - 14: Issue #872: Wrong conversion '=' -> '==' in routine headers for C style <2>
 - 14: Issue #901: Wait cursor applied to further time-consuming actions <2>
 - 14: Bugfix #902 <2>:
@@ -185,7 +178,7 @@
 - 14: Enh. #903 Syntax highlighting also applies in "Switch text/comment" mode <2>
 - 14: Bugfix #904 Display of controller aliases suppressed other function names <2>
 - 14: Enh. #905 Marker symbol on elements with Analyser warnings or errors <2>
->>>>>>> 2aaaf368
+- 14: Issue #800: Parts of the new expression parsing mechanism established. <2>
 
 Version: 3.30 (2019-10-06)
 - 01: Issue #657: Spanish message in German locale replaced <2>
