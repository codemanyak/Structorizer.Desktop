﻿Legend:
-------
[Foo]   -->     idea provided by Foo, coding done by Bob Fisch
[Foo]2  -->     idea provided by Foo, coding done by Kay Gürtzig
<Foo>   -->     idea AND coding done by Foo
<2>     -->     idea and coding done by Kay Gürtzig

<<<<<<< HEAD
Current development version: 3.26-06 (2017.03.15)
=======
Current development version: 3.26-05 (2017.03.15)
>>>>>>> 5a01fee6
- 01: Issue #312: Work area now ensured to get initial focus <2>
- 01: Issue #319: Arranger index indicates "covered" status via icon now <2>
- 01: Issue #101: A dependent Structorizer now shows instance number in title <2>
- 01: Enh. #329: New Analyser warning on variable names "I", "l", or "O" <2>
- 01: Bugfix #330: With "Nimbus" look & feel checkbox states weren't visible <2>
- 01: Issue #81: DPI awareness workaround (GUI scaling) substantially improved <2>
- 01: Issue #81: New Preferences menu item "GUI Scaling" to preset next start <2>
- 02: Bugfix #233: Element insertion by keys F6 and F8 didn't work <2>
- 02: Issue #305: Diagram name and dirtiness changes notified to arranger index <2>
- 02: Enh. #333: Compound comparison operators displayed as symbols ≠, ≤, ≥ <2>
- 02: Enh. #335: Pascal/BASIC variable declarations in instructions tolerated <2>
- 02: Bugfix #336: Variable list proposed by code generators for declaration <2>
- 02: Issue #306: Possibility to start with several diagrams from command line <2>
- 02: Enh. #290: Start from command line with Arranger files as arguments, too <2>
- 02: Enh. #335: Type info retrieval for enhanced declarations on code export <2>
- 02: Bugfix #337: Code export of 2d arrays and nested index access mended <2>
- 02: Issue #113: More sophisticated code export w.r.t. array parameter types <2>
- 03: Issue #340: Silent NullPointerExceptions on Structorizer/Arranger start <2>
- 03: Wrong warnings on leave/break instruction export to C, Java etc. removed <2>
- 03: Bugfix #341: Wrong string literal detection with single and double quotes <2>
- 03: Bugfix #342: Disabled elements must be ignored on test coverage detection <2>
- 03: Bugfix #343: Code export to C etc. now with correct string literal quotes <2>
- 03: Analyser: Result checks (completeness, consistency) revised (KGU#343) <2>
- 03: Bugfix #198: Further navigation flaws in IF and CASE elements mended <2>
- 03: Enh. #344: Additional key binding Ctrl-Y for redo action [Fabian Röling]2
- 04: Some mis-spelled messages corrected <2>
- 04: Executor stacktrace now also shows arguments of top-level subroutine <2>
- 04: #348 Python export now translates Parallel sections, using threading module <2>
- 04: #348 C++ export now translates Parallel sections, using class std::thread <2>
- 04: #348 C# export now translates Parallel sections, using System.Threading <2>
- 04: #348 Java export now translates Parallel sections, using interface Callable <2>
- 04: #348 Perl export now translates Parallel sections, using threads 2.07 <2>
- 04: Bugfix #349: Generators hadn't coped with involved recursive subroutines <2>
- 04: Enh. #259/#335: Type info retrieval for code export enabled across CALLs <2>
- 04: Issue #350: OUTPUT instruction translation to Python was obsolete <2>
- 04: Perl export: variable prefixing improved w.r.t. arrays and references <2>
- 04: Enh. #346: Configuration of include directives to be exported [Rolf Schmidt]2
- 05: Some typos in the locale file keys mended
- 05: Bugfix #365: Improved FOR-IN loop export to C (also more conform with early C) <2>
- 05: Enh. #367: Transmutation (swapping) of IF branches introduced [Simon Sobisch]2
<<<<<<< HEAD
- 05: Enh. #372: Date and author attributes in he NSD files [Simon Sobisch]2
- 05: Enh. #376: Opportunity to move elements among diagrams [Simon Sobisch]2
- 05: Issue #378: Charset indication in exported Python header [Rolf Schmidt]2
- 05: Bugfix #379: Inequality operator symbol was wrong in Python export <2>
- 06: Enh. #354: Plugin system for code import (in analogy to generators) [S. Sobisch]2
- 06: Enh. #354: ANSI-C parser added to code import plugins <2>
- 06: Enh. #368: New import option to load variable declarations <2>
- 06: Issue #368: Analyser no longer blames declarations of lacking initialization <2>
- 06: Issue #369: Executor got C-style array definitions wrong (int a[2] <- {5, 2}) <2>
- 06: Issue #354: GOLDParser update to version 5.0, unique menu item for import <2>
- 06: Issue #372: Author name now configurable, license editor added [Simon Sobisch]2
=======
- 05: Enh. #372: Date and author attributes in the NSD files [Simon Sobisch]2
- 05: Enh. #376: Opportunity to move elements among diagrams [Simon Sobisch]2
- 05: Issue #378: Charset indication in exported Python header [Rolf Schmidt]2
- 05: Bugfix #379: Inequality operator symbol was wrong in Python export <2>
- 05: Bugfix #382: defective value list conversion on FOR-IN loop export <2>
>>>>>>> 5a01fee6

Version: 3.26 (2017.01.06)
- 01: Issue #213: FOR transmutation now inserts WHILE parser preferences <2>
- 01: Issue #213: Selected state of FOR transmutation result now visible <2>
- 01: Bugfix #241: Translation bugs for element editor mended <2>
- 01: Bugfix #243: Forgotten translations for some message boxes [Rolf Schmidt]<2>
- 01: Bugfix #244: Flawed logic for the save actions mended <2>
- 01: Bugfix #246: Executor now checks conditions for Boolean results <2>
- 01: Issue #245: Browser launching workaround for Linux systems [Rolf Schmidt]2
- 01: Bugfix #247: Defective BASH export of ENDLESS loops [Rolf Schmidt]2
- 01: Issue #248: Linux workaround for setting breakpoint triggers <2>
- 01: Issue #248: Linux workaround for number conversions in Locales and Executor <2>
- 01: Enh. #249: New Analyser check for subroutine argument parenthesis <2>
- 01: Analyser preferences order modified <2>
- 01: Enh. #250: FOR/FOR-IN loop editor partially redesigned <2>
- 01: Bugfix #251: Look and feel problems with Executor console window <2>
- 01: Bugfix #252: Analyser FOR loop check (14) should tolerate ":=" vs "<-" <2>
- 01: Saved diagrams now prepared for #253 (parser info included) <2>
- 01: Bugfix #254: CASE execution failed when parser keywords were used <2>
- 01: Enh. #255: Analyser now names the assumed loop variables if supernumerous <2>
- 02: Enh. #253: Keyword refactoring option for loading diagrams (files ≥ 3.25-01) <2>
- 02: Enh. #253: Keyword refactoring offer on changing parser preferences <2>
- 02: Enh. #253: Keyword refactoring offer on loading preferences from file <2>
- 02: Enh. #257: Decomposing transmutation of CASE elements <2>
- 02: Bugfix #258: Saving of FOR loops wasn't robust against keyword changes <2>
- 02: Bugfix #260: Variable name column in Executor control no longer editable <2>
- 02: Bugfix #261: Stop didn't work immediately within multi-line instructions <2>
- 02: Bugfix #262: Selection/dragging problems after insertion, undo, and redo <2>
- 02: Bugfix #263: "Save as" now updates the cached current directory <2>
- 02: Issue #264: Frequent silent exceptions caused by Executor variable display <2>
- 03: Bugfix #266: Executor failed with built-in routines copy, delete, insert <2>
- 03: Enh. #267: New Analyser check for CALLs with unavailable subroutines <2>
- 03: Issue #268: Executor output window no longer editable but font scalable <2>
- 03: Enh. #270: Possibility of disabling elements (Executor, Export, Analyser) <2
- 03: Issue #271: User-defined prompt strings in input instructions (exec+gen) <2>
- 03: Issue #272: Turtleizer now also provides a double precision mode <2>
- 03: Issue #227: For Oberon, output of literals is now exported to proper procedure <2>
- 03: Issue #273: Input of "true" and "false" now accepted as boolean values <2> 
- 03: Enh. #274: On code export, Turtleizer commands now augmented with colour info <2>
- 03: Bugfix #275: Topological sorting of subroutines involved in export fixed <2>
- 03: Bugfix #276: Flaws in parsing input values and converting Pascal strings fixed <2>
- 04: Bugfix #278: java.lang.NoSuchMethodError: java.util.HashMap.getOrDefault [Bob Fisch]
- 04: Bugfix #279: Further references to method java.util.HashMap.getOrDefault replaced <2>
- 05: Bugfix #272: The Turtle instruction replacement produced void undo entries <2>
- 05: Bugfix #268: Controlling the output console font sometimes changed colours <2>
- 05: Issue #81: Ini-based scaling workaround for icons, fonts, and frames in high DPI <2>
- 06: Bugfix #281/#282: Again, a Java 1.8 method was a show-stopper for OpenJDK <2>
- 06: Enh. #270: Translations for controls disabling elements in EN, DE, ES, IT <2>
- 06: Issue #271: Correction of C++ code export for output instructions <2>
- 07: Enh. #286: Analyser Preferences now organized into two tabs with groups <2>
- 07: Issue #81: Checkbox and radio button scaling implemented <2>
- 07: Issue #288: Radio button fix in FOR loop editor <2>
- 07: Enh. #289: Arranger files (.arr, .arrz) may now be dragged into Arranger <2>
- 07: Enh. #290: Arranger files (.arr, .arrz) loadable from Structorizer, too <2>
- 07: Bugfix #291: REPEAT loops caught cursor up traversal <2> 
- 07: Bugfix #114: Prerequisites for editing and transmutation during execution revised <2>
- 07: Issue #269: Selecting an Analyser error now scrolls to the element <2>
- 07: Issue #269: Automatic scrolling to the element currently executed <2>
- 08: Issue #231: Traditional reserved BASIC words added to name collision checks <2>
- 08: Issue #269: Vertical scrolling alignment for large elements improved <2>
- 08: Issue #284: Text field fonts in element editor now interactively resizable [ebial]2
- 08: Bugfix #293: Input and output boxes no longer pop up at odd places on screen <2>
- 08: Font resizing accelerators unified among different dialogs and menus <2>
- 08: Label defect in FOR loop editor (class InputBoxFor) mended <2>
- 08: Bugfix #294: Test coverage wasn't shown for CASE elements w/o default branch <2>
- 08: Bugfix #295: Spurious Analyser warning "wrong assignment" in return statements <2>
- 08: Bugfix #296: Wrong transmutation of return or output instructions <2>
- 08: Enh. #297: Additional pause after a diagram's last instruction in step mode <2>
- 09: Issue #294: Test coverage rules for CASE elements w/o default branch refined <2>
- 09: Enh. #300: New option for online update retrieval and version notification <2>
- 09: Bugfix #301: Parentheses handling around conditions on code export fixed <2>
- 09: Enh. #302: New Turtleizer procedures setPenColor, setBackground [newboerg]2
- 09: Bugfix #302: Effects of previous penUp and hideTurtle now undone on new start <2>
- 10: Issue #304: Menu mnemonic localization killed the menu on legacy JavaRE <2>
- 10: Issue #305: Arranger diagram index added to the Structorizer GUI [newboerg]2
- 10: Issue #307: Executor error on manipulation of FOR loop variables [newboerg]2
- 10: Bugfix #308: Collapsed REPEAT loops weren't properly drawn <2>
- 11: Enh. #305: New menu item + key binding to show/hide Arranger index <2>
- 11: Enh. #310: New options for saving diagrams [newboerg]<2>
- 11: Enh. #311: Partial menu re-organisation: Debug menu <2>
- 11: Issue #312: Focus control among work area, error list, Arranger index fixed <2>
- 11: Bugfix #305: Arranger index now sorted case-indifferently <2>
- 12: Issue #305: Clicking into the Arranger index should force Arranger visibility <2>
- 12: Enh. #305: Key binding <del> added to Arranger index (removes diagram) <2>
- 12: Enh. #267: New Analyser check against ambiguous CALLs (multiple matches) <2>
- 12: Enh. #314: File I/O API introduced (Executor, Code export) [newboerg]<2>
- 12: Enh. #315: Better equivalence check on inserting diagrams to Arranger <2>
- 12: Bugfix #317: Color of empty sequences (like empty FALSE branch) now saved <2>
- 12: Issue #271: Comma between prompt string and input variable tolerated <2>
- 12: Enh. #318: Diagrams from arrz files now keep their origin and may be updated <2>
- 12: Enh. #305: Arranger index now marks diagrams with unsaved changes <2>
- 12: Bugfix #22/#23 - result mechanism had been missing in PHPGenerator <2>
- 12: Bugfix #57 (variable prefix) in PHP header and Perl result mechanism <2>
- 12: Bugfix #320: PHPGenerator added superfluous parentheses to correct CALLs <2>
- 12: Closing Structorizer now warns Arranger and secondary Structorizer instances <2>
- 12: Arranger strategy to request saving of dirty diagrams on closing fixed <2>
- 12: Bugfix #322: C# code export of input and output instructions was wrong <2>
- 12: Enh. #319: Context menu in Arranger index [Benjamin Neuberg]2
- 12: Bugfix #324: Arrays set by input couldn't be replaced by scalar input <2>
- 12: Enh. #325: Type test functions like isArray(), isNumber() etc. added <2>
- 12: Issue #327: French default keywords replaced by English ones [newboerg]2

Version: 3.25 (2016.09.09)
- 01: Enh. #77: Test coverage mode highlights all code paths passed [elemhsb]2
- 01: Enh. #124: Generalized runtime data visualization <2>
- 01: Arranger now adopts current directory from first arranged diagram <2>
- 02: Bugfix #131: User activities during execution could compromise Executor <2>
- 02: Bugfix #132: Stale Structorizer references in Arranger caused trouble <2>
- 02: Enh. #133: Execution Call stack may now be inspected in paused state <2>
- 02: Enh. KGU#89: Executor: Extended language localization support <2>
- 03: Enh. #84/#135: For-In loops now consistently supported [R. Schmidt]<2>
- 03: Issue #79/#152: Requested Java version corrected (1.6 --> 1.8) <2>
- 04: Bugfix #96/#135: On BASH export conditions now put into [[ ]] [Rolf Schmidt]2
- 04: Bugfix #135/KGU#163: Detection of completely undefined variables <2>
- 04: Enh. #135: Improved array support on BASH export [Rolf Schmidt]2
- 04: Bugfix #138: Lvalues with nested indices like arr[arr[0]] had failed <2>
- 04: Bugfix #139: on BASH export Call instructions now converted <2>
- 05: Issue #135: Further improvements on BASH export [Rolf Schmidt] <2>
- 05: Enh. #142: New Accelerator keys (e.g. for switch text/comment) [Rolf Schmidt]2
- 05: Issue #143: Comment popups now close on editing and code export [Rolf Schmidt]2
- 05: Enh. #144: New export option to suppress content conversion <2>
- 05: Enh. #144: New "favourite code export" menu item (export preference) [Rolf Schmidt]2
- 05: Issue #145: Swapped text/comment now works on CASE and PARALLEL elements <2>
- 06: Pascal functions ord and chr supported (Executor + Code generators) <2>
- 06: Executor: Keyword case awareness (configurable) consistently ensured <2>
- 06: Issue #149: Character set (encoding) for export now selectable [Rolf Schmidt]2
- 06: Issue #151: Code export pumped the process up with useless GUI threads <2>
- 06: Issue #153: BASH export had ignored Parallel sections [Rolf Schmidt] <2> 
- 06: Bugfix #154: Analyser caused silent exception on Parallel sections <2>
- 06: Bugfix #155: "New" diagram didn't clear previous selection <2>
- 07: Enh. #158: New key bindings for element editing and selection [Rolf Schmidt]2
- 07: Enh. #137: Executor may direct all output to a text window <2>
- 07: Enh. #161: New Analyser warning on instructions following a Jump [Rolf Schmidt]2
- 07: Enh. #158: Diagram copy and paste among Structorizers and Arrangers [Rolf Schmidt]2
- 08: Issue #164: On element deletion the next element should be selected [Rolf Schmidt]2
- 08: Bugfix #165: Proper unselection on clicking outside the diagram <2>
- 09: Issue #168: Cutting an element is to pass the selection too (cf. #164) [Rolf Schmidt]2
- 09: Issue #169: Selection ensured on new / loading an NSD, undo, redo [Rolf Schmidt]2
- 09: Bugfix #171: Twos flaws in enh. #158 mended <2>
- 10: Issue #30: Lexicographic string comparison enabled (Executor). <2>
- 10: Issue #137: Output text window now styled and automatically scrolls to end. <2>
- 10: Issue #163: Tab / Shift-Tab key now move focus in element editor [Rolf Schmidt]2
- 10: Issue #169: Selection ensured on start / after export. [Rolf Schmidt]2
- 10: Issue #173: Mnemonics corrected (EN) and localized in most languages. <2>
- 10: Enh. #174: Input now accepts array initialisation expressions. <2>
- 11: Enh. #10 / bugfix #184: Flaws in Pascal import of FOR loops mended <2>
- 11: Enh. #179: Code generation and parsing in batch mode [Rolf Schmidt] <2>
- 11: Bugfix #181: Pascal export didn't convert all string delimiters <2>
- 11: Bugfix #184: Diagram imported from Pascal now enables save button <2>
- 12: Several minor bugfixes in Pascal export and import <2>
- 12: Issue #185: Pascal export of functions/procedures now as units. <2>
- 12: Issue #185: Pascal import now copes with multiple routines per file. <2> 
- 12: Executor: Enhanced language support (EN/DE/ES) and minor bugfixing <2>
- 12: Arranger now offers saving before removing "dirty" diagrams <2>
- 12: Enh. #62: Arranger may now save arrangements in a portable way <2>
- 12: Arranger: Partial language support (EN/DE/ES) introduced <2>
- 13: Enh. #188: Instruction transmutation, concatenation and splitting <2>
- 13: Enh. #185: Call identification on Pascal import improved <2>
- 13: Enh. #180: Initial editor focus dependent on switch text/comment mode [elemhsb]2
- 13: Bugfix #191: Defective FOR loop export to PHP [Frank Schenk]2
- 13: Enh. #192: File name proposals now involve parameter count <2>
- 13: Enh. #160: Code export with reachable subroutines [Rolf Schmidt]<2>
- 14: Issue #160: Subroutine export mode fixed for StrukTeX <2>
- 14: Issue #197: Keyboard selection actions on subsequences mended <2>
- 14: Issue #198: Flaw in key-controlled selection traversal <2>
- 14: Issue #199: Help menu now with link to the onlne User Guide <2>
- 14: Issue #77: Test coverage markers as set by Arranger didn't work <2>
- 14: Issue #200: The saving of preferences now closes the ini file <2>
- 14: Issue #201: Executor GUI revised, usability improved <2>
- 14: Issue #202: Arranger hadn't reacted to a Look-and-Feel change <2>
- 14: Issue #127: Height problem of Export Options dialog solved <2>
- 15: Bugfix #158: Selection traversal in un-boxed diagrams and FOREVER <2>
- 15: Bugfix #204: Width problem of Export Options dialog solved <2>
- 15: Bugfix #205: Un-boxed Roots variable highlighting didn't work <2> 
- 15: Bugfix #87: Collapsed CASE elements showed wrong icon <2>
- 15: Issue #207: Analyser warning during switch text/comment mode <2>
- 15: Issue #206: More executor error messages put under language control <2>
- 15: Bugfix #208: Subroutine diagrams now cleanly drawn <2>
- 15: Bugfix #209: Multiple PNG export fixed (uncut borders, file names) <2>
- 15: Bugfix #210: Wrong execution counting in recursive routines <2>
- 15: Issue #128: Combined comments and text mode [Hubert Klöser]2
- 15: Bugfix #211: Execution counting in recursions corrected <2>
- 15: Bugfix #212: Inverted logic of preference "enlarge FALSE" mended <2>
- 15: Icon sizes in Diagram menu unified <2>
- 15: Issue #213: FOR loop transmutation mechanism added <2>
- 15: Issue #215: New conditioned breakpoints (triggered by execution count) <2>
- 16: Bugfix #218: added new method to StringList [Bob Fisch]
- 16: Created and integrated translator [Bob Fisch]
- 16: Bugfix #214: recoded translator [Bob Fisch]
- 16: Issue #206: Table headers in Executor control now localizable <2>
- 16: Issue #220: Usability improvements for Translator [Bob Fisch]<2>
- 16: Issue #222: Structorizer localization from directly loadable file <2>
- 16: Issue #224: Workaround for table grids on Look and Feel changes <2>
- 16: Redesigned localization mechanism [Bob Fisch]
- 16: Locales: refactored some names to be more consistent [Bob Fisch]
- 16: Locales: added special case "external" [Bob Fisch]
- 16: Locales: save & load external loaded to and from the INI file [Bob Fisch]
- 16: Locales: make the INI file backward compatible [Bob Fisch]
- 16: Locales: memory usage optimisations [Bob Fisch]
- 16: Bugfix #227: Oberon module export must end with full stop [K.-P. Reimers]2
- 16: Bugfix #228: Unnecessary warning on code export of recursive routines <2>
- 17: Enh. #231: Variable name collision checks added to Analyser <2>
- 18: Bugfix #233: Function key F10 was caught by the menu bar [Rolf Schmidt]2
- 18: Issue #234: bash expression of ord and chr function restricted [Rolf Schmidt]2
- 18: Locales: Language button handling in Menu and Translator redesigned <2>
- 18: Locales: Translator enabled to reload edited files <2>

Version: 3.24 (2016.03.14)
- 01: Bugfix #50 - added return types to signature for function export in Pascal [lhoreman]
- 02: Bugfix #51 - stand-alone input/output keywords were not converted on export [IrisLuc]
- 03: Bugfix #48 - instant delay propagation to Turtleizer <2>
- 03: Bugfix #49 - failing equality detection among variables (also array elements) <2>
- 04: Enh. #36 - allowing to pause from input and output dialogs <2>
- 04: Enh. #54 - Output instruction with expression list (executor, most generators) <2>
- 04: Bugfix #55 - highlighting of variables with keywords as substring mended <2>
- 04: Bugfix #57 - Risk of endless loops and other flaws on Perl export <2>
- 04: Bugfix #59 - For loop export to Python was defective <2>
- 05: executor: Enh. #9 - Subroutine call now supported via Arranger as pool <2>
- 05: executor: Enh. #9 - Control panel shows call depth and (on error) stacktrace <2>
- 05: executor: Enh. #23 - Jump execution implemented in three categories <2>
- 05: arranger: Enh. #9 - Structorizer can now push diagrams into Arranger <2>
- 05: arranger: Enh. #35 - Arranger now got scrollbars and moves to a just added diagram <2>
- 05: arranger: Enh. #35 - Diagrams may be pinned (against replacement) and dropped <2>
- 05: generator: Enh. #23 - Export to C, C++, C#, Java, and Pascal now supports Jumps <2>
- 05: analyser: New checks for calls, jumps, return mechanisms and concurrency risks <2>
- 05: analyser: Analyser hadn't checked within Forever loops and Parallel sections <2>
- 05: Enh. #38: Multiple selection (Alt+Click: entire subqueue, Shift+Click: sequence) <2>
- 05: updated language files (DE,EN,ES) <2>
- 05: executor: Localisation attempts for Control panel <2>
- 05: Enh. #51 - Handling of empty input/output instructions by executor and export <2>
- 05: executor: Parameter splitting for function calls improved <2>
- 05: Bugfix #61: Executor precautions against type specifiers [elemhsb]<2>
- 05: Bugfix #63: Error messages on nsd loading failure no longer suppressed <2>
- 05: generator: Enh. #23 - Export to Python, Perl, PHP, and Bash/Ksh now supports Jumps <2>
- 05: generator: Enh. #23 + #66 - Export to Basic now supports Jumps and line numbers <2>
- 05: generator: Enh. #67 - Code style option (position of opening braces) for C,C++, Java <2>
- 05: generator: StrukTex export enhanced and corrected <2>
- 05: generator: Enh. #22 - Export to Pascal and Oberon now provides return values <2>
- 05: Arranger: Enh. #62 - Saving and loading arrangements provisionally enabled <2>
- 06: Bugfix #71 - Code export to shell scripts was defective (no text translation) <2>
- 06: Bugfix #51, #54 - Defective input / output export to Perl, Python <2>
- 07: Bugfix #74: Accidently disabled Pascal operators like =, <>, and, or <2>
- 07: Enh. #75: Highlighting of Jump element keywords (leave, return, exit) <2> 
- 08: Bugfix #82: Saving of NSDs with inconsistent FOR loops <2>
- 08: Bugfix #78: Reloading an Arranger constellation could cause duplicates [elemhsb]2
- 08: Bugfix #85: Diagram heading or comment changes now undoable <2>
- 09: Bugfix #65, Enh. #87: Collapsing/expanding reorganised, autoscrolling enabled [elemhsb]2 
- 10: Bugfix #89: Two flaws in variable detection (highlighting, analyser) <2>
- 10: Bugfix #90: Insufficient updating of executed subroutines in Arranger <2>
- 10: Bugfix #91: Unreliable execution of some empty Jump elements <2>
- 10: Bugfix #92: Executor: Unwanted replacements within string literals <2>
- 11: Bugfix #95: Executor: div operator support accidently dropped  <2>
- 11: Bugfix #96: export: variable prefix, test expressions for shell scripts <2>
- 12: Bugfix #99: FOR loops were saved defectively, new version can load them <2>
- 12: Arranger: Image buttons for saving and loading resized <2>
- 13: Bugfix #50: Return type specifications were split into several lines <2>
- 13: Executor enh.: Scrollable display of returned arrays (at top routine level) <2>
- 13: Enh. #101: Title string with version number and sub-thread mark [elemhsb]2
- 13: Bugfix #102: Selection wasn't cleared after deletion, undo or redo <2>
- 13: Issue #103: Save button visibility is to depend on change status <2>
- 13: Bugfix #104: Code export could provoke index range errors <2>
- 13: Bugfix #105: Displayed lines were cut off at apostrophes in keywords <2>
- 14: Bugfix #108: C++ export had converted bool type to int <2>
- 14: Bugfix #103: Change status hadn't been reset sufficiently on saving <2>
- 14: Enh. #84: C/Java-style array initialisation expressions enabled <2>
- 14: Bugfix #61+#107: More consistent handling of typed variables <2>
- 14: Enh. #110: File open dialogs now use the specific filter as default [elemshb]2
- 15: Bugfix #112: Several flaws on handling indexed variables <2>
- 15: Jump translation on export to Pascal or Oberon fixed <2>
- 15: Bugfix #114: Editing of elements being executed prevented <2>
- 15: Bugfix for enh. #38: moving up/down of multiple selection <2>
- 15: Accelerator key for breakpoints (also on multiple selection) <2>
- 15: Issue #115: Returned arrays now always presented as element list <2>
- 15: Enh. #84: Array initialisations now exportable to BASIC code <2>
- 15: Bugfix #117: Title and button update on diagram replacement <2>
- 15: Bugfix #97: Target selection on dragging stabilized <2>
- 15: Bugfix #121: Irritating error message box on file dropping <2>
- 16: Bugfix #122: Selection problems with enlargeFALSE set <2>
- 17: Bugfix #97 update: Arranger updated on global drawing changes <2>

Version 3.23 (2015.12.04)
- 01: executor: fixed a bug in the Repeat loop [Sylvio Tabor]
- 02: executor: fixed a bug while interpreting the title [Benjamin Bartsch]
- 03: export: split PNG export into multiple images [Moritz Schulze]
- 04: executor: logical operator in CASE-statement [Lies Callemeyn]
- 05: export: added code export option [Hanspeter Thöni]
- 06: export: added comments to Pascal export [Dirk Wilhelmi]
- 06: export: moved export options into menu [Hanspeter Thöni]
- 07: export: added namespace "nsd" to save files [Treaki]
- 08: added Polish translation [Jacek Dzieniewicz]
- 09: new drawing strategy for the IF statement [David Tremain]
- 09: new colorizing strategy for elements [David Tremain]
- 10: visual re-enforcement for drag & drop [David Tremain]
- 11: allow to collapse / expand elements by scrolling the mouse [David Tremain]
- 12: added preferences on how to draw IF statements [David Tremain]
- 13: fixed "empty line" bug [David Tremain]
- 14: fixed a drawing bug while dragging an element [Bob Fisch]
- 15: added a Python generator [Daniel Spittank]
- 16: removed a bug when double clicking en element [Bob Fisch]
- 16: variable highlighting did not work anymore [Andreas Schwierz]
- 17: executor: array support [Gennaro Donnarumma]
- 18: added traditional Chinese translation [Joe Chem]
- 19: multiple improvements <Kay Gürtzig>
- 20: DE: linguistic flaws corrected <Kay Gürtzig>
- 21: major revision of generators files <Kay Gürtzig>
- 22: possibility to switch text/comment in diagram [Samuel Schmidt]
- 23: bug while parsing NSD files [Benedict Thienpont]
- 24: fine tuning the ExportOptionDialoge <Kay Gürtzig>
- 24: updated language files (RU,DE,EN,ES) <Kay Gürtzig>
- 24: updated language files (LU,FR) [Bob Fisch]
- 25: added hints to speed buttons [Rens Duijsens]
- 26: export for Basic [Jacek Dzieniewicz]
- 26: PL: updated [Jacek Dzieniewicz]
- 27: Array variable improvements in executor <Kay Gürtzig>
- 27: updated language files (RU,DE,EN,ES) <Kay Gürtzig>
- 28: minor change in executor for comp. with Unimozer [Bob Fisch]
- 29: Complex changes and enhancements as described (pull-request #7) <codemanyak>
- 29: executor: breakpoints may now be placed throughout the diagram <2>
- 29: executor: implementation for Endless loops and Parallel elements <2>
- 29: executor: eexecution highlighting separated from selection <2>
- 29: executor: variable list now updated on every pause even with delay 0 <2>
- 29: gui: More localisation support for element editor (InputBox) <2>
- 29: updated language files (DE,EN,ES,RU,IT) <2>
- 29: export: indentation mechanism revised, BASH export corrected <2>
- 29: export: Python export no longer "eats" lines within Repeat loops <2>
- 29: comment popup: sticky popups eliminated, no element level limit <2>
- 29: Arranger: No longer loses track when related Structorizer reloads <2>
- 30: Several Chinese (ZH-CN) translations added and typos eliminated <Zijun Ke>
- 30: Issue on closing Structorizer fixed, file update question may be cancelled. <2>
- 31: Major enhancement supporting cleaner For loop evaluation (issue #10) <2>
- 31: Enhancement to allow lists of constants ruling a Case branch (issue #13) <2>
- 31: Code export process decomposed, less redundant Generator classes <2>
- 31: String handling improved (comparison, empty strings, quote consistency) <2>
- 31: Variables, function names etc. within strings no longer executed <2>
- 31: Newly created empty diagrams are no longer flagged as changed <2>
- 31: Content of array variables now sensibly displayed on execution (issue #14) <2>
- 31: Variable content may now effectively be edited on execution pauses (issue #15) <2>
- 31: Menu item File > Quit action consistent to the [x] button now (bug #16) <2>
- 31: Phenomenon of stalling execution on syntax errors within loops fixed (bug #17) <2>
- 31: Several fixes induced by wide-spread code rebuilding in versions 29...30 <2>
- 32: Bugfixes for code export C etc.: div operators remained, switch bug <2>
- 32: Issues #24 and #25 fixed (defective condition conversion) <2> 
- 32: Issue #21 fixed: return instructions now terminate the execution <2>
- 32: Operator highlighting fixed, new colouring for string and character literals <2>
- 32: Bugs #28, #31, and #32 fixed, all concerning element degrading on undoing/copying <2>
- 32: More adaptive approach to either exit or dispose a Structorizer on closing <2>
- 33: Bugfix #39 - Errors on drawing empty Case structures, confused texts and comments <2>
- 33: Bugfix #41 - Shift operators <<, >>, shl, shr hadn't been supported <2>
- 33: Bugfix #40 - Recent nsd files got truncated on saving errors <2>
- 33: Bugfix #42 - Default saving directory should not be root (/) but home <2>

Version 3.22 (2011.11.21)
- 01: Some fixes in Executor.java & Control.java [Kay Gürtzig]
- 02: Save & load INI configuration to and from external file [Dirk Wilhelmi]
- 03: Added Russian translation [Юра Лебедев]
- 04: double-clicking saved files now also works for JWS [David Mancini]
- 05: fixed a replacement issue while exporting to code [Sylvio Tabor]
- 06: implemented show/hideTurtle in Turtleizer [Sylvio Tabor]
- 07: do not allow ":" in parser preferences [Sylvio Tabor]

Version 3.21 [2011.06.28]
- 01: added possibility to scale all icons [Fabian Wenzel]
- 02: added element "parallel statement" as stated in DIN 66261 point 5.5 [Jun Pang]
- 03: first bugfix for the parallel statement [Jun Pang]
- 03: cleared the debugging output from the scaling feature [Bob Fisch]
- 04: visual performance updates [Bob Fisch]
- 05: fix of some small click problems [Bob Fisch]
- 06: fixing a performance problem [Laurent Haan]
- 07: fixing an diagram copy-to-clipboard problem [Neuberger Dominik]
- 08: visual performance updates [Bob Fisch]
- 09: recoded auto-size algorithm for alternatives [Matthias Paul]
- 09: updated drawing code to respect variable highlighting [Bob Fisch]
- 10: dialogue for graphics export now remembers the last visited path [Matthias Paul]
- 11: SVG export is now UTF-8-encoded [Csaba Rostagni]


Version 3.20 [2010.11.15]
- 01: Some bugfixes in the generator classes [Georg Braun]
- 02: Some more improvements to the C generator [Kay Gürtzig]
- 03: Different other bugfixes in the generator classes [Kay Gürtzig]
- 03: Some small changes to the variable highlighting [Kay Gürtzig]
- 04: More bugfixes for C, C#, and Java generator [Kay Gürtzig]
- 05: Step-by-step didn't work in Turtleizer [Kay Gürtzig]
- 06: Coded PHP generator [Rolf Schmidt]
- 07: do not allow negative position [EVEGI]
- 08: added Czech language support [Vaščák Vladimír]

Version 3.19 [2010.08.07]
- Have a backup of the INI file in the current application directory.
  This makes the application "portable" [Peter Ehrlich]
- Added "sqrt" to the function export of the executor [FISRO]
- Bug while printing in landscape [Albrecht Dreß]
- UTF-8 encoded Oberon output [Thijs Zandwijk]
- StrucTeX generator update [Matthias Plha / Klaus-Peter Reimers]
- Added Chinese translation (simplified Chinese) [Wang Lei]
- C#-Generator [Gunter Schillebeeckx]

Version 3.18 [2009.12.20]
- Update for the Brazilian Portuguese localization [Theldo Cruz]
- Gave the SVG export a new try using Freehep (bug #14) [Marcus Radisch]
- Activated anti-aliasing (bug #20) Reinhard Schiedermeier]
- Overwrite prompt when exporting a diagram as picture (issue #2897065) [Marcus Radisch]
- Overwrite prompt when exporting a diagram as source code (issue #2897065) [Marcus Radisch]
- "Show comments?" settings being overwritten by diagram (issue #2898346) [Marcus Radisch]
- Structorizer is now published under the terms of the GPLv3 license [FISRO]
- Italian localization [Andrea Maiani]
- ANALYSER: "Result" is now a good variable name for function results [FISRO]

Version 3.17 [2009.10.18]
- Brazilian Portuguese localization [Theldo Cruz]
- Bug in the executor not correctly setting some variable values [FISRO]
- The keyword "var" is now supported for functions/procedures [FISRO]
- Bug while saving diagram type (bug #15) [Marcus Radisch]
- Bug while using "save as" (bug #15) [Marcus Radisch]
- EXECUTOR: Problem on comparing two items (bug #18) [FISRO]
- Show the filename in the main window title (bug #16) [Marcus Radisch]
- EXECUTOR: Problem with the FOR loop variable (bug #19) [Jos Swennen / FISRO]
- Problem with the path of the INI file using Vista (bug #17) [Marcus Radisch]

Version 3.16 [2009.08.22]
- MAC: Files do not open with double click (bug #7) [Thijs Zandwijk]
    * Re-added the "AppleJavaExtensions.jar" to the libraries
    * This should not interfere with other OS
    * It will not be included in the source package either ...
- MAC: The menubar was disappearing after opening any dialog [FISRO]
    * This is a known apple bug with a known workaround *uff*
- MAC: Shortcut key stopped working [FISRO]
    * I found that this was related to the previous bug, so fixing
      that one fixed this issue as well.
- Added file association in Java Web Start [FISRO]
- Fixed an issue with the Luxemburgish language file [FISRO]
- Bugfixes in the "C" & "Java" source code generator (bug #8) [Theldo Cruz]
- Updates of the "C", "Java" & "Pascal" code generators [FISRO]
- Added "Structorizer Arranger" [Stephan O. Merckens]
    * Start via Java Web Start: http://structorizer.fisch.lu/webstart/Arranger.jnlp

Version 3.15 [2009.08.13]
- Fixed a bug concerning execution of a "REPEAT" loop (bug #3) [Jos Swennen]
- Implemented the execution of the "CASE" structure (bug #4) [Jos Swennen]
- Fixed a bug in class responsible for saving the preferences [FISRO]
- Bugfixes in the C source code export [Gunter Schillebeeckx]
- Implementation of a Java source code export [Gunter Schillebeeckx]
- Bug fixed concerning the displaying of a comment (bug #6) [Nico]

Version 3.14 [2009.07.06]
- Updated NSD execution feature [FISRO]
  * pascal syntax:
    ° pascal string notation
    ° defined second "pos" function
    ° operator conversion: different from
- The development will be continued using NetBeans instead of XCode [FISRO]
- Bug in the EMF export [Jan Hilsdorf]
- Yet another scrolling bug [Bernhard Grünewaldt]
- Generated NSD files are now UTF-8-coded [Bernhard Grünewaldt]

Version 3.13 [2009.05.23]
- Corrected the C generator [FISRO]
- Corrected the Perl generator [FISRO]
- Added turtle drawing module [FISRO]
  * implemented procedures
    ° init()
    ° forward(int)
    ° backward(int)
    ° left(double)
    ° right(double)
    ° gotoXY(int,int)
    ° gotoX(int)
    ° gotoY(int)
    ° penUp()
    ° penDown()
- Added NSD execution feature [FISRO]
  * use of variables
  * use of general expressions
  * input (parameter or prompt): String, Character, Integer or Double
  * output: direct and function result
  * Java syntax => built in (BeanShell)
  * Pascal syntax:
    ° standard math functions: abs, sqrt, sqr, cos, sin, tan, acos, asin, atan
    ° random functions: randomize(), random(int)
    ° compare strings with "=" (auto conversion to "equals")
    ° compare primitive types with "=" (auto conversion to "==")
    ° string functions: length, pos, copy, lowercase, uppercase, trim
      (auto convert)
    ° string procedure: delete, insert (auto convert to function)
  * pause, step-by-step & break functionality
  * live variable watch (execution table)
- Analyser: the use of the "return" instruction is now allowed [FISRO]

Version 3.12 [18/01/09]
- Added a C generator [Parveen Kumar]
- Fixed a bug for saving preferences [FISRO]

Version 3.11 [14/11/08]
- Double-clicking a file under Windows which contained spaces in
  its name did not open correctly [FABFR]

Version 3.10 [28/09/08]
- Added Spanish translation [Andrés Cabrera]

Version 3.09 [14/08/08]
- Minor bug in analyzer while analyzing functions [FISRO]
- Added parameter name check "pABC" [FISRO]
- Added analyzer preferences [FISRO]
- D7 parser problem with {...} comments [FABFR]
- Added a new error to analyzer (now 13) [FISRO]
- BASH Code Export [Markus Grundner]
- Added translations for analyzer [FISRO]
- Added source package for Eclipse [Markus Grundner]
- Added simple command line compilation script [Klaus-Peter Reimers]
- Unification of the previous mentioned source packages [FISRO]
- NL translated strings [Jerone]
- Modified OBERON code generator [Klaus-Peter Reimers]

Version 3.08 [16/05/08]
- KSH & Perl Code Export [Jan Peter Klippel]
- Added code generator plugin architecture [Jan Peter Klippel]
- Implemented NSD analyzer [FISRO]
- Improvement of the analyzer routines [FISRO]
- "Show comments" option now persistent [FISRO]
- "Highlight variables" option now persistent [FISRO]
- D7 parser problem with (*...*) comments [Klaus-Peter Reimers]
- INI-file now in home directory of user [Klaus-Peter Reimers]
- Recent file list bug [Klaus-Peter Reimers]

Version 3.07 [04/03/2008]
- Open file from directory with ASCII-characters > 127 [FISRO]
- Save and export bug [FISRO]
- Vector graphics exports: EMF, SWF & PDF [Serge Linckels]
- EMF export to clipboard (Windows only!) [Serge Linckels]

Version 3.06 [10/02/2008]
- Add DIN / non-DIN switch [Klaus-Peter Reimers]
- Added "ENDLESS Loop" [Klaus-Peter Reimers]
- "Save preferences now" button [Klaus-Peter Reimers]
- New Windows wrapper which [FISRO]

Version 3.05 [05/02/2008]
- Comments / popup bug detected [Jerone]
- Another bug in undo/redo function detected [Jan Kruschwitz]
- Removed flickering while working on huge diagrams [FISRO]
- Copy diagram to system clipboard [FISRO]
- Highlighting input/output [FISRO]
- Added recently opened files to menu [FABFR]
- Bug while saving INI-files on Windows systems [Heinrich Villinger]
- Restructured INI-file to XML [FISRO]

Version 3.04 [28/01/2008]
- Added language system [FISRO]
- Bug detected in PAS & MOD generator [Klaus-Peter Reimers]
- Modified TEX generator [Klaus-Peter Reimers]
- Moved "Parser.java" to parsers lu.fisch.structorizer.package [FISRO]
- Renamed "Parser.java" to "NSDParser.java" [FISRO]
- French translation [FISRO]
- Dutch translation [Jerone]
- German translation [Klaus-Peter Reimers]
- Luxemburgish translation [Laurent Zender]
- Persistent Look & Feel [Klaus-Peter Reimers]
- Changed language file encoding to UTF-8 [FISRO]
- Bug in undo/redo function detected [Jan Kruschwitz]
- Print preview dialog [FISRO]
- Mac version opens NSD-files by double-click [FISRO]
- Scrolling bug detected [Lucas Cabeza]

Version 3.03 [11/01/2008]
- Minor bugs in the variable detection routine [FISRO]
- Added colorization of special symbols [FISRO]
- Added Oberon source code generator [Klaus-Peter Reimers]
- Program proposes filename to save [Jerone]
- Replaced "backspace" by "delete" for removing items [Jerone]
- Added correct headers to all source files [Klaus-Peter Reimers]
- Remember last file location [Jerone]

Version 3.02 [07/01/2008]
- Added Pascal input parser [FISRO]
- Added Look & Feel choice in menu (not persistent) [FISRO]
- Modified test string in font dialog to test for symbols [FISRO]
- Modified parser engine to load grammars from JAR file [FISRO]
- Broke up toolbars to fit in design [Klaus-Peter Reimers]
- Toolbars are now floatable (not persistent) [FISRO]
- Added simple variable detection [FISRO]
- Added variable highlighting [FISRO]

Version 3.01 [02/01/2008]
- Moved INI file to "Structorizer.app" folder [FISRO]
- Bug for WHILE/REPEAT preferences [FISRO]
- Ask for saving while quitting application [FISRO]
- Fixing different minor "save & open" bugs [FISRO]
- Fixing a minor bug with the border of the exported PNG file [FISRO]
- Dialogs "remember" the location of the opened file [FISRO]
- Added rounded corners for "sub" diagrams [FISRO]

Version 3.00 [01/01/2008]
- First public release of the new JAVA-Version [FISRO]

----%<---------------------------------------------------

Version 2.06 [01/11/2007]
- Integrated changelog in "About" dialog [FISRO]
- Umlaut-Problem solved for MAC
- Scroll-box seems to work now => adaptation [FISRO]
- Bug while exporting to picture [11TG1 2007/2008 - Ben Elsen]
- Export defaults now to JPG, but BMP is still possible. [FISRO]

Version 2.05 [28/10/2007] - LINUX GTK2 & Mac
- StrukTeX export debugging [Klaus-Peter Reimers]
- New "About" dialog [FISRO]

Version 2.04 [25/10/2007] - LINUX GTK2 only
- I think that the "Umlaut" Problem has been solved
  for GTK2. GTK does not seem to be capable of managing
  UTF-8 correctly? [FISRO]
- Added Umlaut export for StrukTeX [Klaus-Peter Reimers]

Version 2.03 [20/10/2007] - LINUX only
- StrucTeX output [Klaus-Peter Reimers]
- languages files rewritten [FABFR]
- coherent dialogs and menu entries [FABFR]

Version 2.02 [05/09/2007] - LINUX only
- Depending on some libraries, the Linux version
  did not run on some machines without root privileges.
  I found a workaround, but I'm still not really happy
  with it.

Version 2.01 [14/08/2007]
- Autoscroll was not enabled [Sascha Meyer]
  This seems not yet to work under Mac OSX (Windows & Linux = OK)
- The language choice for LU was not persistent, no load from
  and save to INI file [11TG2 2006/2007 - Laurent Zender]
- UTF-8 conversion was missing for imported source code.

Version 2.00 [09/08/2007]
- Please take also a look at the file "_D6 to Lazarus.txt"

----%<---------------------------------------------------

Version 1.31 [07/11/2007]
- Case without "else"-part [Andreas Jenet]
- JPG export [FISRO]
- Bug on loading a CASE statement from a savefile [FISRO]

Version 1.30 [27/10/2007]
- Bug detected in analyser [Iris Adae]
- German Umlaute export for StrukTeX [Klaus-Peter Reimers]
- Serious speed improvements [FISRO]
- Executor now calls analyser too [FISRO]

Version 1.29 [19/10/2007]
- Allow ":=" as assignment while parsing out variable names [Sebastian Lehn]
- BUG: "<-" are not drawn correctly in version 1.28 because
  of a problem in the drawing method. [FISRO]
- rotating text for instructions by 90° [Michael Gerdes]
- language support for analyser messages [FISRO]
- minor bugs in the analyser algorithms [FISRO]
- StrucTeX output [Klaus-Peter Reimers]

Version 1.28 [13/10/2007]
- analyser: different minor bugs fixed [FISRO]
- analyser: different minor improvements [FISRO]
- activating analyser for anybody [FISRO]
- language files rewritten [FABFR]
- bugs when pressing CANCEL [FABFR]
- "Initialising" screen [FABFR]
- modified diagram for simplified scheme (not "nice") [FABFR]
- different improvements in the parser interpretation [FABFR]
- missing CASE statement while importing from source code [FABFR]
- new "about" dialogs [FABFR]
- added "changelog.txt" to about-dialog [FISRO]
- coherent dialogs and menu entries [FABFR]

Version 1.27 [???]
- copy & paste between MDI children works fine [FISRO]
- variable names are now also extracted from method parameters [FISRO]
- Added language file for LU [11TG2 2006/2007 - Laurent Zender]

Version 1.26 [12/06/2007]
- Bug detected in BCall, BJump and BCase [Andreas Jenet]
- Bug detected in the cut method [Andreas Jenet]
- MDI: Eliminated memory bug in MDI application [FISRO]
- MDI: First working MDI application called "Projectorizer"
- MDI: Project save and load works. Filetype = combined NSD
  files in XML format. Extension = nsdp [FISRO]
- MDI: Add diagram to project [FISRO]
- MDI: Menu integration [FISRO]

Version 1.25 [05/06/2007]
- conversion between (instruction, call, jump) [FISRO]
- analyser: read INI-file [FISRO]
- conversion from (instruction, call, jump)
  to (if, for, repeat, while) [FISRO]
- user colors [Sascha Meyer]
- made all subforms owned by the mainform
  => create an MDI application [FISRO]
  ~> The 'utils' class still depends on two other
     classes, so the mainform cannot be used independently!
- Wiped out a bug due to the recent owner changes [FISRO]
- Added code the capture <ESC> during showmodal of some windows [FISRO]
- Changed vertical lines in the case statement
  to intersect with the falling line. [Andreas Jenet]
- Created a BUtils class for interaction between
  parameters and forms
  => create an MDI application [FISRO]

Version 1.24 [30/05/2007]
- analyser: Problem with non-initialized
  variables in REPEAT loops [FISRO]
- analyser: recognises "lire A,B" without
  spaces [T1IF1 2006/2007 - Tom Schons]
- Minimum font size [T1IF1 2006/2007 - Kevin Schoup]
- Maximum font size [T1IF1 2006/2007 - Jill Saudt]
- Disable MouseWheel scrolling because
  of blank scrolling problems [T1IF1 2006/2007 - JosÈ Espinosa]
- Adaptation of auto-size algorithm when
  analyser is *on* [FISRO]
- Drag & drop of an emtpy element should
  not be possible [T1IF1 2006/2007 - Tom Schons]
- Bug in analyser while loading grammar
  files [FISRO]
- Missing translations found [T0IF2 2006/2007 - Mike Lill]
- Added JUMP statement [Christian Fandel]
- Changed call to analyser procedure in
  order to speed up the entire GUI [FISRO]

Version 1.23 [never published]
- added paste from windows clipboard [T1IF1 2006/2007 - Marc Schonckert]
- removed automatic ":=" to "<-" conversion [FISRO]
- added array support

Version 1.22 [23/01/2007]
- added: application.title = NSD title
  [T1IF2 2006/2007 - Stephen Edwards]
- added: mainform.caption = NSD title [FISRO]
- bugfix in schematic of the CASE
  statement [FISRO]
- added nederlands lang-file [Tom Van Houdenhove]
- added more strings to the language
  systems [Tom Van Houdenhove]
- added customisation for CASE
  statement [Tom Van Houdenhove]
- changes to customisation for IF
  statement [Tom Van Houdenhove]
- eliminated bug in the CASE statement [Tom Van Houdenhove]
- added btnCancel to InputBox [Tom Van Houdenhove]
- bug fixed in display (red-color-bug) [FISOR]

Version 1.21 [15/01/2007]
- added CASE statement [MARSE]
- added call [Prophet05]
- small fixes in PAS2NSD [FISRO]
- small fix in "save-as" routine [T1IF2 2006/2007 - NoÈmie Feltgen]

Version 1.20 [never published]
- some small fixes [FISRO]

Version 1.19 [16/12/2006]
- selection can now be moved with
  the arrow keys [T1IF1]
- The default content of the different
  structures can now be modified via
  the options menu [FISRO]
- code optimization to block out some
  wanna-be-hackers ;-) [FISRO]

Version 1.18 [13/12/2006]
- multi-language support [Bernhard Wiesner]
- Another small bug in the save routine [PYRSI]
- Langs: EN [FISRO]
         DE [FISRO]
         FR [FISRO]

Version 1.17 [05/12/2006]
- Bug detected while updating comments [FISRO]
- Bug on saving when title contained
  illegal characters. Solved for ":" [PYRSI]
- First Linux-Version written in Lazarus! [FISRO]

Version 1.16 [26/11/2006]
- Copy & Paste of elements [FISRO]
- Structorizer was unable to close
  on a medium marked read-only [MARSE]
- Fixed some small bugs concerning
  element selection. [FISRO]
- Shortcuts for inserting elements [BELGI]
- User check buttons for visual styles [SIBCL]
- Fixed some bugs during first
  colorizer use [FISRO]
- Added shortcut for colorizer [FISRO]

Version 1.15 [never published]
- Small bug in code generator
  erased [FISRO]
- Small bug in PAS2NSD generator
  fixed [FISRO]
- For instructions only: automatically
  convert ":=" to " <- " [FISRO]
- Printing support with
  print-preview [T1IF1 2006/2007 - JosÈ-Maria Espinosa]

Version 1.14 [16/11/2006]
- Press <ESC> to cancel input
  dialog [T1IF1 2006/2007]
- Switch visual style [LOEGU]

Version 1.13 [13/11/2006]
- Each element also contains
  a comment now. [FISRO]
- An new-old bug had reappeared
  an been elominated once again [MARSE]

Version 1.12 [never published]
- Variable colorizing [FISRO]
- Drag & drop of NSD-Files [T1IF1 2006/2007]

Version 1.11 [25/10/2006]
- <Shift-Enter> or <Return-Enter>
  for validating input [T1IF1 2006/2007]
- Drag'n'Drop bug wiped out. [FISRO]
- Disable buttons if no element
  selected [T1IF1 2006/2007]

Version 1.10 [22/10/2006]
- Undo / Redo functionality [MARSE]
- NSD can be scrolled if larger
  then the visible area [MARSE]
- Automatic NSD title or savename
  proposal [MARSE]
- Fixed "const"-section recognition
  for PAS2NSD-conversion [MARSE]
- Fixed wrong displayed dialogs at
  120 dpi font size [MARSE + GAMCA]
- New name for new diagram [PIRSY]
- Double-click on empty queue = new
  instruction [PIRSY]

Version 1.09 [never published]
- Dynamic increase/decrease font [FISRO]

Version 1.08 [never published]
- BMP Export of the diagram [FISRO]

Version 1.07 [01/10/2006]
- A security bug has been reported
  and finally sweeped out... [FISRO]

Version 1.06 [27/09/2006]
- The different elements can now be
  colorized. Color is persistent,
  which means that it is stored in
  the NSD-File. [FISRO]

Version 1.05 [19/09/2006]
- I implemented an NSD-2-PAS conversion.
  This includes a variable auto-detection,
  which, unfortunately, does not work
  yet with complex types. [FISRO]
- Read-Only-INI-File Bug => fixed [MARSE]

Version 1.04 [15/09/2006]
- I finally found a working Delphi/Pascal
  parser that operates with tree generation. The
  PAS-2-NSD converter now works fine :-D [FISRO]

  Added functionality:
  * Load from source file [FISRO]
  * Create from source text [FISRO]
  * Real-time creation while typing [FISRO]

Version 1.03 [never published]
- First "satisfying" implementation of
  a PAS-2-NSD converter. Simple examples
  are OK, but bigger ones ... hmmm ... :-/
  => Would need a "real" Pascal syntax parser [FISRO]

Version 1.02 [14/09/2006]
- Change font.name and font.size of the
  graph, even on the fly! Store information
  in the INI-File. [FISRO]
- Two types of graphs [FISRO]
  * programs (rectangle)
  * subs (rounded rectangle)

Version 1.01 [01/09/2006]
- Added click-to-open support, so you now
  only need to double-click an NSD-File to
  open it immediately. [FISRO]
<|MERGE_RESOLUTION|>--- conflicted
+++ resolved
@@ -5,11 +5,7 @@
 <Foo>   -->     idea AND coding done by Foo
 <2>     -->     idea and coding done by Kay Gürtzig
 
-<<<<<<< HEAD
 Current development version: 3.26-06 (2017.03.15)
-=======
-Current development version: 3.26-05 (2017.03.15)
->>>>>>> 5a01fee6
 - 01: Issue #312: Work area now ensured to get initial focus <2>
 - 01: Issue #319: Arranger index indicates "covered" status via icon now <2>
 - 01: Issue #101: A dependent Structorizer now shows instance number in title <2>
@@ -50,11 +46,11 @@
 - 05: Some typos in the locale file keys mended
 - 05: Bugfix #365: Improved FOR-IN loop export to C (also more conform with early C) <2>
 - 05: Enh. #367: Transmutation (swapping) of IF branches introduced [Simon Sobisch]2
-<<<<<<< HEAD
-- 05: Enh. #372: Date and author attributes in he NSD files [Simon Sobisch]2
+- 05: Enh. #372: Date and author attributes in the NSD files [Simon Sobisch]2
 - 05: Enh. #376: Opportunity to move elements among diagrams [Simon Sobisch]2
 - 05: Issue #378: Charset indication in exported Python header [Rolf Schmidt]2
 - 05: Bugfix #379: Inequality operator symbol was wrong in Python export <2>
+- 05: Bugfix #382: defective value list conversion on FOR-IN loop export <2>
 - 06: Enh. #354: Plugin system for code import (in analogy to generators) [S. Sobisch]2
 - 06: Enh. #354: ANSI-C parser added to code import plugins <2>
 - 06: Enh. #368: New import option to load variable declarations <2>
@@ -62,13 +58,6 @@
 - 06: Issue #369: Executor got C-style array definitions wrong (int a[2] <- {5, 2}) <2>
 - 06: Issue #354: GOLDParser update to version 5.0, unique menu item for import <2>
 - 06: Issue #372: Author name now configurable, license editor added [Simon Sobisch]2
-=======
-- 05: Enh. #372: Date and author attributes in the NSD files [Simon Sobisch]2
-- 05: Enh. #376: Opportunity to move elements among diagrams [Simon Sobisch]2
-- 05: Issue #378: Charset indication in exported Python header [Rolf Schmidt]2
-- 05: Bugfix #379: Inequality operator symbol was wrong in Python export <2>
-- 05: Bugfix #382: defective value list conversion on FOR-IN loop export <2>
->>>>>>> 5a01fee6
 
 Version: 3.26 (2017.01.06)
 - 01: Issue #213: FOR transmutation now inserts WHILE parser preferences <2>
