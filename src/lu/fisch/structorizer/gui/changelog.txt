﻿Legend:
-------
[Foo]   -->     idea provided by Foo, coding done by Bob Fisch
[Foo]2  -->     idea provided by Foo, coding done by Kay Gürtzig
<Foo>   -->     idea AND coding done by Foo
<2>     -->     idea and coding done by Kay Gürtzig

Known issues:
- Copying diagram images to the clipboard may fail with some OS/JRE combination (#685),
  on Windows the image format may be JPG instead of PNG.
- Pascal import does not cope with nested comments and unit name aliases.
- COBOL import may fail if certain single-letter identifiers are used (rename them!),
  also if the code contains a SPECIAL-NAMES clause or float literals.
- COBOL import does not cope with some statement variants and variable redefinitions.
- Shell export neither copes with nested array/record initialisers and component access
  nor with cleanly handling usual and associative arrays as parameters or results.

<<<<<<< HEAD
Current development version: 3.30-15 (2021-01-21)
=======
Current development version: 3.30-15 (2021-01-26)
>>>>>>> ecfbf2f1
- 01: Bugfix #759: Dried up another source of stale Mainforms. <2>
- 01: Bugfix #761: Code preview defect flooded the log stream. <2>
- 01: Precautions against empty error messages on startup <2>
- 01: Bugfix #705: Find&Replace: Flawed traversal in CASE/PARALLEL branches <2>
- 01: Bugfix #763: Stale file precautions on loading / saving arrangements <2>
- 01: Bugfix #764: Group modifications failed to update the associated .arr file <2>
- 01: Bugfix #765: KSH export of diagrams using record types failed with error <2>
- 01: Deprecated ANSI-C73 import disabled (ANSI-C99 parser subsumes it) <2>
- 02: Bugfix #752: Incomplete declarations in C, Java etc. no longer outcommented <2>
- 02: Issue #766: Deterministic order of subroutines on code export <2>
- 02: Bugfix #769: Commas in string literals compromised CASE branch selection <2>
- 02: Enh. #770: New Analyser checks for CASE elements (selector consistency) <2>
- 02: Bugfix #771: Unhandled syntax errors during execution (e.g. type names) <2>
- 02: Bugfix #772: Possible NullPointerException averting Pascal code preview <2>
- 02: Bugfix #773: Export of declarations to Oberon, Pascal [K.-P. Reimers]2
- 03: Enh. #388: Support for constants on Perl export (had been missing) <2>
- 03: Enh. #423: Support for record types on Perl export (had been missing) <2>
- 03: Enh. #739: Enum type definitions introduced (incl. C99, Pascal import) <2>
- 03: Issue #766: Deterministic export order had not worked for deep hierarchies <2>
- 03: Bugfix #770: Not all CASE selectors were checked to be constant integers <2>
- 03: Enh. #775: More type-sensitive export of input instructions to OBERON <2>
- 03: Bugfix #776: Global variables are locally eclipsed on Pascal/Oberon export <2>
- 03: Bugfix #777: Concurrent changes of favourite export language handled. <2>
- 03: Bugfix #778: License text was not exported with "fresh" diagrams <2>
- 03: Bugfix #779: Defective Oberon export of main program diagrams with I/O <2>
- 03: Issue #780: Parameterless procedures in Oberon without parentheses [K.-P. R.]2
- 03: Bugfix #782: Code export of global (included) declarations was wrong. <2>
- 03: Bugfix #783: No or nonsense code export for assignments of unknown structs <2>
- 03: Bugfix #784: Suppression of mere variable declarations on bash/ksh export <2>
- 03: Bugfix #786: Record access in index expressions used to fail on execution <2>
- 03: Bugfix #787: Multiplied top-level type definitions on Pascal export <2>
- 03: Bugfix #788: Arrz file extraction to a user-specific folder did not work. <2>
- 03: Bugfix #789: Wrong BASIC export of function calls (started with "CALL") <2>
- 03: Bugfix #790: BASIC export failed with line continuation and initialisers <2>
- 03: Bugfix #791: Shell export flaws (function calls, array/assoc declarators) <2>
- 04: Bugfix #793: Wrong Perl export of initialised explicit var declarations <2>
- 04: Bugfix #794: Code preview fails with error if license is not configured <2>
- 05: Enh. #801: Mechanism to show User Guide as PDF in offline mode <2>
- 05: Bugfix #802: Placement of license texts and User Guides was flawed by #741 <2>
- 05: Bugfix #805: Language happened to change on deriving a subroutine from CALL <2>
- 05: Issue #806: Format string splitting on C99 import improved [Rolf Schmidt]2
- 05: Issue #806: More sensible printf/scanf format strings on C export [R. Schmidt]2
- 05: Issue #807: Python 'recordtype' lib ref replaced by dictionary [R. Schmidt]2
- 05: Bugfix #808: Missing C, Js export of var declarations with ':=' [Rolf Schmidt]2
- 05: Bugfix #809: C99 import flaws: typename replacement in comments, return 0; <2>
- 05: Bugfix #810: Javascript export produced nonsense for multi-variable input <2>
- 05: Bugfix #811: C99 import of floating-point number literals like 123e4 fixed <2>
- 05: Bugfix #812: Defective declaration of global variables on Python export <2>
- 05: Issue #814: Empty parameter lists are now exported to C as ...(void) <2>
- 05: Issue #815: Combined file filters introduced in open dialogs [Rolf Schmidt]2
- 05: Issue #816: Function calls in exported bash, ksh code revised [Rolf Schmidt]2
- 06: Issue #816: Local variable/constant declarations in bash/ksh functions <2>
- 06: Issue #816: Passing of arrays/records to/from bash/ksh functions revised <2>
- 06: Bugfix #818: Replacement of diagrams unpinned in Arranger caused trouble <2>
- 06: Bugfix #820: Try didn't respect exit but averted later error reporting <2>
- 06: Bugfix #821: Shell function arguments and array items wrongly put in $( ) <2>
- 06: Issue #822: Executor no longer aborts on empty instruction lines [R. Schmidt]2
- 06: Bugfix #823: Executor accidently mutilated expressions (all spaces gone) <2>
- 06: Bugfix #824: Shell export of REPEAT loops was flawed in several aspects <2>
- 06: Bugfix #825: Analyser had ignored the interior of TRY elements <2>
- 06: Issue #826: User input is to accept backslashes as in Windows file paths <2>
- 07: Bugfix #228: Code export error for routines with Pascal result mechanism <2>
- 07: Enh. #440 part 1: Diagram export to PapDesigner files <2>
- 07: Enh. #828: New feature allowing code export for an arrangement group <2>
- 07: Issue #829: Debugger doesn't automatically close anymore [mawa290669]2
- 07: Bugfix #831: Wrong shebang and thread arguments on Python export [R.Schmidt]2
- 07: Bugfix #833: Pascal import now ensures parentheses at subroutines [K.-P. R.]2
- 07: Issue #834: Tooltip help for menu item Diagram > DIN? (in EN, DE, ES) <2>
- 07: Bugfix #835: Structure preference keywords compromised imported conditions <2>
- 07: Bugfix #836: Consistency lacks with batch code export (combined with #828) <2>
- 07: Enh. #837: New export option to control the code export directory proposal <2>
- 07: Bugfix #838: Defective IMPORT line generation on Oberon export <2>
- 07: Bugfix #839: Procedures exported after functions were faked as functions <2>
- 07: Bugfix #840: Code export wrongly used information from disabled elements <2>
- 07: Bugfix #841: Analyser check against missing parameter list did not work <2>
- 07: Bugfix #843: Handling of global declarations in PHP export was missing <2>
- 07: Bugfix #844: Sensible export of arrays and record types/vars to PHP <2>
- 08: Issue #828/#836: The fallback to all diagrams of an arr file on batch export
      without specified entry points or contained programs hadn't worked <2>
- 08: Enh. #842: Improved usability of the include list editor [H.-U. Hölscher]2
- 08: Bugfix #847: Inconsistent handling of upper-/lower-case operand names <2>
- 08: Bugfix #848: Incomplete variable synchronisation with Includables <2>
- 08: Bugfix #849: New log file name scheme change of release 3.30 ensured <2>
- 08: Issue #851/1: Declarations for auxiliary variables on COBOL import <2>
- 08: Issue #851/4: Provisional import of SORT statements from COBOL <2>
- 08: Issue #851/5: Solution for the import of PERFORM ... THRU ... from COBOL <2>
- 08: Bugfix #852: Case-ignorant F&R replacements failed for certain strings <2>
- 08: Bugfix #853: Batch export with relative paths of and in .arr file failed <2>
- 08: Bugfix #854: Topological order of type definitions on export ensured <2>
- 08: Enh. #855 New configurable default array/string sizes for code export <2>
- 08: Bugfix #856: The dump of preferences subsets did not behave correctly <2>
- 08: Bugfix #858: Functions did not actually work in FOR-IN loop headers <2>
- 09: Issue #822: More sensible error message on executing an empty CALL <2>
- 09: Bugfix #828: Missing unreferenced subroutines on group export. <2>
- 09: Bugfix #860: Batch export for .arr files containing abs. paths failed <2>
- 09: Issue #861/1: Comment placement on Pascal and Oberon export revised <2>
- 09: Bugfix #861/2: On Pascal import, routine comments were duplicated <2>
- 09: Issue #861/3: Improved comment trimming on code import <2>
- 09: Bugfix #862/2: Batch export no longer produces duplicate entry points <2>
- 09: Bugfix #862/3: Batch import produced defective arrangement lists <2>
- 09: Bugfix #863/1: Duplicate routines on PapDesigner/StrukTex export <2>
- 09: Bugfix #863/2: Wrong assignment symbols in CALLs on PapDesigner export <2>
- 09: Issue #864: Parameter list transformation for PapDesigner export <2>
- 09: Bugfix #865: Flaw in parameter recognition on subroutine generation <2>
- 09: Issue #866: Selection expansion/reduction in the diagram revised <2>
- 09a: New command line option "-restricted" to prevent export/import [CPNV]
- 10: Bugfix #868: Inadvertent popup of the code preview context menu on start <2>
- 11: Issue #870: Now ini property "noExportImport=1" prevents code export/import;
      group export prevention had been forgotten [CPNV]2
- 11: Issue #733: GUI scale factor not to be overwritten by central ini file <2>
- 11: Enh. #872: New display mode to present operators in C style [BloodyRain2k]2
- 11: Bugfix #873: Compromised type definition export to C++, C#, Java mended <2>
- 11: Bugfix #874: Error on code export/preview of CALLs with non-ASCII names,
      identifiers with non-ASCII letters now tolerated but warned <2>
- 11: Bugfix #875: Saving policy mended for virgin group members and groups,
      unnecessary save requests on replacing diagrams in work area avoided <2>
- 11: Bugfix #876: Defective saving and restoring of Ini properties via menu <2>
- 11: Bugfix #877: Division by zero error on batch export to StrukTeX <2>
- 11: Issue #879: Bad handling of user input looking like a record initializer <2>
- 12: Enh. #704: Turtleizer now scrollable, with status bar, and popup menu <2>
- 12: Issue #801: User Guide download now with progress bar in background <2>
- 12: Issue #829: Experimentally keeping open the debug control now revoked <2>
- 12: Enh. #880: Turtleizer zooming function implemented and accomplished <2>
- 12: Issue #881: Highlighting of bit operators and Boolean literals <2>
- 12: Issue #882: Translation of the random function to PHP added [S. Roschewitz]2
- 12: Bugfix #884: Flaws of header inference for virgin diagrams (#875) mended <2>
- 12: Bugfix #885: Incorrect display mode indicator state (#872) in some case <2>
- 12: Bugfix #887: Concurrent Turtleizer instances led to dysfunction. <2>
- 13: Issue #890: Several improvements of the Turtleizer GUI (#704/#880) <2>:
       1. SVG export with less annoying scale factor request;
       2. Menu items for CSV and SVG export no longer enabled with empty image;
       3. New function to scroll to the coordinate origin;
       4. Mere turtle moves without visible trace omitted on (CSV) export;
       5. Option to choose separator character for the CSV export;
       6. Stroke style for the axes of coordinates now compensates the zoom factor;
       7. Tooltip showing the turtle-world coordinate at current mouse position;
       8. Measuring function with two possible snap modes and configurable radius;
       9. Turtle image with higher resolution for zoom factors > 1;
      10. F1 opens the help page for the Turtleizer GUI in the browser;
      11. Status bar icons for more intuitive recognition.
- 13: Issue #891: Dutch locale fixed, revised, and completed <Jaap Woldringh>
- 13: Bugfix #892: "Save as" and double-click trouble with arranged diagrams <2>
- 13: Enh. #893: Translator preview indication in language preference menu <2>
- 13: Bugfix #894: Wrong mechanism to fit the Turtleizer picture into canvas <2>
- 13: Bugfix #895: GUI scaling of the Turtleizer popup menu for "Nimbus" <2>
- 13: Enh. #896 <2>:
      1. Move cursor on readiness for moving diagrams in Arranger
         or diagram elements within a diagram in the Structorizer work area;
      2. by holding Shift key down, elements may now be moved above the target <2>
- 13: Bugfix #897: Numeric angle degradation + endless loop risk in Turtleizer <2>
- 13: Bugfix #898: Executor errors on pre-evaluation of Turtleizer functions <2>
- 13: Bugfix #900: Find&Replace failed for only comments, bad "whole word" test <2>
- 13: Issue #901: Now the wait cursor is applied on time-consuming actions <2>
- 14: Bugfix #569 A scrolling insufficiency on report list selection fixed <2>
- 14: Issue #872 Wrong conversion '=' -> '==' in routine headers for C style <2>
- 14: Issue #901 Wait cursor applied to further time-consuming actions <2>
- 14: Bugfix #902 <2>:
      1. Fixes a focus loss in Arranger index on selecting diagram or group nodes;
      2. Ensures that quitting the "add/move to group" dialog correctly cancels;
      3. Raises a confirmation dialog before dissolving groups via key binding
- 14: Enh. #903 Syntax highlighting also applies in "Switch text/comment" mode <2>
- 14: Bugfix #904 Display of controller aliases suppressed other function names <2>
- 14: Enh. #905 Marker symbol on elements with Analyser warnings or tutorials <2>
- 14: Enh. #906 Executor now allows either to step into or step over a CALL <2>
- 14: Bugfix #907 A step of the tutorial "Hello world" was always skipped <2>
- 14: Bugfix #908 The variable content was not legible on editing with Nimbus <2>
- 14: Enh. #909 Extended support for display and editing of enumerator values <2>
- 14: Enh. #910 Extended DiagramController interface (for plugin modules) <2>
- 14: "About" icon (eye) in toolbar / Help menu replaced by "info" icon <2>
- 14: Arrangement group visibility now includes member diagrams, not only bounds <2>
<<<<<<< HEAD
- 15: Enh. #913 Provisional mechanism to cope with .nsd files from JStruct <2>
=======
- 15: Enh. #714 Empty Finally block of TRY elements now by default suppressed <2>
- 15: Enh. #914 Text and comment fields in element editor now allow undo/redo <2>
- 15: Enh. #915 New structured editor for CASE elements preserving branches <2>
- 15: Issue #400: Some editor controls had ignored Esc and Shift/Ctrl-Enter <2>
>>>>>>> ecfbf2f1

Version: 3.30 (2019-10-06)
- 01: Issue #657: Spanish message in German locale replaced <2>
- 01: Enh. #662/1: Info box for groups redesigned into a tree view <2>
- 01: Enh. #662/2: Group visualisation with individual colours in Arranger <2>
- 01: Enh. #662/3: Arranger popup menu item to rearrange diagrams by groups <2>
- 01: Enh. #662/4: Option to save arrangements with relative coordinates <2>
- 01: Bugfix #664: Incorrect handling of modified diagrams on closing Arranger <2>
- 01: Bugfix #664: Disambiguated cancelling in AUTO_SAVE_ON_CLOSE mode <2>
- 01: Bugfix #515: Defective diagram positioning in Arranger mended <2>
- 02: Bugfix #665: Import of INSPECT statements from COBOL actually works now <2>
- 02: Bugfix #655: Arranger popup menu revised (item order, accelerator info) <2>
- 02: Bugfix #667: Removal of diagrams from Arranger could leave remnants <2>
- 02: Issue #668: Group association behaviour on outsourcing further improved <2>
- 02: Bugfix #669: C export of FOR-IN loops with traversed strings was defective <2>
- 02: Bugfix #670: Diagram/group info box of Arranger index not reliably scaled <2>
- 02: Issue #670: Live look & feel switch failed for Diagram/group info box <2>
- 03: Bugfix #672: Default group was named null.arr after cancelled save attempt <2>
- 03: Issue #673: The Arranger drawing area had to be enlarged for group bounds <2>
- 03: Issue #662/2 Group colour icon design revised (now double thin border) <2>
- 03: Bugfix #674: Live look & feel switch hadn't worked for context menus <2>
- 03: Issue #675: Workaround for truncated result tree lines in Find&Replace <2>
- 03: Issue #677: Inconveniences on saving arrangement archives mended <2>
- 03: Bugfix #678: Import of array declarations from C code didn't work. <2> 
- 03: Bugfix #679: C import produced defective INPUT instructions <2>
- 03: Enh. #680: INPUT instructions with multiple input items supported <2>
- 03: Enh. #681: A number of exports may offer to change favorite export language <2>
- 03: Enh. #682: Improved welcome dialog, now with language selection <2>
- 04: Issue #51,#137: Executor window now logs explicit prompts of empty inputs <2>
- 04: Issue #684: Mark-up + check of mandatory fields in Parser Preferences <2>
- 04: Bugfix #684: An empty FOR-IN loop keyword caused several problems <2>
- 04: Issue #686: The initial L&F detection didn't work well for Linux (GTK+) <2>
- 04: Bugfix #687: Defective breakpoint behaviour of REPEAT-UNTIL loops mended <2>
- 04: Bugfix #688: Transmutation of any Call/Jump into an Instruction enabled <2>
- 04: Enh. #689: New mechanism to edit the referred routine of a selected Call <2>
- 04: Bugfix #690: 'struct' keywords in function headers on C import suppressed <2>
- 04: Enh. #691: It is now possible to rename a group in the Arranger index <2>
- 04: Bugfix #692: C constants weren't recognised on importing with C99 parser <2>
- 04: Bugfix #693: Misleading error message on loading a recent .arr/.arrz file <2>
- 05: Enh. #327: Locale-specific Parser keyword sets enabled [newboerg]2
- 05: Issue #366: Turtleizer regains the focus if lost for an input [newboerg]2
- 05: Enh. #385: Default values for subroutine parameters allowed [usernameisthis]2
- 05: Issue #527: Index range error detection for constant arrays refined <2>
- 05: Bugfix #631: Commas in pic clauses now preserved on COBOL import <2>
- 05: Issue #407: Efforts to import COBOL conditions like "a = 8 or 9" <2>
- 05: Bugfix #695: Defective COBOL import of arrays over basic types <2>
- 05: Enh. #696: Batch export can now process arrangement files (.arr/.arrz) <2>
- 05: Enh. #698: Basic archiving outsourced from Arranger to Archivar <2>
- 05: Bugfix #699: Diagrams must not be shared among archive groups <2>
- 05: Issues #518, #544, #557: Drawing accelerated by confining to visible area <2>
- 06: Issues #518, #544, #557: Bug in visibility detection fixed; workaround for
      heavy contention in Arranger: highlighting temporarily switched off <2>
- 06: Issue #702: Size detection for imported or dropped diagrams in Arranger <2>
- 07: Bugfix #703: Arrangement group change status failed to vanish on saving <2>
- 07: Issue #699: Superfluous unsharing measures on unshared diagrams skipped <2>
- 07: Bugfix #705: Find&Replace tool failed to search CASE/PARALLEL branches <2>
- 07: Bugfix #706: NullPointerException from Analyser on faulty CALL elements <2>
- 07: Enh. #56: New element type TRY-CATCH-FINALLY introduced [BobFisch]2
- 07: Enh. #56: Pascal import of Try and Raise instructions implemented <2>
- 07: Issue #706: Created nsd and code files should end with a newline [elemhsb]2
- 07: Enh. #707: Savings preferences for file name proposals [elemhsb]2
- 07: Bugfix #708: Code export compromised cached variable lists (highlighting)<2>
- 07: Enh. #452: Several menu items made hidden on simplified mode now <2>
- 08: Bugfix #711: Endless loop on element text parsing - SEVERE! <2>
- 08: Issue #712: Translator ought to remember its last saving directory <2>
- 08: Enh. #56: Some updates and additions to the Russian locale <2>
- 09: Issues #518, #544, #557 Further general drawing speed improvements <2>
- 09: Issue #657: Subroutine/includable search disambiguated by groups (tried) <2>
- 09: Issue #685: Precaution against exception traces on copying to clipboard <2>
- 09: Enh. #696: Deficient type retrieval in batch code export fixed <2>
- 09: Enh. #697: Batch code import to assignments / assignment archives <2>
- 09: Bugfix #699: The fix from 3.29-08 for the archive unsharing was wrong <2>
- 09: Issue #712: Further usability improvements for Translator <2>
- 09: Bugfix #715: Console dialog in batch import failed after first time <2>
- 09: Bugfix #716: Defective assignment export to Python code [elemhsb]2
- 09: Issue #717: Mouse wheel scroll unit now configurable [elemhsb]2
- 09: Issue #718: Ultimate acceleration of syntax highlighting <2>
- 09: Issue #720: Changes to includable diagrams now reflect on their clients <2>
- 10: Bugfix #722: PNG export from Arranger failed with version 3.29-09 <2>
- 11: Bugfix #724: Diagram titles weren't bold anymore since 3.29-09 <2>
- 11: Issue #725: Division operator export to Python improved <2>
- 11: Issue #206: Dutch locale substantially updated <Jaap Woldringh>
- 11: Enh. #726: Translator usability improved [Jaap Woldringh]2
- 11: Issue #727: TRY Field position in Element Name Preferences mended <2>
- 11: Bugfix #728: Endless loops and other flaws in Find&Replace tackled <2>
- 11: Find&Replace: Search result presentation strategy unified <2>
- 11: Issue #729: Modified German button caption in element editor [K.-P. Reimers]2
- 12: Compatibility with the new Windows/Upla installer ensured and improved
- 12: Issue #551: No version check mode hint in the wake of Windows installer <2>
- 12: Bugfix #731: File renaming failure on Linux made arr[z] files vanish [K.-P. R.]2
- 12: Bugfix #732: Cloning groups could end up in shared (glued) positions <2>
- 12: Design of refactoring dialog improved (text -> keyword table) <2>
- 12: Issue #733/1: New handling of a user-independent start configuration file <2>
- 12: Issue #733/2: Possibility of selective preferences export to ini files <2>
- 13: Enh. #737: Batch export now with optionally specified settings file <2>
- 13: Enh. #740: Automatic backup on loading preferences from file (via menu) <2>
- 13: Enh. #741: Ini file path as command-line option for all modes [S. Sobisch]2
- 13: Bugfix #742: Command-line option -v didn't actually work with argument <2>
- 13: Issue #327: Spanish default keywords for input / output modified <2>
- 13: Bugfix #744: Double-click and filesdrop didn't work with OSX anymore <2>
- 13: Enh. #746: Import of hus-Struktogrammer files (.stgr format only) <2>
- 13: Issue #747: New key bindings Ctrl-F5 etc. for TRY, PARALLEL, and ENDLESS <2>
- 13: Bugfix #748: Menu items to add TRY blocks inserted PARALLEL elements <2>
- 13: Bugfix #749: Width defect with FINALLY sections in TRY blocks <2>
- 13: Issue #463: Startup and shutdown log entries now with version number <2>
- 14: Bugfix #749: Drawing of collapsed TRY elements fixed <2>
- 14: Bugfix #751: Cursor key navigation didn't reach TRY element internals <2>
- 14: Messages in diagram editor and Structure preferences corrected (EN, DE) <2>
- 14: Enh. #738: Code preview in right window part (tabbed with Arranger index) <2>
- 14: Bugfix #752: Workarounds for deficient declaration export to C/Java <2>
- 14: Default mode for setting DIN 66261 (FOR loop design) changed to true <2>.
- 14: Issue #753: Irrelevant structure preference adaptation requests avoided <2>
- 14: Bugfix #754: 2 Pascal code generator flaws (return instr. / UNIT name) <2>
- 14: Enh. #721: Javascript export prototype [A. Brusinsky]2
- 14: Bugfix #755: Defective Java/C# export of array initializers <2>
- 14: Bugfix #756: Expression export defects to C language family <2>
- 14: Bugfix #757: Include list text area was too small under Windows 10 <2>
- 14: Bugfix #758: "Edit subroutine" didn't reliably arrange the new routine <2>
- 14: Bugfix #759: Closing Structorizer sub-instances impaired functioning <2>

Version: 3.29 (2019-01-07)
- 01: Bugfix #511: Cursor-down key was trapped by collapsed CASE and PARALLEL <2>
- 01: Enh. #515: More intelligent aligning strategy for diagrams in Arranger <2>
- 01: Bugfix #517: Correct export of includable declarations to Java, C++, C# <2>
- 01: Bugfix #518: Very slow scrolling of diagrams lacking type info [TiNNiT]2
- 01: Bugfix #520: "no conversion" export mode had to be enforced (Pascal, C) <2>
- 01: Bugfix #521: Variable declaration export had been inconsistent for Oberon <2>
- 01: Enh. #519: Zooming / font size control via ctrl + mouse wheel [B. Neuberg]2
- 01: Bugfix #522: Outsourcing now copes better with record types and includes <2>
- 01: Bugfix #523: Undoing and redoing of include list changes mended <2>
- 02: Bugfix #525: Defective test coverage detection for recursive routines,
      lacking operation counts on input, output, and jump instructions fixed <2>
- 02: Issue #512: Arranger zoom compensation for PNG export was flawed <2>
- 02: Bugfix #526: On re-saving the renaming of the temp. file may fail (Linux) <2>
- 02: Issue #527: More helpful Executor messages on index range violations <2>
- 02: Issue #463: Console output replaced by configurable logging [R. Schmidt]2
- 02: Bugfix #528: Analyser check of record component access mended <2>
- 02: Bugfix #529: Concurrency on drawing diagrams during execution solved <2>
- 02: Bugfix #451: Java version test in shell start scripts revised [hans005]
- 02: Bugfix #533: Import of struct types from C files was dysfunctional <2>
- 03: Enh. #519: Font resizing with ctrl + mouse wheel missed in LicenseEditor <2>
- 03: Issue #535: License Editor menu item "Save as..." had wrong accelerator <2>
- 03: Issue #463: Logging configuration mechanism didn't work for WebStart <2>
- 03: Issue #536: Precaution against unsuited command line arguments <2>,
      experimental workaround against Direct3D trouble on some machines <2>
- 03: Issue #143: Comment popup switched off on opening print preview <2>
- 03: Bugfix #540: C import could fail or get stuck on processing macros <2>
- 03: Enh. #541: New import option "redundant symbols/macros" for C code <2>
- 03: Bugfix #542: Procedure import from C code mended (result type + return) <2>
- 03: Import of legacy C function definitions improved (arg types, KGU#525) <2>
- 04: Bugfix #544: Arranger deceleratingly redrew on diagram navigation <2>
- 04: Bugfix #533: Effort to import C struct initializers as record literals <2>
- 04: Bugfix #545: Defective C import of FOR loops without condition <2>
- 04: Bugfix #546: C import failed to split certain printf format strings <2>
- 05: Bugfix #549: The operator '%=' had been missing in the C grammar <2>
- 05: Data protection information added to the update information hint <2>
- 05: Bugfix #550: Defective import of C switch statements in certain cases <2>
- 05: Issue #551: On webstart the hint about version check doesn't make sense <2>
- 05: Enh. #552: Option to decide for all diagrams on serial file actions,
      new opportunity to remove all diagrams from Arranger with few clicks <2>
- 05: Enh. #489 - First version of ANSI C99 parser (full C syntax)
      recent ANSI C import renamed to ANSI C73 for clarity <2>
- 05: Set of smaller element icons for the tree view in Find&Replace <2>
- 05: Enh. #553: Code import now with monitor dialog and cancel option <2>
- 05: Bugfix #554: Batch code import didn't work (parser instantiation bug) <2>
- 05: Bugfix KGU#539: the operation count of CALL elements was incremented <2> 
- 05: Bugfix KGU#540: Find & Replace didn't reset on element filter changes <2>
- 05: Bugfix #555 - Mode "Show comments?" was always active on start <2>
- 05: Bugfix #556 - Workaround for file preparation error in C import <2>
- 05: Bugfix #557 - potential endless loop on instruction classification <2>
- 05: Issue #557 - Workaround for huge diagram numbers on code import <2>
- 05: Enh. #558 - Provisional C/Pascal enum type import (as const defs.) <2>
- 06: Issue #561 - new design of the statistics in Attribute Inspector <2>
- 06: Bugfix #562 - Wrong "origin" attribute for loaded older diagrams <2>
- 06: Enh. #563 - Simplified record initializers (smarter evaluation) <2>
- 06: Bugfix #564 - code export defects with nested array initializers <2>
- 06: Attributation of syntax highlighting to diagrams simplified <2>
- 06: Bugfix #565 - Translator didn't open; updates in Russian locale <2>
- 06: Issue #566 - Version retrieval adapted to new home page URL (https) <2>
- 07: Bugfix #568 - Key binding "space" didn't work in the Arranger index <2>
- 07: Issue #432 - In step mode with delay 0 diagram refresh was deficient <2>
- 07: Some updates for the Russian locale <2>
- 07: Bugfix #569 - Reaction to mouse click on selected report line fixed <2>
- 07: Bugfix #571 - About => license showed the changelog instead <2>
- 07: Enh. #576 - New Turtleizer procedure "clear()" to wipe the canvas <2>
- 07: Issue #423/#563 - Display of records better preserves component order <2>
- 07: Enh. #577 - Output console may show call trace and suppress meta info,
      new menu item to save the execution log to file (if copy & paste fails) <2>
- 07: Bugfix #579 - Conditional breakpoints didn't always show correctly <2>
- 07: Bugfix #581 - To start Structorizer with a list of files failed. <2>
- 08: Several locale updates <2>
- 08: Bugfix #583: Shell scripts corrected (Java tests) [K. Brodowski, S. Sobisch]
- 08: Enh. #585: Debian install packages now derived via scripts [K. Brodowski]
- 08: Issue #508: Padding of diagram elements now proportional to font size [2],
      line spacing in multi-line texts reduced
- 08: Issue #508: Slight improvements of font chooser dialog and font resizing <2>
- 08: Bugfix #512: Arranger zoom compromised the diagram size (rounding impact) <2>
- 08: Issue #372: Attribute setting for diagrams from an arrz file improved <2>
- 08: Enh. #590: Arranger index popup menu now allows to inspect attributes <2>
- 09: Enh. #552: A tooltip was missing on the Arranger button "Drop Diagram" <2>
- 09: Issue #594: Obsolete and slow 3rd-party regex package removed,
      raw type references in GOLDengine resolved [S. Sobisch]2
- 09: Issue #601: More robustness on loading icons from file [S. Sobisch]2
- 09: Newer and safer version (V0.2b6) of bean shell interpreter integrated <2>
- 09: Bugfix #603: Logging setup failed on a virgin start (for a new user) <2>
- 09: Bugfix #604: Syntax error in structorizer.sh / Arranger.sh <2>
- 09: Bugfix #605: Defects with var and const keywords in argument lists <2>
- 09: Bugfix #608: C code import hardening against preproc./comment trouble <2>
- 09: Made the argument of the batch import option -v optional (default ".") <2>
- 09: Bugfix #611: Pascal code import had failed due to missing rule table <2>
- 10: Bugfix #613: Invalid include lists after import of Pascal/Delphi units <2>
- 10: Bugfix #614: Redundant result assignments removed on Pascal import <2>
- 10: Workaround #615: Comment delimiters (* *) didn't pass Pascal import <2>
- 10: Issue #367: Diagram reshaping after IF branch swapping hadn't worked <2>
- 10: Enh. #616: Additional key bindings Ctrl-Ins, Shift-Del, and Shift-Ins <2>
- 10: Bugfix #617: Expressions with more than one turtle function failed <2>
- 10: Bugfix #618: Analyser reported function names as not initialized <2>
- 10: Bugfix #619: Code export defects with respect to result variables <2>
- 10: Issue #552: Unnecessary serial action buttons on closing Structorizer <2>
- 10: Issue #400: Spinner in Preferences=>GUI Scaling with initial focus <2>
- 10: Bugfix #620: Adaptive logging setup, path display in About window <2>
- 10: Bugfix #622: Turtle drawing could fall behind on some Macbooks <2>
- 10: Bugfix #623: Turtleizer instruction export to Python was defective <2>
- 10: Bugfix #624: Translation of FOR loops into Python range() was wrong <2>
- 11: Bugfix #626: Issues with string literals on COBOL import <Simon Sobisch>
- 11: Heuristic detection of preprocessed COBOL files on import <Simon Sobisch>
- 11: Enh. #419, #446: Import option for automatic line breaking [S. Sobisch]2
- 11: Enh. #419: New "Edit" menu item for text line breaking [Simon Sobisch]2
- 11: Enh. #627: Clipboard copy of import errors with stack trace [S. Sobisch]2
- 11: Issue #630: COBOL import now aborts on REPLACE/COPY with hint [S. Sobisch]2
- 11: Bugfix #635: COBOL import interpreted comma as variables on ADD etc. <2>
- 11: C code export: Boolean types no longer replaced by int but bool <2>
- 11: Bugfix #448: text/comment view in Find&Replace dialog compromised <2>
- 11: Bugfix #637: Array index errors on element-wise Replace/Find action <2>
- 12: structorizer.sh now copes with blanks in installation path <ketograph>
- 12: Bugfix #631: Obsolete COBOL separators now removed on import [S. Sobisch]2
- 12: Bugfix #641: Variable display updates forced on the Executor Control <2>
- 12: Bugfix #642: Wrong string comparisons with unpadded Boolean operators <2>
- 12: Enh. #643: Operator names in upper case (like OR) weren't highlighted <2>
- 12: Bugfix #644: Initializer evaluation in subroutine arguments fixed <2>
- 12: Bugfix #646: Output string values must not be trimmed [slytab]2
- 13: Bugfix #648: Struktogrammeditor file import wiped off unsaved changes <2>
- 13: Issue #649: Loading of diagrams failed to tune the scrolling units. <2>
- 13: Bugfix #650: Better workaround for non-listed sizes in Font Chooser <2>
- 13: Issue #651: Improved editing for include lists in diagram editor <2>
- 13: Bugfix #652: Inconsistent drawing behaviour of include lists mended <2>
- 13: Enh. #653: Reset button on Colors preferences dialog <2>
- 13: Enh. #654: Current Arranger directory is now saved between sessions <2>
- 13: Enh. #655: Arranger now with status bar and revised key bindings
      as well as support for multiple selection (as new base for operations) <2>
- 13: Bugfix #656: Loading arrangements with elsewhere compressed files fixed <2>
- 13: Bugfix #512: Wrong Arranger positioning in zoomed display on filesdrop <2>
- 13: Enh. #655/#657: Arranger now equipped with popup menu (context menu) <2>
- 13: Issue #658: Parser Preferences now allow to rename exit, return, leave <2>
- 13: Enh. #158: Key bindings shift-pageUp, shift-pageDown, Home, End <2>
- 13: Enh. #657: Fundamental revision of the Arranger mechanisms <2>:
       - Arrangement group concept introduced,
       - Arranger index as tree view,
       - multiple selection in both Arranger and Arranger index,
       - many actions applicable for subsets now.

Version 3.28 (2018-02-18)
- 01: Bugfix #445: Array index out of bounds errors on COBOL import <2>
- 01: Bugfix #447: Line continuation backslashes in IF, CASE, FOR defanged <2>
- 01: Bugfix #417: Division by 0 exception averted in scroll unit adaptation <2>
- 02: Bugfix #448: Endless loop and regex exceptions in Find & Replace fixed <2>
- 02: Enh. #439: Structured value presenter with pull-down buttons now recursive <2>
- 02: Enh. #452: Welcome message on first start with beginner mode and guides <2>
- 02: Enh. #453: C export: format strings now with "TODO" content [Rolf Schmidt]2
- 02: Enh. #454: Analyser check now complains about blanks in program names <2>
- 02: Enh. #456: Print preview now allows to customize orientation and margins <2>
- 02: Issue #455: Startup races and mis-drawing of initial diagrams reduced <2>
- 03: Enh. #415: New accelerator key Ctrl-Shift-d for "copy EMF image" <2>
- 03: Enh. #452: Guided tours slightly improved, typos corrected [Rolf Schmidt]2
- 03: Bugfix #465: Arranger couldn't open Structorizer sub-instances anymore <2>
- 04: Bugfix #468: User guide action was associated to wrong toolbar button <2>
- 04: Enh. #452/#459: Further revision to the mechanisms of the guided tours <2>
- 04: Enh. #469: Accelerator keys for Executor (Ctrl-R) and Turtleizer <2>
- 04: Bugfixes in COBOL import (USAGE parsing, SEARCH, EXIT) <Simon Sobisch>
- 04: Issue #471: Code import error can now be copied to clipboard [Simon Sobisch]2
- 04: Bugfix #473: COBOL argument types failed to be generated [Simon Sobisch]2
- 04: Bugfix #475: Import of COBOL paragraphs broke sections [Simon Sobisch]2
- 04: Bugfix #480: Import of COBOL level-77 data and record array initialization <2>
- 04: Bugfix #483: Option to suppress mere variable declarations on COBOL import <2>
- 04: Bugfix #485: Workaround for intrinsic COBOL functions [Simon Sobisch]2
- 04: Bugfix #486: Return mechanism in imported COBOL functions enforced <2>
- 04: Enh. #487: New display mode to hide (collapse) declaration sequences <2>
- 04: Enh. #38: Insertion of elements enabled on multiple selections <2>
- 04: Enh. #425: Simple find mechanism in Translator and key sensitivity <2>
- 04: Enh. #491: Translator: tooltips show master texts too long for the column <2>
- 04: Enh. #492: Configurable designations of element types [A. Brusinsky]2
- 04: Issues #493, #494: COBOL import improved w.r.t. SEARCH <Simon Sobisch>
- 05: Enh. #425: The Ctrl-F key binding in Translator only worked on the buttons <2>
- 05: Issue #496: C# autodoc comment style changed to "/// <summary> ..." <2>
- 05: Enh. #492: Localization (EN/DE/ES) and GUI scaling support for dialog
      ElementNamePreferences (Preferences => Element names) fixed <2>
- 05: Bugfix #497: Several defects on StrukTeX export mended <2>
- 05: Issue #415: Find&Replace dialog now regains focus when summoned again <2>
- 05: Issue 04: Several new and redesigned icons (for better scalability) <2>
- 05: Enh. #490: Turtleizer routines individually re-nameable [A. Brusinsky]2
- 05: Issue #484: Layout of Export/Import Options dialogs fixed [Simon Sobisch]2
- 05: Bugfix #498: Preliminary evaluation check of REPEAT conditions dropped <2>
- 06: Bugfix #501: Creation/editing of CASE and PARALLEL elements failed <2>
- 07: Bugfix #503: Defective pre-processing of string comparisons fixed <2>
- 07: Issue #4: Icon scaling revised, many icons renewed [rugk, S. Sobisch]2
- 07: Issue #81: Plugin icons (e.g. for import) weren't properly scaled <2>
- 08: Issue #4: Arranger toolbar icons cleaned (had some pixel artefacts) <2>
- 08: Issue #4: Mixed-up icons sorted out and icon set accomplishments <2>
- 08: Bugfix #507: Impact of branch labels on IF element shape ensured <2>
- 08: Bugfix #509: Built-in function copyArray was defectively defined <2>
- 08: Issue #510: toolbars "Add Before" and "Add After" merged (shift: before)<2>
- 08: Issue #4: Distinct symbols for FOR loops (for better recognition) <2>
- 08: Issue #510: Element icons enlarged, colour buttons now round <2>
- 08: Issue #508: Workaround for large-scaled symbols in collapsed elements <2>
- 08: Bugfix #511: Cursor key navigation was trapped by collapsed loops <2>
- 08: Improvements concerning the include text field in the diagram editor <2>
- 08: Enh. #512: Zoom function in Arranger (button + Numpad keys +,-) <2>

Version 3.27 (2017-10-30)
- 01: Issue #312: Work area now ensured to get initial focus <2>
- 01: Issue #319: Arranger index indicates "covered" status via icon now <2>
- 01: Issue #101: A dependent Structorizer now shows instance number in title <2>
- 01: Enh. #329: New Analyser warning on variable names "I", "l", or "O" <2>
- 01: Bugfix #330: With "Nimbus" look & feel checkbox states weren't visible <2>
- 01: Issue #81: DPI awareness workaround (GUI scaling) substantially improved <2>
- 01: Issue #81: New Preferences menu item "GUI Scaling" to preset next start <2>
- 02: Bugfix #233: Element insertion by keys F6 and F8 didn't work <2>
- 02: Issue #305: Diagram name and dirtiness changes notified to arranger index <2>
- 02: Enh. #333: Compound comparison operators displayed as symbols ≠, ≤, ≥ <2>
- 02: Enh. #335: Pascal/BASIC variable declarations in instructions tolerated <2>
- 02: Bugfix #336: Variable list proposed by code generators for declaration <2>
- 02: Issue #306: Possibility to start with several diagrams from command line <2>
- 02: Enh. #290: Start from command line with Arranger files as arguments, too <2>
- 02: Enh. #335: Type info retrieval for enhanced declarations on code export <2>
- 02: Bugfix #337: Code export of 2d arrays and nested index access mended <2>
- 02: Issue #113: More sophisticated code export w.r.t. array parameter types <2>
- 03: Issue #340: Silent NullPointerExceptions on Structorizer/Arranger start <2>
- 03: Wrong warnings on leave/break instruction export to C, Java etc. removed <2>
- 03: Bugfix #341: Wrong string literal detection with single and double quotes <2>
- 03: Bugfix #342: Disabled elements must be ignored on test coverage detection <2>
- 03: Bugfix #343: Code export to C etc. now with correct string literal quotes <2>
- 03: Analyser: Result checks (completeness, consistency) revised (KGU#343) <2>
- 03: Bugfix #198: Further navigation flaws in IF and CASE elements mended <2>
- 03: Enh. #344: Additional key binding Ctrl-Y for redo action [Fabian Röling]2
- 04: Some mis-spelled messages corrected <2>
- 04: Executor stacktrace now also shows arguments of top-level subroutine <2>
- 04: #348 Python export now translates Parallel sections, using threading module <2>
- 04: #348 C++ export now translates Parallel sections, using class std::thread <2>
- 04: #348 C# export now translates Parallel sections, using System.Threading <2>
- 04: #348 Java export now translates Parallel sections, using interface Callable <2>
- 04: #348 Perl export now translates Parallel sections, using threads 2.07 <2>
- 04: Bugfix #349: Generators hadn't coped with involved recursive subroutines <2>
- 04: Enh. #259/#335: Type info retrieval for code export enabled across CALLs <2>
- 04: Issue #350: OUTPUT instruction translation to Python was obsolete <2>
- 04: Perl export: variable prefixing improved w.r.t. arrays and references <2>
- 04: Enh. #346: Configuration of include directives to be exported [Rolf Schmidt]2
- 05: Some typos in the locale file keys mended
- 05: Bugfix #365: Improved FOR-IN loop export to C <2>
- 05: Enh. #367: Transmutation (swapping) of IF branches introduced [Simon Sobisch]2
- 05: Enh. #372: Date and author attributes in the NSD files [Simon Sobisch]2
- 05: Enh. #376: Opportunity to move elements among diagrams [Simon Sobisch]2
- 05: Issue #378: Charset indication in exported Python header [Rolf Schmidt]2
- 05: Bugfix #379: Inequality operator symbol was wrong in Python export <2>
- 05: Bugfix #382: defective value list conversion on FOR-IN loop export <2>
- 06: Issue #346: Specified includes for C weren't always exported <2>
- 06: Enh. #354: Plugin system for code import (in analogy to generators) [S. Sobisch]2
- 06: Enh. #354: ANSI-C parser added to code import plugins <2>
- 06: Enh. #356: Sensible reaction on the attempt to close the Executor [S. Sobisch]2
- 06: Enh. #368: New import option to load variable declarations <2>
- 06: Issue #368: Analyser no longer blames declarations of lacking initialization <2>
- 06: Issue #369: Executor got C-style array definitions wrong (int a[2] <- {5, 2}) <2>
- 06: Issue #354: GOLDParser update to version 5.0, unique menu item for import <2>
- 06: Enh. #370: Improved refactoring functionality on loading files [Simon Sobisch]2 
- 06: Issue #372: Author name now configurable, license editor added [Simon Sobisch]2
- 06: Enh. #380: New function to derive subroutines from sequences [Simon Sobisch]2
- 06: Enh. #387: "Save All" menu item and toolbar button <2>
- 06: Bugfix #365: FOR-IN loop export fix (to C) revised again <2>
- 06: Enh. #388: Concept of constants introduced (executor, import, analyser) <2>
- 06: Enh. #389: Mechanism to "include" diagrams on execution [Simon Sobisch]2
- 06: Enh. #390: Improved variable initialization check in multi-line instructions <2>
- 06: Bugfix #391: Debugger button control was defective in step mode <2>
- 06: Enh. #335/#388/#389: generators for Pascal, C, C++, and Java revised <2>
- 06: Bugfix #394: Defective export of "leave" jumps in CASE elements (to C etc.) <2>
- 06: Enh. #394: Loosened parameter restriction for exit instructions <2>
- 06: Enh. #259: Type detection for loop variables of FOR-IN loops improved <2>
- 06: Enh. #354: ANSI-C grammar accomplished, CParser revised <2>
- 06: Bugfix #386: BASH export of No-Op branches or loop bodies [Rolf Schmidt]2
- 06: Enh. #389: New analyser option "check against faulty diagram imports" <2>
- 06: Issue #62: Arranger should ask before an existing arr(z) file is overwritten <2>
- 06: Issue #318: Saving arrangements failed if some diagrams reside in an arrz <2>
- 06: Importer for "Struktogrammeditor" (http://whiledo.de) files added <2>
- 06: Enh. #354: New import option: file logging to a directory <2>
- 06: Enh. #354: gnuCOBOL import (still incomplete) <Simon Sobisch, 2>
- 06: Issue #354: Missing exception handling for code import added. <2>
- 06: Issue #396: Bash export now encloses function calls in $(...) [Rolf Schmidt]2
- 06: Bugfix #397: Wrong paste position with multiple selection as target <2>
- 06: Enh. #398: New built-in functions sgn (int result) and signum (float result) <2>
- 06: Enh. #399: Unsuited files dragged into Structorizer now induce a message <2>
- 06: Issue #400: Consistent behaviour of preferences dialogs [Simon Sobisch]2
- 06: Enh. #372: New export option to store author and license information <2>
- 06: Bugfix #403: Export of input/output instructions with parentheses [S. Sobisch]2
- 06: Bugfix #51: Export of empty input instructions to C# needed fixing <2>
- 06: Enh. #389: Third diagram type "includable" for importable definitons etc. <2>
- 06: Issue #405: Preference for width-reducing in CASE elements [Simon Sobisch]2
- 06: Issue #237: Efforts to improve expression transformation on BASH export <2>
- 06: Enh. #372: New dialog to inspect diagram attributes [Simon Sobisch]2
- 06: Bugfix: 411: Some unicode escape sequences caused trouble in Executor <2> 
- 06: Bugfix: 412: Code generators might produce defective unique identifiers <2>
- 06: Enh. #413: New built-in function split(strg, part) introduced <2>
- 06: Bugfix #414: Too large bounding boxes in Arranger caused GUI degrading <2>
- 06: Enh. #416: Line continuation by backslash at line end [Simon Sobisch]2
- 06: Enh. #415: Find & Replace dialog added and refined <2>
- 06: Enh. #354/#357: plugin-defined options for import/export [Simon Sobisch]2
- 06: Enh. #420: Comment import enabled for source code parsing [Simon Sobisch]2
- 06: Enh. #424: Turtleizer functions getX(), getY(), getOrientation() [newboerg]2
- 06: Enh. #423: Support for record types (structs) in Executor and Analyser <2>
- 06: Enh. #388,#389,#423: Export of Includables, records and constants to Pascal <2>
- 06: Enh. #428: Structorizer got stuck on using type name "short" <2>
- 06: Bugfix #429: Array/record literals in result statements fail in Executor <2>
- 07: Issue 430: Element editor font size now sustained in ini file [A. Poschinger]2
- 07: Execution Control frame now got a title string <2>
- 07: Issue #431: Modified handling of strings by FOR-IN loop <2>
- 07: Enh. #174/#423: Structorizer now understands nested initializers <2>
- 07: Bugfix #432: Precaution against possible sync problem on drawing diagrams <2>
- 07: Bugfix #433: Ghost results shown for procedures named like Java classes <2>
- 07: Bugfix #434: Pre-compilation of comparisons in loop conditions caused errors <2>
- 07: Bugfix #435: Executor checkboxes didn't show selected icons in scaled GUI mode <2>
- 07: Issue #432: Attempt to speed up execution by reducing redraw calls on delay 0 <2>
- 08: Issue #436: Reference consistency for array parameters (adding elements) <2>
- 08: Issue #437: Defective variable modifications in paused state now reported <2>
- 08: Issue #438: Pending variable editing now prevents from resuming execution <2>
- 08: Enh. #439: Tabular inspection/editing of array and record values in Executor <2>
- 08: Enh. #128: Design of IF and CASE elements in mode "comments + text" changed <2>
- 08: Positioning of dialog boxes no longer dependent on diagram size and selection <2>
- 08: Issue #417: Scrolling detention with many / large diagrams alleviated <2>
- 08: Enh. #423: Export support for records to Python, bash, Oberon <2>
- 08: Enh. #441: Java export now directly supports use of extracted Turtleizer <2>
- 08: Enh. #443: Preparations for multiple controller plugins like Turtleizer <2>

Version: 3.26 (2017-01-06)
- 01: Issue #213: FOR transmutation now inserts WHILE parser preferences <2>
- 01: Issue #213: Selected state of FOR transmutation result now visible <2>
- 01: Bugfix #241: Translation bugs for element editor mended <2>
- 01: Bugfix #243: Forgotten translations for some message boxes [Rolf Schmidt]<2>
- 01: Bugfix #244: Flawed logic for the save actions mended <2>
- 01: Bugfix #246: Executor now checks conditions for Boolean results <2>
- 01: Issue #245: Browser launching workaround for Linux systems [Rolf Schmidt]2
- 01: Bugfix #247: Defective BASH export of ENDLESS loops [Rolf Schmidt]2
- 01: Issue #248: Linux workaround for setting breakpoint triggers <2>
- 01: Issue #248: Linux workaround for number conversions in Locales and Executor <2>
- 01: Enh. #249: New Analyser check for subroutine argument parenthesis <2>
- 01: Analyser preferences order modified <2>
- 01: Enh. #250: FOR/FOR-IN loop editor partially redesigned <2>
- 01: Bugfix #251: Look and feel problems with Executor console window <2>
- 01: Bugfix #252: Analyser FOR loop check (14) should tolerate ":=" vs "<-" <2>
- 01: Saved diagrams now prepared for #253 (parser info included) <2>
- 01: Bugfix #254: CASE execution failed when parser keywords were used <2>
- 01: Enh. #255: Analyser now names the assumed loop variables if supernumerous <2>
- 02: Enh. #253: Keyword refactoring option for loading diagrams (files ≥ 3.25-01) <2>
- 02: Enh. #253: Keyword refactoring offer on changing parser preferences <2>
- 02: Enh. #253: Keyword refactoring offer on loading preferences from file <2>
- 02: Enh. #257: Decomposing transmutation of CASE elements <2>
- 02: Bugfix #258: Saving of FOR loops wasn't robust against keyword changes <2>
- 02: Bugfix #260: Variable name column in Executor control no longer editable <2>
- 02: Bugfix #261: Stop didn't work immediately within multi-line instructions <2>
- 02: Bugfix #262: Selection/dragging problems after insertion, undo, and redo <2>
- 02: Bugfix #263: "Save as" now updates the cached current directory <2>
- 02: Issue #264: Frequent silent exceptions caused by Executor variable display <2>
- 03: Bugfix #266: Executor failed with built-in routines copy, delete, insert <2>
- 03: Enh. #267: New Analyser check for CALLs with unavailable subroutines <2>
- 03: Issue #268: Executor output window no longer editable but font scalable <2>
- 03: Enh. #270: Possibility of disabling elements (Executor, Export, Analyser) <2
- 03: Issue #271: User-defined prompt strings in input instructions (exec+gen) <2>
- 03: Issue #272: Turtleizer now also provides a double precision mode <2>
- 03: Issue #227: For Oberon, output of literals is now exported to proper procedure <2>
- 03: Issue #273: Input of "true" and "false" now accepted as boolean values <2> 
- 03: Enh. #274: On code export, Turtleizer commands now augmented with colour info <2>
- 03: Bugfix #275: Topological sorting of subroutines involved in export fixed <2>
- 03: Bugfix #276: Flaws in parsing input values and converting Pascal strings fixed <2>
- 04: Bugfix #278: java.lang.NoSuchMethodError: java.util.HashMap.getOrDefault [Bob Fisch]
- 04: Bugfix #279: Further references to method java.util.HashMap.getOrDefault replaced <2>
- 05: Bugfix #272: The Turtle instruction replacement produced void undo entries <2>
- 05: Bugfix #268: Controlling the output console font sometimes changed colours <2>
- 05: Issue #81: Ini-based scaling workaround for icons, fonts, and frames in high DPI <2>
- 06: Bugfix #281/#282: Again, a Java 1.8 method was a show-stopper for OpenJDK <2>
- 06: Enh. #270: Translations for controls disabling elements in EN, DE, ES, IT <2>
- 06: Issue #271: Correction of C++ code export for output instructions <2>
- 07: Enh. #286: Analyser Preferences now organized into two tabs with groups <2>
- 07: Issue #81: Checkbox and radio button scaling implemented <2>
- 07: Issue #288: Radio button fix in FOR loop editor <2>
- 07: Enh. #289: Arranger files (.arr, .arrz) may now be dragged into Arranger <2>
- 07: Enh. #290: Arranger files (.arr, .arrz) loadable from Structorizer, too <2>
- 07: Bugfix #291: REPEAT loops caught cursor up traversal <2> 
- 07: Bugfix #114: Prerequisites for editing and transmutation during execution revised <2>
- 07: Issue #269: Selecting an Analyser error now scrolls to the element <2>
- 07: Issue #269: Automatic scrolling to the element currently executed <2>
- 08: Issue #231: Traditional reserved BASIC words added to name collision checks <2>
- 08: Issue #269: Vertical scrolling alignment for large elements improved <2>
- 08: Issue #284: Text field fonts in element editor now interactively resizable [ebial]2
- 08: Bugfix #293: Input and output boxes no longer pop up at odd places on screen <2>
- 08: Font resizing accelerators unified among different dialogs and menus <2>
- 08: Label defect in FOR loop editor (class InputBoxFor) mended <2>
- 08: Bugfix #294: Test coverage wasn't shown for CASE elements w/o default branch <2>
- 08: Bugfix #295: Spurious Analyser warning "wrong assignment" in return statements <2>
- 08: Bugfix #296: Wrong transmutation of return or output instructions <2>
- 08: Enh. #297: Additional pause after a diagram's last instruction in step mode <2>
- 09: Issue #294: Test coverage rules for CASE elements w/o default branch refined <2>
- 09: Enh. #300: New option for online update retrieval and version notification <2>
- 09: Bugfix #301: Parentheses handling around conditions on code export fixed <2>
- 09: Enh. #302: New Turtleizer procedures setPenColor, setBackground [newboerg]2
- 09: Bugfix #302: Effects of previous penUp and hideTurtle now undone on new start <2>
- 10: Issue #304: Menu mnemonic localization killed the menu on legacy JavaRE <2>
- 10: Issue #305: Arranger diagram index added to the Structorizer GUI [newboerg]2
- 10: Issue #307: Executor error on manipulation of FOR loop variables [newboerg]2
- 10: Bugfix #308: Collapsed REPEAT loops weren't properly drawn <2>
- 11: Enh. #305: New menu item + key binding to show/hide Arranger index <2>
- 11: Enh. #310: New options for saving diagrams [newboerg]<2>
- 11: Enh. #311: Partial menu re-organisation: Debug menu <2>
- 11: Issue #312: Focus control among work area, error list, Arranger index fixed <2>
- 11: Bugfix #305: Arranger index now sorted case-indifferently <2>
- 12: Issue #305: Clicking into the Arranger index should force Arranger visibility <2>
- 12: Enh. #305: Key binding <del> added to Arranger index (removes diagram) <2>
- 12: Enh. #267: New Analyser check against ambiguous CALLs (multiple matches) <2>
- 12: Enh. #314: File I/O API introduced (Executor, Code export) [newboerg]<2>
- 12: Enh. #315: Better equivalence check on inserting diagrams to Arranger <2>
- 12: Bugfix #317: Color of empty sequences (like empty FALSE branch) now saved <2>
- 12: Issue #271: Comma between prompt string and input variable tolerated <2>
- 12: Enh. #318: Diagrams from arrz files now keep their origin and may be updated <2>
- 12: Enh. #305: Arranger index now marks diagrams with unsaved changes <2>
- 12: Bugfix #22/#23 - result mechanism had been missing in PHPGenerator <2>
- 12: Bugfix #57 (variable prefix) in PHP header and Perl result mechanism <2>
- 12: Bugfix #320: PHPGenerator added superfluous parentheses to correct CALLs <2>
- 12: Closing Structorizer now warns Arranger and secondary Structorizer instances <2>
- 12: Arranger strategy to request saving of dirty diagrams on closing fixed <2>
- 12: Bugfix #322: C# code export of input and output instructions was wrong <2>
- 12: Enh. #319: Context menu in Arranger index [Benjamin Neuberg]2
- 12: Bugfix #324: Arrays set by input couldn't be replaced by scalar input <2>
- 12: Enh. #325: Type test functions like isArray(), isNumber() etc. added <2>
- 12: Issue #327: French default keywords replaced by English ones [newboerg]2

Version: 3.25 (2016-09-09)
- 01: Enh. #77: Test coverage mode highlights all code paths passed [elemhsb]2
- 01: Enh. #124: Generalized runtime data visualization <2>
- 01: Arranger now adopts current directory from first arranged diagram <2>
- 02: Bugfix #131: User activities during execution could compromise Executor <2>
- 02: Bugfix #132: Stale Structorizer references in Arranger caused trouble <2>
- 02: Enh. #133: Execution Call stack may now be inspected in paused state <2>
- 02: Enh. KGU#89: Executor: Extended language localization support <2>
- 03: Enh. #84/#135: For-In loops now consistently supported [R. Schmidt]<2>
- 03: Issue #79/#152: Requested Java version corrected (1.6 --> 1.8) <2>
- 04: Bugfix #96/#135: On BASH export conditions now put into [[ ]] [Rolf Schmidt]2
- 04: Bugfix #135/KGU#163: Detection of completely undefined variables <2>
- 04: Enh. #135: Improved array support on BASH export [Rolf Schmidt]2
- 04: Bugfix #138: Lvalues with nested indices like arr[arr[0]] had failed <2>
- 04: Bugfix #139: on BASH export Call instructions now converted <2>
- 05: Issue #135: Further improvements on BASH export [Rolf Schmidt] <2>
- 05: Enh. #142: New Accelerator keys (e.g. for switch text/comment) [Rolf Schmidt]2
- 05: Issue #143: Comment popups now close on editing and code export [Rolf Schmidt]2
- 05: Enh. #144: New export option to suppress content conversion <2>
- 05: Enh. #144: New "favourite code export" menu item (export preference) [Rolf Schmidt]2
- 05: Issue #145: Swapped text/comment now works on CASE and PARALLEL elements <2>
- 06: Pascal functions ord and chr supported (Executor + Code generators) <2>
- 06: Executor: Keyword case awareness (configurable) consistently ensured <2>
- 06: Issue #149: Character set (encoding) for export now selectable [Rolf Schmidt]2
- 06: Issue #151: Code export pumped the process up with useless GUI threads <2>
- 06: Issue #153: BASH export had ignored Parallel sections [Rolf Schmidt] <2> 
- 06: Bugfix #154: Analyser caused silent exception on Parallel sections <2>
- 06: Bugfix #155: "New" diagram didn't clear previous selection <2>
- 07: Enh. #158: New key bindings for element editing and selection [Rolf Schmidt]2
- 07: Enh. #137: Executor may direct all output to a text window <2>
- 07: Enh. #161: New Analyser warning on instructions following a Jump [Rolf Schmidt]2
- 07: Enh. #158: Diagram copy and paste among Structorizers and Arrangers [Rolf Schmidt]2
- 08: Issue #164: On element deletion the next element should be selected [Rolf Schmidt]2
- 08: Bugfix #165: Proper unselection on clicking outside the diagram <2>
- 09: Issue #168: Cutting an element is to pass the selection too (cf. #164) [Rolf Schmidt]2
- 09: Issue #169: Selection ensured on new / loading an NSD, undo, redo [Rolf Schmidt]2
- 09: Bugfix #171: Twos flaws in enh. #158 mended <2>
- 10: Issue #30: Lexicographic string comparison enabled (Executor). <2>
- 10: Issue #137: Output text window now styled and automatically scrolls to end. <2>
- 10: Issue #163: Tab / Shift-Tab key now move focus in element editor [Rolf Schmidt]2
- 10: Issue #169: Selection ensured on start / after export. [Rolf Schmidt]2
- 10: Issue #173: Mnemonics corrected (EN) and localized in most languages. <2>
- 10: Enh. #174: Input now accepts array initialisation expressions. <2>
- 11: Enh. #10 / bugfix #184: Flaws in Pascal import of FOR loops mended <2>
- 11: Enh. #179: Code generation and parsing in batch mode [Rolf Schmidt] <2>
- 11: Bugfix #181: Pascal export didn't convert all string delimiters <2>
- 11: Bugfix #184: Diagram imported from Pascal now enables save button <2>
- 12: Several minor bugfixes in Pascal export and import <2>
- 12: Issue #185: Pascal export of functions/procedures now as units. <2>
- 12: Issue #185: Pascal import now copes with multiple routines per file. <2> 
- 12: Executor: Enhanced language support (EN/DE/ES) and minor bugfixing <2>
- 12: Arranger now offers saving before removing "dirty" diagrams <2>
- 12: Enh. #62: Arranger may now save arrangements in a portable way <2>
- 12: Arranger: Partial language support (EN/DE/ES) introduced <2>
- 13: Enh. #188: Instruction transmutation, concatenation and splitting <2>
- 13: Enh. #185: Call identification on Pascal import improved <2>
- 13: Enh. #180: Initial editor focus dependent on switch text/comment mode [elemhsb]2
- 13: Bugfix #191: Defective FOR loop export to PHP [Frank Schenk]2
- 13: Enh. #192: File name proposals now involve parameter count <2>
- 13: Enh. #160: Code export with reachable subroutines [Rolf Schmidt]<2>
- 14: Issue #160: Subroutine export mode fixed for StrukTeX <2>
- 14: Issue #197: Keyboard selection actions on subsequences mended <2>
- 14: Issue #198: Flaw in key-controlled selection traversal <2>
- 14: Issue #199: Help menu now with link to the onlne User Guide <2>
- 14: Issue #77: Test coverage markers as set by Arranger didn't work <2>
- 14: Issue #200: The saving of preferences now closes the ini file <2>
- 14: Issue #201: Executor GUI revised, usability improved <2>
- 14: Issue #202: Arranger hadn't reacted to a Look-and-Feel change <2>
- 14: Issue #127: Height problem of Export Options dialog solved <2>
- 15: Bugfix #158: Selection traversal in un-boxed diagrams and FOREVER <2>
- 15: Bugfix #204: Width problem of Export Options dialog solved <2>
- 15: Bugfix #205: Un-boxed Roots variable highlighting didn't work <2> 
- 15: Bugfix #87: Collapsed CASE elements showed wrong icon <2>
- 15: Issue #207: Analyser warning during switch text/comment mode <2>
- 15: Issue #206: More executor error messages put under language control <2>
- 15: Bugfix #208: Subroutine diagrams now cleanly drawn <2>
- 15: Bugfix #209: Multiple PNG export fixed (uncut borders, file names) <2>
- 15: Bugfix #210: Wrong execution counting in recursive routines <2>
- 15: Issue #128: Combined comments and text mode [Hubert Klöser]2
- 15: Bugfix #211: Execution counting in recursions corrected <2>
- 15: Bugfix #212: Inverted logic of preference "enlarge FALSE" mended <2>
- 15: Icon sizes in Diagram menu unified <2>
- 15: Issue #213: FOR loop transmutation mechanism added <2>
- 15: Issue #215: New conditioned breakpoints (triggered by execution count) <2>
- 16: Bugfix #218: added new method to StringList [Bob Fisch]
- 16: Created and integrated translator [Bob Fisch]
- 16: Bugfix #214: recoded translator [Bob Fisch]
- 16: Issue #206: Table headers in Executor control now localizable <2>
- 16: Issue #220: Usability improvements for Translator [Bob Fisch]<2>
- 16: Issue #222: Structorizer localization from directly loadable file <2>
- 16: Issue #224: Workaround for table grids on Look and Feel changes <2>
- 16: Redesigned localization mechanism [Bob Fisch]
- 16: Locales: refactored some names to be more consistent [Bob Fisch]
- 16: Locales: added special case "external" [Bob Fisch]
- 16: Locales: save & load external loaded to and from the INI file [Bob Fisch]
- 16: Locales: make the INI file backward compatible [Bob Fisch]
- 16: Locales: memory usage optimisations [Bob Fisch]
- 16: Bugfix #227: Oberon module export must end with full stop [K.-P. Reimers]2
- 16: Bugfix #228: Unnecessary warning on code export of recursive routines <2>
- 17: Enh. #231: Variable name collision checks added to Analyser <2>
- 18: Bugfix #233: Function key F10 was caught by the menu bar [Rolf Schmidt]2
- 18: Issue #234: bash expression of ord and chr function restricted [Rolf Schmidt]2
- 18: Locales: Language button handling in Menu and Translator redesigned <2>
- 18: Locales: Translator enabled to reload edited files <2>

Version: 3.24 (2016-03-14)
- 01: Bugfix #50 - added return types to signature for function export in Pascal [lhoreman]
- 02: Bugfix #51 - stand-alone input/output keywords were not converted on export [IrisLuc]
- 03: Bugfix #48 - instant delay propagation to Turtleizer <2>
- 03: Bugfix #49 - failing equality detection among variables (also array elements) <2>
- 04: Enh. #36 - allowing to pause from input and output dialogs <2>
- 04: Enh. #54 - Output instruction with expression list (executor, most generators) <2>
- 04: Bugfix #55 - highlighting of variables with keywords as substring mended <2>
- 04: Bugfix #57 - Risk of endless loops and other flaws on Perl export <2>
- 04: Bugfix #59 - For loop export to Python was defective <2>
- 05: executor: Enh. #9 - Subroutine call now supported via Arranger as pool <2>
- 05: executor: Enh. #9 - Control panel shows call depth and (on error) stacktrace <2>
- 05: executor: Enh. #23 - Jump execution implemented in three categories <2>
- 05: arranger: Enh. #9 - Structorizer can now push diagrams into Arranger <2>
- 05: arranger: Enh. #35 - Arranger now got scrollbars and moves to a just added diagram <2>
- 05: arranger: Enh. #35 - Diagrams may be pinned (against replacement) and dropped <2>
- 05: generator: Enh. #23 - Export to C, C++, C#, Java, and Pascal now supports Jumps <2>
- 05: analyser: New checks for calls, jumps, return mechanisms and concurrency risks <2>
- 05: analyser: Analyser hadn't checked within Forever loops and Parallel sections <2>
- 05: Enh. #38: Multiple selection (Alt+Click: entire subqueue, Shift+Click: sequence) <2>
- 05: updated language files (DE,EN,ES) <2>
- 05: executor: Localisation attempts for Control panel <2>
- 05: Enh. #51 - Handling of empty input/output instructions by executor and export <2>
- 05: executor: Parameter splitting for function calls improved <2>
- 05: Bugfix #61: Executor precautions against type specifiers [elemhsb]<2>
- 05: Bugfix #63: Error messages on nsd loading failure no longer suppressed <2>
- 05: generator: Enh. #23 - Export to Python, Perl, PHP, and Bash/Ksh now supports Jumps <2>
- 05: generator: Enh. #23 + #66 - Export to Basic now supports Jumps and line numbers <2>
- 05: generator: Enh. #67 - Code style option (position of opening braces) for C,C++, Java <2>
- 05: generator: StrukTex export enhanced and corrected <2>
- 05: generator: Enh. #22 - Export to Pascal and Oberon now provides return values <2>
- 05: Arranger: Enh. #62 - Saving and loading arrangements provisionally enabled <2>
- 06: Bugfix #71 - Code export to shell scripts was defective (no text translation) <2>
- 06: Bugfix #51, #54 - Defective input / output export to Perl, Python <2>
- 07: Bugfix #74: Accidently disabled Pascal operators like =, <>, and, or <2>
- 07: Enh. #75: Highlighting of Jump element keywords (leave, return, exit) <2> 
- 08: Bugfix #82: Saving of NSDs with inconsistent FOR loops <2>
- 08: Bugfix #78: Reloading an Arranger constellation could cause duplicates [elemhsb]2
- 08: Bugfix #85: Diagram heading or comment changes now undoable <2>
- 09: Bugfix #65, Enh. #87: Collapsing/expanding reorganised, autoscrolling enabled [elemhsb]2 
- 10: Bugfix #89: Two flaws in variable detection (highlighting, analyser) <2>
- 10: Bugfix #90: Insufficient updating of executed subroutines in Arranger <2>
- 10: Bugfix #91: Unreliable execution of some empty Jump elements <2>
- 10: Bugfix #92: Executor: Unwanted replacements within string literals <2>
- 11: Bugfix #95: Executor: div operator support accidently dropped  <2>
- 11: Bugfix #96: export: variable prefix, test expressions for shell scripts <2>
- 12: Bugfix #99: FOR loops were saved defectively, new version can load them <2>
- 12: Arranger: Image buttons for saving and loading resized <2>
- 13: Bugfix #50: Return type specifications were split into several lines <2>
- 13: Executor enh.: Scrollable display of returned arrays (at top routine level) <2>
- 13: Enh. #101: Title string with version number and sub-thread mark [elemhsb]2
- 13: Bugfix #102: Selection wasn't cleared after deletion, undo or redo <2>
- 13: Issue #103: Save button visibility is to depend on change status <2>
- 13: Bugfix #104: Code export could provoke index range errors <2>
- 13: Bugfix #105: Displayed lines were cut off at apostrophes in keywords <2>
- 14: Bugfix #108: C++ export had converted bool type to int <2>
- 14: Bugfix #103: Change status hadn't been reset sufficiently on saving <2>
- 14: Enh. #84: C/Java-style array initialisation expressions enabled <2>
- 14: Bugfix #61+#107: More consistent handling of typed variables <2>
- 14: Enh. #110: File open dialogs now use the specific filter as default [elemshb]2
- 15: Bugfix #112: Several flaws on handling indexed variables <2>
- 15: Jump translation on export to Pascal or Oberon fixed <2>
- 15: Bugfix #114: Editing of elements being executed prevented <2>
- 15: Bugfix for enh. #38: moving up/down of multiple selection <2>
- 15: Accelerator key for breakpoints (also on multiple selection) <2>
- 15: Issue #115: Returned arrays now always presented as element list <2>
- 15: Enh. #84: Array initialisations now exportable to BASIC code <2>
- 15: Bugfix #117: Title and button update on diagram replacement <2>
- 15: Bugfix #97: Target selection on dragging stabilized <2>
- 15: Bugfix #121: Irritating error message box on file dropping <2>
- 16: Bugfix #122: Selection problems with enlargeFALSE set <2>
- 17: Bugfix #97 update: Arranger updated on global drawing changes <2>

Version 3.23 (2015-12-04)
- 01: Executor: fixed a bug in the Repeat loop [Sylvio Tabor]
- 02: Executor: fixed a bug while interpreting the title [Benjamin Bartsch]
- 03: Export: split PNG export into multiple images [Moritz Schulze]
- 04: Executor: logical operator in CASE-statement [Lies Callemeyn]
- 05: Export: added code export option [Hanspeter Thöni]
- 06: Export: added comments to Pascal export [Dirk Wilhelmi]
- 06: Export: moved export options into menu [Hanspeter Thöni]
- 07: Export: added namespace "nsd" to save files [Treaki]
- 08: Added Polish translation [Jacek Dzieniewicz]
- 09: New drawing strategy for the IF statement [David Tremain]
- 09: New colorizing strategy for elements [David Tremain]
- 10: Visual re-enforcement for drag & drop [David Tremain]
- 11: Allow to collapse / expand elements by scrolling the mouse [David Tremain]
- 12: Added preferences on how to draw IF statements [David Tremain]
- 13: Fixed "empty line" bug [David Tremain]
- 14: Fixed a drawing bug while dragging an element [Bob Fisch]
- 15: Added a Python generator [Daniel Spittank]
- 16: Removed a bug when double clicking en element [Bob Fisch]
- 16: Variable highlighting did not work anymore [Andreas Schwierz]
- 17: Executor: array support [Gennaro Donnarumma]
- 18: Added traditional Chinese translation [Joe Chem]
- 19: Multiple improvements <Kay Gürtzig>
- 20: DE: linguistic flaws corrected <Kay Gürtzig>
- 21: Major revision of generators files <Kay Gürtzig>
- 22: Possibility to switch text/comment in diagram [Samuel Schmidt]
- 23: Bug while parsing NSD files [Benedict Thienpont]
- 24: Fine tuning the ExportOptionDialoge <Kay Gürtzig>
- 24: Updated language files (RU,DE,EN,ES) <Kay Gürtzig>
- 24: Updated language files (LU,FR) [Bob Fisch]
- 25: Added hints to speed buttons [Rens Duijsens]
- 26: Export for BASIC [Jacek Dzieniewicz]
- 26: PL: updated [Jacek Dzieniewicz]
- 27: Array variable improvements in executor <Kay Gürtzig>
- 27: Updated language files (RU,DE,EN,ES) <Kay Gürtzig>
- 28: Minor change in executor for comp. with Unimozer [Bob Fisch]
- 29: Complex changes and enhancements as described (pull-request #7) <codemanyak>
- 29: Executor: breakpoints may now be placed throughout the diagram <2>
- 29: Executor: implementation for Endless loops and Parallel elements <2>
- 29: Executor: execution highlighting separated from selection <2>
- 29: Executor: variable list now updated on every pause even with delay 0 <2>
- 29: GUI: More localisation support for element editor (InputBox) <2>
- 29: Updated language files (DE,EN,ES,RU,IT) <2>
- 29: Export: indentation mechanism revised, BASH export corrected <2>
- 29: Export: Python export no longer "eats" lines within Repeat loops <2>
- 29: Comment popup: sticky popups eliminated, no element level limit <2>
- 29: Arranger: No longer loses track when related Structorizer reloads <2>
- 30: Several Chinese (ZH-CN) translations added and typos eliminated <Zijun Ke>
- 30: Issue on closing Structorizer fixed, file update question may be cancelled. <2>
- 31: Major enhancement supporting cleaner For loop evaluation (issue #10) <2>
- 31: Enhancement to allow lists of constants ruling a Case branch (issue #13) <2>
- 31: Code export process decomposed, less redundant Generator classes <2>
- 31: String handling improved (comparison, empty strings, quote consistency) <2>
- 31: Variables, function names etc. within strings no longer executed <2>
- 31: Newly created empty diagrams are no longer flagged as changed <2>
- 31: Content of array variables now sensibly displayed on execution (issue #14) <2>
- 31: Variable content may now effectively be edited on execution pauses (issue #15) <2>
- 31: Menu item File > Quit action consistent to the [x] button now (bug #16) <2>
- 31: Phenomenon of stalling execution on syntax errors within loops fixed (bug #17) <2>
- 31: Several fixes induced by wide-spread code rebuilding in versions 29...30 <2>
- 32: Bugfixes for code export C etc.: div operators remained, switch bug <2>
- 32: Issues #24 and #25 fixed (defective condition conversion) <2> 
- 32: Issue #21 fixed: return instructions now terminate the execution <2>
- 32: Operator highlighting fixed, new colouring for string and character literals <2>
- 32: Bugs #28, #31, and #32 fixed, all concerning element degrading on undoing/copying <2>
- 32: More adaptive approach to either exit or dispose a Structorizer on closing <2>
- 33: Bugfix #39 - Errors on drawing empty Case structures, confused texts and comments <2>
- 33: Bugfix #41 - Shift operators <<, >>, shl, shr hadn't been supported <2>
- 33: Bugfix #40 - Recent nsd files got truncated on saving errors <2>
- 33: Bugfix #42 - Default saving directory should not be root (/) but home [elemhsb]2

Version 3.22 (2011-11-21)
- 01: Some fixes in Executor.java & Control.java [Kay Gürtzig]
- 02: Save & load INI configuration to and from external file [Dirk Wilhelmi]
- 03: Added Russian translation [Юра Лебедев]
- 04: double-clicking saved files now also works for JWS [David Mancini]
- 05: fixed a replacement issue while exporting to code [Sylvio Tabor]
- 06: implemented show/hideTurtle in Turtleizer [Sylvio Tabor]
- 07: do not allow ":" in parser preferences [Sylvio Tabor]

Version 3.21 (2011-06-28)
- 01: added possibility to scale all icons [Fabian Wenzel]
- 02: added element "parallel statement" as stated in DIN 66261 point 5.5 [Jun Pang]
- 03: first bugfix for the parallel statement [Jun Pang]
- 03: cleared the debugging output from the scaling feature [Bob Fisch]
- 04: visual performance updates [Bob Fisch]
- 05: fix of some small click problems [Bob Fisch]
- 06: fixing a performance problem [Laurent Haan]
- 07: fixing a diagram copy-to-clipboard problem [Neuberger Dominik]
- 08: visual performance updates [Bob Fisch]
- 09: recoded auto-size algorithm for alternatives [Matthias Paul]
- 09: updated drawing code to respect variable highlighting [Bob Fisch]
- 10: dialogue for graphics export now remembers the last visited path [Matthias Paul]
- 11: SVG export is now UTF-8-encoded [Csaba Rostagni]


Version 3.20 (2010-11-15)
- 01: Some bugfixes in the generator classes [Georg Braun]
- 02: Some more improvements to the C generator [Kay Gürtzig]
- 03: Different other bugfixes in the generator classes [Kay Gürtzig]
- 03: Some small changes to the variable highlighting [Kay Gürtzig]
- 04: More bugfixes for C, C#, and Java generator [Kay Gürtzig]
- 05: Step-by-step didn't work in Turtleizer [Kay Gürtzig]
- 06: Coded PHP generator [Rolf Schmidt]
- 07: do not allow negative position [EVEGI]
- 08: added Czech language support [Vaščák Vladimír]

Version 3.19 (2010-08-07)
- Have a backup of the INI file in the current application directory.
  This makes the application "portable" [Peter Ehrlich]
- Added "sqrt" to the function export of the executor [FISRO]
- Bug while printing in landscape [Albrecht Dreß]
- UTF-8 encoded Oberon output [Thijs Zandwijk]
- StrucTeX generator update [Matthias Plha / Klaus-Peter Reimers]
- Added Chinese translation (simplified Chinese) [Wang Lei]
- C#-Generator [Gunter Schillebeeckx]

Version 3.18 (2009-12-20)
- Update for the Brazilian Portuguese localization [Theldo Cruz]
- Gave the SVG export a new try using Freehep (bug #14) [Marcus Radisch]
- Activated anti-aliasing (bug #20) Reinhard Schiedermeier]
- Overwrite prompt when exporting a diagram as picture (issue #2897065) [Marcus Radisch]
- Overwrite prompt when exporting a diagram as source code (issue #2897065) [Marcus Radisch]
- "Show comments?" settings being overwritten by diagram (issue #2898346) [Marcus Radisch]
- Structorizer is now published under the terms of the GPLv3 license [FISRO]
- Italian localization [Andrea Maiani]
- ANALYSER: "Result" is now a good variable name for function results [FISRO]

Version 3.17 (2009-10-18)
- Brazilian Portuguese localization [Theldo Cruz]
- Bug in the executor not correctly setting some variable values [FISRO]
- The keyword "var" is now supported for functions/procedures [FISRO]
- Bug while saving diagram type (bug #15) [Marcus Radisch]
- Bug while using "save as" (bug #15) [Marcus Radisch]
- EXECUTOR: Problem on comparing two items (bug #18) [FISRO]
- Show the filename in the main window title (bug #16) [Marcus Radisch]
- EXECUTOR: Problem with the FOR loop variable (bug #19) [Jos Swennen / FISRO]
- Problem with the path of the INI file using Vista (bug #17) [Marcus Radisch]

Version 3.16 (2009-08-22)
- MAC: Files do not open with double click (bug #7) [Thijs Zandwijk]
    * Re-added the "AppleJavaExtensions.jar" to the libraries
    * This should not interfere with other OS
    * It will not be included in the source package either ...
- MAC: The menubar was disappearing after opening any dialog [FISRO]
    * This is a known apple bug with a known workaround *uff*
- MAC: Shortcut key stopped working [FISRO]
    * I found that this was related to the previous bug, so fixing
      that one fixed this issue as well.
- Added file association in Java Web Start [FISRO]
- Fixed an issue with the Luxemburgish language file [FISRO]
- Bugfixes in the "C" & "Java" source code generator (bug #8) [Theldo Cruz]
- Updates of the "C", "Java" & "Pascal" code generators [FISRO]
- Added "Structorizer Arranger" [Stephan O. Merckens]
    * Start via Java Web Start: http://structorizer.fisch.lu/webstart/Arranger.jnlp

Version 3.15 (2009-08-13)
- Fixed a bug concerning execution of a "REPEAT" loop (bug #3) [Jos Swennen]
- Implemented the execution of the "CASE" structure (bug #4) [Jos Swennen]
- Fixed a bug in class responsible for saving the preferences [FISRO]
- Bugfixes in the C source code export [Gunter Schillebeeckx]
- Implementation of a Java source code export [Gunter Schillebeeckx]
- Bug fixed concerning the displaying of a comment (bug #6) [Nico]

Version 3.14 (2009-07-06)
- Updated NSD execution feature [FISRO]
  * pascal syntax:
    ° pascal string notation
    ° defined second "pos" function
    ° operator conversion: different from
- The development will be continued using NetBeans instead of XCode [FISRO]
- Bug in the EMF export [Jan Hilsdorf]
- Yet another scrolling bug [Bernhard Grünewaldt]
- Generated NSD files are now UTF-8-coded [Bernhard Grünewaldt]

Version 3.13 (2009-05-23)
- Corrected the C generator [FISRO]
- Corrected the Perl generator [FISRO]
- Added turtle drawing module [FISRO]
  * implemented procedures
    ° init()
    ° forward(int)
    ° backward(int)
    ° left(double)
    ° right(double)
    ° gotoXY(int,int)
    ° gotoX(int)
    ° gotoY(int)
    ° penUp()
    ° penDown()
- Added NSD execution feature [FISRO]
  * use of variables
  * use of general expressions
  * input (parameter or prompt): String, Character, Integer or Double
  * output: direct and function result
  * Java syntax => built in (BeanShell)
  * Pascal syntax:
    ° standard math functions: abs, sqrt, sqr, cos, sin, tan, acos, asin, atan
    ° random functions: randomize(), random(int)
    ° compare strings with "=" (auto conversion to "equals")
    ° compare primitive types with "=" (auto conversion to "==")
    ° string functions: length, pos, copy, lowercase, uppercase, trim
      (auto convert)
    ° string procedure: delete, insert (auto convert to function)
  * pause, step-by-step & break functionality
  * live variable watch (execution table)
- Analyser: the use of the "return" instruction is now allowed [FISRO]

Version 3.12 (2009-01-18)
- Added a C generator [Praveen Kumar]
- Fixed a bug for saving preferences [FISRO]

Version 3.11 (2008-11-14)
- Double-clicking a file under Windows which contained spaces in
  its name did not open correctly [FABFR]

Version 3.10 (2008-09-28)
- Added Spanish translation [Andrés Cabrera]

Version 3.09 (2008-08-14)
- Minor bug in analyzer while analyzing functions [FISRO]
- Added parameter name check "pABC" [FISRO]
- Added analyzer preferences [FISRO]
- D7 parser problem with {...} comments [FABFR]
- Added a new error to analyzer (now 13) [FISRO]
- BASH Code Export [Markus Grundner]
- Added translations for analyzer [FISRO]
- Added source package for Eclipse [Markus Grundner]
- Added simple command line compilation script [Klaus-Peter Reimers]
- Unification of the previous mentioned source packages [FISRO]
- NL translated strings [Jerone]
- Modified OBERON code generator [Klaus-Peter Reimers]

Version 3.08 (2008-05-16)
- KSH & Perl Code Export [Jan Peter Klippel]
- Added code generator plugin architecture [Jan Peter Klippel]
- Implemented NSD analyzer [FISRO]
- Improvement of the analyzer routines [FISRO]
- "Show comments" option now persistent [FISRO]
- "Highlight variables" option now persistent [FISRO]
- D7 parser problem with (*...*) comments [Klaus-Peter Reimers]
- INI-file now in home directory of user [Klaus-Peter Reimers]
- Recent file list bug [Klaus-Peter Reimers]

Version 3.07 (2008-03-04)
- Open file from directory with ASCII-characters > 127 [FISRO]
- Save and export bug [FISRO]
- Vector graphics exports: EMF, SWF & PDF [Serge Linckels]
- EMF export to clipboard (Windows only!) [Serge Linckels]

Version 3.06 (2008-02-10)
- Add DIN / non-DIN switch [Klaus-Peter Reimers]
- Added "ENDLESS Loop" [Klaus-Peter Reimers]
- "Save preferences now" button [Klaus-Peter Reimers]
- New Windows wrapper which [FISRO]

Version 3.05 (2008-02-05)
- Comments / popup bug detected [Jerone]
- Another bug in undo/redo function detected [Jan Kruschwitz]
- Removed flickering while working on huge diagrams [FISRO]
- Copy diagram to system clipboard [FISRO]
- Highlighting input/output [FISRO]
- Added recently opened files to menu [FABFR]
- Bug while saving INI-files on Windows systems [Heinrich Villinger]
- Restructured INI-file to XML [FISRO]

Version 3.04 (2008-01-28)
- Added language system [FISRO]
- Bug detected in PAS & MOD generator [Klaus-Peter Reimers]
- Modified TEX generator [Klaus-Peter Reimers]
- Moved "Parser.java" to parsers lu.fisch.structorizer.package [FISRO]
- Renamed "Parser.java" to "NSDParser.java" [FISRO]
- French translation [FISRO]
- Dutch translation [Jerone]
- German translation [Klaus-Peter Reimers]
- Luxemburgish translation [Laurent Zender]
- Persistent Look & Feel [Klaus-Peter Reimers]
- Changed language file encoding to UTF-8 [FISRO]
- Bug in undo/redo function detected [Jan Kruschwitz]
- Print preview dialog [FISRO]
- Mac version opens NSD-files by double-click [FISRO]
- Scrolling bug detected [Lucas Cabeza]

Version 3.03 (2008-01-11)
- Minor bugs in the variable detection routine [FISRO]
- Added colorization of special symbols [FISRO]
- Added Oberon source code generator [Klaus-Peter Reimers]
- Program proposes filename to save [Jerone]
- Replaced "backspace" by "delete" for removing items [Jerone]
- Added correct headers to all source files [Klaus-Peter Reimers]
- Remember last file location [Jerone]

Version 3.02 (2008-01-07)
- Added Pascal input parser [FISRO]
- Added Look & Feel choice in menu (not persistent) [FISRO]
- Modified test string in font dialog to test for symbols [FISRO]
- Modified parser engine to load grammars from JAR file [FISRO]
- Broke up toolbars to fit in design [Klaus-Peter Reimers]
- Toolbars are now floatable (not persistent) [FISRO]
- Added simple variable detection [FISRO]
- Added variable highlighting [FISRO]

Version 3.01 (2008-01-02)
- Moved INI file to "Structorizer.app" folder [FISRO]
- Bug for WHILE/REPEAT preferences [FISRO]
- Ask for saving while quitting application [FISRO]
- Fixing different minor "save & open" bugs [FISRO]
- Fixing a minor bug with the border of the exported PNG file [FISRO]
- Dialogs "remember" the location of the opened file [FISRO]
- Added rounded corners for "sub" diagrams [FISRO]

Version 3.00 (2008-01-01)
- First public release of the new JAVA version [FISRO]

----%<---------------------------------------------------

Version 2.06 (2007-11-01)
- Integrated changelog in "About" dialog [FISRO]
- Umlaut-Problem solved for MAC
- Scroll-box seems to work now => adaptation [FISRO]
- Bug while exporting to picture [11TG1 2007/2008 - Ben Elsen]
- Export defaults now to JPG, but BMP is still possible. [FISRO]

Version 2.05 (2007-10-28) - LINUX GTK2 & Mac
- StrukTeX export debugging [Klaus-Peter Reimers]
- New "About" dialog [FISRO]

Version 2.04 (2007-10-25) - LINUX GTK2 only
- I think that the "Umlaut" Problem has been solved
  for GTK2. GTK does not seem to be capable of managing
  UTF-8 correctly? [FISRO]
- Added Umlaut export for StrukTeX [Klaus-Peter Reimers]

Version 2.03 (2007-10-20) - LINUX only
- StrucTeX output [Klaus-Peter Reimers]
- languages files rewritten [FABFR]
- coherent dialogs and menu entries [FABFR]

Version 2.02 (2007-09-05) - LINUX only
- Depending on some libraries, the Linux version
  did not run on some machines without root privileges.
  I found a workaround, but I'm still not really happy
  with it.

Version 2.01 (2007-08-14)
- Autoscroll was not enabled [Sascha Meyer]
  This seems not yet to work under Mac OSX (Windows & Linux = OK)
- The language choice for LU was not persistent, no load from
  and save to INI file [11TG2 2006/2007 - Laurent Zender]
- UTF-8 conversion was missing for imported source code.

Version 2.00 (2007-08-09)
- Please take also a look at the file "_D6 to Lazarus.txt"

----%<---------------------------------------------------

Version 1.31 (2007-11-07)
- Case without "else"-part [Andreas Jenet]
- JPG export [FISRO]
- Bug on loading a CASE statement from a savefile [FISRO]

Version 1.30 (2007-10-27)
- Bug detected in analyser [Iris Adae]
- German Umlaute export for StrukTeX [Klaus-Peter Reimers]
- Serious speed improvements [FISRO]
- Executor now calls analyser too [FISRO]

Version 1.29 (2007-10-19)
- Allow ":=" as assignment while parsing out variable names [Sebastian Lehn]
- BUG: "<-" are not drawn correctly in version 1.28 because
  of a problem in the drawing method. [FISRO]
- rotating text for instructions by 90° [Michael Gerdes]
- language support for analyser messages [FISRO]
- minor bugs in the analyser algorithms [FISRO]
- StrucTeX output [Klaus-Peter Reimers]

Version 1.28 (2007-10-13)
- analyser: different minor bugs fixed [FISRO]
- analyser: different minor improvements [FISRO]
- activating analyser for anybody [FISRO]
- language files rewritten [FABFR]
- bugs when pressing CANCEL [FABFR]
- "Initialising" screen [FABFR]
- modified diagram for simplified scheme (not "nice") [FABFR]
- different improvements in the parser interpretation [FABFR]
- missing CASE statement while importing from source code [FABFR]
- new "about" dialogs [FABFR]
- added "changelog.txt" to about-dialog [FISRO]
- coherent dialogs and menu entries [FABFR]

Version 1.27 [???]
- copy & paste between MDI children works fine [FISRO]
- variable names are now also extracted from method parameters [FISRO]
- Added language file for LU [11TG2 2006/2007 - Laurent Zender]

Version 1.26 (2007-06-12)
- Bug detected in BCall, BJump and BCase [Andreas Jenet]
- Bug detected in the cut method [Andreas Jenet]
- MDI: Eliminated memory bug in MDI application [FISRO]
- MDI: First working MDI application called "Projectorizer"
- MDI: Project save and load works. Filetype = combined NSD
  files in XML format. Extension = nsdp [FISRO]
- MDI: Add diagram to project [FISRO]
- MDI: Menu integration [FISRO]

Version 1.25 (2007-06-05)
- conversion between (instruction, call, jump) [FISRO]
- analyser: read INI-file [FISRO]
- conversion from (instruction, call, jump)
  to (if, for, repeat, while) [FISRO]
- user colors [Sascha Meyer]
- made all subforms owned by the mainform
  => create an MDI application [FISRO]
  ~> The 'utils' class still depends on two other
     classes, so the mainform cannot be used independently!
- Wiped out a bug due to the recent owner changes [FISRO]
- Added code the capture <ESC> during showmodal of some windows [FISRO]
- Changed vertical lines in the case statement
  to intersect with the falling line. [Andreas Jenet]
- Created a BUtils class for interaction between
  parameters and forms
  => create an MDI application [FISRO]

Version 1.24 (2007-05-30)
- analyser: Problem with non-initialized
  variables in REPEAT loops [FISRO]
- analyser: recognises "lire A,B" without
  spaces [T1IF1 2006/2007 - Tom Schons]
- Minimum font size [T1IF1 2006/2007 - Kevin Schoup]
- Maximum font size [T1IF1 2006/2007 - Jill Saudt]
- Disable MouseWheel scrolling because
  of blank scrolling problems [T1IF1 2006/2007 - JosÈ Espinosa]
- Adaptation of auto-size algorithm when
  analyser is *on* [FISRO]
- Drag & drop of an empty element should
  not be possible [T1IF1 2006/2007 - Tom Schons]
- Bug in analyser while loading grammar
  files [FISRO]
- Missing translations found [T0IF2 2006/2007 - Mike Lill]
- Added JUMP statement [Christian Fandel]
- Changed call to analyser procedure in
  order to speed up the entire GUI [FISRO]

Version 1.23 (never published)
- added paste from windows clipboard [T1IF1 2006/2007 - Marc Schonckert]
- removed automatic ":=" to "<-" conversion [FISRO]
- added array support

Version 1.22 (2007-01-23)
- added: application.title = NSD title
  [T1IF2 2006/2007 - Stephen Edwards]
- added: mainform.caption = NSD title [FISRO]
- bugfix in schematic of the CASE
  statement [FISRO]
- added nederlands lang-file [Tom Van Houdenhove]
- added more strings to the language
  systems [Tom Van Houdenhove]
- added customisation for CASE
  statement [Tom Van Houdenhove]
- changes to customisation for IF
  statement [Tom Van Houdenhove]
- eliminated bug in the CASE statement [Tom Van Houdenhove]
- added btnCancel to InputBox [Tom Van Houdenhove]
- bug fixed in display (red-color-bug) [FISOR]

Version 1.21 (2007-01-15)
- added CASE statement [MARSE]
- added call [Prophet05]
- small fixes in PAS2NSD [FISRO]
- small fix in "save-as" routine [T1IF2 2006/2007 - Noëmie Feltgen]

Version 1.20 (never published)
- some small fixes [FISRO]

Version 1.19 (2006-12-16)
- selection can now be moved with
  the arrow keys [T1IF1]
- The default content of the different
  structures can now be modified via
  the options menu [FISRO]
- code optimization to block out some
  wanna-be-hackers ;-) [FISRO]

Version 1.18 (2006-12-13)
- multi-language support [Bernhard Wiesner]
- Another small bug in the save routine [PYRSI]
- Langs: EN [FISRO]
         DE [FISRO]
         FR [FISRO]

Version 1.17 (2006-12-05)
- Bug detected while updating comments [FISRO]
- Bug on saving when title contained
  illegal characters. Solved for ":" [PYRSI]
- First Linux version written in Lazarus! [FISRO]

Version 1.16 (2006-11-26)
- Copy & Paste of elements [FISRO]
- Structorizer was unable to close
  on a medium marked read-only [MARSE]
- Fixed some small bugs concerning
  element selection. [FISRO]
- Shortcuts for inserting elements [BELGI]
- User check buttons for visual styles [SIBCL]
- Fixed some bugs during first
  colorizer use [FISRO]
- Added shortcut for colorizer [FISRO]

Version 1.15 (never published)
- Small bug in code generator
  erased [FISRO]
- Small bug in PAS2NSD generator
  fixed [FISRO]
- For instructions only: automatically
  convert ":=" to " <- " [FISRO]
- Printing support with
  print-preview [T1IF1 2006/2007 - José-Maria Espinosa]

Version 1.14 (200-11-16)
- Press <ESC> to cancel input
  dialog [T1IF1 2006/2007]
- Switch visual style [LOEGU]

Version 1.13 (2006-11-13)
- Each element also contains
  a comment now. [FISRO]
- An new-old bug had reappeared
  and been eliminated once again [MARSE]

Version 1.12 (never published)
- Variable colorizing [FISRO]
- Drag & drop of NSD-Files [T1IF1 2006/2007]

Version 1.11 (2006-10-25)
- <Shift-Enter> or <Return-Enter>
  for validating input [T1IF1 2006/2007]
- Drag'n'Drop bug wiped out. [FISRO]
- Disable buttons if no element
  selected [T1IF1 2006/2007]

Version 1.10 (2006-10-22)
- Undo / Redo functionality [MARSE]
- NSD can be scrolled if larger
  then the visible area [MARSE]
- Automatic NSD title or savename
  proposal [MARSE]
- Fixed "const"-section recognition
  for PAS2NSD-conversion [MARSE]
- Fixed wrong displayed dialogs at
  120 dpi font size [MARSE + GAMCA]
- New name for new diagram [PIRSY]
- Double-click on empty sequence = new
  instruction [PIRSY]

Version 1.09 (never published)
- Dynamic font increase/decrease [FISRO]

Version 1.08 (never published)
- BMP export of the diagram [FISRO]

Version 1.07 (2006-10-01)
- A security bug has been reported
  and finally swept out... [FISRO]

Version 1.06 (2006-09-27)
- The different elements can now be
  colorized. Color is persistent,
  which means that it is stored in
  the NSD-File. [FISRO]

Version 1.05 (2006-09-19)
- I implemented an NSD-2-PAS conversion.
  This includes a variable auto-detection,
  which, unfortunately, does not work
  yet with complex types. [FISRO]
- Read-Only-INI-File Bug => fixed [MARSE]

Version 1.04 (2006-09-15)
- I finally found a working Delphi/Pascal
  parser that operates with tree generation. The
  PAS-2-NSD converter now works fine :-D [FISRO]

  Added functionality:
  * Load from source file [FISRO]
  * Create from source text [FISRO]
  * Real-time creation while typing [FISRO]

Version 1.03 (never published)
- First "satisfying" implementation of
  a PAS-2-NSD converter. Simple examples
  are OK, but bigger ones ... hmmm ... :-/
  => Would need a "real" Pascal syntax parser [FISRO]

Version 1.02 (2006-09-14)
- Change font.name and font.size of the
  graph, even on the fly! Store information
  in the INI-File. [FISRO]
- Two types of graphs [FISRO]
  * programs (rectangle)
  * subs (rounded rectangle)

Version 1.01 (2006-09-01)
- Added click-to-open support, so you now
  only need to double-click an NSD-File to
  open it immediately. [FISRO]<|MERGE_RESOLUTION|>--- conflicted
+++ resolved
@@ -15,11 +15,7 @@
 - Shell export neither copes with nested array/record initialisers and component access
   nor with cleanly handling usual and associative arrays as parameters or results.
 
-<<<<<<< HEAD
-Current development version: 3.30-15 (2021-01-21)
-=======
 Current development version: 3.30-15 (2021-01-26)
->>>>>>> ecfbf2f1
 - 01: Bugfix #759: Dried up another source of stale Mainforms. <2>
 - 01: Bugfix #761: Code preview defect flooded the log stream. <2>
 - 01: Precautions against empty error messages on startup <2>
@@ -190,14 +186,11 @@
 - 14: Enh. #910 Extended DiagramController interface (for plugin modules) <2>
 - 14: "About" icon (eye) in toolbar / Help menu replaced by "info" icon <2>
 - 14: Arrangement group visibility now includes member diagrams, not only bounds <2>
-<<<<<<< HEAD
+- 15: Issue #400: Some editor controls had ignored Esc and Shift/Ctrl-Enter <2>
+- 15: Enh. #714 Empty Finally block of TRY elements now by default suppressed <2>
 - 15: Enh. #913 Provisional mechanism to cope with .nsd files from JStruct <2>
-=======
-- 15: Enh. #714 Empty Finally block of TRY elements now by default suppressed <2>
 - 15: Enh. #914 Text and comment fields in element editor now allow undo/redo <2>
 - 15: Enh. #915 New structured editor for CASE elements preserving branches <2>
-- 15: Issue #400: Some editor controls had ignored Esc and Shift/Ctrl-Enter <2>
->>>>>>> ecfbf2f1
 
 Version: 3.30 (2019-10-06)
 - 01: Issue #657: Spanish message in German locale replaced <2>
