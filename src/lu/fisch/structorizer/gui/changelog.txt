--- conflicted
+++ resolved
@@ -181,19 +181,11 @@
 - 14: Bugfix #1110 Math.* conversion failed on Java/Processing import <2>
 - 14: Issue #1112 Analyser no longer complains about missing initialisation
       and missing components on java.lang. and java.util. method calls <2>
-<<<<<<< HEAD
-- 15: Issue #311: Preference category renamed ("Diagram" -> "View") according
-      to menu changes, "copy PNG image" and "copy EMF image" moved to menu
-      "Diagram" <2>
-- 15: Enh. #1114: Caret positioning on first '?' in text for new elements <2>
-- 15: Enh. #1115: New C99 import option to convert #defines into consts in
-=======
-- 15: Enh. #1114 Caret positioning on first '?' in text for new elements <2>
 - 15: Issue #311 Preference category renamed ("Diagram" -> "View") according
       to menu changes, "copy PNG image" and "copy EMF image" moved to menu
       "Diagram" <2>
+- 15: Enh. #1114 Caret positioning on first '?' in text for new elements <2>
 - 15: Enh. #1115 New C99 import option to convert #defines into consts in
->>>>>>> 787d3263
       order to preserve symbolic names [csrabak]<2>
 - 15: Bugfix #1116 C99 import failed on array typedefs with named ranges <2>
 - 15: Enh. #1117 Changelog on About window now with active HTML links <2>
