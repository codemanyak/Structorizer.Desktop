﻿Legend:
-------
[Foo]   -->     idea provided by Foo, coding done by Bob Fisch
[Foo]2  -->     idea provided by Foo, coding done by Kay Gürtzig
<Foo>   -->     idea AND coding done by Foo
<2>     -->     idea and coding done by Kay Gürtzig

Known issues:
- Copying diagram images to the clipboard may fail with some OS/JRE combination (#685),
  on Windows the image format may be JPG instead of PNG.
- Pascal import does not cope with unit name aliases.
- COBOL import may fail if certain single-letter identifiers are used (rename them!),
  it does not cope with some statement variants and variable redefinitions, either.
- Java import does not cope with type arguments in casting prefixes or array element
  types and fails if two or more closing angular brackets (in case of nested type
  arguments) meet without separating blank. It does not cope with lambda expressions,
  either. The imported diagrams will usually not be executable, anyway (because of
  unsupported OOP context).
- Shell export neither copes with nested array/record initialisers and component access
  nor with cleanly handling usual and associative arrays as parameters or results.

<<<<<<< HEAD
Current development version 3.32-01 (2021-09-20)
- 01: Issue #800: Parts of the new expression parsing mechanism established. <2>
=======
Current development version 3.32-01 (2021-10-05)
- 01: Bugfix #987: Duplicate subroutine comment export by Pascal generator <2>
- 01: Bugfix #988: Syntax error in Structorizer.bat and Arranger.bat fixed <2>
- 01: Bugfix #989: Missing translation of EXIT expressions on export to C etc. <2>
- 01: Bugfix #990: Procedures could obtain made-up result types on group export <2>
- 01: Bugfix #991: Analyser check for ensured function results was defective <2>
- 01: Enh. #992: New Analyser check for bracket balance and nesting <2>
- 01: Bugfix #993: Defective export of constant routine parameters <2>
>>>>>>> 7fd46391

Version 3.32 (2021-09-19) requiring Java 11 or newer
- 01: Bugfix #851/2: COBOL import: SPECIAL-NAMES sections caused parser abort <2>
- 01: Bugfix #851/3: COBOL import flaws concerning floating-point literals <2>:
      - Decimal and float literals weren't recognised,
      - recognition / conversion of decimal commas implemented,
      - possible index range error during file preparation with fix file format.
- 01: Bugfix #950: Synchronisation Arranger -> Arranger index could get shut off <2>
- 01: Bugfix #951: On source files dropping, the import options were ignored <2>
- 02: Issue #954: Breakpoints may now generally be disabled rather than removed <2>
- 02: Bugfix #955: Several flaws on Java import with "class" literals, multi-catch
      clauses and try statements with several single- or multi-catch clauses. <2>
- 02: Issue #956: No impact of option "Import var declarations" on Java parser <2>
- 02: Issue #957: "Processing" import now copes with import declarations <2>
- 02: Issue #958: Relative positioning of specific import/export option dialog <2>
- 02: Bugfix #959: Processing import: conversion functions and web color literals <2>
- 02: Issue #960: Processing import now automatically declares system variables <2>
- 02: Bugfix #961: Java import did not detect and convert output instructions <2>
- 02: Bugfix #962: Constructor bodies weren't always imported from Java code <2>
- 02: Substantial progress in the Italian localisation <Alessandro Simonetta et al.>
- 02: Localisations for plugin-specific import options added (DE, ES) <2>
- 02: Issue #964: Processing import shall not place a draw() loop without draw() <2>
- 03: Issue #932: Processing definitions now in separate diagram [Henning Kiel] 2
- 03: Issue #966: Precautions for dark look & feel themes (colour tuning, icons) <2>
- 03: Bugfix #969: Possible debugger numbing after startup with file arguments <2>
- 03: Enh. #972: Row filtering mechanism for Translator introduced [Henning Kiel]2
- 04: Issue #67: Export option "generate line numbers" was made BASIC-specific <2> 
- 04: Enh. #953: LaTeX algorithm/pseudocode export (4 packages) [Karl-Heinz Becker]2
- 04: Bugfix #974: Two defects on Processing definition import (one severe) <2>
- 04: Bugfix #975: StrukTeX export didn't cope well with backslashes in literals <2>
- 04: Issue #977 workaround: Silent highlight error let the execution get locked <2>
- 05: Enh. #926/#979: Now Analyser warning tooltip appears over marker triangles <2>
- 05: Issue #944: Code now requires Java >= 11 <2>
- 06: Bugfix #983: 'Edit subroutine' unduly flagged the summoned diagram 'changed' <2>

Version: 3.31 (2021-03-01)
- 01: Bugfix #759: Dried up another source of stale Mainforms. <2>
- 01: Bugfix #761: Code preview defect flooded the log stream. <2>
- 01: Precautions against empty error messages on startup <2>
- 01: Bugfix #705: Find&Replace: Flawed traversal in CASE/PARALLEL branches <2>
- 01: Bugfix #763: Stale file precautions on loading / saving arrangements <2>
- 01: Bugfix #764: Group modifications failed to update the associated .arr file <2>
- 01: Bugfix #765: KSH export of diagrams using record types failed with error <2>
- 01: Deprecated ANSI-C73 import disabled (ANSI-C99 parser subsumes it) <2>
- 02: Bugfix #752: Incomplete declarations in C, Java etc. no longer outcommented <2>
- 02: Issue #766: Deterministic order of subroutines on code export <2>
- 02: Bugfix #769: Commas in string literals compromised CASE branch selection <2>
- 02: Enh. #770: New Analyser checks for CASE elements (selector consistency) <2>
- 02: Bugfix #771: Unhandled syntax errors during execution (e.g. type names) <2>
- 02: Bugfix #772: Possible NullPointerException averting Pascal code preview <2>
- 02: Bugfix #773: Export of declarations to Oberon, Pascal [K.-P. Reimers]2
- 03: Enh. #388: Support for constants on Perl export (had been missing) <2>
- 03: Enh. #423: Support for record types on Perl export (had been missing) <2>
- 03: Enh. #739: Enum type definitions introduced (incl. C99, Pascal import) <2>
- 03: Issue #766: Deterministic export order had not worked for deep hierarchies <2>
- 03: Bugfix #770: Not all CASE selectors were checked to be constant integers <2>
- 03: Enh. #775: More type-sensitive export of input instructions to OBERON <2>
- 03: Bugfix #776: Global variables are locally eclipsed on Pascal/Oberon export <2>
- 03: Bugfix #777: Concurrent changes of favourite export language handled. <2>
- 03: Bugfix #778: License text was not exported with "fresh" diagrams <2>
- 03: Bugfix #779: Defective Oberon export of main program diagrams with I/O <2>
- 03: Issue #780: Parameterless procedures in Oberon without parentheses [K.-P. R.]2
- 03: Bugfix #782: Code export of global (included) declarations was wrong. <2>
- 03: Bugfix #783: No or nonsense code export for assignments of unknown structs <2>
- 03: Bugfix #784: Suppression of mere variable declarations on bash/ksh export <2>
- 03: Bugfix #786: Record access in index expressions used to fail on execution <2>
- 03: Bugfix #787: Multiplied top-level type definitions on Pascal export <2>
- 03: Bugfix #788: Arrz file extraction to a user-specific folder did not work. <2>
- 03: Bugfix #789: Wrong BASIC export of function calls (started with "CALL") <2>
- 03: Bugfix #790: BASIC export failed with line continuation and initialisers <2>
- 03: Bugfix #791: Shell export flaws (function calls, array/assoc declarators) <2>
- 04: Bugfix #793: Wrong Perl export of initialised explicit var declarations <2>
- 04: Bugfix #794: Code preview fails with error if license is not configured <2>
- 05: Enh. #801: Mechanism to show User Guide as PDF in offline mode <2>
- 05: Bugfix #802: Placement of license texts and User Guides was flawed by #741 <2>
- 05: Bugfix #805: Language happened to change on deriving a subroutine from CALL <2>
- 05: Issue #806: Format string splitting on C99 import improved [Rolf Schmidt]2
- 05: Issue #806: More sensible printf/scanf format strings on C export [R. Schmidt]2
- 05: Issue #807: Python 'recordtype' lib ref replaced by dictionary [R. Schmidt]2
- 05: Bugfix #808: Missing C, Js export of var declarations with ':=' [Rolf Schmidt]2
- 05: Bugfix #809: C99 import flaws: typename replacement in comments, return 0; <2>
- 05: Bugfix #810: Javascript export produced nonsense for multi-variable input <2>
- 05: Bugfix #811: C99 import of floating-point number literals like 123e4 fixed <2>
- 05: Bugfix #812: Defective declaration of global variables on Python export <2>
- 05: Issue #814: Empty parameter lists are now exported to C as ...(void) <2>
- 05: Issue #815: Combined file filters introduced in open dialogs [Rolf Schmidt]2
- 05: Issue #816: Function calls in exported bash, ksh code revised [Rolf Schmidt]2
- 06: Issue #816: Local variable/constant declarations in bash/ksh functions <2>
- 06: Issue #816: Passing of arrays/records to/from bash/ksh functions revised <2>
- 06: Bugfix #818: Replacement of diagrams unpinned in Arranger caused trouble <2>
- 06: Bugfix #820: Try didn't respect exit but averted later error reporting <2>
- 06: Bugfix #821: Shell function arguments and array items wrongly put in $( ) <2>
- 06: Issue #822: Executor no longer aborts on empty instruction lines [R. Schmidt]2
- 06: Bugfix #823: Executor accidently mutilated expressions (all spaces gone) <2>
- 06: Bugfix #824: Shell export of REPEAT loops was flawed in several aspects <2>
- 06: Bugfix #825: Analyser had ignored the interior of TRY elements <2>
- 06: Issue #826: User input is to accept backslashes as in Windows file paths <2>
- 07: Bugfix #228: Code export error for routines with Pascal result mechanism <2>
- 07: Enh. #440 part 1: Diagram export to PapDesigner files <2>
- 07: Enh. #828: New feature allowing code export for an arrangement group <2>
- 07: Issue #829: Debugger doesn't automatically close anymore [mawa290669]2
- 07: Bugfix #831: Wrong shebang and thread arguments on Python export [R.Schmidt]2
- 07: Bugfix #833: Pascal import now ensures parentheses at subroutines [K.-P. R.]2
- 07: Issue #834: Tooltip help for menu item Diagram > DIN? (in EN, DE, ES) <2>
- 07: Bugfix #835: Structure preference keywords compromised imported conditions <2>
- 07: Bugfix #836: Consistency lacks with batch code export (combined with #828) <2>
- 07: Enh. #837: New export option to control the code export directory proposal <2>
- 07: Bugfix #838: Defective IMPORT line generation on Oberon export <2>
- 07: Bugfix #839: Procedures exported after functions were faked as functions <2>
- 07: Bugfix #840: Code export wrongly used information from disabled elements <2>
- 07: Bugfix #841: Analyser check against missing parameter list did not work <2>
- 07: Bugfix #843: Handling of global declarations in PHP export was missing <2>
- 07: Bugfix #844: Sensible export of arrays and record types/vars to PHP <2>
- 08: Issue #828/#836: The fallback to all diagrams of an arr file on batch export
      without specified entry points or contained programs hadn't worked <2>
- 08: Enh. #842: Improved usability of the include list editor [H.-U. Hölscher]2
- 08: Bugfix #847: Inconsistent handling of upper-/lower-case operand names <2>
- 08: Bugfix #848: Incomplete variable synchronisation with Includables <2>
- 08: Bugfix #849: New log file name scheme change of release 3.30 ensured <2>
- 08: Issue #851/1: Declarations for auxiliary variables on COBOL import <2>
- 08: Issue #851/4: Provisional import of SORT statements from COBOL <2>
- 08: Issue #851/5: Solution for the import of PERFORM ... THRU ... from COBOL <2>
- 08: Bugfix #852: Case-ignorant F&R replacements failed for certain strings <2>
- 08: Bugfix #853: Batch export with relative paths of and in .arr file failed <2>
- 08: Bugfix #854: Topological order of type definitions on export ensured <2>
- 08: Enh. #855 New configurable default array/string sizes for code export <2>
- 08: Bugfix #856: The dump of preferences subsets did not behave correctly <2>
- 08: Bugfix #858: Functions did not actually work in FOR-IN loop headers <2>
- 09: Issue #822: More sensible error message on executing an empty CALL <2>
- 09: Bugfix #828: Missing unreferenced subroutines on group export. <2>
- 09: Bugfix #860: Batch export for .arr files containing abs. paths failed <2>
- 09: Issue #861/1: Comment placement on Pascal and Oberon export revised <2>
- 09: Bugfix #861/2: On Pascal import, routine comments were duplicated <2>
- 09: Issue #861/3: Improved comment trimming on code import <2>
- 09: Bugfix #862/2: Batch export no longer produces duplicate entry points <2>
- 09: Bugfix #862/3: Batch import produced defective arrangement lists <2>
- 09: Bugfix #863/1: Duplicate routines on PapDesigner/StrukTex export <2>
- 09: Bugfix #863/2: Wrong assignment symbols in CALLs on PapDesigner export <2>
- 09: Issue #864: Parameter list transformation for PapDesigner export <2>
- 09: Bugfix #865: Flaw in parameter recognition on subroutine generation <2>
- 09: Issue #866: Selection expansion/reduction in the diagram revised <2>
- 09a: New command line option "-restricted" to prevent export/import [CPNV]
- 10: Bugfix #868: Inadvertent popup of the code preview context menu on start <2>
- 11: Issue #870: Now ini property "noExportImport=1" prevents code export/import;
      group export prevention had been forgotten [CPNV]2
- 11: Issue #733: GUI scale factor not to be overwritten by central ini file <2>
- 11: Enh. #872: New display mode to present operators in C style [BloodyRain2k]2
- 11: Bugfix #873: Compromised type definition export to C++, C#, Java mended <2>
- 11: Bugfix #874: Error on code export/preview of CALLs with non-ASCII names,
      identifiers with non-ASCII letters now tolerated but warned <2>
- 11: Bugfix #875: Saving policy mended for virgin group members and groups,
      unnecessary save requests on replacing diagrams in work area avoided <2>
- 11: Bugfix #876: Defective saving and restoring of Ini properties via menu <2>
- 11: Bugfix #877: Division by zero error on batch export to StrukTeX <2>
- 11: Issue #879: Bad handling of user input looking like a record initializer <2>
- 12: Enh. #704: Turtleizer now scrollable, with status bar, and popup menu <2>
- 12: Issue #801: User Guide download now with progress bar in background <2>
- 12: Issue #829: Experimentally keeping open the debug control now revoked <2>
- 12: Enh. #880: Turtleizer zooming function implemented and accomplished <2>
- 12: Issue #881: Highlighting of bit operators and Boolean literals <2>
- 12: Issue #882: Translation of the random function to PHP added [S. Roschewitz]2
- 12: Bugfix #884: Flaws of header inference for virgin diagrams (#875) mended <2>
- 12: Bugfix #885: Incorrect display mode indicator state (#872) in some case <2>
- 12: Bugfix #887: Concurrent Turtleizer instances led to dysfunction. <2>
- 13: Issue #890: Several improvements of the Turtleizer GUI (#704/#880) <2>:
       1. SVG export with less annoying scale factor request;
       2. Menu items for CSV and SVG export no longer enabled with empty image;
       3. New function to scroll to the coordinate origin;
       4. Mere turtle moves without visible trace omitted on (CSV) export;
       5. Option to choose separator character for the CSV export;
       6. Stroke style for the axes of coordinates now compensates the zoom factor;
       7. Tooltip showing the turtle-world coordinate at current mouse position;
       8. Measuring function with two possible snap modes and configurable radius;
       9. Turtle image with higher resolution for zoom factors > 1;
      10. F1 opens the help page for the Turtleizer GUI in the browser;
      11. Status bar icons for more intuitive recognition.
- 13: Issue #891: Dutch locale fixed, revised, and completed <Jaap Woldringh>
- 13: Bugfix #892: "Save as" and double-click trouble with arranged diagrams <2>
- 13: Enh. #893: Translator preview indication in language preference menu <2>
- 13: Bugfix #894: Wrong mechanism to fit the Turtleizer picture into canvas <2>
- 13: Bugfix #895: GUI scaling of the Turtleizer popup menu for "Nimbus" <2>
- 13: Enh. #896 <2>:
      1. Move cursor on readiness for moving diagrams in Arranger
         or diagram elements within a diagram in the Structorizer work area;
      2. by holding Shift key down, elements may now be moved above the target <2>
- 13: Bugfix #897: Numeric angle degradation + endless loop risk in Turtleizer <2>
- 13: Bugfix #898: Executor errors on pre-evaluation of Turtleizer functions <2>
- 13: Bugfix #900: Find&Replace failed for only comments, bad "whole word" test <2>
- 13: Issue #901: Now the wait cursor is applied on time-consuming actions <2>
- 14: Bugfix #569 A scrolling insufficiency on report list selection fixed <2>
- 14: Issue #872 Wrong conversion '=' -> '==' in routine headers for C style <2>
- 14: Issue #901 Wait cursor applied to further time-consuming actions <2>
- 14: Bugfix #902 <2>:
      1. Fixes a focus loss in Arranger index on selecting diagram or group nodes;
      2. Ensures that quitting the "add/move to group" dialog correctly cancels;
      3. Raises a confirmation dialog before dissolving groups via key binding
- 14: Enh. #903 Syntax highlighting also applies in "Switch text/comment" mode <2>
- 14: Bugfix #904 Display of controller aliases suppressed other function names <2>
- 14: Enh. #905 Marker symbol on elements with Analyser warnings or tutorials <2>
- 14: Enh. #906 Executor now allows either to step into or step over a CALL <2>
- 14: Bugfix #907 A step of the tutorial "Hello world" was always skipped <2>
- 14: Bugfix #908 The variable content was not legible on editing with Nimbus <2>
- 14: Enh. #909 Extended support for display and editing of enumerator values <2>
- 14: Enh. #910 Extended DiagramController interface (for plugin modules) <2>
- 14: "About" icon (eye) in toolbar / Help menu replaced by "info" icon <2>
- 14: Arrangement group visibility now includes member diagrams, not only bounds <2>
- 15: Issue #400: Some editor controls had ignored Esc and Shift/Ctrl-Enter <2>
- 15: Enh. #714 Empty FINALLY block of TRY elements now by default suppressed <2>
- 15: Issue #905: Analyser markers on collapsed or eclipsing elements ensured <2>
- 15: Enh. #914 Text and comment fields in element editor now allow undo/redo <2>
- 15: Enh. #915 New structured editor for CASE elements preserving branches <2>
- 15: Enh. #917 Menu item to edit subroutines extended to included diagrams <2>
- 15: Bugfix #918 Missing root type filter in Find&Replace, unwanted checkbox <2>
- 15: Issue #919 More precise modification detection in Translator, undo/redo <2>
- 15: Issue #920 Consistent support for value literal "Infinity" / ∞ <2>
- 15: Bugfix #921 Type handling on outsourcing fixed (recursion, enumerators) <2>
- 15: Bugfix #922 Executor failed to interpret mixed array / record access <2>
- 15: Bugfix #923 Analyser gave false warnings regarding FOR-IN loops <2>
- 15: Bugfix #924 Erratic Analyser warnings on mixed record/array access paths <2>
- 15: Bugfix #925 Analyser always complained about constant record arguments <2>
- 15: Enh. #926: Element selection now scrolls to related Analyser warnings <2>
- 16: Enh. #893: Translator preview indicator in the language menu enforced <2>
- 16: Enh. #915: Functional upgrade for the new CASE element editor <2>
- 16: Enh. #928: New Analyser check against structured CASE choice value <2>
- 16: Issue #929: Translator usability improved with locale button context menus,
      temporary icon changes on shift; locale reset mechanism fixed <2>
- 16: Bugfix #930: Wrong CASE branch width with broken selector lines <2>
- 16: Bugfix #931: Inadvertent font changes in element editors on font resizing <2>
- 17: Issue #420: Comment retrieval on code import revised, workaround dropped <2>
- 17: Bugfix #556: Errors on C99 import if expressions contained > 1 slash <2>
- 17: Issue #912: JRE packaged into the Mac OS X delivery, new file open
      handling for Mac OS X and Java versions > 8 [omezger]
- 17: Bugfix #935: Export of incompatible FOR loops caused errors (silent) <2>
- 17: Bugfix #936: Group export (silently) failed for never saved groups <2>
- 17: Bugfix #937: Precaution against endless loop on group export <2>
- 17: Issue #939: Several Pascal import limitations (e.g. ASCII) lifted <2>
- 17: Bugfix #940: Undue reference to Java 9 classes and methods in fix #912 <2>
- 17: Issue #943: Java version now displayed in the About dialog Paths tab.
- 18: Enh. #410: Java import implemented (+ new diagram field "namespace") <2>
- 18: Bugfix #419: "(Re-)break lines" missed to redraw the reshaped diagram <2>
- 18: Issue #905: Diagram redrawing after Analyser Preference changes fixed <2>
- 18: Enh. #932: "Processing" source code import implemented [K.-H. Becker]2
- 18: Issue #943: Java home path now also displayed in the About dialog <2>
- 18: Issue #944: Version hint announcing the planned code upgrade to Java 11 <2>
- 18: Bugfix #945: "Disabled" status of PARALLEL elements had not been saved <2>
- 18: Bugfix #946: Structorizer could get locked on certain assignment texts <2>
- 18: Bugfix #947: Executor had not detected cyclic inclusion, but spun down <2>

Version: 3.30 (2019-10-06)
- 01: Issue #657: Spanish message in German locale replaced <2>
- 01: Enh. #662/1: Info box for groups redesigned into a tree view <2>
- 01: Enh. #662/2: Group visualisation with individual colours in Arranger <2>
- 01: Enh. #662/3: Arranger popup menu item to rearrange diagrams by groups <2>
- 01: Enh. #662/4: Option to save arrangements with relative coordinates <2>
- 01: Bugfix #664: Incorrect handling of modified diagrams on closing Arranger <2>
- 01: Bugfix #664: Disambiguated cancelling in AUTO_SAVE_ON_CLOSE mode <2>
- 01: Bugfix #515: Defective diagram positioning in Arranger mended <2>
- 02: Bugfix #665: Import of INSPECT statements from COBOL actually works now <2>
- 02: Bugfix #655: Arranger popup menu revised (item order, accelerator info) <2>
- 02: Bugfix #667: Removal of diagrams from Arranger could leave remnants <2>
- 02: Issue #668: Group association behaviour on outsourcing further improved <2>
- 02: Bugfix #669: C export of FOR-IN loops with traversed strings was defective <2>
- 02: Bugfix #670: Diagram/group info box of Arranger index not reliably scaled <2>
- 02: Issue #670: Live look & feel switch failed for Diagram/group info box <2>
- 03: Bugfix #672: Default group was named null.arr after cancelled save attempt <2>
- 03: Issue #673: The Arranger drawing area had to be enlarged for group bounds <2>
- 03: Issue #662/2 Group colour icon design revised (now double thin border) <2>
- 03: Bugfix #674: Live look & feel switch hadn't worked for context menus <2>
- 03: Issue #675: Workaround for truncated result tree lines in Find&Replace <2>
- 03: Issue #677: Inconveniences on saving arrangement archives mended <2>
- 03: Bugfix #678: Import of array declarations from C code didn't work. <2> 
- 03: Bugfix #679: C import produced defective INPUT instructions <2>
- 03: Enh. #680: INPUT instructions with multiple input items supported <2>
- 03: Enh. #681: A number of exports may offer to change favorite export language <2>
- 03: Enh. #682: Improved welcome dialog, now with language selection <2>
- 04: Issue #51,#137: Executor window now logs explicit prompts of empty inputs <2>
- 04: Issue #684: Mark-up + check of mandatory fields in Parser Preferences <2>
- 04: Bugfix #684: An empty FOR-IN loop keyword caused several problems <2>
- 04: Issue #686: The initial L&F detection didn't work well for Linux (GTK+) <2>
- 04: Bugfix #687: Defective breakpoint behaviour of REPEAT-UNTIL loops mended <2>
- 04: Bugfix #688: Transmutation of any Call/Jump into an Instruction enabled <2>
- 04: Enh. #689: New mechanism to edit the referred routine of a selected Call <2>
- 04: Bugfix #690: 'struct' keywords in function headers on C import suppressed <2>
- 04: Enh. #691: It is now possible to rename a group in the Arranger index <2>
- 04: Bugfix #692: C constants weren't recognised on importing with C99 parser <2>
- 04: Bugfix #693: Misleading error message on loading a recent .arr/.arrz file <2>
- 05: Enh. #327: Locale-specific Parser keyword sets enabled [newboerg]2
- 05: Issue #366: Turtleizer regains the focus if lost for an input [newboerg]2
- 05: Enh. #385: Default values for subroutine parameters allowed [usernameisthis]2
- 05: Issue #527: Index range error detection for constant arrays refined <2>
- 05: Bugfix #631: Commas in pic clauses now preserved on COBOL import <2>
- 05: Issue #407: Efforts to import COBOL conditions like "a = 8 or 9" <2>
- 05: Bugfix #695: Defective COBOL import of arrays over basic types <2>
- 05: Enh. #696: Batch export can now process arrangement files (.arr/.arrz) <2>
- 05: Enh. #698: Basic archiving outsourced from Arranger to Archivar <2>
- 05: Bugfix #699: Diagrams must not be shared among archive groups <2>
- 05: Issues #518, #544, #557: Drawing accelerated by confining to visible area <2>
- 06: Issues #518, #544, #557: Bug in visibility detection fixed; workaround for
      heavy contention in Arranger: highlighting temporarily switched off <2>
- 06: Issue #702: Size detection for imported or dropped diagrams in Arranger <2>
- 07: Bugfix #703: Arrangement group change status failed to vanish on saving <2>
- 07: Issue #699: Superfluous unsharing measures on unshared diagrams skipped <2>
- 07: Bugfix #705: Find&Replace tool failed to search CASE/PARALLEL branches <2>
- 07: Bugfix #706: NullPointerException from Analyser on faulty CALL elements <2>
- 07: Enh. #56: New element type TRY-CATCH-FINALLY introduced [BobFisch]2
- 07: Enh. #56: Pascal import of Try and Raise instructions implemented <2>
- 07: Issue #706: Created nsd and code files should end with a newline [elemhsb]2
- 07: Enh. #707: Savings preferences for file name proposals [elemhsb]2
- 07: Bugfix #708: Code export compromised cached variable lists (highlighting)<2>
- 07: Enh. #452: Several menu items made hidden on simplified mode now <2>
- 08: Bugfix #711: Endless loop on element text parsing - SEVERE! <2>
- 08: Issue #712: Translator ought to remember its last saving directory <2>
- 08: Enh. #56: Some updates and additions to the Russian locale <2>
- 09: Issues #518, #544, #557 Further general drawing speed improvements <2>
- 09: Issue #657: Subroutine/includable search disambiguated by groups (tried) <2>
- 09: Issue #685: Precaution against exception traces on copying to clipboard <2>
- 09: Enh. #696: Deficient type retrieval in batch code export fixed <2>
- 09: Enh. #697: Batch code import to assignments / assignment archives <2>
- 09: Bugfix #699: The fix from 3.29-08 for the archive unsharing was wrong <2>
- 09: Issue #712: Further usability improvements for Translator <2>
- 09: Bugfix #715: Console dialog in batch import failed after first time <2>
- 09: Bugfix #716: Defective assignment export to Python code [elemhsb]2
- 09: Issue #717: Mouse wheel scroll unit now configurable [elemhsb]2
- 09: Issue #718: Ultimate acceleration of syntax highlighting <2>
- 09: Issue #720: Changes to includable diagrams now reflect on their clients <2>
- 10: Bugfix #722: PNG export from Arranger failed with version 3.29-09 <2>
- 11: Bugfix #724: Diagram titles weren't bold anymore since 3.29-09 <2>
- 11: Issue #725: Division operator export to Python improved <2>
- 11: Issue #206: Dutch locale substantially updated <Jaap Woldringh>
- 11: Enh. #726: Translator usability improved [Jaap Woldringh]2
- 11: Issue #727: TRY Field position in Element Name Preferences mended <2>
- 11: Bugfix #728: Endless loops and other flaws in Find&Replace tackled <2>
- 11: Find&Replace: Search result presentation strategy unified <2>
- 11: Issue #729: Modified German button caption in element editor [K.-P. Reimers]2
- 12: Compatibility with the new Windows/Upla installer ensured and improved
- 12: Issue #551: No version check mode hint in the wake of Windows installer <2>
- 12: Bugfix #731: File renaming failure on Linux made arr[z] files vanish [K.-P. R.]2
- 12: Bugfix #732: Cloning groups could end up in shared (glued) positions <2>
- 12: Design of refactoring dialog improved (text -> keyword table) <2>
- 12: Issue #733/1: New handling of a user-independent start configuration file <2>
- 12: Issue #733/2: Possibility of selective preferences export to ini files <2>
- 13: Enh. #737: Batch export now with optionally specified settings file <2>
- 13: Enh. #740: Automatic backup on loading preferences from file (via menu) <2>
- 13: Enh. #741: Ini file path as command-line option for all modes [S. Sobisch]2
- 13: Bugfix #742: Command-line option -v didn't actually work with argument <2>
- 13: Issue #327: Spanish default keywords for input / output modified <2>
- 13: Bugfix #744: Double-click and filesdrop didn't work with OSX anymore <2>
- 13: Enh. #746: Import of hus-Struktogrammer files (.stgr format only) <2>
- 13: Issue #747: New key bindings Ctrl-F5 etc. for TRY, PARALLEL, and ENDLESS <2>
- 13: Bugfix #748: Menu items to add TRY blocks inserted PARALLEL elements <2>
- 13: Bugfix #749: Width defect with FINALLY sections in TRY blocks <2>
- 13: Issue #463: Startup and shutdown log entries now with version number <2>
- 14: Bugfix #749: Drawing of collapsed TRY elements fixed <2>
- 14: Bugfix #751: Cursor key navigation didn't reach TRY element internals <2>
- 14: Messages in diagram editor and Structure preferences corrected (EN, DE) <2>
- 14: Enh. #738: Code preview in right window part (tabbed with Arranger index) <2>
- 14: Bugfix #752: Workarounds for deficient declaration export to C/Java <2>
- 14: Default mode for setting DIN 66261 (FOR loop design) changed to true <2>.
- 14: Issue #753: Irrelevant structure preference adaptation requests avoided <2>
- 14: Bugfix #754: 2 Pascal code generator flaws (return instr. / UNIT name) <2>
- 14: Enh. #721: Javascript export prototype [A. Brusinsky]2
- 14: Bugfix #755: Defective Java/C# export of array initializers <2>
- 14: Bugfix #756: Expression export defects to C language family <2>
- 14: Bugfix #757: Include list text area was too small under Windows 10 <2>
- 14: Bugfix #758: "Edit subroutine" didn't reliably arrange the new routine <2>
- 14: Bugfix #759: Closing Structorizer sub-instances impaired functioning <2>

Version: 3.29 (2019-01-07)
- 01: Bugfix #511: Cursor-down key was trapped by collapsed CASE and PARALLEL <2>
- 01: Enh. #515: More intelligent aligning strategy for diagrams in Arranger <2>
- 01: Bugfix #517: Correct export of includable declarations to Java, C++, C# <2>
- 01: Bugfix #518: Very slow scrolling of diagrams lacking type info [TiNNiT]2
- 01: Bugfix #520: "no conversion" export mode had to be enforced (Pascal, C) <2>
- 01: Bugfix #521: Variable declaration export had been inconsistent for Oberon <2>
- 01: Enh. #519: Zooming / font size control via ctrl + mouse wheel [B. Neuberg]2
- 01: Bugfix #522: Outsourcing now copes better with record types and includes <2>
- 01: Bugfix #523: Undoing and redoing of include list changes mended <2>
- 02: Bugfix #525: Defective test coverage detection for recursive routines,
      lacking operation counts on input, output, and jump instructions fixed <2>
- 02: Issue #512: Arranger zoom compensation for PNG export was flawed <2>
- 02: Bugfix #526: On re-saving the renaming of the temp. file may fail (Linux) <2>
- 02: Issue #527: More helpful Executor messages on index range violations <2>
- 02: Issue #463: Console output replaced by configurable logging [R. Schmidt]2
- 02: Bugfix #528: Analyser check of record component access mended <2>
- 02: Bugfix #529: Concurrency on drawing diagrams during execution solved <2>
- 02: Bugfix #451: Java version test in shell start scripts revised [hans005]
- 02: Bugfix #533: Import of struct types from C files was dysfunctional <2>
- 03: Enh. #519: Font resizing with ctrl + mouse wheel missed in LicenseEditor <2>
- 03: Issue #535: License Editor menu item "Save as..." had wrong accelerator <2>
- 03: Issue #463: Logging configuration mechanism didn't work for WebStart <2>
- 03: Issue #536: Precaution against unsuited command line arguments <2>,
      experimental workaround against Direct3D trouble on some machines <2>
- 03: Issue #143: Comment popup switched off on opening print preview <2>
- 03: Bugfix #540: C import could fail or get stuck on processing macros <2>
- 03: Enh. #541: New import option "redundant symbols/macros" for C code <2>
- 03: Bugfix #542: Procedure import from C code mended (result type + return) <2>
- 03: Import of legacy C function definitions improved (arg types, KGU#525) <2>
- 04: Bugfix #544: Arranger deceleratingly redrew on diagram navigation <2>
- 04: Bugfix #533: Effort to import C struct initializers as record literals <2>
- 04: Bugfix #545: Defective C import of FOR loops without condition <2>
- 04: Bugfix #546: C import failed to split certain printf format strings <2>
- 05: Bugfix #549: The operator '%=' had been missing in the C grammar <2>
- 05: Data protection information added to the update information hint <2>
- 05: Bugfix #550: Defective import of C switch statements in certain cases <2>
- 05: Issue #551: On webstart the hint about version check doesn't make sense <2>
- 05: Enh. #552: Option to decide for all diagrams on serial file actions,
      new opportunity to remove all diagrams from Arranger with few clicks <2>
- 05: Enh. #489 - First version of ANSI C99 parser (full C syntax)
      recent ANSI C import renamed to ANSI C73 for clarity <2>
- 05: Set of smaller element icons for the tree view in Find&Replace <2>
- 05: Enh. #553: Code import now with monitor dialog and cancel option <2>
- 05: Bugfix #554: Batch code import didn't work (parser instantiation bug) <2>
- 05: Bugfix KGU#539: the operation count of CALL elements was incremented <2> 
- 05: Bugfix KGU#540: Find & Replace didn't reset on element filter changes <2>
- 05: Bugfix #555 - Mode "Show comments?" was always active on start <2>
- 05: Bugfix #556 - Workaround for file preparation error in C import <2>
- 05: Bugfix #557 - potential endless loop on instruction classification <2>
- 05: Issue #557 - Workaround for huge diagram numbers on code import <2>
- 05: Enh. #558 - Provisional C/Pascal enum type import (as const defs.) <2>
- 06: Issue #561 - new design of the statistics in Attribute Inspector <2>
- 06: Bugfix #562 - Wrong "origin" attribute for loaded older diagrams <2>
- 06: Enh. #563 - Simplified record initializers (smarter evaluation) <2>
- 06: Bugfix #564 - code export defects with nested array initializers <2>
- 06: Attributation of syntax highlighting to diagrams simplified <2>
- 06: Bugfix #565 - Translator didn't open; updates in Russian locale <2>
- 06: Issue #566 - Version retrieval adapted to new home page URL (https) <2>
- 07: Bugfix #568 - Key binding "space" didn't work in the Arranger index <2>
- 07: Issue #432 - In step mode with delay 0 diagram refresh was deficient <2>
- 07: Some updates for the Russian locale <2>
- 07: Bugfix #569 - Reaction to mouse click on selected report line fixed <2>
- 07: Bugfix #571 - About => license showed the changelog instead <2>
- 07: Enh. #576 - New Turtleizer procedure "clear()" to wipe the canvas <2>
- 07: Issue #423/#563 - Display of records better preserves component order <2>
- 07: Enh. #577 - Output console may show call trace and suppress meta info,
      new menu item to save the execution log to file (if copy & paste fails) <2>
- 07: Bugfix #579 - Conditional breakpoints didn't always show correctly <2>
- 07: Bugfix #581 - To start Structorizer with a list of files failed. <2>
- 08: Several locale updates <2>
- 08: Bugfix #583: Shell scripts corrected (Java tests) [K. Brodowski, S. Sobisch]
- 08: Enh. #585: Debian install packages now derived via scripts [K. Brodowski]
- 08: Issue #508: Padding of diagram elements now proportional to font size [2],
      line spacing in multi-line texts reduced
- 08: Issue #508: Slight improvements of font chooser dialog and font resizing <2>
- 08: Bugfix #512: Arranger zoom compromised the diagram size (rounding impact) <2>
- 08: Issue #372: Attribute setting for diagrams from an arrz file improved <2>
- 08: Enh. #590: Arranger index popup menu now allows to inspect attributes <2>
- 09: Enh. #552: A tooltip was missing on the Arranger button "Drop Diagram" <2>
- 09: Issue #594: Obsolete and slow 3rd-party regex package removed,
      raw type references in GOLDengine resolved [S. Sobisch]2
- 09: Issue #601: More robustness on loading icons from file [S. Sobisch]2
- 09: Newer and safer version (V0.2b6) of bean shell interpreter integrated <2>
- 09: Bugfix #603: Logging setup failed on a virgin start (for a new user) <2>
- 09: Bugfix #604: Syntax error in structorizer.sh / Arranger.sh <2>
- 09: Bugfix #605: Defects with var and const keywords in argument lists <2>
- 09: Bugfix #608: C code import hardening against preproc./comment trouble <2>
- 09: Made the argument of the batch import option -v optional (default ".") <2>
- 09: Bugfix #611: Pascal code import had failed due to missing rule table <2>
- 10: Bugfix #613: Invalid include lists after import of Pascal/Delphi units <2>
- 10: Bugfix #614: Redundant result assignments removed on Pascal import <2>
- 10: Workaround #615: Comment delimiters (* *) didn't pass Pascal import <2>
- 10: Issue #367: Diagram reshaping after IF branch swapping hadn't worked <2>
- 10: Enh. #616: Additional key bindings Ctrl-Ins, Shift-Del, and Shift-Ins <2>
- 10: Bugfix #617: Expressions with more than one turtle function failed <2>
- 10: Bugfix #618: Analyser reported function names as not initialized <2>
- 10: Bugfix #619: Code export defects with respect to result variables <2>
- 10: Issue #552: Unnecessary serial action buttons on closing Structorizer <2>
- 10: Issue #400: Spinner in Preferences=>GUI Scaling with initial focus <2>
- 10: Bugfix #620: Adaptive logging setup, path display in About window <2>
- 10: Bugfix #622: Turtle drawing could fall behind on some Macbooks <2>
- 10: Bugfix #623: Turtleizer instruction export to Python was defective <2>
- 10: Bugfix #624: Translation of FOR loops into Python range() was wrong <2>
- 11: Bugfix #626: Issues with string literals on COBOL import <Simon Sobisch>
- 11: Heuristic detection of preprocessed COBOL files on import <Simon Sobisch>
- 11: Enh. #419, #446: Import option for automatic line breaking [S. Sobisch]2
- 11: Enh. #419: New "Edit" menu item for text line breaking [Simon Sobisch]2
- 11: Enh. #627: Clipboard copy of import errors with stack trace [S. Sobisch]2
- 11: Issue #630: COBOL import now aborts on REPLACE/COPY with hint [S. Sobisch]2
- 11: Bugfix #635: COBOL import interpreted comma as variables on ADD etc. <2>
- 11: C code export: Boolean types no longer replaced by int but bool <2>
- 11: Bugfix #448: text/comment view in Find&Replace dialog compromised <2>
- 11: Bugfix #637: Array index errors on element-wise Replace/Find action <2>
- 12: structorizer.sh now copes with blanks in installation path <ketograph>
- 12: Bugfix #631: Obsolete COBOL separators now removed on import [S. Sobisch]2
- 12: Bugfix #641: Variable display updates forced on the Executor Control <2>
- 12: Bugfix #642: Wrong string comparisons with unpadded Boolean operators <2>
- 12: Enh. #643: Operator names in upper case (like OR) weren't highlighted <2>
- 12: Bugfix #644: Initializer evaluation in subroutine arguments fixed <2>
- 12: Bugfix #646: Output string values must not be trimmed [slytab]2
- 13: Bugfix #648: Struktogrammeditor file import wiped off unsaved changes <2>
- 13: Issue #649: Loading of diagrams failed to tune the scrolling units. <2>
- 13: Bugfix #650: Better workaround for non-listed sizes in Font Chooser <2>
- 13: Issue #651: Improved editing for include lists in diagram editor <2>
- 13: Bugfix #652: Inconsistent drawing behaviour of include lists mended <2>
- 13: Enh. #653: Reset button on Colors preferences dialog <2>
- 13: Enh. #654: Current Arranger directory is now saved between sessions <2>
- 13: Enh. #655: Arranger now with status bar and revised key bindings
      as well as support for multiple selection (as new base for operations) <2>
- 13: Bugfix #656: Loading arrangements with elsewhere compressed files fixed <2>
- 13: Bugfix #512: Wrong Arranger positioning in zoomed display on filesdrop <2>
- 13: Enh. #655/#657: Arranger now equipped with popup menu (context menu) <2>
- 13: Issue #658: Parser Preferences now allow to rename exit, return, leave <2>
- 13: Enh. #158: Key bindings shift-pageUp, shift-pageDown, Home, End <2>
- 13: Enh. #657: Fundamental revision of the Arranger mechanisms <2>:
       - Arrangement group concept introduced,
       - Arranger index as tree view,
       - multiple selection in both Arranger and Arranger index,
       - many actions applicable for subsets now.

Version 3.28 (2018-02-18)
- 01: Bugfix #445: Array index out of bounds errors on COBOL import <2>
- 01: Bugfix #447: Line continuation backslashes in IF, CASE, FOR defanged <2>
- 01: Bugfix #417: Division by 0 exception averted in scroll unit adaptation <2>
- 02: Bugfix #448: Endless loop and regex exceptions in Find & Replace fixed <2>
- 02: Enh. #439: Structured value presenter with pull-down buttons now recursive <2>
- 02: Enh. #452: Welcome message on first start with beginner mode and guides <2>
- 02: Enh. #453: C export: format strings now with "TODO" content [Rolf Schmidt]2
- 02: Enh. #454: Analyser check now complains about blanks in program names <2>
- 02: Enh. #456: Print preview now allows to customize orientation and margins <2>
- 02: Issue #455: Startup races and mis-drawing of initial diagrams reduced <2>
- 03: Enh. #415: New accelerator key Ctrl-Shift-d for "copy EMF image" <2>
- 03: Enh. #452: Guided tours slightly improved, typos corrected [Rolf Schmidt]2
- 03: Bugfix #465: Arranger couldn't open Structorizer sub-instances anymore <2>
- 04: Bugfix #468: User guide action was associated to wrong toolbar button <2>
- 04: Enh. #452/#459: Further revision to the mechanisms of the guided tours <2>
- 04: Enh. #469: Accelerator keys for Executor (Ctrl-R) and Turtleizer <2>
- 04: Bugfixes in COBOL import (USAGE parsing, SEARCH, EXIT) <Simon Sobisch>
- 04: Issue #471: Code import error can now be copied to clipboard [Simon Sobisch]2
- 04: Bugfix #473: COBOL argument types failed to be generated [Simon Sobisch]2
- 04: Bugfix #475: Import of COBOL paragraphs broke sections [Simon Sobisch]2
- 04: Bugfix #480: Import of COBOL level-77 data and record array initialization <2>
- 04: Bugfix #483: Option to suppress mere variable declarations on COBOL import <2>
- 04: Bugfix #485: Workaround for intrinsic COBOL functions [Simon Sobisch]2
- 04: Bugfix #486: Return mechanism in imported COBOL functions enforced <2>
- 04: Enh. #487: New display mode to hide (collapse) declaration sequences <2>
- 04: Enh. #38: Insertion of elements enabled on multiple selections <2>
- 04: Enh. #425: Simple find mechanism in Translator and key sensitivity <2>
- 04: Enh. #491: Translator: tooltips show master texts too long for the column <2>
- 04: Enh. #492: Configurable designations of element types [A. Brusinsky]2
- 04: Issues #493, #494: COBOL import improved w.r.t. SEARCH <Simon Sobisch>
- 05: Enh. #425: The Ctrl-F key binding in Translator only worked on the buttons <2>
- 05: Issue #496: C# autodoc comment style changed to "/// <summary> ..." <2>
- 05: Enh. #492: Localization (EN/DE/ES) and GUI scaling support for dialog
      ElementNamePreferences (Preferences => Element names) fixed <2>
- 05: Bugfix #497: Several defects on StrukTeX export mended <2>
- 05: Issue #415: Find&Replace dialog now regains focus when summoned again <2>
- 05: Issue 04: Several new and redesigned icons (for better scalability) <2>
- 05: Enh. #490: Turtleizer routines individually re-nameable [A. Brusinsky]2
- 05: Issue #484: Layout of Export/Import Options dialogs fixed [Simon Sobisch]2
- 05: Bugfix #498: Preliminary evaluation check of REPEAT conditions dropped <2>
- 06: Bugfix #501: Creation/editing of CASE and PARALLEL elements failed <2>
- 07: Bugfix #503: Defective pre-processing of string comparisons fixed <2>
- 07: Issue #4: Icon scaling revised, many icons renewed [rugk, S. Sobisch]2
- 07: Issue #81: Plugin icons (e.g. for import) weren't properly scaled <2>
- 08: Issue #4: Arranger toolbar icons cleaned (had some pixel artefacts) <2>
- 08: Issue #4: Mixed-up icons sorted out and icon set accomplishments <2>
- 08: Bugfix #507: Impact of branch labels on IF element shape ensured <2>
- 08: Bugfix #509: Built-in function copyArray was defectively defined <2>
- 08: Issue #510: toolbars "Add Before" and "Add After" merged (shift: before)<2>
- 08: Issue #4: Distinct symbols for FOR loops (for better recognition) <2>
- 08: Issue #510: Element icons enlarged, colour buttons now round <2>
- 08: Issue #508: Workaround for large-scaled symbols in collapsed elements <2>
- 08: Bugfix #511: Cursor key navigation was trapped by collapsed loops <2>
- 08: Improvements concerning the include text field in the diagram editor <2>
- 08: Enh. #512: Zoom function in Arranger (button + Numpad keys +,-) <2>

Version 3.27 (2017-10-30)
- 01: Issue #312: Work area now ensured to get initial focus <2>
- 01: Issue #319: Arranger index indicates "covered" status via icon now <2>
- 01: Issue #101: A dependent Structorizer now shows instance number in title <2>
- 01: Enh. #329: New Analyser warning on variable names "I", "l", or "O" <2>
- 01: Bugfix #330: With "Nimbus" look & feel checkbox states weren't visible <2>
- 01: Issue #81: DPI awareness workaround (GUI scaling) substantially improved <2>
- 01: Issue #81: New Preferences menu item "GUI Scaling" to preset next start <2>
- 02: Bugfix #233: Element insertion by keys F6 and F8 didn't work <2>
- 02: Issue #305: Diagram name and dirtiness changes notified to arranger index <2>
- 02: Enh. #333: Compound comparison operators displayed as symbols ≠, ≤, ≥ <2>
- 02: Enh. #335: Pascal/BASIC variable declarations in instructions tolerated <2>
- 02: Bugfix #336: Variable list proposed by code generators for declaration <2>
- 02: Issue #306: Possibility to start with several diagrams from command line <2>
- 02: Enh. #290: Start from command line with Arranger files as arguments, too <2>
- 02: Enh. #335: Type info retrieval for enhanced declarations on code export <2>
- 02: Bugfix #337: Code export of 2d arrays and nested index access mended <2>
- 02: Issue #113: More sophisticated code export w.r.t. array parameter types <2>
- 03: Issue #340: Silent NullPointerExceptions on Structorizer/Arranger start <2>
- 03: Wrong warnings on leave/break instruction export to C, Java etc. removed <2>
- 03: Bugfix #341: Wrong string literal detection with single and double quotes <2>
- 03: Bugfix #342: Disabled elements must be ignored on test coverage detection <2>
- 03: Bugfix #343: Code export to C etc. now with correct string literal quotes <2>
- 03: Analyser: Result checks (completeness, consistency) revised (KGU#343) <2>
- 03: Bugfix #198: Further navigation flaws in IF and CASE elements mended <2>
- 03: Enh. #344: Additional key binding Ctrl-Y for redo action [Fabian Röling]2
- 04: Some mis-spelled messages corrected <2>
- 04: Executor stacktrace now also shows arguments of top-level subroutine <2>
- 04: #348 Python export now translates Parallel sections, using threading module <2>
- 04: #348 C++ export now translates Parallel sections, using class std::thread <2>
- 04: #348 C# export now translates Parallel sections, using System.Threading <2>
- 04: #348 Java export now translates Parallel sections, using interface Callable <2>
- 04: #348 Perl export now translates Parallel sections, using threads 2.07 <2>
- 04: Bugfix #349: Generators hadn't coped with involved recursive subroutines <2>
- 04: Enh. #259/#335: Type info retrieval for code export enabled across CALLs <2>
- 04: Issue #350: OUTPUT instruction translation to Python was obsolete <2>
- 04: Perl export: variable prefixing improved w.r.t. arrays and references <2>
- 04: Enh. #346: Configuration of include directives to be exported [Rolf Schmidt]2
- 05: Some typos in the locale file keys mended
- 05: Bugfix #365: Improved FOR-IN loop export to C <2>
- 05: Enh. #367: Transmutation (swapping) of IF branches introduced [Simon Sobisch]2
- 05: Enh. #372: Date and author attributes in the NSD files [Simon Sobisch]2
- 05: Enh. #376: Opportunity to move elements among diagrams [Simon Sobisch]2
- 05: Issue #378: Charset indication in exported Python header [Rolf Schmidt]2
- 05: Bugfix #379: Inequality operator symbol was wrong in Python export <2>
- 05: Bugfix #382: defective value list conversion on FOR-IN loop export <2>
- 06: Issue #346: Specified includes for C weren't always exported <2>
- 06: Enh. #354: Plugin system for code import (in analogy to generators) [S. Sobisch]2
- 06: Enh. #354: ANSI-C parser added to code import plugins <2>
- 06: Enh. #356: Sensible reaction on the attempt to close the Executor [S. Sobisch]2
- 06: Enh. #368: New import option to load variable declarations <2>
- 06: Issue #368: Analyser no longer blames declarations of lacking initialization <2>
- 06: Issue #369: Executor got C-style array definitions wrong (int a[2] <- {5, 2}) <2>
- 06: Issue #354: GOLDParser update to version 5.0, unique menu item for import <2>
- 06: Enh. #370: Improved refactoring functionality on loading files [Simon Sobisch]2 
- 06: Issue #372: Author name now configurable, license editor added [Simon Sobisch]2
- 06: Enh. #380: New function to derive subroutines from sequences [Simon Sobisch]2
- 06: Enh. #387: "Save All" menu item and toolbar button <2>
- 06: Bugfix #365: FOR-IN loop export fix (to C) revised again <2>
- 06: Enh. #388: Concept of constants introduced (executor, import, analyser) <2>
- 06: Enh. #389: Mechanism to "include" diagrams on execution [Simon Sobisch]2
- 06: Enh. #390: Improved variable initialization check in multi-line instructions <2>
- 06: Bugfix #391: Debugger button control was defective in step mode <2>
- 06: Enh. #335/#388/#389: generators for Pascal, C, C++, and Java revised <2>
- 06: Bugfix #394: Defective export of "leave" jumps in CASE elements (to C etc.) <2>
- 06: Enh. #394: Loosened parameter restriction for exit instructions <2>
- 06: Enh. #259: Type detection for loop variables of FOR-IN loops improved <2>
- 06: Enh. #354: ANSI-C grammar accomplished, CParser revised <2>
- 06: Bugfix #386: BASH export of No-Op branches or loop bodies [Rolf Schmidt]2
- 06: Enh. #389: New analyser option "check against faulty diagram imports" <2>
- 06: Issue #62: Arranger should ask before an existing arr(z) file is overwritten <2>
- 06: Issue #318: Saving arrangements failed if some diagrams reside in an arrz <2>
- 06: Importer for "Struktogrammeditor" (http://whiledo.de) files added <2>
- 06: Enh. #354: New import option: file logging to a directory <2>
- 06: Enh. #354: gnuCOBOL import (still incomplete) <Simon Sobisch, 2>
- 06: Issue #354: Missing exception handling for code import added. <2>
- 06: Issue #396: Bash export now encloses function calls in $(...) [Rolf Schmidt]2
- 06: Bugfix #397: Wrong paste position with multiple selection as target <2>
- 06: Enh. #398: New built-in functions sgn (int result) and signum (float result) <2>
- 06: Enh. #399: Unsuited files dragged into Structorizer now induce a message <2>
- 06: Issue #400: Consistent behaviour of preferences dialogs [Simon Sobisch]2
- 06: Enh. #372: New export option to store author and license information <2>
- 06: Bugfix #403: Export of input/output instructions with parentheses [S. Sobisch]2
- 06: Bugfix #51: Export of empty input instructions to C# needed fixing <2>
- 06: Enh. #389: Third diagram type "includable" for importable definitons etc. <2>
- 06: Issue #405: Preference for width-reducing in CASE elements [Simon Sobisch]2
- 06: Issue #237: Efforts to improve expression transformation on BASH export <2>
- 06: Enh. #372: New dialog to inspect diagram attributes [Simon Sobisch]2
- 06: Bugfix: 411: Some unicode escape sequences caused trouble in Executor <2> 
- 06: Bugfix: 412: Code generators might produce defective unique identifiers <2>
- 06: Enh. #413: New built-in function split(strg, part) introduced <2>
- 06: Bugfix #414: Too large bounding boxes in Arranger caused GUI degrading <2>
- 06: Enh. #416: Line continuation by backslash at line end [Simon Sobisch]2
- 06: Enh. #415: Find & Replace dialog added and refined <2>
- 06: Enh. #354/#357: plugin-defined options for import/export [Simon Sobisch]2
- 06: Enh. #420: Comment import enabled for source code parsing [Simon Sobisch]2
- 06: Enh. #424: Turtleizer functions getX(), getY(), getOrientation() [newboerg]2
- 06: Enh. #423: Support for record types (structs) in Executor and Analyser <2>
- 06: Enh. #388,#389,#423: Export of Includables, records and constants to Pascal <2>
- 06: Enh. #428: Structorizer got stuck on using type name "short" <2>
- 06: Bugfix #429: Array/record literals in result statements fail in Executor <2>
- 07: Issue 430: Element editor font size now sustained in ini file [A. Poschinger]2
- 07: Execution Control frame now got a title string <2>
- 07: Issue #431: Modified handling of strings by FOR-IN loop <2>
- 07: Enh. #174/#423: Structorizer now understands nested initializers <2>
- 07: Bugfix #432: Precaution against possible sync problem on drawing diagrams <2>
- 07: Bugfix #433: Ghost results shown for procedures named like Java classes <2>
- 07: Bugfix #434: Pre-compilation of comparisons in loop conditions caused errors <2>
- 07: Bugfix #435: Executor checkboxes didn't show selected icons in scaled GUI mode <2>
- 07: Issue #432: Attempt to speed up execution by reducing redraw calls on delay 0 <2>
- 08: Issue #436: Reference consistency for array parameters (adding elements) <2>
- 08: Issue #437: Defective variable modifications in paused state now reported <2>
- 08: Issue #438: Pending variable editing now prevents from resuming execution <2>
- 08: Enh. #439: Tabular inspection/editing of array and record values in Executor <2>
- 08: Enh. #128: Design of IF and CASE elements in mode "comments + text" changed <2>
- 08: Positioning of dialog boxes no longer dependent on diagram size and selection <2>
- 08: Issue #417: Scrolling detention with many / large diagrams alleviated <2>
- 08: Enh. #423: Export support for records to Python, bash, Oberon <2>
- 08: Enh. #441: Java export now directly supports use of extracted Turtleizer <2>
- 08: Enh. #443: Preparations for multiple controller plugins like Turtleizer <2>

Version: 3.26 (2017-01-06)
- 01: Issue #213: FOR transmutation now inserts WHILE parser preferences <2>
- 01: Issue #213: Selected state of FOR transmutation result now visible <2>
- 01: Bugfix #241: Translation bugs for element editor mended <2>
- 01: Bugfix #243: Forgotten translations for some message boxes [Rolf Schmidt]<2>
- 01: Bugfix #244: Flawed logic for the save actions mended <2>
- 01: Bugfix #246: Executor now checks conditions for Boolean results <2>
- 01: Issue #245: Browser launching workaround for Linux systems [Rolf Schmidt]2
- 01: Bugfix #247: Defective BASH export of ENDLESS loops [Rolf Schmidt]2
- 01: Issue #248: Linux workaround for setting breakpoint triggers <2>
- 01: Issue #248: Linux workaround for number conversions in Locales and Executor <2>
- 01: Enh. #249: New Analyser check for subroutine argument parenthesis <2>
- 01: Analyser preferences order modified <2>
- 01: Enh. #250: FOR/FOR-IN loop editor partially redesigned <2>
- 01: Bugfix #251: Look and feel problems with Executor console window <2>
- 01: Bugfix #252: Analyser FOR loop check (14) should tolerate ":=" vs "<-" <2>
- 01: Saved diagrams now prepared for #253 (parser info included) <2>
- 01: Bugfix #254: CASE execution failed when parser keywords were used <2>
- 01: Enh. #255: Analyser now names the assumed loop variables if supernumerous <2>
- 02: Enh. #253: Keyword refactoring option for loading diagrams (files ≥ 3.25-01) <2>
- 02: Enh. #253: Keyword refactoring offer on changing parser preferences <2>
- 02: Enh. #253: Keyword refactoring offer on loading preferences from file <2>
- 02: Enh. #257: Decomposing transmutation of CASE elements <2>
- 02: Bugfix #258: Saving of FOR loops wasn't robust against keyword changes <2>
- 02: Bugfix #260: Variable name column in Executor control no longer editable <2>
- 02: Bugfix #261: Stop didn't work immediately within multi-line instructions <2>
- 02: Bugfix #262: Selection/dragging problems after insertion, undo, and redo <2>
- 02: Bugfix #263: "Save as" now updates the cached current directory <2>
- 02: Issue #264: Frequent silent exceptions caused by Executor variable display <2>
- 03: Bugfix #266: Executor failed with built-in routines copy, delete, insert <2>
- 03: Enh. #267: New Analyser check for CALLs with unavailable subroutines <2>
- 03: Issue #268: Executor output window no longer editable but font scalable <2>
- 03: Enh. #270: Possibility of disabling elements (Executor, Export, Analyser) <2
- 03: Issue #271: User-defined prompt strings in input instructions (exec+gen) <2>
- 03: Issue #272: Turtleizer now also provides a double precision mode <2>
- 03: Issue #227: For Oberon, output of literals is now exported to proper procedure <2>
- 03: Issue #273: Input of "true" and "false" now accepted as boolean values <2> 
- 03: Enh. #274: On code export, Turtleizer commands now augmented with colour info <2>
- 03: Bugfix #275: Topological sorting of subroutines involved in export fixed <2>
- 03: Bugfix #276: Flaws in parsing input values and converting Pascal strings fixed <2>
- 04: Bugfix #278: java.lang.NoSuchMethodError: java.util.HashMap.getOrDefault [Bob Fisch]
- 04: Bugfix #279: Further references to method java.util.HashMap.getOrDefault replaced <2>
- 05: Bugfix #272: The Turtle instruction replacement produced void undo entries <2>
- 05: Bugfix #268: Controlling the output console font sometimes changed colours <2>
- 05: Issue #81: Ini-based scaling workaround for icons, fonts, and frames in high DPI <2>
- 06: Bugfix #281/#282: Again, a Java 1.8 method was a show-stopper for OpenJDK <2>
- 06: Enh. #270: Translations for controls disabling elements in EN, DE, ES, IT <2>
- 06: Issue #271: Correction of C++ code export for output instructions <2>
- 07: Enh. #286: Analyser Preferences now organized into two tabs with groups <2>
- 07: Issue #81: Checkbox and radio button scaling implemented <2>
- 07: Issue #288: Radio button fix in FOR loop editor <2>
- 07: Enh. #289: Arranger files (.arr, .arrz) may now be dragged into Arranger <2>
- 07: Enh. #290: Arranger files (.arr, .arrz) loadable from Structorizer, too <2>
- 07: Bugfix #291: REPEAT loops caught cursor up traversal <2> 
- 07: Bugfix #114: Prerequisites for editing and transmutation during execution revised <2>
- 07: Issue #269: Selecting an Analyser error now scrolls to the element <2>
- 07: Issue #269: Automatic scrolling to the element currently executed <2>
- 08: Issue #231: Traditional reserved BASIC words added to name collision checks <2>
- 08: Issue #269: Vertical scrolling alignment for large elements improved <2>
- 08: Issue #284: Text field fonts in element editor now interactively resizable [ebial]2
- 08: Bugfix #293: Input and output boxes no longer pop up at odd places on screen <2>
- 08: Font resizing accelerators unified among different dialogs and menus <2>
- 08: Label defect in FOR loop editor (class InputBoxFor) mended <2>
- 08: Bugfix #294: Test coverage wasn't shown for CASE elements w/o default branch <2>
- 08: Bugfix #295: Spurious Analyser warning "wrong assignment" in return statements <2>
- 08: Bugfix #296: Wrong transmutation of return or output instructions <2>
- 08: Enh. #297: Additional pause after a diagram's last instruction in step mode <2>
- 09: Issue #294: Test coverage rules for CASE elements w/o default branch refined <2>
- 09: Enh. #300: New option for online update retrieval and version notification <2>
- 09: Bugfix #301: Parentheses handling around conditions on code export fixed <2>
- 09: Enh. #302: New Turtleizer procedures setPenColor, setBackground [newboerg]2
- 09: Bugfix #302: Effects of previous penUp and hideTurtle now undone on new start <2>
- 10: Issue #304: Menu mnemonic localization killed the menu on legacy JavaRE <2>
- 10: Issue #305: Arranger diagram index added to the Structorizer GUI [newboerg]2
- 10: Issue #307: Executor error on manipulation of FOR loop variables [newboerg]2
- 10: Bugfix #308: Collapsed REPEAT loops weren't properly drawn <2>
- 11: Enh. #305: New menu item + key binding to show/hide Arranger index <2>
- 11: Enh. #310: New options for saving diagrams [newboerg]<2>
- 11: Enh. #311: Partial menu re-organisation: Debug menu <2>
- 11: Issue #312: Focus control among work area, error list, Arranger index fixed <2>
- 11: Bugfix #305: Arranger index now sorted case-indifferently <2>
- 12: Issue #305: Clicking into the Arranger index should force Arranger visibility <2>
- 12: Enh. #305: Key binding <del> added to Arranger index (removes diagram) <2>
- 12: Enh. #267: New Analyser check against ambiguous CALLs (multiple matches) <2>
- 12: Enh. #314: File I/O API introduced (Executor, Code export) [newboerg]<2>
- 12: Enh. #315: Better equivalence check on inserting diagrams to Arranger <2>
- 12: Bugfix #317: Color of empty sequences (like empty FALSE branch) now saved <2>
- 12: Issue #271: Comma between prompt string and input variable tolerated <2>
- 12: Enh. #318: Diagrams from arrz files now keep their origin and may be updated <2>
- 12: Enh. #305: Arranger index now marks diagrams with unsaved changes <2>
- 12: Bugfix #22/#23 - result mechanism had been missing in PHPGenerator <2>
- 12: Bugfix #57 (variable prefix) in PHP header and Perl result mechanism <2>
- 12: Bugfix #320: PHPGenerator added superfluous parentheses to correct CALLs <2>
- 12: Closing Structorizer now warns Arranger and secondary Structorizer instances <2>
- 12: Arranger strategy to request saving of dirty diagrams on closing fixed <2>
- 12: Bugfix #322: C# code export of input and output instructions was wrong <2>
- 12: Enh. #319: Context menu in Arranger index [Benjamin Neuberg]2
- 12: Bugfix #324: Arrays set by input couldn't be replaced by scalar input <2>
- 12: Enh. #325: Type test functions like isArray(), isNumber() etc. added <2>
- 12: Issue #327: French default keywords replaced by English ones [newboerg]2

Version: 3.25 (2016-09-09)
- 01: Enh. #77: Test coverage mode highlights all code paths passed [elemhsb]2
- 01: Enh. #124: Generalized runtime data visualization <2>
- 01: Arranger now adopts current directory from first arranged diagram <2>
- 02: Bugfix #131: User activities during execution could compromise Executor <2>
- 02: Bugfix #132: Stale Structorizer references in Arranger caused trouble <2>
- 02: Enh. #133: Execution Call stack may now be inspected in paused state <2>
- 02: Enh. KGU#89: Executor: Extended language localization support <2>
- 03: Enh. #84/#135: For-In loops now consistently supported [R. Schmidt]<2>
- 03: Issue #79/#152: Requested Java version corrected (1.6 --> 1.8) <2>
- 04: Bugfix #96/#135: On BASH export conditions now put into [[ ]] [Rolf Schmidt]2
- 04: Bugfix #135/KGU#163: Detection of completely undefined variables <2>
- 04: Enh. #135: Improved array support on BASH export [Rolf Schmidt]2
- 04: Bugfix #138: Lvalues with nested indices like arr[arr[0]] had failed <2>
- 04: Bugfix #139: on BASH export Call instructions now converted <2>
- 05: Issue #135: Further improvements on BASH export [Rolf Schmidt] <2>
- 05: Enh. #142: New Accelerator keys (e.g. for switch text/comment) [Rolf Schmidt]2
- 05: Issue #143: Comment popups now close on editing and code export [Rolf Schmidt]2
- 05: Enh. #144: New export option to suppress content conversion <2>
- 05: Enh. #144: New "favourite code export" menu item (export preference) [Rolf Schmidt]2
- 05: Issue #145: Swapped text/comment now works on CASE and PARALLEL elements <2>
- 06: Pascal functions ord and chr supported (Executor + Code generators) <2>
- 06: Executor: Keyword case awareness (configurable) consistently ensured <2>
- 06: Issue #149: Character set (encoding) for export now selectable [Rolf Schmidt]2
- 06: Issue #151: Code export pumped the process up with useless GUI threads <2>
- 06: Issue #153: BASH export had ignored Parallel sections [Rolf Schmidt] <2> 
- 06: Bugfix #154: Analyser caused silent exception on Parallel sections <2>
- 06: Bugfix #155: "New" diagram didn't clear previous selection <2>
- 07: Enh. #158: New key bindings for element editing and selection [Rolf Schmidt]2
- 07: Enh. #137: Executor may direct all output to a text window <2>
- 07: Enh. #161: New Analyser warning on instructions following a Jump [Rolf Schmidt]2
- 07: Enh. #158: Diagram copy and paste among Structorizers and Arrangers [Rolf Schmidt]2
- 08: Issue #164: On element deletion the next element should be selected [Rolf Schmidt]2
- 08: Bugfix #165: Proper unselection on clicking outside the diagram <2>
- 09: Issue #168: Cutting an element is to pass the selection too (cf. #164) [Rolf Schmidt]2
- 09: Issue #169: Selection ensured on new / loading an NSD, undo, redo [Rolf Schmidt]2
- 09: Bugfix #171: Twos flaws in enh. #158 mended <2>
- 10: Issue #30: Lexicographic string comparison enabled (Executor). <2>
- 10: Issue #137: Output text window now styled and automatically scrolls to end. <2>
- 10: Issue #163: Tab / Shift-Tab key now move focus in element editor [Rolf Schmidt]2
- 10: Issue #169: Selection ensured on start / after export. [Rolf Schmidt]2
- 10: Issue #173: Mnemonics corrected (EN) and localized in most languages. <2>
- 10: Enh. #174: Input now accepts array initialisation expressions. <2>
- 11: Enh. #10 / bugfix #184: Flaws in Pascal import of FOR loops mended <2>
- 11: Enh. #179: Code generation and parsing in batch mode [Rolf Schmidt] <2>
- 11: Bugfix #181: Pascal export didn't convert all string delimiters <2>
- 11: Bugfix #184: Diagram imported from Pascal now enables save button <2>
- 12: Several minor bugfixes in Pascal export and import <2>
- 12: Issue #185: Pascal export of functions/procedures now as units. <2>
- 12: Issue #185: Pascal import now copes with multiple routines per file. <2> 
- 12: Executor: Enhanced language support (EN/DE/ES) and minor bugfixing <2>
- 12: Arranger now offers saving before removing "dirty" diagrams <2>
- 12: Enh. #62: Arranger may now save arrangements in a portable way <2>
- 12: Arranger: Partial language support (EN/DE/ES) introduced <2>
- 13: Enh. #188: Instruction transmutation, concatenation and splitting <2>
- 13: Enh. #185: Call identification on Pascal import improved <2>
- 13: Enh. #180: Initial editor focus dependent on switch text/comment mode [elemhsb]2
- 13: Bugfix #191: Defective FOR loop export to PHP [Frank Schenk]2
- 13: Enh. #192: File name proposals now involve parameter count <2>
- 13: Enh. #160: Code export with reachable subroutines [Rolf Schmidt]<2>
- 14: Issue #160: Subroutine export mode fixed for StrukTeX <2>
- 14: Issue #197: Keyboard selection actions on subsequences mended <2>
- 14: Issue #198: Flaw in key-controlled selection traversal <2>
- 14: Issue #199: Help menu now with link to the onlne User Guide <2>
- 14: Issue #77: Test coverage markers as set by Arranger didn't work <2>
- 14: Issue #200: The saving of preferences now closes the ini file <2>
- 14: Issue #201: Executor GUI revised, usability improved <2>
- 14: Issue #202: Arranger hadn't reacted to a Look-and-Feel change <2>
- 14: Issue #127: Height problem of Export Options dialog solved <2>
- 15: Bugfix #158: Selection traversal in un-boxed diagrams and FOREVER <2>
- 15: Bugfix #204: Width problem of Export Options dialog solved <2>
- 15: Bugfix #205: Un-boxed Roots variable highlighting didn't work <2> 
- 15: Bugfix #87: Collapsed CASE elements showed wrong icon <2>
- 15: Issue #207: Analyser warning during switch text/comment mode <2>
- 15: Issue #206: More executor error messages put under language control <2>
- 15: Bugfix #208: Subroutine diagrams now cleanly drawn <2>
- 15: Bugfix #209: Multiple PNG export fixed (uncut borders, file names) <2>
- 15: Bugfix #210: Wrong execution counting in recursive routines <2>
- 15: Issue #128: Combined comments and text mode [Hubert Klöser]2
- 15: Bugfix #211: Execution counting in recursions corrected <2>
- 15: Bugfix #212: Inverted logic of preference "enlarge FALSE" mended <2>
- 15: Icon sizes in Diagram menu unified <2>
- 15: Issue #213: FOR loop transmutation mechanism added <2>
- 15: Issue #215: New conditioned breakpoints (triggered by execution count) <2>
- 16: Bugfix #218: added new method to StringList [Bob Fisch]
- 16: Created and integrated translator [Bob Fisch]
- 16: Bugfix #214: recoded translator [Bob Fisch]
- 16: Issue #206: Table headers in Executor control now localizable <2>
- 16: Issue #220: Usability improvements for Translator [Bob Fisch]<2>
- 16: Issue #222: Structorizer localization from directly loadable file <2>
- 16: Issue #224: Workaround for table grids on Look and Feel changes <2>
- 16: Redesigned localization mechanism [Bob Fisch]
- 16: Locales: refactored some names to be more consistent [Bob Fisch]
- 16: Locales: added special case "external" [Bob Fisch]
- 16: Locales: save & load external loaded to and from the INI file [Bob Fisch]
- 16: Locales: make the INI file backward compatible [Bob Fisch]
- 16: Locales: memory usage optimisations [Bob Fisch]
- 16: Bugfix #227: Oberon module export must end with full stop [K.-P. Reimers]2
- 16: Bugfix #228: Unnecessary warning on code export of recursive routines <2>
- 17: Enh. #231: Variable name collision checks added to Analyser <2>
- 18: Bugfix #233: Function key F10 was caught by the menu bar [Rolf Schmidt]2
- 18: Issue #234: bash expression of ord and chr function restricted [Rolf Schmidt]2
- 18: Locales: Language button handling in Menu and Translator redesigned <2>
- 18: Locales: Translator enabled to reload edited files <2>

Version: 3.24 (2016-03-14)
- 01: Bugfix #50 - added return types to signature for function export in Pascal [lhoreman]
- 02: Bugfix #51 - stand-alone input/output keywords were not converted on export [IrisLuc]
- 03: Bugfix #48 - instant delay propagation to Turtleizer <2>
- 03: Bugfix #49 - failing equality detection among variables (also array elements) <2>
- 04: Enh. #36 - allowing to pause from input and output dialogs <2>
- 04: Enh. #54 - Output instruction with expression list (executor, most generators) <2>
- 04: Bugfix #55 - highlighting of variables with keywords as substring mended <2>
- 04: Bugfix #57 - Risk of endless loops and other flaws on Perl export <2>
- 04: Bugfix #59 - For loop export to Python was defective <2>
- 05: executor: Enh. #9 - Subroutine call now supported via Arranger as pool <2>
- 05: executor: Enh. #9 - Control panel shows call depth and (on error) stacktrace <2>
- 05: executor: Enh. #23 - Jump execution implemented in three categories <2>
- 05: arranger: Enh. #9 - Structorizer can now push diagrams into Arranger <2>
- 05: arranger: Enh. #35 - Arranger now got scrollbars and moves to a just added diagram <2>
- 05: arranger: Enh. #35 - Diagrams may be pinned (against replacement) and dropped <2>
- 05: generator: Enh. #23 - Export to C, C++, C#, Java, and Pascal now supports Jumps <2>
- 05: analyser: New checks for calls, jumps, return mechanisms and concurrency risks <2>
- 05: analyser: Analyser hadn't checked within Forever loops and Parallel sections <2>
- 05: Enh. #38: Multiple selection (Alt+Click: entire subqueue, Shift+Click: sequence) <2>
- 05: updated language files (DE,EN,ES) <2>
- 05: executor: Localisation attempts for Control panel <2>
- 05: Enh. #51 - Handling of empty input/output instructions by executor and export <2>
- 05: executor: Parameter splitting for function calls improved <2>
- 05: Bugfix #61: Executor precautions against type specifiers [elemhsb]<2>
- 05: Bugfix #63: Error messages on nsd loading failure no longer suppressed <2>
- 05: generator: Enh. #23 - Export to Python, Perl, PHP, and Bash/Ksh now supports Jumps <2>
- 05: generator: Enh. #23 + #66 - Export to Basic now supports Jumps and line numbers <2>
- 05: generator: Enh. #67 - Code style option (position of opening braces) for C,C++, Java <2>
- 05: generator: StrukTex export enhanced and corrected <2>
- 05: generator: Enh. #22 - Export to Pascal and Oberon now provides return values <2>
- 05: Arranger: Enh. #62 - Saving and loading arrangements provisionally enabled <2>
- 06: Bugfix #71 - Code export to shell scripts was defective (no text translation) <2>
- 06: Bugfix #51, #54 - Defective input / output export to Perl, Python <2>
- 07: Bugfix #74: Accidently disabled Pascal operators like =, <>, and, or <2>
- 07: Enh. #75: Highlighting of Jump element keywords (leave, return, exit) <2> 
- 08: Bugfix #82: Saving of NSDs with inconsistent FOR loops <2>
- 08: Bugfix #78: Reloading an Arranger constellation could cause duplicates [elemhsb]2
- 08: Bugfix #85: Diagram heading or comment changes now undoable <2>
- 09: Bugfix #65, Enh. #87: Collapsing/expanding reorganised, autoscrolling enabled [elemhsb]2 
- 10: Bugfix #89: Two flaws in variable detection (highlighting, analyser) <2>
- 10: Bugfix #90: Insufficient updating of executed subroutines in Arranger <2>
- 10: Bugfix #91: Unreliable execution of some empty Jump elements <2>
- 10: Bugfix #92: Executor: Unwanted replacements within string literals <2>
- 11: Bugfix #95: Executor: div operator support accidently dropped  <2>
- 11: Bugfix #96: export: variable prefix, test expressions for shell scripts <2>
- 12: Bugfix #99: FOR loops were saved defectively, new version can load them <2>
- 12: Arranger: Image buttons for saving and loading resized <2>
- 13: Bugfix #50: Return type specifications were split into several lines <2>
- 13: Executor enh.: Scrollable display of returned arrays (at top routine level) <2>
- 13: Enh. #101: Title string with version number and sub-thread mark [elemhsb]2
- 13: Bugfix #102: Selection wasn't cleared after deletion, undo or redo <2>
- 13: Issue #103: Save button visibility is to depend on change status <2>
- 13: Bugfix #104: Code export could provoke index range errors <2>
- 13: Bugfix #105: Displayed lines were cut off at apostrophes in keywords <2>
- 14: Bugfix #108: C++ export had converted bool type to int <2>
- 14: Bugfix #103: Change status hadn't been reset sufficiently on saving <2>
- 14: Enh. #84: C/Java-style array initialisation expressions enabled <2>
- 14: Bugfix #61+#107: More consistent handling of typed variables <2>
- 14: Enh. #110: File open dialogs now use the specific filter as default [elemshb]2
- 15: Bugfix #112: Several flaws on handling indexed variables <2>
- 15: Jump translation on export to Pascal or Oberon fixed <2>
- 15: Bugfix #114: Editing of elements being executed prevented <2>
- 15: Bugfix for enh. #38: moving up/down of multiple selection <2>
- 15: Accelerator key for breakpoints (also on multiple selection) <2>
- 15: Issue #115: Returned arrays now always presented as element list <2>
- 15: Enh. #84: Array initialisations now exportable to BASIC code <2>
- 15: Bugfix #117: Title and button update on diagram replacement <2>
- 15: Bugfix #97: Target selection on dragging stabilized <2>
- 15: Bugfix #121: Irritating error message box on file dropping <2>
- 16: Bugfix #122: Selection problems with enlargeFALSE set <2>
- 17: Bugfix #97 update: Arranger updated on global drawing changes <2>

Version 3.23 (2015-12-04)
- 01: Executor: fixed a bug in the Repeat loop [Sylvio Tabor]
- 02: Executor: fixed a bug while interpreting the title [Benjamin Bartsch]
- 03: Export: split PNG export into multiple images [Moritz Schulze]
- 04: Executor: logical operator in CASE-statement [Lies Callemeyn]
- 05: Export: added code export option [Hanspeter Thöni]
- 06: Export: added comments to Pascal export [Dirk Wilhelmi]
- 06: Export: moved export options into menu [Hanspeter Thöni]
- 07: Export: added namespace "nsd" to save files [Treaki]
- 08: Added Polish translation [Jacek Dzieniewicz]
- 09: New drawing strategy for the IF statement [David Tremain]
- 09: New colorizing strategy for elements [David Tremain]
- 10: Visual re-enforcement for drag & drop [David Tremain]
- 11: Allow to collapse / expand elements by scrolling the mouse [David Tremain]
- 12: Added preferences on how to draw IF statements [David Tremain]
- 13: Fixed "empty line" bug [David Tremain]
- 14: Fixed a drawing bug while dragging an element [Bob Fisch]
- 15: Added a Python generator [Daniel Spittank]
- 16: Removed a bug when double clicking en element [Bob Fisch]
- 16: Variable highlighting did not work anymore [Andreas Schwierz]
- 17: Executor: array support [Gennaro Donnarumma]
- 18: Added traditional Chinese translation [Joe Chem]
- 19: Multiple improvements <Kay Gürtzig>
- 20: DE: linguistic flaws corrected <Kay Gürtzig>
- 21: Major revision of generators files <Kay Gürtzig>
- 22: Possibility to switch text/comment in diagram [Samuel Schmidt]
- 23: Bug while parsing NSD files [Benedict Thienpont]
- 24: Fine tuning the ExportOptionDialoge <Kay Gürtzig>
- 24: Updated language files (RU,DE,EN,ES) <Kay Gürtzig>
- 24: Updated language files (LU,FR) [Bob Fisch]
- 25: Added hints to speed buttons [Rens Duijsens]
- 26: Export for BASIC [Jacek Dzieniewicz]
- 26: PL: updated [Jacek Dzieniewicz]
- 27: Array variable improvements in executor <Kay Gürtzig>
- 27: Updated language files (RU,DE,EN,ES) <Kay Gürtzig>
- 28: Minor change in executor for comp. with Unimozer [Bob Fisch]
- 29: Complex changes and enhancements as described (pull-request #7) <codemanyak>
- 29: Executor: breakpoints may now be placed throughout the diagram <2>
- 29: Executor: implementation for Endless loops and Parallel elements <2>
- 29: Executor: execution highlighting separated from selection <2>
- 29: Executor: variable list now updated on every pause even with delay 0 <2>
- 29: GUI: More localisation support for element editor (InputBox) <2>
- 29: Updated language files (DE,EN,ES,RU,IT) <2>
- 29: Export: indentation mechanism revised, BASH export corrected <2>
- 29: Export: Python export no longer "eats" lines within Repeat loops <2>
- 29: Comment popup: sticky popups eliminated, no element level limit <2>
- 29: Arranger: No longer loses track when related Structorizer reloads <2>
- 30: Several Chinese (ZH-CN) translations added and typos eliminated <Zijun Ke>
- 30: Issue on closing Structorizer fixed, file update question may be cancelled. <2>
- 31: Major enhancement supporting cleaner For loop evaluation (issue #10) <2>
- 31: Enhancement to allow lists of constants ruling a Case branch (issue #13) <2>
- 31: Code export process decomposed, less redundant Generator classes <2>
- 31: String handling improved (comparison, empty strings, quote consistency) <2>
- 31: Variables, function names etc. within strings no longer executed <2>
- 31: Newly created empty diagrams are no longer flagged as changed <2>
- 31: Content of array variables now sensibly displayed on execution (issue #14) <2>
- 31: Variable content may now effectively be edited on execution pauses (issue #15) <2>
- 31: Menu item File > Quit action consistent to the [x] button now (bug #16) <2>
- 31: Phenomenon of stalling execution on syntax errors within loops fixed (bug #17) <2>
- 31: Several fixes induced by wide-spread code rebuilding in versions 29...30 <2>
- 32: Bugfixes for code export C etc.: div operators remained, switch bug <2>
- 32: Issues #24 and #25 fixed (defective condition conversion) <2> 
- 32: Issue #21 fixed: return instructions now terminate the execution <2>
- 32: Operator highlighting fixed, new colouring for string and character literals <2>
- 32: Bugs #28, #31, and #32 fixed, all concerning element degrading on undoing/copying <2>
- 32: More adaptive approach to either exit or dispose a Structorizer on closing <2>
- 33: Bugfix #39 - Errors on drawing empty Case structures, confused texts and comments <2>
- 33: Bugfix #41 - Shift operators <<, >>, shl, shr hadn't been supported <2>
- 33: Bugfix #40 - Recent nsd files got truncated on saving errors <2>
- 33: Bugfix #42 - Default saving directory should not be root (/) but home [elemhsb]2

Version 3.22 (2011-11-21)
- 01: Some fixes in Executor.java & Control.java [Kay Gürtzig]
- 02: Save & load INI configuration to and from external file [Dirk Wilhelmi]
- 03: Added Russian translation [Юра Лебедев]
- 04: double-clicking saved files now also works for JWS [David Mancini]
- 05: fixed a replacement issue while exporting to code [Sylvio Tabor]
- 06: implemented show/hideTurtle in Turtleizer [Sylvio Tabor]
- 07: do not allow ":" in parser preferences [Sylvio Tabor]

Version 3.21 (2011-06-28)
- 01: added possibility to scale all icons [Fabian Wenzel]
- 02: added element "parallel statement" as stated in DIN 66261 point 5.5 [Jun Pang]
- 03: first bugfix for the parallel statement [Jun Pang]
- 03: cleared the debugging output from the scaling feature [Bob Fisch]
- 04: visual performance updates [Bob Fisch]
- 05: fix of some small click problems [Bob Fisch]
- 06: fixing a performance problem [Laurent Haan]
- 07: fixing a diagram copy-to-clipboard problem [Neuberger Dominik]
- 08: visual performance updates [Bob Fisch]
- 09: recoded auto-size algorithm for alternatives [Matthias Paul]
- 09: updated drawing code to respect variable highlighting [Bob Fisch]
- 10: dialogue for graphics export now remembers the last visited path [Matthias Paul]
- 11: SVG export is now UTF-8-encoded [Csaba Rostagni]


Version 3.20 (2010-11-15)
- 01: Some bugfixes in the generator classes [Georg Braun]
- 02: Some more improvements to the C generator [Kay Gürtzig]
- 03: Different other bugfixes in the generator classes [Kay Gürtzig]
- 03: Some small changes to the variable highlighting [Kay Gürtzig]
- 04: More bugfixes for C, C#, and Java generator [Kay Gürtzig]
- 05: Step-by-step didn't work in Turtleizer [Kay Gürtzig]
- 06: Coded PHP generator [Rolf Schmidt]
- 07: do not allow negative position [EVEGI]
- 08: added Czech language support [Vaščák Vladimír]

Version 3.19 (2010-08-07)
- Have a backup of the INI file in the current application directory.
  This makes the application "portable" [Peter Ehrlich]
- Added "sqrt" to the function export of the executor [FISRO]
- Bug while printing in landscape [Albrecht Dreß]
- UTF-8 encoded Oberon output [Thijs Zandwijk]
- StrucTeX generator update [Matthias Plha / Klaus-Peter Reimers]
- Added Chinese translation (simplified Chinese) [Wang Lei]
- C#-Generator [Gunter Schillebeeckx]

Version 3.18 (2009-12-20)
- Update for the Brazilian Portuguese localization [Theldo Cruz]
- Gave the SVG export a new try using Freehep (bug #14) [Marcus Radisch]
- Activated anti-aliasing (bug #20) Reinhard Schiedermeier]
- Overwrite prompt when exporting a diagram as picture (issue #2897065) [Marcus Radisch]
- Overwrite prompt when exporting a diagram as source code (issue #2897065) [Marcus Radisch]
- "Show comments?" settings being overwritten by diagram (issue #2898346) [Marcus Radisch]
- Structorizer is now published under the terms of the GPLv3 license [FISRO]
- Italian localization [Andrea Maiani]
- ANALYSER: "Result" is now a good variable name for function results [FISRO]

Version 3.17 (2009-10-18)
- Brazilian Portuguese localization [Theldo Cruz]
- Bug in the executor not correctly setting some variable values [FISRO]
- The keyword "var" is now supported for functions/procedures [FISRO]
- Bug while saving diagram type (bug #15) [Marcus Radisch]
- Bug while using "save as" (bug #15) [Marcus Radisch]
- EXECUTOR: Problem on comparing two items (bug #18) [FISRO]
- Show the filename in the main window title (bug #16) [Marcus Radisch]
- EXECUTOR: Problem with the FOR loop variable (bug #19) [Jos Swennen / FISRO]
- Problem with the path of the INI file using Vista (bug #17) [Marcus Radisch]

Version 3.16 (2009-08-22)
- MAC: Files do not open with double click (bug #7) [Thijs Zandwijk]
    * Re-added the "AppleJavaExtensions.jar" to the libraries
    * This should not interfere with other OS
    * It will not be included in the source package either ...
- MAC: The menubar was disappearing after opening any dialog [FISRO]
    * This is a known apple bug with a known workaround *uff*
- MAC: Shortcut key stopped working [FISRO]
    * I found that this was related to the previous bug, so fixing
      that one fixed this issue as well.
- Added file association in Java Web Start [FISRO]
- Fixed an issue with the Luxemburgish language file [FISRO]
- Bugfixes in the "C" & "Java" source code generator (bug #8) [Theldo Cruz]
- Updates of the "C", "Java" & "Pascal" code generators [FISRO]
- Added "Structorizer Arranger" [Stephan O. Merckens]
    * Start via Java Web Start: http://structorizer.fisch.lu/webstart/Arranger.jnlp

Version 3.15 (2009-08-13)
- Fixed a bug concerning execution of a "REPEAT" loop (bug #3) [Jos Swennen]
- Implemented the execution of the "CASE" structure (bug #4) [Jos Swennen]
- Fixed a bug in class responsible for saving the preferences [FISRO]
- Bugfixes in the C source code export [Gunter Schillebeeckx]
- Implementation of a Java source code export [Gunter Schillebeeckx]
- Bug fixed concerning the displaying of a comment (bug #6) [Nico]

Version 3.14 (2009-07-06)
- Updated NSD execution feature [FISRO]
  * pascal syntax:
    ° pascal string notation
    ° defined second "pos" function
    ° operator conversion: different from
- The development will be continued using NetBeans instead of XCode [FISRO]
- Bug in the EMF export [Jan Hilsdorf]
- Yet another scrolling bug [Bernhard Grünewaldt]
- Generated NSD files are now UTF-8-coded [Bernhard Grünewaldt]

Version 3.13 (2009-05-23)
- Corrected the C generator [FISRO]
- Corrected the Perl generator [FISRO]
- Added turtle drawing module [FISRO]
  * implemented procedures
    ° init()
    ° forward(int)
    ° backward(int)
    ° left(double)
    ° right(double)
    ° gotoXY(int,int)
    ° gotoX(int)
    ° gotoY(int)
    ° penUp()
    ° penDown()
- Added NSD execution feature [FISRO]
  * use of variables
  * use of general expressions
  * input (parameter or prompt): String, Character, Integer or Double
  * output: direct and function result
  * Java syntax => built in (BeanShell)
  * Pascal syntax:
    ° standard math functions: abs, sqrt, sqr, cos, sin, tan, acos, asin, atan
    ° random functions: randomize(), random(int)
    ° compare strings with "=" (auto conversion to "equals")
    ° compare primitive types with "=" (auto conversion to "==")
    ° string functions: length, pos, copy, lowercase, uppercase, trim
      (auto convert)
    ° string procedure: delete, insert (auto convert to function)
  * pause, step-by-step & break functionality
  * live variable watch (execution table)
- Analyser: the use of the "return" instruction is now allowed [FISRO]

Version 3.12 (2009-01-18)
- Added a C generator [Praveen Kumar]
- Fixed a bug for saving preferences [FISRO]

Version 3.11 (2008-11-14)
- Double-clicking a file under Windows which contained spaces in
  its name did not open correctly [FABFR]

Version 3.10 (2008-09-28)
- Added Spanish translation [Andrés Cabrera]

Version 3.09 (2008-08-14)
- Minor bug in analyzer while analyzing functions [FISRO]
- Added parameter name check "pABC" [FISRO]
- Added analyzer preferences [FISRO]
- D7 parser problem with {...} comments [FABFR]
- Added a new error to analyzer (now 13) [FISRO]
- BASH Code Export [Markus Grundner]
- Added translations for analyzer [FISRO]
- Added source package for Eclipse [Markus Grundner]
- Added simple command line compilation script [Klaus-Peter Reimers]
- Unification of the previous mentioned source packages [FISRO]
- NL translated strings [Jerone]
- Modified OBERON code generator [Klaus-Peter Reimers]

Version 3.08 (2008-05-16)
- KSH & Perl Code Export [Jan Peter Klippel]
- Added code generator plugin architecture [Jan Peter Klippel]
- Implemented NSD analyzer [FISRO]
- Improvement of the analyzer routines [FISRO]
- "Show comments" option now persistent [FISRO]
- "Highlight variables" option now persistent [FISRO]
- D7 parser problem with (*...*) comments [Klaus-Peter Reimers]
- INI-file now in home directory of user [Klaus-Peter Reimers]
- Recent file list bug [Klaus-Peter Reimers]

Version 3.07 (2008-03-04)
- Open file from directory with ASCII-characters > 127 [FISRO]
- Save and export bug [FISRO]
- Vector graphics exports: EMF, SWF & PDF [Serge Linckels]
- EMF export to clipboard (Windows only!) [Serge Linckels]

Version 3.06 (2008-02-10)
- Add DIN / non-DIN switch [Klaus-Peter Reimers]
- Added "ENDLESS Loop" [Klaus-Peter Reimers]
- "Save preferences now" button [Klaus-Peter Reimers]
- New Windows wrapper which [FISRO]

Version 3.05 (2008-02-05)
- Comments / popup bug detected [Jerone]
- Another bug in undo/redo function detected [Jan Kruschwitz]
- Removed flickering while working on huge diagrams [FISRO]
- Copy diagram to system clipboard [FISRO]
- Highlighting input/output [FISRO]
- Added recently opened files to menu [FABFR]
- Bug while saving INI-files on Windows systems [Heinrich Villinger]
- Restructured INI-file to XML [FISRO]

Version 3.04 (2008-01-28)
- Added language system [FISRO]
- Bug detected in PAS & MOD generator [Klaus-Peter Reimers]
- Modified TEX generator [Klaus-Peter Reimers]
- Moved "Parser.java" to parsers lu.fisch.structorizer.package [FISRO]
- Renamed "Parser.java" to "NSDParser.java" [FISRO]
- French translation [FISRO]
- Dutch translation [Jerone]
- German translation [Klaus-Peter Reimers]
- Luxemburgish translation [Laurent Zender]
- Persistent Look & Feel [Klaus-Peter Reimers]
- Changed language file encoding to UTF-8 [FISRO]
- Bug in undo/redo function detected [Jan Kruschwitz]
- Print preview dialog [FISRO]
- Mac version opens NSD-files by double-click [FISRO]
- Scrolling bug detected [Lucas Cabeza]

Version 3.03 (2008-01-11)
- Minor bugs in the variable detection routine [FISRO]
- Added colorization of special symbols [FISRO]
- Added Oberon source code generator [Klaus-Peter Reimers]
- Program proposes filename to save [Jerone]
- Replaced "backspace" by "delete" for removing items [Jerone]
- Added correct headers to all source files [Klaus-Peter Reimers]
- Remember last file location [Jerone]

Version 3.02 (2008-01-07)
- Added Pascal input parser [FISRO]
- Added Look & Feel choice in menu (not persistent) [FISRO]
- Modified test string in font dialog to test for symbols [FISRO]
- Modified parser engine to load grammars from JAR file [FISRO]
- Broke up toolbars to fit in design [Klaus-Peter Reimers]
- Toolbars are now floatable (not persistent) [FISRO]
- Added simple variable detection [FISRO]
- Added variable highlighting [FISRO]

Version 3.01 (2008-01-02)
- Moved INI file to "Structorizer.app" folder [FISRO]
- Bug for WHILE/REPEAT preferences [FISRO]
- Ask for saving while quitting application [FISRO]
- Fixing different minor "save & open" bugs [FISRO]
- Fixing a minor bug with the border of the exported PNG file [FISRO]
- Dialogs "remember" the location of the opened file [FISRO]
- Added rounded corners for "sub" diagrams [FISRO]

Version 3.00 (2008-01-01)
- First public release of the new JAVA version [FISRO]

----%<---------------------------------------------------

Version 2.06 (2007-11-01)
- Integrated changelog in "About" dialog [FISRO]
- Umlaut-Problem solved for MAC
- Scroll-box seems to work now => adaptation [FISRO]
- Bug while exporting to picture [11TG1 2007/2008 - Ben Elsen]
- Export defaults now to JPG, but BMP is still possible. [FISRO]

Version 2.05 (2007-10-28) - LINUX GTK2 & Mac
- StrukTeX export debugging [Klaus-Peter Reimers]
- New "About" dialog [FISRO]

Version 2.04 (2007-10-25) - LINUX GTK2 only
- I think that the "Umlaut" Problem has been solved
  for GTK2. GTK does not seem to be capable of managing
  UTF-8 correctly? [FISRO]
- Added Umlaut export for StrukTeX [Klaus-Peter Reimers]

Version 2.03 (2007-10-20) - LINUX only
- StrucTeX output [Klaus-Peter Reimers]
- languages files rewritten [FABFR]
- coherent dialogs and menu entries [FABFR]

Version 2.02 (2007-09-05) - LINUX only
- Depending on some libraries, the Linux version
  did not run on some machines without root privileges.
  I found a workaround, but I'm still not really happy
  with it.

Version 2.01 (2007-08-14)
- Autoscroll was not enabled [Sascha Meyer]
  This seems not yet to work under Mac OSX (Windows & Linux = OK)
- The language choice for LU was not persistent, no load from
  and save to INI file [11TG2 2006/2007 - Laurent Zender]
- UTF-8 conversion was missing for imported source code.

Version 2.00 (2007-08-09)
- Please take also a look at the file "_D6 to Lazarus.txt"

----%<---------------------------------------------------

Version 1.31 (2007-11-07)
- Case without "else"-part [Andreas Jenet]
- JPG export [FISRO]
- Bug on loading a CASE statement from a savefile [FISRO]

Version 1.30 (2007-10-27)
- Bug detected in analyser [Iris Adae]
- German Umlaute export for StrukTeX [Klaus-Peter Reimers]
- Serious speed improvements [FISRO]
- Executor now calls analyser too [FISRO]

Version 1.29 (2007-10-19)
- Allow ":=" as assignment while parsing out variable names [Sebastian Lehn]
- BUG: "<-" are not drawn correctly in version 1.28 because
  of a problem in the drawing method. [FISRO]
- rotating text for instructions by 90° [Michael Gerdes]
- language support for analyser messages [FISRO]
- minor bugs in the analyser algorithms [FISRO]
- StrucTeX output [Klaus-Peter Reimers]

Version 1.28 (2007-10-13)
- analyser: different minor bugs fixed [FISRO]
- analyser: different minor improvements [FISRO]
- activating analyser for anybody [FISRO]
- language files rewritten [FABFR]
- bugs when pressing CANCEL [FABFR]
- "Initialising" screen [FABFR]
- modified diagram for simplified scheme (not "nice") [FABFR]
- different improvements in the parser interpretation [FABFR]
- missing CASE statement while importing from source code [FABFR]
- new "about" dialogs [FABFR]
- added "changelog.txt" to about-dialog [FISRO]
- coherent dialogs and menu entries [FABFR]

Version 1.27 [???]
- copy & paste between MDI children works fine [FISRO]
- variable names are now also extracted from method parameters [FISRO]
- Added language file for LU [11TG2 2006/2007 - Laurent Zender]

Version 1.26 (2007-06-12)
- Bug detected in BCall, BJump and BCase [Andreas Jenet]
- Bug detected in the cut method [Andreas Jenet]
- MDI: Eliminated memory bug in MDI application [FISRO]
- MDI: First working MDI application called "Projectorizer"
- MDI: Project save and load works. Filetype = combined NSD
  files in XML format. Extension = nsdp [FISRO]
- MDI: Add diagram to project [FISRO]
- MDI: Menu integration [FISRO]

Version 1.25 (2007-06-05)
- conversion between (instruction, call, jump) [FISRO]
- analyser: read INI-file [FISRO]
- conversion from (instruction, call, jump)
  to (if, for, repeat, while) [FISRO]
- user colors [Sascha Meyer]
- made all subforms owned by the mainform
  => create an MDI application [FISRO]
  ~> The 'utils' class still depends on two other
     classes, so the mainform cannot be used independently!
- Wiped out a bug due to the recent owner changes [FISRO]
- Added code the capture <ESC> during showmodal of some windows [FISRO]
- Changed vertical lines in the case statement
  to intersect with the falling line. [Andreas Jenet]
- Created a BUtils class for interaction between
  parameters and forms
  => create an MDI application [FISRO]

Version 1.24 (2007-05-30)
- analyser: Problem with non-initialized
  variables in REPEAT loops [FISRO]
- analyser: recognises "lire A,B" without
  spaces [T1IF1 2006/2007 - Tom Schons]
- Minimum font size [T1IF1 2006/2007 - Kevin Schoup]
- Maximum font size [T1IF1 2006/2007 - Jill Saudt]
- Disable MouseWheel scrolling because
  of blank scrolling problems [T1IF1 2006/2007 - JosÈ Espinosa]
- Adaptation of auto-size algorithm when
  analyser is *on* [FISRO]
- Drag & drop of an empty element should
  not be possible [T1IF1 2006/2007 - Tom Schons]
- Bug in analyser while loading grammar
  files [FISRO]
- Missing translations found [T0IF2 2006/2007 - Mike Lill]
- Added JUMP statement [Christian Fandel]
- Changed call to analyser procedure in
  order to speed up the entire GUI [FISRO]

Version 1.23 (never published)
- added paste from windows clipboard [T1IF1 2006/2007 - Marc Schonckert]
- removed automatic ":=" to "<-" conversion [FISRO]
- added array support

Version 1.22 (2007-01-23)
- added: application.title = NSD title
  [T1IF2 2006/2007 - Stephen Edwards]
- added: mainform.caption = NSD title [FISRO]
- bugfix in schematic of the CASE
  statement [FISRO]
- added nederlands lang-file [Tom Van Houdenhove]
- added more strings to the language
  systems [Tom Van Houdenhove]
- added customisation for CASE
  statement [Tom Van Houdenhove]
- changes to customisation for IF
  statement [Tom Van Houdenhove]
- eliminated bug in the CASE statement [Tom Van Houdenhove]
- added btnCancel to InputBox [Tom Van Houdenhove]
- bug fixed in display (red-color-bug) [FISOR]

Version 1.21 (2007-01-15)
- added CASE statement [MARSE]
- added call [Prophet05]
- small fixes in PAS2NSD [FISRO]
- small fix in "save-as" routine [T1IF2 2006/2007 - Noëmie Feltgen]

Version 1.20 (never published)
- some small fixes [FISRO]

Version 1.19 (2006-12-16)
- selection can now be moved with
  the arrow keys [T1IF1]
- The default content of the different
  structures can now be modified via
  the options menu [FISRO]
- code optimization to block out some
  wanna-be-hackers ;-) [FISRO]

Version 1.18 (2006-12-13)
- multi-language support [Bernhard Wiesner]
- Another small bug in the save routine [PYRSI]
- Langs: EN [FISRO]
         DE [FISRO]
         FR [FISRO]

Version 1.17 (2006-12-05)
- Bug detected while updating comments [FISRO]
- Bug on saving when title contained
  illegal characters. Solved for ":" [PYRSI]
- First Linux version written in Lazarus! [FISRO]

Version 1.16 (2006-11-26)
- Copy & Paste of elements [FISRO]
- Structorizer was unable to close
  on a medium marked read-only [MARSE]
- Fixed some small bugs concerning
  element selection. [FISRO]
- Shortcuts for inserting elements [BELGI]
- User check buttons for visual styles [SIBCL]
- Fixed some bugs during first
  colorizer use [FISRO]
- Added shortcut for colorizer [FISRO]

Version 1.15 (never published)
- Small bug in code generator
  erased [FISRO]
- Small bug in PAS2NSD generator
  fixed [FISRO]
- For instructions only: automatically
  convert ":=" to " <- " [FISRO]
- Printing support with
  print-preview [T1IF1 2006/2007 - José-Maria Espinosa]

Version 1.14 (200-11-16)
- Press <ESC> to cancel input
  dialog [T1IF1 2006/2007]
- Switch visual style [LOEGU]

Version 1.13 (2006-11-13)
- Each element also contains
  a comment now. [FISRO]
- An new-old bug had reappeared
  and been eliminated once again [MARSE]

Version 1.12 (never published)
- Variable colorizing [FISRO]
- Drag & drop of NSD-Files [T1IF1 2006/2007]

Version 1.11 (2006-10-25)
- <Shift-Enter> or <Return-Enter>
  for validating input [T1IF1 2006/2007]
- Drag'n'Drop bug wiped out. [FISRO]
- Disable buttons if no element
  selected [T1IF1 2006/2007]

Version 1.10 (2006-10-22)
- Undo / Redo functionality [MARSE]
- NSD can be scrolled if larger
  then the visible area [MARSE]
- Automatic NSD title or savename
  proposal [MARSE]
- Fixed "const"-section recognition
  for PAS2NSD-conversion [MARSE]
- Fixed wrong displayed dialogs at
  120 dpi font size [MARSE + GAMCA]
- New name for new diagram [PIRSY]
- Double-click on empty sequence = new
  instruction [PIRSY]

Version 1.09 (never published)
- Dynamic font increase/decrease [FISRO]

Version 1.08 (never published)
- BMP export of the diagram [FISRO]

Version 1.07 (2006-10-01)
- A security bug has been reported
  and finally swept out... [FISRO]

Version 1.06 (2006-09-27)
- The different elements can now be
  colorized. Color is persistent,
  which means that it is stored in
  the NSD-File. [FISRO]

Version 1.05 (2006-09-19)
- I implemented an NSD-2-PAS conversion.
  This includes a variable auto-detection,
  which, unfortunately, does not work
  yet with complex types. [FISRO]
- Read-Only-INI-File Bug => fixed [MARSE]

Version 1.04 (2006-09-15)
- I finally found a working Delphi/Pascal
  parser that operates with tree generation. The
  PAS-2-NSD converter now works fine :-D [FISRO]

  Added functionality:
  * Load from source file [FISRO]
  * Create from source text [FISRO]
  * Real-time creation while typing [FISRO]

Version 1.03 (never published)
- First "satisfying" implementation of
  a PAS-2-NSD converter. Simple examples
  are OK, but bigger ones ... hmmm ... :-/
  => Would need a "real" Pascal syntax parser [FISRO]

Version 1.02 (2006-09-14)
- Change font.name and font.size of the
  graph, even on the fly! Store information
  in the INI-File. [FISRO]
- Two types of graphs [FISRO]
  * programs (rectangle)
  * subs (rounded rectangle)

Version 1.01 (2006-09-01)
- Added click-to-open support, so you now
  only need to double-click an NSD-File to
  open it immediately. [FISRO]<|MERGE_RESOLUTION|>--- conflicted
+++ resolved
@@ -19,10 +19,6 @@
 - Shell export neither copes with nested array/record initialisers and component access
   nor with cleanly handling usual and associative arrays as parameters or results.
 
-<<<<<<< HEAD
-Current development version 3.32-01 (2021-09-20)
-- 01: Issue #800: Parts of the new expression parsing mechanism established. <2>
-=======
 Current development version 3.32-01 (2021-10-05)
 - 01: Bugfix #987: Duplicate subroutine comment export by Pascal generator <2>
 - 01: Bugfix #988: Syntax error in Structorizer.bat and Arranger.bat fixed <2>
@@ -31,7 +27,7 @@
 - 01: Bugfix #991: Analyser check for ensured function results was defective <2>
 - 01: Enh. #992: New Analyser check for bracket balance and nesting <2>
 - 01: Bugfix #993: Defective export of constant routine parameters <2>
->>>>>>> 7fd46391
+- 01: Issue #800: Parts of the new expression parsing mechanism established. <2>
 
 Version 3.32 (2021-09-19) requiring Java 11 or newer
 - 01: Bugfix #851/2: COBOL import: SPECIAL-NAMES sections caused parser abort <2>
