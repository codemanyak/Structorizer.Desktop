--- conflicted
+++ resolved
@@ -10,11 +10,7 @@
 - COBOL import may fail if certain single-letter identifiers are used (rename them!).
 - COBOL import doesn't cope with some statement variants and variable redefinitions.
 
-<<<<<<< HEAD
 Current development version: 3.29-05 (2019-03-11)
-=======
-Current development version: 3.29-05 (2019-03-08)
->>>>>>> 01868509
 - 01: Issue #657: Spanish message in German locale replaced <2>
 - 01: Enh. #662/1: Info box for groups redesigned into a tree view <2>
 - 01: Enh. #662/2: Group visualisation with individual colors in Arranger <2>
@@ -54,11 +50,8 @@
 - 04: Bugfix #693: Misleading error message on loading a recent .arr/.arrz file <2>
 - 05: Enh. #327: Locale-specific Parser keyword sets enabled [newboerg]2
 - 05: Issue #366: Turtleizer regains the focus if lost for an input [newboerg]2
-<<<<<<< HEAD
+- 05: Enh. #385: Default values for subroutine parameters allowed [usernameisthis]2
 - 05: Issue #527: Index range error detection for constant arrays refined <2>
-=======
-- 05: Enh. #385: Default values for subroutine parameters allowed [usernameisthis]2
->>>>>>> 01868509
 - 05: Bugfix #631: Commas in pic clauses now preserved on COBOL import <2>
 - 05: Issue #407: Efforts to import COBOL conditions like "a = 8 or 9" <2>
 - 05: Bugfix #695: Defective COBOL import of arrays over basic types <2>
