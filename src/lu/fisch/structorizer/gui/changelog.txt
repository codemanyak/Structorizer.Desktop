﻿Legend:
-------
[Foo]   -->     idea provided by Foo, coding done by Bob Fisch
[Foo]2  -->     idea provided by Foo, coding done by Kay Gürtzig
<Foo>   -->     idea AND coding done by Foo
<2>     -->     idea and coding done by Kay Gürtzig

Known issues:
- Copying diagram images to the clipboard may fail with some OS/JRE combination (#685),
  on Windows the image format may be JPG instead of PNG.
- Pascal import does not cope with nested comments and unit name aliases.
- COBOL import may fail if certain single-letter identifiers are used (rename them!),
  also if the code contains a SPECIAL-NAMES clause or float literals.
- COBOL import does not cope with some statement variants and variable redefinitions.
- Shell export neither copes with nested array/record initialisers and component access
  nor with cleanly handling usual and associative arrays as parameters or results.

Current development version: 3.30-16 (2021-02-12)
- 01: Bugfix #759: Dried up another source of stale Mainforms. <2>
- 01: Bugfix #761: Code preview defect flooded the log stream. <2>
- 01: Precautions against empty error messages on startup <2>
- 01: Bugfix #705: Find&Replace: Flawed traversal in CASE/PARALLEL branches <2>
- 01: Bugfix #763: Stale file precautions on loading / saving arrangements <2>
- 01: Bugfix #764: Group modifications failed to update the associated .arr file <2>
- 01: Bugfix #765: KSH export of diagrams using record types failed with error <2>
- 01: Deprecated ANSI-C73 import disabled (ANSI-C99 parser subsumes it) <2>
- 02: Bugfix #752: Incomplete declarations in C, Java etc. no longer outcommented <2>
- 02: Issue #766: Deterministic order of subroutines on code export <2>
- 02: Bugfix #769: Commas in string literals compromised CASE branch selection <2>
- 02: Enh. #770: New Analyser checks for CASE elements (selector consistency) <2>
- 02: Bugfix #771: Unhandled syntax errors during execution (e.g. type names) <2>
- 02: Bugfix #772: Possible NullPointerException averting Pascal code preview <2>
- 02: Bugfix #773: Export of declarations to Oberon, Pascal [K.-P. Reimers]2
- 03: Enh. #388: Support for constants on Perl export (had been missing) <2>
- 03: Enh. #423: Support for record types on Perl export (had been missing) <2>
- 03: Enh. #739: Enum type definitions introduced (incl. C99, Pascal import) <2>
- 03: Issue #766: Deterministic export order had not worked for deep hierarchies <2>
- 03: Bugfix #770: Not all CASE selectors were checked to be constant integers <2>
- 03: Enh. #775: More type-sensitive export of input instructions to OBERON <2>
- 03: Bugfix #776: Global variables are locally eclipsed on Pascal/Oberon export <2>
- 03: Bugfix #777: Concurrent changes of favourite export language handled. <2>
- 03: Bugfix #778: License text was not exported with "fresh" diagrams <2>
- 03: Bugfix #779: Defective Oberon export of main program diagrams with I/O <2>
- 03: Issue #780: Parameterless procedures in Oberon without parentheses [K.-P. R.]2
- 03: Bugfix #782: Code export of global (included) declarations was wrong. <2>
- 03: Bugfix #783: No or nonsense code export for assignments of unknown structs <2>
- 03: Bugfix #784: Suppression of mere variable declarations on bash/ksh export <2>
- 03: Bugfix #786: Record access in index expressions used to fail on execution <2>
- 03: Bugfix #787: Multiplied top-level type definitions on Pascal export <2>
- 03: Bugfix #788: Arrz file extraction to a user-specific folder did not work. <2>
- 03: Bugfix #789: Wrong BASIC export of function calls (started with "CALL") <2>
- 03: Bugfix #790: BASIC export failed with line continuation and initialisers <2>
- 03: Bugfix #791: Shell export flaws (function calls, array/assoc declarators) <2>
- 04: Bugfix #793: Wrong Perl export of initialised explicit var declarations <2>
- 04: Bugfix #794: Code preview fails with error if license is not configured <2>
- 05: Enh. #801: Mechanism to show User Guide as PDF in offline mode <2>
- 05: Bugfix #802: Placement of license texts and User Guides was flawed by #741 <2>
- 05: Bugfix #805: Language happened to change on deriving a subroutine from CALL <2>
- 05: Issue #806: Format string splitting on C99 import improved [Rolf Schmidt]2
- 05: Issue #806: More sensible printf/scanf format strings on C export [R. Schmidt]2
- 05: Issue #807: Python 'recordtype' lib ref replaced by dictionary [R. Schmidt]2
- 05: Bugfix #808: Missing C, Js export of var declarations with ':=' [Rolf Schmidt]2
- 05: Bugfix #809: C99 import flaws: typename replacement in comments, return 0; <2>
- 05: Bugfix #810: Javascript export produced nonsense for multi-variable input <2>
- 05: Bugfix #811: C99 import of floating-point number literals like 123e4 fixed <2>
- 05: Bugfix #812: Defective declaration of global variables on Python export <2>
- 05: Issue #814: Empty parameter lists are now exported to C as ...(void) <2>
- 05: Issue #815: Combined file filters introduced in open dialogs [Rolf Schmidt]2
- 05: Issue #816: Function calls in exported bash, ksh code revised [Rolf Schmidt]2
- 06: Issue #816: Local variable/constant declarations in bash/ksh functions <2>
- 06: Issue #816: Passing of arrays/records to/from bash/ksh functions revised <2>
- 06: Bugfix #818: Replacement of diagrams unpinned in Arranger caused trouble <2>
- 06: Bugfix #820: Try didn't respect exit but averted later error reporting <2>
- 06: Bugfix #821: Shell function arguments and array items wrongly put in $( ) <2>
- 06: Issue #822: Executor no longer aborts on empty instruction lines [R. Schmidt]2
- 06: Bugfix #823: Executor accidently mutilated expressions (all spaces gone) <2>
- 06: Bugfix #824: Shell export of REPEAT loops was flawed in several aspects <2>
- 06: Bugfix #825: Analyser had ignored the interior of TRY elements <2>
- 06: Issue #826: User input is to accept backslashes as in Windows file paths <2>
- 07: Bugfix #228: Code export error for routines with Pascal result mechanism <2>
- 07: Enh. #440 part 1: Diagram export to PapDesigner files <2>
- 07: Enh. #828: New feature allowing code export for an arrangement group <2>
- 07: Issue #829: Debugger doesn't automatically close anymore [mawa290669]2
- 07: Bugfix #831: Wrong shebang and thread arguments on Python export [R.Schmidt]2
- 07: Bugfix #833: Pascal import now ensures parentheses at subroutines [K.-P. R.]2
- 07: Issue #834: Tooltip help for menu item Diagram > DIN? (in EN, DE, ES) <2>
- 07: Bugfix #835: Structure preference keywords compromised imported conditions <2>
- 07: Bugfix #836: Consistency lacks with batch code export (combined with #828) <2>
- 07: Enh. #837: New export option to control the code export directory proposal <2>
- 07: Bugfix #838: Defective IMPORT line generation on Oberon export <2>
- 07: Bugfix #839: Procedures exported after functions were faked as functions <2>
- 07: Bugfix #840: Code export wrongly used information from disabled elements <2>
- 07: Bugfix #841: Analyser check against missing parameter list did not work <2>
- 07: Bugfix #843: Handling of global declarations in PHP export was missing <2>
- 07: Bugfix #844: Sensible export of arrays and record types/vars to PHP <2>
- 08: Issue #828/#836: The fallback to all diagrams of an arr file on batch export
      without specified entry points or contained programs hadn't worked <2>
- 08: Enh. #842: Improved usability of the include list editor [H.-U. Hölscher]2
- 08: Bugfix #847: Inconsistent handling of upper-/lower-case operand names <2>
- 08: Bugfix #848: Incomplete variable synchronisation with Includables <2>
- 08: Bugfix #849: New log file name scheme change of release 3.30 ensured <2>
- 08: Issue #851/1: Declarations for auxiliary variables on COBOL import <2>
- 08: Issue #851/4: Provisional import of SORT statements from COBOL <2>
- 08: Issue #851/5: Solution for the import of PERFORM ... THRU ... from COBOL <2>
- 08: Bugfix #852: Case-ignorant F&R replacements failed for certain strings <2>
- 08: Bugfix #853: Batch export with relative paths of and in .arr file failed <2>
- 08: Bugfix #854: Topological order of type definitions on export ensured <2>
- 08: Enh. #855 New configurable default array/string sizes for code export <2>
- 08: Bugfix #856: The dump of preferences subsets did not behave correctly <2>
- 08: Bugfix #858: Functions did not actually work in FOR-IN loop headers <2>
- 09: Issue #822: More sensible error message on executing an empty CALL <2>
- 09: Bugfix #828: Missing unreferenced subroutines on group export. <2>
- 09: Bugfix #860: Batch export for .arr files containing abs. paths failed <2>
- 09: Issue #861/1: Comment placement on Pascal and Oberon export revised <2>
- 09: Bugfix #861/2: On Pascal import, routine comments were duplicated <2>
- 09: Issue #861/3: Improved comment trimming on code import <2>
- 09: Bugfix #862/2: Batch export no longer produces duplicate entry points <2>
- 09: Bugfix #862/3: Batch import produced defective arrangement lists <2>
- 09: Bugfix #863/1: Duplicate routines on PapDesigner/StrukTex export <2>
- 09: Bugfix #863/2: Wrong assignment symbols in CALLs on PapDesigner export <2>
- 09: Issue #864: Parameter list transformation for PapDesigner export <2>
- 09: Bugfix #865: Flaw in parameter recognition on subroutine generation <2>
- 09: Issue #866: Selection expansion/reduction in the diagram revised <2>
- 09a: New command line option "-restricted" to prevent export/import [CPNV]
- 10: Bugfix #868: Inadvertent popup of the code preview context menu on start <2>
- 11: Issue #870: Now ini property "noExportImport=1" prevents code export/import;
      group export prevention had been forgotten [CPNV]2
- 11: Issue #733: GUI scale factor not to be overwritten by central ini file <2>
- 11: Enh. #872: New display mode to present operators in C style [BloodyRain2k]2
- 11: Bugfix #873: Compromised type definition export to C++, C#, Java mended <2>
- 11: Bugfix #874: Error on code export/preview of CALLs with non-ASCII names,
      identifiers with non-ASCII letters now tolerated but warned <2>
- 11: Bugfix #875: Saving policy mended for virgin group members and groups,
      unnecessary save requests on replacing diagrams in work area avoided <2>
- 11: Bugfix #876: Defective saving and restoring of Ini properties via menu <2>
- 11: Bugfix #877: Division by zero error on batch export to StrukTeX <2>
- 11: Issue #879: Bad handling of user input looking like a record initializer <2>
- 12: Enh. #704: Turtleizer now scrollable, with status bar, and popup menu <2>
- 12: Issue #801: User Guide download now with progress bar in background <2>
- 12: Issue #829: Experimentally keeping open the debug control now revoked <2>
- 12: Enh. #880: Turtleizer zooming function implemented and accomplished <2>
- 12: Issue #881: Highlighting of bit operators and Boolean literals <2>
- 12: Issue #882: Translation of the random function to PHP added [S. Roschewitz]2
- 12: Bugfix #884: Flaws of header inference for virgin diagrams (#875) mended <2>
- 12: Bugfix #885: Incorrect display mode indicator state (#872) in some case <2>
- 12: Bugfix #887: Concurrent Turtleizer instances led to dysfunction. <2>
- 13: Issue #890: Several improvements of the Turtleizer GUI (#704/#880) <2>:
       1. SVG export with less annoying scale factor request;
       2. Menu items for CSV and SVG export no longer enabled with empty image;
       3. New function to scroll to the coordinate origin;
       4. Mere turtle moves without visible trace omitted on (CSV) export;
       5. Option to choose separator character for the CSV export;
       6. Stroke style for the axes of coordinates now compensates the zoom factor;
       7. Tooltip showing the turtle-world coordinate at current mouse position;
       8. Measuring function with two possible snap modes and configurable radius;
       9. Turtle image with higher resolution for zoom factors > 1;
      10. F1 opens the help page for the Turtleizer GUI in the browser;
      11. Status bar icons for more intuitive recognition.
- 13: Issue #891: Dutch locale fixed, revised, and completed <Jaap Woldringh>
- 13: Bugfix #892: "Save as" and double-click trouble with arranged diagrams <2>
- 13: Enh. #893: Translator preview indication in language preference menu <2>
- 13: Bugfix #894: Wrong mechanism to fit the Turtleizer picture into canvas <2>
- 13: Bugfix #895: GUI scaling of the Turtleizer popup menu for "Nimbus" <2>
- 13: Enh. #896 <2>:
      1. Move cursor on readiness for moving diagrams in Arranger
         or diagram elements within a diagram in the Structorizer work area;
      2. by holding Shift key down, elements may now be moved above the target <2>
- 13: Bugfix #897: Numeric angle degradation + endless loop risk in Turtleizer <2>
- 13: Bugfix #898: Executor errors on pre-evaluation of Turtleizer functions <2>
- 13: Bugfix #900: Find&Replace failed for only comments, bad "whole word" test <2>
- 13: Issue #901: Now the wait cursor is applied on time-consuming actions <2>
- 14: Bugfix #569 A scrolling insufficiency on report list selection fixed <2>
- 14: Issue #872 Wrong conversion '=' -> '==' in routine headers for C style <2>
- 14: Issue #901 Wait cursor applied to further time-consuming actions <2>
- 14: Bugfix #902 <2>:
      1. Fixes a focus loss in Arranger index on selecting diagram or group nodes;
      2. Ensures that quitting the "add/move to group" dialog correctly cancels;
      3. Raises a confirmation dialog before dissolving groups via key binding
- 14: Enh. #903 Syntax highlighting also applies in "Switch text/comment" mode <2>
- 14: Bugfix #904 Display of controller aliases suppressed other function names <2>
- 14: Enh. #905 Marker symbol on elements with Analyser warnings or tutorials <2>
- 14: Enh. #906 Executor now allows either to step into or step over a CALL <2>
- 14: Bugfix #907 A step of the tutorial "Hello world" was always skipped <2>
- 14: Bugfix #908 The variable content was not legible on editing with Nimbus <2>
- 14: Enh. #909 Extended support for display and editing of enumerator values <2>
- 14: Enh. #910 Extended DiagramController interface (for plugin modules) <2>
- 14: "About" icon (eye) in toolbar / Help menu replaced by "info" icon <2>
- 14: Arrangement group visibility now includes member diagrams, not only bounds <2>
- 15: Issue #400: Some editor controls had ignored Esc and Shift/Ctrl-Enter <2>
<<<<<<< HEAD
- 15: Enh. #714 Empty Finally block of TRY elements now by default suppressed <2>
- 15: Enh. #913 Provisional mechanism to cope with .nsd files from JStruct <2>
- 15: Enh. #914 Text and comment fields in element editor now allow undo/redo <2>
- 15: Enh. #915 New structured editor for CASE elements preserving branches <2>
=======
- 15: Enh. #714 Empty FINALLY block of TRY elements now by default suppressed <2>
- 15: Issue #905: Analyser markers on collapsed or eclipsing elements ensured <2>
- 15: Enh. #914 Text and comment fields in element editor now allow undo/redo <2>
- 15: Enh. #915 New structured editor for CASE elements preserving branches <2>
- 15: Enh. #917 Menu item to edit subroutines extended to included diagrams <2>
- 15: Bugfix #918 Missing root type filter in Find&Replace, unwanted checkbox <2>
- 15: Issue #919 More precise modification detection in Translator, undo/redo <2>
- 15: Issue #920 Consistent support for value literal "Infinity" / ∞ <2>
- 15: Bugfix #921 Type handling on outsourcing fixed (recursion, enumerators) <2>
- 15: Bugfix #922 Executor failed to interpret mixed array / record access <2>
- 15: Bugfix #923 Analyser gave false warnings regarding FOR-IN loops <2>
- 15: Bugfix #924 Erratic Analyser warnings on mixed record/array access paths <2>
- 15: Bugfix #925 Analyser always complained about constant record arguments <2>
- 15: Enh. #926: Element selection now scrolls to related Analyser warnings <2>
- 16: Enh. #893: Translator preview indicator in the language menu enforced <2>
- 16: Enh. #915: Functional upgrade for the new CASE element editor <2>
- 16: Enh. #928: New Analyser check against structured CASE choice value <2>
- 16: Issue #929: Translator usability improved with locale button context menus,
      temporary icon changes on shift; locale reset mechanism fixed <2>
- 16: Bugfix #930: Wrong CASE branch width with broken selector lines <2>
- 16: Bugfix #931: Inadvertent font changes in element editors on font resizing <2>
>>>>>>> f7fcb6c2

Version: 3.30 (2019-10-06)
- 01: Issue #657: Spanish message in German locale replaced <2>
- 01: Enh. #662/1: Info box for groups redesigned into a tree view <2>
- 01: Enh. #662/2: Group visualisation with individual colours in Arranger <2>
- 01: Enh. #662/3: Arranger popup menu item to rearrange diagrams by groups <2>
- 01: Enh. #662/4: Option to save arrangements with relative coordinates <2>
- 01: Bugfix #664: Incorrect handling of modified diagrams on closing Arranger <2>
- 01: Bugfix #664: Disambiguated cancelling in AUTO_SAVE_ON_CLOSE mode <2>
- 01: Bugfix #515: Defective diagram positioning in Arranger mended <2>
- 02: Bugfix #665: Import of INSPECT statements from COBOL actually works now <2>
- 02: Bugfix #655: Arranger popup menu revised (item order, accelerator info) <2>
- 02: Bugfix #667: Removal of diagrams from Arranger could leave remnants <2>
- 02: Issue #668: Group association behaviour on outsourcing further improved <2>
- 02: Bugfix #669: C export of FOR-IN loops with traversed strings was defective <2>
- 02: Bugfix #670: Diagram/group info box of Arranger index not reliably scaled <2>
- 02: Issue #670: Live look & feel switch failed for Diagram/group info box <2>
- 03: Bugfix #672: Default group was named null.arr after cancelled save attempt <2>
- 03: Issue #673: The Arranger drawing area had to be enlarged for group bounds <2>
- 03: Issue #662/2 Group colour icon design revised (now double thin border) <2>
- 03: Bugfix #674: Live look & feel switch hadn't worked for context menus <2>
- 03: Issue #675: Workaround for truncated result tree lines in Find&Replace <2>
- 03: Issue #677: Inconveniences on saving arrangement archives mended <2>
- 03: Bugfix #678: Import of array declarations from C code didn't work. <2> 
- 03: Bugfix #679: C import produced defective INPUT instructions <2>
- 03: Enh. #680: INPUT instructions with multiple input items supported <2>
- 03: Enh. #681: A number of exports may offer to change favorite export language <2>
- 03: Enh. #682: Improved welcome dialog, now with language selection <2>
- 04: Issue #51,#137: Executor window now logs explicit prompts of empty inputs <2>
- 04: Issue #684: Mark-up + check of mandatory fields in Parser Preferences <2>
- 04: Bugfix #684: An empty FOR-IN loop keyword caused several problems <2>
- 04: Issue #686: The initial L&F detection didn't work well for Linux (GTK+) <2>
- 04: Bugfix #687: Defective breakpoint behaviour of REPEAT-UNTIL loops mended <2>
- 04: Bugfix #688: Transmutation of any Call/Jump into an Instruction enabled <2>
- 04: Enh. #689: New mechanism to edit the referred routine of a selected Call <2>
- 04: Bugfix #690: 'struct' keywords in function headers on C import suppressed <2>
- 04: Enh. #691: It is now possible to rename a group in the Arranger index <2>
- 04: Bugfix #692: C constants weren't recognised on importing with C99 parser <2>
- 04: Bugfix #693: Misleading error message on loading a recent .arr/.arrz file <2>
- 05: Enh. #327: Locale-specific Parser keyword sets enabled [newboerg]2
- 05: Issue #366: Turtleizer regains the focus if lost for an input [newboerg]2
- 05: Enh. #385: Default values for subroutine parameters allowed [usernameisthis]2
- 05: Issue #527: Index range error detection for constant arrays refined <2>
- 05: Bugfix #631: Commas in pic clauses now preserved on COBOL import <2>
- 05: Issue #407: Efforts to import COBOL conditions like "a = 8 or 9" <2>
- 05: Bugfix #695: Defective COBOL import of arrays over basic types <2>
- 05: Enh. #696: Batch export can now process arrangement files (.arr/.arrz) <2>
- 05: Enh. #698: Basic archiving outsourced from Arranger to Archivar <2>
- 05: Bugfix #699: Diagrams must not be shared among archive groups <2>
- 05: Issues #518, #544, #557: Drawing accelerated by confining to visible area <2>
- 06: Issues #518, #544, #557: Bug in visibility detection fixed; workaround for
      heavy contention in Arranger: highlighting temporarily switched off <2>
- 06: Issue #702: Size detection for imported or dropped diagrams in Arranger <2>
- 07: Bugfix #703: Arrangement group change status failed to vanish on saving <2>
- 07: Issue #699: Superfluous unsharing measures on unshared diagrams skipped <2>
- 07: Bugfix #705: Find&Replace tool failed to search CASE/PARALLEL branches <2>
- 07: Bugfix #706: NullPointerException from Analyser on faulty CALL elements <2>
- 07: Enh. #56: New element type TRY-CATCH-FINALLY introduced [BobFisch]2
- 07: Enh. #56: Pascal import of Try and Raise instructions implemented <2>
- 07: Issue #706: Created nsd and code files should end with a newline [elemhsb]2
- 07: Enh. #707: Savings preferences for file name proposals [elemhsb]2
- 07: Bugfix #708: Code export compromised cached variable lists (highlighting)<2>
- 07: Enh. #452: Several menu items made hidden on simplified mode now <2>
- 08: Bugfix #711: Endless loop on element text parsing - SEVERE! <2>
- 08: Issue #712: Translator ought to remember its last saving directory <2>
- 08: Enh. #56: Some updates and additions to the Russian locale <2>
- 09: Issues #518, #544, #557 Further general drawing speed improvements <2>
- 09: Issue #657: Subroutine/includable search disambiguated by groups (tried) <2>
- 09: Issue #685: Precaution against exception traces on copying to clipboard <2>
- 09: Enh. #696: Deficient type retrieval in batch code export fixed <2>
- 09: Enh. #697: Batch code import to assignments / assignment archives <2>
- 09: Bugfix #699: The fix from 3.29-08 for the archive unsharing was wrong <2>
- 09: Issue #712: Further usability improvements for Translator <2>
- 09: Bugfix #715: Console dialog in batch import failed after first time <2>
- 09: Bugfix #716: Defective assignment export to Python code [elemhsb]2
- 09: Issue #717: Mouse wheel scroll unit now configurable [elemhsb]2
- 09: Issue #718: Ultimate acceleration of syntax highlighting <2>
- 09: Issue #720: Changes to includable diagrams now reflect on their clients <2>
- 10: Bugfix #722: PNG export from Arranger failed with version 3.29-09 <2>
- 11: Bugfix #724: Diagram titles weren't bold anymore since 3.29-09 <2>
- 11: Issue #725: Division operator export to Python improved <2>
- 11: Issue #206: Dutch locale substantially updated <Jaap Woldringh>
- 11: Enh. #726: Translator usability improved [Jaap Woldringh]2
- 11: Issue #727: TRY Field position in Element Name Preferences mended <2>
- 11: Bugfix #728: Endless loops and other flaws in Find&Replace tackled <2>
- 11: Find&Replace: Search result presentation strategy unified <2>
- 11: Issue #729: Modified German button caption in element editor [K.-P. Reimers]2
- 12: Compatibility with the new Windows/Upla installer ensured and improved
- 12: Issue #551: No version check mode hint in the wake of Windows installer <2>
- 12: Bugfix #731: File renaming failure on Linux made arr[z] files vanish [K.-P. R.]2
- 12: Bugfix #732: Cloning groups could end up in shared (glued) positions <2>
- 12: Design of refactoring dialog improved (text -> keyword table) <2>
- 12: Issue #733/1: New handling of a user-independent start configuration file <2>
- 12: Issue #733/2: Possibility of selective preferences export to ini files <2>
- 13: Enh. #737: Batch export now with optionally specified settings file <2>
- 13: Enh. #740: Automatic backup on loading preferences from file (via menu) <2>
- 13: Enh. #741: Ini file path as command-line option for all modes [S. Sobisch]2
- 13: Bugfix #742: Command-line option -v didn't actually work with argument <2>
- 13: Issue #327: Spanish default keywords for input / output modified <2>
- 13: Bugfix #744: Double-click and filesdrop didn't work with OSX anymore <2>
- 13: Enh. #746: Import of hus-Struktogrammer files (.stgr format only) <2>
- 13: Issue #747: New key bindings Ctrl-F5 etc. for TRY, PARALLEL, and ENDLESS <2>
- 13: Bugfix #748: Menu items to add TRY blocks inserted PARALLEL elements <2>
- 13: Bugfix #749: Width defect with FINALLY sections in TRY blocks <2>
- 13: Issue #463: Startup and shutdown log entries now with version number <2>
- 14: Bugfix #749: Drawing of collapsed TRY elements fixed <2>
- 14: Bugfix #751: Cursor key navigation didn't reach TRY element internals <2>
- 14: Messages in diagram editor and Structure preferences corrected (EN, DE) <2>
- 14: Enh. #738: Code preview in right window part (tabbed with Arranger index) <2>
- 14: Bugfix #752: Workarounds for deficient declaration export to C/Java <2>
- 14: Default mode for setting DIN 66261 (FOR loop design) changed to true <2>.
- 14: Issue #753: Irrelevant structure preference adaptation requests avoided <2>
- 14: Bugfix #754: 2 Pascal code generator flaws (return instr. / UNIT name) <2>
- 14: Enh. #721: Javascript export prototype [A. Brusinsky]2
- 14: Bugfix #755: Defective Java/C# export of array initializers <2>
- 14: Bugfix #756: Expression export defects to C language family <2>
- 14: Bugfix #757: Include list text area was too small under Windows 10 <2>
- 14: Bugfix #758: "Edit subroutine" didn't reliably arrange the new routine <2>
- 14: Bugfix #759: Closing Structorizer sub-instances impaired functioning <2>

Version: 3.29 (2019-01-07)
- 01: Bugfix #511: Cursor-down key was trapped by collapsed CASE and PARALLEL <2>
- 01: Enh. #515: More intelligent aligning strategy for diagrams in Arranger <2>
- 01: Bugfix #517: Correct export of includable declarations to Java, C++, C# <2>
- 01: Bugfix #518: Very slow scrolling of diagrams lacking type info [TiNNiT]2
- 01: Bugfix #520: "no conversion" export mode had to be enforced (Pascal, C) <2>
- 01: Bugfix #521: Variable declaration export had been inconsistent for Oberon <2>
- 01: Enh. #519: Zooming / font size control via ctrl + mouse wheel [B. Neuberg]2
- 01: Bugfix #522: Outsourcing now copes better with record types and includes <2>
- 01: Bugfix #523: Undoing and redoing of include list changes mended <2>
- 02: Bugfix #525: Defective test coverage detection for recursive routines,
      lacking operation counts on input, output, and jump instructions fixed <2>
- 02: Issue #512: Arranger zoom compensation for PNG export was flawed <2>
- 02: Bugfix #526: On re-saving the renaming of the temp. file may fail (Linux) <2>
- 02: Issue #527: More helpful Executor messages on index range violations <2>
- 02: Issue #463: Console output replaced by configurable logging [R. Schmidt]2
- 02: Bugfix #528: Analyser check of record component access mended <2>
- 02: Bugfix #529: Concurrency on drawing diagrams during execution solved <2>
- 02: Bugfix #451: Java version test in shell start scripts revised [hans005]
- 02: Bugfix #533: Import of struct types from C files was dysfunctional <2>
- 03: Enh. #519: Font resizing with ctrl + mouse wheel missed in LicenseEditor <2>
- 03: Issue #535: License Editor menu item "Save as..." had wrong accelerator <2>
- 03: Issue #463: Logging configuration mechanism didn't work for WebStart <2>
- 03: Issue #536: Precaution against unsuited command line arguments <2>,
      experimental workaround against Direct3D trouble on some machines <2>
- 03: Issue #143: Comment popup switched off on opening print preview <2>
- 03: Bugfix #540: C import could fail or get stuck on processing macros <2>
- 03: Enh. #541: New import option "redundant symbols/macros" for C code <2>
- 03: Bugfix #542: Procedure import from C code mended (result type + return) <2>
- 03: Import of legacy C function definitions improved (arg types, KGU#525) <2>
- 04: Bugfix #544: Arranger deceleratingly redrew on diagram navigation <2>
- 04: Bugfix #533: Effort to import C struct initializers as record literals <2>
- 04: Bugfix #545: Defective C import of FOR loops without condition <2>
- 04: Bugfix #546: C import failed to split certain printf format strings <2>
- 05: Bugfix #549: The operator '%=' had been missing in the C grammar <2>
- 05: Data protection information added to the update information hint <2>
- 05: Bugfix #550: Defective import of C switch statements in certain cases <2>
- 05: Issue #551: On webstart the hint about version check doesn't make sense <2>
- 05: Enh. #552: Option to decide for all diagrams on serial file actions,
      new opportunity to remove all diagrams from Arranger with few clicks <2>
- 05: Enh. #489 - First version of ANSI C99 parser (full C syntax)
      recent ANSI C import renamed to ANSI C73 for clarity <2>
- 05: Set of smaller element icons for the tree view in Find&Replace <2>
- 05: Enh. #553: Code import now with monitor dialog and cancel option <2>
- 05: Bugfix #554: Batch code import didn't work (parser instantiation bug) <2>
- 05: Bugfix KGU#539: the operation count of CALL elements was incremented <2> 
- 05: Bugfix KGU#540: Find & Replace didn't reset on element filter changes <2>
- 05: Bugfix #555 - Mode "Show comments?" was always active on start <2>
- 05: Bugfix #556 - Workaround for file preparation error in C import <2>
- 05: Bugfix #557 - potential endless loop on instruction classification <2>
- 05: Issue #557 - Workaround for huge diagram numbers on code import <2>
- 05: Enh. #558 - Provisional C/Pascal enum type import (as const defs.) <2>
- 06: Issue #561 - new design of the statistics in Attribute Inspector <2>
- 06: Bugfix #562 - Wrong "origin" attribute for loaded older diagrams <2>
- 06: Enh. #563 - Simplified record initializers (smarter evaluation) <2>
- 06: Bugfix #564 - code export defects with nested array initializers <2>
- 06: Attributation of syntax highlighting to diagrams simplified <2>
- 06: Bugfix #565 - Translator didn't open; updates in Russian locale <2>
- 06: Issue #566 - Version retrieval adapted to new home page URL (https) <2>
- 07: Bugfix #568 - Key binding "space" didn't work in the Arranger index <2>
- 07: Issue #432 - In step mode with delay 0 diagram refresh was deficient <2>
- 07: Some updates for the Russian locale <2>
- 07: Bugfix #569 - Reaction to mouse click on selected report line fixed <2>
- 07: Bugfix #571 - About => license showed the changelog instead <2>
- 07: Enh. #576 - New Turtleizer procedure "clear()" to wipe the canvas <2>
- 07: Issue #423/#563 - Display of records better preserves component order <2>
- 07: Enh. #577 - Output console may show call trace and suppress meta info,
      new menu item to save the execution log to file (if copy & paste fails) <2>
- 07: Bugfix #579 - Conditional breakpoints didn't always show correctly <2>
- 07: Bugfix #581 - To start Structorizer with a list of files failed. <2>
- 08: Several locale updates <2>
- 08: Bugfix #583: Shell scripts corrected (Java tests) [K. Brodowski, S. Sobisch]
- 08: Enh. #585: Debian install packages now derived via scripts [K. Brodowski]
- 08: Issue #508: Padding of diagram elements now proportional to font size [2],
      line spacing in multi-line texts reduced
- 08: Issue #508: Slight improvements of font chooser dialog and font resizing <2>
- 08: Bugfix #512: Arranger zoom compromised the diagram size (rounding impact) <2>
- 08: Issue #372: Attribute setting for diagrams from an arrz file improved <2>
- 08: Enh. #590: Arranger index popup menu now allows to inspect attributes <2>
- 09: Enh. #552: A tooltip was missing on the Arranger button "Drop Diagram" <2>
- 09: Issue #594: Obsolete and slow 3rd-party regex package removed,
      raw type references in GOLDengine resolved [S. Sobisch]2
- 09: Issue #601: More robustness on loading icons from file [S. Sobisch]2
- 09: Newer and safer version (V0.2b6) of bean shell interpreter integrated <2>
- 09: Bugfix #603: Logging setup failed on a virgin start (for a new user) <2>
- 09: Bugfix #604: Syntax error in structorizer.sh / Arranger.sh <2>
- 09: Bugfix #605: Defects with var and const keywords in argument lists <2>
- 09: Bugfix #608: C code import hardening against preproc./comment trouble <2>
- 09: Made the argument of the batch import option -v optional (default ".") <2>
- 09: Bugfix #611: Pascal code import had failed due to missing rule table <2>
- 10: Bugfix #613: Invalid include lists after import of Pascal/Delphi units <2>
- 10: Bugfix #614: Redundant result assignments removed on Pascal import <2>
- 10: Workaround #615: Comment delimiters (* *) didn't pass Pascal import <2>
- 10: Issue #367: Diagram reshaping after IF branch swapping hadn't worked <2>
- 10: Enh. #616: Additional key bindings Ctrl-Ins, Shift-Del, and Shift-Ins <2>
- 10: Bugfix #617: Expressions with more than one turtle function failed <2>
- 10: Bugfix #618: Analyser reported function names as not initialized <2>
- 10: Bugfix #619: Code export defects with respect to result variables <2>
- 10: Issue #552: Unnecessary serial action buttons on closing Structorizer <2>
- 10: Issue #400: Spinner in Preferences=>GUI Scaling with initial focus <2>
- 10: Bugfix #620: Adaptive logging setup, path display in About window <2>
- 10: Bugfix #622: Turtle drawing could fall behind on some Macbooks <2>
- 10: Bugfix #623: Turtleizer instruction export to Python was defective <2>
- 10: Bugfix #624: Translation of FOR loops into Python range() was wrong <2>
- 11: Bugfix #626: Issues with string literals on COBOL import <Simon Sobisch>
- 11: Heuristic detection of preprocessed COBOL files on import <Simon Sobisch>
- 11: Enh. #419, #446: Import option for automatic line breaking [S. Sobisch]2
- 11: Enh. #419: New "Edit" menu item for text line breaking [Simon Sobisch]2
- 11: Enh. #627: Clipboard copy of import errors with stack trace [S. Sobisch]2
- 11: Issue #630: COBOL import now aborts on REPLACE/COPY with hint [S. Sobisch]2
- 11: Bugfix #635: COBOL import interpreted comma as variables on ADD etc. <2>
- 11: C code export: Boolean types no longer replaced by int but bool <2>
- 11: Bugfix #448: text/comment view in Find&Replace dialog compromised <2>
- 11: Bugfix #637: Array index errors on element-wise Replace/Find action <2>
- 12: structorizer.sh now copes with blanks in installation path <ketograph>
- 12: Bugfix #631: Obsolete COBOL separators now removed on import [S. Sobisch]2
- 12: Bugfix #641: Variable display updates forced on the Executor Control <2>
- 12: Bugfix #642: Wrong string comparisons with unpadded Boolean operators <2>
- 12: Enh. #643: Operator names in upper case (like OR) weren't highlighted <2>
- 12: Bugfix #644: Initializer evaluation in subroutine arguments fixed <2>
- 12: Bugfix #646: Output string values must not be trimmed [slytab]2
- 13: Bugfix #648: Struktogrammeditor file import wiped off unsaved changes <2>
- 13: Issue #649: Loading of diagrams failed to tune the scrolling units. <2>
- 13: Bugfix #650: Better workaround for non-listed sizes in Font Chooser <2>
- 13: Issue #651: Improved editing for include lists in diagram editor <2>
- 13: Bugfix #652: Inconsistent drawing behaviour of include lists mended <2>
- 13: Enh. #653: Reset button on Colors preferences dialog <2>
- 13: Enh. #654: Current Arranger directory is now saved between sessions <2>
- 13: Enh. #655: Arranger now with status bar and revised key bindings
      as well as support for multiple selection (as new base for operations) <2>
- 13: Bugfix #656: Loading arrangements with elsewhere compressed files fixed <2>
- 13: Bugfix #512: Wrong Arranger positioning in zoomed display on filesdrop <2>
- 13: Enh. #655/#657: Arranger now equipped with popup menu (context menu) <2>
- 13: Issue #658: Parser Preferences now allow to rename exit, return, leave <2>
- 13: Enh. #158: Key bindings shift-pageUp, shift-pageDown, Home, End <2>
- 13: Enh. #657: Fundamental revision of the Arranger mechanisms <2>:
       - Arrangement group concept introduced,
       - Arranger index as tree view,
       - multiple selection in both Arranger and Arranger index,
       - many actions applicable for subsets now.

Version 3.28 (2018-02-18)
- 01: Bugfix #445: Array index out of bounds errors on COBOL import <2>
- 01: Bugfix #447: Line continuation backslashes in IF, CASE, FOR defanged <2>
- 01: Bugfix #417: Division by 0 exception averted in scroll unit adaptation <2>
- 02: Bugfix #448: Endless loop and regex exceptions in Find & Replace fixed <2>
- 02: Enh. #439: Structured value presenter with pull-down buttons now recursive <2>
- 02: Enh. #452: Welcome message on first start with beginner mode and guides <2>
- 02: Enh. #453: C export: format strings now with "TODO" content [Rolf Schmidt]2
- 02: Enh. #454: Analyser check now complains about blanks in program names <2>
- 02: Enh. #456: Print preview now allows to customize orientation and margins <2>
- 02: Issue #455: Startup races and mis-drawing of initial diagrams reduced <2>
- 03: Enh. #415: New accelerator key Ctrl-Shift-d for "copy EMF image" <2>
- 03: Enh. #452: Guided tours slightly improved, typos corrected [Rolf Schmidt]2
- 03: Bugfix #465: Arranger couldn't open Structorizer sub-instances anymore <2>
- 04: Bugfix #468: User guide action was associated to wrong toolbar button <2>
- 04: Enh. #452/#459: Further revision to the mechanisms of the guided tours <2>
- 04: Enh. #469: Accelerator keys for Executor (Ctrl-R) and Turtleizer <2>
- 04: Bugfixes in COBOL import (USAGE parsing, SEARCH, EXIT) <Simon Sobisch>
- 04: Issue #471: Code import error can now be copied to clipboard [Simon Sobisch]2
- 04: Bugfix #473: COBOL argument types failed to be generated [Simon Sobisch]2
- 04: Bugfix #475: Import of COBOL paragraphs broke sections [Simon Sobisch]2
- 04: Bugfix #480: Import of COBOL level-77 data and record array initialization <2>
- 04: Bugfix #483: Option to suppress mere variable declarations on COBOL import <2>
- 04: Bugfix #485: Workaround for intrinsic COBOL functions [Simon Sobisch]2
- 04: Bugfix #486: Return mechanism in imported COBOL functions enforced <2>
- 04: Enh. #487: New display mode to hide (collapse) declaration sequences <2>
- 04: Enh. #38: Insertion of elements enabled on multiple selections <2>
- 04: Enh. #425: Simple find mechanism in Translator and key sensitivity <2>
- 04: Enh. #491: Translator: tooltips show master texts too long for the column <2>
- 04: Enh. #492: Configurable designations of element types [A. Brusinsky]2
- 04: Issues #493, #494: COBOL import improved w.r.t. SEARCH <Simon Sobisch>
- 05: Enh. #425: The Ctrl-F key binding in Translator only worked on the buttons <2>
- 05: Issue #496: C# autodoc comment style changed to "/// <summary> ..." <2>
- 05: Enh. #492: Localization (EN/DE/ES) and GUI scaling support for dialog
      ElementNamePreferences (Preferences => Element names) fixed <2>
- 05: Bugfix #497: Several defects on StrukTeX export mended <2>
- 05: Issue #415: Find&Replace dialog now regains focus when summoned again <2>
- 05: Issue 04: Several new and redesigned icons (for better scalability) <2>
- 05: Enh. #490: Turtleizer routines individually re-nameable [A. Brusinsky]2
- 05: Issue #484: Layout of Export/Import Options dialogs fixed [Simon Sobisch]2
- 05: Bugfix #498: Preliminary evaluation check of REPEAT conditions dropped <2>
- 06: Bugfix #501: Creation/editing of CASE and PARALLEL elements failed <2>
- 07: Bugfix #503: Defective pre-processing of string comparisons fixed <2>
- 07: Issue #4: Icon scaling revised, many icons renewed [rugk, S. Sobisch]2
- 07: Issue #81: Plugin icons (e.g. for import) weren't properly scaled <2>
- 08: Issue #4: Arranger toolbar icons cleaned (had some pixel artefacts) <2>
- 08: Issue #4: Mixed-up icons sorted out and icon set accomplishments <2>
- 08: Bugfix #507: Impact of branch labels on IF element shape ensured <2>
- 08: Bugfix #509: Built-in function copyArray was defectively defined <2>
- 08: Issue #510: toolbars "Add Before" and "Add After" merged (shift: before)<2>
- 08: Issue #4: Distinct symbols for FOR loops (for better recognition) <2>
- 08: Issue #510: Element icons enlarged, colour buttons now round <2>
- 08: Issue #508: Workaround for large-scaled symbols in collapsed elements <2>
- 08: Bugfix #511: Cursor key navigation was trapped by collapsed loops <2>
- 08: Improvements concerning the include text field in the diagram editor <2>
- 08: Enh. #512: Zoom function in Arranger (button + Numpad keys +,-) <2>

Version 3.27 (2017-10-30)
- 01: Issue #312: Work area now ensured to get initial focus <2>
- 01: Issue #319: Arranger index indicates "covered" status via icon now <2>
- 01: Issue #101: A dependent Structorizer now shows instance number in title <2>
- 01: Enh. #329: New Analyser warning on variable names "I", "l", or "O" <2>
- 01: Bugfix #330: With "Nimbus" look & feel checkbox states weren't visible <2>
- 01: Issue #81: DPI awareness workaround (GUI scaling) substantially improved <2>
- 01: Issue #81: New Preferences menu item "GUI Scaling" to preset next start <2>
- 02: Bugfix #233: Element insertion by keys F6 and F8 didn't work <2>
- 02: Issue #305: Diagram name and dirtiness changes notified to arranger index <2>
- 02: Enh. #333: Compound comparison operators displayed as symbols ≠, ≤, ≥ <2>
- 02: Enh. #335: Pascal/BASIC variable declarations in instructions tolerated <2>
- 02: Bugfix #336: Variable list proposed by code generators for declaration <2>
- 02: Issue #306: Possibility to start with several diagrams from command line <2>
- 02: Enh. #290: Start from command line with Arranger files as arguments, too <2>
- 02: Enh. #335: Type info retrieval for enhanced declarations on code export <2>
- 02: Bugfix #337: Code export of 2d arrays and nested index access mended <2>
- 02: Issue #113: More sophisticated code export w.r.t. array parameter types <2>
- 03: Issue #340: Silent NullPointerExceptions on Structorizer/Arranger start <2>
- 03: Wrong warnings on leave/break instruction export to C, Java etc. removed <2>
- 03: Bugfix #341: Wrong string literal detection with single and double quotes <2>
- 03: Bugfix #342: Disabled elements must be ignored on test coverage detection <2>
- 03: Bugfix #343: Code export to C etc. now with correct string literal quotes <2>
- 03: Analyser: Result checks (completeness, consistency) revised (KGU#343) <2>
- 03: Bugfix #198: Further navigation flaws in IF and CASE elements mended <2>
- 03: Enh. #344: Additional key binding Ctrl-Y for redo action [Fabian Röling]2
- 04: Some mis-spelled messages corrected <2>
- 04: Executor stacktrace now also shows arguments of top-level subroutine <2>
- 04: #348 Python export now translates Parallel sections, using threading module <2>
- 04: #348 C++ export now translates Parallel sections, using class std::thread <2>
- 04: #348 C# export now translates Parallel sections, using System.Threading <2>
- 04: #348 Java export now translates Parallel sections, using interface Callable <2>
- 04: #348 Perl export now translates Parallel sections, using threads 2.07 <2>
- 04: Bugfix #349: Generators hadn't coped with involved recursive subroutines <2>
- 04: Enh. #259/#335: Type info retrieval for code export enabled across CALLs <2>
- 04: Issue #350: OUTPUT instruction translation to Python was obsolete <2>
- 04: Perl export: variable prefixing improved w.r.t. arrays and references <2>
- 04: Enh. #346: Configuration of include directives to be exported [Rolf Schmidt]2
- 05: Some typos in the locale file keys mended
- 05: Bugfix #365: Improved FOR-IN loop export to C <2>
- 05: Enh. #367: Transmutation (swapping) of IF branches introduced [Simon Sobisch]2
- 05: Enh. #372: Date and author attributes in the NSD files [Simon Sobisch]2
- 05: Enh. #376: Opportunity to move elements among diagrams [Simon Sobisch]2
- 05: Issue #378: Charset indication in exported Python header [Rolf Schmidt]2
- 05: Bugfix #379: Inequality operator symbol was wrong in Python export <2>
- 05: Bugfix #382: defective value list conversion on FOR-IN loop export <2>
- 06: Issue #346: Specified includes for C weren't always exported <2>
- 06: Enh. #354: Plugin system for code import (in analogy to generators) [S. Sobisch]2
- 06: Enh. #354: ANSI-C parser added to code import plugins <2>
- 06: Enh. #356: Sensible reaction on the attempt to close the Executor [S. Sobisch]2
- 06: Enh. #368: New import option to load variable declarations <2>
- 06: Issue #368: Analyser no longer blames declarations of lacking initialization <2>
- 06: Issue #369: Executor got C-style array definitions wrong (int a[2] <- {5, 2}) <2>
- 06: Issue #354: GOLDParser update to version 5.0, unique menu item for import <2>
- 06: Enh. #370: Improved refactoring functionality on loading files [Simon Sobisch]2 
- 06: Issue #372: Author name now configurable, license editor added [Simon Sobisch]2
- 06: Enh. #380: New function to derive subroutines from sequences [Simon Sobisch]2
- 06: Enh. #387: "Save All" menu item and toolbar button <2>
- 06: Bugfix #365: FOR-IN loop export fix (to C) revised again <2>
- 06: Enh. #388: Concept of constants introduced (executor, import, analyser) <2>
- 06: Enh. #389: Mechanism to "include" diagrams on execution [Simon Sobisch]2
- 06: Enh. #390: Improved variable initialization check in multi-line instructions <2>
- 06: Bugfix #391: Debugger button control was defective in step mode <2>
- 06: Enh. #335/#388/#389: generators for Pascal, C, C++, and Java revised <2>
- 06: Bugfix #394: Defective export of "leave" jumps in CASE elements (to C etc.) <2>
- 06: Enh. #394: Loosened parameter restriction for exit instructions <2>
- 06: Enh. #259: Type detection for loop variables of FOR-IN loops improved <2>
- 06: Enh. #354: ANSI-C grammar accomplished, CParser revised <2>
- 06: Bugfix #386: BASH export of No-Op branches or loop bodies [Rolf Schmidt]2
- 06: Enh. #389: New analyser option "check against faulty diagram imports" <2>
- 06: Issue #62: Arranger should ask before an existing arr(z) file is overwritten <2>
- 06: Issue #318: Saving arrangements failed if some diagrams reside in an arrz <2>
- 06: Importer for "Struktogrammeditor" (http://whiledo.de) files added <2>
- 06: Enh. #354: New import option: file logging to a directory <2>
- 06: Enh. #354: gnuCOBOL import (still incomplete) <Simon Sobisch, 2>
- 06: Issue #354: Missing exception handling for code import added. <2>
- 06: Issue #396: Bash export now encloses function calls in $(...) [Rolf Schmidt]2
- 06: Bugfix #397: Wrong paste position with multiple selection as target <2>
- 06: Enh. #398: New built-in functions sgn (int result) and signum (float result) <2>
- 06: Enh. #399: Unsuited files dragged into Structorizer now induce a message <2>
- 06: Issue #400: Consistent behaviour of preferences dialogs [Simon Sobisch]2
- 06: Enh. #372: New export option to store author and license information <2>
- 06: Bugfix #403: Export of input/output instructions with parentheses [S. Sobisch]2
- 06: Bugfix #51: Export of empty input instructions to C# needed fixing <2>
- 06: Enh. #389: Third diagram type "includable" for importable definitons etc. <2>
- 06: Issue #405: Preference for width-reducing in CASE elements [Simon Sobisch]2
- 06: Issue #237: Efforts to improve expression transformation on BASH export <2>
- 06: Enh. #372: New dialog to inspect diagram attributes [Simon Sobisch]2
- 06: Bugfix: 411: Some unicode escape sequences caused trouble in Executor <2> 
- 06: Bugfix: 412: Code generators might produce defective unique identifiers <2>
- 06: Enh. #413: New built-in function split(strg, part) introduced <2>
- 06: Bugfix #414: Too large bounding boxes in Arranger caused GUI degrading <2>
- 06: Enh. #416: Line continuation by backslash at line end [Simon Sobisch]2
- 06: Enh. #415: Find & Replace dialog added and refined <2>
- 06: Enh. #354/#357: plugin-defined options for import/export [Simon Sobisch]2
- 06: Enh. #420: Comment import enabled for source code parsing [Simon Sobisch]2
- 06: Enh. #424: Turtleizer functions getX(), getY(), getOrientation() [newboerg]2
- 06: Enh. #423: Support for record types (structs) in Executor and Analyser <2>
- 06: Enh. #388,#389,#423: Export of Includables, records and constants to Pascal <2>
- 06: Enh. #428: Structorizer got stuck on using type name "short" <2>
- 06: Bugfix #429: Array/record literals in result statements fail in Executor <2>
- 07: Issue 430: Element editor font size now sustained in ini file [A. Poschinger]2
- 07: Execution Control frame now got a title string <2>
- 07: Issue #431: Modified handling of strings by FOR-IN loop <2>
- 07: Enh. #174/#423: Structorizer now understands nested initializers <2>
- 07: Bugfix #432: Precaution against possible sync problem on drawing diagrams <2>
- 07: Bugfix #433: Ghost results shown for procedures named like Java classes <2>
- 07: Bugfix #434: Pre-compilation of comparisons in loop conditions caused errors <2>
- 07: Bugfix #435: Executor checkboxes didn't show selected icons in scaled GUI mode <2>
- 07: Issue #432: Attempt to speed up execution by reducing redraw calls on delay 0 <2>
- 08: Issue #436: Reference consistency for array parameters (adding elements) <2>
- 08: Issue #437: Defective variable modifications in paused state now reported <2>
- 08: Issue #438: Pending variable editing now prevents from resuming execution <2>
- 08: Enh. #439: Tabular inspection/editing of array and record values in Executor <2>
- 08: Enh. #128: Design of IF and CASE elements in mode "comments + text" changed <2>
- 08: Positioning of dialog boxes no longer dependent on diagram size and selection <2>
- 08: Issue #417: Scrolling detention with many / large diagrams alleviated <2>
- 08: Enh. #423: Export support for records to Python, bash, Oberon <2>
- 08: Enh. #441: Java export now directly supports use of extracted Turtleizer <2>
- 08: Enh. #443: Preparations for multiple controller plugins like Turtleizer <2>

Version: 3.26 (2017-01-06)
- 01: Issue #213: FOR transmutation now inserts WHILE parser preferences <2>
- 01: Issue #213: Selected state of FOR transmutation result now visible <2>
- 01: Bugfix #241: Translation bugs for element editor mended <2>
- 01: Bugfix #243: Forgotten translations for some message boxes [Rolf Schmidt]<2>
- 01: Bugfix #244: Flawed logic for the save actions mended <2>
- 01: Bugfix #246: Executor now checks conditions for Boolean results <2>
- 01: Issue #245: Browser launching workaround for Linux systems [Rolf Schmidt]2
- 01: Bugfix #247: Defective BASH export of ENDLESS loops [Rolf Schmidt]2
- 01: Issue #248: Linux workaround for setting breakpoint triggers <2>
- 01: Issue #248: Linux workaround for number conversions in Locales and Executor <2>
- 01: Enh. #249: New Analyser check for subroutine argument parenthesis <2>
- 01: Analyser preferences order modified <2>
- 01: Enh. #250: FOR/FOR-IN loop editor partially redesigned <2>
- 01: Bugfix #251: Look and feel problems with Executor console window <2>
- 01: Bugfix #252: Analyser FOR loop check (14) should tolerate ":=" vs "<-" <2>
- 01: Saved diagrams now prepared for #253 (parser info included) <2>
- 01: Bugfix #254: CASE execution failed when parser keywords were used <2>
- 01: Enh. #255: Analyser now names the assumed loop variables if supernumerous <2>
- 02: Enh. #253: Keyword refactoring option for loading diagrams (files ≥ 3.25-01) <2>
- 02: Enh. #253: Keyword refactoring offer on changing parser preferences <2>
- 02: Enh. #253: Keyword refactoring offer on loading preferences from file <2>
- 02: Enh. #257: Decomposing transmutation of CASE elements <2>
- 02: Bugfix #258: Saving of FOR loops wasn't robust against keyword changes <2>
- 02: Bugfix #260: Variable name column in Executor control no longer editable <2>
- 02: Bugfix #261: Stop didn't work immediately within multi-line instructions <2>
- 02: Bugfix #262: Selection/dragging problems after insertion, undo, and redo <2>
- 02: Bugfix #263: "Save as" now updates the cached current directory <2>
- 02: Issue #264: Frequent silent exceptions caused by Executor variable display <2>
- 03: Bugfix #266: Executor failed with built-in routines copy, delete, insert <2>
- 03: Enh. #267: New Analyser check for CALLs with unavailable subroutines <2>
- 03: Issue #268: Executor output window no longer editable but font scalable <2>
- 03: Enh. #270: Possibility of disabling elements (Executor, Export, Analyser) <2
- 03: Issue #271: User-defined prompt strings in input instructions (exec+gen) <2>
- 03: Issue #272: Turtleizer now also provides a double precision mode <2>
- 03: Issue #227: For Oberon, output of literals is now exported to proper procedure <2>
- 03: Issue #273: Input of "true" and "false" now accepted as boolean values <2> 
- 03: Enh. #274: On code export, Turtleizer commands now augmented with colour info <2>
- 03: Bugfix #275: Topological sorting of subroutines involved in export fixed <2>
- 03: Bugfix #276: Flaws in parsing input values and converting Pascal strings fixed <2>
- 04: Bugfix #278: java.lang.NoSuchMethodError: java.util.HashMap.getOrDefault [Bob Fisch]
- 04: Bugfix #279: Further references to method java.util.HashMap.getOrDefault replaced <2>
- 05: Bugfix #272: The Turtle instruction replacement produced void undo entries <2>
- 05: Bugfix #268: Controlling the output console font sometimes changed colours <2>
- 05: Issue #81: Ini-based scaling workaround for icons, fonts, and frames in high DPI <2>
- 06: Bugfix #281/#282: Again, a Java 1.8 method was a show-stopper for OpenJDK <2>
- 06: Enh. #270: Translations for controls disabling elements in EN, DE, ES, IT <2>
- 06: Issue #271: Correction of C++ code export for output instructions <2>
- 07: Enh. #286: Analyser Preferences now organized into two tabs with groups <2>
- 07: Issue #81: Checkbox and radio button scaling implemented <2>
- 07: Issue #288: Radio button fix in FOR loop editor <2>
- 07: Enh. #289: Arranger files (.arr, .arrz) may now be dragged into Arranger <2>
- 07: Enh. #290: Arranger files (.arr, .arrz) loadable from Structorizer, too <2>
- 07: Bugfix #291: REPEAT loops caught cursor up traversal <2> 
- 07: Bugfix #114: Prerequisites for editing and transmutation during execution revised <2>
- 07: Issue #269: Selecting an Analyser error now scrolls to the element <2>
- 07: Issue #269: Automatic scrolling to the element currently executed <2>
- 08: Issue #231: Traditional reserved BASIC words added to name collision checks <2>
- 08: Issue #269: Vertical scrolling alignment for large elements improved <2>
- 08: Issue #284: Text field fonts in element editor now interactively resizable [ebial]2
- 08: Bugfix #293: Input and output boxes no longer pop up at odd places on screen <2>
- 08: Font resizing accelerators unified among different dialogs and menus <2>
- 08: Label defect in FOR loop editor (class InputBoxFor) mended <2>
- 08: Bugfix #294: Test coverage wasn't shown for CASE elements w/o default branch <2>
- 08: Bugfix #295: Spurious Analyser warning "wrong assignment" in return statements <2>
- 08: Bugfix #296: Wrong transmutation of return or output instructions <2>
- 08: Enh. #297: Additional pause after a diagram's last instruction in step mode <2>
- 09: Issue #294: Test coverage rules for CASE elements w/o default branch refined <2>
- 09: Enh. #300: New option for online update retrieval and version notification <2>
- 09: Bugfix #301: Parentheses handling around conditions on code export fixed <2>
- 09: Enh. #302: New Turtleizer procedures setPenColor, setBackground [newboerg]2
- 09: Bugfix #302: Effects of previous penUp and hideTurtle now undone on new start <2>
- 10: Issue #304: Menu mnemonic localization killed the menu on legacy JavaRE <2>
- 10: Issue #305: Arranger diagram index added to the Structorizer GUI [newboerg]2
- 10: Issue #307: Executor error on manipulation of FOR loop variables [newboerg]2
- 10: Bugfix #308: Collapsed REPEAT loops weren't properly drawn <2>
- 11: Enh. #305: New menu item + key binding to show/hide Arranger index <2>
- 11: Enh. #310: New options for saving diagrams [newboerg]<2>
- 11: Enh. #311: Partial menu re-organisation: Debug menu <2>
- 11: Issue #312: Focus control among work area, error list, Arranger index fixed <2>
- 11: Bugfix #305: Arranger index now sorted case-indifferently <2>
- 12: Issue #305: Clicking into the Arranger index should force Arranger visibility <2>
- 12: Enh. #305: Key binding <del> added to Arranger index (removes diagram) <2>
- 12: Enh. #267: New Analyser check against ambiguous CALLs (multiple matches) <2>
- 12: Enh. #314: File I/O API introduced (Executor, Code export) [newboerg]<2>
- 12: Enh. #315: Better equivalence check on inserting diagrams to Arranger <2>
- 12: Bugfix #317: Color of empty sequences (like empty FALSE branch) now saved <2>
- 12: Issue #271: Comma between prompt string and input variable tolerated <2>
- 12: Enh. #318: Diagrams from arrz files now keep their origin and may be updated <2>
- 12: Enh. #305: Arranger index now marks diagrams with unsaved changes <2>
- 12: Bugfix #22/#23 - result mechanism had been missing in PHPGenerator <2>
- 12: Bugfix #57 (variable prefix) in PHP header and Perl result mechanism <2>
- 12: Bugfix #320: PHPGenerator added superfluous parentheses to correct CALLs <2>
- 12: Closing Structorizer now warns Arranger and secondary Structorizer instances <2>
- 12: Arranger strategy to request saving of dirty diagrams on closing fixed <2>
- 12: Bugfix #322: C# code export of input and output instructions was wrong <2>
- 12: Enh. #319: Context menu in Arranger index [Benjamin Neuberg]2
- 12: Bugfix #324: Arrays set by input couldn't be replaced by scalar input <2>
- 12: Enh. #325: Type test functions like isArray(), isNumber() etc. added <2>
- 12: Issue #327: French default keywords replaced by English ones [newboerg]2

Version: 3.25 (2016-09-09)
- 01: Enh. #77: Test coverage mode highlights all code paths passed [elemhsb]2
- 01: Enh. #124: Generalized runtime data visualization <2>
- 01: Arranger now adopts current directory from first arranged diagram <2>
- 02: Bugfix #131: User activities during execution could compromise Executor <2>
- 02: Bugfix #132: Stale Structorizer references in Arranger caused trouble <2>
- 02: Enh. #133: Execution Call stack may now be inspected in paused state <2>
- 02: Enh. KGU#89: Executor: Extended language localization support <2>
- 03: Enh. #84/#135: For-In loops now consistently supported [R. Schmidt]<2>
- 03: Issue #79/#152: Requested Java version corrected (1.6 --> 1.8) <2>
- 04: Bugfix #96/#135: On BASH export conditions now put into [[ ]] [Rolf Schmidt]2
- 04: Bugfix #135/KGU#163: Detection of completely undefined variables <2>
- 04: Enh. #135: Improved array support on BASH export [Rolf Schmidt]2
- 04: Bugfix #138: Lvalues with nested indices like arr[arr[0]] had failed <2>
- 04: Bugfix #139: on BASH export Call instructions now converted <2>
- 05: Issue #135: Further improvements on BASH export [Rolf Schmidt] <2>
- 05: Enh. #142: New Accelerator keys (e.g. for switch text/comment) [Rolf Schmidt]2
- 05: Issue #143: Comment popups now close on editing and code export [Rolf Schmidt]2
- 05: Enh. #144: New export option to suppress content conversion <2>
- 05: Enh. #144: New "favourite code export" menu item (export preference) [Rolf Schmidt]2
- 05: Issue #145: Swapped text/comment now works on CASE and PARALLEL elements <2>
- 06: Pascal functions ord and chr supported (Executor + Code generators) <2>
- 06: Executor: Keyword case awareness (configurable) consistently ensured <2>
- 06: Issue #149: Character set (encoding) for export now selectable [Rolf Schmidt]2
- 06: Issue #151: Code export pumped the process up with useless GUI threads <2>
- 06: Issue #153: BASH export had ignored Parallel sections [Rolf Schmidt] <2> 
- 06: Bugfix #154: Analyser caused silent exception on Parallel sections <2>
- 06: Bugfix #155: "New" diagram didn't clear previous selection <2>
- 07: Enh. #158: New key bindings for element editing and selection [Rolf Schmidt]2
- 07: Enh. #137: Executor may direct all output to a text window <2>
- 07: Enh. #161: New Analyser warning on instructions following a Jump [Rolf Schmidt]2
- 07: Enh. #158: Diagram copy and paste among Structorizers and Arrangers [Rolf Schmidt]2
- 08: Issue #164: On element deletion the next element should be selected [Rolf Schmidt]2
- 08: Bugfix #165: Proper unselection on clicking outside the diagram <2>
- 09: Issue #168: Cutting an element is to pass the selection too (cf. #164) [Rolf Schmidt]2
- 09: Issue #169: Selection ensured on new / loading an NSD, undo, redo [Rolf Schmidt]2
- 09: Bugfix #171: Twos flaws in enh. #158 mended <2>
- 10: Issue #30: Lexicographic string comparison enabled (Executor). <2>
- 10: Issue #137: Output text window now styled and automatically scrolls to end. <2>
- 10: Issue #163: Tab / Shift-Tab key now move focus in element editor [Rolf Schmidt]2
- 10: Issue #169: Selection ensured on start / after export. [Rolf Schmidt]2
- 10: Issue #173: Mnemonics corrected (EN) and localized in most languages. <2>
- 10: Enh. #174: Input now accepts array initialisation expressions. <2>
- 11: Enh. #10 / bugfix #184: Flaws in Pascal import of FOR loops mended <2>
- 11: Enh. #179: Code generation and parsing in batch mode [Rolf Schmidt] <2>
- 11: Bugfix #181: Pascal export didn't convert all string delimiters <2>
- 11: Bugfix #184: Diagram imported from Pascal now enables save button <2>
- 12: Several minor bugfixes in Pascal export and import <2>
- 12: Issue #185: Pascal export of functions/procedures now as units. <2>
- 12: Issue #185: Pascal import now copes with multiple routines per file. <2> 
- 12: Executor: Enhanced language support (EN/DE/ES) and minor bugfixing <2>
- 12: Arranger now offers saving before removing "dirty" diagrams <2>
- 12: Enh. #62: Arranger may now save arrangements in a portable way <2>
- 12: Arranger: Partial language support (EN/DE/ES) introduced <2>
- 13: Enh. #188: Instruction transmutation, concatenation and splitting <2>
- 13: Enh. #185: Call identification on Pascal import improved <2>
- 13: Enh. #180: Initial editor focus dependent on switch text/comment mode [elemhsb]2
- 13: Bugfix #191: Defective FOR loop export to PHP [Frank Schenk]2
- 13: Enh. #192: File name proposals now involve parameter count <2>
- 13: Enh. #160: Code export with reachable subroutines [Rolf Schmidt]<2>
- 14: Issue #160: Subroutine export mode fixed for StrukTeX <2>
- 14: Issue #197: Keyboard selection actions on subsequences mended <2>
- 14: Issue #198: Flaw in key-controlled selection traversal <2>
- 14: Issue #199: Help menu now with link to the onlne User Guide <2>
- 14: Issue #77: Test coverage markers as set by Arranger didn't work <2>
- 14: Issue #200: The saving of preferences now closes the ini file <2>
- 14: Issue #201: Executor GUI revised, usability improved <2>
- 14: Issue #202: Arranger hadn't reacted to a Look-and-Feel change <2>
- 14: Issue #127: Height problem of Export Options dialog solved <2>
- 15: Bugfix #158: Selection traversal in un-boxed diagrams and FOREVER <2>
- 15: Bugfix #204: Width problem of Export Options dialog solved <2>
- 15: Bugfix #205: Un-boxed Roots variable highlighting didn't work <2> 
- 15: Bugfix #87: Collapsed CASE elements showed wrong icon <2>
- 15: Issue #207: Analyser warning during switch text/comment mode <2>
- 15: Issue #206: More executor error messages put under language control <2>
- 15: Bugfix #208: Subroutine diagrams now cleanly drawn <2>
- 15: Bugfix #209: Multiple PNG export fixed (uncut borders, file names) <2>
- 15: Bugfix #210: Wrong execution counting in recursive routines <2>
- 15: Issue #128: Combined comments and text mode [Hubert Klöser]2
- 15: Bugfix #211: Execution counting in recursions corrected <2>
- 15: Bugfix #212: Inverted logic of preference "enlarge FALSE" mended <2>
- 15: Icon sizes in Diagram menu unified <2>
- 15: Issue #213: FOR loop transmutation mechanism added <2>
- 15: Issue #215: New conditioned breakpoints (triggered by execution count) <2>
- 16: Bugfix #218: added new method to StringList [Bob Fisch]
- 16: Created and integrated translator [Bob Fisch]
- 16: Bugfix #214: recoded translator [Bob Fisch]
- 16: Issue #206: Table headers in Executor control now localizable <2>
- 16: Issue #220: Usability improvements for Translator [Bob Fisch]<2>
- 16: Issue #222: Structorizer localization from directly loadable file <2>
- 16: Issue #224: Workaround for table grids on Look and Feel changes <2>
- 16: Redesigned localization mechanism [Bob Fisch]
- 16: Locales: refactored some names to be more consistent [Bob Fisch]
- 16: Locales: added special case "external" [Bob Fisch]
- 16: Locales: save & load external loaded to and from the INI file [Bob Fisch]
- 16: Locales: make the INI file backward compatible [Bob Fisch]
- 16: Locales: memory usage optimisations [Bob Fisch]
- 16: Bugfix #227: Oberon module export must end with full stop [K.-P. Reimers]2
- 16: Bugfix #228: Unnecessary warning on code export of recursive routines <2>
- 17: Enh. #231: Variable name collision checks added to Analyser <2>
- 18: Bugfix #233: Function key F10 was caught by the menu bar [Rolf Schmidt]2
- 18: Issue #234: bash expression of ord and chr function restricted [Rolf Schmidt]2
- 18: Locales: Language button handling in Menu and Translator redesigned <2>
- 18: Locales: Translator enabled to reload edited files <2>

Version: 3.24 (2016-03-14)
- 01: Bugfix #50 - added return types to signature for function export in Pascal [lhoreman]
- 02: Bugfix #51 - stand-alone input/output keywords were not converted on export [IrisLuc]
- 03: Bugfix #48 - instant delay propagation to Turtleizer <2>
- 03: Bugfix #49 - failing equality detection among variables (also array elements) <2>
- 04: Enh. #36 - allowing to pause from input and output dialogs <2>
- 04: Enh. #54 - Output instruction with expression list (executor, most generators) <2>
- 04: Bugfix #55 - highlighting of variables with keywords as substring mended <2>
- 04: Bugfix #57 - Risk of endless loops and other flaws on Perl export <2>
- 04: Bugfix #59 - For loop export to Python was defective <2>
- 05: executor: Enh. #9 - Subroutine call now supported via Arranger as pool <2>
- 05: executor: Enh. #9 - Control panel shows call depth and (on error) stacktrace <2>
- 05: executor: Enh. #23 - Jump execution implemented in three categories <2>
- 05: arranger: Enh. #9 - Structorizer can now push diagrams into Arranger <2>
- 05: arranger: Enh. #35 - Arranger now got scrollbars and moves to a just added diagram <2>
- 05: arranger: Enh. #35 - Diagrams may be pinned (against replacement) and dropped <2>
- 05: generator: Enh. #23 - Export to C, C++, C#, Java, and Pascal now supports Jumps <2>
- 05: analyser: New checks for calls, jumps, return mechanisms and concurrency risks <2>
- 05: analyser: Analyser hadn't checked within Forever loops and Parallel sections <2>
- 05: Enh. #38: Multiple selection (Alt+Click: entire subqueue, Shift+Click: sequence) <2>
- 05: updated language files (DE,EN,ES) <2>
- 05: executor: Localisation attempts for Control panel <2>
- 05: Enh. #51 - Handling of empty input/output instructions by executor and export <2>
- 05: executor: Parameter splitting for function calls improved <2>
- 05: Bugfix #61: Executor precautions against type specifiers [elemhsb]<2>
- 05: Bugfix #63: Error messages on nsd loading failure no longer suppressed <2>
- 05: generator: Enh. #23 - Export to Python, Perl, PHP, and Bash/Ksh now supports Jumps <2>
- 05: generator: Enh. #23 + #66 - Export to Basic now supports Jumps and line numbers <2>
- 05: generator: Enh. #67 - Code style option (position of opening braces) for C,C++, Java <2>
- 05: generator: StrukTex export enhanced and corrected <2>
- 05: generator: Enh. #22 - Export to Pascal and Oberon now provides return values <2>
- 05: Arranger: Enh. #62 - Saving and loading arrangements provisionally enabled <2>
- 06: Bugfix #71 - Code export to shell scripts was defective (no text translation) <2>
- 06: Bugfix #51, #54 - Defective input / output export to Perl, Python <2>
- 07: Bugfix #74: Accidently disabled Pascal operators like =, <>, and, or <2>
- 07: Enh. #75: Highlighting of Jump element keywords (leave, return, exit) <2> 
- 08: Bugfix #82: Saving of NSDs with inconsistent FOR loops <2>
- 08: Bugfix #78: Reloading an Arranger constellation could cause duplicates [elemhsb]2
- 08: Bugfix #85: Diagram heading or comment changes now undoable <2>
- 09: Bugfix #65, Enh. #87: Collapsing/expanding reorganised, autoscrolling enabled [elemhsb]2 
- 10: Bugfix #89: Two flaws in variable detection (highlighting, analyser) <2>
- 10: Bugfix #90: Insufficient updating of executed subroutines in Arranger <2>
- 10: Bugfix #91: Unreliable execution of some empty Jump elements <2>
- 10: Bugfix #92: Executor: Unwanted replacements within string literals <2>
- 11: Bugfix #95: Executor: div operator support accidently dropped  <2>
- 11: Bugfix #96: export: variable prefix, test expressions for shell scripts <2>
- 12: Bugfix #99: FOR loops were saved defectively, new version can load them <2>
- 12: Arranger: Image buttons for saving and loading resized <2>
- 13: Bugfix #50: Return type specifications were split into several lines <2>
- 13: Executor enh.: Scrollable display of returned arrays (at top routine level) <2>
- 13: Enh. #101: Title string with version number and sub-thread mark [elemhsb]2
- 13: Bugfix #102: Selection wasn't cleared after deletion, undo or redo <2>
- 13: Issue #103: Save button visibility is to depend on change status <2>
- 13: Bugfix #104: Code export could provoke index range errors <2>
- 13: Bugfix #105: Displayed lines were cut off at apostrophes in keywords <2>
- 14: Bugfix #108: C++ export had converted bool type to int <2>
- 14: Bugfix #103: Change status hadn't been reset sufficiently on saving <2>
- 14: Enh. #84: C/Java-style array initialisation expressions enabled <2>
- 14: Bugfix #61+#107: More consistent handling of typed variables <2>
- 14: Enh. #110: File open dialogs now use the specific filter as default [elemshb]2
- 15: Bugfix #112: Several flaws on handling indexed variables <2>
- 15: Jump translation on export to Pascal or Oberon fixed <2>
- 15: Bugfix #114: Editing of elements being executed prevented <2>
- 15: Bugfix for enh. #38: moving up/down of multiple selection <2>
- 15: Accelerator key for breakpoints (also on multiple selection) <2>
- 15: Issue #115: Returned arrays now always presented as element list <2>
- 15: Enh. #84: Array initialisations now exportable to BASIC code <2>
- 15: Bugfix #117: Title and button update on diagram replacement <2>
- 15: Bugfix #97: Target selection on dragging stabilized <2>
- 15: Bugfix #121: Irritating error message box on file dropping <2>
- 16: Bugfix #122: Selection problems with enlargeFALSE set <2>
- 17: Bugfix #97 update: Arranger updated on global drawing changes <2>

Version 3.23 (2015-12-04)
- 01: Executor: fixed a bug in the Repeat loop [Sylvio Tabor]
- 02: Executor: fixed a bug while interpreting the title [Benjamin Bartsch]
- 03: Export: split PNG export into multiple images [Moritz Schulze]
- 04: Executor: logical operator in CASE-statement [Lies Callemeyn]
- 05: Export: added code export option [Hanspeter Thöni]
- 06: Export: added comments to Pascal export [Dirk Wilhelmi]
- 06: Export: moved export options into menu [Hanspeter Thöni]
- 07: Export: added namespace "nsd" to save files [Treaki]
- 08: Added Polish translation [Jacek Dzieniewicz]
- 09: New drawing strategy for the IF statement [David Tremain]
- 09: New colorizing strategy for elements [David Tremain]
- 10: Visual re-enforcement for drag & drop [David Tremain]
- 11: Allow to collapse / expand elements by scrolling the mouse [David Tremain]
- 12: Added preferences on how to draw IF statements [David Tremain]
- 13: Fixed "empty line" bug [David Tremain]
- 14: Fixed a drawing bug while dragging an element [Bob Fisch]
- 15: Added a Python generator [Daniel Spittank]
- 16: Removed a bug when double clicking en element [Bob Fisch]
- 16: Variable highlighting did not work anymore [Andreas Schwierz]
- 17: Executor: array support [Gennaro Donnarumma]
- 18: Added traditional Chinese translation [Joe Chem]
- 19: Multiple improvements <Kay Gürtzig>
- 20: DE: linguistic flaws corrected <Kay Gürtzig>
- 21: Major revision of generators files <Kay Gürtzig>
- 22: Possibility to switch text/comment in diagram [Samuel Schmidt]
- 23: Bug while parsing NSD files [Benedict Thienpont]
- 24: Fine tuning the ExportOptionDialoge <Kay Gürtzig>
- 24: Updated language files (RU,DE,EN,ES) <Kay Gürtzig>
- 24: Updated language files (LU,FR) [Bob Fisch]
- 25: Added hints to speed buttons [Rens Duijsens]
- 26: Export for BASIC [Jacek Dzieniewicz]
- 26: PL: updated [Jacek Dzieniewicz]
- 27: Array variable improvements in executor <Kay Gürtzig>
- 27: Updated language files (RU,DE,EN,ES) <Kay Gürtzig>
- 28: Minor change in executor for comp. with Unimozer [Bob Fisch]
- 29: Complex changes and enhancements as described (pull-request #7) <codemanyak>
- 29: Executor: breakpoints may now be placed throughout the diagram <2>
- 29: Executor: implementation for Endless loops and Parallel elements <2>
- 29: Executor: execution highlighting separated from selection <2>
- 29: Executor: variable list now updated on every pause even with delay 0 <2>
- 29: GUI: More localisation support for element editor (InputBox) <2>
- 29: Updated language files (DE,EN,ES,RU,IT) <2>
- 29: Export: indentation mechanism revised, BASH export corrected <2>
- 29: Export: Python export no longer "eats" lines within Repeat loops <2>
- 29: Comment popup: sticky popups eliminated, no element level limit <2>
- 29: Arranger: No longer loses track when related Structorizer reloads <2>
- 30: Several Chinese (ZH-CN) translations added and typos eliminated <Zijun Ke>
- 30: Issue on closing Structorizer fixed, file update question may be cancelled. <2>
- 31: Major enhancement supporting cleaner For loop evaluation (issue #10) <2>
- 31: Enhancement to allow lists of constants ruling a Case branch (issue #13) <2>
- 31: Code export process decomposed, less redundant Generator classes <2>
- 31: String handling improved (comparison, empty strings, quote consistency) <2>
- 31: Variables, function names etc. within strings no longer executed <2>
- 31: Newly created empty diagrams are no longer flagged as changed <2>
- 31: Content of array variables now sensibly displayed on execution (issue #14) <2>
- 31: Variable content may now effectively be edited on execution pauses (issue #15) <2>
- 31: Menu item File > Quit action consistent to the [x] button now (bug #16) <2>
- 31: Phenomenon of stalling execution on syntax errors within loops fixed (bug #17) <2>
- 31: Several fixes induced by wide-spread code rebuilding in versions 29...30 <2>
- 32: Bugfixes for code export C etc.: div operators remained, switch bug <2>
- 32: Issues #24 and #25 fixed (defective condition conversion) <2> 
- 32: Issue #21 fixed: return instructions now terminate the execution <2>
- 32: Operator highlighting fixed, new colouring for string and character literals <2>
- 32: Bugs #28, #31, and #32 fixed, all concerning element degrading on undoing/copying <2>
- 32: More adaptive approach to either exit or dispose a Structorizer on closing <2>
- 33: Bugfix #39 - Errors on drawing empty Case structures, confused texts and comments <2>
- 33: Bugfix #41 - Shift operators <<, >>, shl, shr hadn't been supported <2>
- 33: Bugfix #40 - Recent nsd files got truncated on saving errors <2>
- 33: Bugfix #42 - Default saving directory should not be root (/) but home [elemhsb]2

Version 3.22 (2011-11-21)
- 01: Some fixes in Executor.java & Control.java [Kay Gürtzig]
- 02: Save & load INI configuration to and from external file [Dirk Wilhelmi]
- 03: Added Russian translation [Юра Лебедев]
- 04: double-clicking saved files now also works for JWS [David Mancini]
- 05: fixed a replacement issue while exporting to code [Sylvio Tabor]
- 06: implemented show/hideTurtle in Turtleizer [Sylvio Tabor]
- 07: do not allow ":" in parser preferences [Sylvio Tabor]

Version 3.21 (2011-06-28)
- 01: added possibility to scale all icons [Fabian Wenzel]
- 02: added element "parallel statement" as stated in DIN 66261 point 5.5 [Jun Pang]
- 03: first bugfix for the parallel statement [Jun Pang]
- 03: cleared the debugging output from the scaling feature [Bob Fisch]
- 04: visual performance updates [Bob Fisch]
- 05: fix of some small click problems [Bob Fisch]
- 06: fixing a performance problem [Laurent Haan]
- 07: fixing a diagram copy-to-clipboard problem [Neuberger Dominik]
- 08: visual performance updates [Bob Fisch]
- 09: recoded auto-size algorithm for alternatives [Matthias Paul]
- 09: updated drawing code to respect variable highlighting [Bob Fisch]
- 10: dialogue for graphics export now remembers the last visited path [Matthias Paul]
- 11: SVG export is now UTF-8-encoded [Csaba Rostagni]


Version 3.20 (2010-11-15)
- 01: Some bugfixes in the generator classes [Georg Braun]
- 02: Some more improvements to the C generator [Kay Gürtzig]
- 03: Different other bugfixes in the generator classes [Kay Gürtzig]
- 03: Some small changes to the variable highlighting [Kay Gürtzig]
- 04: More bugfixes for C, C#, and Java generator [Kay Gürtzig]
- 05: Step-by-step didn't work in Turtleizer [Kay Gürtzig]
- 06: Coded PHP generator [Rolf Schmidt]
- 07: do not allow negative position [EVEGI]
- 08: added Czech language support [Vaščák Vladimír]

Version 3.19 (2010-08-07)
- Have a backup of the INI file in the current application directory.
  This makes the application "portable" [Peter Ehrlich]
- Added "sqrt" to the function export of the executor [FISRO]
- Bug while printing in landscape [Albrecht Dreß]
- UTF-8 encoded Oberon output [Thijs Zandwijk]
- StrucTeX generator update [Matthias Plha / Klaus-Peter Reimers]
- Added Chinese translation (simplified Chinese) [Wang Lei]
- C#-Generator [Gunter Schillebeeckx]

Version 3.18 (2009-12-20)
- Update for the Brazilian Portuguese localization [Theldo Cruz]
- Gave the SVG export a new try using Freehep (bug #14) [Marcus Radisch]
- Activated anti-aliasing (bug #20) Reinhard Schiedermeier]
- Overwrite prompt when exporting a diagram as picture (issue #2897065) [Marcus Radisch]
- Overwrite prompt when exporting a diagram as source code (issue #2897065) [Marcus Radisch]
- "Show comments?" settings being overwritten by diagram (issue #2898346) [Marcus Radisch]
- Structorizer is now published under the terms of the GPLv3 license [FISRO]
- Italian localization [Andrea Maiani]
- ANALYSER: "Result" is now a good variable name for function results [FISRO]

Version 3.17 (2009-10-18)
- Brazilian Portuguese localization [Theldo Cruz]
- Bug in the executor not correctly setting some variable values [FISRO]
- The keyword "var" is now supported for functions/procedures [FISRO]
- Bug while saving diagram type (bug #15) [Marcus Radisch]
- Bug while using "save as" (bug #15) [Marcus Radisch]
- EXECUTOR: Problem on comparing two items (bug #18) [FISRO]
- Show the filename in the main window title (bug #16) [Marcus Radisch]
- EXECUTOR: Problem with the FOR loop variable (bug #19) [Jos Swennen / FISRO]
- Problem with the path of the INI file using Vista (bug #17) [Marcus Radisch]

Version 3.16 (2009-08-22)
- MAC: Files do not open with double click (bug #7) [Thijs Zandwijk]
    * Re-added the "AppleJavaExtensions.jar" to the libraries
    * This should not interfere with other OS
    * It will not be included in the source package either ...
- MAC: The menubar was disappearing after opening any dialog [FISRO]
    * This is a known apple bug with a known workaround *uff*
- MAC: Shortcut key stopped working [FISRO]
    * I found that this was related to the previous bug, so fixing
      that one fixed this issue as well.
- Added file association in Java Web Start [FISRO]
- Fixed an issue with the Luxemburgish language file [FISRO]
- Bugfixes in the "C" & "Java" source code generator (bug #8) [Theldo Cruz]
- Updates of the "C", "Java" & "Pascal" code generators [FISRO]
- Added "Structorizer Arranger" [Stephan O. Merckens]
    * Start via Java Web Start: http://structorizer.fisch.lu/webstart/Arranger.jnlp

Version 3.15 (2009-08-13)
- Fixed a bug concerning execution of a "REPEAT" loop (bug #3) [Jos Swennen]
- Implemented the execution of the "CASE" structure (bug #4) [Jos Swennen]
- Fixed a bug in class responsible for saving the preferences [FISRO]
- Bugfixes in the C source code export [Gunter Schillebeeckx]
- Implementation of a Java source code export [Gunter Schillebeeckx]
- Bug fixed concerning the displaying of a comment (bug #6) [Nico]

Version 3.14 (2009-07-06)
- Updated NSD execution feature [FISRO]
  * pascal syntax:
    ° pascal string notation
    ° defined second "pos" function
    ° operator conversion: different from
- The development will be continued using NetBeans instead of XCode [FISRO]
- Bug in the EMF export [Jan Hilsdorf]
- Yet another scrolling bug [Bernhard Grünewaldt]
- Generated NSD files are now UTF-8-coded [Bernhard Grünewaldt]

Version 3.13 (2009-05-23)
- Corrected the C generator [FISRO]
- Corrected the Perl generator [FISRO]
- Added turtle drawing module [FISRO]
  * implemented procedures
    ° init()
    ° forward(int)
    ° backward(int)
    ° left(double)
    ° right(double)
    ° gotoXY(int,int)
    ° gotoX(int)
    ° gotoY(int)
    ° penUp()
    ° penDown()
- Added NSD execution feature [FISRO]
  * use of variables
  * use of general expressions
  * input (parameter or prompt): String, Character, Integer or Double
  * output: direct and function result
  * Java syntax => built in (BeanShell)
  * Pascal syntax:
    ° standard math functions: abs, sqrt, sqr, cos, sin, tan, acos, asin, atan
    ° random functions: randomize(), random(int)
    ° compare strings with "=" (auto conversion to "equals")
    ° compare primitive types with "=" (auto conversion to "==")
    ° string functions: length, pos, copy, lowercase, uppercase, trim
      (auto convert)
    ° string procedure: delete, insert (auto convert to function)
  * pause, step-by-step & break functionality
  * live variable watch (execution table)
- Analyser: the use of the "return" instruction is now allowed [FISRO]

Version 3.12 (2009-01-18)
- Added a C generator [Praveen Kumar]
- Fixed a bug for saving preferences [FISRO]

Version 3.11 (2008-11-14)
- Double-clicking a file under Windows which contained spaces in
  its name did not open correctly [FABFR]

Version 3.10 (2008-09-28)
- Added Spanish translation [Andrés Cabrera]

Version 3.09 (2008-08-14)
- Minor bug in analyzer while analyzing functions [FISRO]
- Added parameter name check "pABC" [FISRO]
- Added analyzer preferences [FISRO]
- D7 parser problem with {...} comments [FABFR]
- Added a new error to analyzer (now 13) [FISRO]
- BASH Code Export [Markus Grundner]
- Added translations for analyzer [FISRO]
- Added source package for Eclipse [Markus Grundner]
- Added simple command line compilation script [Klaus-Peter Reimers]
- Unification of the previous mentioned source packages [FISRO]
- NL translated strings [Jerone]
- Modified OBERON code generator [Klaus-Peter Reimers]

Version 3.08 (2008-05-16)
- KSH & Perl Code Export [Jan Peter Klippel]
- Added code generator plugin architecture [Jan Peter Klippel]
- Implemented NSD analyzer [FISRO]
- Improvement of the analyzer routines [FISRO]
- "Show comments" option now persistent [FISRO]
- "Highlight variables" option now persistent [FISRO]
- D7 parser problem with (*...*) comments [Klaus-Peter Reimers]
- INI-file now in home directory of user [Klaus-Peter Reimers]
- Recent file list bug [Klaus-Peter Reimers]

Version 3.07 (2008-03-04)
- Open file from directory with ASCII-characters > 127 [FISRO]
- Save and export bug [FISRO]
- Vector graphics exports: EMF, SWF & PDF [Serge Linckels]
- EMF export to clipboard (Windows only!) [Serge Linckels]

Version 3.06 (2008-02-10)
- Add DIN / non-DIN switch [Klaus-Peter Reimers]
- Added "ENDLESS Loop" [Klaus-Peter Reimers]
- "Save preferences now" button [Klaus-Peter Reimers]
- New Windows wrapper which [FISRO]

Version 3.05 (2008-02-05)
- Comments / popup bug detected [Jerone]
- Another bug in undo/redo function detected [Jan Kruschwitz]
- Removed flickering while working on huge diagrams [FISRO]
- Copy diagram to system clipboard [FISRO]
- Highlighting input/output [FISRO]
- Added recently opened files to menu [FABFR]
- Bug while saving INI-files on Windows systems [Heinrich Villinger]
- Restructured INI-file to XML [FISRO]

Version 3.04 (2008-01-28)
- Added language system [FISRO]
- Bug detected in PAS & MOD generator [Klaus-Peter Reimers]
- Modified TEX generator [Klaus-Peter Reimers]
- Moved "Parser.java" to parsers lu.fisch.structorizer.package [FISRO]
- Renamed "Parser.java" to "NSDParser.java" [FISRO]
- French translation [FISRO]
- Dutch translation [Jerone]
- German translation [Klaus-Peter Reimers]
- Luxemburgish translation [Laurent Zender]
- Persistent Look & Feel [Klaus-Peter Reimers]
- Changed language file encoding to UTF-8 [FISRO]
- Bug in undo/redo function detected [Jan Kruschwitz]
- Print preview dialog [FISRO]
- Mac version opens NSD-files by double-click [FISRO]
- Scrolling bug detected [Lucas Cabeza]

Version 3.03 (2008-01-11)
- Minor bugs in the variable detection routine [FISRO]
- Added colorization of special symbols [FISRO]
- Added Oberon source code generator [Klaus-Peter Reimers]
- Program proposes filename to save [Jerone]
- Replaced "backspace" by "delete" for removing items [Jerone]
- Added correct headers to all source files [Klaus-Peter Reimers]
- Remember last file location [Jerone]

Version 3.02 (2008-01-07)
- Added Pascal input parser [FISRO]
- Added Look & Feel choice in menu (not persistent) [FISRO]
- Modified test string in font dialog to test for symbols [FISRO]
- Modified parser engine to load grammars from JAR file [FISRO]
- Broke up toolbars to fit in design [Klaus-Peter Reimers]
- Toolbars are now floatable (not persistent) [FISRO]
- Added simple variable detection [FISRO]
- Added variable highlighting [FISRO]

Version 3.01 (2008-01-02)
- Moved INI file to "Structorizer.app" folder [FISRO]
- Bug for WHILE/REPEAT preferences [FISRO]
- Ask for saving while quitting application [FISRO]
- Fixing different minor "save & open" bugs [FISRO]
- Fixing a minor bug with the border of the exported PNG file [FISRO]
- Dialogs "remember" the location of the opened file [FISRO]
- Added rounded corners for "sub" diagrams [FISRO]

Version 3.00 (2008-01-01)
- First public release of the new JAVA version [FISRO]

----%<---------------------------------------------------

Version 2.06 (2007-11-01)
- Integrated changelog in "About" dialog [FISRO]
- Umlaut-Problem solved for MAC
- Scroll-box seems to work now => adaptation [FISRO]
- Bug while exporting to picture [11TG1 2007/2008 - Ben Elsen]
- Export defaults now to JPG, but BMP is still possible. [FISRO]

Version 2.05 (2007-10-28) - LINUX GTK2 & Mac
- StrukTeX export debugging [Klaus-Peter Reimers]
- New "About" dialog [FISRO]

Version 2.04 (2007-10-25) - LINUX GTK2 only
- I think that the "Umlaut" Problem has been solved
  for GTK2. GTK does not seem to be capable of managing
  UTF-8 correctly? [FISRO]
- Added Umlaut export for StrukTeX [Klaus-Peter Reimers]

Version 2.03 (2007-10-20) - LINUX only
- StrucTeX output [Klaus-Peter Reimers]
- languages files rewritten [FABFR]
- coherent dialogs and menu entries [FABFR]

Version 2.02 (2007-09-05) - LINUX only
- Depending on some libraries, the Linux version
  did not run on some machines without root privileges.
  I found a workaround, but I'm still not really happy
  with it.

Version 2.01 (2007-08-14)
- Autoscroll was not enabled [Sascha Meyer]
  This seems not yet to work under Mac OSX (Windows & Linux = OK)
- The language choice for LU was not persistent, no load from
  and save to INI file [11TG2 2006/2007 - Laurent Zender]
- UTF-8 conversion was missing for imported source code.

Version 2.00 (2007-08-09)
- Please take also a look at the file "_D6 to Lazarus.txt"

----%<---------------------------------------------------

Version 1.31 (2007-11-07)
- Case without "else"-part [Andreas Jenet]
- JPG export [FISRO]
- Bug on loading a CASE statement from a savefile [FISRO]

Version 1.30 (2007-10-27)
- Bug detected in analyser [Iris Adae]
- German Umlaute export for StrukTeX [Klaus-Peter Reimers]
- Serious speed improvements [FISRO]
- Executor now calls analyser too [FISRO]

Version 1.29 (2007-10-19)
- Allow ":=" as assignment while parsing out variable names [Sebastian Lehn]
- BUG: "<-" are not drawn correctly in version 1.28 because
  of a problem in the drawing method. [FISRO]
- rotating text for instructions by 90° [Michael Gerdes]
- language support for analyser messages [FISRO]
- minor bugs in the analyser algorithms [FISRO]
- StrucTeX output [Klaus-Peter Reimers]

Version 1.28 (2007-10-13)
- analyser: different minor bugs fixed [FISRO]
- analyser: different minor improvements [FISRO]
- activating analyser for anybody [FISRO]
- language files rewritten [FABFR]
- bugs when pressing CANCEL [FABFR]
- "Initialising" screen [FABFR]
- modified diagram for simplified scheme (not "nice") [FABFR]
- different improvements in the parser interpretation [FABFR]
- missing CASE statement while importing from source code [FABFR]
- new "about" dialogs [FABFR]
- added "changelog.txt" to about-dialog [FISRO]
- coherent dialogs and menu entries [FABFR]

Version 1.27 [???]
- copy & paste between MDI children works fine [FISRO]
- variable names are now also extracted from method parameters [FISRO]
- Added language file for LU [11TG2 2006/2007 - Laurent Zender]

Version 1.26 (2007-06-12)
- Bug detected in BCall, BJump and BCase [Andreas Jenet]
- Bug detected in the cut method [Andreas Jenet]
- MDI: Eliminated memory bug in MDI application [FISRO]
- MDI: First working MDI application called "Projectorizer"
- MDI: Project save and load works. Filetype = combined NSD
  files in XML format. Extension = nsdp [FISRO]
- MDI: Add diagram to project [FISRO]
- MDI: Menu integration [FISRO]

Version 1.25 (2007-06-05)
- conversion between (instruction, call, jump) [FISRO]
- analyser: read INI-file [FISRO]
- conversion from (instruction, call, jump)
  to (if, for, repeat, while) [FISRO]
- user colors [Sascha Meyer]
- made all subforms owned by the mainform
  => create an MDI application [FISRO]
  ~> The 'utils' class still depends on two other
     classes, so the mainform cannot be used independently!
- Wiped out a bug due to the recent owner changes [FISRO]
- Added code the capture <ESC> during showmodal of some windows [FISRO]
- Changed vertical lines in the case statement
  to intersect with the falling line. [Andreas Jenet]
- Created a BUtils class for interaction between
  parameters and forms
  => create an MDI application [FISRO]

Version 1.24 (2007-05-30)
- analyser: Problem with non-initialized
  variables in REPEAT loops [FISRO]
- analyser: recognises "lire A,B" without
  spaces [T1IF1 2006/2007 - Tom Schons]
- Minimum font size [T1IF1 2006/2007 - Kevin Schoup]
- Maximum font size [T1IF1 2006/2007 - Jill Saudt]
- Disable MouseWheel scrolling because
  of blank scrolling problems [T1IF1 2006/2007 - JosÈ Espinosa]
- Adaptation of auto-size algorithm when
  analyser is *on* [FISRO]
- Drag & drop of an empty element should
  not be possible [T1IF1 2006/2007 - Tom Schons]
- Bug in analyser while loading grammar
  files [FISRO]
- Missing translations found [T0IF2 2006/2007 - Mike Lill]
- Added JUMP statement [Christian Fandel]
- Changed call to analyser procedure in
  order to speed up the entire GUI [FISRO]

Version 1.23 (never published)
- added paste from windows clipboard [T1IF1 2006/2007 - Marc Schonckert]
- removed automatic ":=" to "<-" conversion [FISRO]
- added array support

Version 1.22 (2007-01-23)
- added: application.title = NSD title
  [T1IF2 2006/2007 - Stephen Edwards]
- added: mainform.caption = NSD title [FISRO]
- bugfix in schematic of the CASE
  statement [FISRO]
- added nederlands lang-file [Tom Van Houdenhove]
- added more strings to the language
  systems [Tom Van Houdenhove]
- added customisation for CASE
  statement [Tom Van Houdenhove]
- changes to customisation for IF
  statement [Tom Van Houdenhove]
- eliminated bug in the CASE statement [Tom Van Houdenhove]
- added btnCancel to InputBox [Tom Van Houdenhove]
- bug fixed in display (red-color-bug) [FISOR]

Version 1.21 (2007-01-15)
- added CASE statement [MARSE]
- added call [Prophet05]
- small fixes in PAS2NSD [FISRO]
- small fix in "save-as" routine [T1IF2 2006/2007 - Noëmie Feltgen]

Version 1.20 (never published)
- some small fixes [FISRO]

Version 1.19 (2006-12-16)
- selection can now be moved with
  the arrow keys [T1IF1]
- The default content of the different
  structures can now be modified via
  the options menu [FISRO]
- code optimization to block out some
  wanna-be-hackers ;-) [FISRO]

Version 1.18 (2006-12-13)
- multi-language support [Bernhard Wiesner]
- Another small bug in the save routine [PYRSI]
- Langs: EN [FISRO]
         DE [FISRO]
         FR [FISRO]

Version 1.17 (2006-12-05)
- Bug detected while updating comments [FISRO]
- Bug on saving when title contained
  illegal characters. Solved for ":" [PYRSI]
- First Linux version written in Lazarus! [FISRO]

Version 1.16 (2006-11-26)
- Copy & Paste of elements [FISRO]
- Structorizer was unable to close
  on a medium marked read-only [MARSE]
- Fixed some small bugs concerning
  element selection. [FISRO]
- Shortcuts for inserting elements [BELGI]
- User check buttons for visual styles [SIBCL]
- Fixed some bugs during first
  colorizer use [FISRO]
- Added shortcut for colorizer [FISRO]

Version 1.15 (never published)
- Small bug in code generator
  erased [FISRO]
- Small bug in PAS2NSD generator
  fixed [FISRO]
- For instructions only: automatically
  convert ":=" to " <- " [FISRO]
- Printing support with
  print-preview [T1IF1 2006/2007 - José-Maria Espinosa]

Version 1.14 (200-11-16)
- Press <ESC> to cancel input
  dialog [T1IF1 2006/2007]
- Switch visual style [LOEGU]

Version 1.13 (2006-11-13)
- Each element also contains
  a comment now. [FISRO]
- An new-old bug had reappeared
  and been eliminated once again [MARSE]

Version 1.12 (never published)
- Variable colorizing [FISRO]
- Drag & drop of NSD-Files [T1IF1 2006/2007]

Version 1.11 (2006-10-25)
- <Shift-Enter> or <Return-Enter>
  for validating input [T1IF1 2006/2007]
- Drag'n'Drop bug wiped out. [FISRO]
- Disable buttons if no element
  selected [T1IF1 2006/2007]

Version 1.10 (2006-10-22)
- Undo / Redo functionality [MARSE]
- NSD can be scrolled if larger
  then the visible area [MARSE]
- Automatic NSD title or savename
  proposal [MARSE]
- Fixed "const"-section recognition
  for PAS2NSD-conversion [MARSE]
- Fixed wrong displayed dialogs at
  120 dpi font size [MARSE + GAMCA]
- New name for new diagram [PIRSY]
- Double-click on empty sequence = new
  instruction [PIRSY]

Version 1.09 (never published)
- Dynamic font increase/decrease [FISRO]

Version 1.08 (never published)
- BMP export of the diagram [FISRO]

Version 1.07 (2006-10-01)
- A security bug has been reported
  and finally swept out... [FISRO]

Version 1.06 (2006-09-27)
- The different elements can now be
  colorized. Color is persistent,
  which means that it is stored in
  the NSD-File. [FISRO]

Version 1.05 (2006-09-19)
- I implemented an NSD-2-PAS conversion.
  This includes a variable auto-detection,
  which, unfortunately, does not work
  yet with complex types. [FISRO]
- Read-Only-INI-File Bug => fixed [MARSE]

Version 1.04 (2006-09-15)
- I finally found a working Delphi/Pascal
  parser that operates with tree generation. The
  PAS-2-NSD converter now works fine :-D [FISRO]

  Added functionality:
  * Load from source file [FISRO]
  * Create from source text [FISRO]
  * Real-time creation while typing [FISRO]

Version 1.03 (never published)
- First "satisfying" implementation of
  a PAS-2-NSD converter. Simple examples
  are OK, but bigger ones ... hmmm ... :-/
  => Would need a "real" Pascal syntax parser [FISRO]

Version 1.02 (2006-09-14)
- Change font.name and font.size of the
  graph, even on the fly! Store information
  in the INI-File. [FISRO]
- Two types of graphs [FISRO]
  * programs (rectangle)
  * subs (rounded rectangle)

Version 1.01 (2006-09-01)
- Added click-to-open support, so you now
  only need to double-click an NSD-File to
  open it immediately. [FISRO]<|MERGE_RESOLUTION|>--- conflicted
+++ resolved
@@ -187,14 +187,9 @@
 - 14: "About" icon (eye) in toolbar / Help menu replaced by "info" icon <2>
 - 14: Arrangement group visibility now includes member diagrams, not only bounds <2>
 - 15: Issue #400: Some editor controls had ignored Esc and Shift/Ctrl-Enter <2>
-<<<<<<< HEAD
-- 15: Enh. #714 Empty Finally block of TRY elements now by default suppressed <2>
-- 15: Enh. #913 Provisional mechanism to cope with .nsd files from JStruct <2>
-- 15: Enh. #914 Text and comment fields in element editor now allow undo/redo <2>
-- 15: Enh. #915 New structured editor for CASE elements preserving branches <2>
-=======
 - 15: Enh. #714 Empty FINALLY block of TRY elements now by default suppressed <2>
 - 15: Issue #905: Analyser markers on collapsed or eclipsing elements ensured <2>
+- 15: Enh. #913 Provisional mechanism to cope with .nsd files from JStruct <2>
 - 15: Enh. #914 Text and comment fields in element editor now allow undo/redo <2>
 - 15: Enh. #915 New structured editor for CASE elements preserving branches <2>
 - 15: Enh. #917 Menu item to edit subroutines extended to included diagrams <2>
@@ -214,7 +209,6 @@
       temporary icon changes on shift; locale reset mechanism fixed <2>
 - 16: Bugfix #930: Wrong CASE branch width with broken selector lines <2>
 - 16: Bugfix #931: Inadvertent font changes in element editors on font resizing <2>
->>>>>>> f7fcb6c2
 
 Version: 3.30 (2019-10-06)
 - 01: Issue #657: Spanish message in German locale replaced <2>
