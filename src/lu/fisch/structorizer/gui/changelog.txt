﻿Legend:
-------
[Foo]   -->     idea provided by Foo, coding done by Bob Fisch
[Foo]2  -->     idea provided by Foo, coding done by Kay Gürtzig
<Foo>   -->     idea AND coding done by Foo
<2>     -->     idea and coding done by Kay Gürtzig

Known issues:
- Copying diagram images to the clipboard may fail with some OS/JRE combination (#685).
- COBOL import may fail if certain single-letter identifiers are used (rename them!).
- COBOL import doesn't cope with some statement variants and variable redefinitions.
- The Javascript generator is just a prototype and may be deficient.
- Shell export does not cope with nested array/record initializers and component access,
  neither with clean parameter handling for usual arrays and associative arrays.

<<<<<<< HEAD
Current development version: 3.30-08 (2020-04-20)
=======
Current development version: 3.30-08 (2020-04-22)
>>>>>>> ff5b9085
- 01: Bugfix #759: Another source of stale Mainforms dried up. <2>
- 01: Bugfix #761: Code preview defect flooded the log stream. <2>
- 01: Precautions against empty error messages on startup <2>
- 01: Bugfix #705: Find&Replace: Flawed traversal in CASE/PARALLEL branches <2>
- 01: Bugfix #763: Stale file precautions on loading / saving arrangements <2>
- 01: Bugfix #764: Updating of the .arr file for a modified group may fail <2>
- 01: Bugfix #765: KSH export of diagrams using record types failed with error <2>
- 01: Deprecated ANSI-C73 import disabled (ANSI-C99 parser subsumes it) <2>
- 02: Bugfix #752: Incomplete declarations in C, Java etc. no longer outcommented <2>
- 02: Issue #766: Deterministic order of subroutines on code export <2>
- 02: Bugfix #769: String literals containing commas in CASE branch selectors <2>
- 02: Enh. #770: New Analyser checks for CASE elements (selector consistency) <2>
- 02: Bugfix #771: Unhandled syntax errors during execution (e.g. type names) <2>
- 02: Bugfix #772: Possible NullPointerException averting Pascal code preview <2>
- 02: Bugfix #773: Export of declarations to Oberon, Pascal [K.-P. Reimers]2
- 03: Enh. #388: Support for constants on Perl export (had been missing) <2>
- 03: Enh. #423: Support for record types on Perl export (had been missing) <2>
- 03: Enh. #739: Enum type definitions introduced (incl. C99, Pascal import) <2>
- 03: Issue #766: Deterministic export order had not worked for deep hierarchies <2>
- 03: Bugfix #770: Not all CASE selectors were checked to be constant integers <2>
- 03: Enh. #775: More type-sensitive export of input instructions to OBERON <2>
- 03: Bugfix #776: Global variables are locally eclipsed on Pascal/Oberon export <2>
- 03: Bugfix #777: Concurrently changed favourite export language handled. <2>
- 03: Bugfix #778: License text was not exported with "fresh" diagrams <2>
- 03: Bugfix #779: Defective Oberon export of main program diagrams with I/O <2>
- 03: Issue #780: Parameterless procedures in Oberon without parentheses [K.-P. R.]2
- 03: Bugfix #782: Code export of global (included) declarations was wrong. <2>
- 03: Bugfix #783: No or nonsense code export for assignments of unknown structs <2>
- 03: Bugfix #784: Suppression of mere variable declarations on bash/ksh export <2>
- 03: Bugfix #786: Record access in index expressions used to fail on execution <2>
- 03: Bugfix #787: Multiplied top-level type definitions on Pascal export <2>
- 03: Bugfix #788: Arrz file extraction to a user-specific folder did not work. <2>
- 03: Bugfix #789: Wrong BASIC export of function calls (started with "CALL") <2>
- 03: Bugfix #790: BASIC export failed with line continuation and initializers <2>
- 03: Bugfix #791: Shell export flaws (function calls, array/assoc declarators) <2>
- 04: Bugfix #793: Wrong Perl export of initialized explicit var declarations <2>
- 04: Bugfix #794: Code preview fails with error if license is not configured <2>
- 05: Enh. #801: Mechanism to show User Guide as PDF in offline mode <2>
- 05: Bugfix #802: Placement of license texts and User Guides was flawed by #741 <2>
- 05: Bugfix #805: Language happened to change on deriving a subroutine from CALL <2>
- 05: Issue #806: Format string splitting on C99 import improved [Rolf Schmidt]2
- 05: Issue #806: More sensible printf/scanf format strings on C export [R. Schmidt]2
- 05: Issue #807: Python 'recordtype' lib ref replaced by dictionary [R. Schmidt]2
- 05: Bugfix #808: Missing C, Js export of var declarations with ':=' [Rolf Schmidt]2
- 05: Bugfix #809: C99 import flaws: typename replacement in comments, return 0; <2>
- 05: Bugfix #810: Javascript export produced nonsense for multi-variable input <2>
- 05: Bugfix #811: C99 import of floating-point number literals like 123e4 fixed <2>
- 05: Bugfix #812: Defective declaration of global variables on Python export <2>
- 05: Issue #814: Empty parameter lists are now exported to C as ...(void) <2>
- 05: Issue #815: Combined file filters introduced in open dialogs [Rolf Schmidt]2
- 05: Issue #816: Function calls in exported bash, ksh code revised [Rolf Schmidt]2
- 06: Issue #816: Local variable/constant declarations in bash/ksh functions <2>
- 06: Issue #816: Passing of arrays/records to/from bash/ksh functions revised <2>
- 06: Bugfix #818: Replacement of diagrams unpinned in Arranger caused trouble <2>
- 06: Bugfix #820: Try didn't respect exit but averted later error reporting <2>
- 06: Bugfix #821: Shell function arguments and array items wrongly put in $( ) <2>
- 06: Issue #822: Executor no longer aborts on empty instruction lines [R. Schmidt]2
- 06: Bugfix #823: Executor accidently mutilated expressions (all spaces gone) <2>
- 06: Bugfix #824: Shell export of REPEAT loops was flawed in several aspects <2>
- 06: Bugfix #825: Analyser had ignored the interior of TRY elements <2>
- 06: Issue #826: User input is to accept backslashes as in Windows file paths <2>
- 07: Bugfix #228: Code export error for routines with Pascal result mechanism <2>
- 07: Enh. #440 part 1: Diagram export to PapDesigner files <2>
- 07: Enh. #828: New feature allowing code export for an arrangement group <2>
- 07: Issue #829: Debugger doesn't automatically close anymore [mawa290669]2
- 07: Bugfix #831: Wrong shebang and thread arguments on Python export [R.Schmidt]2
- 07: Bugfix #833: Pascal import now ensures parentheses at subroutines [K.-P. R.]2
- 07: Issue #834: Tooltip help for menu item Diagram > DIN? (in EN, DE, ES) <2>
- 07: Bugfix #835: Structure preference keywords compromised imported conditions <2>
- 07: Bugfix #836: Consistency lacks with batch code export (combined with #828) <2>
- 07: Enh. #837: New export option to control the code export directory proposal <2>
- 07: Bugfix #838: Defective IMPORT line generation on Oberon export <2>
- 07: Bugfix #839: Procedures exported after functions were faked as functions <2>
- 07: Bugfix #840: Code export wrongly used information from disabled elements <2>
- 07: Bugfix #841: Analyser check against missing parameter list did not work <2>
- 07: Bugfix #843: Handling of global declarations in PHP export was missing <2>
- 07: Bugfix #844: Sensible export of arrays and record types/vars to PHP <2>
- 08: Issue #828/#836: The fallback to all diagrams of an arr file on batch export
      without specified entry points or contained programs hadn't worked <2>
- 08: Enh. #842: Improved usability of the include list editor [H.-U. Hölscher]2
- 08: Bugfix #847: Inconsistent handling of upper/lowercase operand names <2>
- 08: Bugfix #848: Incomplete variable synchronisation with Includables <2>
<<<<<<< HEAD
- 08: Issue #851/1: Declarations for auxiliary variables on COBOL import <2>
=======
- 08: Bugfix #849: New log file name scheme change of release 3.30 ensured <2>
- 08: Issue #851/1: Declarations for auxiliary variables on COBOL import <2>
- 08: Issue #851/4: Provisional import of SORT statements from COBOL <2>
- 08: Issue #851/5: Solution for the import of PERFORM ... THRU ... from COBOL <2>
- 08: Bugfix #852: Case-ignorant F&R replacements failed for certain strings <2>
- 08: Bugfix #853: Batch export with relative paths of and in arr file failed <2>
- 08: Bugfix #854: Topological order of type definitions on export ensured <2>
- 08: Enh. #855 New configurable default array/string sizes for code export <2>
- 08: Bugfix #856: The dump of preferences subsets did not behave correctly <2>
>>>>>>> ff5b9085

Version: 3.30 (2019-10-06)
- 01: Issue #657: Spanish message in German locale replaced <2>
- 01: Enh. #662/1: Info box for groups redesigned into a tree view <2>
- 01: Enh. #662/2: Group visualisation with individual colours in Arranger <2>
- 01: Enh. #662/3: Arranger popup menu item to rearrange diagrams by groups <2>
- 01: Enh. #662/4: Option to save arrangements with relative coordinates <2>
- 01: Bugfix #664: Incorrect handling of modified diagrams on closing Arranger <2>
- 01: Bugfix #664: Disambiguated canceling in AUTO_SAVE_ON_CLOSE mode <2>
- 01: Bugfix #515: Defective diagram positioning in Arranger mended <2>
- 02: Bugfix #665: Import of INSPECT statements from COBOL actually works now <2>
- 02: Bugfix #655: Arranger popup menu revised (item order, accelerator info) <2>
- 02: Bugfix #667: Removal of diagrams from Arranger could leave remnants <2>
- 02: Issue #668: Group association behaviour on outsourcing further improved <2>
- 02: Bugfix #669: C export of FOR-IN loops with traversed strings was defective <2>
- 02: Bugfix #670: Diagram/group info box of Arranger index not reliably scaled <2>
- 02: Issue #670: Live look & feel switch failed for Diagram/group info box <2>
- 03: Bugfix #672: Default group was named null.arr after cancelled save attempt <2>
- 03: Issue #673: The Arranger drawing area had to be enlarged for group bounds <2>
- 03: Issue #662/2 Group colour icon design revised (now double thin border) <2>
- 03: Bugfix #674: Live look & feel switch hadn't worked for context menus <2>
- 03: Issue #675: Workaround for truncated result tree lines in Find&Replace <2>
- 03: Issue #677: Inconveniences on saving arrangement archives mended <2>
- 03: Bugfix #678: Import of array declarations from C code didn't work. <2> 
- 03: Bugfix #679: C import produced defective INPUT instructions <2>
- 03: Enh. #680: INPUT instructions with multiple input items supported <2>
- 03: Enh. #681: A number of exports may offer to change favorite export language <2>
- 03: Enh. #682: Improved welcome dialog, now with language selection <2>
- 04: Issue #51,#137: Executor window now logs explicit prompts of empty inputs <2>
- 04: Issue #684: Mark-up + check of mandatory fields in Parser Preferences <2>
- 04: Bugfix #684: An empty FOR-IN loop keyword caused several problems <2>
- 04: Issue #686: The initial L&F detection didn't work well for Linux (GTK+) <2>
- 04: Bugfix #687: Defective breakpoint behaviour of REPEAT-UNTIL loops mended <2>
- 04: Bugfix #688: Transmutation of any Call/Jump into an Instruction enabled <2>
- 04: Enh. #689: New mechanism to edit the referred routine of a selected Call <2>
- 04: Bugfix #690: 'struct' keywords in function headers on C import suppressed <2>
- 04: Enh. #691: It is now possible to rename a group in the Arranger index <2>
- 04: Bugfix #692: C constants weren't recognised on importing with C99 parser <2>
- 04: Bugfix #693: Misleading error message on loading a recent .arr/.arrz file <2>
- 05: Enh. #327: Locale-specific Parser keyword sets enabled [newboerg]2
- 05: Issue #366: Turtleizer regains the focus if lost for an input [newboerg]2
- 05: Enh. #385: Default values for subroutine parameters allowed [usernameisthis]2
- 05: Issue #527: Index range error detection for constant arrays refined <2>
- 05: Bugfix #631: Commas in pic clauses now preserved on COBOL import <2>
- 05: Issue #407: Efforts to import COBOL conditions like "a = 8 or 9" <2>
- 05: Bugfix #695: Defective COBOL import of arrays over basic types <2>
- 05: Enh. #696: Batch export can now process arrangement files (.arr/.arrz) <2>
- 05: Enh. #698: Basic archiving outsourced from Arranger to Archivar <2>
- 05: Bugfix #699: Diagrams must not be shared among archive groups <2>
- 05: Issues #518, #544, #557: Drawing accelerated by confining to visible area <2>
- 06: Issues #518, #544, #557: Bug in visibility detection fixed; workaround for
      heavy contention in Arranger: highlighting temporarily switched off <2>
- 06: Issue #702: Size detection for imported or dropped diagrams in Arranger <2>
- 07: Bugfix #703: Arrangement group change status failed to vanish on saving <2>
- 07: Issue #699: Superfluous unsharing measures on unshared diagrams skipped <2>
- 07: Bugfix #705: Find&Replace tool failed to search CASE/PARALLEL branches <2>
- 07: Bugfix #706: NullPointerException from Analyser on faulty CALL elements <2>
- 07: Enh. #56: New element type TRY-CATCH-FINALLY introduced [BobFisch]2
- 07: Enh. #56: Pascal import of Try and Raise instructions implemented <2>
- 07: Issue #706: Created nsd and code files should end with a newline [elemhsb]2
- 07: Enh. #707: Savings preferences for file name proposals [elemhsb]2
- 07: Bugfix #708: Code export compromised cached variable lists (highlighting)<2>
- 07: Enh. #452: Several menu items made hidden on simplified mode now <2>
- 08: Bugfix #711: Endless loop on element text parsing - SEVERE! <2>
- 08: Issue #712: Translator ought to remember its last saving directory <2>
- 08: Enh. #56: Some updates and additions to the Russian locale <2>
- 09: Issues #518, #544, #557 Further general drawing speed improvements <2>
- 09: Issue #657: Subroutine/includable search disambiguated by groups (tried) <2>
- 09: Issue #685: Precaution against exception traces on copying to clipboard <2>
- 09: Enh. #696: Deficient type retrieval in batch code export fixed <2>
- 09: Enh. #697: Batch code import to assignments / assignment archives <2>
- 09: Bugfix #699: The fix from 3.29-08 for the archive unsharing was wrong <2>
- 09: Issue #712: Further usability improvements for Translator <2>
- 09: Bugfix #715: Console dialog in batch import failed after first time <2>
- 09: Bugfix #716: Defective assignment export to Python code [elemhsb]2
- 09: Issue #717: Mouse wheel scroll unit now configurable [elemhsb]2
- 09: Issue #718: Ultimate acceleration of syntax highlighting <2>
- 09: Issue #720: Changes to includable diagrams now reflect on their clients <2>
- 10: Bugfix #722: PNG export from Arranger failed with version 3.29-09 <2>
- 11: Bugfix #724: Diagram titles weren't bold anymore since 3.29-09 <2>
- 11: Issue #725: Division operator export to Python improved <2>
- 11: Issue #206: Dutch locale substantially updated <Jaap Woldringh>
- 11: Enh. #726: Translator usability improved [Jaap Woldringh]2
- 11: Issue #727: TRY Field position in Element Name Preferences mended <2>
- 11: Bugfix #728: Endless loops and other flaws in Find&Replace tackled <2>
- 11: Find&Replace: Search result presentation strategy unified <2>
- 11: Issue #729: Modified German button caption in element editor [K.-P. Reimers]2
- 12: Compatibility with the new Windows/Upla installer ensured and improved
- 12: Issue #551: No version check mode hint in the wake of Windows installer <2>
- 12: Bugfix #731: File renaming failure on Linux made arr[z] files vanish [K.-P. R.]2
- 12: Bugfix #732: Cloning groups could end up in shared (glued) positions <2>
- 12: Design of refactoring dialog improved (text -> keyword table) <2>
- 12: Issue #733/1: New handling of a user-independent start configuration file <2>
- 12: Issue #733/2: Possibility of selective preferences export to ini files <2>
- 13: Enh. #737: Batch export now with optionally specified settings file <2>
- 13: Enh. #740: Automatic backup on loading preferences from file (via menu) <2>
- 13: Enh. #741: Ini file path as command-line option for all modes [S. Sobisch]2
- 13: Bugfix #742: Command-line option -v didn't actually work with argument <2>
- 13: Issue #327: Spanish default keywords for input / output modified <2>
- 13: Bugfix #744: Double-click and filesdrop didn't work with OSX anymore <2>
- 13: Enh. #746: Import of hus-Struktogrammer files (.stgr format only) <2>
- 13: Issue #747: New key bindings Ctrl-F5 etc. for TRY, PARALLEL, and ENDLESS <2>
- 13: Bugfix #748: Menu items to add TRY blocks inserted PARALLEL elements <2>
- 13: Bugfix #749: Width defect with FINALLY sections in TRY blocks <2>
- 13: Issue #463: Startup and shutdown log entries now with version number <2>
- 14: Bugfix #749: Drawing of collapsed TRY elements fixed <2>
- 14: Bugfix #751: Cursor key navigation didn't reach TRY element internals <2>
- 14: Messages in diagram editor and Structure preferences corrected (EN, DE) <2>
- 14: Enh. #738: Code preview in right window part (tabbed with Arranger index) <2>
- 14: Bugfix #752: Workarounds for deficient declaration export to C/Java <2>
- 14: Default mode for setting DIN 66261 (FOR loop design) changed to true <2>.
- 14: Issue #753: Irrelevant structure preference adaptation requests avoided <2>
- 14: Bugfix #754: 2 Pascal code generator flaws (return instr. / UNIT name) <2>
- 14: Enh. #721: Javascript export prototype [A. Brusinsky]2
- 14: Bugfix #755: Defective Java/C# export of array initializers <2>
- 14: Bugfix #756: Expression export defects to C language family <2>
- 14: Bugfix #757: Include list text area was too small under Windows 10 <2>
- 14: Bugfix #758: "Edit subroutine" didn't reliably arrange the new routine <2>
- 14: Bugfix #759: Closing Structorizer sub-instances impaired functioning <2>

Version: 3.29 (2019-01-07)
- 01: Bugfix #511: Cursor-down key was trapped by collapsed CASE and PARALLEL <2>
- 01: Enh. #515: More intelligent aligning strategy for diagrams in Arranger <2>
- 01: Bugfix #517: Correct export of includable declarations to Java, C++, C# <2>
- 01: Bugfix #518: Very slow scrolling of diagrams lacking type info [TiNNiT]2
- 01: Bugfix #520: "no conversion" export mode had to be enforced (Pascal, C) <2>
- 01: Bugfix #521: Variable declaration export had been inconsistent for Oberon <2>
- 01: Enh. #519: Zooming / font size control via ctrl + mouse wheel [B. Neuberg]2
- 01: Bugfix #522: Outsourcing now copes better with record types and includes <2>
- 01: Bugfix #523: Undoing and redoing of include list changes mended <2>
- 02: Bugfix #525: Defective test coverage detection for recursive routines,
      lacking operation counts on input, output, and jump instructions fixed <2>
- 02: Issue #512: Arranger zoom compensation for PNG export was flawed <2>
- 02: Bugfix #526: On re-saving the renaming of the temp. file may fail (Linux) <2>
- 02: Issue #527: More helpful Executor messages on index range violations <2>
- 02: Issue #463: Console output replaced by configurable logging [R. Schmidt]2
- 02: Bugfix #528: Analyser check of record component access mended <2>
- 02: Bugfix #529: Concurrency on drawing diagrams during execution solved <2>
- 02: Bugfix #451: Java version test in shell start scripts revised [hans005]
- 02: Bugfix #533: Import of struct types from C files was dysfunctional <2>
- 03: Enh. #519: Font resizing with ctrl + mouse wheel missed in LicenseEditor <2>
- 03: Issue #535: License Editor menu item "Save as..." had wrong accelerator <2>
- 03: Issue #463: Logging configuration mechanism didn't work for WebStart <2>
- 03: Issue #536: Precaution against unsuited command line arguments <2>,
      experimental workaround against Direct3D trouble on some machines <2>
- 03: Issue #143: Comment popup switched off on opening print preview <2>
- 03: Bugfix #540: C import could fail or get stuck on processing macros <2>
- 03: Enh. #541: New import option "redundant symbols/macros" for C code <2>
- 03: Bugfix #542: Procedure import from C code mended (result type + return) <2>
- 03: Import of legacy C function definitions improved (arg types, KGU#525) <2>
- 04: Bugfix #544: Arranger deceleratingly redrew on diagram navigation <2>
- 04: Bugfix #533: Effort to import C struct initializers as record literals <2>
- 04: Bugfix #545: Defective C import of FOR loops without condition <2>
- 04: Bugfix #546: C import failed to split certain printf format strings <2>
- 05: Bugfix #549: The operator '%=' had been missing in the C grammar <2>
- 05: Data protection information added to the update information hint <2>
- 05: Bugfix #550: Defective import of C switch statements in certain cases <2>
- 05: Issue #551: On webstart the hint about version check doesn't make sense <2>
- 05: Enh. #552: Option to decide for all diagrams on serial file actions,
      new opportunity to remove all diagrams from Arranger with few clicks <2>
- 05: Enh. #489 - First version of ANSI C99 parser (full C syntax)
      recent ANSI C import renamed to ANSI C73 for clarity <2>
- 05: Set of smaller element icons for the tree view in Find&Replace <2>
- 05: Enh. #553: Code import now with monitor dialog and cancel option <2>
- 05: Bugfix #554: Batch code import didn't work (parser instantiation bug) <2>
- 05: Bugfix KGU#539: the operation count of CALL elements was incremented <2> 
- 05: Bugfix KGU#540: Find & Replace didn't reset on element filter changes <2>
- 05: Bugfix #555 - Mode "Show comments?" was always active on start <2>
- 05: Bugfix #556 - Workaround for file preparation error in C import <2>
- 05: Bugfix #557 - potential endless loop on instruction classification <2>
- 05: Issue #557 - Workaround for huge diagram numbers on code import <2>
- 05: Enh. #558 - Provisional C/Pascal enum type import (as const defs.) <2>
- 06: Issue #561 - new design of the statistics in Attribute Inspector <2>
- 06: Bugfix #562 - Wrong "origin" attribute for loaded older diagrams <2>
- 06: Enh. #563 - Simplified record initializers (smarter evaluation) <2>
- 06: Bugfix #564 - code export defects with nested array initializers <2>
- 06: Attributation of syntax highlighting to diagrams simplified <2>
- 06: Bugfix #565 - Translator didn't open; updates in Russian locale <2>
- 06: Issue #566 - Version retrieval adapted to new home page URL (https) <2>
- 07: Bugfix #568 - Key binding "space" didn't work in the Arranger index <2>
- 07: Issue #432 - In step mode with delay 0 diagram refresh was deficient <2>
- 07: Some updates for the Russian locale <2>
- 07: Bugfix #569 - Reaction to mouse click on selected report line fixed <2>
- 07: Bugfix #571 - About => license showed the changelog instead <2>
- 07: Enh. #576 - New Turtleizer procedure "clear()" to wipe the canvas <2>
- 07: Issue #423/#563 - Display of records better preserves component order <2>
- 07: Enh. #577 - Output console may show call trace and suppress meta info,
      new menu item to save the execution log to file (if copy & paste fails) <2>
- 07: Bugfix #579 - Conditional breakpoints didn't always show correctly <2>
- 07: Bugfix #581 - To start Structorizer with a list of files failed. <2>
- 08: Several locale updates <2>
- 08: Bugfix #583: Shell scripts corrected (Java tests) [K. Brodowski, S. Sobisch]
- 08: Enh. #585: Debian install packages now derived via scripts [K. Brodowski]
- 08: Issue #508: Padding of diagram elements now proportional to font size [2],
      line spacing in multi-line texts reduced
- 08: Issue #508: Slight improvements of font chooser dialog and font resizing <2>
- 08: Bugfix #512: Arranger zoom compromised the diagram size (rounding impact) <2>
- 08: Issue #372: Attribute setting for diagrams from an arrz file improved <2>
- 08: Enh. #590: Arranger index popup menu now allows to inspect attributes <2>
- 09: Enh. #552: A tooltip was missing on the Arranger button "Drop Diagram" <2>
- 09: Issue #594: Obsolete and slow 3rd-party regex package removed,
      raw type references in GOLDengine resolved [S. Sobisch]2
- 09: Issue #601: More robustness on loading icons from file [S. Sobisch]2
- 09: Newer and safer version (V0.2b6) of bean shell interpreter integrated <2>
- 09: Bugfix #603: Logging setup failed on a virgin start (for a new user) <2>
- 09: Bugfix #604: Syntax error in structorizer.sh / Arranger.sh <2>
- 09: Bugfix #605: Defects with var and const keywords in argument lists <2>
- 09: Bugfix #608: C code import hardening against preproc./comment trouble <2>
- 09: Made the argument of the batch import option -v optional (default ".") <2>
- 09: Bugfix #611: Pascal code import had failed due to missing rule table <2>
- 10: Bugfix #613: Invalid include lists after import of Pascal/Delphi units <2>
- 10: Bugfix #614: Redundant result assignments removed on Pascal import <2>
- 10: Workaround #615: Comment delimiters (* *) didn't pass Pascal import <2>
- 10: Issue #367: Diagram reshaping after IF branch swapping hadn't worked <2>
- 10: Enh. #616: Additional key bindings Ctrl-Ins, Shift-Del, and Shift-Ins <2>
- 10: Bugfix #617: Expressions with more than one turtle function failed <2>
- 10: Bugfix #618: Analyser reported function names as not initialized <2>
- 10: Bugfix #619: Code export defects with respect to result variables <2>
- 10: Issue #552: Unnecessary serial action buttons on closing Structorizer <2>
- 10: Issue #400: Spinner in Preferences=>GUI Scaling with initial focus <2>
- 10: Bugfix #620: Adaptive logging setup, path display in About window <2>
- 10: Bugfix #622: Turtle drawing could fall behind on some Macbooks <2>
- 10: Bugfix #623: Turtleizer instruction export to Python was defective <2>
- 10: Bugfix #624: Translation of FOR loops into Python range() was wrong <2>
- 11: Bugfix #626: Issues with string literals on COBOL import <Simon Sobisch>
- 11: Heuristic detection of preprocessed COBOL files on import <Simon Sobisch>
- 11: Enh. #419, #446: Import option for automatic line breaking [S. Sobisch]2
- 11: Enh. #419: New "Edit" menu item for text line breaking [Simon Sobisch]2
- 11: Enh. #627: Clipboard copy of import errors with stack trace [S. Sobisch]2
- 11: Issue #630: COBOL import now aborts on REPLACE/COPY with hint [S. Sobisch]2
- 11: Bugfix #635: COBOL import interpreted comma as variables on ADD etc. <2>
- 11: C code export: Boolean types no longer replaced by int but bool <2>
- 11: Bugfix #448: text/comment view in Find&Replace dialog compromised <2>
- 11: Bugfix #637: Array index errors on element-wise Replace/Find action <2>
- 12: structorizer.sh now copes with blanks in installation path <ketograph>
- 12: Bugfix #631: Obsolete COBOL separators now removed on import [S. Sobisch]2
- 12: Bugfix #641: Variable display updates forced on the Executor Control <2>
- 12: Bugfix #642: Wrong string comparisons with unpadded Boolean operators <2>
- 12: Enh. #643: Operator names in upper case (like OR) weren't highlighted <2>
- 12: Bugfix #644: Initializer evaluation in subroutine arguments fixed <2>
- 12: Bugfix #646: Output string values must not be trimmed [slytab]2
- 13: Bugfix #648: Struktogrammeditor file import wiped off unsaved changes <2>
- 13: Issue #649: Loading of diagrams failed to tune the scrolling units. <2>
- 13: Bugfix #650: Better workaround for non-listed sizes in Font Chooser <2>
- 13: Issue #651: Improved editing for include lists in diagram editor <2>
- 13: Bugfix #652: Inconsistent drawing behaviour of include lists mended <2>
- 13: Enh. #653: Reset button on Colors preferences dialog <2>
- 13: Enh. #654: Current Arranger directory is now saved between sessions <2>
- 13: Enh. #655: Arranger now with status bar and revised key bindings
      as well as support for multiple selection (as new base for operations) <2>
- 13: Bugfix #656: Loading arrangements with elsewhere compressed files fixed <2>
- 13: Bugfix #512: Wrong Arranger positioning in zoomed display on filesdrop <2>
- 13: Enh. #655/#657: Arranger now equipped with popup menu (context menu) <2>
- 13: Issue #658: Parser Preferences now allow to rename exit, return, leave <2>
- 13: Enh. #158: Key bindings shift-pageUp, shift-pageDown, Home, End <2>
- 13: Enh. #657: Fundamental revision of the Arranger mechanisms <2>:
       - Arrangement group concept introduced,
       - Arranger index as tree view,
       - multiple selection in both Arranger and Arranger index,
       - many actions applicable for subsets now.

Version 3.28 (2018-02-18)
- 01: Bugfix #445: Array index out of bounds errors on COBOL import <2>
- 01: Bugfix #447: Line continuation backslashes in IF, CASE, FOR defanged <2>
- 01: Bugfix #417: Division by 0 exception averted in scroll unit adaptation <2>
- 02: Bugfix #448: Endless loop and regex exceptions in Find & Replace fixed <2>
- 02: Enh. #439: Structured value presenter with pull-down buttons now recursive <2>
- 02: Enh. #452: Welcome message on first start with beginner mode and guides <2>
- 02: Enh. #453: C export: format strings now with "TODO" content [Rolf Schmidt]2
- 02: Enh. #454: Analyser check now complains about blanks in program names <2>
- 02: Enh. #456: Print preview now allows to customize orientation and margins <2>
- 02: Issue #455: Startup races and mis-drawing of initial diagrams reduced <2>
- 03: Enh. #415: New accelerator key Ctrl-Shift-d for "copy EMF image" <2>
- 03: Enh. #452: Guided tours slightly improved, typos corrected [Rolf Schmidt]2
- 03: Bugfix #465: Arranger couldn't open Structorizer sub-instances anymore <2>
- 04: Bugfix #468: User guide action was associated to wrong toolbar button <2>
- 04: Enh. #452/#459: Further revision to the mechanisms of the guided tours <2>
- 04: Enh. #469: Accelerator keys for Executor (Ctrl-R) and Turtleizer <2>
- 04: Bugfixes in COBOL import (USAGE parsing, SEARCH, EXIT) <Simon Sobisch>
- 04: Issue #471: Code import error can now be copied to clipboard [Simon Sobisch]2
- 04: Bugfix #473: COBOL argument types failed to be generated [Simon Sobisch]2
- 04: Bugfix #475: Import of COBOL paragraphs broke sections [Simon Sobisch]2
- 04: Bugfix #480: Import of COBOL level-77 data and record array initialization <2>
- 04: Bugfix #483: Option to suppress mere variable declarations on COBOL import <2>
- 04: Bugfix #485: Workaround for intrinsic COBOL functions [Simon Sobisch]2
- 04: Bugfix #486: Return mechanism in imported COBOL functions enforced <2>
- 04: Enh. #487: New display mode to hide (collapse) declaration sequences <2>
- 04: Enh. #38: Insertion of elements enabled on multiple selections <2>
- 04: Enh. #425: Simple find mechanism in Translator and key sensitivity <2>
- 04: Enh. #491: Translator: tooltips show master texts too long for the column <2>
- 04: Enh. #492: Configurable designations of element types [A. Brusinsky]2
- 04: Issues #493, #494: COBOL import improved w.r.t. SEARCH <Simon Sobisch>
- 05: Enh. #425: The Ctrl-F key binding in Translator only worked on the buttons <2>
- 05: Issue #496: C# autodoc comment style changed to "/// <summary> ..." <2>
- 05: Enh. #492: Localization (EN/DE/ES) and GUI scaling support for dialog
      ElementNamePreferences (Preferences => Element names) fixed <2>
- 05: Bugfix 497: Several defects on StrukTeX export mended <2>
- 05: Issue 415: Find&Replace dialog now regains focus when summoned again <2>
- 05: Issue 04: Several new and redesigned icons (for better scalability) <2>
- 05: Enh. #490: Turtleizer routines individually re-nameable [A. Brusinsky]2
- 05: Issue #484: Layout of Export/Import Options dialogs fixed [Simon Sobisch]2
- 05: Bugfix #498: Preliminary evaluation check of REPEAT conditions dropped <2>
- 06: Bugfix #501: Creation/editing of CASE and PARALLEL elements failed <2>
- 07: Bugfix #503: Defective pre-processing of string comparisons fixed <2>
- 07: Issue #4: Icon scaling revised, many icons renewed [rugk, S. Sobisch]2
- 07: Issue #81: Plugin icons (e.g. for import) weren't properly scaled <2>
- 08: Issue #4: Arranger toolbar icons cleaned (had some pixel artefacts) <2>
- 08: Issue #4: Mixed-up icons sorted out and icon set accomplishments <2>
- 08: Bugfix #507: Impact of branch labels on IF element shape ensured <2>
- 08: Bugfix #509: Built-in function copyArray was defectively defined <2>
- 08: Issue #510: toolbars "Add Before" and "Add After" merged (shift: before)<2>
- 08: Issue #4: Distinct symbols for FOR loops (for better recognition) <2>
- 08: Issue #510: Element icons enlarged, colour buttons now round <2>
- 08: Issue #508: Workaround for large-scaled symbols in collapsed elements <2>
- 08: Bugfix #511: Cursor key navigation was trapped by collapsed loops <2>
- 08: Improvements concerning the include text field in the diagram editor <2>
- 08: Enh. #512: Zoom function in Arranger (button + Numpad keys +,-) <2>

Version 3.27 (2017-10-30)
- 01: Issue #312: Work area now ensured to get initial focus <2>
- 01: Issue #319: Arranger index indicates "covered" status via icon now <2>
- 01: Issue #101: A dependent Structorizer now shows instance number in title <2>
- 01: Enh. #329: New Analyser warning on variable names "I", "l", or "O" <2>
- 01: Bugfix #330: With "Nimbus" look & feel checkbox states weren't visible <2>
- 01: Issue #81: DPI awareness workaround (GUI scaling) substantially improved <2>
- 01: Issue #81: New Preferences menu item "GUI Scaling" to preset next start <2>
- 02: Bugfix #233: Element insertion by keys F6 and F8 didn't work <2>
- 02: Issue #305: Diagram name and dirtiness changes notified to arranger index <2>
- 02: Enh. #333: Compound comparison operators displayed as symbols ≠, ≤, ≥ <2>
- 02: Enh. #335: Pascal/BASIC variable declarations in instructions tolerated <2>
- 02: Bugfix #336: Variable list proposed by code generators for declaration <2>
- 02: Issue #306: Possibility to start with several diagrams from command line <2>
- 02: Enh. #290: Start from command line with Arranger files as arguments, too <2>
- 02: Enh. #335: Type info retrieval for enhanced declarations on code export <2>
- 02: Bugfix #337: Code export of 2d arrays and nested index access mended <2>
- 02: Issue #113: More sophisticated code export w.r.t. array parameter types <2>
- 03: Issue #340: Silent NullPointerExceptions on Structorizer/Arranger start <2>
- 03: Wrong warnings on leave/break instruction export to C, Java etc. removed <2>
- 03: Bugfix #341: Wrong string literal detection with single and double quotes <2>
- 03: Bugfix #342: Disabled elements must be ignored on test coverage detection <2>
- 03: Bugfix #343: Code export to C etc. now with correct string literal quotes <2>
- 03: Analyser: Result checks (completeness, consistency) revised (KGU#343) <2>
- 03: Bugfix #198: Further navigation flaws in IF and CASE elements mended <2>
- 03: Enh. #344: Additional key binding Ctrl-Y for redo action [Fabian Röling]2
- 04: Some mis-spelled messages corrected <2>
- 04: Executor stacktrace now also shows arguments of top-level subroutine <2>
- 04: #348 Python export now translates Parallel sections, using threading module <2>
- 04: #348 C++ export now translates Parallel sections, using class std::thread <2>
- 04: #348 C# export now translates Parallel sections, using System.Threading <2>
- 04: #348 Java export now translates Parallel sections, using interface Callable <2>
- 04: #348 Perl export now translates Parallel sections, using threads 2.07 <2>
- 04: Bugfix #349: Generators hadn't coped with involved recursive subroutines <2>
- 04: Enh. #259/#335: Type info retrieval for code export enabled across CALLs <2>
- 04: Issue #350: OUTPUT instruction translation to Python was obsolete <2>
- 04: Perl export: variable prefixing improved w.r.t. arrays and references <2>
- 04: Enh. #346: Configuration of include directives to be exported [Rolf Schmidt]2
- 05: Some typos in the locale file keys mended
- 05: Bugfix #365: Improved FOR-IN loop export to C <2>
- 05: Enh. #367: Transmutation (swapping) of IF branches introduced [Simon Sobisch]2
- 05: Enh. #372: Date and author attributes in the NSD files [Simon Sobisch]2
- 05: Enh. #376: Opportunity to move elements among diagrams [Simon Sobisch]2
- 05: Issue #378: Charset indication in exported Python header [Rolf Schmidt]2
- 05: Bugfix #379: Inequality operator symbol was wrong in Python export <2>
- 05: Bugfix #382: defective value list conversion on FOR-IN loop export <2>
- 06: Issue #346: Specified includes for C weren't always exported <2>
- 06: Enh. #354: Plugin system for code import (in analogy to generators) [S. Sobisch]2
- 06: Enh. #354: ANSI-C parser added to code import plugins <2>
- 06: Enh. #356: Sensible reaction on the attempt to close the Executor [S. Sobisch]2
- 06: Enh. #368: New import option to load variable declarations <2>
- 06: Issue #368: Analyser no longer blames declarations of lacking initialization <2>
- 06: Issue #369: Executor got C-style array definitions wrong (int a[2] <- {5, 2}) <2>
- 06: Issue #354: GOLDParser update to version 5.0, unique menu item for import <2>
- 06: Enh. #370: Improved refactoring functionality on loading files [Simon Sobisch]2 
- 06: Issue #372: Author name now configurable, license editor added [Simon Sobisch]2
- 06: Enh. #380: New function to derive subroutines from sequences [Simon Sobisch]2
- 06: Enh. #387: "Save All" menu item and toolbar button <2>
- 06: Bugfix #365: FOR-IN loop export fix (to C) revised again <2>
- 06: Enh. #388: Concept of constants introduced (executor, import, analyser) <2>
- 06: Enh. #389: Mechanism to "include" diagrams on execution [Simon Sobisch]2
- 06: Enh. #390: Improved variable initialization check in multi-line instructions <2>
- 06: Bugfix #391: Debugger button control was defective in step mode <2>
- 06: Enh. #335/#388/#389: generators for Pascal, C, C++, and Java revised <2>
- 06: Bugfix #394: Defective export of "leave" jumps in CASE elements (to C etc.) <2>
- 06: Enh. #394: Loosened parameter restriction for exit instructions <2>
- 06: Enh. #259: Type detection for loop variables of FOR-IN loops improved <2>
- 06: Enh. #354: ANSI-C grammar accomplished, CParser revised <2>
- 06: Bugfix #386: BASH export of No-Op branches or loop bodies [Rolf Schmidt]2
- 06: Enh. #389: New analyser option "check against faulty diagram imports" <2>
- 06: Issue #62: Arranger should ask before an existing arr(z) file is overwritten <2>
- 06: Issue #318: Saving arrangements failed if some diagrams reside in an arrz <2>
- 06: Importer for "Struktogrammeditor" (http://whiledo.de) files added <2>
- 06: Enh. #354: New import option: file logging to a directory <2>
- 06: Enh. #354: gnuCOBOL import (still incomplete) <Simon Sobisch, 2>
- 06: Issue #354: Missing exception handling for code import added. <2>
- 06: Issue #396: Bash export now encloses function calls in $(...) [Rolf Schmidt]2
- 06: Bugfix #397: Wrong paste position with multiple selection as target <2>
- 06: Enh. #398: New built-in functions sgn (int result) and signum (float result) <2>
- 06: Enh. #399: Unsuited files dragged into Structorizer now induce a message <2>
- 06: Issue #400: Consistent behaviour of preferences dialogs [Simon Sobisch]2
- 06: Enh. #372: New export option to store author and license information <2>
- 06: Bugfix #403: Export of input/output instructions with parentheses [S. Sobisch]2
- 06: Bugfix #51: Export of empty input instructions to C# needed fixing <2>
- 06: Enh. #389: Third diagram type "includable" for importable definitons etc. <2>
- 06: Issue #405: Preference for width-reducing in CASE elements [Simon Sobisch]2
- 06: Issue #237: Efforts to improve expression transformation on BASH export <2>
- 06: Enh. #372: New dialog to inspect diagram attributes [Simon Sobisch]2
- 06: Bugfix: 411: Some unicode escape sequences caused trouble in Executor <2> 
- 06: Bugfix: 412: Code generators might produce defective unique identifiers <2>
- 06: Enh. #413: New built-in function split(strg, part) introduced <2>
- 06: Bugfix #414: Too large bounding boxes in Arranger caused GUI degrading <2>
- 06: Enh. #416: Line continuation by backslash at line end [Simon Sobisch]2
- 06: Enh. #415: Find & Replace dialog added and refined <2>
- 06: Enh. #354/#357: plugin-defined options for import/export [Simon Sobisch]2
- 06: Enh. #420: Comment import enabled for source code parsing [Simon Sobisch]2
- 06: Enh. #424: Turtleizer functions getX(), getY(), getOrientation() [newboerg]2
- 06: Enh. #423: Support for record types (structs) in Executor and Analyser <2>
- 06: Enh. #388,#389,#423: Export of Includables, records and constants to Pascal <2>
- 06: Enh. #428: Structorizer got stuck on using type name "short" <2>
- 06: Bugfix #429: Array/record literals in result statements fail in Executor <2>
- 07: Issue 430: Element editor font size now sustained in ini file [A. Poschinger]2
- 07: Execution Control frame now got a title string <2>
- 07: Issue #431: Modified handling of strings by FOR-IN loop <2>
- 07: Enh. #174/#423: Structorizer now understands nested initializers <2>
- 07: Bugfix #432: Precaution against possible sync problem on drawing diagrams <2>
- 07: Bugfix #433: Ghost results shown for procedures named like Java classes <2>
- 07: Bugfix #434: Pre-compilation of comparisons in loop conditions caused errors <2>
- 07: Bugfix #435: Executor checkboxes didn't show selected icons in scaled GUI mode <2>
- 07: Issue #432: Attempt to speed up execution by reducing redraw calls on delay 0 <2>
- 08: Issue #436: Reference consistency for array parameters (adding elements) <2>
- 08: Issue #437: Defective variable modifications in paused state now reported <2>
- 08: Issue #438: Pending variable editing now prevents from resuming execution <2>
- 08: Enh. #439: Tabular inspection/editing of array and record values in Executor <2>
- 08: Enh. #128: Design of IF and CASE elements in mode "comments + text" changed <2>
- 08: Positioning of dialog boxes no longer dependent on diagram size and selection <2>
- 08: Issue #417: Scrolling detention with many / large diagrams alleviated <2>
- 08: Enh. #423: Export support for records to Python, bash, Oberon <2>
- 08: Enh. #441: Java export now directly supports use of extracted Turtleizer <2>
- 08: Enh. #443: Preparations for multiple controller plugins like Turtleizer <2>

Version: 3.26 (2017-01-06)
- 01: Issue #213: FOR transmutation now inserts WHILE parser preferences <2>
- 01: Issue #213: Selected state of FOR transmutation result now visible <2>
- 01: Bugfix #241: Translation bugs for element editor mended <2>
- 01: Bugfix #243: Forgotten translations for some message boxes [Rolf Schmidt]<2>
- 01: Bugfix #244: Flawed logic for the save actions mended <2>
- 01: Bugfix #246: Executor now checks conditions for Boolean results <2>
- 01: Issue #245: Browser launching workaround for Linux systems [Rolf Schmidt]2
- 01: Bugfix #247: Defective BASH export of ENDLESS loops [Rolf Schmidt]2
- 01: Issue #248: Linux workaround for setting breakpoint triggers <2>
- 01: Issue #248: Linux workaround for number conversions in Locales and Executor <2>
- 01: Enh. #249: New Analyser check for subroutine argument parenthesis <2>
- 01: Analyser preferences order modified <2>
- 01: Enh. #250: FOR/FOR-IN loop editor partially redesigned <2>
- 01: Bugfix #251: Look and feel problems with Executor console window <2>
- 01: Bugfix #252: Analyser FOR loop check (14) should tolerate ":=" vs "<-" <2>
- 01: Saved diagrams now prepared for #253 (parser info included) <2>
- 01: Bugfix #254: CASE execution failed when parser keywords were used <2>
- 01: Enh. #255: Analyser now names the assumed loop variables if supernumerous <2>
- 02: Enh. #253: Keyword refactoring option for loading diagrams (files ≥ 3.25-01) <2>
- 02: Enh. #253: Keyword refactoring offer on changing parser preferences <2>
- 02: Enh. #253: Keyword refactoring offer on loading preferences from file <2>
- 02: Enh. #257: Decomposing transmutation of CASE elements <2>
- 02: Bugfix #258: Saving of FOR loops wasn't robust against keyword changes <2>
- 02: Bugfix #260: Variable name column in Executor control no longer editable <2>
- 02: Bugfix #261: Stop didn't work immediately within multi-line instructions <2>
- 02: Bugfix #262: Selection/dragging problems after insertion, undo, and redo <2>
- 02: Bugfix #263: "Save as" now updates the cached current directory <2>
- 02: Issue #264: Frequent silent exceptions caused by Executor variable display <2>
- 03: Bugfix #266: Executor failed with built-in routines copy, delete, insert <2>
- 03: Enh. #267: New Analyser check for CALLs with unavailable subroutines <2>
- 03: Issue #268: Executor output window no longer editable but font scalable <2>
- 03: Enh. #270: Possibility of disabling elements (Executor, Export, Analyser) <2
- 03: Issue #271: User-defined prompt strings in input instructions (exec+gen) <2>
- 03: Issue #272: Turtleizer now also provides a double precision mode <2>
- 03: Issue #227: For Oberon, output of literals is now exported to proper procedure <2>
- 03: Issue #273: Input of "true" and "false" now accepted as boolean values <2> 
- 03: Enh. #274: On code export, Turtleizer commands now augmented with colour info <2>
- 03: Bugfix #275: Topological sorting of subroutines involved in export fixed <2>
- 03: Bugfix #276: Flaws in parsing input values and converting Pascal strings fixed <2>
- 04: Bugfix #278: java.lang.NoSuchMethodError: java.util.HashMap.getOrDefault [Bob Fisch]
- 04: Bugfix #279: Further references to method java.util.HashMap.getOrDefault replaced <2>
- 05: Bugfix #272: The Turtle instruction replacement produced void undo entries <2>
- 05: Bugfix #268: Controlling the output console font sometimes changed colours <2>
- 05: Issue #81: Ini-based scaling workaround for icons, fonts, and frames in high DPI <2>
- 06: Bugfix #281/#282: Again, a Java 1.8 method was a show-stopper for OpenJDK <2>
- 06: Enh. #270: Translations for controls disabling elements in EN, DE, ES, IT <2>
- 06: Issue #271: Correction of C++ code export for output instructions <2>
- 07: Enh. #286: Analyser Preferences now organized into two tabs with groups <2>
- 07: Issue #81: Checkbox and radio button scaling implemented <2>
- 07: Issue #288: Radio button fix in FOR loop editor <2>
- 07: Enh. #289: Arranger files (.arr, .arrz) may now be dragged into Arranger <2>
- 07: Enh. #290: Arranger files (.arr, .arrz) loadable from Structorizer, too <2>
- 07: Bugfix #291: REPEAT loops caught cursor up traversal <2> 
- 07: Bugfix #114: Prerequisites for editing and transmutation during execution revised <2>
- 07: Issue #269: Selecting an Analyser error now scrolls to the element <2>
- 07: Issue #269: Automatic scrolling to the element currently executed <2>
- 08: Issue #231: Traditional reserved BASIC words added to name collision checks <2>
- 08: Issue #269: Vertical scrolling alignment for large elements improved <2>
- 08: Issue #284: Text field fonts in element editor now interactively resizable [ebial]2
- 08: Bugfix #293: Input and output boxes no longer pop up at odd places on screen <2>
- 08: Font resizing accelerators unified among different dialogs and menus <2>
- 08: Label defect in FOR loop editor (class InputBoxFor) mended <2>
- 08: Bugfix #294: Test coverage wasn't shown for CASE elements w/o default branch <2>
- 08: Bugfix #295: Spurious Analyser warning "wrong assignment" in return statements <2>
- 08: Bugfix #296: Wrong transmutation of return or output instructions <2>
- 08: Enh. #297: Additional pause after a diagram's last instruction in step mode <2>
- 09: Issue #294: Test coverage rules for CASE elements w/o default branch refined <2>
- 09: Enh. #300: New option for online update retrieval and version notification <2>
- 09: Bugfix #301: Parentheses handling around conditions on code export fixed <2>
- 09: Enh. #302: New Turtleizer procedures setPenColor, setBackground [newboerg]2
- 09: Bugfix #302: Effects of previous penUp and hideTurtle now undone on new start <2>
- 10: Issue #304: Menu mnemonic localization killed the menu on legacy JavaRE <2>
- 10: Issue #305: Arranger diagram index added to the Structorizer GUI [newboerg]2
- 10: Issue #307: Executor error on manipulation of FOR loop variables [newboerg]2
- 10: Bugfix #308: Collapsed REPEAT loops weren't properly drawn <2>
- 11: Enh. #305: New menu item + key binding to show/hide Arranger index <2>
- 11: Enh. #310: New options for saving diagrams [newboerg]<2>
- 11: Enh. #311: Partial menu re-organisation: Debug menu <2>
- 11: Issue #312: Focus control among work area, error list, Arranger index fixed <2>
- 11: Bugfix #305: Arranger index now sorted case-indifferently <2>
- 12: Issue #305: Clicking into the Arranger index should force Arranger visibility <2>
- 12: Enh. #305: Key binding <del> added to Arranger index (removes diagram) <2>
- 12: Enh. #267: New Analyser check against ambiguous CALLs (multiple matches) <2>
- 12: Enh. #314: File I/O API introduced (Executor, Code export) [newboerg]<2>
- 12: Enh. #315: Better equivalence check on inserting diagrams to Arranger <2>
- 12: Bugfix #317: Color of empty sequences (like empty FALSE branch) now saved <2>
- 12: Issue #271: Comma between prompt string and input variable tolerated <2>
- 12: Enh. #318: Diagrams from arrz files now keep their origin and may be updated <2>
- 12: Enh. #305: Arranger index now marks diagrams with unsaved changes <2>
- 12: Bugfix #22/#23 - result mechanism had been missing in PHPGenerator <2>
- 12: Bugfix #57 (variable prefix) in PHP header and Perl result mechanism <2>
- 12: Bugfix #320: PHPGenerator added superfluous parentheses to correct CALLs <2>
- 12: Closing Structorizer now warns Arranger and secondary Structorizer instances <2>
- 12: Arranger strategy to request saving of dirty diagrams on closing fixed <2>
- 12: Bugfix #322: C# code export of input and output instructions was wrong <2>
- 12: Enh. #319: Context menu in Arranger index [Benjamin Neuberg]2
- 12: Bugfix #324: Arrays set by input couldn't be replaced by scalar input <2>
- 12: Enh. #325: Type test functions like isArray(), isNumber() etc. added <2>
- 12: Issue #327: French default keywords replaced by English ones [newboerg]2

Version: 3.25 (2016-09-09)
- 01: Enh. #77: Test coverage mode highlights all code paths passed [elemhsb]2
- 01: Enh. #124: Generalized runtime data visualization <2>
- 01: Arranger now adopts current directory from first arranged diagram <2>
- 02: Bugfix #131: User activities during execution could compromise Executor <2>
- 02: Bugfix #132: Stale Structorizer references in Arranger caused trouble <2>
- 02: Enh. #133: Execution Call stack may now be inspected in paused state <2>
- 02: Enh. KGU#89: Executor: Extended language localization support <2>
- 03: Enh. #84/#135: For-In loops now consistently supported [R. Schmidt]<2>
- 03: Issue #79/#152: Requested Java version corrected (1.6 --> 1.8) <2>
- 04: Bugfix #96/#135: On BASH export conditions now put into [[ ]] [Rolf Schmidt]2
- 04: Bugfix #135/KGU#163: Detection of completely undefined variables <2>
- 04: Enh. #135: Improved array support on BASH export [Rolf Schmidt]2
- 04: Bugfix #138: Lvalues with nested indices like arr[arr[0]] had failed <2>
- 04: Bugfix #139: on BASH export Call instructions now converted <2>
- 05: Issue #135: Further improvements on BASH export [Rolf Schmidt] <2>
- 05: Enh. #142: New Accelerator keys (e.g. for switch text/comment) [Rolf Schmidt]2
- 05: Issue #143: Comment popups now close on editing and code export [Rolf Schmidt]2
- 05: Enh. #144: New export option to suppress content conversion <2>
- 05: Enh. #144: New "favourite code export" menu item (export preference) [Rolf Schmidt]2
- 05: Issue #145: Swapped text/comment now works on CASE and PARALLEL elements <2>
- 06: Pascal functions ord and chr supported (Executor + Code generators) <2>
- 06: Executor: Keyword case awareness (configurable) consistently ensured <2>
- 06: Issue #149: Character set (encoding) for export now selectable [Rolf Schmidt]2
- 06: Issue #151: Code export pumped the process up with useless GUI threads <2>
- 06: Issue #153: BASH export had ignored Parallel sections [Rolf Schmidt] <2> 
- 06: Bugfix #154: Analyser caused silent exception on Parallel sections <2>
- 06: Bugfix #155: "New" diagram didn't clear previous selection <2>
- 07: Enh. #158: New key bindings for element editing and selection [Rolf Schmidt]2
- 07: Enh. #137: Executor may direct all output to a text window <2>
- 07: Enh. #161: New Analyser warning on instructions following a Jump [Rolf Schmidt]2
- 07: Enh. #158: Diagram copy and paste among Structorizers and Arrangers [Rolf Schmidt]2
- 08: Issue #164: On element deletion the next element should be selected [Rolf Schmidt]2
- 08: Bugfix #165: Proper unselection on clicking outside the diagram <2>
- 09: Issue #168: Cutting an element is to pass the selection too (cf. #164) [Rolf Schmidt]2
- 09: Issue #169: Selection ensured on new / loading an NSD, undo, redo [Rolf Schmidt]2
- 09: Bugfix #171: Twos flaws in enh. #158 mended <2>
- 10: Issue #30: Lexicographic string comparison enabled (Executor). <2>
- 10: Issue #137: Output text window now styled and automatically scrolls to end. <2>
- 10: Issue #163: Tab / Shift-Tab key now move focus in element editor [Rolf Schmidt]2
- 10: Issue #169: Selection ensured on start / after export. [Rolf Schmidt]2
- 10: Issue #173: Mnemonics corrected (EN) and localized in most languages. <2>
- 10: Enh. #174: Input now accepts array initialisation expressions. <2>
- 11: Enh. #10 / bugfix #184: Flaws in Pascal import of FOR loops mended <2>
- 11: Enh. #179: Code generation and parsing in batch mode [Rolf Schmidt] <2>
- 11: Bugfix #181: Pascal export didn't convert all string delimiters <2>
- 11: Bugfix #184: Diagram imported from Pascal now enables save button <2>
- 12: Several minor bugfixes in Pascal export and import <2>
- 12: Issue #185: Pascal export of functions/procedures now as units. <2>
- 12: Issue #185: Pascal import now copes with multiple routines per file. <2> 
- 12: Executor: Enhanced language support (EN/DE/ES) and minor bugfixing <2>
- 12: Arranger now offers saving before removing "dirty" diagrams <2>
- 12: Enh. #62: Arranger may now save arrangements in a portable way <2>
- 12: Arranger: Partial language support (EN/DE/ES) introduced <2>
- 13: Enh. #188: Instruction transmutation, concatenation and splitting <2>
- 13: Enh. #185: Call identification on Pascal import improved <2>
- 13: Enh. #180: Initial editor focus dependent on switch text/comment mode [elemhsb]2
- 13: Bugfix #191: Defective FOR loop export to PHP [Frank Schenk]2
- 13: Enh. #192: File name proposals now involve parameter count <2>
- 13: Enh. #160: Code export with reachable subroutines [Rolf Schmidt]<2>
- 14: Issue #160: Subroutine export mode fixed for StrukTeX <2>
- 14: Issue #197: Keyboard selection actions on subsequences mended <2>
- 14: Issue #198: Flaw in key-controlled selection traversal <2>
- 14: Issue #199: Help menu now with link to the onlne User Guide <2>
- 14: Issue #77: Test coverage markers as set by Arranger didn't work <2>
- 14: Issue #200: The saving of preferences now closes the ini file <2>
- 14: Issue #201: Executor GUI revised, usability improved <2>
- 14: Issue #202: Arranger hadn't reacted to a Look-and-Feel change <2>
- 14: Issue #127: Height problem of Export Options dialog solved <2>
- 15: Bugfix #158: Selection traversal in un-boxed diagrams and FOREVER <2>
- 15: Bugfix #204: Width problem of Export Options dialog solved <2>
- 15: Bugfix #205: Un-boxed Roots variable highlighting didn't work <2> 
- 15: Bugfix #87: Collapsed CASE elements showed wrong icon <2>
- 15: Issue #207: Analyser warning during switch text/comment mode <2>
- 15: Issue #206: More executor error messages put under language control <2>
- 15: Bugfix #208: Subroutine diagrams now cleanly drawn <2>
- 15: Bugfix #209: Multiple PNG export fixed (uncut borders, file names) <2>
- 15: Bugfix #210: Wrong execution counting in recursive routines <2>
- 15: Issue #128: Combined comments and text mode [Hubert Klöser]2
- 15: Bugfix #211: Execution counting in recursions corrected <2>
- 15: Bugfix #212: Inverted logic of preference "enlarge FALSE" mended <2>
- 15: Icon sizes in Diagram menu unified <2>
- 15: Issue #213: FOR loop transmutation mechanism added <2>
- 15: Issue #215: New conditioned breakpoints (triggered by execution count) <2>
- 16: Bugfix #218: added new method to StringList [Bob Fisch]
- 16: Created and integrated translator [Bob Fisch]
- 16: Bugfix #214: recoded translator [Bob Fisch]
- 16: Issue #206: Table headers in Executor control now localizable <2>
- 16: Issue #220: Usability improvements for Translator [Bob Fisch]<2>
- 16: Issue #222: Structorizer localization from directly loadable file <2>
- 16: Issue #224: Workaround for table grids on Look and Feel changes <2>
- 16: Redesigned localization mechanism [Bob Fisch]
- 16: Locales: refactored some names to be more consistent [Bob Fisch]
- 16: Locales: added special case "external" [Bob Fisch]
- 16: Locales: save & load external loaded to and from the INI file [Bob Fisch]
- 16: Locales: make the INI file backward compatible [Bob Fisch]
- 16: Locales: memory usage optimisations [Bob Fisch]
- 16: Bugfix #227: Oberon module export must end with full stop [K.-P. Reimers]2
- 16: Bugfix #228: Unnecessary warning on code export of recursive routines <2>
- 17: Enh. #231: Variable name collision checks added to Analyser <2>
- 18: Bugfix #233: Function key F10 was caught by the menu bar [Rolf Schmidt]2
- 18: Issue #234: bash expression of ord and chr function restricted [Rolf Schmidt]2
- 18: Locales: Language button handling in Menu and Translator redesigned <2>
- 18: Locales: Translator enabled to reload edited files <2>

Version: 3.24 (2016-03-14)
- 01: Bugfix #50 - added return types to signature for function export in Pascal [lhoreman]
- 02: Bugfix #51 - stand-alone input/output keywords were not converted on export [IrisLuc]
- 03: Bugfix #48 - instant delay propagation to Turtleizer <2>
- 03: Bugfix #49 - failing equality detection among variables (also array elements) <2>
- 04: Enh. #36 - allowing to pause from input and output dialogs <2>
- 04: Enh. #54 - Output instruction with expression list (executor, most generators) <2>
- 04: Bugfix #55 - highlighting of variables with keywords as substring mended <2>
- 04: Bugfix #57 - Risk of endless loops and other flaws on Perl export <2>
- 04: Bugfix #59 - For loop export to Python was defective <2>
- 05: executor: Enh. #9 - Subroutine call now supported via Arranger as pool <2>
- 05: executor: Enh. #9 - Control panel shows call depth and (on error) stacktrace <2>
- 05: executor: Enh. #23 - Jump execution implemented in three categories <2>
- 05: arranger: Enh. #9 - Structorizer can now push diagrams into Arranger <2>
- 05: arranger: Enh. #35 - Arranger now got scrollbars and moves to a just added diagram <2>
- 05: arranger: Enh. #35 - Diagrams may be pinned (against replacement) and dropped <2>
- 05: generator: Enh. #23 - Export to C, C++, C#, Java, and Pascal now supports Jumps <2>
- 05: analyser: New checks for calls, jumps, return mechanisms and concurrency risks <2>
- 05: analyser: Analyser hadn't checked within Forever loops and Parallel sections <2>
- 05: Enh. #38: Multiple selection (Alt+Click: entire subqueue, Shift+Click: sequence) <2>
- 05: updated language files (DE,EN,ES) <2>
- 05: executor: Localisation attempts for Control panel <2>
- 05: Enh. #51 - Handling of empty input/output instructions by executor and export <2>
- 05: executor: Parameter splitting for function calls improved <2>
- 05: Bugfix #61: Executor precautions against type specifiers [elemhsb]<2>
- 05: Bugfix #63: Error messages on nsd loading failure no longer suppressed <2>
- 05: generator: Enh. #23 - Export to Python, Perl, PHP, and Bash/Ksh now supports Jumps <2>
- 05: generator: Enh. #23 + #66 - Export to Basic now supports Jumps and line numbers <2>
- 05: generator: Enh. #67 - Code style option (position of opening braces) for C,C++, Java <2>
- 05: generator: StrukTex export enhanced and corrected <2>
- 05: generator: Enh. #22 - Export to Pascal and Oberon now provides return values <2>
- 05: Arranger: Enh. #62 - Saving and loading arrangements provisionally enabled <2>
- 06: Bugfix #71 - Code export to shell scripts was defective (no text translation) <2>
- 06: Bugfix #51, #54 - Defective input / output export to Perl, Python <2>
- 07: Bugfix #74: Accidently disabled Pascal operators like =, <>, and, or <2>
- 07: Enh. #75: Highlighting of Jump element keywords (leave, return, exit) <2> 
- 08: Bugfix #82: Saving of NSDs with inconsistent FOR loops <2>
- 08: Bugfix #78: Reloading an Arranger constellation could cause duplicates [elemhsb]2
- 08: Bugfix #85: Diagram heading or comment changes now undoable <2>
- 09: Bugfix #65, Enh. #87: Collapsing/expanding reorganised, autoscrolling enabled [elemhsb]2 
- 10: Bugfix #89: Two flaws in variable detection (highlighting, analyser) <2>
- 10: Bugfix #90: Insufficient updating of executed subroutines in Arranger <2>
- 10: Bugfix #91: Unreliable execution of some empty Jump elements <2>
- 10: Bugfix #92: Executor: Unwanted replacements within string literals <2>
- 11: Bugfix #95: Executor: div operator support accidently dropped  <2>
- 11: Bugfix #96: export: variable prefix, test expressions for shell scripts <2>
- 12: Bugfix #99: FOR loops were saved defectively, new version can load them <2>
- 12: Arranger: Image buttons for saving and loading resized <2>
- 13: Bugfix #50: Return type specifications were split into several lines <2>
- 13: Executor enh.: Scrollable display of returned arrays (at top routine level) <2>
- 13: Enh. #101: Title string with version number and sub-thread mark [elemhsb]2
- 13: Bugfix #102: Selection wasn't cleared after deletion, undo or redo <2>
- 13: Issue #103: Save button visibility is to depend on change status <2>
- 13: Bugfix #104: Code export could provoke index range errors <2>
- 13: Bugfix #105: Displayed lines were cut off at apostrophes in keywords <2>
- 14: Bugfix #108: C++ export had converted bool type to int <2>
- 14: Bugfix #103: Change status hadn't been reset sufficiently on saving <2>
- 14: Enh. #84: C/Java-style array initialisation expressions enabled <2>
- 14: Bugfix #61+#107: More consistent handling of typed variables <2>
- 14: Enh. #110: File open dialogs now use the specific filter as default [elemshb]2
- 15: Bugfix #112: Several flaws on handling indexed variables <2>
- 15: Jump translation on export to Pascal or Oberon fixed <2>
- 15: Bugfix #114: Editing of elements being executed prevented <2>
- 15: Bugfix for enh. #38: moving up/down of multiple selection <2>
- 15: Accelerator key for breakpoints (also on multiple selection) <2>
- 15: Issue #115: Returned arrays now always presented as element list <2>
- 15: Enh. #84: Array initialisations now exportable to BASIC code <2>
- 15: Bugfix #117: Title and button update on diagram replacement <2>
- 15: Bugfix #97: Target selection on dragging stabilized <2>
- 15: Bugfix #121: Irritating error message box on file dropping <2>
- 16: Bugfix #122: Selection problems with enlargeFALSE set <2>
- 17: Bugfix #97 update: Arranger updated on global drawing changes <2>

Version 3.23 (2015-12-04)
- 01: executor: fixed a bug in the Repeat loop [Sylvio Tabor]
- 02: executor: fixed a bug while interpreting the title [Benjamin Bartsch]
- 03: export: split PNG export into multiple images [Moritz Schulze]
- 04: executor: logical operator in CASE-statement [Lies Callemeyn]
- 05: export: added code export option [Hanspeter Thöni]
- 06: export: added comments to Pascal export [Dirk Wilhelmi]
- 06: export: moved export options into menu [Hanspeter Thöni]
- 07: export: added namespace "nsd" to save files [Treaki]
- 08: added Polish translation [Jacek Dzieniewicz]
- 09: new drawing strategy for the IF statement [David Tremain]
- 09: new colorizing strategy for elements [David Tremain]
- 10: visual re-enforcement for drag & drop [David Tremain]
- 11: allow to collapse / expand elements by scrolling the mouse [David Tremain]
- 12: added preferences on how to draw IF statements [David Tremain]
- 13: fixed "empty line" bug [David Tremain]
- 14: fixed a drawing bug while dragging an element [Bob Fisch]
- 15: added a Python generator [Daniel Spittank]
- 16: removed a bug when double clicking en element [Bob Fisch]
- 16: variable highlighting did not work anymore [Andreas Schwierz]
- 17: executor: array support [Gennaro Donnarumma]
- 18: added traditional Chinese translation [Joe Chem]
- 19: multiple improvements <Kay Gürtzig>
- 20: DE: linguistic flaws corrected <Kay Gürtzig>
- 21: major revision of generators files <Kay Gürtzig>
- 22: possibility to switch text/comment in diagram [Samuel Schmidt]
- 23: bug while parsing NSD files [Benedict Thienpont]
- 24: fine tuning the ExportOptionDialoge <Kay Gürtzig>
- 24: updated language files (RU,DE,EN,ES) <Kay Gürtzig>
- 24: updated language files (LU,FR) [Bob Fisch]
- 25: added hints to speed buttons [Rens Duijsens]
- 26: export for Basic [Jacek Dzieniewicz]
- 26: PL: updated [Jacek Dzieniewicz]
- 27: Array variable improvements in executor <Kay Gürtzig>
- 27: updated language files (RU,DE,EN,ES) <Kay Gürtzig>
- 28: minor change in executor for comp. with Unimozer [Bob Fisch]
- 29: Complex changes and enhancements as described (pull-request #7) <codemanyak>
- 29: executor: breakpoints may now be placed throughout the diagram <2>
- 29: executor: implementation for Endless loops and Parallel elements <2>
- 29: executor: eexecution highlighting separated from selection <2>
- 29: executor: variable list now updated on every pause even with delay 0 <2>
- 29: gui: More localisation support for element editor (InputBox) <2>
- 29: updated language files (DE,EN,ES,RU,IT) <2>
- 29: export: indentation mechanism revised, BASH export corrected <2>
- 29: export: Python export no longer "eats" lines within Repeat loops <2>
- 29: comment popup: sticky popups eliminated, no element level limit <2>
- 29: Arranger: No longer loses track when related Structorizer reloads <2>
- 30: Several Chinese (ZH-CN) translations added and typos eliminated <Zijun Ke>
- 30: Issue on closing Structorizer fixed, file update question may be cancelled. <2>
- 31: Major enhancement supporting cleaner For loop evaluation (issue #10) <2>
- 31: Enhancement to allow lists of constants ruling a Case branch (issue #13) <2>
- 31: Code export process decomposed, less redundant Generator classes <2>
- 31: String handling improved (comparison, empty strings, quote consistency) <2>
- 31: Variables, function names etc. within strings no longer executed <2>
- 31: Newly created empty diagrams are no longer flagged as changed <2>
- 31: Content of array variables now sensibly displayed on execution (issue #14) <2>
- 31: Variable content may now effectively be edited on execution pauses (issue #15) <2>
- 31: Menu item File > Quit action consistent to the [x] button now (bug #16) <2>
- 31: Phenomenon of stalling execution on syntax errors within loops fixed (bug #17) <2>
- 31: Several fixes induced by wide-spread code rebuilding in versions 29...30 <2>
- 32: Bugfixes for code export C etc.: div operators remained, switch bug <2>
- 32: Issues #24 and #25 fixed (defective condition conversion) <2> 
- 32: Issue #21 fixed: return instructions now terminate the execution <2>
- 32: Operator highlighting fixed, new colouring for string and character literals <2>
- 32: Bugs #28, #31, and #32 fixed, all concerning element degrading on undoing/copying <2>
- 32: More adaptive approach to either exit or dispose a Structorizer on closing <2>
- 33: Bugfix #39 - Errors on drawing empty Case structures, confused texts and comments <2>
- 33: Bugfix #41 - Shift operators <<, >>, shl, shr hadn't been supported <2>
- 33: Bugfix #40 - Recent nsd files got truncated on saving errors <2>
- 33: Bugfix #42 - Default saving directory should not be root (/) but home [elemhsb]2

Version 3.22 (2011-11-21)
- 01: Some fixes in Executor.java & Control.java [Kay Gürtzig]
- 02: Save & load INI configuration to and from external file [Dirk Wilhelmi]
- 03: Added Russian translation [Юра Лебедев]
- 04: double-clicking saved files now also works for JWS [David Mancini]
- 05: fixed a replacement issue while exporting to code [Sylvio Tabor]
- 06: implemented show/hideTurtle in Turtleizer [Sylvio Tabor]
- 07: do not allow ":" in parser preferences [Sylvio Tabor]

Version 3.21 (2011-06-28)
- 01: added possibility to scale all icons [Fabian Wenzel]
- 02: added element "parallel statement" as stated in DIN 66261 point 5.5 [Jun Pang]
- 03: first bugfix for the parallel statement [Jun Pang]
- 03: cleared the debugging output from the scaling feature [Bob Fisch]
- 04: visual performance updates [Bob Fisch]
- 05: fix of some small click problems [Bob Fisch]
- 06: fixing a performance problem [Laurent Haan]
- 07: fixing a diagram copy-to-clipboard problem [Neuberger Dominik]
- 08: visual performance updates [Bob Fisch]
- 09: recoded auto-size algorithm for alternatives [Matthias Paul]
- 09: updated drawing code to respect variable highlighting [Bob Fisch]
- 10: dialogue for graphics export now remembers the last visited path [Matthias Paul]
- 11: SVG export is now UTF-8-encoded [Csaba Rostagni]


Version 3.20 (2010-11-15)
- 01: Some bugfixes in the generator classes [Georg Braun]
- 02: Some more improvements to the C generator [Kay Gürtzig]
- 03: Different other bugfixes in the generator classes [Kay Gürtzig]
- 03: Some small changes to the variable highlighting [Kay Gürtzig]
- 04: More bugfixes for C, C#, and Java generator [Kay Gürtzig]
- 05: Step-by-step didn't work in Turtleizer [Kay Gürtzig]
- 06: Coded PHP generator [Rolf Schmidt]
- 07: do not allow negative position [EVEGI]
- 08: added Czech language support [Vaščák Vladimír]

Version 3.19 (2010-08-07)
- Have a backup of the INI file in the current application directory.
  This makes the application "portable" [Peter Ehrlich]
- Added "sqrt" to the function export of the executor [FISRO]
- Bug while printing in landscape [Albrecht Dreß]
- UTF-8 encoded Oberon output [Thijs Zandwijk]
- StrucTeX generator update [Matthias Plha / Klaus-Peter Reimers]
- Added Chinese translation (simplified Chinese) [Wang Lei]
- C#-Generator [Gunter Schillebeeckx]

Version 3.18 (2009-12-20)
- Update for the Brazilian Portuguese localization [Theldo Cruz]
- Gave the SVG export a new try using Freehep (bug #14) [Marcus Radisch]
- Activated anti-aliasing (bug #20) Reinhard Schiedermeier]
- Overwrite prompt when exporting a diagram as picture (issue #2897065) [Marcus Radisch]
- Overwrite prompt when exporting a diagram as source code (issue #2897065) [Marcus Radisch]
- "Show comments?" settings being overwritten by diagram (issue #2898346) [Marcus Radisch]
- Structorizer is now published under the terms of the GPLv3 license [FISRO]
- Italian localization [Andrea Maiani]
- ANALYSER: "Result" is now a good variable name for function results [FISRO]

Version 3.17 (2009-10-18)
- Brazilian Portuguese localization [Theldo Cruz]
- Bug in the executor not correctly setting some variable values [FISRO]
- The keyword "var" is now supported for functions/procedures [FISRO]
- Bug while saving diagram type (bug #15) [Marcus Radisch]
- Bug while using "save as" (bug #15) [Marcus Radisch]
- EXECUTOR: Problem on comparing two items (bug #18) [FISRO]
- Show the filename in the main window title (bug #16) [Marcus Radisch]
- EXECUTOR: Problem with the FOR loop variable (bug #19) [Jos Swennen / FISRO]
- Problem with the path of the INI file using Vista (bug #17) [Marcus Radisch]

Version 3.16 (2009-08-22)
- MAC: Files do not open with double click (bug #7) [Thijs Zandwijk]
    * Re-added the "AppleJavaExtensions.jar" to the libraries
    * This should not interfere with other OS
    * It will not be included in the source package either ...
- MAC: The menubar was disappearing after opening any dialog [FISRO]
    * This is a known apple bug with a known workaround *uff*
- MAC: Shortcut key stopped working [FISRO]
    * I found that this was related to the previous bug, so fixing
      that one fixed this issue as well.
- Added file association in Java Web Start [FISRO]
- Fixed an issue with the Luxemburgish language file [FISRO]
- Bugfixes in the "C" & "Java" source code generator (bug #8) [Theldo Cruz]
- Updates of the "C", "Java" & "Pascal" code generators [FISRO]
- Added "Structorizer Arranger" [Stephan O. Merckens]
    * Start via Java Web Start: http://structorizer.fisch.lu/webstart/Arranger.jnlp

Version 3.15 (2009-08-13)
- Fixed a bug concerning execution of a "REPEAT" loop (bug #3) [Jos Swennen]
- Implemented the execution of the "CASE" structure (bug #4) [Jos Swennen]
- Fixed a bug in class responsible for saving the preferences [FISRO]
- Bugfixes in the C source code export [Gunter Schillebeeckx]
- Implementation of a Java source code export [Gunter Schillebeeckx]
- Bug fixed concerning the displaying of a comment (bug #6) [Nico]

Version 3.14 (2009-07-06)
- Updated NSD execution feature [FISRO]
  * pascal syntax:
    ° pascal string notation
    ° defined second "pos" function
    ° operator conversion: different from
- The development will be continued using NetBeans instead of XCode [FISRO]
- Bug in the EMF export [Jan Hilsdorf]
- Yet another scrolling bug [Bernhard Grünewaldt]
- Generated NSD files are now UTF-8-coded [Bernhard Grünewaldt]

Version 3.13 (2009-05-23)
- Corrected the C generator [FISRO]
- Corrected the Perl generator [FISRO]
- Added turtle drawing module [FISRO]
  * implemented procedures
    ° init()
    ° forward(int)
    ° backward(int)
    ° left(double)
    ° right(double)
    ° gotoXY(int,int)
    ° gotoX(int)
    ° gotoY(int)
    ° penUp()
    ° penDown()
- Added NSD execution feature [FISRO]
  * use of variables
  * use of general expressions
  * input (parameter or prompt): String, Character, Integer or Double
  * output: direct and function result
  * Java syntax => built in (BeanShell)
  * Pascal syntax:
    ° standard math functions: abs, sqrt, sqr, cos, sin, tan, acos, asin, atan
    ° random functions: randomize(), random(int)
    ° compare strings with "=" (auto conversion to "equals")
    ° compare primitive types with "=" (auto conversion to "==")
    ° string functions: length, pos, copy, lowercase, uppercase, trim
      (auto convert)
    ° string procedure: delete, insert (auto convert to function)
  * pause, step-by-step & break functionality
  * live variable watch (execution table)
- Analyser: the use of the "return" instruction is now allowed [FISRO]

Version 3.12 (2009-01-18)
- Added a C generator [Praveen Kumar]
- Fixed a bug for saving preferences [FISRO]

Version 3.11 (2008-11-14)
- Double-clicking a file under Windows which contained spaces in
  its name did not open correctly [FABFR]

Version 3.10 (2008-09-28)
- Added Spanish translation [Andrés Cabrera]

Version 3.09 (2008-08-14)
- Minor bug in analyzer while analyzing functions [FISRO]
- Added parameter name check "pABC" [FISRO]
- Added analyzer preferences [FISRO]
- D7 parser problem with {...} comments [FABFR]
- Added a new error to analyzer (now 13) [FISRO]
- BASH Code Export [Markus Grundner]
- Added translations for analyzer [FISRO]
- Added source package for Eclipse [Markus Grundner]
- Added simple command line compilation script [Klaus-Peter Reimers]
- Unification of the previous mentioned source packages [FISRO]
- NL translated strings [Jerone]
- Modified OBERON code generator [Klaus-Peter Reimers]

Version 3.08 (2008-05-16)
- KSH & Perl Code Export [Jan Peter Klippel]
- Added code generator plugin architecture [Jan Peter Klippel]
- Implemented NSD analyzer [FISRO]
- Improvement of the analyzer routines [FISRO]
- "Show comments" option now persistent [FISRO]
- "Highlight variables" option now persistent [FISRO]
- D7 parser problem with (*...*) comments [Klaus-Peter Reimers]
- INI-file now in home directory of user [Klaus-Peter Reimers]
- Recent file list bug [Klaus-Peter Reimers]

Version 3.07 (2008-03-04)
- Open file from directory with ASCII-characters > 127 [FISRO]
- Save and export bug [FISRO]
- Vector graphics exports: EMF, SWF & PDF [Serge Linckels]
- EMF export to clipboard (Windows only!) [Serge Linckels]

Version 3.06 (2008-02-10)
- Add DIN / non-DIN switch [Klaus-Peter Reimers]
- Added "ENDLESS Loop" [Klaus-Peter Reimers]
- "Save preferences now" button [Klaus-Peter Reimers]
- New Windows wrapper which [FISRO]

Version 3.05 (2008-02-05)
- Comments / popup bug detected [Jerone]
- Another bug in undo/redo function detected [Jan Kruschwitz]
- Removed flickering while working on huge diagrams [FISRO]
- Copy diagram to system clipboard [FISRO]
- Highlighting input/output [FISRO]
- Added recently opened files to menu [FABFR]
- Bug while saving INI-files on Windows systems [Heinrich Villinger]
- Restructured INI-file to XML [FISRO]

Version 3.04 (2008-01-28)
- Added language system [FISRO]
- Bug detected in PAS & MOD generator [Klaus-Peter Reimers]
- Modified TEX generator [Klaus-Peter Reimers]
- Moved "Parser.java" to parsers lu.fisch.structorizer.package [FISRO]
- Renamed "Parser.java" to "NSDParser.java" [FISRO]
- French translation [FISRO]
- Dutch translation [Jerone]
- German translation [Klaus-Peter Reimers]
- Luxemburgish translation [Laurent Zender]
- Persistent Look & Feel [Klaus-Peter Reimers]
- Changed language file encoding to UTF-8 [FISRO]
- Bug in undo/redo function detected [Jan Kruschwitz]
- Print preview dialog [FISRO]
- Mac version opens NSD-files by double-click [FISRO]
- Scrolling bug detected [Lucas Cabeza]

Version 3.03 (2008-01-11)
- Minor bugs in the variable detection routine [FISRO]
- Added colorization of special symbols [FISRO]
- Added Oberon source code generator [Klaus-Peter Reimers]
- Program proposes filename to save [Jerone]
- Replaced "backspace" by "delete" for removing items [Jerone]
- Added correct headers to all source files [Klaus-Peter Reimers]
- Remember last file location [Jerone]

Version 3.02 (2008-01-07)
- Added Pascal input parser [FISRO]
- Added Look & Feel choice in menu (not persistent) [FISRO]
- Modified test string in font dialog to test for symbols [FISRO]
- Modified parser engine to load grammars from JAR file [FISRO]
- Broke up toolbars to fit in design [Klaus-Peter Reimers]
- Toolbars are now floatable (not persistent) [FISRO]
- Added simple variable detection [FISRO]
- Added variable highlighting [FISRO]

Version 3.01 (2008-01-02)
- Moved INI file to "Structorizer.app" folder [FISRO]
- Bug for WHILE/REPEAT preferences [FISRO]
- Ask for saving while quitting application [FISRO]
- Fixing different minor "save & open" bugs [FISRO]
- Fixing a minor bug with the border of the exported PNG file [FISRO]
- Dialogs "remember" the location of the opened file [FISRO]
- Added rounded corners for "sub" diagrams [FISRO]

Version 3.00 (2008-01-01)
- First public release of the new JAVA version [FISRO]

----%<---------------------------------------------------

Version 2.06 (2007-11-01)
- Integrated changelog in "About" dialog [FISRO]
- Umlaut-Problem solved for MAC
- Scroll-box seems to work now => adaptation [FISRO]
- Bug while exporting to picture [11TG1 2007/2008 - Ben Elsen]
- Export defaults now to JPG, but BMP is still possible. [FISRO]

Version 2.05 (2007-10-28) - LINUX GTK2 & Mac
- StrukTeX export debugging [Klaus-Peter Reimers]
- New "About" dialog [FISRO]

Version 2.04 (2007-10-25) - LINUX GTK2 only
- I think that the "Umlaut" Problem has been solved
  for GTK2. GTK does not seem to be capable of managing
  UTF-8 correctly? [FISRO]
- Added Umlaut export for StrukTeX [Klaus-Peter Reimers]

Version 2.03 (2007-10-20) - LINUX only
- StrucTeX output [Klaus-Peter Reimers]
- languages files rewritten [FABFR]
- coherent dialogs and menu entries [FABFR]

Version 2.02 (2007-09-05) - LINUX only
- Depending on some libraries, the Linux version
  did not run on some machines without root privileges.
  I found a workaround, but I'm still not really happy
  with it.

Version 2.01 (2007-08-14)
- Autoscroll was not enabled [Sascha Meyer]
  This seems not yet to work under Mac OSX (Windows & Linux = OK)
- The language choice for LU was not persistent, no load from
  and save to INI file [11TG2 2006/2007 - Laurent Zender]
- UTF-8 conversion was missing for imported source code.

Version 2.00 (2007-08-09)
- Please take also a look at the file "_D6 to Lazarus.txt"

----%<---------------------------------------------------

Version 1.31 (2007-11-07)
- Case without "else"-part [Andreas Jenet]
- JPG export [FISRO]
- Bug on loading a CASE statement from a savefile [FISRO]

Version 1.30 (2007-10-27)
- Bug detected in analyser [Iris Adae]
- German Umlaute export for StrukTeX [Klaus-Peter Reimers]
- Serious speed improvements [FISRO]
- Executor now calls analyser too [FISRO]

Version 1.29 (2007-10-19)
- Allow ":=" as assignment while parsing out variable names [Sebastian Lehn]
- BUG: "<-" are not drawn correctly in version 1.28 because
  of a problem in the drawing method. [FISRO]
- rotating text for instructions by 90° [Michael Gerdes]
- language support for analyser messages [FISRO]
- minor bugs in the analyser algorithms [FISRO]
- StrucTeX output [Klaus-Peter Reimers]

Version 1.28 (2007-10-13)
- analyser: different minor bugs fixed [FISRO]
- analyser: different minor improvements [FISRO]
- activating analyser for anybody [FISRO]
- language files rewritten [FABFR]
- bugs when pressing CANCEL [FABFR]
- "Initialising" screen [FABFR]
- modified diagram for simplified scheme (not "nice") [FABFR]
- different improvements in the parser interpretation [FABFR]
- missing CASE statement while importing from source code [FABFR]
- new "about" dialogs [FABFR]
- added "changelog.txt" to about-dialog [FISRO]
- coherent dialogs and menu entries [FABFR]

Version 1.27 [???]
- copy & paste between MDI children works fine [FISRO]
- variable names are now also extracted from method parameters [FISRO]
- Added language file for LU [11TG2 2006/2007 - Laurent Zender]

Version 1.26 (2007-06-12)
- Bug detected in BCall, BJump and BCase [Andreas Jenet]
- Bug detected in the cut method [Andreas Jenet]
- MDI: Eliminated memory bug in MDI application [FISRO]
- MDI: First working MDI application called "Projectorizer"
- MDI: Project save and load works. Filetype = combined NSD
  files in XML format. Extension = nsdp [FISRO]
- MDI: Add diagram to project [FISRO]
- MDI: Menu integration [FISRO]

Version 1.25 (2007-06-05)
- conversion between (instruction, call, jump) [FISRO]
- analyser: read INI-file [FISRO]
- conversion from (instruction, call, jump)
  to (if, for, repeat, while) [FISRO]
- user colors [Sascha Meyer]
- made all subforms owned by the mainform
  => create an MDI application [FISRO]
  ~> The 'utils' class still depends on two other
     classes, so the mainform cannot be used independently!
- Wiped out a bug due to the recent owner changes [FISRO]
- Added code the capture <ESC> during showmodal of some windows [FISRO]
- Changed vertical lines in the case statement
  to intersect with the falling line. [Andreas Jenet]
- Created a BUtils class for interaction between
  parameters and forms
  => create an MDI application [FISRO]

Version 1.24 (2007-05-30)
- analyser: Problem with non-initialized
  variables in REPEAT loops [FISRO]
- analyser: recognises "lire A,B" without
  spaces [T1IF1 2006/2007 - Tom Schons]
- Minimum font size [T1IF1 2006/2007 - Kevin Schoup]
- Maximum font size [T1IF1 2006/2007 - Jill Saudt]
- Disable MouseWheel scrolling because
  of blank scrolling problems [T1IF1 2006/2007 - JosÈ Espinosa]
- Adaptation of auto-size algorithm when
  analyser is *on* [FISRO]
- Drag & drop of an empty element should
  not be possible [T1IF1 2006/2007 - Tom Schons]
- Bug in analyser while loading grammar
  files [FISRO]
- Missing translations found [T0IF2 2006/2007 - Mike Lill]
- Added JUMP statement [Christian Fandel]
- Changed call to analyser procedure in
  order to speed up the entire GUI [FISRO]

Version 1.23 (never published)
- added paste from windows clipboard [T1IF1 2006/2007 - Marc Schonckert]
- removed automatic ":=" to "<-" conversion [FISRO]
- added array support

Version 1.22 (2007-01-23)
- added: application.title = NSD title
  [T1IF2 2006/2007 - Stephen Edwards]
- added: mainform.caption = NSD title [FISRO]
- bugfix in schematic of the CASE
  statement [FISRO]
- added nederlands lang-file [Tom Van Houdenhove]
- added more strings to the language
  systems [Tom Van Houdenhove]
- added customisation for CASE
  statement [Tom Van Houdenhove]
- changes to customisation for IF
  statement [Tom Van Houdenhove]
- eliminated bug in the CASE statement [Tom Van Houdenhove]
- added btnCancel to InputBox [Tom Van Houdenhove]
- bug fixed in display (red-color-bug) [FISOR]

Version 1.21 (2007-01-15)
- added CASE statement [MARSE]
- added call [Prophet05]
- small fixes in PAS2NSD [FISRO]
- small fix in "save-as" routine [T1IF2 2006/2007 - Noëmie Feltgen]

Version 1.20 (never published)
- some small fixes [FISRO]

Version 1.19 (2006-12-16)
- selection can now be moved with
  the arrow keys [T1IF1]
- The default content of the different
  structures can now be modified via
  the options menu [FISRO]
- code optimization to block out some
  wanna-be-hackers ;-) [FISRO]

Version 1.18 (2006-12-13)
- multi-language support [Bernhard Wiesner]
- Another small bug in the save routine [PYRSI]
- Langs: EN [FISRO]
         DE [FISRO]
         FR [FISRO]

Version 1.17 (2006-12-05)
- Bug detected while updating comments [FISRO]
- Bug on saving when title contained
  illegal characters. Solved for ":" [PYRSI]
- First Linux version written in Lazarus! [FISRO]

Version 1.16 (2006-11-26)
- Copy & Paste of elements [FISRO]
- Structorizer was unable to close
  on a medium marked read-only [MARSE]
- Fixed some small bugs concerning
  element selection. [FISRO]
- Shortcuts for inserting elements [BELGI]
- User check buttons for visual styles [SIBCL]
- Fixed some bugs during first
  colorizer use [FISRO]
- Added shortcut for colorizer [FISRO]

Version 1.15 (never published)
- Small bug in code generator
  erased [FISRO]
- Small bug in PAS2NSD generator
  fixed [FISRO]
- For instructions only: automatically
  convert ":=" to " <- " [FISRO]
- Printing support with
  print-preview [T1IF1 2006/2007 - José-Maria Espinosa]

Version 1.14 (200-11-16)
- Press <ESC> to cancel input
  dialog [T1IF1 2006/2007]
- Switch visual style [LOEGU]

Version 1.13 (2006-11-13)
- Each element also contains
  a comment now. [FISRO]
- An new-old bug had reappeared
  and been eliminated once again [MARSE]

Version 1.12 (never published)
- Variable colorizing [FISRO]
- Drag & drop of NSD-Files [T1IF1 2006/2007]

Version 1.11 (2006-10-25)
- <Shift-Enter> or <Return-Enter>
  for validating input [T1IF1 2006/2007]
- Drag'n'Drop bug wiped out. [FISRO]
- Disable buttons if no element
  selected [T1IF1 2006/2007]

Version 1.10 (2006-10-22)
- Undo / Redo functionality [MARSE]
- NSD can be scrolled if larger
  then the visible area [MARSE]
- Automatic NSD title or savename
  proposal [MARSE]
- Fixed "const"-section recognition
  for PAS2NSD-conversion [MARSE]
- Fixed wrong displayed dialogs at
  120 dpi font size [MARSE + GAMCA]
- New name for new diagram [PIRSY]
- Double-click on empty sequence = new
  instruction [PIRSY]

Version 1.09 (never published)
- Dynamic font increase/decrease [FISRO]

Version 1.08 (never published)
- BMP export of the diagram [FISRO]

Version 1.07 (2006-10-01)
- A security bug has been reported
  and finally swept out... [FISRO]

Version 1.06 (2006-09-27)
- The different elements can now be
  colorized. Color is persistent,
  which means that it is stored in
  the NSD-File. [FISRO]

Version 1.05 (2006-09-19)
- I implemented an NSD-2-PAS conversion.
  This includes a variable auto-detection,
  which, unfortunately, does not work
  yet with complex types. [FISRO]
- Read-Only-INI-File Bug => fixed [MARSE]

Version 1.04 (2006-09-15)
- I finally found a working Delphi/Pascal
  parser that operates with tree generation. The
  PAS-2-NSD converter now works fine :-D [FISRO]

  Added functionality:
  * Load from source file [FISRO]
  * Create from source text [FISRO]
  * Real-time creation while typing [FISRO]

Version 1.03 (never published)
- First "satisfying" implementation of
  a PAS-2-NSD converter. Simple examples
  are OK, but bigger ones ... hmmm ... :-/
  => Would need a "real" Pascal syntax parser [FISRO]

Version 1.02 (2006-09-14)
- Change font.name and font.size of the
  graph, even on the fly! Store information
  in the INI-File. [FISRO]
- Two types of graphs [FISRO]
  * programs (rectangle)
  * subs (rounded rectangle)

Version 1.01 (2006-09-01)
- Added click-to-open support, so you now
  only need to double-click an NSD-File to
  open it immediately. [FISRO]<|MERGE_RESOLUTION|>--- conflicted
+++ resolved
@@ -13,11 +13,7 @@
 - Shell export does not cope with nested array/record initializers and component access,
   neither with clean parameter handling for usual arrays and associative arrays.
 
-<<<<<<< HEAD
-Current development version: 3.30-08 (2020-04-20)
-=======
 Current development version: 3.30-08 (2020-04-22)
->>>>>>> ff5b9085
 - 01: Bugfix #759: Another source of stale Mainforms dried up. <2>
 - 01: Bugfix #761: Code preview defect flooded the log stream. <2>
 - 01: Precautions against empty error messages on startup <2>
@@ -100,9 +96,6 @@
 - 08: Enh. #842: Improved usability of the include list editor [H.-U. Hölscher]2
 - 08: Bugfix #847: Inconsistent handling of upper/lowercase operand names <2>
 - 08: Bugfix #848: Incomplete variable synchronisation with Includables <2>
-<<<<<<< HEAD
-- 08: Issue #851/1: Declarations for auxiliary variables on COBOL import <2>
-=======
 - 08: Bugfix #849: New log file name scheme change of release 3.30 ensured <2>
 - 08: Issue #851/1: Declarations for auxiliary variables on COBOL import <2>
 - 08: Issue #851/4: Provisional import of SORT statements from COBOL <2>
@@ -112,7 +105,6 @@
 - 08: Bugfix #854: Topological order of type definitions on export ensured <2>
 - 08: Enh. #855 New configurable default array/string sizes for code export <2>
 - 08: Bugfix #856: The dump of preferences subsets did not behave correctly <2>
->>>>>>> ff5b9085
 
 Version: 3.30 (2019-10-06)
 - 01: Issue #657: Spanish message in German locale replaced <2>
