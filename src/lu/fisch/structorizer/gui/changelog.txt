﻿Legend:
-------
[Foo]   -->     idea provided by Foo, coding done by Bob Fisch
[Foo]2  -->     idea provided by Foo, coding done by Kay Gürtzig
<Foo>   -->     idea AND coding done by Foo
<2>     -->     idea and coding done by Kay Gürtzig

Known issues:
- Copying diagram images to the clipboard may fail with some OS/JRE combination (#685),
  on Windows the image format may be JPG instead of PNG.
- Pascal import does not cope with nested comments and unit name aliases.
- COBOL import may fail if certain single-letter identifiers are used (rename them!),
  also if the code contains a SPECIAL-NAMES clause or float literals.
- COBOL import does not cope with some statement variants and variable redefinitions.
- The Javascript generator is just a prototype and may be deficient.
- Shell export copes neither with nested array/record initialisers and component access
  nor with cleanly handling usual and associative arrays as parameters or results.

Current development version: 3.30-12 (2020-12-16)
- 01: Bugfix #759: Dried up another source of stale Mainforms. <2>
- 01: Bugfix #761: Code preview defect flooded the log stream. <2>
- 01: Precautions against empty error messages on startup <2>
- 01: Bugfix #705: Find&Replace: Flawed traversal in CASE/PARALLEL branches <2>
- 01: Bugfix #763: Stale file precautions on loading / saving arrangements <2>
- 01: Bugfix #764: Group modifications failed to update the associated .arr file <2>
- 01: Bugfix #765: KSH export of diagrams using record types failed with error <2>
- 01: Deprecated ANSI-C73 import disabled (ANSI-C99 parser subsumes it) <2>
- 02: Bugfix #752: Incomplete declarations in C, Java etc. no longer outcommented <2>
- 02: Issue #766: Deterministic order of subroutines on code export <2>
- 02: Bugfix #769: Commas in string literals compromised CASE branch selection <2>
- 02: Enh. #770: New Analyser checks for CASE elements (selector consistency) <2>
- 02: Bugfix #771: Unhandled syntax errors during execution (e.g. type names) <2>
- 02: Bugfix #772: Possible NullPointerException averting Pascal code preview <2>
- 02: Bugfix #773: Export of declarations to Oberon, Pascal [K.-P. Reimers]2
- 03: Enh. #388: Support for constants on Perl export (had been missing) <2>
- 03: Enh. #423: Support for record types on Perl export (had been missing) <2>
- 03: Enh. #739: Enum type definitions introduced (incl. C99, Pascal import) <2>
- 03: Issue #766: Deterministic export order had not worked for deep hierarchies <2>
- 03: Bugfix #770: Not all CASE selectors were checked to be constant integers <2>
- 03: Enh. #775: More type-sensitive export of input instructions to OBERON <2>
- 03: Bugfix #776: Global variables are locally eclipsed on Pascal/Oberon export <2>
- 03: Bugfix #777: Concurrent changes of favourite export language handled. <2>
- 03: Bugfix #778: License text was not exported with "fresh" diagrams <2>
- 03: Bugfix #779: Defective Oberon export of main program diagrams with I/O <2>
- 03: Issue #780: Parameterless procedures in Oberon without parentheses [K.-P. R.]2
- 03: Bugfix #782: Code export of global (included) declarations was wrong. <2>
- 03: Bugfix #783: No or nonsense code export for assignments of unknown structs <2>
- 03: Bugfix #784: Suppression of mere variable declarations on bash/ksh export <2>
- 03: Bugfix #786: Record access in index expressions used to fail on execution <2>
- 03: Bugfix #787: Multiplied top-level type definitions on Pascal export <2>
- 03: Bugfix #788: Arrz file extraction to a user-specific folder did not work. <2>
- 03: Bugfix #789: Wrong BASIC export of function calls (started with "CALL") <2>
- 03: Bugfix #790: BASIC export failed with line continuation and initialisers <2>
- 03: Bugfix #791: Shell export flaws (function calls, array/assoc declarators) <2>
- 04: Bugfix #793: Wrong Perl export of initialised explicit var declarations <2>
- 04: Bugfix #794: Code preview fails with error if license is not configured <2>
- 05: Enh. #801: Mechanism to show User Guide as PDF in offline mode <2>
- 05: Bugfix #802: Placement of license texts and User Guides was flawed by #741 <2>
- 05: Bugfix #805: Language happened to change on deriving a subroutine from CALL <2>
- 05: Issue #806: Format string splitting on C99 import improved [Rolf Schmidt]2
- 05: Issue #806: More sensible printf/scanf format strings on C export [R. Schmidt]2
- 05: Issue #807: Python 'recordtype' lib ref replaced by dictionary [R. Schmidt]2
- 05: Bugfix #808: Missing C, Js export of var declarations with ':=' [Rolf Schmidt]2
- 05: Bugfix #809: C99 import flaws: typename replacement in comments, return 0; <2>
- 05: Bugfix #810: Javascript export produced nonsense for multi-variable input <2>
- 05: Bugfix #811: C99 import of floating-point number literals like 123e4 fixed <2>
- 05: Bugfix #812: Defective declaration of global variables on Python export <2>
- 05: Issue #814: Empty parameter lists are now exported to C as ...(void) <2>
- 05: Issue #815: Combined file filters introduced in open dialogs [Rolf Schmidt]2
- 05: Issue #816: Function calls in exported bash, ksh code revised [Rolf Schmidt]2
- 06: Issue #816: Local variable/constant declarations in bash/ksh functions <2>
- 06: Issue #816: Passing of arrays/records to/from bash/ksh functions revised <2>
- 06: Bugfix #818: Replacement of diagrams unpinned in Arranger caused trouble <2>
- 06: Bugfix #820: Try didn't respect exit but averted later error reporting <2>
- 06: Bugfix #821: Shell function arguments and array items wrongly put in $( ) <2>
- 06: Issue #822: Executor no longer aborts on empty instruction lines [R. Schmidt]2
- 06: Bugfix #823: Executor accidently mutilated expressions (all spaces gone) <2>
- 06: Bugfix #824: Shell export of REPEAT loops was flawed in several aspects <2>
- 06: Bugfix #825: Analyser had ignored the interior of TRY elements <2>
- 06: Issue #826: User input is to accept backslashes as in Windows file paths <2>
- 07: Bugfix #228: Code export error for routines with Pascal result mechanism <2>
- 07: Enh. #440 part 1: Diagram export to PapDesigner files <2>
- 07: Enh. #828: New feature allowing code export for an arrangement group <2>
- 07: Issue #829: Debugger doesn't automatically close anymore [mawa290669]2
- 07: Bugfix #831: Wrong shebang and thread arguments on Python export [R.Schmidt]2
- 07: Bugfix #833: Pascal import now ensures parentheses at subroutines [K.-P. R.]2
- 07: Issue #834: Tooltip help for menu item Diagram > DIN? (in EN, DE, ES) <2>
- 07: Bugfix #835: Structure preference keywords compromised imported conditions <2>
- 07: Bugfix #836: Consistency lacks with batch code export (combined with #828) <2>
- 07: Enh. #837: New export option to control the code export directory proposal <2>
- 07: Bugfix #838: Defective IMPORT line generation on Oberon export <2>
- 07: Bugfix #839: Procedures exported after functions were faked as functions <2>
- 07: Bugfix #840: Code export wrongly used information from disabled elements <2>
- 07: Bugfix #841: Analyser check against missing parameter list did not work <2>
- 07: Bugfix #843: Handling of global declarations in PHP export was missing <2>
- 07: Bugfix #844: Sensible export of arrays and record types/vars to PHP <2>
- 08: Issue #828/#836: The fallback to all diagrams of an arr file on batch export
      without specified entry points or contained programs hadn't worked <2>
- 08: Enh. #842: Improved usability of the include list editor [H.-U. Hölscher]2
- 08: Bugfix #847: Inconsistent handling of upper-/lower-case operand names <2>
- 08: Bugfix #848: Incomplete variable synchronisation with Includables <2>
- 08: Bugfix #849: New log file name scheme change of release 3.30 ensured <2>
- 08: Issue #851/1: Declarations for auxiliary variables on COBOL import <2>
- 08: Issue #851/4: Provisional import of SORT statements from COBOL <2>
- 08: Issue #851/5: Solution for the import of PERFORM ... THRU ... from COBOL <2>
- 08: Bugfix #852: Case-ignorant F&R replacements failed for certain strings <2>
- 08: Bugfix #853: Batch export with relative paths of and in .arr file failed <2>
- 08: Bugfix #854: Topological order of type definitions on export ensured <2>
- 08: Enh. #855 New configurable default array/string sizes for code export <2>
- 08: Bugfix #856: The dump of preferences subsets did not behave correctly <2>
- 08: Bugfix #858: Functions did not actually work in FOR-IN loop headers <2>
- 09: Issue #822: More sensible error message on executing an empty CALL <2>
- 09: Bugfix #828: Missing unreferenced subroutines on group export. <2>
- 09: Bugfix #860: Batch export for .arr files containing abs. paths failed <2>
- 09: Issue #861/1: Comment placement on Pascal and Oberon export revised <2>
- 09: Bugfix #861/2: On Pascal import, routine comments were duplicated <2>
- 09: Issue #861/3: Improved comment trimming on code import <2>
- 09: Bugfix #862/2: Batch export no longer produces duplicate entry points <2>
- 09: Bugfix #862/3: Batch import produced defective arrangement lists <2>
- 09: Bugfix #863/1: Duplicate routines on PapDesigner/StrukTex export <2>
- 09: Bugfix #863/2: Wrong assignment symbols in CALLs on PapDesigner export <2>
- 09: Issue #864: Parameter list transformation for PapDesigner export <2>
- 09: Bugfix #865: Flaw in parameter recognition on subroutine generation <2>
- 09: Issue #866: Selection expansion/reduction in the diagram revised <2>
- 09a: New command line option "-restricted" to prevent export/import [CPNV]
- 10: Bugfix #868: Inadvertent popup of the code preview context menu on start <2>
- 11: Issue #870: Now ini property "noExportImport=1" prevents code export/import;
      group export prevention had been forgotten [CPNV]2
- 11: Issue #733: GUI scale factor not to be overwritten by central ini file <2>
- 11: Enh. #872: New display mode to present operators in C style [BloodyRain2k]2
- 11: Bugfix #873: Compromised type definition export to C++, C#, Java mended <2>
- 11: Bugfix #874: Error on code export/preview of CALLs with non-ASCII names,
      identifiers with non-ASCII letters now tolerated but warned <2>
- 11: Bugfix #875: Saving policy mended for virgin group members and groups,
      unnecessary save requests on replacing diagrams in work area avoided <2>
- 11: Bugfix #876: Defective saving and restoring of Ini properties via menu <2>
- 11: Bugfix #877: Division by zero error on batch export to StrukTeX <2>
- 11: Issue #879: Bad handling of user input looking like a record initializer <2>
<<<<<<< HEAD
- 12: Issue #800: Parts of the new expression parsing mechanism established. <2>
=======
- 12: Enh. #704: Turtleizer now scrollable, with status bar, and popup menu <2>
>>>>>>> 02a7a49b
- 12: Issue #801: User Guide download now with progress bar in background <2>
- 12: Issue #829: Experimentally keeping open the debug control now revoked <2>
- 12: Enh. #880: Turtleizer zooming function implemented and accomplished <2>
- 12: Issue #881: Highlighting of bit operators and Boolean literals <2>
- 12: Issue #882: Translation of the random function to PHP added [S. Roschewitz]2
- 12: Bugfix #884: Flaws of header inference for virgin diagrams (#875) mended <2>
- 12: Bugfix #885: Incorrect display mode indicator state (#872) in some case <2>
- 12: Bugfix #887: Concurrent Turtleizer instances led to dysfunction. <2>

Version: 3.30 (2019-10-06)
- 01: Issue #657: Spanish message in German locale replaced <2>
- 01: Enh. #662/1: Info box for groups redesigned into a tree view <2>
- 01: Enh. #662/2: Group visualisation with individual colours in Arranger <2>
- 01: Enh. #662/3: Arranger popup menu item to rearrange diagrams by groups <2>
- 01: Enh. #662/4: Option to save arrangements with relative coordinates <2>
- 01: Bugfix #664: Incorrect handling of modified diagrams on closing Arranger <2>
- 01: Bugfix #664: Disambiguated cancelling in AUTO_SAVE_ON_CLOSE mode <2>
- 01: Bugfix #515: Defective diagram positioning in Arranger mended <2>
- 02: Bugfix #665: Import of INSPECT statements from COBOL actually works now <2>
- 02: Bugfix #655: Arranger popup menu revised (item order, accelerator info) <2>
- 02: Bugfix #667: Removal of diagrams from Arranger could leave remnants <2>
- 02: Issue #668: Group association behaviour on outsourcing further improved <2>
- 02: Bugfix #669: C export of FOR-IN loops with traversed strings was defective <2>
- 02: Bugfix #670: Diagram/group info box of Arranger index not reliably scaled <2>
- 02: Issue #670: Live look & feel switch failed for Diagram/group info box <2>
- 03: Bugfix #672: Default group was named null.arr after cancelled save attempt <2>
- 03: Issue #673: The Arranger drawing area had to be enlarged for group bounds <2>
- 03: Issue #662/2 Group colour icon design revised (now double thin border) <2>
- 03: Bugfix #674: Live look & feel switch hadn't worked for context menus <2>
- 03: Issue #675: Workaround for truncated result tree lines in Find&Replace <2>
- 03: Issue #677: Inconveniences on saving arrangement archives mended <2>
- 03: Bugfix #678: Import of array declarations from C code didn't work. <2> 
- 03: Bugfix #679: C import produced defective INPUT instructions <2>
- 03: Enh. #680: INPUT instructions with multiple input items supported <2>
- 03: Enh. #681: A number of exports may offer to change favorite export language <2>
- 03: Enh. #682: Improved welcome dialog, now with language selection <2>
- 04: Issue #51,#137: Executor window now logs explicit prompts of empty inputs <2>
- 04: Issue #684: Mark-up + check of mandatory fields in Parser Preferences <2>
- 04: Bugfix #684: An empty FOR-IN loop keyword caused several problems <2>
- 04: Issue #686: The initial L&F detection didn't work well for Linux (GTK+) <2>
- 04: Bugfix #687: Defective breakpoint behaviour of REPEAT-UNTIL loops mended <2>
- 04: Bugfix #688: Transmutation of any Call/Jump into an Instruction enabled <2>
- 04: Enh. #689: New mechanism to edit the referred routine of a selected Call <2>
- 04: Bugfix #690: 'struct' keywords in function headers on C import suppressed <2>
- 04: Enh. #691: It is now possible to rename a group in the Arranger index <2>
- 04: Bugfix #692: C constants weren't recognised on importing with C99 parser <2>
- 04: Bugfix #693: Misleading error message on loading a recent .arr/.arrz file <2>
- 05: Enh. #327: Locale-specific Parser keyword sets enabled [newboerg]2
- 05: Issue #366: Turtleizer regains the focus if lost for an input [newboerg]2
- 05: Enh. #385: Default values for subroutine parameters allowed [usernameisthis]2
- 05: Issue #527: Index range error detection for constant arrays refined <2>
- 05: Bugfix #631: Commas in pic clauses now preserved on COBOL import <2>
- 05: Issue #407: Efforts to import COBOL conditions like "a = 8 or 9" <2>
- 05: Bugfix #695: Defective COBOL import of arrays over basic types <2>
- 05: Enh. #696: Batch export can now process arrangement files (.arr/.arrz) <2>
- 05: Enh. #698: Basic archiving outsourced from Arranger to Archivar <2>
- 05: Bugfix #699: Diagrams must not be shared among archive groups <2>
- 05: Issues #518, #544, #557: Drawing accelerated by confining to visible area <2>
- 06: Issues #518, #544, #557: Bug in visibility detection fixed; workaround for
      heavy contention in Arranger: highlighting temporarily switched off <2>
- 06: Issue #702: Size detection for imported or dropped diagrams in Arranger <2>
- 07: Bugfix #703: Arrangement group change status failed to vanish on saving <2>
- 07: Issue #699: Superfluous unsharing measures on unshared diagrams skipped <2>
- 07: Bugfix #705: Find&Replace tool failed to search CASE/PARALLEL branches <2>
- 07: Bugfix #706: NullPointerException from Analyser on faulty CALL elements <2>
- 07: Enh. #56: New element type TRY-CATCH-FINALLY introduced [BobFisch]2
- 07: Enh. #56: Pascal import of Try and Raise instructions implemented <2>
- 07: Issue #706: Created nsd and code files should end with a newline [elemhsb]2
- 07: Enh. #707: Savings preferences for file name proposals [elemhsb]2
- 07: Bugfix #708: Code export compromised cached variable lists (highlighting)<2>
- 07: Enh. #452: Several menu items made hidden on simplified mode now <2>
- 08: Bugfix #711: Endless loop on element text parsing - SEVERE! <2>
- 08: Issue #712: Translator ought to remember its last saving directory <2>
- 08: Enh. #56: Some updates and additions to the Russian locale <2>
- 09: Issues #518, #544, #557 Further general drawing speed improvements <2>
- 09: Issue #657: Subroutine/includable search disambiguated by groups (tried) <2>
- 09: Issue #685: Precaution against exception traces on copying to clipboard <2>
- 09: Enh. #696: Deficient type retrieval in batch code export fixed <2>
- 09: Enh. #697: Batch code import to assignments / assignment archives <2>
- 09: Bugfix #699: The fix from 3.29-08 for the archive unsharing was wrong <2>
- 09: Issue #712: Further usability improvements for Translator <2>
- 09: Bugfix #715: Console dialog in batch import failed after first time <2>
- 09: Bugfix #716: Defective assignment export to Python code [elemhsb]2
- 09: Issue #717: Mouse wheel scroll unit now configurable [elemhsb]2
- 09: Issue #718: Ultimate acceleration of syntax highlighting <2>
- 09: Issue #720: Changes to includable diagrams now reflect on their clients <2>
- 10: Bugfix #722: PNG export from Arranger failed with version 3.29-09 <2>
- 11: Bugfix #724: Diagram titles weren't bold anymore since 3.29-09 <2>
- 11: Issue #725: Division operator export to Python improved <2>
- 11: Issue #206: Dutch locale substantially updated <Jaap Woldringh>
- 11: Enh. #726: Translator usability improved [Jaap Woldringh]2
- 11: Issue #727: TRY Field position in Element Name Preferences mended <2>
- 11: Bugfix #728: Endless loops and other flaws in Find&Replace tackled <2>
- 11: Find&Replace: Search result presentation strategy unified <2>
- 11: Issue #729: Modified German button caption in element editor [K.-P. Reimers]2
- 12: Compatibility with the new Windows/Upla installer ensured and improved
- 12: Issue #551: No version check mode hint in the wake of Windows installer <2>
- 12: Bugfix #731: File renaming failure on Linux made arr[z] files vanish [K.-P. R.]2
- 12: Bugfix #732: Cloning groups could end up in shared (glued) positions <2>
- 12: Design of refactoring dialog improved (text -> keyword table) <2>
- 12: Issue #733/1: New handling of a user-independent start configuration file <2>
- 12: Issue #733/2: Possibility of selective preferences export to ini files <2>
- 13: Enh. #737: Batch export now with optionally specified settings file <2>
- 13: Enh. #740: Automatic backup on loading preferences from file (via menu) <2>
- 13: Enh. #741: Ini file path as command-line option for all modes [S. Sobisch]2
- 13: Bugfix #742: Command-line option -v didn't actually work with argument <2>
- 13: Issue #327: Spanish default keywords for input / output modified <2>
- 13: Bugfix #744: Double-click and filesdrop didn't work with OSX anymore <2>
- 13: Enh. #746: Import of hus-Struktogrammer files (.stgr format only) <2>
- 13: Issue #747: New key bindings Ctrl-F5 etc. for TRY, PARALLEL, and ENDLESS <2>
- 13: Bugfix #748: Menu items to add TRY blocks inserted PARALLEL elements <2>
- 13: Bugfix #749: Width defect with FINALLY sections in TRY blocks <2>
- 13: Issue #463: Startup and shutdown log entries now with version number <2>
- 14: Bugfix #749: Drawing of collapsed TRY elements fixed <2>
- 14: Bugfix #751: Cursor key navigation didn't reach TRY element internals <2>
- 14: Messages in diagram editor and Structure preferences corrected (EN, DE) <2>
- 14: Enh. #738: Code preview in right window part (tabbed with Arranger index) <2>
- 14: Bugfix #752: Workarounds for deficient declaration export to C/Java <2>
- 14: Default mode for setting DIN 66261 (FOR loop design) changed to true <2>.
- 14: Issue #753: Irrelevant structure preference adaptation requests avoided <2>
- 14: Bugfix #754: 2 Pascal code generator flaws (return instr. / UNIT name) <2>
- 14: Enh. #721: Javascript export prototype [A. Brusinsky]2
- 14: Bugfix #755: Defective Java/C# export of array initializers <2>
- 14: Bugfix #756: Expression export defects to C language family <2>
- 14: Bugfix #757: Include list text area was too small under Windows 10 <2>
- 14: Bugfix #758: "Edit subroutine" didn't reliably arrange the new routine <2>
- 14: Bugfix #759: Closing Structorizer sub-instances impaired functioning <2>

Version: 3.29 (2019-01-07)
- 01: Bugfix #511: Cursor-down key was trapped by collapsed CASE and PARALLEL <2>
- 01: Enh. #515: More intelligent aligning strategy for diagrams in Arranger <2>
- 01: Bugfix #517: Correct export of includable declarations to Java, C++, C# <2>
- 01: Bugfix #518: Very slow scrolling of diagrams lacking type info [TiNNiT]2
- 01: Bugfix #520: "no conversion" export mode had to be enforced (Pascal, C) <2>
- 01: Bugfix #521: Variable declaration export had been inconsistent for Oberon <2>
- 01: Enh. #519: Zooming / font size control via ctrl + mouse wheel [B. Neuberg]2
- 01: Bugfix #522: Outsourcing now copes better with record types and includes <2>
- 01: Bugfix #523: Undoing and redoing of include list changes mended <2>
- 02: Bugfix #525: Defective test coverage detection for recursive routines,
      lacking operation counts on input, output, and jump instructions fixed <2>
- 02: Issue #512: Arranger zoom compensation for PNG export was flawed <2>
- 02: Bugfix #526: On re-saving the renaming of the temp. file may fail (Linux) <2>
- 02: Issue #527: More helpful Executor messages on index range violations <2>
- 02: Issue #463: Console output replaced by configurable logging [R. Schmidt]2
- 02: Bugfix #528: Analyser check of record component access mended <2>
- 02: Bugfix #529: Concurrency on drawing diagrams during execution solved <2>
- 02: Bugfix #451: Java version test in shell start scripts revised [hans005]
- 02: Bugfix #533: Import of struct types from C files was dysfunctional <2>
- 03: Enh. #519: Font resizing with ctrl + mouse wheel missed in LicenseEditor <2>
- 03: Issue #535: License Editor menu item "Save as..." had wrong accelerator <2>
- 03: Issue #463: Logging configuration mechanism didn't work for WebStart <2>
- 03: Issue #536: Precaution against unsuited command line arguments <2>,
      experimental workaround against Direct3D trouble on some machines <2>
- 03: Issue #143: Comment popup switched off on opening print preview <2>
- 03: Bugfix #540: C import could fail or get stuck on processing macros <2>
- 03: Enh. #541: New import option "redundant symbols/macros" for C code <2>
- 03: Bugfix #542: Procedure import from C code mended (result type + return) <2>
- 03: Import of legacy C function definitions improved (arg types, KGU#525) <2>
- 04: Bugfix #544: Arranger deceleratingly redrew on diagram navigation <2>
- 04: Bugfix #533: Effort to import C struct initializers as record literals <2>
- 04: Bugfix #545: Defective C import of FOR loops without condition <2>
- 04: Bugfix #546: C import failed to split certain printf format strings <2>
- 05: Bugfix #549: The operator '%=' had been missing in the C grammar <2>
- 05: Data protection information added to the update information hint <2>
- 05: Bugfix #550: Defective import of C switch statements in certain cases <2>
- 05: Issue #551: On webstart the hint about version check doesn't make sense <2>
- 05: Enh. #552: Option to decide for all diagrams on serial file actions,
      new opportunity to remove all diagrams from Arranger with few clicks <2>
- 05: Enh. #489 - First version of ANSI C99 parser (full C syntax)
      recent ANSI C import renamed to ANSI C73 for clarity <2>
- 05: Set of smaller element icons for the tree view in Find&Replace <2>
- 05: Enh. #553: Code import now with monitor dialog and cancel option <2>
- 05: Bugfix #554: Batch code import didn't work (parser instantiation bug) <2>
- 05: Bugfix KGU#539: the operation count of CALL elements was incremented <2> 
- 05: Bugfix KGU#540: Find & Replace didn't reset on element filter changes <2>
- 05: Bugfix #555 - Mode "Show comments?" was always active on start <2>
- 05: Bugfix #556 - Workaround for file preparation error in C import <2>
- 05: Bugfix #557 - potential endless loop on instruction classification <2>
- 05: Issue #557 - Workaround for huge diagram numbers on code import <2>
- 05: Enh. #558 - Provisional C/Pascal enum type import (as const defs.) <2>
- 06: Issue #561 - new design of the statistics in Attribute Inspector <2>
- 06: Bugfix #562 - Wrong "origin" attribute for loaded older diagrams <2>
- 06: Enh. #563 - Simplified record initializers (smarter evaluation) <2>
- 06: Bugfix #564 - code export defects with nested array initializers <2>
- 06: Attributation of syntax highlighting to diagrams simplified <2>
- 06: Bugfix #565 - Translator didn't open; updates in Russian locale <2>
- 06: Issue #566 - Version retrieval adapted to new home page URL (https) <2>
- 07: Bugfix #568 - Key binding "space" didn't work in the Arranger index <2>
- 07: Issue #432 - In step mode with delay 0 diagram refresh was deficient <2>
- 07: Some updates for the Russian locale <2>
- 07: Bugfix #569 - Reaction to mouse click on selected report line fixed <2>
- 07: Bugfix #571 - About => license showed the changelog instead <2>
- 07: Enh. #576 - New Turtleizer procedure "clear()" to wipe the canvas <2>
- 07: Issue #423/#563 - Display of records better preserves component order <2>
- 07: Enh. #577 - Output console may show call trace and suppress meta info,
      new menu item to save the execution log to file (if copy & paste fails) <2>
- 07: Bugfix #579 - Conditional breakpoints didn't always show correctly <2>
- 07: Bugfix #581 - To start Structorizer with a list of files failed. <2>
- 08: Several locale updates <2>
- 08: Bugfix #583: Shell scripts corrected (Java tests) [K. Brodowski, S. Sobisch]
- 08: Enh. #585: Debian install packages now derived via scripts [K. Brodowski]
- 08: Issue #508: Padding of diagram elements now proportional to font size [2],
      line spacing in multi-line texts reduced
- 08: Issue #508: Slight improvements of font chooser dialog and font resizing <2>
- 08: Bugfix #512: Arranger zoom compromised the diagram size (rounding impact) <2>
- 08: Issue #372: Attribute setting for diagrams from an arrz file improved <2>
- 08: Enh. #590: Arranger index popup menu now allows to inspect attributes <2>
- 09: Enh. #552: A tooltip was missing on the Arranger button "Drop Diagram" <2>
- 09: Issue #594: Obsolete and slow 3rd-party regex package removed,
      raw type references in GOLDengine resolved [S. Sobisch]2
- 09: Issue #601: More robustness on loading icons from file [S. Sobisch]2
- 09: Newer and safer version (V0.2b6) of bean shell interpreter integrated <2>
- 09: Bugfix #603: Logging setup failed on a virgin start (for a new user) <2>
- 09: Bugfix #604: Syntax error in structorizer.sh / Arranger.sh <2>
- 09: Bugfix #605: Defects with var and const keywords in argument lists <2>
- 09: Bugfix #608: C code import hardening against preproc./comment trouble <2>
- 09: Made the argument of the batch import option -v optional (default ".") <2>
- 09: Bugfix #611: Pascal code import had failed due to missing rule table <2>
- 10: Bugfix #613: Invalid include lists after import of Pascal/Delphi units <2>
- 10: Bugfix #614: Redundant result assignments removed on Pascal import <2>
- 10: Workaround #615: Comment delimiters (* *) didn't pass Pascal import <2>
- 10: Issue #367: Diagram reshaping after IF branch swapping hadn't worked <2>
- 10: Enh. #616: Additional key bindings Ctrl-Ins, Shift-Del, and Shift-Ins <2>
- 10: Bugfix #617: Expressions with more than one turtle function failed <2>
- 10: Bugfix #618: Analyser reported function names as not initialized <2>
- 10: Bugfix #619: Code export defects with respect to result variables <2>
- 10: Issue #552: Unnecessary serial action buttons on closing Structorizer <2>
- 10: Issue #400: Spinner in Preferences=>GUI Scaling with initial focus <2>
- 10: Bugfix #620: Adaptive logging setup, path display in About window <2>
- 10: Bugfix #622: Turtle drawing could fall behind on some Macbooks <2>
- 10: Bugfix #623: Turtleizer instruction export to Python was defective <2>
- 10: Bugfix #624: Translation of FOR loops into Python range() was wrong <2>
- 11: Bugfix #626: Issues with string literals on COBOL import <Simon Sobisch>
- 11: Heuristic detection of preprocessed COBOL files on import <Simon Sobisch>
- 11: Enh. #419, #446: Import option for automatic line breaking [S. Sobisch]2
- 11: Enh. #419: New "Edit" menu item for text line breaking [Simon Sobisch]2
- 11: Enh. #627: Clipboard copy of import errors with stack trace [S. Sobisch]2
- 11: Issue #630: COBOL import now aborts on REPLACE/COPY with hint [S. Sobisch]2
- 11: Bugfix #635: COBOL import interpreted comma as variables on ADD etc. <2>
- 11: C code export: Boolean types no longer replaced by int but bool <2>
- 11: Bugfix #448: text/comment view in Find&Replace dialog compromised <2>
- 11: Bugfix #637: Array index errors on element-wise Replace/Find action <2>
- 12: structorizer.sh now copes with blanks in installation path <ketograph>
- 12: Bugfix #631: Obsolete COBOL separators now removed on import [S. Sobisch]2
- 12: Bugfix #641: Variable display updates forced on the Executor Control <2>
- 12: Bugfix #642: Wrong string comparisons with unpadded Boolean operators <2>
- 12: Enh. #643: Operator names in upper case (like OR) weren't highlighted <2>
- 12: Bugfix #644: Initializer evaluation in subroutine arguments fixed <2>
- 12: Bugfix #646: Output string values must not be trimmed [slytab]2
- 13: Bugfix #648: Struktogrammeditor file import wiped off unsaved changes <2>
- 13: Issue #649: Loading of diagrams failed to tune the scrolling units. <2>
- 13: Bugfix #650: Better workaround for non-listed sizes in Font Chooser <2>
- 13: Issue #651: Improved editing for include lists in diagram editor <2>
- 13: Bugfix #652: Inconsistent drawing behaviour of include lists mended <2>
- 13: Enh. #653: Reset button on Colors preferences dialog <2>
- 13: Enh. #654: Current Arranger directory is now saved between sessions <2>
- 13: Enh. #655: Arranger now with status bar and revised key bindings
      as well as support for multiple selection (as new base for operations) <2>
- 13: Bugfix #656: Loading arrangements with elsewhere compressed files fixed <2>
- 13: Bugfix #512: Wrong Arranger positioning in zoomed display on filesdrop <2>
- 13: Enh. #655/#657: Arranger now equipped with popup menu (context menu) <2>
- 13: Issue #658: Parser Preferences now allow to rename exit, return, leave <2>
- 13: Enh. #158: Key bindings shift-pageUp, shift-pageDown, Home, End <2>
- 13: Enh. #657: Fundamental revision of the Arranger mechanisms <2>:
       - Arrangement group concept introduced,
       - Arranger index as tree view,
       - multiple selection in both Arranger and Arranger index,
       - many actions applicable for subsets now.

Version 3.28 (2018-02-18)
- 01: Bugfix #445: Array index out of bounds errors on COBOL import <2>
- 01: Bugfix #447: Line continuation backslashes in IF, CASE, FOR defanged <2>
- 01: Bugfix #417: Division by 0 exception averted in scroll unit adaptation <2>
- 02: Bugfix #448: Endless loop and regex exceptions in Find & Replace fixed <2>
- 02: Enh. #439: Structured value presenter with pull-down buttons now recursive <2>
- 02: Enh. #452: Welcome message on first start with beginner mode and guides <2>
- 02: Enh. #453: C export: format strings now with "TODO" content [Rolf Schmidt]2
- 02: Enh. #454: Analyser check now complains about blanks in program names <2>
- 02: Enh. #456: Print preview now allows to customize orientation and margins <2>
- 02: Issue #455: Startup races and mis-drawing of initial diagrams reduced <2>
- 03: Enh. #415: New accelerator key Ctrl-Shift-d for "copy EMF image" <2>
- 03: Enh. #452: Guided tours slightly improved, typos corrected [Rolf Schmidt]2
- 03: Bugfix #465: Arranger couldn't open Structorizer sub-instances anymore <2>
- 04: Bugfix #468: User guide action was associated to wrong toolbar button <2>
- 04: Enh. #452/#459: Further revision to the mechanisms of the guided tours <2>
- 04: Enh. #469: Accelerator keys for Executor (Ctrl-R) and Turtleizer <2>
- 04: Bugfixes in COBOL import (USAGE parsing, SEARCH, EXIT) <Simon Sobisch>
- 04: Issue #471: Code import error can now be copied to clipboard [Simon Sobisch]2
- 04: Bugfix #473: COBOL argument types failed to be generated [Simon Sobisch]2
- 04: Bugfix #475: Import of COBOL paragraphs broke sections [Simon Sobisch]2
- 04: Bugfix #480: Import of COBOL level-77 data and record array initialization <2>
- 04: Bugfix #483: Option to suppress mere variable declarations on COBOL import <2>
- 04: Bugfix #485: Workaround for intrinsic COBOL functions [Simon Sobisch]2
- 04: Bugfix #486: Return mechanism in imported COBOL functions enforced <2>
- 04: Enh. #487: New display mode to hide (collapse) declaration sequences <2>
- 04: Enh. #38: Insertion of elements enabled on multiple selections <2>
- 04: Enh. #425: Simple find mechanism in Translator and key sensitivity <2>
- 04: Enh. #491: Translator: tooltips show master texts too long for the column <2>
- 04: Enh. #492: Configurable designations of element types [A. Brusinsky]2
- 04: Issues #493, #494: COBOL import improved w.r.t. SEARCH <Simon Sobisch>
- 05: Enh. #425: The Ctrl-F key binding in Translator only worked on the buttons <2>
- 05: Issue #496: C# autodoc comment style changed to "/// <summary> ..." <2>
- 05: Enh. #492: Localization (EN/DE/ES) and GUI scaling support for dialog
      ElementNamePreferences (Preferences => Element names) fixed <2>
- 05: Bugfix #497: Several defects on StrukTeX export mended <2>
- 05: Issue #415: Find&Replace dialog now regains focus when summoned again <2>
- 05: Issue 04: Several new and redesigned icons (for better scalability) <2>
- 05: Enh. #490: Turtleizer routines individually re-nameable [A. Brusinsky]2
- 05: Issue #484: Layout of Export/Import Options dialogs fixed [Simon Sobisch]2
- 05: Bugfix #498: Preliminary evaluation check of REPEAT conditions dropped <2>
- 06: Bugfix #501: Creation/editing of CASE and PARALLEL elements failed <2>
- 07: Bugfix #503: Defective pre-processing of string comparisons fixed <2>
- 07: Issue #4: Icon scaling revised, many icons renewed [rugk, S. Sobisch]2
- 07: Issue #81: Plugin icons (e.g. for import) weren't properly scaled <2>
- 08: Issue #4: Arranger toolbar icons cleaned (had some pixel artefacts) <2>
- 08: Issue #4: Mixed-up icons sorted out and icon set accomplishments <2>
- 08: Bugfix #507: Impact of branch labels on IF element shape ensured <2>
- 08: Bugfix #509: Built-in function copyArray was defectively defined <2>
- 08: Issue #510: toolbars "Add Before" and "Add After" merged (shift: before)<2>
- 08: Issue #4: Distinct symbols for FOR loops (for better recognition) <2>
- 08: Issue #510: Element icons enlarged, colour buttons now round <2>
- 08: Issue #508: Workaround for large-scaled symbols in collapsed elements <2>
- 08: Bugfix #511: Cursor key navigation was trapped by collapsed loops <2>
- 08: Improvements concerning the include text field in the diagram editor <2>
- 08: Enh. #512: Zoom function in Arranger (button + Numpad keys +,-) <2>

Version 3.27 (2017-10-30)
- 01: Issue #312: Work area now ensured to get initial focus <2>
- 01: Issue #319: Arranger index indicates "covered" status via icon now <2>
- 01: Issue #101: A dependent Structorizer now shows instance number in title <2>
- 01: Enh. #329: New Analyser warning on variable names "I", "l", or "O" <2>
- 01: Bugfix #330: With "Nimbus" look & feel checkbox states weren't visible <2>
- 01: Issue #81: DPI awareness workaround (GUI scaling) substantially improved <2>
- 01: Issue #81: New Preferences menu item "GUI Scaling" to preset next start <2>
- 02: Bugfix #233: Element insertion by keys F6 and F8 didn't work <2>
- 02: Issue #305: Diagram name and dirtiness changes notified to arranger index <2>
- 02: Enh. #333: Compound comparison operators displayed as symbols ≠, ≤, ≥ <2>
- 02: Enh. #335: Pascal/BASIC variable declarations in instructions tolerated <2>
- 02: Bugfix #336: Variable list proposed by code generators for declaration <2>
- 02: Issue #306: Possibility to start with several diagrams from command line <2>
- 02: Enh. #290: Start from command line with Arranger files as arguments, too <2>
- 02: Enh. #335: Type info retrieval for enhanced declarations on code export <2>
- 02: Bugfix #337: Code export of 2d arrays and nested index access mended <2>
- 02: Issue #113: More sophisticated code export w.r.t. array parameter types <2>
- 03: Issue #340: Silent NullPointerExceptions on Structorizer/Arranger start <2>
- 03: Wrong warnings on leave/break instruction export to C, Java etc. removed <2>
- 03: Bugfix #341: Wrong string literal detection with single and double quotes <2>
- 03: Bugfix #342: Disabled elements must be ignored on test coverage detection <2>
- 03: Bugfix #343: Code export to C etc. now with correct string literal quotes <2>
- 03: Analyser: Result checks (completeness, consistency) revised (KGU#343) <2>
- 03: Bugfix #198: Further navigation flaws in IF and CASE elements mended <2>
- 03: Enh. #344: Additional key binding Ctrl-Y for redo action [Fabian Röling]2
- 04: Some mis-spelled messages corrected <2>
- 04: Executor stacktrace now also shows arguments of top-level subroutine <2>
- 04: #348 Python export now translates Parallel sections, using threading module <2>
- 04: #348 C++ export now translates Parallel sections, using class std::thread <2>
- 04: #348 C# export now translates Parallel sections, using System.Threading <2>
- 04: #348 Java export now translates Parallel sections, using interface Callable <2>
- 04: #348 Perl export now translates Parallel sections, using threads 2.07 <2>
- 04: Bugfix #349: Generators hadn't coped with involved recursive subroutines <2>
- 04: Enh. #259/#335: Type info retrieval for code export enabled across CALLs <2>
- 04: Issue #350: OUTPUT instruction translation to Python was obsolete <2>
- 04: Perl export: variable prefixing improved w.r.t. arrays and references <2>
- 04: Enh. #346: Configuration of include directives to be exported [Rolf Schmidt]2
- 05: Some typos in the locale file keys mended
- 05: Bugfix #365: Improved FOR-IN loop export to C <2>
- 05: Enh. #367: Transmutation (swapping) of IF branches introduced [Simon Sobisch]2
- 05: Enh. #372: Date and author attributes in the NSD files [Simon Sobisch]2
- 05: Enh. #376: Opportunity to move elements among diagrams [Simon Sobisch]2
- 05: Issue #378: Charset indication in exported Python header [Rolf Schmidt]2
- 05: Bugfix #379: Inequality operator symbol was wrong in Python export <2>
- 05: Bugfix #382: defective value list conversion on FOR-IN loop export <2>
- 06: Issue #346: Specified includes for C weren't always exported <2>
- 06: Enh. #354: Plugin system for code import (in analogy to generators) [S. Sobisch]2
- 06: Enh. #354: ANSI-C parser added to code import plugins <2>
- 06: Enh. #356: Sensible reaction on the attempt to close the Executor [S. Sobisch]2
- 06: Enh. #368: New import option to load variable declarations <2>
- 06: Issue #368: Analyser no longer blames declarations of lacking initialization <2>
- 06: Issue #369: Executor got C-style array definitions wrong (int a[2] <- {5, 2}) <2>
- 06: Issue #354: GOLDParser update to version 5.0, unique menu item for import <2>
- 06: Enh. #370: Improved refactoring functionality on loading files [Simon Sobisch]2 
- 06: Issue #372: Author name now configurable, license editor added [Simon Sobisch]2
- 06: Enh. #380: New function to derive subroutines from sequences [Simon Sobisch]2
- 06: Enh. #387: "Save All" menu item and toolbar button <2>
- 06: Bugfix #365: FOR-IN loop export fix (to C) revised again <2>
- 06: Enh. #388: Concept of constants introduced (executor, import, analyser) <2>
- 06: Enh. #389: Mechanism to "include" diagrams on execution [Simon Sobisch]2
- 06: Enh. #390: Improved variable initialization check in multi-line instructions <2>
- 06: Bugfix #391: Debugger button control was defective in step mode <2>
- 06: Enh. #335/#388/#389: generators for Pascal, C, C++, and Java revised <2>
- 06: Bugfix #394: Defective export of "leave" jumps in CASE elements (to C etc.) <2>
- 06: Enh. #394: Loosened parameter restriction for exit instructions <2>
- 06: Enh. #259: Type detection for loop variables of FOR-IN loops improved <2>
- 06: Enh. #354: ANSI-C grammar accomplished, CParser revised <2>
- 06: Bugfix #386: BASH export of No-Op branches or loop bodies [Rolf Schmidt]2
- 06: Enh. #389: New analyser option "check against faulty diagram imports" <2>
- 06: Issue #62: Arranger should ask before an existing arr(z) file is overwritten <2>
- 06: Issue #318: Saving arrangements failed if some diagrams reside in an arrz <2>
- 06: Importer for "Struktogrammeditor" (http://whiledo.de) files added <2>
- 06: Enh. #354: New import option: file logging to a directory <2>
- 06: Enh. #354: gnuCOBOL import (still incomplete) <Simon Sobisch, 2>
- 06: Issue #354: Missing exception handling for code import added. <2>
- 06: Issue #396: Bash export now encloses function calls in $(...) [Rolf Schmidt]2
- 06: Bugfix #397: Wrong paste position with multiple selection as target <2>
- 06: Enh. #398: New built-in functions sgn (int result) and signum (float result) <2>
- 06: Enh. #399: Unsuited files dragged into Structorizer now induce a message <2>
- 06: Issue #400: Consistent behaviour of preferences dialogs [Simon Sobisch]2
- 06: Enh. #372: New export option to store author and license information <2>
- 06: Bugfix #403: Export of input/output instructions with parentheses [S. Sobisch]2
- 06: Bugfix #51: Export of empty input instructions to C# needed fixing <2>
- 06: Enh. #389: Third diagram type "includable" for importable definitons etc. <2>
- 06: Issue #405: Preference for width-reducing in CASE elements [Simon Sobisch]2
- 06: Issue #237: Efforts to improve expression transformation on BASH export <2>
- 06: Enh. #372: New dialog to inspect diagram attributes [Simon Sobisch]2
- 06: Bugfix: 411: Some unicode escape sequences caused trouble in Executor <2> 
- 06: Bugfix: 412: Code generators might produce defective unique identifiers <2>
- 06: Enh. #413: New built-in function split(strg, part) introduced <2>
- 06: Bugfix #414: Too large bounding boxes in Arranger caused GUI degrading <2>
- 06: Enh. #416: Line continuation by backslash at line end [Simon Sobisch]2
- 06: Enh. #415: Find & Replace dialog added and refined <2>
- 06: Enh. #354/#357: plugin-defined options for import/export [Simon Sobisch]2
- 06: Enh. #420: Comment import enabled for source code parsing [Simon Sobisch]2
- 06: Enh. #424: Turtleizer functions getX(), getY(), getOrientation() [newboerg]2
- 06: Enh. #423: Support for record types (structs) in Executor and Analyser <2>
- 06: Enh. #388,#389,#423: Export of Includables, records and constants to Pascal <2>
- 06: Enh. #428: Structorizer got stuck on using type name "short" <2>
- 06: Bugfix #429: Array/record literals in result statements fail in Executor <2>
- 07: Issue 430: Element editor font size now sustained in ini file [A. Poschinger]2
- 07: Execution Control frame now got a title string <2>
- 07: Issue #431: Modified handling of strings by FOR-IN loop <2>
- 07: Enh. #174/#423: Structorizer now understands nested initializers <2>
- 07: Bugfix #432: Precaution against possible sync problem on drawing diagrams <2>
- 07: Bugfix #433: Ghost results shown for procedures named like Java classes <2>
- 07: Bugfix #434: Pre-compilation of comparisons in loop conditions caused errors <2>
- 07: Bugfix #435: Executor checkboxes didn't show selected icons in scaled GUI mode <2>
- 07: Issue #432: Attempt to speed up execution by reducing redraw calls on delay 0 <2>
- 08: Issue #436: Reference consistency for array parameters (adding elements) <2>
- 08: Issue #437: Defective variable modifications in paused state now reported <2>
- 08: Issue #438: Pending variable editing now prevents from resuming execution <2>
- 08: Enh. #439: Tabular inspection/editing of array and record values in Executor <2>
- 08: Enh. #128: Design of IF and CASE elements in mode "comments + text" changed <2>
- 08: Positioning of dialog boxes no longer dependent on diagram size and selection <2>
- 08: Issue #417: Scrolling detention with many / large diagrams alleviated <2>
- 08: Enh. #423: Export support for records to Python, bash, Oberon <2>
- 08: Enh. #441: Java export now directly supports use of extracted Turtleizer <2>
- 08: Enh. #443: Preparations for multiple controller plugins like Turtleizer <2>

Version: 3.26 (2017-01-06)
- 01: Issue #213: FOR transmutation now inserts WHILE parser preferences <2>
- 01: Issue #213: Selected state of FOR transmutation result now visible <2>
- 01: Bugfix #241: Translation bugs for element editor mended <2>
- 01: Bugfix #243: Forgotten translations for some message boxes [Rolf Schmidt]<2>
- 01: Bugfix #244: Flawed logic for the save actions mended <2>
- 01: Bugfix #246: Executor now checks conditions for Boolean results <2>
- 01: Issue #245: Browser launching workaround for Linux systems [Rolf Schmidt]2
- 01: Bugfix #247: Defective BASH export of ENDLESS loops [Rolf Schmidt]2
- 01: Issue #248: Linux workaround for setting breakpoint triggers <2>
- 01: Issue #248: Linux workaround for number conversions in Locales and Executor <2>
- 01: Enh. #249: New Analyser check for subroutine argument parenthesis <2>
- 01: Analyser preferences order modified <2>
- 01: Enh. #250: FOR/FOR-IN loop editor partially redesigned <2>
- 01: Bugfix #251: Look and feel problems with Executor console window <2>
- 01: Bugfix #252: Analyser FOR loop check (14) should tolerate ":=" vs "<-" <2>
- 01: Saved diagrams now prepared for #253 (parser info included) <2>
- 01: Bugfix #254: CASE execution failed when parser keywords were used <2>
- 01: Enh. #255: Analyser now names the assumed loop variables if supernumerous <2>
- 02: Enh. #253: Keyword refactoring option for loading diagrams (files ≥ 3.25-01) <2>
- 02: Enh. #253: Keyword refactoring offer on changing parser preferences <2>
- 02: Enh. #253: Keyword refactoring offer on loading preferences from file <2>
- 02: Enh. #257: Decomposing transmutation of CASE elements <2>
- 02: Bugfix #258: Saving of FOR loops wasn't robust against keyword changes <2>
- 02: Bugfix #260: Variable name column in Executor control no longer editable <2>
- 02: Bugfix #261: Stop didn't work immediately within multi-line instructions <2>
- 02: Bugfix #262: Selection/dragging problems after insertion, undo, and redo <2>
- 02: Bugfix #263: "Save as" now updates the cached current directory <2>
- 02: Issue #264: Frequent silent exceptions caused by Executor variable display <2>
- 03: Bugfix #266: Executor failed with built-in routines copy, delete, insert <2>
- 03: Enh. #267: New Analyser check for CALLs with unavailable subroutines <2>
- 03: Issue #268: Executor output window no longer editable but font scalable <2>
- 03: Enh. #270: Possibility of disabling elements (Executor, Export, Analyser) <2
- 03: Issue #271: User-defined prompt strings in input instructions (exec+gen) <2>
- 03: Issue #272: Turtleizer now also provides a double precision mode <2>
- 03: Issue #227: For Oberon, output of literals is now exported to proper procedure <2>
- 03: Issue #273: Input of "true" and "false" now accepted as boolean values <2> 
- 03: Enh. #274: On code export, Turtleizer commands now augmented with colour info <2>
- 03: Bugfix #275: Topological sorting of subroutines involved in export fixed <2>
- 03: Bugfix #276: Flaws in parsing input values and converting Pascal strings fixed <2>
- 04: Bugfix #278: java.lang.NoSuchMethodError: java.util.HashMap.getOrDefault [Bob Fisch]
- 04: Bugfix #279: Further references to method java.util.HashMap.getOrDefault replaced <2>
- 05: Bugfix #272: The Turtle instruction replacement produced void undo entries <2>
- 05: Bugfix #268: Controlling the output console font sometimes changed colours <2>
- 05: Issue #81: Ini-based scaling workaround for icons, fonts, and frames in high DPI <2>
- 06: Bugfix #281/#282: Again, a Java 1.8 method was a show-stopper for OpenJDK <2>
- 06: Enh. #270: Translations for controls disabling elements in EN, DE, ES, IT <2>
- 06: Issue #271: Correction of C++ code export for output instructions <2>
- 07: Enh. #286: Analyser Preferences now organized into two tabs with groups <2>
- 07: Issue #81: Checkbox and radio button scaling implemented <2>
- 07: Issue #288: Radio button fix in FOR loop editor <2>
- 07: Enh. #289: Arranger files (.arr, .arrz) may now be dragged into Arranger <2>
- 07: Enh. #290: Arranger files (.arr, .arrz) loadable from Structorizer, too <2>
- 07: Bugfix #291: REPEAT loops caught cursor up traversal <2> 
- 07: Bugfix #114: Prerequisites for editing and transmutation during execution revised <2>
- 07: Issue #269: Selecting an Analyser error now scrolls to the element <2>
- 07: Issue #269: Automatic scrolling to the element currently executed <2>
- 08: Issue #231: Traditional reserved BASIC words added to name collision checks <2>
- 08: Issue #269: Vertical scrolling alignment for large elements improved <2>
- 08: Issue #284: Text field fonts in element editor now interactively resizable [ebial]2
- 08: Bugfix #293: Input and output boxes no longer pop up at odd places on screen <2>
- 08: Font resizing accelerators unified among different dialogs and menus <2>
- 08: Label defect in FOR loop editor (class InputBoxFor) mended <2>
- 08: Bugfix #294: Test coverage wasn't shown for CASE elements w/o default branch <2>
- 08: Bugfix #295: Spurious Analyser warning "wrong assignment" in return statements <2>
- 08: Bugfix #296: Wrong transmutation of return or output instructions <2>
- 08: Enh. #297: Additional pause after a diagram's last instruction in step mode <2>
- 09: Issue #294: Test coverage rules for CASE elements w/o default branch refined <2>
- 09: Enh. #300: New option for online update retrieval and version notification <2>
- 09: Bugfix #301: Parentheses handling around conditions on code export fixed <2>
- 09: Enh. #302: New Turtleizer procedures setPenColor, setBackground [newboerg]2
- 09: Bugfix #302: Effects of previous penUp and hideTurtle now undone on new start <2>
- 10: Issue #304: Menu mnemonic localization killed the menu on legacy JavaRE <2>
- 10: Issue #305: Arranger diagram index added to the Structorizer GUI [newboerg]2
- 10: Issue #307: Executor error on manipulation of FOR loop variables [newboerg]2
- 10: Bugfix #308: Collapsed REPEAT loops weren't properly drawn <2>
- 11: Enh. #305: New menu item + key binding to show/hide Arranger index <2>
- 11: Enh. #310: New options for saving diagrams [newboerg]<2>
- 11: Enh. #311: Partial menu re-organisation: Debug menu <2>
- 11: Issue #312: Focus control among work area, error list, Arranger index fixed <2>
- 11: Bugfix #305: Arranger index now sorted case-indifferently <2>
- 12: Issue #305: Clicking into the Arranger index should force Arranger visibility <2>
- 12: Enh. #305: Key binding <del> added to Arranger index (removes diagram) <2>
- 12: Enh. #267: New Analyser check against ambiguous CALLs (multiple matches) <2>
- 12: Enh. #314: File I/O API introduced (Executor, Code export) [newboerg]<2>
- 12: Enh. #315: Better equivalence check on inserting diagrams to Arranger <2>
- 12: Bugfix #317: Color of empty sequences (like empty FALSE branch) now saved <2>
- 12: Issue #271: Comma between prompt string and input variable tolerated <2>
- 12: Enh. #318: Diagrams from arrz files now keep their origin and may be updated <2>
- 12: Enh. #305: Arranger index now marks diagrams with unsaved changes <2>
- 12: Bugfix #22/#23 - result mechanism had been missing in PHPGenerator <2>
- 12: Bugfix #57 (variable prefix) in PHP header and Perl result mechanism <2>
- 12: Bugfix #320: PHPGenerator added superfluous parentheses to correct CALLs <2>
- 12: Closing Structorizer now warns Arranger and secondary Structorizer instances <2>
- 12: Arranger strategy to request saving of dirty diagrams on closing fixed <2>
- 12: Bugfix #322: C# code export of input and output instructions was wrong <2>
- 12: Enh. #319: Context menu in Arranger index [Benjamin Neuberg]2
- 12: Bugfix #324: Arrays set by input couldn't be replaced by scalar input <2>
- 12: Enh. #325: Type test functions like isArray(), isNumber() etc. added <2>
- 12: Issue #327: French default keywords replaced by English ones [newboerg]2

Version: 3.25 (2016-09-09)
- 01: Enh. #77: Test coverage mode highlights all code paths passed [elemhsb]2
- 01: Enh. #124: Generalized runtime data visualization <2>
- 01: Arranger now adopts current directory from first arranged diagram <2>
- 02: Bugfix #131: User activities during execution could compromise Executor <2>
- 02: Bugfix #132: Stale Structorizer references in Arranger caused trouble <2>
- 02: Enh. #133: Execution Call stack may now be inspected in paused state <2>
- 02: Enh. KGU#89: Executor: Extended language localization support <2>
- 03: Enh. #84/#135: For-In loops now consistently supported [R. Schmidt]<2>
- 03: Issue #79/#152: Requested Java version corrected (1.6 --> 1.8) <2>
- 04: Bugfix #96/#135: On BASH export conditions now put into [[ ]] [Rolf Schmidt]2
- 04: Bugfix #135/KGU#163: Detection of completely undefined variables <2>
- 04: Enh. #135: Improved array support on BASH export [Rolf Schmidt]2
- 04: Bugfix #138: Lvalues with nested indices like arr[arr[0]] had failed <2>
- 04: Bugfix #139: on BASH export Call instructions now converted <2>
- 05: Issue #135: Further improvements on BASH export [Rolf Schmidt] <2>
- 05: Enh. #142: New Accelerator keys (e.g. for switch text/comment) [Rolf Schmidt]2
- 05: Issue #143: Comment popups now close on editing and code export [Rolf Schmidt]2
- 05: Enh. #144: New export option to suppress content conversion <2>
- 05: Enh. #144: New "favourite code export" menu item (export preference) [Rolf Schmidt]2
- 05: Issue #145: Swapped text/comment now works on CASE and PARALLEL elements <2>
- 06: Pascal functions ord and chr supported (Executor + Code generators) <2>
- 06: Executor: Keyword case awareness (configurable) consistently ensured <2>
- 06: Issue #149: Character set (encoding) for export now selectable [Rolf Schmidt]2
- 06: Issue #151: Code export pumped the process up with useless GUI threads <2>
- 06: Issue #153: BASH export had ignored Parallel sections [Rolf Schmidt] <2> 
- 06: Bugfix #154: Analyser caused silent exception on Parallel sections <2>
- 06: Bugfix #155: "New" diagram didn't clear previous selection <2>
- 07: Enh. #158: New key bindings for element editing and selection [Rolf Schmidt]2
- 07: Enh. #137: Executor may direct all output to a text window <2>
- 07: Enh. #161: New Analyser warning on instructions following a Jump [Rolf Schmidt]2
- 07: Enh. #158: Diagram copy and paste among Structorizers and Arrangers [Rolf Schmidt]2
- 08: Issue #164: On element deletion the next element should be selected [Rolf Schmidt]2
- 08: Bugfix #165: Proper unselection on clicking outside the diagram <2>
- 09: Issue #168: Cutting an element is to pass the selection too (cf. #164) [Rolf Schmidt]2
- 09: Issue #169: Selection ensured on new / loading an NSD, undo, redo [Rolf Schmidt]2
- 09: Bugfix #171: Twos flaws in enh. #158 mended <2>
- 10: Issue #30: Lexicographic string comparison enabled (Executor). <2>
- 10: Issue #137: Output text window now styled and automatically scrolls to end. <2>
- 10: Issue #163: Tab / Shift-Tab key now move focus in element editor [Rolf Schmidt]2
- 10: Issue #169: Selection ensured on start / after export. [Rolf Schmidt]2
- 10: Issue #173: Mnemonics corrected (EN) and localized in most languages. <2>
- 10: Enh. #174: Input now accepts array initialisation expressions. <2>
- 11: Enh. #10 / bugfix #184: Flaws in Pascal import of FOR loops mended <2>
- 11: Enh. #179: Code generation and parsing in batch mode [Rolf Schmidt] <2>
- 11: Bugfix #181: Pascal export didn't convert all string delimiters <2>
- 11: Bugfix #184: Diagram imported from Pascal now enables save button <2>
- 12: Several minor bugfixes in Pascal export and import <2>
- 12: Issue #185: Pascal export of functions/procedures now as units. <2>
- 12: Issue #185: Pascal import now copes with multiple routines per file. <2> 
- 12: Executor: Enhanced language support (EN/DE/ES) and minor bugfixing <2>
- 12: Arranger now offers saving before removing "dirty" diagrams <2>
- 12: Enh. #62: Arranger may now save arrangements in a portable way <2>
- 12: Arranger: Partial language support (EN/DE/ES) introduced <2>
- 13: Enh. #188: Instruction transmutation, concatenation and splitting <2>
- 13: Enh. #185: Call identification on Pascal import improved <2>
- 13: Enh. #180: Initial editor focus dependent on switch text/comment mode [elemhsb]2
- 13: Bugfix #191: Defective FOR loop export to PHP [Frank Schenk]2
- 13: Enh. #192: File name proposals now involve parameter count <2>
- 13: Enh. #160: Code export with reachable subroutines [Rolf Schmidt]<2>
- 14: Issue #160: Subroutine export mode fixed for StrukTeX <2>
- 14: Issue #197: Keyboard selection actions on subsequences mended <2>
- 14: Issue #198: Flaw in key-controlled selection traversal <2>
- 14: Issue #199: Help menu now with link to the onlne User Guide <2>
- 14: Issue #77: Test coverage markers as set by Arranger didn't work <2>
- 14: Issue #200: The saving of preferences now closes the ini file <2>
- 14: Issue #201: Executor GUI revised, usability improved <2>
- 14: Issue #202: Arranger hadn't reacted to a Look-and-Feel change <2>
- 14: Issue #127: Height problem of Export Options dialog solved <2>
- 15: Bugfix #158: Selection traversal in un-boxed diagrams and FOREVER <2>
- 15: Bugfix #204: Width problem of Export Options dialog solved <2>
- 15: Bugfix #205: Un-boxed Roots variable highlighting didn't work <2> 
- 15: Bugfix #87: Collapsed CASE elements showed wrong icon <2>
- 15: Issue #207: Analyser warning during switch text/comment mode <2>
- 15: Issue #206: More executor error messages put under language control <2>
- 15: Bugfix #208: Subroutine diagrams now cleanly drawn <2>
- 15: Bugfix #209: Multiple PNG export fixed (uncut borders, file names) <2>
- 15: Bugfix #210: Wrong execution counting in recursive routines <2>
- 15: Issue #128: Combined comments and text mode [Hubert Klöser]2
- 15: Bugfix #211: Execution counting in recursions corrected <2>
- 15: Bugfix #212: Inverted logic of preference "enlarge FALSE" mended <2>
- 15: Icon sizes in Diagram menu unified <2>
- 15: Issue #213: FOR loop transmutation mechanism added <2>
- 15: Issue #215: New conditioned breakpoints (triggered by execution count) <2>
- 16: Bugfix #218: added new method to StringList [Bob Fisch]
- 16: Created and integrated translator [Bob Fisch]
- 16: Bugfix #214: recoded translator [Bob Fisch]
- 16: Issue #206: Table headers in Executor control now localizable <2>
- 16: Issue #220: Usability improvements for Translator [Bob Fisch]<2>
- 16: Issue #222: Structorizer localization from directly loadable file <2>
- 16: Issue #224: Workaround for table grids on Look and Feel changes <2>
- 16: Redesigned localization mechanism [Bob Fisch]
- 16: Locales: refactored some names to be more consistent [Bob Fisch]
- 16: Locales: added special case "external" [Bob Fisch]
- 16: Locales: save & load external loaded to and from the INI file [Bob Fisch]
- 16: Locales: make the INI file backward compatible [Bob Fisch]
- 16: Locales: memory usage optimisations [Bob Fisch]
- 16: Bugfix #227: Oberon module export must end with full stop [K.-P. Reimers]2
- 16: Bugfix #228: Unnecessary warning on code export of recursive routines <2>
- 17: Enh. #231: Variable name collision checks added to Analyser <2>
- 18: Bugfix #233: Function key F10 was caught by the menu bar [Rolf Schmidt]2
- 18: Issue #234: bash expression of ord and chr function restricted [Rolf Schmidt]2
- 18: Locales: Language button handling in Menu and Translator redesigned <2>
- 18: Locales: Translator enabled to reload edited files <2>

Version: 3.24 (2016-03-14)
- 01: Bugfix #50 - added return types to signature for function export in Pascal [lhoreman]
- 02: Bugfix #51 - stand-alone input/output keywords were not converted on export [IrisLuc]
- 03: Bugfix #48 - instant delay propagation to Turtleizer <2>
- 03: Bugfix #49 - failing equality detection among variables (also array elements) <2>
- 04: Enh. #36 - allowing to pause from input and output dialogs <2>
- 04: Enh. #54 - Output instruction with expression list (executor, most generators) <2>
- 04: Bugfix #55 - highlighting of variables with keywords as substring mended <2>
- 04: Bugfix #57 - Risk of endless loops and other flaws on Perl export <2>
- 04: Bugfix #59 - For loop export to Python was defective <2>
- 05: executor: Enh. #9 - Subroutine call now supported via Arranger as pool <2>
- 05: executor: Enh. #9 - Control panel shows call depth and (on error) stacktrace <2>
- 05: executor: Enh. #23 - Jump execution implemented in three categories <2>
- 05: arranger: Enh. #9 - Structorizer can now push diagrams into Arranger <2>
- 05: arranger: Enh. #35 - Arranger now got scrollbars and moves to a just added diagram <2>
- 05: arranger: Enh. #35 - Diagrams may be pinned (against replacement) and dropped <2>
- 05: generator: Enh. #23 - Export to C, C++, C#, Java, and Pascal now supports Jumps <2>
- 05: analyser: New checks for calls, jumps, return mechanisms and concurrency risks <2>
- 05: analyser: Analyser hadn't checked within Forever loops and Parallel sections <2>
- 05: Enh. #38: Multiple selection (Alt+Click: entire subqueue, Shift+Click: sequence) <2>
- 05: updated language files (DE,EN,ES) <2>
- 05: executor: Localisation attempts for Control panel <2>
- 05: Enh. #51 - Handling of empty input/output instructions by executor and export <2>
- 05: executor: Parameter splitting for function calls improved <2>
- 05: Bugfix #61: Executor precautions against type specifiers [elemhsb]<2>
- 05: Bugfix #63: Error messages on nsd loading failure no longer suppressed <2>
- 05: generator: Enh. #23 - Export to Python, Perl, PHP, and Bash/Ksh now supports Jumps <2>
- 05: generator: Enh. #23 + #66 - Export to Basic now supports Jumps and line numbers <2>
- 05: generator: Enh. #67 - Code style option (position of opening braces) for C,C++, Java <2>
- 05: generator: StrukTex export enhanced and corrected <2>
- 05: generator: Enh. #22 - Export to Pascal and Oberon now provides return values <2>
- 05: Arranger: Enh. #62 - Saving and loading arrangements provisionally enabled <2>
- 06: Bugfix #71 - Code export to shell scripts was defective (no text translation) <2>
- 06: Bugfix #51, #54 - Defective input / output export to Perl, Python <2>
- 07: Bugfix #74: Accidently disabled Pascal operators like =, <>, and, or <2>
- 07: Enh. #75: Highlighting of Jump element keywords (leave, return, exit) <2> 
- 08: Bugfix #82: Saving of NSDs with inconsistent FOR loops <2>
- 08: Bugfix #78: Reloading an Arranger constellation could cause duplicates [elemhsb]2
- 08: Bugfix #85: Diagram heading or comment changes now undoable <2>
- 09: Bugfix #65, Enh. #87: Collapsing/expanding reorganised, autoscrolling enabled [elemhsb]2 
- 10: Bugfix #89: Two flaws in variable detection (highlighting, analyser) <2>
- 10: Bugfix #90: Insufficient updating of executed subroutines in Arranger <2>
- 10: Bugfix #91: Unreliable execution of some empty Jump elements <2>
- 10: Bugfix #92: Executor: Unwanted replacements within string literals <2>
- 11: Bugfix #95: Executor: div operator support accidently dropped  <2>
- 11: Bugfix #96: export: variable prefix, test expressions for shell scripts <2>
- 12: Bugfix #99: FOR loops were saved defectively, new version can load them <2>
- 12: Arranger: Image buttons for saving and loading resized <2>
- 13: Bugfix #50: Return type specifications were split into several lines <2>
- 13: Executor enh.: Scrollable display of returned arrays (at top routine level) <2>
- 13: Enh. #101: Title string with version number and sub-thread mark [elemhsb]2
- 13: Bugfix #102: Selection wasn't cleared after deletion, undo or redo <2>
- 13: Issue #103: Save button visibility is to depend on change status <2>
- 13: Bugfix #104: Code export could provoke index range errors <2>
- 13: Bugfix #105: Displayed lines were cut off at apostrophes in keywords <2>
- 14: Bugfix #108: C++ export had converted bool type to int <2>
- 14: Bugfix #103: Change status hadn't been reset sufficiently on saving <2>
- 14: Enh. #84: C/Java-style array initialisation expressions enabled <2>
- 14: Bugfix #61+#107: More consistent handling of typed variables <2>
- 14: Enh. #110: File open dialogs now use the specific filter as default [elemshb]2
- 15: Bugfix #112: Several flaws on handling indexed variables <2>
- 15: Jump translation on export to Pascal or Oberon fixed <2>
- 15: Bugfix #114: Editing of elements being executed prevented <2>
- 15: Bugfix for enh. #38: moving up/down of multiple selection <2>
- 15: Accelerator key for breakpoints (also on multiple selection) <2>
- 15: Issue #115: Returned arrays now always presented as element list <2>
- 15: Enh. #84: Array initialisations now exportable to BASIC code <2>
- 15: Bugfix #117: Title and button update on diagram replacement <2>
- 15: Bugfix #97: Target selection on dragging stabilized <2>
- 15: Bugfix #121: Irritating error message box on file dropping <2>
- 16: Bugfix #122: Selection problems with enlargeFALSE set <2>
- 17: Bugfix #97 update: Arranger updated on global drawing changes <2>

Version 3.23 (2015-12-04)
- 01: Executor: fixed a bug in the Repeat loop [Sylvio Tabor]
- 02: Executor: fixed a bug while interpreting the title [Benjamin Bartsch]
- 03: Export: split PNG export into multiple images [Moritz Schulze]
- 04: Executor: logical operator in CASE-statement [Lies Callemeyn]
- 05: Export: added code export option [Hanspeter Thöni]
- 06: Export: added comments to Pascal export [Dirk Wilhelmi]
- 06: Export: moved export options into menu [Hanspeter Thöni]
- 07: Export: added namespace "nsd" to save files [Treaki]
- 08: Added Polish translation [Jacek Dzieniewicz]
- 09: New drawing strategy for the IF statement [David Tremain]
- 09: New colorizing strategy for elements [David Tremain]
- 10: Visual re-enforcement for drag & drop [David Tremain]
- 11: Allow to collapse / expand elements by scrolling the mouse [David Tremain]
- 12: Added preferences on how to draw IF statements [David Tremain]
- 13: Fixed "empty line" bug [David Tremain]
- 14: Fixed a drawing bug while dragging an element [Bob Fisch]
- 15: Added a Python generator [Daniel Spittank]
- 16: Removed a bug when double clicking en element [Bob Fisch]
- 16: Variable highlighting did not work anymore [Andreas Schwierz]
- 17: Executor: array support [Gennaro Donnarumma]
- 18: Added traditional Chinese translation [Joe Chem]
- 19: Multiple improvements <Kay Gürtzig>
- 20: DE: linguistic flaws corrected <Kay Gürtzig>
- 21: Major revision of generators files <Kay Gürtzig>
- 22: Possibility to switch text/comment in diagram [Samuel Schmidt]
- 23: Bug while parsing NSD files [Benedict Thienpont]
- 24: Fine tuning the ExportOptionDialoge <Kay Gürtzig>
- 24: Updated language files (RU,DE,EN,ES) <Kay Gürtzig>
- 24: Updated language files (LU,FR) [Bob Fisch]
- 25: Added hints to speed buttons [Rens Duijsens]
- 26: Export for BASIC [Jacek Dzieniewicz]
- 26: PL: updated [Jacek Dzieniewicz]
- 27: Array variable improvements in executor <Kay Gürtzig>
- 27: Updated language files (RU,DE,EN,ES) <Kay Gürtzig>
- 28: Minor change in executor for comp. with Unimozer [Bob Fisch]
- 29: Complex changes and enhancements as described (pull-request #7) <codemanyak>
- 29: Executor: breakpoints may now be placed throughout the diagram <2>
- 29: Executor: implementation for Endless loops and Parallel elements <2>
- 29: Executor: execution highlighting separated from selection <2>
- 29: Executor: variable list now updated on every pause even with delay 0 <2>
- 29: GUI: More localisation support for element editor (InputBox) <2>
- 29: Updated language files (DE,EN,ES,RU,IT) <2>
- 29: Export: indentation mechanism revised, BASH export corrected <2>
- 29: Export: Python export no longer "eats" lines within Repeat loops <2>
- 29: Comment popup: sticky popups eliminated, no element level limit <2>
- 29: Arranger: No longer loses track when related Structorizer reloads <2>
- 30: Several Chinese (ZH-CN) translations added and typos eliminated <Zijun Ke>
- 30: Issue on closing Structorizer fixed, file update question may be cancelled. <2>
- 31: Major enhancement supporting cleaner For loop evaluation (issue #10) <2>
- 31: Enhancement to allow lists of constants ruling a Case branch (issue #13) <2>
- 31: Code export process decomposed, less redundant Generator classes <2>
- 31: String handling improved (comparison, empty strings, quote consistency) <2>
- 31: Variables, function names etc. within strings no longer executed <2>
- 31: Newly created empty diagrams are no longer flagged as changed <2>
- 31: Content of array variables now sensibly displayed on execution (issue #14) <2>
- 31: Variable content may now effectively be edited on execution pauses (issue #15) <2>
- 31: Menu item File > Quit action consistent to the [x] button now (bug #16) <2>
- 31: Phenomenon of stalling execution on syntax errors within loops fixed (bug #17) <2>
- 31: Several fixes induced by wide-spread code rebuilding in versions 29...30 <2>
- 32: Bugfixes for code export C etc.: div operators remained, switch bug <2>
- 32: Issues #24 and #25 fixed (defective condition conversion) <2> 
- 32: Issue #21 fixed: return instructions now terminate the execution <2>
- 32: Operator highlighting fixed, new colouring for string and character literals <2>
- 32: Bugs #28, #31, and #32 fixed, all concerning element degrading on undoing/copying <2>
- 32: More adaptive approach to either exit or dispose a Structorizer on closing <2>
- 33: Bugfix #39 - Errors on drawing empty Case structures, confused texts and comments <2>
- 33: Bugfix #41 - Shift operators <<, >>, shl, shr hadn't been supported <2>
- 33: Bugfix #40 - Recent nsd files got truncated on saving errors <2>
- 33: Bugfix #42 - Default saving directory should not be root (/) but home [elemhsb]2

Version 3.22 (2011-11-21)
- 01: Some fixes in Executor.java & Control.java [Kay Gürtzig]
- 02: Save & load INI configuration to and from external file [Dirk Wilhelmi]
- 03: Added Russian translation [Юра Лебедев]
- 04: double-clicking saved files now also works for JWS [David Mancini]
- 05: fixed a replacement issue while exporting to code [Sylvio Tabor]
- 06: implemented show/hideTurtle in Turtleizer [Sylvio Tabor]
- 07: do not allow ":" in parser preferences [Sylvio Tabor]

Version 3.21 (2011-06-28)
- 01: added possibility to scale all icons [Fabian Wenzel]
- 02: added element "parallel statement" as stated in DIN 66261 point 5.5 [Jun Pang]
- 03: first bugfix for the parallel statement [Jun Pang]
- 03: cleared the debugging output from the scaling feature [Bob Fisch]
- 04: visual performance updates [Bob Fisch]
- 05: fix of some small click problems [Bob Fisch]
- 06: fixing a performance problem [Laurent Haan]
- 07: fixing a diagram copy-to-clipboard problem [Neuberger Dominik]
- 08: visual performance updates [Bob Fisch]
- 09: recoded auto-size algorithm for alternatives [Matthias Paul]
- 09: updated drawing code to respect variable highlighting [Bob Fisch]
- 10: dialogue for graphics export now remembers the last visited path [Matthias Paul]
- 11: SVG export is now UTF-8-encoded [Csaba Rostagni]


Version 3.20 (2010-11-15)
- 01: Some bugfixes in the generator classes [Georg Braun]
- 02: Some more improvements to the C generator [Kay Gürtzig]
- 03: Different other bugfixes in the generator classes [Kay Gürtzig]
- 03: Some small changes to the variable highlighting [Kay Gürtzig]
- 04: More bugfixes for C, C#, and Java generator [Kay Gürtzig]
- 05: Step-by-step didn't work in Turtleizer [Kay Gürtzig]
- 06: Coded PHP generator [Rolf Schmidt]
- 07: do not allow negative position [EVEGI]
- 08: added Czech language support [Vaščák Vladimír]

Version 3.19 (2010-08-07)
- Have a backup of the INI file in the current application directory.
  This makes the application "portable" [Peter Ehrlich]
- Added "sqrt" to the function export of the executor [FISRO]
- Bug while printing in landscape [Albrecht Dreß]
- UTF-8 encoded Oberon output [Thijs Zandwijk]
- StrucTeX generator update [Matthias Plha / Klaus-Peter Reimers]
- Added Chinese translation (simplified Chinese) [Wang Lei]
- C#-Generator [Gunter Schillebeeckx]

Version 3.18 (2009-12-20)
- Update for the Brazilian Portuguese localization [Theldo Cruz]
- Gave the SVG export a new try using Freehep (bug #14) [Marcus Radisch]
- Activated anti-aliasing (bug #20) Reinhard Schiedermeier]
- Overwrite prompt when exporting a diagram as picture (issue #2897065) [Marcus Radisch]
- Overwrite prompt when exporting a diagram as source code (issue #2897065) [Marcus Radisch]
- "Show comments?" settings being overwritten by diagram (issue #2898346) [Marcus Radisch]
- Structorizer is now published under the terms of the GPLv3 license [FISRO]
- Italian localization [Andrea Maiani]
- ANALYSER: "Result" is now a good variable name for function results [FISRO]

Version 3.17 (2009-10-18)
- Brazilian Portuguese localization [Theldo Cruz]
- Bug in the executor not correctly setting some variable values [FISRO]
- The keyword "var" is now supported for functions/procedures [FISRO]
- Bug while saving diagram type (bug #15) [Marcus Radisch]
- Bug while using "save as" (bug #15) [Marcus Radisch]
- EXECUTOR: Problem on comparing two items (bug #18) [FISRO]
- Show the filename in the main window title (bug #16) [Marcus Radisch]
- EXECUTOR: Problem with the FOR loop variable (bug #19) [Jos Swennen / FISRO]
- Problem with the path of the INI file using Vista (bug #17) [Marcus Radisch]

Version 3.16 (2009-08-22)
- MAC: Files do not open with double click (bug #7) [Thijs Zandwijk]
    * Re-added the "AppleJavaExtensions.jar" to the libraries
    * This should not interfere with other OS
    * It will not be included in the source package either ...
- MAC: The menubar was disappearing after opening any dialog [FISRO]
    * This is a known apple bug with a known workaround *uff*
- MAC: Shortcut key stopped working [FISRO]
    * I found that this was related to the previous bug, so fixing
      that one fixed this issue as well.
- Added file association in Java Web Start [FISRO]
- Fixed an issue with the Luxemburgish language file [FISRO]
- Bugfixes in the "C" & "Java" source code generator (bug #8) [Theldo Cruz]
- Updates of the "C", "Java" & "Pascal" code generators [FISRO]
- Added "Structorizer Arranger" [Stephan O. Merckens]
    * Start via Java Web Start: http://structorizer.fisch.lu/webstart/Arranger.jnlp

Version 3.15 (2009-08-13)
- Fixed a bug concerning execution of a "REPEAT" loop (bug #3) [Jos Swennen]
- Implemented the execution of the "CASE" structure (bug #4) [Jos Swennen]
- Fixed a bug in class responsible for saving the preferences [FISRO]
- Bugfixes in the C source code export [Gunter Schillebeeckx]
- Implementation of a Java source code export [Gunter Schillebeeckx]
- Bug fixed concerning the displaying of a comment (bug #6) [Nico]

Version 3.14 (2009-07-06)
- Updated NSD execution feature [FISRO]
  * pascal syntax:
    ° pascal string notation
    ° defined second "pos" function
    ° operator conversion: different from
- The development will be continued using NetBeans instead of XCode [FISRO]
- Bug in the EMF export [Jan Hilsdorf]
- Yet another scrolling bug [Bernhard Grünewaldt]
- Generated NSD files are now UTF-8-coded [Bernhard Grünewaldt]

Version 3.13 (2009-05-23)
- Corrected the C generator [FISRO]
- Corrected the Perl generator [FISRO]
- Added turtle drawing module [FISRO]
  * implemented procedures
    ° init()
    ° forward(int)
    ° backward(int)
    ° left(double)
    ° right(double)
    ° gotoXY(int,int)
    ° gotoX(int)
    ° gotoY(int)
    ° penUp()
    ° penDown()
- Added NSD execution feature [FISRO]
  * use of variables
  * use of general expressions
  * input (parameter or prompt): String, Character, Integer or Double
  * output: direct and function result
  * Java syntax => built in (BeanShell)
  * Pascal syntax:
    ° standard math functions: abs, sqrt, sqr, cos, sin, tan, acos, asin, atan
    ° random functions: randomize(), random(int)
    ° compare strings with "=" (auto conversion to "equals")
    ° compare primitive types with "=" (auto conversion to "==")
    ° string functions: length, pos, copy, lowercase, uppercase, trim
      (auto convert)
    ° string procedure: delete, insert (auto convert to function)
  * pause, step-by-step & break functionality
  * live variable watch (execution table)
- Analyser: the use of the "return" instruction is now allowed [FISRO]

Version 3.12 (2009-01-18)
- Added a C generator [Praveen Kumar]
- Fixed a bug for saving preferences [FISRO]

Version 3.11 (2008-11-14)
- Double-clicking a file under Windows which contained spaces in
  its name did not open correctly [FABFR]

Version 3.10 (2008-09-28)
- Added Spanish translation [Andrés Cabrera]

Version 3.09 (2008-08-14)
- Minor bug in analyzer while analyzing functions [FISRO]
- Added parameter name check "pABC" [FISRO]
- Added analyzer preferences [FISRO]
- D7 parser problem with {...} comments [FABFR]
- Added a new error to analyzer (now 13) [FISRO]
- BASH Code Export [Markus Grundner]
- Added translations for analyzer [FISRO]
- Added source package for Eclipse [Markus Grundner]
- Added simple command line compilation script [Klaus-Peter Reimers]
- Unification of the previous mentioned source packages [FISRO]
- NL translated strings [Jerone]
- Modified OBERON code generator [Klaus-Peter Reimers]

Version 3.08 (2008-05-16)
- KSH & Perl Code Export [Jan Peter Klippel]
- Added code generator plugin architecture [Jan Peter Klippel]
- Implemented NSD analyzer [FISRO]
- Improvement of the analyzer routines [FISRO]
- "Show comments" option now persistent [FISRO]
- "Highlight variables" option now persistent [FISRO]
- D7 parser problem with (*...*) comments [Klaus-Peter Reimers]
- INI-file now in home directory of user [Klaus-Peter Reimers]
- Recent file list bug [Klaus-Peter Reimers]

Version 3.07 (2008-03-04)
- Open file from directory with ASCII-characters > 127 [FISRO]
- Save and export bug [FISRO]
- Vector graphics exports: EMF, SWF & PDF [Serge Linckels]
- EMF export to clipboard (Windows only!) [Serge Linckels]

Version 3.06 (2008-02-10)
- Add DIN / non-DIN switch [Klaus-Peter Reimers]
- Added "ENDLESS Loop" [Klaus-Peter Reimers]
- "Save preferences now" button [Klaus-Peter Reimers]
- New Windows wrapper which [FISRO]

Version 3.05 (2008-02-05)
- Comments / popup bug detected [Jerone]
- Another bug in undo/redo function detected [Jan Kruschwitz]
- Removed flickering while working on huge diagrams [FISRO]
- Copy diagram to system clipboard [FISRO]
- Highlighting input/output [FISRO]
- Added recently opened files to menu [FABFR]
- Bug while saving INI-files on Windows systems [Heinrich Villinger]
- Restructured INI-file to XML [FISRO]

Version 3.04 (2008-01-28)
- Added language system [FISRO]
- Bug detected in PAS & MOD generator [Klaus-Peter Reimers]
- Modified TEX generator [Klaus-Peter Reimers]
- Moved "Parser.java" to parsers lu.fisch.structorizer.package [FISRO]
- Renamed "Parser.java" to "NSDParser.java" [FISRO]
- French translation [FISRO]
- Dutch translation [Jerone]
- German translation [Klaus-Peter Reimers]
- Luxemburgish translation [Laurent Zender]
- Persistent Look & Feel [Klaus-Peter Reimers]
- Changed language file encoding to UTF-8 [FISRO]
- Bug in undo/redo function detected [Jan Kruschwitz]
- Print preview dialog [FISRO]
- Mac version opens NSD-files by double-click [FISRO]
- Scrolling bug detected [Lucas Cabeza]

Version 3.03 (2008-01-11)
- Minor bugs in the variable detection routine [FISRO]
- Added colorization of special symbols [FISRO]
- Added Oberon source code generator [Klaus-Peter Reimers]
- Program proposes filename to save [Jerone]
- Replaced "backspace" by "delete" for removing items [Jerone]
- Added correct headers to all source files [Klaus-Peter Reimers]
- Remember last file location [Jerone]

Version 3.02 (2008-01-07)
- Added Pascal input parser [FISRO]
- Added Look & Feel choice in menu (not persistent) [FISRO]
- Modified test string in font dialog to test for symbols [FISRO]
- Modified parser engine to load grammars from JAR file [FISRO]
- Broke up toolbars to fit in design [Klaus-Peter Reimers]
- Toolbars are now floatable (not persistent) [FISRO]
- Added simple variable detection [FISRO]
- Added variable highlighting [FISRO]

Version 3.01 (2008-01-02)
- Moved INI file to "Structorizer.app" folder [FISRO]
- Bug for WHILE/REPEAT preferences [FISRO]
- Ask for saving while quitting application [FISRO]
- Fixing different minor "save & open" bugs [FISRO]
- Fixing a minor bug with the border of the exported PNG file [FISRO]
- Dialogs "remember" the location of the opened file [FISRO]
- Added rounded corners for "sub" diagrams [FISRO]

Version 3.00 (2008-01-01)
- First public release of the new JAVA version [FISRO]

----%<---------------------------------------------------

Version 2.06 (2007-11-01)
- Integrated changelog in "About" dialog [FISRO]
- Umlaut-Problem solved for MAC
- Scroll-box seems to work now => adaptation [FISRO]
- Bug while exporting to picture [11TG1 2007/2008 - Ben Elsen]
- Export defaults now to JPG, but BMP is still possible. [FISRO]

Version 2.05 (2007-10-28) - LINUX GTK2 & Mac
- StrukTeX export debugging [Klaus-Peter Reimers]
- New "About" dialog [FISRO]

Version 2.04 (2007-10-25) - LINUX GTK2 only
- I think that the "Umlaut" Problem has been solved
  for GTK2. GTK does not seem to be capable of managing
  UTF-8 correctly? [FISRO]
- Added Umlaut export for StrukTeX [Klaus-Peter Reimers]

Version 2.03 (2007-10-20) - LINUX only
- StrucTeX output [Klaus-Peter Reimers]
- languages files rewritten [FABFR]
- coherent dialogs and menu entries [FABFR]

Version 2.02 (2007-09-05) - LINUX only
- Depending on some libraries, the Linux version
  did not run on some machines without root privileges.
  I found a workaround, but I'm still not really happy
  with it.

Version 2.01 (2007-08-14)
- Autoscroll was not enabled [Sascha Meyer]
  This seems not yet to work under Mac OSX (Windows & Linux = OK)
- The language choice for LU was not persistent, no load from
  and save to INI file [11TG2 2006/2007 - Laurent Zender]
- UTF-8 conversion was missing for imported source code.

Version 2.00 (2007-08-09)
- Please take also a look at the file "_D6 to Lazarus.txt"

----%<---------------------------------------------------

Version 1.31 (2007-11-07)
- Case without "else"-part [Andreas Jenet]
- JPG export [FISRO]
- Bug on loading a CASE statement from a savefile [FISRO]

Version 1.30 (2007-10-27)
- Bug detected in analyser [Iris Adae]
- German Umlaute export for StrukTeX [Klaus-Peter Reimers]
- Serious speed improvements [FISRO]
- Executor now calls analyser too [FISRO]

Version 1.29 (2007-10-19)
- Allow ":=" as assignment while parsing out variable names [Sebastian Lehn]
- BUG: "<-" are not drawn correctly in version 1.28 because
  of a problem in the drawing method. [FISRO]
- rotating text for instructions by 90° [Michael Gerdes]
- language support for analyser messages [FISRO]
- minor bugs in the analyser algorithms [FISRO]
- StrucTeX output [Klaus-Peter Reimers]

Version 1.28 (2007-10-13)
- analyser: different minor bugs fixed [FISRO]
- analyser: different minor improvements [FISRO]
- activating analyser for anybody [FISRO]
- language files rewritten [FABFR]
- bugs when pressing CANCEL [FABFR]
- "Initialising" screen [FABFR]
- modified diagram for simplified scheme (not "nice") [FABFR]
- different improvements in the parser interpretation [FABFR]
- missing CASE statement while importing from source code [FABFR]
- new "about" dialogs [FABFR]
- added "changelog.txt" to about-dialog [FISRO]
- coherent dialogs and menu entries [FABFR]

Version 1.27 [???]
- copy & paste between MDI children works fine [FISRO]
- variable names are now also extracted from method parameters [FISRO]
- Added language file for LU [11TG2 2006/2007 - Laurent Zender]

Version 1.26 (2007-06-12)
- Bug detected in BCall, BJump and BCase [Andreas Jenet]
- Bug detected in the cut method [Andreas Jenet]
- MDI: Eliminated memory bug in MDI application [FISRO]
- MDI: First working MDI application called "Projectorizer"
- MDI: Project save and load works. Filetype = combined NSD
  files in XML format. Extension = nsdp [FISRO]
- MDI: Add diagram to project [FISRO]
- MDI: Menu integration [FISRO]

Version 1.25 (2007-06-05)
- conversion between (instruction, call, jump) [FISRO]
- analyser: read INI-file [FISRO]
- conversion from (instruction, call, jump)
  to (if, for, repeat, while) [FISRO]
- user colors [Sascha Meyer]
- made all subforms owned by the mainform
  => create an MDI application [FISRO]
  ~> The 'utils' class still depends on two other
     classes, so the mainform cannot be used independently!
- Wiped out a bug due to the recent owner changes [FISRO]
- Added code the capture <ESC> during showmodal of some windows [FISRO]
- Changed vertical lines in the case statement
  to intersect with the falling line. [Andreas Jenet]
- Created a BUtils class for interaction between
  parameters and forms
  => create an MDI application [FISRO]

Version 1.24 (2007-05-30)
- analyser: Problem with non-initialized
  variables in REPEAT loops [FISRO]
- analyser: recognises "lire A,B" without
  spaces [T1IF1 2006/2007 - Tom Schons]
- Minimum font size [T1IF1 2006/2007 - Kevin Schoup]
- Maximum font size [T1IF1 2006/2007 - Jill Saudt]
- Disable MouseWheel scrolling because
  of blank scrolling problems [T1IF1 2006/2007 - JosÈ Espinosa]
- Adaptation of auto-size algorithm when
  analyser is *on* [FISRO]
- Drag & drop of an empty element should
  not be possible [T1IF1 2006/2007 - Tom Schons]
- Bug in analyser while loading grammar
  files [FISRO]
- Missing translations found [T0IF2 2006/2007 - Mike Lill]
- Added JUMP statement [Christian Fandel]
- Changed call to analyser procedure in
  order to speed up the entire GUI [FISRO]

Version 1.23 (never published)
- added paste from windows clipboard [T1IF1 2006/2007 - Marc Schonckert]
- removed automatic ":=" to "<-" conversion [FISRO]
- added array support

Version 1.22 (2007-01-23)
- added: application.title = NSD title
  [T1IF2 2006/2007 - Stephen Edwards]
- added: mainform.caption = NSD title [FISRO]
- bugfix in schematic of the CASE
  statement [FISRO]
- added nederlands lang-file [Tom Van Houdenhove]
- added more strings to the language
  systems [Tom Van Houdenhove]
- added customisation for CASE
  statement [Tom Van Houdenhove]
- changes to customisation for IF
  statement [Tom Van Houdenhove]
- eliminated bug in the CASE statement [Tom Van Houdenhove]
- added btnCancel to InputBox [Tom Van Houdenhove]
- bug fixed in display (red-color-bug) [FISOR]

Version 1.21 (2007-01-15)
- added CASE statement [MARSE]
- added call [Prophet05]
- small fixes in PAS2NSD [FISRO]
- small fix in "save-as" routine [T1IF2 2006/2007 - Noëmie Feltgen]

Version 1.20 (never published)
- some small fixes [FISRO]

Version 1.19 (2006-12-16)
- selection can now be moved with
  the arrow keys [T1IF1]
- The default content of the different
  structures can now be modified via
  the options menu [FISRO]
- code optimization to block out some
  wanna-be-hackers ;-) [FISRO]

Version 1.18 (2006-12-13)
- multi-language support [Bernhard Wiesner]
- Another small bug in the save routine [PYRSI]
- Langs: EN [FISRO]
         DE [FISRO]
         FR [FISRO]

Version 1.17 (2006-12-05)
- Bug detected while updating comments [FISRO]
- Bug on saving when title contained
  illegal characters. Solved for ":" [PYRSI]
- First Linux version written in Lazarus! [FISRO]

Version 1.16 (2006-11-26)
- Copy & Paste of elements [FISRO]
- Structorizer was unable to close
  on a medium marked read-only [MARSE]
- Fixed some small bugs concerning
  element selection. [FISRO]
- Shortcuts for inserting elements [BELGI]
- User check buttons for visual styles [SIBCL]
- Fixed some bugs during first
  colorizer use [FISRO]
- Added shortcut for colorizer [FISRO]

Version 1.15 (never published)
- Small bug in code generator
  erased [FISRO]
- Small bug in PAS2NSD generator
  fixed [FISRO]
- For instructions only: automatically
  convert ":=" to " <- " [FISRO]
- Printing support with
  print-preview [T1IF1 2006/2007 - José-Maria Espinosa]

Version 1.14 (200-11-16)
- Press <ESC> to cancel input
  dialog [T1IF1 2006/2007]
- Switch visual style [LOEGU]

Version 1.13 (2006-11-13)
- Each element also contains
  a comment now. [FISRO]
- An new-old bug had reappeared
  and been eliminated once again [MARSE]

Version 1.12 (never published)
- Variable colorizing [FISRO]
- Drag & drop of NSD-Files [T1IF1 2006/2007]

Version 1.11 (2006-10-25)
- <Shift-Enter> or <Return-Enter>
  for validating input [T1IF1 2006/2007]
- Drag'n'Drop bug wiped out. [FISRO]
- Disable buttons if no element
  selected [T1IF1 2006/2007]

Version 1.10 (2006-10-22)
- Undo / Redo functionality [MARSE]
- NSD can be scrolled if larger
  then the visible area [MARSE]
- Automatic NSD title or savename
  proposal [MARSE]
- Fixed "const"-section recognition
  for PAS2NSD-conversion [MARSE]
- Fixed wrong displayed dialogs at
  120 dpi font size [MARSE + GAMCA]
- New name for new diagram [PIRSY]
- Double-click on empty sequence = new
  instruction [PIRSY]

Version 1.09 (never published)
- Dynamic font increase/decrease [FISRO]

Version 1.08 (never published)
- BMP export of the diagram [FISRO]

Version 1.07 (2006-10-01)
- A security bug has been reported
  and finally swept out... [FISRO]

Version 1.06 (2006-09-27)
- The different elements can now be
  colorized. Color is persistent,
  which means that it is stored in
  the NSD-File. [FISRO]

Version 1.05 (2006-09-19)
- I implemented an NSD-2-PAS conversion.
  This includes a variable auto-detection,
  which, unfortunately, does not work
  yet with complex types. [FISRO]
- Read-Only-INI-File Bug => fixed [MARSE]

Version 1.04 (2006-09-15)
- I finally found a working Delphi/Pascal
  parser that operates with tree generation. The
  PAS-2-NSD converter now works fine :-D [FISRO]

  Added functionality:
  * Load from source file [FISRO]
  * Create from source text [FISRO]
  * Real-time creation while typing [FISRO]

Version 1.03 (never published)
- First "satisfying" implementation of
  a PAS-2-NSD converter. Simple examples
  are OK, but bigger ones ... hmmm ... :-/
  => Would need a "real" Pascal syntax parser [FISRO]

Version 1.02 (2006-09-14)
- Change font.name and font.size of the
  graph, even on the fly! Store information
  in the INI-File. [FISRO]
- Two types of graphs [FISRO]
  * programs (rectangle)
  * subs (rounded rectangle)

Version 1.01 (2006-09-01)
- Added click-to-open support, so you now
  only need to double-click an NSD-File to
  open it immediately. [FISRO]<|MERGE_RESOLUTION|>--- conflicted
+++ resolved
@@ -136,11 +136,7 @@
 - 11: Bugfix #876: Defective saving and restoring of Ini properties via menu <2>
 - 11: Bugfix #877: Division by zero error on batch export to StrukTeX <2>
 - 11: Issue #879: Bad handling of user input looking like a record initializer <2>
-<<<<<<< HEAD
-- 12: Issue #800: Parts of the new expression parsing mechanism established. <2>
-=======
 - 12: Enh. #704: Turtleizer now scrollable, with status bar, and popup menu <2>
->>>>>>> 02a7a49b
 - 12: Issue #801: User Guide download now with progress bar in background <2>
 - 12: Issue #829: Experimentally keeping open the debug control now revoked <2>
 - 12: Enh. #880: Turtleizer zooming function implemented and accomplished <2>
@@ -149,6 +145,7 @@
 - 12: Bugfix #884: Flaws of header inference for virgin diagrams (#875) mended <2>
 - 12: Bugfix #885: Incorrect display mode indicator state (#872) in some case <2>
 - 12: Bugfix #887: Concurrent Turtleizer instances led to dysfunction. <2>
+- 13: Issue #800: Parts of the new expression parsing mechanism established. <2>
 
 Version: 3.30 (2019-10-06)
 - 01: Issue #657: Spanish message in German locale replaced <2>
