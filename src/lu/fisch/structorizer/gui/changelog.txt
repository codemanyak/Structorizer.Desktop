﻿Legend:
-------
[Foo]   -->     idea provided by Foo, coding done by Bob Fisch
[Foo]2  -->     idea provided by Foo, coding done by Kay Gürtzig
<Foo>   -->     idea AND coding done by Foo
<2>     -->     idea and coding done by Kay Gürtzig

Known issues:
- Copying diagram images to the clipboard may fail with some OS/JRE combination
  (#685), on Windows the image format may be JPG instead of PNG.
- Pascal import does not cope with unit name aliases.
- COBOL import may fail if certain single-letter identifiers are used (rename
  them!), it does not cope with some statement variants and variable
  redefinitions, either.
- Java import does not cope with type arguments in casting prefixes or array
  element types and fails if two or more closing angular brackets (in case of
  nested type arguments) meet without separating blank. It does not cope with
  lambda expressions, either. The imported diagrams will usually not be
  executable, anyway (because of unsupported OOP context).
- Shell export neither copes with nested array/record initialisers and
  component access nor with cleanly handling usual and associative arrays as
  parameters or results.
- ARM export is still experimental and relies on a specific and very restricted
  syntax for the element contents in order to produce meaningful results.

Current development version 3.32-03 (2021-10-29)
- 01: Bugfix #987: Duplicate subroutine comment export by Pascal generator <2>
- 01: Bugfix #988: Syntax error in Structorizer.bat and Arranger.bat fixed <2>
- 01: Bugfix #989: Expressions in EXIT elements (e.g. return) were forgotten
      to translate on export to C, C++, C#, Java etc. <2>
- 01: Bugfix #990: Procedures were sometimes given a made-up result type on
      code export, particularly on group export <2>
- 01: Bugfix #991: The Analyser check to ensure function results failed to warn
      on case-ignorant function name assignment attempts <2>
- 01: Enh. #992: New Analyser check for bracket balance and nesting added <2>
- 01: Bugfix #993: Constant routine parameters, particularly of array types,
      were not correctly exported to Pascal, Oberon, C, and other languages <2>
- 01: Bugfix #995: Unjustified Analyser warnings about dubious initialization
      and missing line numbers in case of multi-line instruction warnings <2>
- 02: Enh. #967: Generator for ARM code (prototype) introduced <Alessandro
      Simonetta et al.>
- 02: Bugfix #988: Structorizer.exe (in Windows zip package) config updated <2>
- 02: Bugfix #997: Inconsistent handling of blank sequences in FOR control
      phrases (e.g. string literals could get compromised) <2>
- 03: Bugfix #1003: Undue memory reservations for main program variables and
      registers on ARM export eliminated [A. Simonetta]2
<<<<<<< HEAD
- 03: Bugfix #1004: Several flaws on exporting array statements to ARM code <2> 
- 03: Issue #800: Parts of the new expression parsing mechanism established. <2>
=======
- 03: Bugfix #1004: Several flaws on exporting array statements to ARM code,
      two new ARM-specific export options <2>
- 03: Bugfix #1005: Wrong ARM export of FOR and FOR-IN loops <2>
>>>>>>> 7c11f30b

Version 3.32 (2021-09-19) requiring Java 11 or newer
- 01: Bugfix #851/2: SPECIAL-NAMES sections caused COBOL parser abort <2>
- 01: Bugfix #851/3: COBOL import flaws concerning floating-point literals <2>:
      - Decimal and float literals weren't recognised,
      - recognition / conversion of decimal commas implemented,
      - possible index range error during file preparation with fix format.
- 01: Bugfix #950: Synchronisation Arranger -> Arranger index went lost <2>
- 01: Bugfix #951: Import via source files dropping ignored import options <2>
- 02: Issue #954: STOP off button now disables rather removes breakpoints <2>
- 02: Bugfix #955: Several flaws on Java import with "class" literals, multi-
      catch clauses and try statements comprising several catch clauses. <2>
- 02: Issue #956: Java parsing ignored option "Import var declarations" <2>
- 02: Issue #957: "Processing" import now copes with import declarations <2>
- 02: Issue #958: Relative placing of special import/export option dialog <2>
- 02: Bugfix #959: Processing import now injects conversion functions and web
      colour literals in created diagram groups <2>
- 02: Issue #960: Processing import now declares standard system variables <2>
- 02: Bugfix #961: Java import did not detect/convert output instructions <2>
- 02: Bugfix #962: Constructor body import from Java sources often failed <2>
- 02: Substantial Italian localisation progress <Alessandro Simonetta et al.>
- 02: Localisations for plugin-specific import options added (DE, ES) <2>
- 02: Issue #964: Processing import placed a draw() loop without draw() <2>
- 03: Issue #932: Processing definitions -> separate diagram [Henning Kiel] 2
- 03: Issue #966: Precautions for dark look & feel themes (tuning, icons) <2>
- 03: Bugfix #969: After starting up Structorizer with file arguments (e.g.
      by double-clicking nsd or arr files, the debugger used to get numbed <2>
- 03: Enh. #972: Row-filtering radio buttons for Translator introduced
      [Henning Kiel]2
- 04: Issue #67: Export option "generate line numbers" was made a language-
      specific option (for BASIC in the first place) <2> 
- 04: Enh. #953: Generators for 4 different LaTeX algorithm/pseudocode packages
      added [Karl-Heinz Becker]2
- 04: Bugfix #974: Two defects on Processing definition import (one severe) <2>
- 04: Bugfix #975: StrukTeX export did not cope well with backslashes occurring
      in string literals <2>
- 04: Issue #977 workaround: Silent highlight errors locked the execution <2>
- 05: Enh. #926/#979: Now tooltips with the warning texts appear over marker
      triangles in flawed elements <2>
- 05: Issue #944: Structorizer now requires Java versions >= 11 <2>
- 06: Bugfix #983: Menu actions 'Edit subroutine' / 'Edit included diagram...'
      unduly flagged the summoned diagram 'changed' <2>

Version: 3.31 (2021-03-01)
- 01: Bugfix #759: Dried up another source of stale Mainforms. <2>
- 01: Bugfix #761: Code preview defect flooded the log stream. <2>
- 01: Precautions against empty error messages on startup <2>
- 01: Bugfix #705: Find&Replace: Branches of CASE and PARALLEL elements were
      not searched (i.e. at most one of them) <2>
- 01: Bugfix #763: Stale file precautions on loading / saving arrangements <2>
- 01: Bugfix #764: Group modifications failed to update the associated .arr
      file <2>
- 01: Bugfix #765: KSH export of diagrams using record types failed with an
      error <2>
- 01: Deprecated ANSI-C73 import disabled (ANSI-C99 parser subsumes it) <2>
- 02: Bugfix #752: Incomplete declarations in C, Java etc. are no longer out-
      commented because they must be manually completed anyway <2>
- 02: Issue #766: Deterministic order of subroutines on code export forced <2>
- 02: Bugfix #769: Commas in string literals used as selectors compromised
      CASE branch selection on execution <2>
- 02: Enh. #770: New Analyser checks concerning selector consistency in CASE
      elements introduced <2>
- 02: Bugfix #771: Java type names in expressions provoked unhandled syntax
      errors during execution that drove the debugger into a locked state <2>
- 02: Bugfix #772: Internal exceptions used to avert Pascal code preview <2>
- 02: Bugfix #773: Export of declarations to Oberon, Pascal [K.-P. Reimers]2
- 03: Enh. #388: Missing support for constants on Perl export provided <2>
- 03: Enh. #423: Missing support for record types on Perl export added <2>
- 03: Enh. #739: Enum type definitions introduced (including import) <2>
- 03: Issue #766: Deterministic export order failed for deep hierarchies <2>
- 03: Bugfix #770: Integer-const check for CASE selectors was incomplete <2>
- 03: Enh. #775: More type-sensitive export of input instructions to OBERON <2>
- 03: Bugfix #776: Global vars are locally eclipsed on Pascal/Oberon export <2>
- 03: Bugfix #777: Concurrent changes of favourite export language handled. <2>
- 03: Bugfix #778: License text was not exported with "fresh" diagrams <2>
- 03: Bugfix #779: Defective Oberon export of program diagrams with I/O <2>
- 03: Issue #780: Parameterless procedures now exported to Oberon without
      parentheses [K.-P. Reimers]2
- 03: Bugfix #782: Code export of global (included) declarations was wrong. <2>
- 03: Bugfix #783: No or nonsense code export for assignments of unknown
      recrds/structs <2>
- 03: Bugfix #784: Mere variable declarations were to be suppressed on export
      to shell scripts (bash/ksh) <2>
- 03: Bugfix #786: Record component access within index expressions used to
      fail on execution <2>
- 03: Bugfix #787: Multiplied top-level type definitions on Pascal export <2>
- 03: Bugfix #788: Arranger archive (.arrz file) extraction to a user-specific
      folder did not work. <2>
- 03: Bugfix #789: Function calls were wrongly exported to BASIC (started with
      "CALL") <2>
- 03: Bugfix #790: BASIC export failed where line continuation or initialisers
      occurred <2>
- 03: Bugfix #791: Several shell export flaws (function calls, array/assoc
      declarators) were fixed <2>
- 04: Bugfix #793: Wrong Perl export result of initialised explicit var
      declarations <2>
- 04: Bugfix #794: Code preview failed with an error if no user license text
      is configured <2>
- 05: Enh. #801: Mechanism added to show User Guide as PDF in offline mode <2>
- 05: Bugfix #802: Placement of license texts and downloaded User Guides went
      to inappropriate folders (impact of fix #741) <2>
- 05: Bugfix #805: The dialog language happened to change on deriving a
      subroutine from a CALL (new Structorizer instance got wrong config) <2>
- 05: Issue #806: Format string splitting on C99 import improved [R. Schmidt]2
- 05: Issue #806: Input/Output instruction export to C now with more sensible
      printf/scanf format strings (better type inferencing used) [R. Schmidt]2
- 05: Issue #807: Python 'recordtype' library reference replaced by dictionary
      type [R. Schmidt]2
- 05: Bugfix #808: Missing C and Javascript export of variable declarations
      with operator ':=' [Rolf Schmidt]2
- 05: Bugfix #809: Two C99 import flaws fixed: type name surrogate replacement
      in comments, unwanted "return 0" element at end of "main" diagrams <2>
- 05: Bugfix #810: Javascript export of multi-variable input elements resulted
      in nonsense <2>
- 05: Bugfix #811: C99 parser failed at certain floating-point number literals
      like 123e4 <2>
- 05: Bugfix #812: Defective handling of global variables on Python export <2>
- 05: Issue #814: Empty parameter lists are now exported to C as ...(void) <2>
- 05: Issue #815: File open dialogs now equipped with combined file filters
      where sensible and possible [Rolf Schmidt]2
- 05: Issue #816: Function calls in exported shell code revised [Rolf Schmidt]2
- 06: Issue #816: Local variable/constant declarations in bash/ksh functions <2>
- 06: Issue #816: Shell export with revised passing of arrays/records to/from
      bash/ksh functions <2>
- 06: Bugfix #818: Replacement of diagrams being unpinned in Arranger caused
      trouble <2>
- 06: Bugfix #820: TRY blocks erroneously caught "exit" events and, on the other
      hand, averted later error reporting after having caught an error <2>
- 06: Bugfix #821: Function arguments and array items were wrongly put in $( )
      on shell (bash/ksh) export <2>
- 06: Issue #822: Executor now tolerates empty instruction lines instead of
      aborting [R. Schmidt]2
- 06: Bugfix #823: Executor accidently mutilated expressions (all whitespace
      gone) with risk of mis-interpretation <2>
- 06: Bugfix #824: Shell export of REPEAT loops was flawed in several aspects,
      moreover a condition conversion method was laden with bugs. <2>
- 06: Bugfix #825: Analyser had ignored the interior of TRY elements <2>
- 06: Issue #826: User input is to accept backslashes as in Windows file
      paths <2>
- 07: Bugfix #228: Code export of routine diagrams with Pascal result mechanism
      could cause NullPointerExceptions <2>
- 07: Enh. #440 part 1: Diagram export to PapDesigner files implemented <2>
- 07: Enh. #828: New feature allowing code export for an arrangement group <2>
- 07: Issue #829: Debugger doesn't automatically close anymore [mawa290669]2
- 07: Bugfix #831: Python export placed an obsolete shebang and forgot thread
      arguments in Parallel sections [R.Schmidt]2
- 07: Bugfix #833: The Pascal import now ensures that parameterless procedures
      now obtain parentheses in the diagram header [K.-P. Reimers]2
- 07: Issue #834: Tooltip help for menu item Diagram > DIN? (in EN, DE, ES) <2>
- 07: Bugfix #835: Injection of structure preference keywords on code import
      compromised imported conditions and is now made optional <2>
- 07: Bugfix #836: Inconsistencies in the result files of batch code export (in
      combination with #828 as well) <2>
- 07: Enh. #837: New export option to control the proposal for the code export
      directory <2>
- 07: Bugfix #838: Defective IMPORT line generation on Oberon export <2>
- 07: Bugfix #839: Procedures exported after functions were accidently given
      the result types of the preceding function <2>
- 07: Bugfix #840: Code export wrongly gathered structural information from
      disabled elements <2>
- 07: Bugfix #841: Analyser test against missing parameter list out of work <2>
- 07: Bugfix #843: Missing handling of global declarations in PHP export <2>
- 07: Bugfix #844: Sensible export of arrays and record types/vars to PHP <2>
- 08: Issue #828/#836: The fallback to all diagrams of an arr file on batch
      export without specified entry points or contained programs failed <2>
- 08: Enh. #842: Improved include list editor usability [H.-U. Hölscher]2
- 08: Bugfix #847: Inconsistent handling of upper-/lower-case operand names <2>
- 08: Bugfix #848: Incomplete variable synchronisation with Includables <2>
- 08: Bugfix #849: New log file name scheme change of release 3.30 ensured <2>
- 08: Issue #851/1: Declarations for auxiliary variables on COBOL import <2>
- 08: Issue #851/4: Provisional import of SORT statements from COBOL <2>
- 08: Issue #851/5: Solution for the import of PERFORM THRU from COBOL <2>
- 08: Bugfix #852: Case-ignorant F&R replacements failed for some strings <2>
- 08: Bugfix #853: Batch export with relative paths in .arr file failed <2>
- 08: Bugfix #854: Topological order of type definitions on export ensured <2>
- 08: Enh. #855 New configurable default array/string sizes for code export <2>
- 08: Bugfix #856: The dump of preferences subsets did not behave correctly <2>
- 08: Bugfix #858: Functions did not actually work in FOR-IN loop headers <2>
- 09: Issue #822: More sensible error message on executing an empty CALL <2>
- 09: Bugfix #828: Missing unreferenced subroutines on group export. <2>
- 09: Bugfix #860: Batch export for .arr files containing abs. paths failed <2>
- 09: Issue #861/1: Comment placement on Pascal and Oberon export revised <2>
- 09: Bugfix #861/2: On Pascal import, routine comments were duplicated <2>
- 09: Issue #861/3: Improved comment trimming on code import <2>
- 09: Bugfix #862/2: Batch export no longer produces duplicate entry points <2>
- 09: Bugfix #862/3: Batch import produced defective arrangement lists <2>
- 09: Bugfix #863/1: Duplicate routines on PapDesigner/StrukTex export <2>
- 09: Bugfix #863/2: Wrong assignment symbols in CALL export to PapDesigner <2>
- 09: Issue #864: Parameter list transformation for PapDesigner export <2>
- 09: Bugfix #865: Flaw in parameter recognition on subroutine generation <2>
- 09: Issue #866: Selection expansion/reduction in the diagram revised <2>
- 09a: New command line option "-restricted" to prevent export/import [CPNV]
- 10: Bugfix #868: Inadvertent popup of code preview context menu on start <2>
- 11: Issue #870: Now ini property "noExportImport=1" prevents code export/
      import; group export prevention had been forgotten [CPNV]2
- 11: Issue #733: GUI scale factor protected against central ini file <2>
- 11: Enh. #872: New mode to display operators in C style [BloodyRain2k]2
- 11: Bugfix #873: Type definition export to C++, C#, Java was compromised <2>
- 11: Bugfix #874: Error on code export/preview of CALLs with non-ASCII names,
      identifiers with non-ASCII letters now tolerated but warned <2>
- 11: Bugfix #875: Saving policy mended for virgin group members and groups,
      unnecessary save requests on replacing diagrams in work area avoided <2>
- 11: Bugfix #876: Defective saving / restoring of Ini properties via menu <2>
- 11: Bugfix #877: Division by zero error on batch export to StrukTeX <2>
- 11: Issue #879: Bad handling of user input resembling record initializers <2>
- 12: Enh. #704: Turtleizer now scrollable, with status bar, and popup menu <2>
- 12: Issue #801: User Guide download now with progress bar in background <2>
- 12: Issue #829: Experimentally keeping open the debug control now revoked <2>
- 12: Enh. #880: Turtleizer zooming function implemented and accomplished <2>
- 12: Issue #881: Highlighting of bit operators and Boolean literals <2>
- 12: Issue #882: Random function translation to PHP ensured [S. Roschewitz]2
- 12: Bugfix #884: Header inference for virgin diagrams (#875) was flawed <2>
- 12: Bugfix #885: Sporadic incorrect display mode indicator state (#872) <2>
- 12: Bugfix #887: Concurrent Turtleizer instances led to dysfunction. <2>
- 13: Issue #890: Several improvements of the Turtleizer GUI (#704/#880) <2>:
       1. SVG export with less annoying scale factor request;
       2. Menu items for CSV and SVG export no longer enabled with empty image;
       3. New function to scroll to the coordinate origin;
       4. Mere turtle moves without visible trace omitted on (CSV) export;
       5. Option to choose separator character for the CSV export;
       6. Stroke style for the axes of coordinates now compensates zoom factor;
       7. Turtle-world coordinates shown in tooltip at current mouse position;
       8. Measuring function with two snap modes and configurable radius;
       9. Turtle image with higher resolution for zoom factors > 1;
      10. F1 opens the help page for the Turtleizer GUI in the browser;
      11. Status bar icons for more intuitive recognition.
- 13: Issue #891: Dutch locale fixed, revised, and completed <Jaap Woldringh>
- 13: Bugfix #892: "Save as" and double-click hassle with arranged diagrams <2>
- 13: Enh. #893: Translator preview indication in language preference menu <2>
- 13: Bugfix #894: Bad mechanism to fit the Turtleizer picture into canvas <2>
- 13: Bugfix #895: GUI scaling of the Turtleizer popup menu for "Nimbus" <2>
- 13: Enh. #896: Usability improvements for dragging objects <2>
      1. Move cursor on readiness for moving diagrams in Arranger
         or diagram elements within a diagram in the Structorizer work area;
      2. Holding Shift key down, elements may now be dragged above the target
- 13: Bugfix #897: Turtleizer numeric angle degradation + endless loop risk <2>
- 13: Bugfix #898: Executor errors on Turtleizer function pre-evaluation <2>
- 13: Bugfix #900: Find&Replace failed if search was restricted to comments
      only, the "whole word" option also caused trouble <2>
- 13: Issue #901: Now the wait cursor is applied on time-consuming actions <2>
- 14: Bugfix #569 A scrolling insufficiency on report list selection fixed <2>
- 14: Issue #872 Wrong conversion '=' -> '==' in routine headers for C style <2>
- 14: Issue #901 Wait cursor applied to further time-consuming actions <2>
- 14: Bugfix #902: Arranger index impairments <2>:
      1. Focus loss in Arranger index on selecting diagram or group nodes;
      2. Quitting the "add/move to group" dialog via escape dind't cancel;
      3. Confirmation dialog before dissolving groups via key binding ensured.
- 14: Enh. #903 Syntax highlighting also works in "Switch text/comment" mode <2>
- 14: Bugfix #904 Controller alias display suppressed other function names <2>
- 14: Enh. #905 Marker symbols on elements with warnings or tutorials <2>
- 14: Enh. #906 Executor now allows either to step into or step over a CALL <2>
- 14: Bugfix #907 A step of the tutorial "Hello world" was always skipped <2>
- 14: Bugfix #908 The variable content was not legible on editing with Nimbus <2>
- 14: Enh. #909 Extended support for display and editing of enumerator values <2>
- 14: Enh. #910 Extended DiagramController interface (for plugin modules) <2>
- 14: "About" icon (eye) in toolbar / Help menu replaced by "info" icon <2>
- 14: Arrangement group visibility now includes member diagrams, not only bounds <2>
- 15: Issue #400: Some editor controls had ignored Esc and Shift/Ctrl-Enter <2>
- 15: Enh. #714 Empty FINALLY block of TRY elements now by default suppressed <2>
- 15: Issue #905: Analyser markers on collapsed or eclipsing elements ensured <2>
- 15: Enh. #914 Text and comment fields in element editor now allow undo/redo <2>
- 15: Enh. #915 New structured editor for CASE elements preserving branches <2>
- 15: Enh. #917 Menu item to edit subroutines extended to included diagrams <2>
- 15: Bugfix #918 Missing root type filter in Find&Replace, unwanted checkbox <2>
- 15: Issue #919 More precise modification detection in Translator, undo/redo <2>
- 15: Issue #920 Consistent support for value literal "Infinity" / ∞ <2>
- 15: Bugfix #921 Type handling on outsourcing fixed (recursion, enumerators) <2>
- 15: Bugfix #922 Executor failed to interpret mixed array / record access <2>
- 15: Bugfix #923 Analyser gave false warnings regarding FOR-IN loops <2>
- 15: Bugfix #924 Erratic Analyser warnings on mixed record/array access paths <2>
- 15: Bugfix #925 Analyser always complained about constant record arguments <2>
- 15: Enh. #926: Element selection now scrolls to related Analyser warnings <2>
- 16: Enh. #893: Translator preview indicator in the language menu enforced <2>
- 16: Enh. #915: Functional upgrade for the new CASE element editor <2>
- 16: Enh. #928: New Analyser check against structured CASE choice value <2>
- 16: Issue #929: Translator usability improved with locale button context menus,
      temporary icon changes on shift; locale reset mechanism fixed <2>
- 16: Bugfix #930: Wrong CASE branch width with broken selector lines <2>
- 16: Bugfix #931: Inadvertent font changes in element editors on font resizing <2>
- 17: Issue #420: Comment retrieval on code import revised, workaround dropped <2>
- 17: Bugfix #556: Errors on C99 import if expressions contained > 1 slash <2>
- 17: Issue #912: JRE packaged into the Mac OS X delivery, new file open
      handling for Mac OS X and Java versions > 8 [omezger]
- 17: Bugfix #935: Export of incompatible FOR loops caused errors (silent) <2>
- 17: Bugfix #936: Group export (silently) failed for never saved groups <2>
- 17: Bugfix #937: Precaution against endless loop on group export <2>
- 17: Issue #939: Several Pascal import limitations (e.g. ASCII) lifted <2>
- 17: Bugfix #940: Undue reference to Java 9 classes and methods in fix #912 <2>
- 17: Issue #943: Java version now displayed in the About dialog Paths tab.
- 18: Enh. #410: Java import implemented (+ new diagram field "namespace") <2>
- 18: Bugfix #419: "(Re-)break lines" missed to redraw the reshaped diagram <2>
- 18: Issue #905: Diagram redrawing after Analyser Preference changes fixed <2>
- 18: Enh. #932: "Processing" source code import implemented [K.-H. Becker]2
- 18: Issue #943: Java home path now also displayed in the About dialog <2>
- 18: Issue #944: Version hint announcing the planned code upgrade to Java 11 <2>
- 18: Bugfix #945: "Disabled" status of PARALLEL elements had not been saved <2>
- 18: Bugfix #946: Structorizer could get locked on certain assignment texts <2>
- 18: Bugfix #947: Executor had not detected cyclic inclusion, but spun down <2>

Version: 3.30 (2019-10-06)
- 01: Issue #657: Spanish message in German locale replaced <2>
- 01: Enh. #662/1: Info box for groups redesigned into a tree view <2>
- 01: Enh. #662/2: Group visualisation with individual colours in Arranger <2>
- 01: Enh. #662/3: Arranger popup menu item to rearrange diagrams by groups <2>
- 01: Enh. #662/4: Option to save arrangements with relative coordinates <2>
- 01: Bugfix #664: Incorrect handling of modified diagrams on closing Arranger <2>
- 01: Bugfix #664: Disambiguated cancelling in AUTO_SAVE_ON_CLOSE mode <2>
- 01: Bugfix #515: Defective diagram positioning in Arranger mended <2>
- 02: Bugfix #665: Import of INSPECT statements from COBOL actually works now <2>
- 02: Bugfix #655: Arranger popup menu revised (item order, accelerator info) <2>
- 02: Bugfix #667: Removal of diagrams from Arranger could leave remnants <2>
- 02: Issue #668: Group association behaviour on outsourcing further improved <2>
- 02: Bugfix #669: C export of FOR-IN loops with traversed strings was defective <2>
- 02: Bugfix #670: Diagram/group info box of Arranger index not reliably scaled <2>
- 02: Issue #670: Live look & feel switch failed for Diagram/group info box <2>
- 03: Bugfix #672: Default group was named null.arr after cancelled save attempt <2>
- 03: Issue #673: The Arranger drawing area had to be enlarged for group bounds <2>
- 03: Issue #662/2 Group colour icon design revised (now double thin border) <2>
- 03: Bugfix #674: Live look & feel switch hadn't worked for context menus <2>
- 03: Issue #675: Workaround for truncated result tree lines in Find&Replace <2>
- 03: Issue #677: Inconveniences on saving arrangement archives mended <2>
- 03: Bugfix #678: Import of array declarations from C code didn't work. <2> 
- 03: Bugfix #679: C import produced defective INPUT instructions <2>
- 03: Enh. #680: INPUT instructions with multiple input items supported <2>
- 03: Enh. #681: A number of exports may offer to change favorite export language <2>
- 03: Enh. #682: Improved welcome dialog, now with language selection <2>
- 04: Issue #51,#137: Executor window now logs explicit prompts of empty inputs <2>
- 04: Issue #684: Mark-up + check of mandatory fields in Parser Preferences <2>
- 04: Bugfix #684: An empty FOR-IN loop keyword caused several problems <2>
- 04: Issue #686: The initial L&F detection didn't work well for Linux (GTK+) <2>
- 04: Bugfix #687: Defective breakpoint behaviour of REPEAT-UNTIL loops mended <2>
- 04: Bugfix #688: Transmutation of any Call/Jump into an Instruction enabled <2>
- 04: Enh. #689: New mechanism to edit the referred routine of a selected Call <2>
- 04: Bugfix #690: 'struct' keywords in function headers on C import suppressed <2>
- 04: Enh. #691: It is now possible to rename a group in the Arranger index <2>
- 04: Bugfix #692: C constants weren't recognised on importing with C99 parser <2>
- 04: Bugfix #693: Misleading error message on loading a recent .arr/.arrz file <2>
- 05: Enh. #327: Locale-specific Parser keyword sets enabled [newboerg]2
- 05: Issue #366: Turtleizer regains the focus if lost for an input [newboerg]2
- 05: Enh. #385: Default values for subroutine parameters allowed [usernameisthis]2
- 05: Issue #527: Index range error detection for constant arrays refined <2>
- 05: Bugfix #631: Commas in pic clauses now preserved on COBOL import <2>
- 05: Issue #407: Efforts to import COBOL conditions like "a = 8 or 9" <2>
- 05: Bugfix #695: Defective COBOL import of arrays over basic types <2>
- 05: Enh. #696: Batch export can now process arrangement files (.arr/.arrz) <2>
- 05: Enh. #698: Basic archiving outsourced from Arranger to Archivar <2>
- 05: Bugfix #699: Diagrams must not be shared among archive groups <2>
- 05: Issues #518, #544, #557: Drawing accelerated by confining to visible area <2>
- 06: Issues #518, #544, #557: Bug in visibility detection fixed; workaround for
      heavy contention in Arranger: highlighting temporarily switched off <2>
- 06: Issue #702: Size detection for imported or dropped diagrams in Arranger <2>
- 07: Bugfix #703: Arrangement group change status failed to vanish on saving <2>
- 07: Issue #699: Superfluous unsharing measures on unshared diagrams skipped <2>
- 07: Bugfix #705: Find&Replace tool failed to search CASE/PARALLEL branches <2>
- 07: Bugfix #706: NullPointerException from Analyser on faulty CALL elements <2>
- 07: Enh. #56: New element type TRY-CATCH-FINALLY introduced [BobFisch]2
- 07: Enh. #56: Pascal import of Try and Raise instructions implemented <2>
- 07: Issue #706: Created nsd and code files should end with a newline [elemhsb]2
- 07: Enh. #707: Savings preferences for file name proposals [elemhsb]2
- 07: Bugfix #708: Code export compromised cached variable lists (highlighting)<2>
- 07: Enh. #452: Several menu items made hidden on simplified mode now <2>
- 08: Bugfix #711: Endless loop on element text parsing - SEVERE! <2>
- 08: Issue #712: Translator ought to remember its last saving directory <2>
- 08: Enh. #56: Some updates and additions to the Russian locale <2>
- 09: Issues #518, #544, #557 Further general drawing speed improvements <2>
- 09: Issue #657: Subroutine/includable search disambiguated by groups (tried) <2>
- 09: Issue #685: Precaution against exception traces on copying to clipboard <2>
- 09: Enh. #696: Deficient type retrieval in batch code export fixed <2>
- 09: Enh. #697: Batch code import to assignments / assignment archives <2>
- 09: Bugfix #699: The fix from 3.29-08 for the archive unsharing was wrong <2>
- 09: Issue #712: Further usability improvements for Translator <2>
- 09: Bugfix #715: Console dialog in batch import failed after first time <2>
- 09: Bugfix #716: Defective assignment export to Python code [elemhsb]2
- 09: Issue #717: Mouse wheel scroll unit now configurable [elemhsb]2
- 09: Issue #718: Ultimate acceleration of syntax highlighting <2>
- 09: Issue #720: Changes to includable diagrams now reflect on their clients <2>
- 10: Bugfix #722: PNG export from Arranger failed with version 3.29-09 <2>
- 11: Bugfix #724: Diagram titles weren't bold anymore since 3.29-09 <2>
- 11: Issue #725: Division operator export to Python improved <2>
- 11: Issue #206: Dutch locale substantially updated <Jaap Woldringh>
- 11: Enh. #726: Translator usability improved [Jaap Woldringh]2
- 11: Issue #727: TRY Field position in Element Name Preferences mended <2>
- 11: Bugfix #728: Endless loops and other flaws in Find&Replace tackled <2>
- 11: Find&Replace: Search result presentation strategy unified <2>
- 11: Issue #729: Modified German button caption in element editor [K.-P. Reimers]2
- 12: Compatibility with the new Windows/Upla installer ensured and improved
- 12: Issue #551: No version check mode hint in the wake of Windows installer <2>
- 12: Bugfix #731: File renaming failure on Linux made arr[z] files vanish [K.-P. R.]2
- 12: Bugfix #732: Cloning groups could end up in shared (glued) positions <2>
- 12: Design of refactoring dialog improved (text -> keyword table) <2>
- 12: Issue #733/1: New handling of a user-independent start configuration file <2>
- 12: Issue #733/2: Possibility of selective preferences export to ini files <2>
- 13: Enh. #737: Batch export now with optionally specified settings file <2>
- 13: Enh. #740: Automatic backup on loading preferences from file (via menu) <2>
- 13: Enh. #741: Ini file path as command-line option for all modes [S. Sobisch]2
- 13: Bugfix #742: Command-line option -v didn't actually work with argument <2>
- 13: Issue #327: Spanish default keywords for input / output modified <2>
- 13: Bugfix #744: Double-click and filesdrop didn't work with OSX anymore <2>
- 13: Enh. #746: Import of hus-Struktogrammer files (.stgr format only) <2>
- 13: Issue #747: New key bindings Ctrl-F5 etc. for TRY, PARALLEL, and ENDLESS <2>
- 13: Bugfix #748: Menu items to add TRY blocks inserted PARALLEL elements <2>
- 13: Bugfix #749: Width defect with FINALLY sections in TRY blocks <2>
- 13: Issue #463: Startup and shutdown log entries now with version number <2>
- 14: Bugfix #749: Drawing of collapsed TRY elements fixed <2>
- 14: Bugfix #751: Cursor key navigation didn't reach TRY element internals <2>
- 14: Messages in diagram editor and Structure preferences corrected (EN, DE) <2>
- 14: Enh. #738: Code preview in right window part (tabbed with Arranger index) <2>
- 14: Bugfix #752: Workarounds for deficient declaration export to C/Java <2>
- 14: Default mode for setting DIN 66261 (FOR loop design) changed to true <2>.
- 14: Issue #753: Irrelevant structure preference adaptation requests avoided <2>
- 14: Bugfix #754: 2 Pascal code generator flaws (return instr. / UNIT name) <2>
- 14: Enh. #721: Javascript export prototype [A. Brusinsky]2
- 14: Bugfix #755: Defective Java/C# export of array initializers <2>
- 14: Bugfix #756: Expression export defects to C language family <2>
- 14: Bugfix #757: Include list text area was too small under Windows 10 <2>
- 14: Bugfix #758: "Edit subroutine" didn't reliably arrange the new routine <2>
- 14: Bugfix #759: Closing Structorizer sub-instances impaired functioning <2>

Version: 3.29 (2019-01-07)
- 01: Bugfix #511: Cursor-down key was trapped by collapsed CASE and PARALLEL <2>
- 01: Enh. #515: More intelligent aligning strategy for diagrams in Arranger <2>
- 01: Bugfix #517: Correct export of includable declarations to Java, C++, C# <2>
- 01: Bugfix #518: Very slow scrolling of diagrams lacking type info [TiNNiT]2
- 01: Bugfix #520: "no conversion" export mode had to be enforced (Pascal, C) <2>
- 01: Bugfix #521: Variable declaration export had been inconsistent for Oberon <2>
- 01: Enh. #519: Zooming / font size control via ctrl + mouse wheel [B. Neuberg]2
- 01: Bugfix #522: Outsourcing now copes better with record types and includes <2>
- 01: Bugfix #523: Undoing and redoing of include list changes mended <2>
- 02: Bugfix #525: Defective test coverage detection for recursive routines,
      lacking operation counts on input, output, and jump instructions fixed <2>
- 02: Issue #512: Arranger zoom compensation for PNG export was flawed <2>
- 02: Bugfix #526: On re-saving the renaming of the temp. file may fail (Linux) <2>
- 02: Issue #527: More helpful Executor messages on index range violations <2>
- 02: Issue #463: Console output replaced by configurable logging [R. Schmidt]2
- 02: Bugfix #528: Analyser check of record component access mended <2>
- 02: Bugfix #529: Concurrency on drawing diagrams during execution solved <2>
- 02: Bugfix #451: Java version test in shell start scripts revised [hans005]
- 02: Bugfix #533: Import of struct types from C files was dysfunctional <2>
- 03: Enh. #519: Font resizing with ctrl + mouse wheel missed in LicenseEditor <2>
- 03: Issue #535: License Editor menu item "Save as..." had wrong accelerator <2>
- 03: Issue #463: Logging configuration mechanism didn't work for WebStart <2>
- 03: Issue #536: Precaution against unsuited command line arguments <2>,
      experimental workaround against Direct3D trouble on some machines <2>
- 03: Issue #143: Comment popup switched off on opening print preview <2>
- 03: Bugfix #540: C import could fail or get stuck on processing macros <2>
- 03: Enh. #541: New import option "redundant symbols/macros" for C code <2>
- 03: Bugfix #542: Procedure import from C code mended (result type + return) <2>
- 03: Import of legacy C function definitions improved (arg types, KGU#525) <2>
- 04: Bugfix #544: Arranger deceleratingly redrew on diagram navigation <2>
- 04: Bugfix #533: Effort to import C struct initializers as record literals <2>
- 04: Bugfix #545: Defective C import of FOR loops without condition <2>
- 04: Bugfix #546: C import failed to split certain printf format strings <2>
- 05: Bugfix #549: The operator '%=' had been missing in the C grammar <2>
- 05: Data protection information added to the update information hint <2>
- 05: Bugfix #550: Defective import of C switch statements in certain cases <2>
- 05: Issue #551: On webstart the hint about version check doesn't make sense <2>
- 05: Enh. #552: Option to decide for all diagrams on serial file actions,
      new opportunity to remove all diagrams from Arranger with few clicks <2>
- 05: Enh. #489 - First version of ANSI C99 parser (full C syntax)
      recent ANSI C import renamed to ANSI C73 for clarity <2>
- 05: Set of smaller element icons for the tree view in Find&Replace <2>
- 05: Enh. #553: Code import now with monitor dialog and cancel option <2>
- 05: Bugfix #554: Batch code import didn't work (parser instantiation bug) <2>
- 05: Bugfix KGU#539: the operation count of CALL elements was incremented <2> 
- 05: Bugfix KGU#540: Find & Replace didn't reset on element filter changes <2>
- 05: Bugfix #555 - Mode "Show comments?" was always active on start <2>
- 05: Bugfix #556 - Workaround for file preparation error in C import <2>
- 05: Bugfix #557 - potential endless loop on instruction classification <2>
- 05: Issue #557 - Workaround for huge diagram numbers on code import <2>
- 05: Enh. #558 - Provisional C/Pascal enum type import (as const defs.) <2>
- 06: Issue #561 - new design of the statistics in Attribute Inspector <2>
- 06: Bugfix #562 - Wrong "origin" attribute for loaded older diagrams <2>
- 06: Enh. #563 - Simplified record initializers (smarter evaluation) <2>
- 06: Bugfix #564 - code export defects with nested array initializers <2>
- 06: Attributation of syntax highlighting to diagrams simplified <2>
- 06: Bugfix #565 - Translator didn't open; updates in Russian locale <2>
- 06: Issue #566 - Version retrieval adapted to new home page URL (https) <2>
- 07: Bugfix #568 - Key binding "space" didn't work in the Arranger index <2>
- 07: Issue #432 - In step mode with delay 0 diagram refresh was deficient <2>
- 07: Some updates for the Russian locale <2>
- 07: Bugfix #569 - Reaction to mouse click on selected report line fixed <2>
- 07: Bugfix #571 - About => license showed the changelog instead <2>
- 07: Enh. #576 - New Turtleizer procedure "clear()" to wipe the canvas <2>
- 07: Issue #423/#563 - Display of records better preserves component order <2>
- 07: Enh. #577 - Output console may show call trace and suppress meta info,
      new menu item to save the execution log to file (if copy & paste fails) <2>
- 07: Bugfix #579 - Conditional breakpoints didn't always show correctly <2>
- 07: Bugfix #581 - To start Structorizer with a list of files failed. <2>
- 08: Several locale updates <2>
- 08: Bugfix #583: Shell scripts corrected (Java tests) [K. Brodowski, S. Sobisch]
- 08: Enh. #585: Debian install packages now derived via scripts [K. Brodowski]
- 08: Issue #508: Padding of diagram elements now proportional to font size [2],
      line spacing in multi-line texts reduced
- 08: Issue #508: Slight improvements of font chooser dialog and font resizing <2>
- 08: Bugfix #512: Arranger zoom compromised the diagram size (rounding impact) <2>
- 08: Issue #372: Attribute setting for diagrams from an arrz file improved <2>
- 08: Enh. #590: Arranger index popup menu now allows to inspect attributes <2>
- 09: Enh. #552: A tooltip was missing on the Arranger button "Drop Diagram" <2>
- 09: Issue #594: Obsolete and slow 3rd-party regex package removed,
      raw type references in GOLDengine resolved [S. Sobisch]2
- 09: Issue #601: More robustness on loading icons from file [S. Sobisch]2
- 09: Newer and safer version (V0.2b6) of bean shell interpreter integrated <2>
- 09: Bugfix #603: Logging setup failed on a virgin start (for a new user) <2>
- 09: Bugfix #604: Syntax error in structorizer.sh / Arranger.sh <2>
- 09: Bugfix #605: Defects with var and const keywords in argument lists <2>
- 09: Bugfix #608: C code import hardening against preproc./comment trouble <2>
- 09: Made the argument of the batch import option -v optional (default ".") <2>
- 09: Bugfix #611: Pascal code import had failed due to missing rule table <2>
- 10: Bugfix #613: Invalid include lists after import of Pascal/Delphi units <2>
- 10: Bugfix #614: Redundant result assignments removed on Pascal import <2>
- 10: Workaround #615: Comment delimiters (* *) didn't pass Pascal import <2>
- 10: Issue #367: Diagram reshaping after IF branch swapping hadn't worked <2>
- 10: Enh. #616: Additional key bindings Ctrl-Ins, Shift-Del, and Shift-Ins <2>
- 10: Bugfix #617: Expressions with more than one turtle function failed <2>
- 10: Bugfix #618: Analyser reported function names as not initialized <2>
- 10: Bugfix #619: Code export defects with respect to result variables <2>
- 10: Issue #552: Unnecessary serial action buttons on closing Structorizer <2>
- 10: Issue #400: Spinner in Preferences=>GUI Scaling with initial focus <2>
- 10: Bugfix #620: Adaptive logging setup, path display in About window <2>
- 10: Bugfix #622: Turtle drawing could fall behind on some Macbooks <2>
- 10: Bugfix #623: Turtleizer instruction export to Python was defective <2>
- 10: Bugfix #624: Translation of FOR loops into Python range() was wrong <2>
- 11: Bugfix #626: Issues with string literals on COBOL import <Simon Sobisch>
- 11: Heuristic detection of preprocessed COBOL files on import <Simon Sobisch>
- 11: Enh. #419, #446: Import option for automatic line breaking [S. Sobisch]2
- 11: Enh. #419: New "Edit" menu item for text line breaking [Simon Sobisch]2
- 11: Enh. #627: Clipboard copy of import errors with stack trace [S. Sobisch]2
- 11: Issue #630: COBOL import now aborts on REPLACE/COPY with hint [S. Sobisch]2
- 11: Bugfix #635: COBOL import interpreted comma as variables on ADD etc. <2>
- 11: C code export: Boolean types no longer replaced by int but bool <2>
- 11: Bugfix #448: text/comment view in Find&Replace dialog compromised <2>
- 11: Bugfix #637: Array index errors on element-wise Replace/Find action <2>
- 12: structorizer.sh now copes with blanks in installation path <ketograph>
- 12: Bugfix #631: Obsolete COBOL separators now removed on import [S. Sobisch]2
- 12: Bugfix #641: Variable display updates forced on the Executor Control <2>
- 12: Bugfix #642: Wrong string comparisons with unpadded Boolean operators <2>
- 12: Enh. #643: Operator names in upper case (like OR) weren't highlighted <2>
- 12: Bugfix #644: Initializer evaluation in subroutine arguments fixed <2>
- 12: Bugfix #646: Output string values must not be trimmed [slytab]2
- 13: Bugfix #648: Struktogrammeditor file import wiped off unsaved changes <2>
- 13: Issue #649: Loading of diagrams failed to tune the scrolling units. <2>
- 13: Bugfix #650: Better workaround for non-listed sizes in Font Chooser <2>
- 13: Issue #651: Improved editing for include lists in diagram editor <2>
- 13: Bugfix #652: Inconsistent drawing behaviour of include lists mended <2>
- 13: Enh. #653: Reset button on Colors preferences dialog <2>
- 13: Enh. #654: Current Arranger directory is now saved between sessions <2>
- 13: Enh. #655: Arranger now with status bar and revised key bindings
      as well as support for multiple selection (as new base for operations) <2>
- 13: Bugfix #656: Loading arrangements with elsewhere compressed files fixed <2>
- 13: Bugfix #512: Wrong Arranger positioning in zoomed display on filesdrop <2>
- 13: Enh. #655/#657: Arranger now equipped with popup menu (context menu) <2>
- 13: Issue #658: Parser Preferences now allow to rename exit, return, leave <2>
- 13: Enh. #158: Key bindings shift-pageUp, shift-pageDown, Home, End <2>
- 13: Enh. #657: Fundamental revision of the Arranger mechanisms <2>:
       - Arrangement group concept introduced,
       - Arranger index as tree view,
       - multiple selection in both Arranger and Arranger index,
       - many actions applicable for subsets now.

Version 3.28 (2018-02-18)
- 01: Bugfix #445: Array index out of bounds errors on COBOL import <2>
- 01: Bugfix #447: Line continuation backslashes in IF, CASE, FOR defanged <2>
- 01: Bugfix #417: Division by 0 exception averted in scroll unit adaptation <2>
- 02: Bugfix #448: Endless loop and regex exceptions in Find & Replace fixed <2>
- 02: Enh. #439: Structured value presenter with pull-down buttons now recursive <2>
- 02: Enh. #452: Welcome message on first start with beginner mode and guides <2>
- 02: Enh. #453: C export: format strings now with "TODO" content [Rolf Schmidt]2
- 02: Enh. #454: Analyser check now complains about blanks in program names <2>
- 02: Enh. #456: Print preview now allows to customize orientation and margins <2>
- 02: Issue #455: Startup races and mis-drawing of initial diagrams reduced <2>
- 03: Enh. #415: New accelerator key Ctrl-Shift-d for "copy EMF image" <2>
- 03: Enh. #452: Guided tours slightly improved, typos corrected [Rolf Schmidt]2
- 03: Bugfix #465: Arranger couldn't open Structorizer sub-instances anymore <2>
- 04: Bugfix #468: User guide action was associated to wrong toolbar button <2>
- 04: Enh. #452/#459: Further revision to the mechanisms of the guided tours <2>
- 04: Enh. #469: Accelerator keys for Executor (Ctrl-R) and Turtleizer <2>
- 04: Bugfixes in COBOL import (USAGE parsing, SEARCH, EXIT) <Simon Sobisch>
- 04: Issue #471: Code import error can now be copied to clipboard [Simon Sobisch]2
- 04: Bugfix #473: COBOL argument types failed to be generated [Simon Sobisch]2
- 04: Bugfix #475: Import of COBOL paragraphs broke sections [Simon Sobisch]2
- 04: Bugfix #480: Import of COBOL level-77 data and record array initialization <2>
- 04: Bugfix #483: Option to suppress mere variable declarations on COBOL import <2>
- 04: Bugfix #485: Workaround for intrinsic COBOL functions [Simon Sobisch]2
- 04: Bugfix #486: Return mechanism in imported COBOL functions enforced <2>
- 04: Enh. #487: New display mode to hide (collapse) declaration sequences <2>
- 04: Enh. #38: Insertion of elements enabled on multiple selections <2>
- 04: Enh. #425: Simple find mechanism in Translator and key sensitivity <2>
- 04: Enh. #491: Translator: tooltips show master texts too long for the column <2>
- 04: Enh. #492: Configurable designations of element types [A. Brusinsky]2
- 04: Issues #493, #494: COBOL import improved w.r.t. SEARCH <Simon Sobisch>
- 05: Enh. #425: The Ctrl-F key binding in Translator only worked on the buttons <2>
- 05: Issue #496: C# autodoc comment style changed to "/// <summary> ..." <2>
- 05: Enh. #492: Localization (EN/DE/ES) and GUI scaling support for dialog
      ElementNamePreferences (Preferences => Element names) fixed <2>
- 05: Bugfix #497: Several defects on StrukTeX export mended <2>
- 05: Issue #415: Find&Replace dialog now regains focus when summoned again <2>
- 05: Issue 04: Several new and redesigned icons (for better scalability) <2>
- 05: Enh. #490: Turtleizer routines individually re-nameable [A. Brusinsky]2
- 05: Issue #484: Layout of Export/Import Options dialogs fixed [Simon Sobisch]2
- 05: Bugfix #498: Preliminary evaluation check of REPEAT conditions dropped <2>
- 06: Bugfix #501: Creation/editing of CASE and PARALLEL elements failed <2>
- 07: Bugfix #503: Defective pre-processing of string comparisons fixed <2>
- 07: Issue #4: Icon scaling revised, many icons renewed [rugk, S. Sobisch]2
- 07: Issue #81: Plugin icons (e.g. for import) weren't properly scaled <2>
- 08: Issue #4: Arranger toolbar icons cleaned (had some pixel artefacts) <2>
- 08: Issue #4: Mixed-up icons sorted out and icon set accomplishments <2>
- 08: Bugfix #507: Impact of branch labels on IF element shape ensured <2>
- 08: Bugfix #509: Built-in function copyArray was defectively defined <2>
- 08: Issue #510: toolbars "Add Before" and "Add After" merged (shift: before)<2>
- 08: Issue #4: Distinct symbols for FOR loops (for better recognition) <2>
- 08: Issue #510: Element icons enlarged, colour buttons now round <2>
- 08: Issue #508: Workaround for large-scaled symbols in collapsed elements <2>
- 08: Bugfix #511: Cursor key navigation was trapped by collapsed loops <2>
- 08: Improvements concerning the include text field in the diagram editor <2>
- 08: Enh. #512: Zoom function in Arranger (button + Numpad keys +,-) <2>

Version 3.27 (2017-10-30)
- 01: Issue #312: Work area now ensured to get initial focus <2>
- 01: Issue #319: Arranger index indicates "covered" status via icon now <2>
- 01: Issue #101: A dependent Structorizer now shows instance number in title <2>
- 01: Enh. #329: New Analyser warning on variable names "I", "l", or "O" <2>
- 01: Bugfix #330: With "Nimbus" look & feel checkbox states weren't visible <2>
- 01: Issue #81: DPI awareness workaround (GUI scaling) substantially improved <2>
- 01: Issue #81: New Preferences menu item "GUI Scaling" to preset next start <2>
- 02: Bugfix #233: Element insertion by keys F6 and F8 didn't work <2>
- 02: Issue #305: Diagram name and dirtiness changes notified to arranger index <2>
- 02: Enh. #333: Compound comparison operators displayed as symbols ≠, ≤, ≥ <2>
- 02: Enh. #335: Pascal/BASIC variable declarations in instructions tolerated <2>
- 02: Bugfix #336: Variable list proposed by code generators for declaration <2>
- 02: Issue #306: Possibility to start with several diagrams from command line <2>
- 02: Enh. #290: Start from command line with Arranger files as arguments, too <2>
- 02: Enh. #335: Type info retrieval for enhanced declarations on code export <2>
- 02: Bugfix #337: Code export of 2d arrays and nested index access mended <2>
- 02: Issue #113: More sophisticated code export w.r.t. array parameter types <2>
- 03: Issue #340: Silent NullPointerExceptions on Structorizer/Arranger start <2>
- 03: Wrong warnings on leave/break instruction export to C, Java etc. removed <2>
- 03: Bugfix #341: Wrong string literal detection with single and double quotes <2>
- 03: Bugfix #342: Disabled elements must be ignored on test coverage detection <2>
- 03: Bugfix #343: Code export to C etc. now with correct string literal quotes <2>
- 03: Analyser: Result checks (completeness, consistency) revised (KGU#343) <2>
- 03: Bugfix #198: Further navigation flaws in IF and CASE elements mended <2>
- 03: Enh. #344: Additional key binding Ctrl-Y for redo action [Fabian Röling]2
- 04: Some mis-spelled messages corrected <2>
- 04: Executor stacktrace now also shows arguments of top-level subroutine <2>
- 04: #348 Python export now translates Parallel sections, using threading module <2>
- 04: #348 C++ export now translates Parallel sections, using class std::thread <2>
- 04: #348 C# export now translates Parallel sections, using System.Threading <2>
- 04: #348 Java export now translates Parallel sections, using interface Callable <2>
- 04: #348 Perl export now translates Parallel sections, using threads 2.07 <2>
- 04: Bugfix #349: Generators hadn't coped with involved recursive subroutines <2>
- 04: Enh. #259/#335: Type info retrieval for code export enabled across CALLs <2>
- 04: Issue #350: OUTPUT instruction translation to Python was obsolete <2>
- 04: Perl export: variable prefixing improved w.r.t. arrays and references <2>
- 04: Enh. #346: Configuration of include directives to be exported [Rolf Schmidt]2
- 05: Some typos in the locale file keys mended
- 05: Bugfix #365: Improved FOR-IN loop export to C <2>
- 05: Enh. #367: Transmutation (swapping) of IF branches introduced [Simon Sobisch]2
- 05: Enh. #372: Date and author attributes in the NSD files [Simon Sobisch]2
- 05: Enh. #376: Opportunity to move elements among diagrams [Simon Sobisch]2
- 05: Issue #378: Charset indication in exported Python header [Rolf Schmidt]2
- 05: Bugfix #379: Inequality operator symbol was wrong in Python export <2>
- 05: Bugfix #382: defective value list conversion on FOR-IN loop export <2>
- 06: Issue #346: Specified includes for C weren't always exported <2>
- 06: Enh. #354: Plugin system for code import (in analogy to generators) [S. Sobisch]2
- 06: Enh. #354: ANSI-C parser added to code import plugins <2>
- 06: Enh. #356: Sensible reaction on the attempt to close the Executor [S. Sobisch]2
- 06: Enh. #368: New import option to load variable declarations <2>
- 06: Issue #368: Analyser no longer blames declarations of lacking initialization <2>
- 06: Issue #369: Executor got C-style array definitions wrong (int a[2] <- {5, 2}) <2>
- 06: Issue #354: GOLDParser update to version 5.0, unique menu item for import <2>
- 06: Enh. #370: Improved refactoring functionality on loading files [Simon Sobisch]2 
- 06: Issue #372: Author name now configurable, license editor added [Simon Sobisch]2
- 06: Enh. #380: New function to derive subroutines from sequences [Simon Sobisch]2
- 06: Enh. #387: "Save All" menu item and toolbar button <2>
- 06: Bugfix #365: FOR-IN loop export fix (to C) revised again <2>
- 06: Enh. #388: Concept of constants introduced (executor, import, analyser) <2>
- 06: Enh. #389: Mechanism to "include" diagrams on execution [Simon Sobisch]2
- 06: Enh. #390: Improved variable initialization check in multi-line instructions <2>
- 06: Bugfix #391: Debugger button control was defective in step mode <2>
- 06: Enh. #335/#388/#389: generators for Pascal, C, C++, and Java revised <2>
- 06: Bugfix #394: Defective export of "leave" jumps in CASE elements (to C etc.) <2>
- 06: Enh. #394: Loosened parameter restriction for exit instructions <2>
- 06: Enh. #259: Type detection for loop variables of FOR-IN loops improved <2>
- 06: Enh. #354: ANSI-C grammar accomplished, CParser revised <2>
- 06: Bugfix #386: BASH export of No-Op branches or loop bodies [Rolf Schmidt]2
- 06: Enh. #389: New analyser option "check against faulty diagram imports" <2>
- 06: Issue #62: Arranger should ask before an existing arr(z) file is overwritten <2>
- 06: Issue #318: Saving arrangements failed if some diagrams reside in an arrz <2>
- 06: Importer for "Struktogrammeditor" (http://whiledo.de) files added <2>
- 06: Enh. #354: New import option: file logging to a directory <2>
- 06: Enh. #354: gnuCOBOL import (still incomplete) <Simon Sobisch, 2>
- 06: Issue #354: Missing exception handling for code import added. <2>
- 06: Issue #396: Bash export now encloses function calls in $(...) [Rolf Schmidt]2
- 06: Bugfix #397: Wrong paste position with multiple selection as target <2>
- 06: Enh. #398: New built-in functions sgn (int result) and signum (float result) <2>
- 06: Enh. #399: Unsuited files dragged into Structorizer now induce a message <2>
- 06: Issue #400: Consistent behaviour of preferences dialogs [Simon Sobisch]2
- 06: Enh. #372: New export option to store author and license information <2>
- 06: Bugfix #403: Export of input/output instructions with parentheses [S. Sobisch]2
- 06: Bugfix #51: Export of empty input instructions to C# needed fixing <2>
- 06: Enh. #389: Third diagram type "includable" for importable definitons etc. <2>
- 06: Issue #405: Preference for width-reducing in CASE elements [Simon Sobisch]2
- 06: Issue #237: Efforts to improve expression transformation on BASH export <2>
- 06: Enh. #372: New dialog to inspect diagram attributes [Simon Sobisch]2
- 06: Bugfix: 411: Some unicode escape sequences caused trouble in Executor <2> 
- 06: Bugfix: 412: Code generators might produce defective unique identifiers <2>
- 06: Enh. #413: New built-in function split(strg, part) introduced <2>
- 06: Bugfix #414: Too large bounding boxes in Arranger caused GUI degrading <2>
- 06: Enh. #416: Line continuation by backslash at line end [Simon Sobisch]2
- 06: Enh. #415: Find & Replace dialog added and refined <2>
- 06: Enh. #354/#357: plugin-defined options for import/export [Simon Sobisch]2
- 06: Enh. #420: Comment import enabled for source code parsing [Simon Sobisch]2
- 06: Enh. #424: Turtleizer functions getX(), getY(), getOrientation() [newboerg]2
- 06: Enh. #423: Support for record types (structs) in Executor and Analyser <2>
- 06: Enh. #388,#389,#423: Export of Includables, records and constants to Pascal <2>
- 06: Enh. #428: Structorizer got stuck on using type name "short" <2>
- 06: Bugfix #429: Array/record literals in result statements fail in Executor <2>
- 07: Issue 430: Element editor font size now sustained in ini file [A. Poschinger]2
- 07: Execution Control frame now got a title string <2>
- 07: Issue #431: Modified handling of strings by FOR-IN loop <2>
- 07: Enh. #174/#423: Structorizer now understands nested initializers <2>
- 07: Bugfix #432: Precaution against possible sync problem on drawing diagrams <2>
- 07: Bugfix #433: Ghost results shown for procedures named like Java classes <2>
- 07: Bugfix #434: Pre-compilation of comparisons in loop conditions caused errors <2>
- 07: Bugfix #435: Executor checkboxes didn't show selected icons in scaled GUI mode <2>
- 07: Issue #432: Attempt to speed up execution by reducing redraw calls on delay 0 <2>
- 08: Issue #436: Reference consistency for array parameters (adding elements) <2>
- 08: Issue #437: Defective variable modifications in paused state now reported <2>
- 08: Issue #438: Pending variable editing now prevents from resuming execution <2>
- 08: Enh. #439: Tabular inspection/editing of array and record values in Executor <2>
- 08: Enh. #128: Design of IF and CASE elements in mode "comments + text" changed <2>
- 08: Positioning of dialog boxes no longer dependent on diagram size and selection <2>
- 08: Issue #417: Scrolling detention with many / large diagrams alleviated <2>
- 08: Enh. #423: Export support for records to Python, bash, Oberon <2>
- 08: Enh. #441: Java export now directly supports use of extracted Turtleizer <2>
- 08: Enh. #443: Preparations for multiple controller plugins like Turtleizer <2>

Version: 3.26 (2017-01-06)
- 01: Issue #213: FOR transmutation now inserts WHILE parser preferences <2>
- 01: Issue #213: Selected state of FOR transmutation result now visible <2>
- 01: Bugfix #241: Translation bugs for element editor mended <2>
- 01: Bugfix #243: Forgotten translations for some message boxes [Rolf Schmidt]<2>
- 01: Bugfix #244: Flawed logic for the save actions mended <2>
- 01: Bugfix #246: Executor now checks conditions for Boolean results <2>
- 01: Issue #245: Browser launching workaround for Linux systems [Rolf Schmidt]2
- 01: Bugfix #247: Defective BASH export of ENDLESS loops [Rolf Schmidt]2
- 01: Issue #248: Linux workaround for setting breakpoint triggers <2>
- 01: Issue #248: Linux workaround for number conversions in Locales and Executor <2>
- 01: Enh. #249: New Analyser check for subroutine argument parenthesis <2>
- 01: Analyser preferences order modified <2>
- 01: Enh. #250: FOR/FOR-IN loop editor partially redesigned <2>
- 01: Bugfix #251: Look and feel problems with Executor console window <2>
- 01: Bugfix #252: Analyser FOR loop check (14) should tolerate ":=" vs "<-" <2>
- 01: Saved diagrams now prepared for #253 (parser info included) <2>
- 01: Bugfix #254: CASE execution failed when parser keywords were used <2>
- 01: Enh. #255: Analyser now names the assumed loop variables if supernumerous <2>
- 02: Enh. #253: Keyword refactoring option for loading diagrams (files ≥ 3.25-01) <2>
- 02: Enh. #253: Keyword refactoring offer on changing parser preferences <2>
- 02: Enh. #253: Keyword refactoring offer on loading preferences from file <2>
- 02: Enh. #257: Decomposing transmutation of CASE elements <2>
- 02: Bugfix #258: Saving of FOR loops wasn't robust against keyword changes <2>
- 02: Bugfix #260: Variable name column in Executor control no longer editable <2>
- 02: Bugfix #261: Stop didn't work immediately within multi-line instructions <2>
- 02: Bugfix #262: Selection/dragging problems after insertion, undo, and redo <2>
- 02: Bugfix #263: "Save as" now updates the cached current directory <2>
- 02: Issue #264: Frequent silent exceptions caused by Executor variable display <2>
- 03: Bugfix #266: Executor failed with built-in routines copy, delete, insert <2>
- 03: Enh. #267: New Analyser check for CALLs with unavailable subroutines <2>
- 03: Issue #268: Executor output window no longer editable but font scalable <2>
- 03: Enh. #270: Possibility of disabling elements (Executor, Export, Analyser) <2
- 03: Issue #271: User-defined prompt strings in input instructions (exec+gen) <2>
- 03: Issue #272: Turtleizer now also provides a double precision mode <2>
- 03: Issue #227: For Oberon, output of literals is now exported to proper procedure <2>
- 03: Issue #273: Input of "true" and "false" now accepted as boolean values <2> 
- 03: Enh. #274: On code export, Turtleizer commands now augmented with colour info <2>
- 03: Bugfix #275: Topological sorting of subroutines involved in export fixed <2>
- 03: Bugfix #276: Flaws in parsing input values and converting Pascal strings fixed <2>
- 04: Bugfix #278: java.lang.NoSuchMethodError: java.util.HashMap.getOrDefault [Bob Fisch]
- 04: Bugfix #279: Further references to method java.util.HashMap.getOrDefault replaced <2>
- 05: Bugfix #272: The Turtle instruction replacement produced void undo entries <2>
- 05: Bugfix #268: Controlling the output console font sometimes changed colours <2>
- 05: Issue #81: Ini-based scaling workaround for icons, fonts, and frames in high DPI <2>
- 06: Bugfix #281/#282: Again, a Java 1.8 method was a show-stopper for OpenJDK <2>
- 06: Enh. #270: Translations for controls disabling elements in EN, DE, ES, IT <2>
- 06: Issue #271: Correction of C++ code export for output instructions <2>
- 07: Enh. #286: Analyser Preferences now organized into two tabs with groups <2>
- 07: Issue #81: Checkbox and radio button scaling implemented <2>
- 07: Issue #288: Radio button fix in FOR loop editor <2>
- 07: Enh. #289: Arranger files (.arr, .arrz) may now be dragged into Arranger <2>
- 07: Enh. #290: Arranger files (.arr, .arrz) loadable from Structorizer, too <2>
- 07: Bugfix #291: REPEAT loops caught cursor up traversal <2> 
- 07: Bugfix #114: Prerequisites for editing and transmutation during execution revised <2>
- 07: Issue #269: Selecting an Analyser error now scrolls to the element <2>
- 07: Issue #269: Automatic scrolling to the element currently executed <2>
- 08: Issue #231: Traditional reserved BASIC words added to name collision checks <2>
- 08: Issue #269: Vertical scrolling alignment for large elements improved <2>
- 08: Issue #284: Text field fonts in element editor now interactively resizable [ebial]2
- 08: Bugfix #293: Input and output boxes no longer pop up at odd places on screen <2>
- 08: Font resizing accelerators unified among different dialogs and menus <2>
- 08: Label defect in FOR loop editor (class InputBoxFor) mended <2>
- 08: Bugfix #294: Test coverage wasn't shown for CASE elements w/o default branch <2>
- 08: Bugfix #295: Spurious Analyser warning "wrong assignment" in return statements <2>
- 08: Bugfix #296: Wrong transmutation of return or output instructions <2>
- 08: Enh. #297: Additional pause after a diagram's last instruction in step mode <2>
- 09: Issue #294: Test coverage rules for CASE elements w/o default branch refined <2>
- 09: Enh. #300: New option for online update retrieval and version notification <2>
- 09: Bugfix #301: Parentheses handling around conditions on code export fixed <2>
- 09: Enh. #302: New Turtleizer procedures setPenColor, setBackground [newboerg]2
- 09: Bugfix #302: Effects of previous penUp and hideTurtle now undone on new start <2>
- 10: Issue #304: Menu mnemonic localization killed the menu on legacy JavaRE <2>
- 10: Issue #305: Arranger diagram index added to the Structorizer GUI [newboerg]2
- 10: Issue #307: Executor error on manipulation of FOR loop variables [newboerg]2
- 10: Bugfix #308: Collapsed REPEAT loops weren't properly drawn <2>
- 11: Enh. #305: New menu item + key binding to show/hide Arranger index <2>
- 11: Enh. #310: New options for saving diagrams [newboerg]<2>
- 11: Enh. #311: Partial menu re-organisation: Debug menu <2>
- 11: Issue #312: Focus control among work area, error list, Arranger index fixed <2>
- 11: Bugfix #305: Arranger index now sorted case-indifferently <2>
- 12: Issue #305: Clicking into the Arranger index should force Arranger visibility <2>
- 12: Enh. #305: Key binding <del> added to Arranger index (removes diagram) <2>
- 12: Enh. #267: New Analyser check against ambiguous CALLs (multiple matches) <2>
- 12: Enh. #314: File I/O API introduced (Executor, Code export) [newboerg]<2>
- 12: Enh. #315: Better equivalence check on inserting diagrams to Arranger <2>
- 12: Bugfix #317: Color of empty sequences (like empty FALSE branch) now saved <2>
- 12: Issue #271: Comma between prompt string and input variable tolerated <2>
- 12: Enh. #318: Diagrams from arrz files now keep their origin and may be updated <2>
- 12: Enh. #305: Arranger index now marks diagrams with unsaved changes <2>
- 12: Bugfix #22/#23 - result mechanism had been missing in PHPGenerator <2>
- 12: Bugfix #57 (variable prefix) in PHP header and Perl result mechanism <2>
- 12: Bugfix #320: PHPGenerator added superfluous parentheses to correct CALLs <2>
- 12: Closing Structorizer now warns Arranger and secondary Structorizer instances <2>
- 12: Arranger strategy to request saving of dirty diagrams on closing fixed <2>
- 12: Bugfix #322: C# code export of input and output instructions was wrong <2>
- 12: Enh. #319: Context menu in Arranger index [Benjamin Neuberg]2
- 12: Bugfix #324: Arrays set by input couldn't be replaced by scalar input <2>
- 12: Enh. #325: Type test functions like isArray(), isNumber() etc. added <2>
- 12: Issue #327: French default keywords replaced by English ones [newboerg]2

Version: 3.25 (2016-09-09)
- 01: Enh. #77: Test coverage mode highlights all code paths passed [elemhsb]2
- 01: Enh. #124: Generalized runtime data visualization <2>
- 01: Arranger now adopts current directory from first arranged diagram <2>
- 02: Bugfix #131: User activities during execution could compromise Executor <2>
- 02: Bugfix #132: Stale Structorizer references in Arranger caused trouble <2>
- 02: Enh. #133: Execution Call stack may now be inspected in paused state <2>
- 02: Enh. KGU#89: Executor: Extended language localization support <2>
- 03: Enh. #84/#135: For-In loops now consistently supported [R. Schmidt]<2>
- 03: Issue #79/#152: Requested Java version corrected (1.6 --> 1.8) <2>
- 04: Bugfix #96/#135: On BASH export conditions now put into [[ ]] [Rolf Schmidt]2
- 04: Bugfix #135/KGU#163: Detection of completely undefined variables <2>
- 04: Enh. #135: Improved array support on BASH export [Rolf Schmidt]2
- 04: Bugfix #138: Lvalues with nested indices like arr[arr[0]] had failed <2>
- 04: Bugfix #139: on BASH export Call instructions now converted <2>
- 05: Issue #135: Further improvements on BASH export [Rolf Schmidt] <2>
- 05: Enh. #142: New Accelerator keys (e.g. for switch text/comment) [Rolf Schmidt]2
- 05: Issue #143: Comment popups now close on editing and code export [Rolf Schmidt]2
- 05: Enh. #144: New export option to suppress content conversion <2>
- 05: Enh. #144: New "favourite code export" menu item (export preference) [Rolf Schmidt]2
- 05: Issue #145: Swapped text/comment now works on CASE and PARALLEL elements <2>
- 06: Pascal functions ord and chr supported (Executor + Code generators) <2>
- 06: Executor: Keyword case awareness (configurable) consistently ensured <2>
- 06: Issue #149: Character set (encoding) for export now selectable [Rolf Schmidt]2
- 06: Issue #151: Code export pumped the process up with useless GUI threads <2>
- 06: Issue #153: BASH export had ignored Parallel sections [Rolf Schmidt] <2> 
- 06: Bugfix #154: Analyser caused silent exception on Parallel sections <2>
- 06: Bugfix #155: "New" diagram didn't clear previous selection <2>
- 07: Enh. #158: New key bindings for element editing and selection [Rolf Schmidt]2
- 07: Enh. #137: Executor may direct all output to a text window <2>
- 07: Enh. #161: New Analyser warning on instructions following a Jump [Rolf Schmidt]2
- 07: Enh. #158: Diagram copy and paste among Structorizers and Arrangers [Rolf Schmidt]2
- 08: Issue #164: On element deletion the next element should be selected [Rolf Schmidt]2
- 08: Bugfix #165: Proper unselection on clicking outside the diagram <2>
- 09: Issue #168: Cutting an element is to pass the selection too (cf. #164) [Rolf Schmidt]2
- 09: Issue #169: Selection ensured on new / loading an NSD, undo, redo [Rolf Schmidt]2
- 09: Bugfix #171: Twos flaws in enh. #158 mended <2>
- 10: Issue #30: Lexicographic string comparison enabled (Executor). <2>
- 10: Issue #137: Output text window now styled and automatically scrolls to end. <2>
- 10: Issue #163: Tab / Shift-Tab key now move focus in element editor [Rolf Schmidt]2
- 10: Issue #169: Selection ensured on start / after export. [Rolf Schmidt]2
- 10: Issue #173: Mnemonics corrected (EN) and localized in most languages. <2>
- 10: Enh. #174: Input now accepts array initialisation expressions. <2>
- 11: Enh. #10 / bugfix #184: Flaws in Pascal import of FOR loops mended <2>
- 11: Enh. #179: Code generation and parsing in batch mode [Rolf Schmidt] <2>
- 11: Bugfix #181: Pascal export didn't convert all string delimiters <2>
- 11: Bugfix #184: Diagram imported from Pascal now enables save button <2>
- 12: Several minor bugfixes in Pascal export and import <2>
- 12: Issue #185: Pascal export of functions/procedures now as units. <2>
- 12: Issue #185: Pascal import now copes with multiple routines per file. <2> 
- 12: Executor: Enhanced language support (EN/DE/ES) and minor bugfixing <2>
- 12: Arranger now offers saving before removing "dirty" diagrams <2>
- 12: Enh. #62: Arranger may now save arrangements in a portable way <2>
- 12: Arranger: Partial language support (EN/DE/ES) introduced <2>
- 13: Enh. #188: Instruction transmutation, concatenation and splitting <2>
- 13: Enh. #185: Call identification on Pascal import improved <2>
- 13: Enh. #180: Initial editor focus dependent on switch text/comment mode [elemhsb]2
- 13: Bugfix #191: Defective FOR loop export to PHP [Frank Schenk]2
- 13: Enh. #192: File name proposals now involve parameter count <2>
- 13: Enh. #160: Code export with reachable subroutines [Rolf Schmidt]<2>
- 14: Issue #160: Subroutine export mode fixed for StrukTeX <2>
- 14: Issue #197: Keyboard selection actions on subsequences mended <2>
- 14: Issue #198: Flaw in key-controlled selection traversal <2>
- 14: Issue #199: Help menu now with link to the onlne User Guide <2>
- 14: Issue #77: Test coverage markers as set by Arranger didn't work <2>
- 14: Issue #200: The saving of preferences now closes the ini file <2>
- 14: Issue #201: Executor GUI revised, usability improved <2>
- 14: Issue #202: Arranger hadn't reacted to a Look-and-Feel change <2>
- 14: Issue #127: Height problem of Export Options dialog solved <2>
- 15: Bugfix #158: Selection traversal in un-boxed diagrams and FOREVER <2>
- 15: Bugfix #204: Width problem of Export Options dialog solved <2>
- 15: Bugfix #205: Un-boxed Roots variable highlighting didn't work <2> 
- 15: Bugfix #87: Collapsed CASE elements showed wrong icon <2>
- 15: Issue #207: Analyser warning during switch text/comment mode <2>
- 15: Issue #206: More executor error messages put under language control <2>
- 15: Bugfix #208: Subroutine diagrams now cleanly drawn <2>
- 15: Bugfix #209: Multiple PNG export fixed (uncut borders, file names) <2>
- 15: Bugfix #210: Wrong execution counting in recursive routines <2>
- 15: Issue #128: Combined comments and text mode [Hubert Klöser]2
- 15: Bugfix #211: Execution counting in recursions corrected <2>
- 15: Bugfix #212: Inverted logic of preference "enlarge FALSE" mended <2>
- 15: Icon sizes in Diagram menu unified <2>
- 15: Issue #213: FOR loop transmutation mechanism added <2>
- 15: Issue #215: New conditioned breakpoints (triggered by execution count) <2>
- 16: Bugfix #218: added new method to StringList [Bob Fisch]
- 16: Created and integrated translator [Bob Fisch]
- 16: Bugfix #214: recoded translator [Bob Fisch]
- 16: Issue #206: Table headers in Executor control now localizable <2>
- 16: Issue #220: Usability improvements for Translator [Bob Fisch]<2>
- 16: Issue #222: Structorizer localization from directly loadable file <2>
- 16: Issue #224: Workaround for table grids on Look and Feel changes <2>
- 16: Redesigned localization mechanism [Bob Fisch]
- 16: Locales: refactored some names to be more consistent [Bob Fisch]
- 16: Locales: added special case "external" [Bob Fisch]
- 16: Locales: save & load external loaded to and from the INI file [Bob Fisch]
- 16: Locales: make the INI file backward compatible [Bob Fisch]
- 16: Locales: memory usage optimisations [Bob Fisch]
- 16: Bugfix #227: Oberon module export must end with full stop [K.-P. Reimers]2
- 16: Bugfix #228: Unnecessary warning on code export of recursive routines <2>
- 17: Enh. #231: Variable name collision checks added to Analyser <2>
- 18: Bugfix #233: Function key F10 was caught by the menu bar [Rolf Schmidt]2
- 18: Issue #234: bash expression of ord and chr function restricted [Rolf Schmidt]2
- 18: Locales: Language button handling in Menu and Translator redesigned <2>
- 18: Locales: Translator enabled to reload edited files <2>

Version: 3.24 (2016-03-14)
- 01: Bugfix #50 - added return types to signature for function export in Pascal [lhoreman]
- 02: Bugfix #51 - stand-alone input/output keywords were not converted on export [IrisLuc]
- 03: Bugfix #48 - instant delay propagation to Turtleizer <2>
- 03: Bugfix #49 - failing equality detection among variables (also array elements) <2>
- 04: Enh. #36 - allowing to pause from input and output dialogs <2>
- 04: Enh. #54 - Output instruction with expression list (executor, most generators) <2>
- 04: Bugfix #55 - highlighting of variables with keywords as substring mended <2>
- 04: Bugfix #57 - Risk of endless loops and other flaws on Perl export <2>
- 04: Bugfix #59 - For loop export to Python was defective <2>
- 05: executor: Enh. #9 - Subroutine call now supported via Arranger as pool <2>
- 05: executor: Enh. #9 - Control panel shows call depth and (on error) stacktrace <2>
- 05: executor: Enh. #23 - Jump execution implemented in three categories <2>
- 05: arranger: Enh. #9 - Structorizer can now push diagrams into Arranger <2>
- 05: arranger: Enh. #35 - Arranger now got scrollbars and moves to a just added diagram <2>
- 05: arranger: Enh. #35 - Diagrams may be pinned (against replacement) and dropped <2>
- 05: generator: Enh. #23 - Export to C, C++, C#, Java, and Pascal now supports Jumps <2>
- 05: analyser: New checks for calls, jumps, return mechanisms and concurrency risks <2>
- 05: analyser: Analyser hadn't checked within Forever loops and Parallel sections <2>
- 05: Enh. #38: Multiple selection (Alt+Click: entire subqueue, Shift+Click: sequence) <2>
- 05: updated language files (DE,EN,ES) <2>
- 05: executor: Localisation attempts for Control panel <2>
- 05: Enh. #51 - Handling of empty input/output instructions by executor and export <2>
- 05: executor: Parameter splitting for function calls improved <2>
- 05: Bugfix #61: Executor precautions against type specifiers [elemhsb]<2>
- 05: Bugfix #63: Error messages on nsd loading failure no longer suppressed <2>
- 05: generator: Enh. #23 - Export to Python, Perl, PHP, and Bash/Ksh now supports Jumps <2>
- 05: generator: Enh. #23 + #66 - Export to Basic now supports Jumps and line numbers <2>
- 05: generator: Enh. #67 - Code style option (position of opening braces) for C,C++, Java <2>
- 05: generator: StrukTex export enhanced and corrected <2>
- 05: generator: Enh. #22 - Export to Pascal and Oberon now provides return values <2>
- 05: Arranger: Enh. #62 - Saving and loading arrangements provisionally enabled <2>
- 06: Bugfix #71 - Code export to shell scripts was defective (no text translation) <2>
- 06: Bugfix #51, #54 - Defective input / output export to Perl, Python <2>
- 07: Bugfix #74: Accidently disabled Pascal operators like =, <>, and, or <2>
- 07: Enh. #75: Highlighting of Jump element keywords (leave, return, exit) <2> 
- 08: Bugfix #82: Saving of NSDs with inconsistent FOR loops <2>
- 08: Bugfix #78: Reloading an Arranger constellation could cause duplicates [elemhsb]2
- 08: Bugfix #85: Diagram heading or comment changes now undoable <2>
- 09: Bugfix #65, Enh. #87: Collapsing/expanding reorganised, autoscrolling enabled [elemhsb]2 
- 10: Bugfix #89: Two flaws in variable detection (highlighting, analyser) <2>
- 10: Bugfix #90: Insufficient updating of executed subroutines in Arranger <2>
- 10: Bugfix #91: Unreliable execution of some empty Jump elements <2>
- 10: Bugfix #92: Executor: Unwanted replacements within string literals <2>
- 11: Bugfix #95: Executor: div operator support accidently dropped  <2>
- 11: Bugfix #96: export: variable prefix, test expressions for shell scripts <2>
- 12: Bugfix #99: FOR loops were saved defectively, new version can load them <2>
- 12: Arranger: Image buttons for saving and loading resized <2>
- 13: Bugfix #50: Return type specifications were split into several lines <2>
- 13: Executor enh.: Scrollable display of returned arrays (at top routine level) <2>
- 13: Enh. #101: Title string with version number and sub-thread mark [elemhsb]2
- 13: Bugfix #102: Selection wasn't cleared after deletion, undo or redo <2>
- 13: Issue #103: Save button visibility is to depend on change status <2>
- 13: Bugfix #104: Code export could provoke index range errors <2>
- 13: Bugfix #105: Displayed lines were cut off at apostrophes in keywords <2>
- 14: Bugfix #108: C++ export had converted bool type to int <2>
- 14: Bugfix #103: Change status hadn't been reset sufficiently on saving <2>
- 14: Enh. #84: C/Java-style array initialisation expressions enabled <2>
- 14: Bugfix #61+#107: More consistent handling of typed variables <2>
- 14: Enh. #110: File open dialogs now use the specific filter as default [elemshb]2
- 15: Bugfix #112: Several flaws on handling indexed variables <2>
- 15: Jump translation on export to Pascal or Oberon fixed <2>
- 15: Bugfix #114: Editing of elements being executed prevented <2>
- 15: Bugfix for enh. #38: moving up/down of multiple selection <2>
- 15: Accelerator key for breakpoints (also on multiple selection) <2>
- 15: Issue #115: Returned arrays now always presented as element list <2>
- 15: Enh. #84: Array initialisations now exportable to BASIC code <2>
- 15: Bugfix #117: Title and button update on diagram replacement <2>
- 15: Bugfix #97: Target selection on dragging stabilized <2>
- 15: Bugfix #121: Irritating error message box on file dropping <2>
- 16: Bugfix #122: Selection problems with enlargeFALSE set <2>
- 17: Bugfix #97 update: Arranger updated on global drawing changes <2>

Version 3.23 (2015-12-04)
- 01: Executor: fixed a bug in the Repeat loop [Sylvio Tabor]
- 02: Executor: fixed a bug while interpreting the title [Benjamin Bartsch]
- 03: Export: split PNG export into multiple images [Moritz Schulze]
- 04: Executor: logical operator in CASE-statement [Lies Callemeyn]
- 05: Export: added code export option [Hanspeter Thöni]
- 06: Export: added comments to Pascal export [Dirk Wilhelmi]
- 06: Export: moved export options into menu [Hanspeter Thöni]
- 07: Export: added namespace "nsd" to save files [Treaki]
- 08: Added Polish translation [Jacek Dzieniewicz]
- 09: New drawing strategy for the IF statement [David Tremain]
- 09: New colorizing strategy for elements [David Tremain]
- 10: Visual re-enforcement for drag & drop [David Tremain]
- 11: Allow to collapse / expand elements by scrolling the mouse [David Tremain]
- 12: Added preferences on how to draw IF statements [David Tremain]
- 13: Fixed "empty line" bug [David Tremain]
- 14: Fixed a drawing bug while dragging an element [Bob Fisch]
- 15: Added a Python generator [Daniel Spittank]
- 16: Removed a bug when double clicking en element [Bob Fisch]
- 16: Variable highlighting did not work anymore [Andreas Schwierz]
- 17: Executor: array support [Gennaro Donnarumma]
- 18: Added traditional Chinese translation [Joe Chem]
- 19: Multiple improvements <Kay Gürtzig>
- 20: DE: linguistic flaws corrected <Kay Gürtzig>
- 21: Major revision of generators files <Kay Gürtzig>
- 22: Possibility to switch text/comment in diagram [Samuel Schmidt]
- 23: Bug while parsing NSD files [Benedict Thienpont]
- 24: Fine tuning the ExportOptionDialoge <Kay Gürtzig>
- 24: Updated language files (RU,DE,EN,ES) <Kay Gürtzig>
- 24: Updated language files (LU,FR) [Bob Fisch]
- 25: Added hints to speed buttons [Rens Duijsens]
- 26: Export for BASIC [Jacek Dzieniewicz]
- 26: PL: updated [Jacek Dzieniewicz]
- 27: Array variable improvements in executor <Kay Gürtzig>
- 27: Updated language files (RU,DE,EN,ES) <Kay Gürtzig>
- 28: Minor change in executor for comp. with Unimozer [Bob Fisch]
- 29: Complex changes and enhancements as described (pull-request #7) <codemanyak>
- 29: Executor: breakpoints may now be placed throughout the diagram <2>
- 29: Executor: implementation for Endless loops and Parallel elements <2>
- 29: Executor: execution highlighting separated from selection <2>
- 29: Executor: variable list now updated on every pause even with delay 0 <2>
- 29: GUI: More localisation support for element editor (InputBox) <2>
- 29: Updated language files (DE,EN,ES,RU,IT) <2>
- 29: Export: indentation mechanism revised, BASH export corrected <2>
- 29: Export: Python export no longer "eats" lines within Repeat loops <2>
- 29: Comment popup: sticky popups eliminated, no element level limit <2>
- 29: Arranger: No longer loses track when related Structorizer reloads <2>
- 30: Several Chinese (ZH-CN) translations added and typos eliminated <Zijun Ke>
- 30: Issue on closing Structorizer fixed, file update question may be cancelled. <2>
- 31: Major enhancement supporting cleaner For loop evaluation (issue #10) <2>
- 31: Enhancement to allow lists of constants ruling a Case branch (issue #13) <2>
- 31: Code export process decomposed, less redundant Generator classes <2>
- 31: String handling improved (comparison, empty strings, quote consistency) <2>
- 31: Variables, function names etc. within strings no longer executed <2>
- 31: Newly created empty diagrams are no longer flagged as changed <2>
- 31: Content of array variables now sensibly displayed on execution (issue #14) <2>
- 31: Variable content may now effectively be edited on execution pauses (issue #15) <2>
- 31: Menu item File > Quit action consistent to the [x] button now (bug #16) <2>
- 31: Phenomenon of stalling execution on syntax errors within loops fixed (bug #17) <2>
- 31: Several fixes induced by wide-spread code rebuilding in versions 29...30 <2>
- 32: Bugfixes for code export C etc.: div operators remained, switch bug <2>
- 32: Issues #24 and #25 fixed (defective condition conversion) <2> 
- 32: Issue #21 fixed: return instructions now terminate the execution <2>
- 32: Operator highlighting fixed, new colouring for string and character literals <2>
- 32: Bugs #28, #31, and #32 fixed, all concerning element degrading on undoing/copying <2>
- 32: More adaptive approach to either exit or dispose a Structorizer on closing <2>
- 33: Bugfix #39 - Errors on drawing empty Case structures, confused texts and comments <2>
- 33: Bugfix #41 - Shift operators <<, >>, shl, shr hadn't been supported <2>
- 33: Bugfix #40 - Recent nsd files got truncated on saving errors <2>
- 33: Bugfix #42 - Default saving directory should not be root (/) but home [elemhsb]2

Version 3.22 (2011-11-21)
- 01: Some fixes in Executor.java & Control.java [Kay Gürtzig]
- 02: Save & load INI configuration to and from external file [Dirk Wilhelmi]
- 03: Added Russian translation [Юра Лебедев]
- 04: double-clicking saved files now also works for JWS [David Mancini]
- 05: fixed a replacement issue while exporting to code [Sylvio Tabor]
- 06: implemented show/hideTurtle in Turtleizer [Sylvio Tabor]
- 07: do not allow ":" in parser preferences [Sylvio Tabor]

Version 3.21 (2011-06-28)
- 01: added possibility to scale all icons [Fabian Wenzel]
- 02: added element "parallel statement" as stated in DIN 66261 point 5.5 [Jun Pang]
- 03: first bugfix for the parallel statement [Jun Pang]
- 03: cleared the debugging output from the scaling feature [Bob Fisch]
- 04: visual performance updates [Bob Fisch]
- 05: fix of some small click problems [Bob Fisch]
- 06: fixing a performance problem [Laurent Haan]
- 07: fixing a diagram copy-to-clipboard problem [Neuberger Dominik]
- 08: visual performance updates [Bob Fisch]
- 09: recoded auto-size algorithm for alternatives [Matthias Paul]
- 09: updated drawing code to respect variable highlighting [Bob Fisch]
- 10: dialogue for graphics export now remembers the last visited path [Matthias Paul]
- 11: SVG export is now UTF-8-encoded [Csaba Rostagni]


Version 3.20 (2010-11-15)
- 01: Some bugfixes in the generator classes [Georg Braun]
- 02: Some more improvements to the C generator [Kay Gürtzig]
- 03: Different other bugfixes in the generator classes [Kay Gürtzig]
- 03: Some small changes to the variable highlighting [Kay Gürtzig]
- 04: More bugfixes for C, C#, and Java generator [Kay Gürtzig]
- 05: Step-by-step didn't work in Turtleizer [Kay Gürtzig]
- 06: Coded PHP generator [Rolf Schmidt]
- 07: do not allow negative position [EVEGI]
- 08: added Czech language support [Vaščák Vladimír]

Version 3.19 (2010-08-07)
- Have a backup of the INI file in the current application directory.
  This makes the application "portable" [Peter Ehrlich]
- Added "sqrt" to the function export of the executor [FISRO]
- Bug while printing in landscape [Albrecht Dreß]
- UTF-8 encoded Oberon output [Thijs Zandwijk]
- StrucTeX generator update [Matthias Plha / Klaus-Peter Reimers]
- Added Chinese translation (simplified Chinese) [Wang Lei]
- C#-Generator [Gunter Schillebeeckx]

Version 3.18 (2009-12-20)
- Update for the Brazilian Portuguese localization [Theldo Cruz]
- Gave the SVG export a new try using Freehep (bug #14) [Marcus Radisch]
- Activated anti-aliasing (bug #20) Reinhard Schiedermeier]
- Overwrite prompt when exporting a diagram as picture (issue #2897065) [Marcus Radisch]
- Overwrite prompt when exporting a diagram as source code (issue #2897065) [Marcus Radisch]
- "Show comments?" settings being overwritten by diagram (issue #2898346) [Marcus Radisch]
- Structorizer is now published under the terms of the GPLv3 license [FISRO]
- Italian localization [Andrea Maiani]
- ANALYSER: "Result" is now a good variable name for function results [FISRO]

Version 3.17 (2009-10-18)
- Brazilian Portuguese localization [Theldo Cruz]
- Bug in the executor not correctly setting some variable values [FISRO]
- The keyword "var" is now supported for functions/procedures [FISRO]
- Bug while saving diagram type (bug #15) [Marcus Radisch]
- Bug while using "save as" (bug #15) [Marcus Radisch]
- EXECUTOR: Problem on comparing two items (bug #18) [FISRO]
- Show the filename in the main window title (bug #16) [Marcus Radisch]
- EXECUTOR: Problem with the FOR loop variable (bug #19) [Jos Swennen / FISRO]
- Problem with the path of the INI file using Vista (bug #17) [Marcus Radisch]

Version 3.16 (2009-08-22)
- MAC: Files do not open with double click (bug #7) [Thijs Zandwijk]
    * Re-added the "AppleJavaExtensions.jar" to the libraries
    * This should not interfere with other OS
    * It will not be included in the source package either ...
- MAC: The menubar was disappearing after opening any dialog [FISRO]
    * This is a known apple bug with a known workaround *uff*
- MAC: Shortcut key stopped working [FISRO]
    * I found that this was related to the previous bug, so fixing
      that one fixed this issue as well.
- Added file association in Java Web Start [FISRO]
- Fixed an issue with the Luxemburgish language file [FISRO]
- Bugfixes in the "C" & "Java" source code generator (bug #8) [Theldo Cruz]
- Updates of the "C", "Java" & "Pascal" code generators [FISRO]
- Added "Structorizer Arranger" [Stephan O. Merckens]
    * Start via Java Web Start: http://structorizer.fisch.lu/webstart/Arranger.jnlp

Version 3.15 (2009-08-13)
- Fixed a bug concerning execution of a "REPEAT" loop (bug #3) [Jos Swennen]
- Implemented the execution of the "CASE" structure (bug #4) [Jos Swennen]
- Fixed a bug in class responsible for saving the preferences [FISRO]
- Bugfixes in the C source code export [Gunter Schillebeeckx]
- Implementation of a Java source code export [Gunter Schillebeeckx]
- Bug fixed concerning the displaying of a comment (bug #6) [Nico]

Version 3.14 (2009-07-06)
- Updated NSD execution feature [FISRO]
  * pascal syntax:
    ° pascal string notation
    ° defined second "pos" function
    ° operator conversion: different from
- The development will be continued using NetBeans instead of XCode [FISRO]
- Bug in the EMF export [Jan Hilsdorf]
- Yet another scrolling bug [Bernhard Grünewaldt]
- Generated NSD files are now UTF-8-coded [Bernhard Grünewaldt]

Version 3.13 (2009-05-23)
- Corrected the C generator [FISRO]
- Corrected the Perl generator [FISRO]
- Added turtle drawing module [FISRO]
  * implemented procedures
    ° init()
    ° forward(int)
    ° backward(int)
    ° left(double)
    ° right(double)
    ° gotoXY(int,int)
    ° gotoX(int)
    ° gotoY(int)
    ° penUp()
    ° penDown()
- Added NSD execution feature [FISRO]
  * use of variables
  * use of general expressions
  * input (parameter or prompt): String, Character, Integer or Double
  * output: direct and function result
  * Java syntax => built in (BeanShell)
  * Pascal syntax:
    ° standard math functions: abs, sqrt, sqr, cos, sin, tan, acos, asin, atan
    ° random functions: randomize(), random(int)
    ° compare strings with "=" (auto conversion to "equals")
    ° compare primitive types with "=" (auto conversion to "==")
    ° string functions: length, pos, copy, lowercase, uppercase, trim
      (auto convert)
    ° string procedure: delete, insert (auto convert to function)
  * pause, step-by-step & break functionality
  * live variable watch (execution table)
- Analyser: the use of the "return" instruction is now allowed [FISRO]

Version 3.12 (2009-01-18)
- Added a C generator [Praveen Kumar]
- Fixed a bug for saving preferences [FISRO]

Version 3.11 (2008-11-14)
- Double-clicking a file under Windows which contained spaces in
  its name did not open correctly [FABFR]

Version 3.10 (2008-09-28)
- Added Spanish translation [Andrés Cabrera]

Version 3.09 (2008-08-14)
- Minor bug in analyzer while analyzing functions [FISRO]
- Added parameter name check "pABC" [FISRO]
- Added analyzer preferences [FISRO]
- D7 parser problem with {...} comments [FABFR]
- Added a new error to analyzer (now 13) [FISRO]
- BASH Code Export [Markus Grundner]
- Added translations for analyzer [FISRO]
- Added source package for Eclipse [Markus Grundner]
- Added simple command line compilation script [Klaus-Peter Reimers]
- Unification of the previous mentioned source packages [FISRO]
- NL translated strings [Jerone]
- Modified OBERON code generator [Klaus-Peter Reimers]

Version 3.08 (2008-05-16)
- KSH & Perl Code Export [Jan Peter Klippel]
- Added code generator plugin architecture [Jan Peter Klippel]
- Implemented NSD analyzer [FISRO]
- Improvement of the analyzer routines [FISRO]
- "Show comments" option now persistent [FISRO]
- "Highlight variables" option now persistent [FISRO]
- D7 parser problem with (*...*) comments [Klaus-Peter Reimers]
- INI-file now in home directory of user [Klaus-Peter Reimers]
- Recent file list bug [Klaus-Peter Reimers]

Version 3.07 (2008-03-04)
- Open file from directory with ASCII-characters > 127 [FISRO]
- Save and export bug [FISRO]
- Vector graphics exports: EMF, SWF & PDF [Serge Linckels]
- EMF export to clipboard (Windows only!) [Serge Linckels]

Version 3.06 (2008-02-10)
- Add DIN / non-DIN switch [Klaus-Peter Reimers]
- Added "ENDLESS Loop" [Klaus-Peter Reimers]
- "Save preferences now" button [Klaus-Peter Reimers]
- New Windows wrapper which [FISRO]

Version 3.05 (2008-02-05)
- Comments / popup bug detected [Jerone]
- Another bug in undo/redo function detected [Jan Kruschwitz]
- Removed flickering while working on huge diagrams [FISRO]
- Copy diagram to system clipboard [FISRO]
- Highlighting input/output [FISRO]
- Added recently opened files to menu [FABFR]
- Bug while saving INI-files on Windows systems [Heinrich Villinger]
- Restructured INI-file to XML [FISRO]

Version 3.04 (2008-01-28)
- Added language system [FISRO]
- Bug detected in PAS & MOD generator [Klaus-Peter Reimers]
- Modified TEX generator [Klaus-Peter Reimers]
- Moved "Parser.java" to parsers lu.fisch.structorizer.package [FISRO]
- Renamed "Parser.java" to "NSDParser.java" [FISRO]
- French translation [FISRO]
- Dutch translation [Jerone]
- German translation [Klaus-Peter Reimers]
- Luxemburgish translation [Laurent Zender]
- Persistent Look & Feel [Klaus-Peter Reimers]
- Changed language file encoding to UTF-8 [FISRO]
- Bug in undo/redo function detected [Jan Kruschwitz]
- Print preview dialog [FISRO]
- Mac version opens NSD-files by double-click [FISRO]
- Scrolling bug detected [Lucas Cabeza]

Version 3.03 (2008-01-11)
- Minor bugs in the variable detection routine [FISRO]
- Added colorization of special symbols [FISRO]
- Added Oberon source code generator [Klaus-Peter Reimers]
- Program proposes filename to save [Jerone]
- Replaced "backspace" by "delete" for removing items [Jerone]
- Added correct headers to all source files [Klaus-Peter Reimers]
- Remember last file location [Jerone]

Version 3.02 (2008-01-07)
- Added Pascal input parser [FISRO]
- Added Look & Feel choice in menu (not persistent) [FISRO]
- Modified test string in font dialog to test for symbols [FISRO]
- Modified parser engine to load grammars from JAR file [FISRO]
- Broke up toolbars to fit in design [Klaus-Peter Reimers]
- Toolbars are now floatable (not persistent) [FISRO]
- Added simple variable detection [FISRO]
- Added variable highlighting [FISRO]

Version 3.01 (2008-01-02)
- Moved INI file to "Structorizer.app" folder [FISRO]
- Bug for WHILE/REPEAT preferences [FISRO]
- Ask for saving while quitting application [FISRO]
- Fixing different minor "save & open" bugs [FISRO]
- Fixing a minor bug with the border of the exported PNG file [FISRO]
- Dialogs "remember" the location of the opened file [FISRO]
- Added rounded corners for "sub" diagrams [FISRO]

Version 3.00 (2008-01-01)
- First public release of the new JAVA version [FISRO]

----%<---------------------------------------------------

Version 2.06 (2007-11-01)
- Integrated changelog in "About" dialog [FISRO]
- Umlaut-Problem solved for MAC
- Scroll-box seems to work now => adaptation [FISRO]
- Bug while exporting to picture [11TG1 2007/2008 - Ben Elsen]
- Export defaults now to JPG, but BMP is still possible. [FISRO]

Version 2.05 (2007-10-28) - LINUX GTK2 & Mac
- StrukTeX export debugging [Klaus-Peter Reimers]
- New "About" dialog [FISRO]

Version 2.04 (2007-10-25) - LINUX GTK2 only
- I think that the "Umlaut" Problem has been solved
  for GTK2. GTK does not seem to be capable of managing
  UTF-8 correctly? [FISRO]
- Added Umlaut export for StrukTeX [Klaus-Peter Reimers]

Version 2.03 (2007-10-20) - LINUX only
- StrucTeX output [Klaus-Peter Reimers]
- languages files rewritten [FABFR]
- coherent dialogs and menu entries [FABFR]

Version 2.02 (2007-09-05) - LINUX only
- Depending on some libraries, the Linux version
  did not run on some machines without root privileges.
  I found a workaround, but I'm still not really happy
  with it.

Version 2.01 (2007-08-14)
- Autoscroll was not enabled [Sascha Meyer]
  This seems not yet to work under Mac OSX (Windows & Linux = OK)
- The language choice for LU was not persistent, no load from
  and save to INI file [11TG2 2006/2007 - Laurent Zender]
- UTF-8 conversion was missing for imported source code.

Version 2.00 (2007-08-09)
- Please take also a look at the file "_D6 to Lazarus.txt"

----%<---------------------------------------------------

Version 1.31 (2007-11-07)
- Case without "else"-part [Andreas Jenet]
- JPG export [FISRO]
- Bug on loading a CASE statement from a savefile [FISRO]

Version 1.30 (2007-10-27)
- Bug detected in analyser [Iris Adae]
- German Umlaute export for StrukTeX [Klaus-Peter Reimers]
- Serious speed improvements [FISRO]
- Executor now calls analyser too [FISRO]

Version 1.29 (2007-10-19)
- Allow ":=" as assignment while parsing out variable names [Sebastian Lehn]
- BUG: "<-" are not drawn correctly in version 1.28 because
  of a problem in the drawing method. [FISRO]
- rotating text for instructions by 90° [Michael Gerdes]
- language support for analyser messages [FISRO]
- minor bugs in the analyser algorithms [FISRO]
- StrucTeX output [Klaus-Peter Reimers]

Version 1.28 (2007-10-13)
- analyser: different minor bugs fixed [FISRO]
- analyser: different minor improvements [FISRO]
- activating analyser for anybody [FISRO]
- language files rewritten [FABFR]
- bugs when pressing CANCEL [FABFR]
- "Initialising" screen [FABFR]
- modified diagram for simplified scheme (not "nice") [FABFR]
- different improvements in the parser interpretation [FABFR]
- missing CASE statement while importing from source code [FABFR]
- new "about" dialogs [FABFR]
- added "changelog.txt" to about-dialog [FISRO]
- coherent dialogs and menu entries [FABFR]

Version 1.27 [???]
- copy & paste between MDI children works fine [FISRO]
- variable names are now also extracted from method parameters [FISRO]
- Added language file for LU [11TG2 2006/2007 - Laurent Zender]

Version 1.26 (2007-06-12)
- Bug detected in BCall, BJump and BCase [Andreas Jenet]
- Bug detected in the cut method [Andreas Jenet]
- MDI: Eliminated memory bug in MDI application [FISRO]
- MDI: First working MDI application called "Projectorizer"
- MDI: Project save and load works. Filetype = combined NSD
  files in XML format. Extension = nsdp [FISRO]
- MDI: Add diagram to project [FISRO]
- MDI: Menu integration [FISRO]

Version 1.25 (2007-06-05)
- conversion between (instruction, call, jump) [FISRO]
- analyser: read INI-file [FISRO]
- conversion from (instruction, call, jump)
  to (if, for, repeat, while) [FISRO]
- user colors [Sascha Meyer]
- made all subforms owned by the mainform
  => create an MDI application [FISRO]
  ~> The 'utils' class still depends on two other
     classes, so the mainform cannot be used independently!
- Wiped out a bug due to the recent owner changes [FISRO]
- Added code the capture <ESC> during showmodal of some windows [FISRO]
- Changed vertical lines in the case statement
  to intersect with the falling line. [Andreas Jenet]
- Created a BUtils class for interaction between
  parameters and forms
  => create an MDI application [FISRO]

Version 1.24 (2007-05-30)
- analyser: Problem with non-initialized
  variables in REPEAT loops [FISRO]
- analyser: recognises "lire A,B" without
  spaces [T1IF1 2006/2007 - Tom Schons]
- Minimum font size [T1IF1 2006/2007 - Kevin Schoup]
- Maximum font size [T1IF1 2006/2007 - Jill Saudt]
- Disable MouseWheel scrolling because
  of blank scrolling problems [T1IF1 2006/2007 - JosÈ Espinosa]
- Adaptation of auto-size algorithm when
  analyser is *on* [FISRO]
- Drag & drop of an empty element should
  not be possible [T1IF1 2006/2007 - Tom Schons]
- Bug in analyser while loading grammar
  files [FISRO]
- Missing translations found [T0IF2 2006/2007 - Mike Lill]
- Added JUMP statement [Christian Fandel]
- Changed call to analyser procedure in
  order to speed up the entire GUI [FISRO]

Version 1.23 (never published)
- added paste from windows clipboard [T1IF1 2006/2007 - Marc Schonckert]
- removed automatic ":=" to "<-" conversion [FISRO]
- added array support

Version 1.22 (2007-01-23)
- added: application.title = NSD title
  [T1IF2 2006/2007 - Stephen Edwards]
- added: mainform.caption = NSD title [FISRO]
- bugfix in schematic of the CASE
  statement [FISRO]
- added nederlands lang-file [Tom Van Houdenhove]
- added more strings to the language
  systems [Tom Van Houdenhove]
- added customisation for CASE
  statement [Tom Van Houdenhove]
- changes to customisation for IF
  statement [Tom Van Houdenhove]
- eliminated bug in the CASE statement [Tom Van Houdenhove]
- added btnCancel to InputBox [Tom Van Houdenhove]
- bug fixed in display (red-color-bug) [FISOR]

Version 1.21 (2007-01-15)
- added CASE statement [MARSE]
- added call [Prophet05]
- small fixes in PAS2NSD [FISRO]
- small fix in "save-as" routine [T1IF2 2006/2007 - Noëmie Feltgen]

Version 1.20 (never published)
- some small fixes [FISRO]

Version 1.19 (2006-12-16)
- selection can now be moved with
  the arrow keys [T1IF1]
- The default content of the different
  structures can now be modified via
  the options menu [FISRO]
- code optimization to block out some
  wanna-be-hackers ;-) [FISRO]

Version 1.18 (2006-12-13)
- multi-language support [Bernhard Wiesner]
- Another small bug in the save routine [PYRSI]
- Langs: EN [FISRO]
         DE [FISRO]
         FR [FISRO]

Version 1.17 (2006-12-05)
- Bug detected while updating comments [FISRO]
- Bug on saving when title contained
  illegal characters. Solved for ":" [PYRSI]
- First Linux version written in Lazarus! [FISRO]

Version 1.16 (2006-11-26)
- Copy & Paste of elements [FISRO]
- Structorizer was unable to close
  on a medium marked read-only [MARSE]
- Fixed some small bugs concerning
  element selection. [FISRO]
- Shortcuts for inserting elements [BELGI]
- User check buttons for visual styles [SIBCL]
- Fixed some bugs during first
  colorizer use [FISRO]
- Added shortcut for colorizer [FISRO]

Version 1.15 (never published)
- Small bug in code generator
  erased [FISRO]
- Small bug in PAS2NSD generator
  fixed [FISRO]
- For instructions only: automatically
  convert ":=" to " <- " [FISRO]
- Printing support with
  print-preview [T1IF1 2006/2007 - José-Maria Espinosa]

Version 1.14 (200-11-16)
- Press <ESC> to cancel input
  dialog [T1IF1 2006/2007]
- Switch visual style [LOEGU]

Version 1.13 (2006-11-13)
- Each element also contains
  a comment now. [FISRO]
- An new-old bug had reappeared
  and been eliminated once again [MARSE]

Version 1.12 (never published)
- Variable colorizing [FISRO]
- Drag & drop of NSD-Files [T1IF1 2006/2007]

Version 1.11 (2006-10-25)
- <Shift-Enter> or <Return-Enter>
  for validating input [T1IF1 2006/2007]
- Drag'n'Drop bug wiped out. [FISRO]
- Disable buttons if no element
  selected [T1IF1 2006/2007]

Version 1.10 (2006-10-22)
- Undo / Redo functionality [MARSE]
- NSD can be scrolled if larger
  than the visible area [MARSE]
- Automatic NSD title or savename
  proposal [MARSE]
- Fixed "const"-section recognition
  for PAS2NSD-conversion [MARSE]
- Fixed wrong displayed dialogs at
  120 dpi font size [MARSE + GAMCA]
- New name for new diagram [PIRSY]
- Double-click on empty sequence = new
  instruction [PIRSY]

Version 1.09 (never published)
- Dynamic font increase/decrease [FISRO]

Version 1.08 (never published)
- BMP export of the diagram [FISRO]

Version 1.07 (2006-10-01)
- A security bug has been reported
  and finally swept out... [FISRO]

Version 1.06 (2006-09-27)
- The different elements can now be
  colorized. Color is persistent,
  which means that it is stored in
  the NSD-File. [FISRO]

Version 1.05 (2006-09-19)
- I implemented an NSD-2-PAS conversion.
  This includes a variable auto-detection,
  which, unfortunately, does not work
  yet with complex types. [FISRO]
- Read-Only-INI-File Bug => fixed [MARSE]

Version 1.04 (2006-09-15)
- I finally found a working Delphi/Pascal
  parser that operates with tree generation. The
  PAS-2-NSD converter now works fine :-D [FISRO]

  Added functionality:
  * Load from source file [FISRO]
  * Create from source text [FISRO]
  * Real-time creation while typing [FISRO]

Version 1.03 (never published)
- First "satisfying" implementation of
  a PAS-2-NSD converter. Simple examples
  are OK, but bigger ones ... hmmm ... :-/
  => Would need a "real" Pascal syntax parser [FISRO]

Version 1.02 (2006-09-14)
- Change font.name and font.size of the
  graph, even on the fly! Store information
  in the INI-File. [FISRO]
- Two types of graphs [FISRO]
  * programs (rectangle)
  * subs (rounded rectangle)

Version 1.01 (2006-09-01)
- Added click-to-open support, so you now
  only need to double-click an NSD-File to
  open it immediately. [FISRO]<|MERGE_RESOLUTION|>--- conflicted
+++ resolved
@@ -44,14 +44,10 @@
       phrases (e.g. string literals could get compromised) <2>
 - 03: Bugfix #1003: Undue memory reservations for main program variables and
       registers on ARM export eliminated [A. Simonetta]2
-<<<<<<< HEAD
-- 03: Bugfix #1004: Several flaws on exporting array statements to ARM code <2> 
-- 03: Issue #800: Parts of the new expression parsing mechanism established. <2>
-=======
 - 03: Bugfix #1004: Several flaws on exporting array statements to ARM code,
       two new ARM-specific export options <2>
 - 03: Bugfix #1005: Wrong ARM export of FOR and FOR-IN loops <2>
->>>>>>> 7c11f30b
+- 03: Issue #800: Parts of the new expression parsing mechanism established. <2>
 
 Version 3.32 (2021-09-19) requiring Java 11 or newer
 - 01: Bugfix #851/2: SPECIAL-NAMES sections caused COBOL parser abort <2>
