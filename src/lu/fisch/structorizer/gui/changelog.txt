--- conflicted
+++ resolved
@@ -201,10 +201,6 @@
 - 15: Bugfix #924 Erratic Analyser warnings on mixed record/array access paths <2>
 - 15: Bugfix #925 Analyser always complained about constant record arguments <2>
 - 15: Enh. #926: Element selection now scrolls to related Analyser warnings <2>
-<<<<<<< HEAD
-- 16:
-- 16: Issue #800: Parts of the new expression parsing mechanism established. <2>
-=======
 - 16: Enh. #893: Translator preview indicator in the language menu enforced <2>
 - 16: Enh. #915: Functional upgrade for the new CASE element editor <2>
 - 16: Enh. #928: New Analyser check against structured CASE choice value <2>
@@ -212,7 +208,7 @@
       temporary icon changes on shift; locale reset mechanism fixed <2>
 - 16: Bugfix #930: Wrong CASE branch width with broken selector lines <2>
 - 16: Bugfix #931: Inadvertent font changes in element editors on font resizing <2>
->>>>>>> f7fcb6c2
+- 16: Issue #800: Parts of the new expression parsing mechanism established. <2>
 
 Version: 3.30 (2019-10-06)
 - 01: Issue #657: Spanish message in German locale replaced <2>
