﻿Legend:
-------
[Foo]   -->     idea provided by Foo, coding done by Bob Fisch
[Foo]2  -->     idea provided by Foo, coding done by Kay Gürtzig
<Foo>   -->     idea AND coding done by Foo
<2>     -->     idea and coding done by Kay Gürtzig

Known issues:
- COBOL import may fail if certain single-letter identifiers are used (rename them!).
- COBOL import doesn't cope with some statement variants and variable redefinitions.
- C import fails if the code contains function pointers.
- Algorithmic efforts will have to compensate performance losses due to enhancements.

<<<<<<< HEAD
Current development version: 3.28-02 (2018-04-12)
=======
Current development version: 3.28-02 (2018-04-05)
>>>>>>> 153bfda0
- 01: Bugfix #511: Cursor-down key was trapped by collapsed CASE and PARALLEL <2>
- 01: Enh. #515: More intelligent aligning strategy for diagrams in Arranger <2>
- 01: Bugfix #517: Correct export of includable declarations to Java, C++, C# <2>
- 01: Bugfix #518: Very slow scrolling of diagrams lacking type info [TiNNiT]2
- 01: Bugfix #520: "no conversion" export mode had to be enforced (Pascal, C) <2>
- 01: Bugfix #521: Variable declaration export had been inconsistent for Oberon <2>
- 01: Enh. #519: Zooming / font size control via ctrl + mouse wheel [B. Neuberg]2
- 01: Bugfix #522: Outsourcing now copes better with record types and includes <2>
- 01: Bugfix #523: Undoing and redoing of include list changes mended <2>
- 02: Bugfix #525: Defective test coverage detection for recursive routines,
      lacking operation counts on input, output, and jump instructions fixed <2>
- 02: Issue #512: Arranger zoom compensation for PNG export was flawed <2>
- 02: Bugfix #526: On re-saving the renaming of the temp. file may fail (Linux) <2> 
- 02: Issue #527: More helpful Executor messages on index range violations <2>
- 02: Issue #463: Console output replaced by configurable logging [R. Schmidt]2
- 02: Bugfix #528: Analyser check of record component access mended <2>
- 02: Bugfix #529: Concurrency on drawing diagrams during execution solved <2>

Version 3.28 (2018-02-18)
- 01: Bugfix #445: Array index out of bounds errors on COBOL import <2>
- 01: Bugfix #447: Line continuation backslashes in IF, CASE, FOR defanged <2>
- 01: Bugfix #417: Division by 0 exception averted in scroll unit adaptation <2>
- 02: Bugfix #448: Endless loop and regex exceptions in Find & Replace fixed <2>
- 02: Enh. #439: Structured value presenter with pull-down buttons now recursive <2>
- 02: Enh. #452: Welcome message on first start with beginner mode and guides <2>
- 02: Enh. #453: C export: format strings now with "TODO" content [Rolf Schmidt]2
- 02: Enh. #454: Analyser check now complains about blanks in program names <2>
- 02: Enh. #456: Print preview now allows to customize orientation and margins <2>
- 02: Issue #455: Startup races and mis-drawing of initial diagrams reduced <2>
- 03: Enh. #415: New accelerator key Ctrl-Shift-d for "copy EMF image" <2>
- 03: Enh. #452: Guided tours slightly improved, typos corrected [Rolf Schmidt]2
- 03: Bugfix #465: Arranger couldn't open Structorizer sub-instances anymore <2>
- 04: Bugfix #468: User guide action was associated to wrong toolbar button <2>
- 04: Enh. #452/#459: Further revision to the mechanisms of the guided tours <2>
- 04: Enh. #469: Accelerator keys for Executor (Ctrl-R) and Turtleizer <2>
- 04: Bugfixes in COBOL import (USAGE parsing, SEARCH, EXIT) <Simon Sobisch>
- 04: Issue #471: Code import error can now be copied to clipboard [Simon Sobisch]2
- 04: Bugfix #473: COBOL argument types failed to be generated [Simon Sobisch]2
- 04: Bugfix #475: Import of COBOL paragraphs broke sections [Simon Sobisch]2
- 04: Bugfix #480: Import of COBOL level-77 data and record array initialization <2>
- 04: Bugfix #483: Option to suppress mere variable declarations on COBOL import <2>
- 04: Bugfix #485: Workaround for intrinsic COBOL functions [Simon Sobisch]2
- 04: Bugfix #486: Return mechanism in imported COBOL functions enforced <2>
- 04: Enh. #487: New display mode to hide (collapse) declaration sequences <2>
- 04: Enh. #38: Insertion of elements enabled on multiple selections <2>
- 04: Enh. #425: Simple find mechanism in Translator and key sensitivity <2>
- 04: Enh. #491: Translator: tooltips show master texts too long for the column <2>
- 04: Enh. #492: Configurable designations of element types [A. Brusinsky]2
- 04: Issues #493, #494: COBOL import improved w.r.t. SEARCH <Simon Sobisch>
- 05: Enh. #425: The Ctrl-F key binding in Translator only worked on the buttons <2>
- 05: Issue #496: C# autodoc comment style changed to "/// <summary> ..." <2>
- 05: Enh. #492: Localization (EN/DE/ES) and GUI scaling support for dialog
      ElementNamePreferences (Preferences => Element names) fixed <2>
- 05: Bugfix 497: Several defects on StrukTeX export mended <2>
- 05: Issue 415: Find&Replace dialog now regains focus when summoned again <2>
- 05: Issue 04: Several new and redesigned icons (for better scalability) <2>
- 05: Enh. #490: Turtleizer routines individually re-nameable [A. Brusinsky]2
- 05: Issue #484: Layout of Export/Import Options dialogs fixed [Simon Sobisch]2
- 05: Bugfix #498: Preliminary evaluation check of REPEAT conditions dropped <2>
- 06: Bugfix #501: Creation/editing of CASE and PARALLEL elements failed <2>
- 07: Bugfix #503: Defective pre-processing of string comparisons fixed <2>
- 07: Issue #4: Icon scaling revised, many icons renewed [rugk, S. Sobisch]2
- 07: Issue #81: Plugin icons (e.g. for import) weren't properly scaled <2>
- 08: Issue #4: Arranger toolbar icons cleaned (had some pixel artefacts) <2>
- 08: Issue #4: Mixed-up icons sorted out and icon set accomplishments <2>
- 08: Bugfix #507: Impact of branch labels on IF element shape ensured <2>
- 08: Bugfix #509: Built-in function copyArray was defectively defined <2>
- 08: Issue #510: toolbars "Add Before" and "Add After" merged (shift: before)<2>
- 08: Issue #4: Distinct symbols for FOR loops (for better recognition) <2>
- 08: Issue #510: Element icons enlarged, colour buttons now round <2>
- 08: Issue #508: Workaround for large-scaled symbols in collapsed elements <2>
- 08: Bugfix #511: Cursor key navigation was trapped by collapsed loops <2>
- 08: Improvements concerning the include text field in the diagram editor <2>
- 08: Enh. #512: Zoom function in Arranger (button + Numpad keys +,-) <2>

Version 3.27 (2017-10-30)
- 01: Issue #312: Work area now ensured to get initial focus <2>
- 01: Issue #319: Arranger index indicates "covered" status via icon now <2>
- 01: Issue #101: A dependent Structorizer now shows instance number in title <2>
- 01: Enh. #329: New Analyser warning on variable names "I", "l", or "O" <2>
- 01: Bugfix #330: With "Nimbus" look & feel checkbox states weren't visible <2>
- 01: Issue #81: DPI awareness workaround (GUI scaling) substantially improved <2>
- 01: Issue #81: New Preferences menu item "GUI Scaling" to preset next start <2>
- 02: Bugfix #233: Element insertion by keys F6 and F8 didn't work <2>
- 02: Issue #305: Diagram name and dirtiness changes notified to arranger index <2>
- 02: Enh. #333: Compound comparison operators displayed as symbols ≠, ≤, ≥ <2>
- 02: Enh. #335: Pascal/BASIC variable declarations in instructions tolerated <2>
- 02: Bugfix #336: Variable list proposed by code generators for declaration <2>
- 02: Issue #306: Possibility to start with several diagrams from command line <2>
- 02: Enh. #290: Start from command line with Arranger files as arguments, too <2>
- 02: Enh. #335: Type info retrieval for enhanced declarations on code export <2>
- 02: Bugfix #337: Code export of 2d arrays and nested index access mended <2>
- 02: Issue #113: More sophisticated code export w.r.t. array parameter types <2>
- 03: Issue #340: Silent NullPointerExceptions on Structorizer/Arranger start <2>
- 03: Wrong warnings on leave/break instruction export to C, Java etc. removed <2>
- 03: Bugfix #341: Wrong string literal detection with single and double quotes <2>
- 03: Bugfix #342: Disabled elements must be ignored on test coverage detection <2>
- 03: Bugfix #343: Code export to C etc. now with correct string literal quotes <2>
- 03: Analyser: Result checks (completeness, consistency) revised (KGU#343) <2>
- 03: Bugfix #198: Further navigation flaws in IF and CASE elements mended <2>
- 03: Enh. #344: Additional key binding Ctrl-Y for redo action [Fabian Röling]2
- 04: Some mis-spelled messages corrected <2>
- 04: Executor stacktrace now also shows arguments of top-level subroutine <2>
- 04: #348 Python export now translates Parallel sections, using threading module <2>
- 04: #348 C++ export now translates Parallel sections, using class std::thread <2>
- 04: #348 C# export now translates Parallel sections, using System.Threading <2>
- 04: #348 Java export now translates Parallel sections, using interface Callable <2>
- 04: #348 Perl export now translates Parallel sections, using threads 2.07 <2>
- 04: Bugfix #349: Generators hadn't coped with involved recursive subroutines <2>
- 04: Enh. #259/#335: Type info retrieval for code export enabled across CALLs <2>
- 04: Issue #350: OUTPUT instruction translation to Python was obsolete <2>
- 04: Perl export: variable prefixing improved w.r.t. arrays and references <2>
- 04: Enh. #346: Configuration of include directives to be exported [Rolf Schmidt]2
- 05: Some typos in the locale file keys mended
- 05: Bugfix #365: Improved FOR-IN loop export to C <2>
- 05: Enh. #367: Transmutation (swapping) of IF branches introduced [Simon Sobisch]2
- 05: Enh. #372: Date and author attributes in the NSD files [Simon Sobisch]2
- 05: Enh. #376: Opportunity to move elements among diagrams [Simon Sobisch]2
- 05: Issue #378: Charset indication in exported Python header [Rolf Schmidt]2
- 05: Bugfix #379: Inequality operator symbol was wrong in Python export <2>
- 05: Bugfix #382: defective value list conversion on FOR-IN loop export <2>
- 06: Issue #346: Specified includes for C weren't always exported <2>
- 06: Enh. #354: Plugin system for code import (in analogy to generators) [S. Sobisch]2
- 06: Enh. #354: ANSI-C parser added to code import plugins <2>
- 06: Enh. #356: Sensible reaction on the attempt to close the Executor [S. Sobisch]2
- 06: Enh. #368: New import option to load variable declarations <2>
- 06: Issue #368: Analyser no longer blames declarations of lacking initialization <2>
- 06: Issue #369: Executor got C-style array definitions wrong (int a[2] <- {5, 2}) <2>
- 06: Issue #354: GOLDParser update to version 5.0, unique menu item for import <2>
- 06: Enh. #370: Improved refactoring functionality on loading files [Simon Sobisch]2 
- 06: Issue #372: Author name now configurable, license editor added [Simon Sobisch]2
- 06: Enh. #380: New function to derive subroutines from sequences [Simon Sobisch]2
- 06: Enh. #387: "Save All" menu item and toolbar button <2>
- 06: Bugfix #365: FOR-IN loop export fix (to C) revised again <2>
- 06: Enh. #388: Concept of constants introduced (executor, import, analyser) <2>
- 06: Enh. #389: Mechanism to "include" diagrams on execution [Simon Sobisch]2
- 06: Enh. #390: Improved variable initialization check in multi-line instructions <2>
- 06: Bugfix #391: Debugger button control was defective in step mode <2>
- 06: Enh. #335/#388/#389: generators for Pascal, C, C++, and Java revised <2>
- 06: Bugfix #394: Defective export of "leave" jumps in CASE elements (to C etc.) <2>
- 06: Enh. #394: Loosened parameter restriction for exit instructions <2>
- 06: Enh. #259: Type detection for loop variables of FOR-IN loops improved <2>
- 06: Enh. #354: ANSI-C grammar accomplished, CParser revised <2>
- 06: Bugfix #386: BASH export of No-Op branches or loop bodies [Rolf Schmidt]2
- 06: Enh. #389: New analyser option "check against faulty diagram imports" <2>
- 06: Issue #62: Arranger should ask before an existing arr(z) file is overwritten <2>
- 06: Issue #318: Saving arrangements failed if some diagrams reside in an arrz <2>
- 06: Importer for "Struktogrammeditor" (http://whiledo.de) files added <2>
- 06: Enh. #354: New import option: file logging to a directory <2>
- 06: Enh. #354: gnuCOBOL import (still incomplete) <Simon Sobisch, 2>
- 06: Issue #354: Missing exception handling for code import added. <2>
- 06: Issue #396: Bash export now encloses function calls in $(...) [Rolf Schmidt]2
- 06: Bugfix #397: Wrong paste position with multiple selection as target <2>
- 06: Enh. #398: New built-in functions sgn (int result) and signum (float result) <2>
- 06: Enh. #399: Unsuited files dragged into Structorizer now induce a message <2>
- 06: Issue #400: Consistent behaviour of preferences dialogs [Simon Sobisch]2
- 06: Enh. #372: New export option to store author and license information <2>
- 06: Bugfix #403: Export of input/output instructions with parentheses [S. Sobisch]2
- 06: Bugfix #51: Export of empty input instructions to C# needed fixing <2>
- 06: Enh. #389: Third diagram type "includable" for importable definitons etc. <2>
- 06: Issue #405: Preference for width-reducing in CASE elements [Simon Sobisch]2
- 06: Issue #237: Efforts to improve expression transformation on BASH export <2>
- 06: Enh. #372: New dialog to inspect diagram attributes [Simon Sobisch]2
- 06: Bugfix: 411: Some unicode escape sequences caused trouble in Executor <2> 
- 06: Bugfix: 412: Code generators might produce defective unique identifiers <2>
- 06: Enh. #413: New built-in function split(strg, part) introduced <2>
- 06: Bugfix #414: Too large bounding boxes in Arranger caused GUI degrading <2>
- 06: Enh. #416: Line continuation by backslash at line end [Simon Sobisch]2
- 06: Enh. #415: Find & Replace dialog added and refined <2>
- 06: Enh. #354/#357: plugin-defined options for import/export [Simon Sobisch]2
- 06: Enh. #420: Comment import enabled for source code parsing [Simon Sobisch]2
- 06: Enh. #424: Turtleizer functions getX(), getY(), getOrientation() [newboerg]2
- 06: Enh. #423: Support for record types (structs) in Executor and Analyser <2>
- 06: Enh. #388,#389,#423: Export of Includables, records and constants to Pascal <2>
- 06: Enh. #428: Structorizer got stuck on using type name "short" <2>
- 06: Bugfix #429: Array/record literals in result statements fail in Executor <2>
- 07: Issue 430: Element editor font size now sustained in ini file [A. Poschinger]2
- 07: Execution Control frame now got a title string <2>
- 07: Issue #431: Modified handling of strings by FOR-IN loop <2>
- 07: Enh. #174/#423: Structorizer now understands nested initializers <2>
- 07: Bugfix #432: Precaution against possible sync problem on drawing diagrams <2>
- 07: Bugfix #433: Ghost results shown for procedures named like Java classes <2>
- 07: Bugfix #434: Pre-compilation of comparisons in loop conditions caused errors <2>
- 07: Bugfix #435: Executor checkboxes didn't show selected icons in scaled GUI mode <2>
- 07: Issue #432: Attempt to speed up execution by reducing redraw calls on delay 0 <2>
- 08: Issue #436: Reference consistency for array parameters (adding elements) <2>
- 08: Issue #437: Defective variable modifications in paused state now reported <2>
- 08: Issue #438: Pending variable editing now prevents from resuming execution <2>
- 08: Enh. #439: Tabular inspection/editing of array and record values in Executor <2>
- 08: Enh. #128: Design of IF and CASE elements in mode "comments + text" changed <2>
- 08: Positioning of dialog boxes no longer dependent on diagram size and selection <2>
- 08: Issue #417: Scrolling detention with many / large diagrams alleviated <2>
- 08: Enh. #423: Export support for records to Python, bash, Oberon <2>
- 08: Enh. #441: Java export now directly supports use of extracted Turtleizer <2>
- 08: Enh. #443: Preparations for multiple controller plugins like Turtleizer <2>

Version: 3.26 (2017-01-06)
- 01: Issue #213: FOR transmutation now inserts WHILE parser preferences <2>
- 01: Issue #213: Selected state of FOR transmutation result now visible <2>
- 01: Bugfix #241: Translation bugs for element editor mended <2>
- 01: Bugfix #243: Forgotten translations for some message boxes [Rolf Schmidt]<2>
- 01: Bugfix #244: Flawed logic for the save actions mended <2>
- 01: Bugfix #246: Executor now checks conditions for Boolean results <2>
- 01: Issue #245: Browser launching workaround for Linux systems [Rolf Schmidt]2
- 01: Bugfix #247: Defective BASH export of ENDLESS loops [Rolf Schmidt]2
- 01: Issue #248: Linux workaround for setting breakpoint triggers <2>
- 01: Issue #248: Linux workaround for number conversions in Locales and Executor <2>
- 01: Enh. #249: New Analyser check for subroutine argument parenthesis <2>
- 01: Analyser preferences order modified <2>
- 01: Enh. #250: FOR/FOR-IN loop editor partially redesigned <2>
- 01: Bugfix #251: Look and feel problems with Executor console window <2>
- 01: Bugfix #252: Analyser FOR loop check (14) should tolerate ":=" vs "<-" <2>
- 01: Saved diagrams now prepared for #253 (parser info included) <2>
- 01: Bugfix #254: CASE execution failed when parser keywords were used <2>
- 01: Enh. #255: Analyser now names the assumed loop variables if supernumerous <2>
- 02: Enh. #253: Keyword refactoring option for loading diagrams (files ≥ 3.25-01) <2>
- 02: Enh. #253: Keyword refactoring offer on changing parser preferences <2>
- 02: Enh. #253: Keyword refactoring offer on loading preferences from file <2>
- 02: Enh. #257: Decomposing transmutation of CASE elements <2>
- 02: Bugfix #258: Saving of FOR loops wasn't robust against keyword changes <2>
- 02: Bugfix #260: Variable name column in Executor control no longer editable <2>
- 02: Bugfix #261: Stop didn't work immediately within multi-line instructions <2>
- 02: Bugfix #262: Selection/dragging problems after insertion, undo, and redo <2>
- 02: Bugfix #263: "Save as" now updates the cached current directory <2>
- 02: Issue #264: Frequent silent exceptions caused by Executor variable display <2>
- 03: Bugfix #266: Executor failed with built-in routines copy, delete, insert <2>
- 03: Enh. #267: New Analyser check for CALLs with unavailable subroutines <2>
- 03: Issue #268: Executor output window no longer editable but font scalable <2>
- 03: Enh. #270: Possibility of disabling elements (Executor, Export, Analyser) <2
- 03: Issue #271: User-defined prompt strings in input instructions (exec+gen) <2>
- 03: Issue #272: Turtleizer now also provides a double precision mode <2>
- 03: Issue #227: For Oberon, output of literals is now exported to proper procedure <2>
- 03: Issue #273: Input of "true" and "false" now accepted as boolean values <2> 
- 03: Enh. #274: On code export, Turtleizer commands now augmented with colour info <2>
- 03: Bugfix #275: Topological sorting of subroutines involved in export fixed <2>
- 03: Bugfix #276: Flaws in parsing input values and converting Pascal strings fixed <2>
- 04: Bugfix #278: java.lang.NoSuchMethodError: java.util.HashMap.getOrDefault [Bob Fisch]
- 04: Bugfix #279: Further references to method java.util.HashMap.getOrDefault replaced <2>
- 05: Bugfix #272: The Turtle instruction replacement produced void undo entries <2>
- 05: Bugfix #268: Controlling the output console font sometimes changed colours <2>
- 05: Issue #81: Ini-based scaling workaround for icons, fonts, and frames in high DPI <2>
- 06: Bugfix #281/#282: Again, a Java 1.8 method was a show-stopper for OpenJDK <2>
- 06: Enh. #270: Translations for controls disabling elements in EN, DE, ES, IT <2>
- 06: Issue #271: Correction of C++ code export for output instructions <2>
- 07: Enh. #286: Analyser Preferences now organized into two tabs with groups <2>
- 07: Issue #81: Checkbox and radio button scaling implemented <2>
- 07: Issue #288: Radio button fix in FOR loop editor <2>
- 07: Enh. #289: Arranger files (.arr, .arrz) may now be dragged into Arranger <2>
- 07: Enh. #290: Arranger files (.arr, .arrz) loadable from Structorizer, too <2>
- 07: Bugfix #291: REPEAT loops caught cursor up traversal <2> 
- 07: Bugfix #114: Prerequisites for editing and transmutation during execution revised <2>
- 07: Issue #269: Selecting an Analyser error now scrolls to the element <2>
- 07: Issue #269: Automatic scrolling to the element currently executed <2>
- 08: Issue #231: Traditional reserved BASIC words added to name collision checks <2>
- 08: Issue #269: Vertical scrolling alignment for large elements improved <2>
- 08: Issue #284: Text field fonts in element editor now interactively resizable [ebial]2
- 08: Bugfix #293: Input and output boxes no longer pop up at odd places on screen <2>
- 08: Font resizing accelerators unified among different dialogs and menus <2>
- 08: Label defect in FOR loop editor (class InputBoxFor) mended <2>
- 08: Bugfix #294: Test coverage wasn't shown for CASE elements w/o default branch <2>
- 08: Bugfix #295: Spurious Analyser warning "wrong assignment" in return statements <2>
- 08: Bugfix #296: Wrong transmutation of return or output instructions <2>
- 08: Enh. #297: Additional pause after a diagram's last instruction in step mode <2>
- 09: Issue #294: Test coverage rules for CASE elements w/o default branch refined <2>
- 09: Enh. #300: New option for online update retrieval and version notification <2>
- 09: Bugfix #301: Parentheses handling around conditions on code export fixed <2>
- 09: Enh. #302: New Turtleizer procedures setPenColor, setBackground [newboerg]2
- 09: Bugfix #302: Effects of previous penUp and hideTurtle now undone on new start <2>
- 10: Issue #304: Menu mnemonic localization killed the menu on legacy JavaRE <2>
- 10: Issue #305: Arranger diagram index added to the Structorizer GUI [newboerg]2
- 10: Issue #307: Executor error on manipulation of FOR loop variables [newboerg]2
- 10: Bugfix #308: Collapsed REPEAT loops weren't properly drawn <2>
- 11: Enh. #305: New menu item + key binding to show/hide Arranger index <2>
- 11: Enh. #310: New options for saving diagrams [newboerg]<2>
- 11: Enh. #311: Partial menu re-organisation: Debug menu <2>
- 11: Issue #312: Focus control among work area, error list, Arranger index fixed <2>
- 11: Bugfix #305: Arranger index now sorted case-indifferently <2>
- 12: Issue #305: Clicking into the Arranger index should force Arranger visibility <2>
- 12: Enh. #305: Key binding <del> added to Arranger index (removes diagram) <2>
- 12: Enh. #267: New Analyser check against ambiguous CALLs (multiple matches) <2>
- 12: Enh. #314: File I/O API introduced (Executor, Code export) [newboerg]<2>
- 12: Enh. #315: Better equivalence check on inserting diagrams to Arranger <2>
- 12: Bugfix #317: Color of empty sequences (like empty FALSE branch) now saved <2>
- 12: Issue #271: Comma between prompt string and input variable tolerated <2>
- 12: Enh. #318: Diagrams from arrz files now keep their origin and may be updated <2>
- 12: Enh. #305: Arranger index now marks diagrams with unsaved changes <2>
- 12: Bugfix #22/#23 - result mechanism had been missing in PHPGenerator <2>
- 12: Bugfix #57 (variable prefix) in PHP header and Perl result mechanism <2>
- 12: Bugfix #320: PHPGenerator added superfluous parentheses to correct CALLs <2>
- 12: Closing Structorizer now warns Arranger and secondary Structorizer instances <2>
- 12: Arranger strategy to request saving of dirty diagrams on closing fixed <2>
- 12: Bugfix #322: C# code export of input and output instructions was wrong <2>
- 12: Enh. #319: Context menu in Arranger index [Benjamin Neuberg]2
- 12: Bugfix #324: Arrays set by input couldn't be replaced by scalar input <2>
- 12: Enh. #325: Type test functions like isArray(), isNumber() etc. added <2>
- 12: Issue #327: French default keywords replaced by English ones [newboerg]2

Version: 3.25 (2016-09-09)
- 01: Enh. #77: Test coverage mode highlights all code paths passed [elemhsb]2
- 01: Enh. #124: Generalized runtime data visualization <2>
- 01: Arranger now adopts current directory from first arranged diagram <2>
- 02: Bugfix #131: User activities during execution could compromise Executor <2>
- 02: Bugfix #132: Stale Structorizer references in Arranger caused trouble <2>
- 02: Enh. #133: Execution Call stack may now be inspected in paused state <2>
- 02: Enh. KGU#89: Executor: Extended language localization support <2>
- 03: Enh. #84/#135: For-In loops now consistently supported [R. Schmidt]<2>
- 03: Issue #79/#152: Requested Java version corrected (1.6 --> 1.8) <2>
- 04: Bugfix #96/#135: On BASH export conditions now put into [[ ]] [Rolf Schmidt]2
- 04: Bugfix #135/KGU#163: Detection of completely undefined variables <2>
- 04: Enh. #135: Improved array support on BASH export [Rolf Schmidt]2
- 04: Bugfix #138: Lvalues with nested indices like arr[arr[0]] had failed <2>
- 04: Bugfix #139: on BASH export Call instructions now converted <2>
- 05: Issue #135: Further improvements on BASH export [Rolf Schmidt] <2>
- 05: Enh. #142: New Accelerator keys (e.g. for switch text/comment) [Rolf Schmidt]2
- 05: Issue #143: Comment popups now close on editing and code export [Rolf Schmidt]2
- 05: Enh. #144: New export option to suppress content conversion <2>
- 05: Enh. #144: New "favourite code export" menu item (export preference) [Rolf Schmidt]2
- 05: Issue #145: Swapped text/comment now works on CASE and PARALLEL elements <2>
- 06: Pascal functions ord and chr supported (Executor + Code generators) <2>
- 06: Executor: Keyword case awareness (configurable) consistently ensured <2>
- 06: Issue #149: Character set (encoding) for export now selectable [Rolf Schmidt]2
- 06: Issue #151: Code export pumped the process up with useless GUI threads <2>
- 06: Issue #153: BASH export had ignored Parallel sections [Rolf Schmidt] <2> 
- 06: Bugfix #154: Analyser caused silent exception on Parallel sections <2>
- 06: Bugfix #155: "New" diagram didn't clear previous selection <2>
- 07: Enh. #158: New key bindings for element editing and selection [Rolf Schmidt]2
- 07: Enh. #137: Executor may direct all output to a text window <2>
- 07: Enh. #161: New Analyser warning on instructions following a Jump [Rolf Schmidt]2
- 07: Enh. #158: Diagram copy and paste among Structorizers and Arrangers [Rolf Schmidt]2
- 08: Issue #164: On element deletion the next element should be selected [Rolf Schmidt]2
- 08: Bugfix #165: Proper unselection on clicking outside the diagram <2>
- 09: Issue #168: Cutting an element is to pass the selection too (cf. #164) [Rolf Schmidt]2
- 09: Issue #169: Selection ensured on new / loading an NSD, undo, redo [Rolf Schmidt]2
- 09: Bugfix #171: Twos flaws in enh. #158 mended <2>
- 10: Issue #30: Lexicographic string comparison enabled (Executor). <2>
- 10: Issue #137: Output text window now styled and automatically scrolls to end. <2>
- 10: Issue #163: Tab / Shift-Tab key now move focus in element editor [Rolf Schmidt]2
- 10: Issue #169: Selection ensured on start / after export. [Rolf Schmidt]2
- 10: Issue #173: Mnemonics corrected (EN) and localized in most languages. <2>
- 10: Enh. #174: Input now accepts array initialisation expressions. <2>
- 11: Enh. #10 / bugfix #184: Flaws in Pascal import of FOR loops mended <2>
- 11: Enh. #179: Code generation and parsing in batch mode [Rolf Schmidt] <2>
- 11: Bugfix #181: Pascal export didn't convert all string delimiters <2>
- 11: Bugfix #184: Diagram imported from Pascal now enables save button <2>
- 12: Several minor bugfixes in Pascal export and import <2>
- 12: Issue #185: Pascal export of functions/procedures now as units. <2>
- 12: Issue #185: Pascal import now copes with multiple routines per file. <2> 
- 12: Executor: Enhanced language support (EN/DE/ES) and minor bugfixing <2>
- 12: Arranger now offers saving before removing "dirty" diagrams <2>
- 12: Enh. #62: Arranger may now save arrangements in a portable way <2>
- 12: Arranger: Partial language support (EN/DE/ES) introduced <2>
- 13: Enh. #188: Instruction transmutation, concatenation and splitting <2>
- 13: Enh. #185: Call identification on Pascal import improved <2>
- 13: Enh. #180: Initial editor focus dependent on switch text/comment mode [elemhsb]2
- 13: Bugfix #191: Defective FOR loop export to PHP [Frank Schenk]2
- 13: Enh. #192: File name proposals now involve parameter count <2>
- 13: Enh. #160: Code export with reachable subroutines [Rolf Schmidt]<2>
- 14: Issue #160: Subroutine export mode fixed for StrukTeX <2>
- 14: Issue #197: Keyboard selection actions on subsequences mended <2>
- 14: Issue #198: Flaw in key-controlled selection traversal <2>
- 14: Issue #199: Help menu now with link to the onlne User Guide <2>
- 14: Issue #77: Test coverage markers as set by Arranger didn't work <2>
- 14: Issue #200: The saving of preferences now closes the ini file <2>
- 14: Issue #201: Executor GUI revised, usability improved <2>
- 14: Issue #202: Arranger hadn't reacted to a Look-and-Feel change <2>
- 14: Issue #127: Height problem of Export Options dialog solved <2>
- 15: Bugfix #158: Selection traversal in un-boxed diagrams and FOREVER <2>
- 15: Bugfix #204: Width problem of Export Options dialog solved <2>
- 15: Bugfix #205: Un-boxed Roots variable highlighting didn't work <2> 
- 15: Bugfix #87: Collapsed CASE elements showed wrong icon <2>
- 15: Issue #207: Analyser warning during switch text/comment mode <2>
- 15: Issue #206: More executor error messages put under language control <2>
- 15: Bugfix #208: Subroutine diagrams now cleanly drawn <2>
- 15: Bugfix #209: Multiple PNG export fixed (uncut borders, file names) <2>
- 15: Bugfix #210: Wrong execution counting in recursive routines <2>
- 15: Issue #128: Combined comments and text mode [Hubert Klöser]2
- 15: Bugfix #211: Execution counting in recursions corrected <2>
- 15: Bugfix #212: Inverted logic of preference "enlarge FALSE" mended <2>
- 15: Icon sizes in Diagram menu unified <2>
- 15: Issue #213: FOR loop transmutation mechanism added <2>
- 15: Issue #215: New conditioned breakpoints (triggered by execution count) <2>
- 16: Bugfix #218: added new method to StringList [Bob Fisch]
- 16: Created and integrated translator [Bob Fisch]
- 16: Bugfix #214: recoded translator [Bob Fisch]
- 16: Issue #206: Table headers in Executor control now localizable <2>
- 16: Issue #220: Usability improvements for Translator [Bob Fisch]<2>
- 16: Issue #222: Structorizer localization from directly loadable file <2>
- 16: Issue #224: Workaround for table grids on Look and Feel changes <2>
- 16: Redesigned localization mechanism [Bob Fisch]
- 16: Locales: refactored some names to be more consistent [Bob Fisch]
- 16: Locales: added special case "external" [Bob Fisch]
- 16: Locales: save & load external loaded to and from the INI file [Bob Fisch]
- 16: Locales: make the INI file backward compatible [Bob Fisch]
- 16: Locales: memory usage optimisations [Bob Fisch]
- 16: Bugfix #227: Oberon module export must end with full stop [K.-P. Reimers]2
- 16: Bugfix #228: Unnecessary warning on code export of recursive routines <2>
- 17: Enh. #231: Variable name collision checks added to Analyser <2>
- 18: Bugfix #233: Function key F10 was caught by the menu bar [Rolf Schmidt]2
- 18: Issue #234: bash expression of ord and chr function restricted [Rolf Schmidt]2
- 18: Locales: Language button handling in Menu and Translator redesigned <2>
- 18: Locales: Translator enabled to reload edited files <2>

Version: 3.24 (2016-03-14)
- 01: Bugfix #50 - added return types to signature for function export in Pascal [lhoreman]
- 02: Bugfix #51 - stand-alone input/output keywords were not converted on export [IrisLuc]
- 03: Bugfix #48 - instant delay propagation to Turtleizer <2>
- 03: Bugfix #49 - failing equality detection among variables (also array elements) <2>
- 04: Enh. #36 - allowing to pause from input and output dialogs <2>
- 04: Enh. #54 - Output instruction with expression list (executor, most generators) <2>
- 04: Bugfix #55 - highlighting of variables with keywords as substring mended <2>
- 04: Bugfix #57 - Risk of endless loops and other flaws on Perl export <2>
- 04: Bugfix #59 - For loop export to Python was defective <2>
- 05: executor: Enh. #9 - Subroutine call now supported via Arranger as pool <2>
- 05: executor: Enh. #9 - Control panel shows call depth and (on error) stacktrace <2>
- 05: executor: Enh. #23 - Jump execution implemented in three categories <2>
- 05: arranger: Enh. #9 - Structorizer can now push diagrams into Arranger <2>
- 05: arranger: Enh. #35 - Arranger now got scrollbars and moves to a just added diagram <2>
- 05: arranger: Enh. #35 - Diagrams may be pinned (against replacement) and dropped <2>
- 05: generator: Enh. #23 - Export to C, C++, C#, Java, and Pascal now supports Jumps <2>
- 05: analyser: New checks for calls, jumps, return mechanisms and concurrency risks <2>
- 05: analyser: Analyser hadn't checked within Forever loops and Parallel sections <2>
- 05: Enh. #38: Multiple selection (Alt+Click: entire subqueue, Shift+Click: sequence) <2>
- 05: updated language files (DE,EN,ES) <2>
- 05: executor: Localisation attempts for Control panel <2>
- 05: Enh. #51 - Handling of empty input/output instructions by executor and export <2>
- 05: executor: Parameter splitting for function calls improved <2>
- 05: Bugfix #61: Executor precautions against type specifiers [elemhsb]<2>
- 05: Bugfix #63: Error messages on nsd loading failure no longer suppressed <2>
- 05: generator: Enh. #23 - Export to Python, Perl, PHP, and Bash/Ksh now supports Jumps <2>
- 05: generator: Enh. #23 + #66 - Export to Basic now supports Jumps and line numbers <2>
- 05: generator: Enh. #67 - Code style option (position of opening braces) for C,C++, Java <2>
- 05: generator: StrukTex export enhanced and corrected <2>
- 05: generator: Enh. #22 - Export to Pascal and Oberon now provides return values <2>
- 05: Arranger: Enh. #62 - Saving and loading arrangements provisionally enabled <2>
- 06: Bugfix #71 - Code export to shell scripts was defective (no text translation) <2>
- 06: Bugfix #51, #54 - Defective input / output export to Perl, Python <2>
- 07: Bugfix #74: Accidently disabled Pascal operators like =, <>, and, or <2>
- 07: Enh. #75: Highlighting of Jump element keywords (leave, return, exit) <2> 
- 08: Bugfix #82: Saving of NSDs with inconsistent FOR loops <2>
- 08: Bugfix #78: Reloading an Arranger constellation could cause duplicates [elemhsb]2
- 08: Bugfix #85: Diagram heading or comment changes now undoable <2>
- 09: Bugfix #65, Enh. #87: Collapsing/expanding reorganised, autoscrolling enabled [elemhsb]2 
- 10: Bugfix #89: Two flaws in variable detection (highlighting, analyser) <2>
- 10: Bugfix #90: Insufficient updating of executed subroutines in Arranger <2>
- 10: Bugfix #91: Unreliable execution of some empty Jump elements <2>
- 10: Bugfix #92: Executor: Unwanted replacements within string literals <2>
- 11: Bugfix #95: Executor: div operator support accidently dropped  <2>
- 11: Bugfix #96: export: variable prefix, test expressions for shell scripts <2>
- 12: Bugfix #99: FOR loops were saved defectively, new version can load them <2>
- 12: Arranger: Image buttons for saving and loading resized <2>
- 13: Bugfix #50: Return type specifications were split into several lines <2>
- 13: Executor enh.: Scrollable display of returned arrays (at top routine level) <2>
- 13: Enh. #101: Title string with version number and sub-thread mark [elemhsb]2
- 13: Bugfix #102: Selection wasn't cleared after deletion, undo or redo <2>
- 13: Issue #103: Save button visibility is to depend on change status <2>
- 13: Bugfix #104: Code export could provoke index range errors <2>
- 13: Bugfix #105: Displayed lines were cut off at apostrophes in keywords <2>
- 14: Bugfix #108: C++ export had converted bool type to int <2>
- 14: Bugfix #103: Change status hadn't been reset sufficiently on saving <2>
- 14: Enh. #84: C/Java-style array initialisation expressions enabled <2>
- 14: Bugfix #61+#107: More consistent handling of typed variables <2>
- 14: Enh. #110: File open dialogs now use the specific filter as default [elemshb]2
- 15: Bugfix #112: Several flaws on handling indexed variables <2>
- 15: Jump translation on export to Pascal or Oberon fixed <2>
- 15: Bugfix #114: Editing of elements being executed prevented <2>
- 15: Bugfix for enh. #38: moving up/down of multiple selection <2>
- 15: Accelerator key for breakpoints (also on multiple selection) <2>
- 15: Issue #115: Returned arrays now always presented as element list <2>
- 15: Enh. #84: Array initialisations now exportable to BASIC code <2>
- 15: Bugfix #117: Title and button update on diagram replacement <2>
- 15: Bugfix #97: Target selection on dragging stabilized <2>
- 15: Bugfix #121: Irritating error message box on file dropping <2>
- 16: Bugfix #122: Selection problems with enlargeFALSE set <2>
- 17: Bugfix #97 update: Arranger updated on global drawing changes <2>

Version 3.23 (2015-12-04)
- 01: executor: fixed a bug in the Repeat loop [Sylvio Tabor]
- 02: executor: fixed a bug while interpreting the title [Benjamin Bartsch]
- 03: export: split PNG export into multiple images [Moritz Schulze]
- 04: executor: logical operator in CASE-statement [Lies Callemeyn]
- 05: export: added code export option [Hanspeter Thöni]
- 06: export: added comments to Pascal export [Dirk Wilhelmi]
- 06: export: moved export options into menu [Hanspeter Thöni]
- 07: export: added namespace "nsd" to save files [Treaki]
- 08: added Polish translation [Jacek Dzieniewicz]
- 09: new drawing strategy for the IF statement [David Tremain]
- 09: new colorizing strategy for elements [David Tremain]
- 10: visual re-enforcement for drag & drop [David Tremain]
- 11: allow to collapse / expand elements by scrolling the mouse [David Tremain]
- 12: added preferences on how to draw IF statements [David Tremain]
- 13: fixed "empty line" bug [David Tremain]
- 14: fixed a drawing bug while dragging an element [Bob Fisch]
- 15: added a Python generator [Daniel Spittank]
- 16: removed a bug when double clicking en element [Bob Fisch]
- 16: variable highlighting did not work anymore [Andreas Schwierz]
- 17: executor: array support [Gennaro Donnarumma]
- 18: added traditional Chinese translation [Joe Chem]
- 19: multiple improvements <Kay Gürtzig>
- 20: DE: linguistic flaws corrected <Kay Gürtzig>
- 21: major revision of generators files <Kay Gürtzig>
- 22: possibility to switch text/comment in diagram [Samuel Schmidt]
- 23: bug while parsing NSD files [Benedict Thienpont]
- 24: fine tuning the ExportOptionDialoge <Kay Gürtzig>
- 24: updated language files (RU,DE,EN,ES) <Kay Gürtzig>
- 24: updated language files (LU,FR) [Bob Fisch]
- 25: added hints to speed buttons [Rens Duijsens]
- 26: export for Basic [Jacek Dzieniewicz]
- 26: PL: updated [Jacek Dzieniewicz]
- 27: Array variable improvements in executor <Kay Gürtzig>
- 27: updated language files (RU,DE,EN,ES) <Kay Gürtzig>
- 28: minor change in executor for comp. with Unimozer [Bob Fisch]
- 29: Complex changes and enhancements as described (pull-request #7) <codemanyak>
- 29: executor: breakpoints may now be placed throughout the diagram <2>
- 29: executor: implementation for Endless loops and Parallel elements <2>
- 29: executor: eexecution highlighting separated from selection <2>
- 29: executor: variable list now updated on every pause even with delay 0 <2>
- 29: gui: More localisation support for element editor (InputBox) <2>
- 29: updated language files (DE,EN,ES,RU,IT) <2>
- 29: export: indentation mechanism revised, BASH export corrected <2>
- 29: export: Python export no longer "eats" lines within Repeat loops <2>
- 29: comment popup: sticky popups eliminated, no element level limit <2>
- 29: Arranger: No longer loses track when related Structorizer reloads <2>
- 30: Several Chinese (ZH-CN) translations added and typos eliminated <Zijun Ke>
- 30: Issue on closing Structorizer fixed, file update question may be cancelled. <2>
- 31: Major enhancement supporting cleaner For loop evaluation (issue #10) <2>
- 31: Enhancement to allow lists of constants ruling a Case branch (issue #13) <2>
- 31: Code export process decomposed, less redundant Generator classes <2>
- 31: String handling improved (comparison, empty strings, quote consistency) <2>
- 31: Variables, function names etc. within strings no longer executed <2>
- 31: Newly created empty diagrams are no longer flagged as changed <2>
- 31: Content of array variables now sensibly displayed on execution (issue #14) <2>
- 31: Variable content may now effectively be edited on execution pauses (issue #15) <2>
- 31: Menu item File > Quit action consistent to the [x] button now (bug #16) <2>
- 31: Phenomenon of stalling execution on syntax errors within loops fixed (bug #17) <2>
- 31: Several fixes induced by wide-spread code rebuilding in versions 29...30 <2>
- 32: Bugfixes for code export C etc.: div operators remained, switch bug <2>
- 32: Issues #24 and #25 fixed (defective condition conversion) <2> 
- 32: Issue #21 fixed: return instructions now terminate the execution <2>
- 32: Operator highlighting fixed, new colouring for string and character literals <2>
- 32: Bugs #28, #31, and #32 fixed, all concerning element degrading on undoing/copying <2>
- 32: More adaptive approach to either exit or dispose a Structorizer on closing <2>
- 33: Bugfix #39 - Errors on drawing empty Case structures, confused texts and comments <2>
- 33: Bugfix #41 - Shift operators <<, >>, shl, shr hadn't been supported <2>
- 33: Bugfix #40 - Recent nsd files got truncated on saving errors <2>
- 33: Bugfix #42 - Default saving directory should not be root (/) but home [elemhsb]2

Version 3.22 (2011-11-21)
- 01: Some fixes in Executor.java & Control.java [Kay Gürtzig]
- 02: Save & load INI configuration to and from external file [Dirk Wilhelmi]
- 03: Added Russian translation [Юра Лебедев]
- 04: double-clicking saved files now also works for JWS [David Mancini]
- 05: fixed a replacement issue while exporting to code [Sylvio Tabor]
- 06: implemented show/hideTurtle in Turtleizer [Sylvio Tabor]
- 07: do not allow ":" in parser preferences [Sylvio Tabor]

Version 3.21 (2011-06-28)
- 01: added possibility to scale all icons [Fabian Wenzel]
- 02: added element "parallel statement" as stated in DIN 66261 point 5.5 [Jun Pang]
- 03: first bugfix for the parallel statement [Jun Pang]
- 03: cleared the debugging output from the scaling feature [Bob Fisch]
- 04: visual performance updates [Bob Fisch]
- 05: fix of some small click problems [Bob Fisch]
- 06: fixing a performance problem [Laurent Haan]
- 07: fixing a diagram copy-to-clipboard problem [Neuberger Dominik]
- 08: visual performance updates [Bob Fisch]
- 09: recoded auto-size algorithm for alternatives [Matthias Paul]
- 09: updated drawing code to respect variable highlighting [Bob Fisch]
- 10: dialogue for graphics export now remembers the last visited path [Matthias Paul]
- 11: SVG export is now UTF-8-encoded [Csaba Rostagni]


Version 3.20 (2010-11-15)
- 01: Some bugfixes in the generator classes [Georg Braun]
- 02: Some more improvements to the C generator [Kay Gürtzig]
- 03: Different other bugfixes in the generator classes [Kay Gürtzig]
- 03: Some small changes to the variable highlighting [Kay Gürtzig]
- 04: More bugfixes for C, C#, and Java generator [Kay Gürtzig]
- 05: Step-by-step didn't work in Turtleizer [Kay Gürtzig]
- 06: Coded PHP generator [Rolf Schmidt]
- 07: do not allow negative position [EVEGI]
- 08: added Czech language support [Vaščák Vladimír]

Version 3.19 (2010-08-07)
- Have a backup of the INI file in the current application directory.
  This makes the application "portable" [Peter Ehrlich]
- Added "sqrt" to the function export of the executor [FISRO]
- Bug while printing in landscape [Albrecht Dreß]
- UTF-8 encoded Oberon output [Thijs Zandwijk]
- StrucTeX generator update [Matthias Plha / Klaus-Peter Reimers]
- Added Chinese translation (simplified Chinese) [Wang Lei]
- C#-Generator [Gunter Schillebeeckx]

Version 3.18 (2009-12-20)
- Update for the Brazilian Portuguese localization [Theldo Cruz]
- Gave the SVG export a new try using Freehep (bug #14) [Marcus Radisch]
- Activated anti-aliasing (bug #20) Reinhard Schiedermeier]
- Overwrite prompt when exporting a diagram as picture (issue #2897065) [Marcus Radisch]
- Overwrite prompt when exporting a diagram as source code (issue #2897065) [Marcus Radisch]
- "Show comments?" settings being overwritten by diagram (issue #2898346) [Marcus Radisch]
- Structorizer is now published under the terms of the GPLv3 license [FISRO]
- Italian localization [Andrea Maiani]
- ANALYSER: "Result" is now a good variable name for function results [FISRO]

Version 3.17 (2009-10-18)
- Brazilian Portuguese localization [Theldo Cruz]
- Bug in the executor not correctly setting some variable values [FISRO]
- The keyword "var" is now supported for functions/procedures [FISRO]
- Bug while saving diagram type (bug #15) [Marcus Radisch]
- Bug while using "save as" (bug #15) [Marcus Radisch]
- EXECUTOR: Problem on comparing two items (bug #18) [FISRO]
- Show the filename in the main window title (bug #16) [Marcus Radisch]
- EXECUTOR: Problem with the FOR loop variable (bug #19) [Jos Swennen / FISRO]
- Problem with the path of the INI file using Vista (bug #17) [Marcus Radisch]

Version 3.16 (2009-08-22)
- MAC: Files do not open with double click (bug #7) [Thijs Zandwijk]
    * Re-added the "AppleJavaExtensions.jar" to the libraries
    * This should not interfere with other OS
    * It will not be included in the source package either ...
- MAC: The menubar was disappearing after opening any dialog [FISRO]
    * This is a known apple bug with a known workaround *uff*
- MAC: Shortcut key stopped working [FISRO]
    * I found that this was related to the previous bug, so fixing
      that one fixed this issue as well.
- Added file association in Java Web Start [FISRO]
- Fixed an issue with the Luxemburgish language file [FISRO]
- Bugfixes in the "C" & "Java" source code generator (bug #8) [Theldo Cruz]
- Updates of the "C", "Java" & "Pascal" code generators [FISRO]
- Added "Structorizer Arranger" [Stephan O. Merckens]
    * Start via Java Web Start: http://structorizer.fisch.lu/webstart/Arranger.jnlp

Version 3.15 (2009-08-13)
- Fixed a bug concerning execution of a "REPEAT" loop (bug #3) [Jos Swennen]
- Implemented the execution of the "CASE" structure (bug #4) [Jos Swennen]
- Fixed a bug in class responsible for saving the preferences [FISRO]
- Bugfixes in the C source code export [Gunter Schillebeeckx]
- Implementation of a Java source code export [Gunter Schillebeeckx]
- Bug fixed concerning the displaying of a comment (bug #6) [Nico]

Version 3.14 (2009-07-06)
- Updated NSD execution feature [FISRO]
  * pascal syntax:
    ° pascal string notation
    ° defined second "pos" function
    ° operator conversion: different from
- The development will be continued using NetBeans instead of XCode [FISRO]
- Bug in the EMF export [Jan Hilsdorf]
- Yet another scrolling bug [Bernhard Grünewaldt]
- Generated NSD files are now UTF-8-coded [Bernhard Grünewaldt]

Version 3.13 (2009-05-23)
- Corrected the C generator [FISRO]
- Corrected the Perl generator [FISRO]
- Added turtle drawing module [FISRO]
  * implemented procedures
    ° init()
    ° forward(int)
    ° backward(int)
    ° left(double)
    ° right(double)
    ° gotoXY(int,int)
    ° gotoX(int)
    ° gotoY(int)
    ° penUp()
    ° penDown()
- Added NSD execution feature [FISRO]
  * use of variables
  * use of general expressions
  * input (parameter or prompt): String, Character, Integer or Double
  * output: direct and function result
  * Java syntax => built in (BeanShell)
  * Pascal syntax:
    ° standard math functions: abs, sqrt, sqr, cos, sin, tan, acos, asin, atan
    ° random functions: randomize(), random(int)
    ° compare strings with "=" (auto conversion to "equals")
    ° compare primitive types with "=" (auto conversion to "==")
    ° string functions: length, pos, copy, lowercase, uppercase, trim
      (auto convert)
    ° string procedure: delete, insert (auto convert to function)
  * pause, step-by-step & break functionality
  * live variable watch (execution table)
- Analyser: the use of the "return" instruction is now allowed [FISRO]

Version 3.12 (2009-01-18)
- Added a C generator [Parveen Kumar]
- Fixed a bug for saving preferences [FISRO]

Version 3.11 (2008-11-14)
- Double-clicking a file under Windows which contained spaces in
  its name did not open correctly [FABFR]

Version 3.10 (2008-09-28)
- Added Spanish translation [Andrés Cabrera]

Version 3.09 (2008-08-14)
- Minor bug in analyzer while analyzing functions [FISRO]
- Added parameter name check "pABC" [FISRO]
- Added analyzer preferences [FISRO]
- D7 parser problem with {...} comments [FABFR]
- Added a new error to analyzer (now 13) [FISRO]
- BASH Code Export [Markus Grundner]
- Added translations for analyzer [FISRO]
- Added source package for Eclipse [Markus Grundner]
- Added simple command line compilation script [Klaus-Peter Reimers]
- Unification of the previous mentioned source packages [FISRO]
- NL translated strings [Jerone]
- Modified OBERON code generator [Klaus-Peter Reimers]

Version 3.08 (2008-05-16)
- KSH & Perl Code Export [Jan Peter Klippel]
- Added code generator plugin architecture [Jan Peter Klippel]
- Implemented NSD analyzer [FISRO]
- Improvement of the analyzer routines [FISRO]
- "Show comments" option now persistent [FISRO]
- "Highlight variables" option now persistent [FISRO]
- D7 parser problem with (*...*) comments [Klaus-Peter Reimers]
- INI-file now in home directory of user [Klaus-Peter Reimers]
- Recent file list bug [Klaus-Peter Reimers]

Version 3.07 (2008-03-04)
- Open file from directory with ASCII-characters > 127 [FISRO]
- Save and export bug [FISRO]
- Vector graphics exports: EMF, SWF & PDF [Serge Linckels]
- EMF export to clipboard (Windows only!) [Serge Linckels]

Version 3.06 (2008-02-10)
- Add DIN / non-DIN switch [Klaus-Peter Reimers]
- Added "ENDLESS Loop" [Klaus-Peter Reimers]
- "Save preferences now" button [Klaus-Peter Reimers]
- New Windows wrapper which [FISRO]

Version 3.05 (2008-02-05)
- Comments / popup bug detected [Jerone]
- Another bug in undo/redo function detected [Jan Kruschwitz]
- Removed flickering while working on huge diagrams [FISRO]
- Copy diagram to system clipboard [FISRO]
- Highlighting input/output [FISRO]
- Added recently opened files to menu [FABFR]
- Bug while saving INI-files on Windows systems [Heinrich Villinger]
- Restructured INI-file to XML [FISRO]

Version 3.04 (2008-01-28)
- Added language system [FISRO]
- Bug detected in PAS & MOD generator [Klaus-Peter Reimers]
- Modified TEX generator [Klaus-Peter Reimers]
- Moved "Parser.java" to parsers lu.fisch.structorizer.package [FISRO]
- Renamed "Parser.java" to "NSDParser.java" [FISRO]
- French translation [FISRO]
- Dutch translation [Jerone]
- German translation [Klaus-Peter Reimers]
- Luxemburgish translation [Laurent Zender]
- Persistent Look & Feel [Klaus-Peter Reimers]
- Changed language file encoding to UTF-8 [FISRO]
- Bug in undo/redo function detected [Jan Kruschwitz]
- Print preview dialog [FISRO]
- Mac version opens NSD-files by double-click [FISRO]
- Scrolling bug detected [Lucas Cabeza]

Version 3.03 (2008-01-11)
- Minor bugs in the variable detection routine [FISRO]
- Added colorization of special symbols [FISRO]
- Added Oberon source code generator [Klaus-Peter Reimers]
- Program proposes filename to save [Jerone]
- Replaced "backspace" by "delete" for removing items [Jerone]
- Added correct headers to all source files [Klaus-Peter Reimers]
- Remember last file location [Jerone]

Version 3.02 (2008-01-07)
- Added Pascal input parser [FISRO]
- Added Look & Feel choice in menu (not persistent) [FISRO]
- Modified test string in font dialog to test for symbols [FISRO]
- Modified parser engine to load grammars from JAR file [FISRO]
- Broke up toolbars to fit in design [Klaus-Peter Reimers]
- Toolbars are now floatable (not persistent) [FISRO]
- Added simple variable detection [FISRO]
- Added variable highlighting [FISRO]

Version 3.01 (2008-01-02)
- Moved INI file to "Structorizer.app" folder [FISRO]
- Bug for WHILE/REPEAT preferences [FISRO]
- Ask for saving while quitting application [FISRO]
- Fixing different minor "save & open" bugs [FISRO]
- Fixing a minor bug with the border of the exported PNG file [FISRO]
- Dialogs "remember" the location of the opened file [FISRO]
- Added rounded corners for "sub" diagrams [FISRO]

Version 3.00 (2008-01-01)
- First public release of the new JAVA version [FISRO]

----%<---------------------------------------------------

Version 2.06 (2007-11-01)
- Integrated changelog in "About" dialog [FISRO]
- Umlaut-Problem solved for MAC
- Scroll-box seems to work now => adaptation [FISRO]
- Bug while exporting to picture [11TG1 2007/2008 - Ben Elsen]
- Export defaults now to JPG, but BMP is still possible. [FISRO]

Version 2.05 (2007-10-28) - LINUX GTK2 & Mac
- StrukTeX export debugging [Klaus-Peter Reimers]
- New "About" dialog [FISRO]

Version 2.04 (2007-10-25) - LINUX GTK2 only
- I think that the "Umlaut" Problem has been solved
  for GTK2. GTK does not seem to be capable of managing
  UTF-8 correctly? [FISRO]
- Added Umlaut export for StrukTeX [Klaus-Peter Reimers]

Version 2.03 (2007-10-20) - LINUX only
- StrucTeX output [Klaus-Peter Reimers]
- languages files rewritten [FABFR]
- coherent dialogs and menu entries [FABFR]

Version 2.02 (2007-09-05) - LINUX only
- Depending on some libraries, the Linux version
  did not run on some machines without root privileges.
  I found a workaround, but I'm still not really happy
  with it.

Version 2.01 (2007-08-14)
- Autoscroll was not enabled [Sascha Meyer]
  This seems not yet to work under Mac OSX (Windows & Linux = OK)
- The language choice for LU was not persistent, no load from
  and save to INI file [11TG2 2006/2007 - Laurent Zender]
- UTF-8 conversion was missing for imported source code.

Version 2.00 (2007-08-09)
- Please take also a look at the file "_D6 to Lazarus.txt"

----%<---------------------------------------------------

Version 1.31 (2007-11-07)
- Case without "else"-part [Andreas Jenet]
- JPG export [FISRO]
- Bug on loading a CASE statement from a savefile [FISRO]

Version 1.30 (2007-10-27)
- Bug detected in analyser [Iris Adae]
- German Umlaute export for StrukTeX [Klaus-Peter Reimers]
- Serious speed improvements [FISRO]
- Executor now calls analyser too [FISRO]

Version 1.29 (2007-10-19)
- Allow ":=" as assignment while parsing out variable names [Sebastian Lehn]
- BUG: "<-" are not drawn correctly in version 1.28 because
  of a problem in the drawing method. [FISRO]
- rotating text for instructions by 90° [Michael Gerdes]
- language support for analyser messages [FISRO]
- minor bugs in the analyser algorithms [FISRO]
- StrucTeX output [Klaus-Peter Reimers]

Version 1.28 (2007-10-13)
- analyser: different minor bugs fixed [FISRO]
- analyser: different minor improvements [FISRO]
- activating analyser for anybody [FISRO]
- language files rewritten [FABFR]
- bugs when pressing CANCEL [FABFR]
- "Initialising" screen [FABFR]
- modified diagram for simplified scheme (not "nice") [FABFR]
- different improvements in the parser interpretation [FABFR]
- missing CASE statement while importing from source code [FABFR]
- new "about" dialogs [FABFR]
- added "changelog.txt" to about-dialog [FISRO]
- coherent dialogs and menu entries [FABFR]

Version 1.27 [???]
- copy & paste between MDI children works fine [FISRO]
- variable names are now also extracted from method parameters [FISRO]
- Added language file for LU [11TG2 2006/2007 - Laurent Zender]

Version 1.26 (2007-06-12)
- Bug detected in BCall, BJump and BCase [Andreas Jenet]
- Bug detected in the cut method [Andreas Jenet]
- MDI: Eliminated memory bug in MDI application [FISRO]
- MDI: First working MDI application called "Projectorizer"
- MDI: Project save and load works. Filetype = combined NSD
  files in XML format. Extension = nsdp [FISRO]
- MDI: Add diagram to project [FISRO]
- MDI: Menu integration [FISRO]

Version 1.25 (2007-06-05)
- conversion between (instruction, call, jump) [FISRO]
- analyser: read INI-file [FISRO]
- conversion from (instruction, call, jump)
  to (if, for, repeat, while) [FISRO]
- user colors [Sascha Meyer]
- made all subforms owned by the mainform
  => create an MDI application [FISRO]
  ~> The 'utils' class still depends on two other
     classes, so the mainform cannot be used independently!
- Wiped out a bug due to the recent owner changes [FISRO]
- Added code the capture <ESC> during showmodal of some windows [FISRO]
- Changed vertical lines in the case statement
  to intersect with the falling line. [Andreas Jenet]
- Created a BUtils class for interaction between
  parameters and forms
  => create an MDI application [FISRO]

Version 1.24 (2007-05-30)
- analyser: Problem with non-initialized
  variables in REPEAT loops [FISRO]
- analyser: recognises "lire A,B" without
  spaces [T1IF1 2006/2007 - Tom Schons]
- Minimum font size [T1IF1 2006/2007 - Kevin Schoup]
- Maximum font size [T1IF1 2006/2007 - Jill Saudt]
- Disable MouseWheel scrolling because
  of blank scrolling problems [T1IF1 2006/2007 - JosÈ Espinosa]
- Adaptation of auto-size algorithm when
  analyser is *on* [FISRO]
- Drag & drop of an empty element should
  not be possible [T1IF1 2006/2007 - Tom Schons]
- Bug in analyser while loading grammar
  files [FISRO]
- Missing translations found [T0IF2 2006/2007 - Mike Lill]
- Added JUMP statement [Christian Fandel]
- Changed call to analyser procedure in
  order to speed up the entire GUI [FISRO]

Version 1.23 (never published)
- added paste from windows clipboard [T1IF1 2006/2007 - Marc Schonckert]
- removed automatic ":=" to "<-" conversion [FISRO]
- added array support

Version 1.22 (2007-01-23)
- added: application.title = NSD title
  [T1IF2 2006/2007 - Stephen Edwards]
- added: mainform.caption = NSD title [FISRO]
- bugfix in schematic of the CASE
  statement [FISRO]
- added nederlands lang-file [Tom Van Houdenhove]
- added more strings to the language
  systems [Tom Van Houdenhove]
- added customisation for CASE
  statement [Tom Van Houdenhove]
- changes to customisation for IF
  statement [Tom Van Houdenhove]
- eliminated bug in the CASE statement [Tom Van Houdenhove]
- added btnCancel to InputBox [Tom Van Houdenhove]
- bug fixed in display (red-color-bug) [FISOR]

Version 1.21 (2007-01-15)
- added CASE statement [MARSE]
- added call [Prophet05]
- small fixes in PAS2NSD [FISRO]
- small fix in "save-as" routine [T1IF2 2006/2007 - Noëmie Feltgen]

Version 1.20 (never published)
- some small fixes [FISRO]

Version 1.19 (2006-12-16)
- selection can now be moved with
  the arrow keys [T1IF1]
- The default content of the different
  structures can now be modified via
  the options menu [FISRO]
- code optimization to block out some
  wanna-be-hackers ;-) [FISRO]

Version 1.18 (2006-12-13)
- multi-language support [Bernhard Wiesner]
- Another small bug in the save routine [PYRSI]
- Langs: EN [FISRO]
         DE [FISRO]
         FR [FISRO]

Version 1.17 (2006-12-05)
- Bug detected while updating comments [FISRO]
- Bug on saving when title contained
  illegal characters. Solved for ":" [PYRSI]
- First Linux version written in Lazarus! [FISRO]

Version 1.16 (2006-11-26)
- Copy & Paste of elements [FISRO]
- Structorizer was unable to close
  on a medium marked read-only [MARSE]
- Fixed some small bugs concerning
  element selection. [FISRO]
- Shortcuts for inserting elements [BELGI]
- User check buttons for visual styles [SIBCL]
- Fixed some bugs during first
  colorizer use [FISRO]
- Added shortcut for colorizer [FISRO]

Version 1.15 (never published)
- Small bug in code generator
  erased [FISRO]
- Small bug in PAS2NSD generator
  fixed [FISRO]
- For instructions only: automatically
  convert ":=" to " <- " [FISRO]
- Printing support with
  print-preview [T1IF1 2006/2007 - José-Maria Espinosa]

Version 1.14 (200-11-16)
- Press <ESC> to cancel input
  dialog [T1IF1 2006/2007]
- Switch visual style [LOEGU]

Version 1.13 (2006-11-13)
- Each element also contains
  a comment now. [FISRO]
- An new-old bug had reappeared
  and been eliminated once again [MARSE]

Version 1.12 (never published)
- Variable colorizing [FISRO]
- Drag & drop of NSD-Files [T1IF1 2006/2007]

Version 1.11 (2006-10-25)
- <Shift-Enter> or <Return-Enter>
  for validating input [T1IF1 2006/2007]
- Drag'n'Drop bug wiped out. [FISRO]
- Disable buttons if no element
  selected [T1IF1 2006/2007]

Version 1.10 (2006-10-22)
- Undo / Redo functionality [MARSE]
- NSD can be scrolled if larger
  then the visible area [MARSE]
- Automatic NSD title or savename
  proposal [MARSE]
- Fixed "const"-section recognition
  for PAS2NSD-conversion [MARSE]
- Fixed wrong displayed dialogs at
  120 dpi font size [MARSE + GAMCA]
- New name for new diagram [PIRSY]
- Double-click on empty sequence = new
  instruction [PIRSY]

Version 1.09 (never published)
- Dynamic font increase/decrease [FISRO]

Version 1.08 (never published)
- BMP export of the diagram [FISRO]

Version 1.07 (2006-10-01)
- A security bug has been reported
  and finally swept out... [FISRO]

Version 1.06 (2006-09-27)
- The different elements can now be
  colorized. Color is persistent,
  which means that it is stored in
  the NSD-File. [FISRO]

Version 1.05 (2006-09-19)
- I implemented an NSD-2-PAS conversion.
  This includes a variable auto-detection,
  which, unfortunately, does not work
  yet with complex types. [FISRO]
- Read-Only-INI-File Bug => fixed [MARSE]

Version 1.04 (2006-09-15)
- I finally found a working Delphi/Pascal
  parser that operates with tree generation. The
  PAS-2-NSD converter now works fine :-D [FISRO]

  Added functionality:
  * Load from source file [FISRO]
  * Create from source text [FISRO]
  * Real-time creation while typing [FISRO]

Version 1.03 (never published)
- First "satisfying" implementation of
  a PAS-2-NSD converter. Simple examples
  are OK, but bigger ones ... hmmm ... :-/
  => Would need a "real" Pascal syntax parser [FISRO]

Version 1.02 (2006-09-14)
- Change font.name and font.size of the
  graph, even on the fly! Store information
  in the INI-File. [FISRO]
- Two types of graphs [FISRO]
  * programs (rectangle)
  * subs (rounded rectangle)

Version 1.01 (2006-09-01)
- Added click-to-open support, so you now
  only need to double-click an NSD-File to
  open it immediately. [FISRO]
<|MERGE_RESOLUTION|>--- conflicted
+++ resolved
@@ -11,11 +11,7 @@
 - C import fails if the code contains function pointers.
 - Algorithmic efforts will have to compensate performance losses due to enhancements.
 
-<<<<<<< HEAD
 Current development version: 3.28-02 (2018-04-12)
-=======
-Current development version: 3.28-02 (2018-04-05)
->>>>>>> 153bfda0
 - 01: Bugfix #511: Cursor-down key was trapped by collapsed CASE and PARALLEL <2>
 - 01: Enh. #515: More intelligent aligning strategy for diagrams in Arranger <2>
 - 01: Bugfix #517: Correct export of includable declarations to Java, C++, C# <2>
