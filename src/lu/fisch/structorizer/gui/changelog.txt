Legend:
-------
[Foo]   -->     idea provided by Foo, coding done by Bob Fisch
[Foo]2  -->     idea provided by Foo, coding done by Kay Gürtzig
<Foo>   -->     idea AND coding done by Foo
<2>     -->     idea and coding done by Kay Gürtzig

Known issues (also see https://github.com/fesch/Structorizer.Desktop/issues):
- Copying diagram images to the clipboard may fail with some OS/JRE combination
  (#685), on Windows the actual image format may be JPG instead of PNG.
- Pascal import does not cope with unit name aliases. ObjectPascal code should
  be tolerated by the parser but may produce nonsense from the OOP parts.
- COBOL import may fail if certain single-letter identifiers are used (rename
  them!), it does not cope with some statement variants and variable
  redefinitions, either.
- The Java-specific import option to mitigate ambiguities between closing
  angular brackets (in nested type arguments) and shift operators >> may fail
  in some cases. Then it should be switched off and closing angular brackets be
  separated manually. Java import does not cope with lambda expressions and
  some annotations. Because Structorizer does not actually support OOP context
  the imported diagrams will usually not be executable but raise a lot of
  Analyser warnings.
- Shell export neither copes with nested array/record initialisers and
  component access nor with cleanly handling usual and associative arrays as
  parameters or results.
- ARM export is still experimental and relies on a specific and very restricted
  syntax for the element contents in order to produce meaningful results.

<<<<<<< HEAD
Current development version 3.32-34 (2025-09-07)
=======
Current development version 3.32-33 (2025-09-24)
>>>>>>> 7d10f8a6
- 01: Bugfix #987: Duplicate subroutine comment export by Pascal generator <2>
- 01: Bugfix #988: Syntax error in Structorizer.bat and Arranger.bat fixed <2>
- 01: Bugfix #989: Expressions in EXIT elements (e.g. return) were forgotten
      to translate on export to C, C++, C#, Java etc. <2>
- 01: Bugfix #990: Procedures were sometimes given a made-up result type on
      code export, particularly on group export <2>
- 01: Bugfix #991: The Analyser check to ensure function results failed to warn
      on case-ignorant function name assignment attempts <2>
- 01: Enh. #992: New Analyser check for bracket balance and nesting added <2>
- 01: Bugfix #993: Constant routine parameters, particularly of array types,
      were not correctly exported to Pascal, Oberon, C, and other languages <2>
- 01: Bugfix #995: Unjustified Analyser warnings about dubious initialization
      and missing line numbers in case of multi-line instruction warnings <2>
- 02: Enh. #967: Generator for ARM code (prototype) introduced <Alessandro
      Simonetta et al.>
- 02: Bugfix #988: Structorizer.exe (in Windows zip package) config updated <2>
- 02: Bugfix #997: Inconsistent handling of blank sequences in FOR control
      phrases (e.g. string literals could get compromised) <2>
- 03: Bugfix #1003: Undue memory reservations for main program variables and
      registers on ARM export eliminated [A. Simonetta]2
- 03: Bugfix #1004: Several flaws on exporting array statements to ARM code,
      two new ARM-specific export options <2>
- 03: Bugfix #1005: Wrong ARM export of FOR and FOR-IN loops <2>
- 04: Issue #967: ARM export now places a "_start" label if in GNU mode,
      modified syntax for array declarations (brackets required after type) <2>
- 04: Bugfix #1004 revised (defective index transformation), export option
      "Transform array index to memory offset" withdrawn, new memory alignment
      mechanism (.align directive instead of .space) <2>
- 04: Bugfix #1007: ARM export: Character literals were not properly recognized
      and string/character literal content support was too restricted, new
      export option to append a 0 termination on storing strings <2>
- 04: Bugfix #1008: ARM export: Address assignment defective in GNU mode <2>
- 04: Bugfix #1010: ARM export: The logic of REPEAT loops was inverted <2>
- 04: Bugfix #1011: ARM export: Bad code for CASE elements without default <2>
- 04: Bugfix #1012: Compromised Code Preview highlighting after insertions <2>
- 04: Bugfix #1013: Executor happened to get stuck in an eternal loop <2>
- 04: Bugfix #1014: Defective export of java-style array declarations <2>
- 04: Bugfix #1015: ARM export to file caused a NullPointerException <2>
- 05: Typos in captions and messages corrected, Italian translations added.
- 05: Issue #967: New ARM-specific syntax options for Analyser and Export <2>
- 05: Bugfix #1005 ARM export: FOREACH loops referring to an array name were
      faulty, the LDR/STR impact on the base register was not factored in <2>
- 05: Bugfix #1017: Several flaws on exporting arithmetic expressions and
      assignments as ARM code <2>
- 06: Issue #1019 ARM export: Unnecessary output expression limitations lifted,
      superfluous array address assignments avoided, proper care for disabled
      array initializations <2>
- 06: Bugfix #1020 ARM export did not recognize terminal return instructions
      unless the element was of Jump type, neither does ARM syntax check <2>
- 06: Bugfix #1021 Jump elements did not reliably recognize composed return/
      leave/exit/throw keywords, neither did syntax highlighting <2>
- 06: Bugfix #1024 Malformed record initializers caused the Analyser and most
      code generators (including code preview) to fail.
- 06: Bugfix #1025 Insufficient detection of binary, octal, and hexadecimal
      literals in CASE selector consistency checks.
- 06: Bugfix #1026 Line continuation in Jump elements fooled Analyser <2>
- 07: Issue #1029: New default value for Processing/Java import option <2>
- 07: Enh. #1032: New diagram import from www.sbide.de files <2>
- 07: Bugfix #1033: Analyser refresh was lacking after diagram import <2>
- 07: Issue #1034: Some hus-Struktogrammer import deficiencies mended <2>
- 08: Enh. #1035: Support for import of hus-Struktogrammer project files (and
      certain diagram files with leaner internal structure) <2>
- 08: Bugfix #1037: Inverse "Ignore case" effect on in-/output highlighting <2>
- 08: Bugfix #1038: Repeated saving questions on recursive execution <2>
- 08: Bugfix #1040: Defective File API method for Python export [R. Schmidt]2
- 08: Issue #1041: Incompetent Python export of FINALLY clauses [R. Schmidt]2
- 08: Bugfix #1042: Wrong Python syntax for CATCH variables [Rolf Schmidt]2
- 09: Enh. #1046: Token decoding on import syntax error messages [S. Sobisch]2
- 09: Bugfix #1044/#1048: COBOL import of CORRESPONDING clauses had caused
      errors, file-record declarations and associations failed [Gábor Márkon]2
- 09: Bugfix #1049: COBOL condition name resolution reliability improved <2>
- 09: Bugfix #1050: Sensible import implementation for COBOL READ AT <2>
- 09: Bugfix #1051: Error in last COBOL import phase with certain PERFORM THRU
      statements, new import option for tidying sequential paragraph calls <2>
- 09: Bugfix #1052: Defective COBOL import of screen DISPLAY statements <2>
- 09: Bugfix #1053: COBOL array declaration import (bad fix #695) revised <2>
- 09: Bugfix #1054: Width of Alternatives not sufficient for long comments <2>
- 10: Enh. #84,#250: Chinese locales slightly updated w.r.t. FOR-IN loops <2>
- 10: Issue #492: Element name placeholders accomplished in several locales <2>
- 10: Bugfix #851/3: COBOL import of float literals like .75 still failed <2>
- 10: Bugfix #997: NullPointerExceptions on code import with FOR-IN loops <2>
- 10: Issue #1047: Isolated NSD batch export with new option -k [R. Schmidt]2,
      revised naming conventions in combination of options -o and -k <2>
- 10: Bugfix #1049: COBOL condition name resolution was still defective <2>
- 10: Issue #1056: Corrections in French locale (and others) [GitHub/tph002]2
- 10: Issue #1057: COBOL import now converts 'LENGTH OF' into 'sizeof()' <2>
- 10: Bugfix #1058: Defective COBOL import of negated condition names <2>
- 10: Bugfix #1059: COBOL import of conditions completely redesigned <2> 
- 10: Bugfix #1061: Python export didn't suppress all instruction translation
      in mode "No conversion of expressions/Instruction contents" <2>
- 10: Bugfix #1062: Mode changes in Find & Replace did not reset results <2>
- 10: Issue #1064: COBOL import now applies permanently disabled state to
      section and paragraph markers (abused Call elements) <2>
- 11: Bugfix #1059: Rare negation cases on COBOL import of conditions <2>
- 11: Issue #1065: Bad ArrangerIndex latency with huge current diagram,
      right mouse click may override a previous single selection now <2>
- 11: Enh. #1066: Name completion dropdown in Element editor text field <2>
- 11: Bugfix #1067: Certain execution errors used to slip through <2>
- 11: Issue #1068: Executor now accepts index lists like my_array[i,j], <2>
      Generators updated to cope with index lists
- 11: TeX exports (algo/StrukTex) now ensured to contain the version no. <2>
- 12: Bugfix #678: Flaw in C99 pointer type definition import mended <2>
- 12: Bugfix #739: Enumeration type support was forgotten for C# export <2>
- 12: Issue #809: Main function import from C refined (return -> exit) <2>
- 12: Enh. #1066: Auto-complete suggestion precision for Calls improved <2>
- 12: Bugfix #1067: Further execution errors used to slip through <2>
- 12: Bugfix #1071: Analyser check for assignment errors had generated
      warnings on completely legal equality operator uses. <2>
- 12: Bugfix #1072: The FOR loop editor now warns on entering step keyword
      in end value field <2>
- 12: Bugfix #1073: CALL comments were exported twice to C, C++, Java etc. <2>
- 12: Bugfix #1074: ARM export of unspecific Instructions was defective <2>
- 12: Bugfix #1075: Analyser check for ARM syntax complained about non-C
      operator symbols like "and" or "<>". <2>
- 12: Issues #1028, #1076: Launcher message on Java trouble improved <2>
- 12: Issue #1077: Javadoc warnings avoided by annotation completion <2>
- 12: Enh. #1082: More expressive Analyser warnings on defective functions <2>
- 12: Bugfix #1083 Undue error message on batch import with "-p Pascal ..."<2>
- 12: Bugfix #1085 Defective handling of included typedefs on C import <2>
- 12: Bugfix #1086 Incomplete group on source import with two routines <2>
- 12: Bugfix #1089 C99 import support for 1. struct initializers with named
      components, 2. typedefs with anonymous enum specifications, 3. typedefs
      with anonymous struct specifications, 4. typedefs defining more than
      one typeid <2>
- 12: Enh. #1091 Structorizer now accepts alias and array type definitions <2>
- 12: Bugfix #1092 Code export of alias types implemented where needed <2>
- 13: Issue #311 Menu reorganised (mere representation stuff --> "View") <2>
- 13: Issue #980 Multi-variable declarations supported on
      - export to C, C++, Java, C#, Javascript;
      - export to Python, PHP;
      - Executor;
      Syntax check for declarations added to Analyser <2>
- 13: Bugfix #1093 Code export unduly inserted "return 0" instructions <2>
- 13: Bugfix #1094 C99 batch import failed with index range error <2>
- 13: Bugfix #1096 Several problems with type definitions and variable
      declarations (esp. C/Java style) in Analyser and code generation <2>
- 13: Bugfix #1098 Javascript export didn't transform array and record
      initializer expressions recursively. <2>
- 13: Bugfix #1099 PHP export of constants was defective, on export to
      C, C++, Java etc. the repositioning of constant calls was wrong <2>
- 13: Many translations (webtran.de) added to Luxemburgish locale <2>
- 13: Issue #1100 Precaution against insufficient Java RE on start <2>
- 13: Issue #1102 Obsolete start hint translations removed from locales,
      Defective log record configuration fixed <2>.
- 14: Error messages for string comparison conversion in Executor now show
      more precise context. <2>
- 14: Bugfix #1108 C import may fail because of nested comments [csrabak]2
- 14: Bugfix #1109 Code generation for throw (rethrow) was defective <2>
- 14: Bugfix #1110 Math.* conversion failed on Java/Processing import <2>
- 14: Issue #1112 Analyser no longer complains about missing initialisation
      and missing components on java.lang. and java.util. method calls <2>
- 15: Issue #311 Preference category renamed ("Diagram" -> "View") according
      to menu changes, "copy PNG image" and "copy EMF image" moved to menu
      "Diagram" <2>
- 15: Enh. #1114 Caret positioning on first '?' in text for new elements <2>
- 15: Enh. #1115 New C99 import option to convert #defines into consts in
      order to preserve symbolic names [csrabak]2
- 15: Bugfix #1116 C99 import failed on array typedefs with named ranges <2>
- 15: Enh. #1117 Changelog on About window now with active HTML links <2>
- 15: Bugfix #1118 The comment of empty Instructions wasn't exported to C,
      C++, C#, Java etc. [bersetm]2
- 15: Issue #1119 An empty editor text will no longer produce an element
      with a single empty line but with no lines. <2>
- 16: Issue #1121 Type-specific Scanner methods on Java export of INPUT <2>
- 16: Bugfix #1122 Defective export of INPUT instructions to Javascript <2>
- 16: Issue #1123 Proper export of random(...) to C, C++, C#, Java, Js <2>
- 16: Issue #1125 Diagram comparison didn't distinguish disabled state <2>
- 16: Bugfix #1126 Spanish and Italian messages for View menu were missing,
      the attempt to open Translator led to an error abort. <2>
- 16: Completion and corrections of the Portuguese/Brazilian locale <T. Cruz>
- 17: Menu mnemonics for the PT_BR locale rectified <T. Cruz>
- 17: Bugfix #1128 Risk of getting stuck on record component retrieval (in
      Analyser or Input assist) eliminated [K.-P. Reimers]2
- 17: Issue #1129 Analyser popup didn't open with too many error entries <2>
- 17: Bugfix #1130 C import expanded macros within char literals [csrabak]2
- 17: Issue #1131 Handling of anonymous inner classes on Java import <2>
- 17: Bugfix #1132 Java import defect on backslashes in string literals <2>
- 18: Issue #901 FilesDrop was lacking to set the WAITING cursor <2>
- 18: Enh. #1084 Pascal import toughened up for ObjectPascal/Delphi 12 <2>
- 18: Bugfix #1135 Two Java import bugs - unicode escape sequences in string
      literals and identifiers 'str', 'binary', 'hex' caused failure. <2>
- 18: Bugfix #1136 Four Java import problems due to angular brackets of type
      arguments (nested parameterized types, casting, "<?>" parameters,
      arrays over parameterized types). <2>
- 18: Bugfix #1137 Workaround for Java import errors due to ".this" <2>
- 18: Issue #1138 Arranger collision warnings could become a nuisance <2>
- 18: Bugfix #1139 TRY elements without catch variable caused defects <2>
- 18: Bugfix #1140 Transmutation didn't work for CALLs with method syntax <2>
- 18: Bugfix #1141 Stack overflow risk on build phase of code import <2>
- 18: Bugfix #1142 Java import failed on "assert" statements <2>
- 18: Bugfix #1143 Java import grammar demanded modifiers before "enum" <2>
- 18: Bugfix #1145 Java import crashed when source file contains two or more
      classes / interfaces / enumerators on top level <2>
- 18: Bugfix #1146 Wrong/awkward Oberon export of Alternatives [K.-P. R.]2
- 19: Bugfix #1136 revised ('?' now generally accepted as type parameter) <2>
- 19: Issue #1148 Special indentation on exporting IF ELSE IF chains to C,
      C++, C#, Java, Javascript, modern BASIC, Perl, PHP <2>
- 19: Bugfix #1149 Selection in Code Preview missed to update buttons <2>
- 19: Bugfix #1150 Java import failed on parameterized class declarations <2>
- 19: Bugfix #1151 Java and C import failed with tab in string literals <2>
- 19: Bugfix #1152 Pascal import had failed completely in version 3.32-18 <2>
- 20: Bugfix #1128 revised (component retrieval now gave up too early) <2>
- 20: Bugfix #1136 revised ("instanceof" detected to deny cast context). <2>
- 20: Issue #1148 Code export of IF ELSE IF chains for Pascal and Python <2>
- 20: Issue #1154 Hatching of CALLs diverted for method signatures modified <2>
- 20: Bugfix #1155 Stack overflow risk on Pascal export / code preview <2>
- 20: Bugfix #1156 Defective export of typed constants to Perl and PHP code,
      introducing a new Perl-specific export option (pragma use constant) <2>
- 20: Issue #1157 Code import used to fail if the source file ended with a line
      comment. More verbose explanation of code import errors because of trail-
      ing comments (code error.group_runaway) [K.-P. Reimers]2
- 21: Bugfix #1157 EOF handling on code import improved (comment preserved) <2>
- 21: Bugfix #1159 Java import of labelled break fixed, class comment fix,
      import of non-trivial switch instructions significantly improved <2>
- 21: Bugfix #1160 Drawing of rotated elements (in CASE structures) mended <2>
- 21: Issue #1161 More consistent reachability check in Analyser <2>
- 21: Issue #1162 Analyser markers will turn white on red or blue elements <2>
- 21: Bugfix #1163 C99 import of non-trivial switch instructions improved <2>
- 21: Bugfix #1164 ANSI-C99 grammar now allows expressions in case clauses <2>
- 22: Bugfix #1166 Java version strings like "23-ea" made Java test fail <2>
- 23: Enh. #1171 Picture export now also available as batch task [rpxrpxrpx]2
- 23: Bugfix #1172 Replacement of Turtle instructions between integer and fine
      graphics (Edit menu) failed to redraw the diagram immediately <2>
- 23: Poll #1173 Picture export to obsolete SWF format labelled deprecated <2>
- 23: Bugfix #1174 Precaution against loading abort due to a missing file
      creation date because it may not be conveyed via network connection <2>
- 23: Bugfix #1175 Loading an arrangement with closed Arranger failed <2>
- 23: Issue #1176 Loading an .arrz file via Arranger button used to add a
      (temporary) .arr path to the recent file list <2>
- 24: Poll #1173 SWF export removed from File/Export menu <2>
- 24: Bugfix #1180 Proper propagation of subroutine test coverage to calls <2>
- 24: Redundant routine pool reference compromised Executor efficiency <2>
- 24: Bugfix #1181 Code preview highlighting wasn't always consistent with
      execution progress (particularly around Calls) <2>
- 25: Issue #423 Code generation deficiencies on recursive record types
      fixed for Pascal, C, and C++ <2>
- 25: Bugfix #1183 Structorizer got stuck with multi-dimensional array
      assignments like "field[i][j] <- expr" <2>
- 25: Enh. #1184 Executor now manages to establish even multi-dimensional
      arrays on first element assignment (though lazily filled) <2>
- 26: Bugfix #1186 Code export of C-Style variable initialisations to C++,
      C#, Java, and Javascript was defective (initialisation missing) <2>
- 26: Bugfix #1187 Analyser unduly decried C-style array declarations <2>
- 26: Bugfix #1188 Export of C-style array declarations to BASIC, PHP, and
      BASIC was wrong, BASIC array declarations were defective <2>
- 26: Bugfix #1189 Pascal, Oberon, and Python export of Java-style array
      declarations were defective (element type instead of variable name) <2>
- 26: Bugfix #1190 Includables now involved in BASIC export, recursive check
      for indirectly included declarations (effective for all languages),
      Nested initialiser expressions are now recursively resolved <2>
- 27: Bugfix #690/#1087 C99 import didn't reliably suppress "struct", "enum"
      etc. in function parameter declaration lists.
- 27: Bugfix #1192 Code export of tail return statements ignored keyword <2>
- 27: Bugfix #1193 Flaws detecting arguments and results on outsourcing <2>
- 28: Issue #447 Case drawing could reserve unnecessary element width if
      the text contains continued lines, potential flaws on exporting Case
      elements with broken lines to bash code fixed. <2>
- 28: Bugfix #1195 Some element types weren't hatched if indirectly disabled,
      Element editor unduly showed "disabled" check state in such a case,
      some generators (ARM, StrukTex, TextAlgo) behaved inconsistently <2>
- 28: Enh. #1196 New controller-routine-related Analyser checks 32 and 33 <2>
- 28: Enh. #1197 Independent branch header colouring enabled [brucetrask2]2
- 28: Enh. #1198 Third choice option for CASE editing introduced <2>
- 29: Bugfix #1197 Selecting the FALSE triangle in widened Alternatives
      could fail <2>
- 29: Enh. #1198 Version hint for the special CASE editor was obsolete <2>
- 29: Issue #1200 Ensures content assist and undo/redo in CASE editor <2>
- 30: Bugfix #1197 It wasn't possible to save Alternatives/CASE anymore <2>
- 31: Enh. #1198 The initial preference for the CASE editor was defective <2>
- 31: Bugfix #1203 Analyser got out of date after Find&Replace action <2>
- 31: Issue #1204 Caret positioning in element editor didn't work for '?'
      at line start and neither for the initial diagram name "???". <2>
- 31: Issue #1205 Analyser constantly decried loops with fileEOF tests or
      Turtleizer position conditions as endless <2>
- 31: Bugfix #1206 Oberon export of exit instruction wasn't implemented <2>
- 31: Bugfix #1207 Defective bash export on multi-expression output <2>
- 32: Issues #1138, #1198 Obsolete message keys removed from IT, PT-BR <2>
- 32: Bugfix #1207 Auxiliary stuff of bugfix #1207 had remained in code <2>
- 32: Bugfix #1210 Export option "No conversion ..." was sometimes ignored
      and even caused errors on code export and preview. <2>
- 32: Bugfix #1212 Cursor key navigation through TRY elements was faulty <2>
- 32: Bugfix #1213 Pascal export oddities with conditions and "until" <2>
- 32: Bugfix #1214 ARM export: too radical code denial on bad conditions <2>
- 32: Bugfix #1215 Defective loop exits on ARM, Perl, and PHP export <2>
- 32: Bugfix #1216 Deficient Javascript export of random functions <2>
- 32: Bugfix #1217 Undue placement of FileAPI.c on Js group export <2>
- 32: Issue #1219 C export used inadvertently to turn an indirectly disabled
      TRY element into an individually disabled one (modified the diagram) <2>
- 33: Issue #1148 Code export of if-elif chains for bash and ksh <2>
- 33: Bugfix #1210 Bash/ksh export still produced unwelcome return workarounds
      to be disabled in case of active "No conversion ..." export option,
      likewise unwelcome typeset commands on ksh export. <2>
- 33: Issue #1219: Thread-safe implementation (see version 3.32-32) <2>
- 33: Issue #1221 Comment lines were unduly trimmed and if empty skipped. <2>
- 33: Bugfix #1222 Two minor shell export flaws with CASE elements <2>
<<<<<<< HEAD
- 33: Enh. #1223 First approach to export Try elements to bash/ksh <2>
- 34: Issue #800 Parts of the new expression parsing mechanism established,
      new grammar-based line syntax check in Analyser. <2>
- 34: Issue #800 Text processing now more consistently based on new class
      TokenList. <2>
- 34: List splitting mechanisms of FOR-IN loops unified between Editor,
      Executor, and code generators, expression detection <2>
- 34: Issue #800 An NSD load bug and many code export glitches fixed <2>
- 34: Issue #800 For statement import failed to split the clause properly <2>
- 34: Issue #800 First steps to rewrite Generator + OberonGenerator <2>
- 34: Issue #800 TokenList now ensures padding of Structorizer keywords <2>
=======
- 33: Enh. #1223 Export of Try/Throw elements to bash/ksh implemented <2>
>>>>>>> 7d10f8a6

Version 3.32 (2021-09-19) requiring Java 11 or newer
- 01: Bugfix #851/2: SPECIAL-NAMES sections caused COBOL parser abort <2>
- 01: Bugfix #851/3: COBOL import flaws concerning floating-point literals <2>:
      - Decimal and float literals weren't recognised,
      - recognition / conversion of decimal commas implemented,
      - possible index range error during file preparation with fix format.
- 01: Bugfix #950: Synchronisation Arranger -> Arranger index went lost <2>
- 01: Bugfix #951: Import via source files dropping ignored import options <2>
- 02: Issue #954: STOP off button now disables rather removes breakpoints <2>
- 02: Bugfix #955: Several flaws on Java import with "class" literals, multi-
      catch clauses and try statements comprising several catch clauses. <2>
- 02: Issue #956: Java parsing ignored option "Import var declarations" <2>
- 02: Issue #957: "Processing" import now copes with import declarations <2>
- 02: Issue #958: Relative placing of special import/export option dialog <2>
- 02: Bugfix #959: Processing import now injects conversion functions and web
      colour literals in created diagram groups <2>
- 02: Issue #960: Processing import now declares standard system variables <2>
- 02: Bugfix #961: Java import did not detect/convert output instructions <2>
- 02: Bugfix #962: Constructor body import from Java sources often failed <2>
- 02: Substantial Italian localisation progress <Alessandro Simonetta et al.>
- 02: Localisations for plugin-specific import options added (DE, ES) <2>
- 02: Issue #964: Processing import placed a draw() loop without draw() <2>
- 03: Issue #932: Processing definitions -> separate diagram [Henning Kiel] 2
- 03: Issue #966: Precautions for dark look & feel themes (tuning, icons) <2>
- 03: Bugfix #969: After starting up Structorizer with file arguments (e.g.
      by double-clicking nsd or arr files, the debugger used to get numbed <2>
- 03: Enh. #972: Row-filtering radio buttons for Translator introduced
      [Henning Kiel]2
- 04: Issue #67: Export option "generate line numbers" was made a language-
      specific option (for BASIC in the first place) <2> 
- 04: Enh. #953: Generators for 4 different LaTeX algorithm/pseudocode packages
      added [Karl-Heinz Becker]2
- 04: Bugfix #974: Two defects on Processing definition import (one severe) <2>
- 04: Bugfix #975: StrukTeX export did not cope well with backslashes occurring
      in string literals <2>
- 04: Issue #977 workaround: Silent highlight errors locked the execution <2>
- 05: Enh. #926/#979: Now tooltips with the warning texts appear over marker
      triangles in flawed elements <2>
- 05: Issue #944: Structorizer now requires Java versions >= 11 <2>
- 06: Bugfix #983: Menu actions 'Edit subroutine' / 'Edit included diagram...'
      unduly flagged the summoned diagram 'changed' <2>

Version: 3.31 (2021-03-01)
- 01: Bugfix #759: Dried up another source of stale Mainforms. <2>
- 01: Bugfix #761: Code preview defect flooded the log stream. <2>
- 01: Precautions against empty error messages on startup <2>
- 01: Bugfix #705: Find&Replace: Branches of CASE and PARALLEL elements were
      not searched (i.e. at most one of them) <2>
- 01: Bugfix #763: Stale file precautions on loading / saving arrangements <2>
- 01: Bugfix #764: Group modifications failed to update the associated .arr
      file <2>
- 01: Bugfix #765: KSH export of diagrams using record types failed with an
      error <2>
- 01: Deprecated ANSI-C73 import disabled (ANSI-C99 parser subsumes it) <2>
- 02: Bugfix #752: Incomplete declarations in C, Java etc. are no longer out-
      commented because they must be manually completed anyway <2>
- 02: Issue #766: Deterministic order of subroutines on code export forced <2>
- 02: Bugfix #769: Commas in string literals used as selectors compromised
      CASE branch selection on execution <2>
- 02: Enh. #770: New Analyser checks concerning selector consistency in CASE
      elements introduced <2>
- 02: Bugfix #771: Java type names in expressions provoked unhandled syntax
      errors during execution that drove the debugger into a locked state <2>
- 02: Bugfix #772: Internal exceptions used to avert Pascal code preview <2>
- 02: Bugfix #773: Export of declarations to Oberon, Pascal [K.-P. Reimers]2
- 03: Enh. #388: Missing support for constants on Perl export provided <2>
- 03: Enh. #423: Missing support for record types on Perl export added <2>
- 03: Enh. #739: Enum type definitions introduced (including import) <2>
- 03: Issue #766: Deterministic export order failed for deep hierarchies <2>
- 03: Bugfix #770: Integer-const check for CASE selectors was incomplete <2>
- 03: Enh. #775: More type-sensitive export of input instructions to OBERON <2>
- 03: Bugfix #776: Global vars are locally eclipsed on Pascal/Oberon export <2>
- 03: Bugfix #777: Concurrent changes of favourite export language handled. <2>
- 03: Bugfix #778: License text was not exported with "fresh" diagrams <2>
- 03: Bugfix #779: Defective Oberon export of program diagrams with I/O <2>
- 03: Issue #780: Parameterless procedures now exported to Oberon without
      parentheses [K.-P. Reimers]2
- 03: Bugfix #782: Code export of global (included) declarations was wrong. <2>
- 03: Bugfix #783: No or nonsense code export for assignments of unknown
      recrds/structs <2>
- 03: Bugfix #784: Mere variable declarations were to be suppressed on export
      to shell scripts (bash/ksh) <2>
- 03: Bugfix #786: Record component access within index expressions used to
      fail on execution <2>
- 03: Bugfix #787: Multiplied top-level type definitions on Pascal export <2>
- 03: Bugfix #788: Arranger archive (.arrz file) extraction to a user-specific
      folder did not work. <2>
- 03: Bugfix #789: Function calls were wrongly exported to BASIC (started with
      "CALL") <2>
- 03: Bugfix #790: BASIC export failed where line continuation or initialisers
      occurred <2>
- 03: Bugfix #791: Several shell export flaws (function calls, array/assoc
      declarators) were fixed <2>
- 04: Bugfix #793: Wrong Perl export result of initialised explicit var
      declarations <2>
- 04: Bugfix #794: Code preview failed with an error if no user license text
      is configured <2>
- 05: Enh. #801: Mechanism added to show User Guide as PDF in offline mode <2>
- 05: Bugfix #802: Placement of license texts and downloaded User Guides went
      to inappropriate folders (impact of fix #741) <2>
- 05: Bugfix #805: The dialog language happened to change on deriving a
      subroutine from a CALL (new Structorizer instance got wrong config) <2>
- 05: Issue #806: Format string splitting on C99 import improved [R. Schmidt]2
- 05: Issue #806: Input/Output instruction export to C now with more sensible
      printf/scanf format strings (better type inferencing used) [R. Schmidt]2
- 05: Issue #807: Python 'recordtype' library reference replaced by dictionary
      type [R. Schmidt]2
- 05: Bugfix #808: Missing C and Javascript export of variable declarations
      with operator ':=' [Rolf Schmidt]2
- 05: Bugfix #809: Two C99 import flaws fixed: type name surrogate replacement
      in comments, unwanted "return 0" element at end of "main" diagrams <2>
- 05: Bugfix #810: Javascript export of multi-variable input elements resulted
      in nonsense <2>
- 05: Bugfix #811: C99 parser failed at certain floating-point number literals
      like 123e4 <2>
- 05: Bugfix #812: Defective handling of global variables on Python export <2>
- 05: Issue #814: Empty parameter lists are now exported to C as ...(void) <2>
- 05: Issue #815: File open dialogs now equipped with combined file filters
      where sensible and possible [Rolf Schmidt]2
- 05: Issue #816: Function calls in exported shell code revised [Rolf Schmidt]2
- 06: Issue #816: Local variable/constant declarations in bash/ksh functions <2>
- 06: Issue #816: Shell export with revised passing of arrays/records to/from
      bash/ksh functions <2>
- 06: Bugfix #818: Replacement of diagrams being unpinned in Arranger caused
      trouble <2>
- 06: Bugfix #820: TRY blocks erroneously caught "exit" events and, on the other
      hand, averted later error reporting after having caught an error <2>
- 06: Bugfix #821: Function arguments and array items were wrongly put in $( )
      on shell (bash/ksh) export <2>
- 06: Issue #822: Executor now tolerates empty instruction lines instead of
      aborting [R. Schmidt]2
- 06: Bugfix #823: Executor accidently mutilated expressions (all whitespace
      gone) with risk of mis-interpretation <2>
- 06: Bugfix #824: Shell export of REPEAT loops was flawed in several aspects,
      moreover a condition conversion method was laden with bugs. <2>
- 06: Bugfix #825: Analyser had ignored the interior of TRY elements <2>
- 06: Issue #826: User input is to accept backslashes as in Windows file
      paths <2>
- 07: Bugfix #228: Code export of routine diagrams with Pascal result mechanism
      could cause NullPointerExceptions <2>
- 07: Enh. #440 part 1: Diagram export to PapDesigner files implemented <2>
- 07: Enh. #828: New feature allowing code export for an arrangement group <2>
- 07: Issue #829: Debugger doesn't automatically close anymore [mawa290669]2
- 07: Bugfix #831: Python export placed an obsolete shebang and forgot thread
      arguments in Parallel sections [R.Schmidt]2
- 07: Bugfix #833: The Pascal import now ensures that parameterless procedures
      now obtain parentheses in the diagram header [K.-P. Reimers]2
- 07: Issue #834: Tooltip help for menu item Diagram > DIN? (in EN, DE, ES) <2>
- 07: Bugfix #835: Injection of structure preference keywords on code import
      compromised imported conditions and is now made optional <2>
- 07: Bugfix #836: Inconsistencies in the result files of batch code export (in
      combination with #828 as well) <2>
- 07: Enh. #837: New export option to control the proposal for the code export
      directory <2>
- 07: Bugfix #838: Defective IMPORT line generation on Oberon export <2>
- 07: Bugfix #839: Procedures exported after functions were accidently given
      the result types of the preceding function <2>
- 07: Bugfix #840: Code export wrongly gathered structural information from
      disabled elements <2>
- 07: Bugfix #841: Analyser test against missing parameter list out of work <2>
- 07: Bugfix #843: Missing handling of global declarations in PHP export <2>
- 07: Bugfix #844: Sensible export of arrays and record types/vars to PHP <2>
- 08: Issue #828/#836: The fallback to all diagrams of an arr file on batch
      export without specified entry points or contained programs failed <2>
- 08: Enh. #842: Improved include list editor usability [H.-U. Hölscher]2
- 08: Bugfix #847: Inconsistent handling of upper-/lower-case operand names <2>
- 08: Bugfix #848: Incomplete variable synchronisation with Includables <2>
- 08: Bugfix #849: New log file name scheme change of release 3.30 ensured <2>
- 08: Issue #851/1: Declarations for auxiliary variables on COBOL import <2>
- 08: Issue #851/4: Provisional import of SORT statements from COBOL <2>
- 08: Issue #851/5: Solution for the import of PERFORM THRU from COBOL <2>
- 08: Bugfix #852: Case-ignorant F&R replacements failed for some strings <2>
- 08: Bugfix #853: Batch export with relative paths in .arr file failed <2>
- 08: Bugfix #854: Topological order of type definitions on export ensured <2>
- 08: Enh. #855 New configurable default array/string sizes for code export <2>
- 08: Bugfix #856: The dump of preferences subsets did not behave correctly <2>
- 08: Bugfix #858: Functions did not actually work in FOR-IN loop headers <2>
- 09: Issue #822: More sensible error message on executing an empty CALL <2>
- 09: Bugfix #828: Missing unreferenced subroutines on group export. <2>
- 09: Bugfix #860: Batch export for .arr files containing abs. paths failed <2>
- 09: Issue #861/1: Comment placement on Pascal and Oberon export revised <2>
- 09: Bugfix #861/2: On Pascal import, routine comments were duplicated <2>
- 09: Issue #861/3: Improved comment trimming on code import <2>
- 09: Bugfix #862/2: Batch export no longer produces duplicate entry points <2>
- 09: Bugfix #862/3: Batch import produced defective arrangement lists <2>
- 09: Bugfix #863/1: Duplicate routines on PapDesigner/StrukTex export <2>
- 09: Bugfix #863/2: Wrong assignment symbols in CALL export to PapDesigner <2>
- 09: Issue #864: Parameter list transformation for PapDesigner export <2>
- 09: Bugfix #865: Flaw in parameter recognition on subroutine generation <2>
- 09: Issue #866: Selection expansion/reduction in the diagram revised <2>
- 09a: New command line option "-restricted" to prevent export/import [CPNV]
- 10: Bugfix #868: Inadvertent popup of code preview context menu on start <2>
- 11: Issue #870: Now ini property "noExportImport=1" prevents code export/
      import; group export prevention had been forgotten [CPNV]2
- 11: Issue #733: GUI scale factor protected against central ini file <2>
- 11: Enh. #872: New mode to display operators in C style [BloodyRain2k]2
- 11: Bugfix #873: Type definition export to C++, C#, Java was compromised <2>
- 11: Bugfix #874: Error on code export/preview of CALLs with non-ASCII names,
      identifiers with non-ASCII letters now tolerated but warned <2>
- 11: Bugfix #875: Saving policy mended for virgin group members and groups,
      unnecessary save requests on replacing diagrams in work area avoided <2>
- 11: Bugfix #876: Defective saving / restoring of Ini properties via menu <2>
- 11: Bugfix #877: Division by zero error on batch export to StrukTeX <2>
- 11: Issue #879: Bad handling of user input resembling record initializers <2>
- 12: Enh. #704: Turtleizer now scrollable, with status bar, and popup menu <2>
- 12: Issue #801: User Guide download now with progress bar in background <2>
- 12: Issue #829: Experimentally keeping open the debug control now revoked <2>
- 12: Enh. #880: Turtleizer zooming function implemented and accomplished <2>
- 12: Issue #881: Highlighting of bit operators and Boolean literals <2>
- 12: Issue #882: Random function translation to PHP ensured [S. Roschewitz]2
- 12: Bugfix #884: Header inference for virgin diagrams (#875) was flawed <2>
- 12: Bugfix #885: Sporadic incorrect display mode indicator state (#872) <2>
- 12: Bugfix #887: Concurrent Turtleizer instances led to dysfunction. <2>
- 13: Issue #890: Several improvements of the Turtleizer GUI (#704/#880) <2>:
       1. SVG export with less annoying scale factor request;
       2. Menu items for CSV and SVG export no longer enabled with empty image;
       3. New function to scroll to the coordinate origin;
       4. Mere turtle moves without visible trace omitted on (CSV) export;
       5. Option to choose separator character for the CSV export;
       6. Stroke style for the axes of coordinates now compensates zoom factor;
       7. Turtle-world coordinates shown in tooltip at current mouse position;
       8. Measuring function with two snap modes and configurable radius;
       9. Turtle image with higher resolution for zoom factors > 1;
      10. F1 opens the help page for the Turtleizer GUI in the browser;
      11. Status bar icons for more intuitive recognition.
- 13: Issue #891: Dutch locale fixed, revised, and completed <Jaap Woldringh>
- 13: Bugfix #892: "Save as" and double-click hassle with arranged diagrams <2>
- 13: Enh. #893: Translator preview indication in language preference menu <2>
- 13: Bugfix #894: Bad mechanism to fit the Turtleizer picture into canvas <2>
- 13: Bugfix #895: GUI scaling of the Turtleizer popup menu for "Nimbus" <2>
- 13: Enh. #896: Usability improvements for dragging objects <2>
      1. Move cursor on readiness for moving diagrams in Arranger
         or diagram elements within a diagram in the Structorizer work area;
      2. Holding Shift key down, elements may now be dragged above the target
- 13: Bugfix #897: Turtleizer numeric angle degradation + endless loop risk <2>
- 13: Bugfix #898: Executor errors on Turtleizer function pre-evaluation <2>
- 13: Bugfix #900: Find&Replace failed if search was restricted to comments
      only, the "whole word" option also caused trouble <2>
- 13: Issue #901: Now the wait cursor is applied on time-consuming actions <2>
- 14: Bugfix #569 A scrolling insufficiency on report list selection fixed <2>
- 14: Issue #872 Wrong conversion '=' -> '==' in routine headers for C style <2>
- 14: Issue #901 Wait cursor applied to further time-consuming actions <2>
- 14: Bugfix #902: Arranger index impairments <2>:
      1. Focus loss in Arranger index on selecting diagram or group nodes;
      2. Quitting the "add/move to group" dialog via escape dind't cancel;
      3. Confirmation dialog before dissolving groups via key binding ensured.
- 14: Enh. #903 Syntax highlighting also works in "Switch text/comment" mode <2>
- 14: Bugfix #904 Controller alias display suppressed other function names <2>
- 14: Enh. #905 Marker symbols on elements with warnings or tutorials <2>
- 14: Enh. #906 Executor now allows either to step into or step over a CALL <2>
- 14: Bugfix #907 A step of the tutorial "Hello world" was always skipped <2>
- 14: Bugfix #908 The variable content was not legible on editing with Nimbus <2>
- 14: Enh. #909 Extended support for display and editing of enumerator values <2>
- 14: Enh. #910 Extended DiagramController interface (for plugin modules) <2>
- 14: "About" icon (eye) in toolbar / Help menu replaced by "info" icon <2>
- 14: Arrangement group visibility now includes member diagrams, not only bounds <2>
- 15: Issue #400: Some editor controls had ignored Esc and Shift/Ctrl-Enter <2>
- 15: Enh. #714 Empty FINALLY block of TRY elements now by default suppressed <2>
- 15: Issue #905: Analyser markers on collapsed or eclipsing elements ensured <2>
- 15: Enh. #914 Text and comment fields in element editor now allow undo/redo <2>
- 15: Enh. #915 New structured editor for CASE elements preserving branches <2>
- 15: Enh. #917 Menu item to edit subroutines extended to included diagrams <2>
- 15: Bugfix #918 Missing root type filter in Find&Replace, unwanted checkbox <2>
- 15: Issue #919 More precise modification detection in Translator, undo/redo <2>
- 15: Issue #920 Consistent support for value literal "Infinity" / ∞ <2>
- 15: Bugfix #921 Type handling on outsourcing fixed (recursion, enumerators) <2>
- 15: Bugfix #922 Executor failed to interpret mixed array / record access <2>
- 15: Bugfix #923 Analyser gave false warnings regarding FOR-IN loops <2>
- 15: Bugfix #924 Erratic Analyser warnings on mixed record/array access paths <2>
- 15: Bugfix #925 Analyser always complained about constant record arguments <2>
- 15: Enh. #926: Element selection now scrolls to related Analyser warnings <2>
- 16: Enh. #893: Translator preview indicator in the language menu enforced <2>
- 16: Enh. #915: Functional upgrade for the new CASE element editor <2>
- 16: Enh. #928: New Analyser check against structured CASE choice value <2>
- 16: Issue #929: Translator usability improved with locale button context menus,
      temporary icon changes on shift; locale reset mechanism fixed <2>
- 16: Bugfix #930: Wrong CASE branch width with broken selector lines <2>
- 16: Bugfix #931: Inadvertent font changes in element editors on font resizing <2>
- 17: Issue #420: Comment retrieval on code import revised, workaround dropped <2>
- 17: Bugfix #556: Errors on C99 import if expressions contained > 1 slash <2>
- 17: Issue #912: JRE packaged into the Mac OS X delivery, new file open
      handling for Mac OS X and Java versions > 8 [omezger]
- 17: Bugfix #935: Export of incompatible FOR loops caused errors (silent) <2>
- 17: Bugfix #936: Group export (silently) failed for never saved groups <2>
- 17: Bugfix #937: Precaution against endless loop on group export <2>
- 17: Issue #939: Several Pascal import limitations (e.g. ASCII) lifted <2>
- 17: Bugfix #940: Undue reference to Java 9 classes and methods in fix #912 <2>
- 17: Issue #943: Java version now displayed in the About dialog Paths tab.
- 18: Enh. #410: Java import implemented (+ new diagram field "namespace") <2>
- 18: Bugfix #419: "(Re-)break lines" missed to redraw the reshaped diagram <2>
- 18: Issue #905: Diagram redrawing after Analyser Preference changes fixed <2>
- 18: Enh. #932: "Processing" source code import implemented [K.-H. Becker]2
- 18: Issue #943: Java home path now also displayed in the About dialog <2>
- 18: Issue #944: Version hint announcing the planned code upgrade to Java 11 <2>
- 18: Bugfix #945: "Disabled" status of PARALLEL elements had not been saved <2>
- 18: Bugfix #946: Structorizer could get locked on certain assignment texts <2>
- 18: Bugfix #947: Executor had not detected cyclic inclusion, but spun down <2>

Version: 3.30 (2019-10-06)
- 01: Issue #657: Spanish message in German locale replaced <2>
- 01: Enh. #662/1: Info box for groups redesigned into a tree view <2>
- 01: Enh. #662/2: Group visualisation with individual colours in Arranger <2>
- 01: Enh. #662/3: Arranger popup menu item to rearrange diagrams by groups <2>
- 01: Enh. #662/4: Option to save arrangements with relative coordinates <2>
- 01: Bugfix #664: Incorrect handling of modified diagrams on closing Arranger <2>
- 01: Bugfix #664: Disambiguated cancelling in AUTO_SAVE_ON_CLOSE mode <2>
- 01: Bugfix #515: Defective diagram positioning in Arranger mended <2>
- 02: Bugfix #665: Import of INSPECT statements from COBOL actually works now <2>
- 02: Bugfix #655: Arranger popup menu revised (item order, accelerator info) <2>
- 02: Bugfix #667: Removal of diagrams from Arranger could leave remnants <2>
- 02: Issue #668: Group association behaviour on outsourcing further improved <2>
- 02: Bugfix #669: C export of FOR-IN loops with traversed strings was defective <2>
- 02: Bugfix #670: Diagram/group info box of Arranger index not reliably scaled <2>
- 02: Issue #670: Live look & feel switch failed for Diagram/group info box <2>
- 03: Bugfix #672: Default group was named null.arr after cancelled save attempt <2>
- 03: Issue #673: The Arranger drawing area had to be enlarged for group bounds <2>
- 03: Issue #662/2 Group colour icon design revised (now double thin border) <2>
- 03: Bugfix #674: Live look & feel switch hadn't worked for context menus <2>
- 03: Issue #675: Workaround for truncated result tree lines in Find&Replace <2>
- 03: Issue #677: Inconveniences on saving arrangement archives mended <2>
- 03: Bugfix #678: Import of array declarations from C code didn't work. <2> 
- 03: Bugfix #679: C import produced defective INPUT instructions <2>
- 03: Enh. #680: INPUT instructions with multiple input items supported <2>
- 03: Enh. #681: A number of exports may offer to change favorite export language <2>
- 03: Enh. #682: Improved welcome dialog, now with language selection <2>
- 04: Issue #51,#137: Executor window now logs explicit prompts of empty inputs <2>
- 04: Issue #684: Mark-up + check of mandatory fields in Parser Preferences <2>
- 04: Bugfix #684: An empty FOR-IN loop keyword caused several problems <2>
- 04: Issue #686: The initial L&F detection didn't work well for Linux (GTK+) <2>
- 04: Bugfix #687: Defective breakpoint behaviour of REPEAT-UNTIL loops mended <2>
- 04: Bugfix #688: Transmutation of any Call/Jump into an Instruction enabled <2>
- 04: Enh. #689: New mechanism to edit the referred routine of a selected Call <2>
- 04: Bugfix #690: 'struct' keywords in function headers on C import suppressed <2>
- 04: Enh. #691: It is now possible to rename a group in the Arranger index <2>
- 04: Bugfix #692: C constants weren't recognised on importing with C99 parser <2>
- 04: Bugfix #693: Misleading error message on loading a recent .arr/.arrz file <2>
- 05: Enh. #327: Locale-specific Parser keyword sets enabled [newboerg]2
- 05: Issue #366: Turtleizer regains the focus if lost for an input [newboerg]2
- 05: Enh. #385: Default values for subroutine parameters allowed [usernameisthis]2
- 05: Issue #527: Index range error detection for constant arrays refined <2>
- 05: Bugfix #631: Commas in pic clauses now preserved on COBOL import <2>
- 05: Issue #407: Efforts to import COBOL conditions like "a = 8 or 9" <2>
- 05: Bugfix #695: Defective COBOL import of arrays over basic types <2>
- 05: Enh. #696: Batch export can now process arrangement files (.arr/.arrz) <2>
- 05: Enh. #698: Basic archiving outsourced from Arranger to Archivar <2>
- 05: Bugfix #699: Diagrams must not be shared among archive groups <2>
- 05: Issues #518, #544, #557: Drawing accelerated by confining to visible area <2>
- 06: Issues #518, #544, #557: Bug in visibility detection fixed; workaround for
      heavy contention in Arranger: highlighting temporarily switched off <2>
- 06: Issue #702: Size detection for imported or dropped diagrams in Arranger <2>
- 07: Bugfix #703: Arrangement group change status failed to vanish on saving <2>
- 07: Issue #699: Superfluous unsharing measures on unshared diagrams skipped <2>
- 07: Bugfix #705: Find&Replace tool failed to search CASE/PARALLEL branches <2>
- 07: Bugfix #706: NullPointerException from Analyser on faulty CALL elements <2>
- 07: Enh. #56: New element type TRY-CATCH-FINALLY introduced [BobFisch]2
- 07: Enh. #56: Pascal import of Try and Raise instructions implemented <2>
- 07: Issue #706: Created nsd and code files should end with a newline [elemhsb]2
- 07: Enh. #707: Savings preferences for file name proposals [elemhsb]2
- 07: Bugfix #708: Code export compromised cached variable lists (highlighting)<2>
- 07: Enh. #452: Several menu items made hidden on simplified mode now <2>
- 08: Bugfix #711: Endless loop on element text parsing - SEVERE! <2>
- 08: Issue #712: Translator ought to remember its last saving directory <2>
- 08: Enh. #56: Some updates and additions to the Russian locale <2>
- 09: Issues #518, #544, #557 Further general drawing speed improvements <2>
- 09: Issue #657: Subroutine/includable search disambiguated by groups (tried) <2>
- 09: Issue #685: Precaution against exception traces on copying to clipboard <2>
- 09: Enh. #696: Deficient type retrieval in batch code export fixed <2>
- 09: Enh. #697: Batch code import to assignments / assignment archives <2>
- 09: Bugfix #699: The fix from 3.29-08 for the archive unsharing was wrong <2>
- 09: Issue #712: Further usability improvements for Translator <2>
- 09: Bugfix #715: Console dialog in batch import failed after first time <2>
- 09: Bugfix #716: Defective assignment export to Python code [elemhsb]2
- 09: Issue #717: Mouse wheel scroll unit now configurable [elemhsb]2
- 09: Issue #718: Ultimate acceleration of syntax highlighting <2>
- 09: Issue #720: Changes to includable diagrams now reflect on their clients <2>
- 10: Bugfix #722: PNG export from Arranger failed with version 3.29-09 <2>
- 11: Bugfix #724: Diagram titles weren't bold anymore since 3.29-09 <2>
- 11: Issue #725: Division operator export to Python improved <2>
- 11: Issue #206: Dutch locale substantially updated <Jaap Woldringh>
- 11: Enh. #726: Translator usability improved [Jaap Woldringh]2
- 11: Issue #727: TRY Field position in Element Name Preferences mended <2>
- 11: Bugfix #728: Endless loops and other flaws in Find&Replace tackled <2>
- 11: Find&Replace: Search result presentation strategy unified <2>
- 11: Issue #729: Modified German button caption in element editor [K.-P. Reimers]2
- 12: Compatibility with the new Windows/Upla installer ensured and improved
- 12: Issue #551: No version check mode hint in the wake of Windows installer <2>
- 12: Bugfix #731: File renaming failure on Linux made arr[z] files vanish [K.-P. R.]2
- 12: Bugfix #732: Cloning groups could end up in shared (glued) positions <2>
- 12: Design of refactoring dialog improved (text -> keyword table) <2>
- 12: Issue #733/1: New handling of a user-independent start configuration file <2>
- 12: Issue #733/2: Possibility of selective preferences export to ini files <2>
- 13: Enh. #737: Batch export now with optionally specified settings file <2>
- 13: Enh. #740: Automatic backup on loading preferences from file (via menu) <2>
- 13: Enh. #741: Ini file path as command-line option for all modes [S. Sobisch]2
- 13: Bugfix #742: Command-line option -v didn't actually work with argument <2>
- 13: Issue #327: Spanish default keywords for input / output modified <2>
- 13: Bugfix #744: Double-click and filesdrop didn't work with OSX anymore <2>
- 13: Enh. #746: Import of hus-Struktogrammer files (.stgr format only) <2>
- 13: Issue #747: New key bindings Ctrl-F5 etc. for TRY, PARALLEL, and ENDLESS <2>
- 13: Bugfix #748: Menu items to add TRY blocks inserted PARALLEL elements <2>
- 13: Bugfix #749: Width defect with FINALLY sections in TRY blocks <2>
- 13: Issue #463: Startup and shutdown log entries now with version number <2>
- 14: Bugfix #749: Drawing of collapsed TRY elements fixed <2>
- 14: Bugfix #751: Cursor key navigation didn't reach TRY element internals <2>
- 14: Messages in diagram editor and Structure preferences corrected (EN, DE) <2>
- 14: Enh. #738: Code preview in right window part (tabbed with Arranger index) <2>
- 14: Bugfix #752: Workarounds for deficient declaration export to C/Java <2>
- 14: Default mode for setting DIN 66261 (FOR loop design) changed to true <2>.
- 14: Issue #753: Irrelevant structure preference adaptation requests avoided <2>
- 14: Bugfix #754: 2 Pascal code generator flaws (return instr. / UNIT name) <2>
- 14: Enh. #721: Javascript export prototype [A. Brusinsky]2
- 14: Bugfix #755: Defective Java/C# export of array initializers <2>
- 14: Bugfix #756: Expression export defects to C language family <2>
- 14: Bugfix #757: Include list text area was too small under Windows 10 <2>
- 14: Bugfix #758: "Edit subroutine" didn't reliably arrange the new routine <2>
- 14: Bugfix #759: Closing Structorizer sub-instances impaired functioning <2>

Version: 3.29 (2019-01-07)
- 01: Bugfix #511: Cursor-down key was trapped by collapsed CASE and PARALLEL <2>
- 01: Enh. #515: More intelligent aligning strategy for diagrams in Arranger <2>
- 01: Bugfix #517: Correct export of includable declarations to Java, C++, C# <2>
- 01: Bugfix #518: Very slow scrolling of diagrams lacking type info [TiNNiT]2
- 01: Bugfix #520: "no conversion" export mode had to be enforced (Pascal, C) <2>
- 01: Bugfix #521: Variable declaration export had been inconsistent for Oberon <2>
- 01: Enh. #519: Zooming / font size control via ctrl + mouse wheel [B. Neuberg]2
- 01: Bugfix #522: Outsourcing now copes better with record types and includes <2>
- 01: Bugfix #523: Undoing and redoing of include list changes mended <2>
- 02: Bugfix #525: Defective test coverage detection for recursive routines,
      lacking operation counts on input, output, and jump instructions fixed <2>
- 02: Issue #512: Arranger zoom compensation for PNG export was flawed <2>
- 02: Bugfix #526: On re-saving the renaming of the temp. file may fail (Linux) <2>
- 02: Issue #527: More helpful Executor messages on index range violations <2>
- 02: Issue #463: Console output replaced by configurable logging [R. Schmidt]2
- 02: Bugfix #528: Analyser check of record component access mended <2>
- 02: Bugfix #529: Concurrency on drawing diagrams during execution solved <2>
- 02: Bugfix #451: Java version test in shell start scripts revised [hans005]
- 02: Bugfix #533: Import of struct types from C files was dysfunctional <2>
- 03: Enh. #519: Font resizing with ctrl + mouse wheel missed in LicenseEditor <2>
- 03: Issue #535: License Editor menu item "Save as..." had wrong accelerator <2>
- 03: Issue #463: Logging configuration mechanism didn't work for WebStart <2>
- 03: Issue #536: Precaution against unsuited command line arguments <2>,
      experimental workaround against Direct3D trouble on some machines <2>
- 03: Issue #143: Comment popup switched off on opening print preview <2>
- 03: Bugfix #540: C import could fail or get stuck on processing macros <2>
- 03: Enh. #541: New import option "redundant symbols/macros" for C code <2>
- 03: Bugfix #542: Procedure import from C code mended (result type + return) <2>
- 03: Import of legacy C function definitions improved (arg types, KGU#525) <2>
- 04: Bugfix #544: Arranger deceleratingly redrew on diagram navigation <2>
- 04: Bugfix #533: Effort to import C struct initializers as record literals <2>
- 04: Bugfix #545: Defective C import of FOR loops without condition <2>
- 04: Bugfix #546: C import failed to split certain printf format strings <2>
- 05: Bugfix #549: The operator '%=' had been missing in the C grammar <2>
- 05: Data protection information added to the update information hint <2>
- 05: Bugfix #550: Defective import of C switch statements in certain cases <2>
- 05: Issue #551: On webstart the hint about version check doesn't make sense <2>
- 05: Enh. #552: Option to decide for all diagrams on serial file actions,
      new opportunity to remove all diagrams from Arranger with few clicks <2>
- 05: Enh. #489 - First version of ANSI C99 parser (full C syntax)
      recent ANSI C import renamed to ANSI C73 for clarity <2>
- 05: Set of smaller element icons for the tree view in Find&Replace <2>
- 05: Enh. #553: Code import now with monitor dialog and cancel option <2>
- 05: Bugfix #554: Batch code import didn't work (parser instantiation bug) <2>
- 05: Bugfix KGU#539: the operation count of CALL elements was incremented <2> 
- 05: Bugfix KGU#540: Find & Replace didn't reset on element filter changes <2>
- 05: Bugfix #555 - Mode "Show comments?" was always active on start <2>
- 05: Bugfix #556 - Workaround for file preparation error in C import <2>
- 05: Bugfix #557 - potential endless loop on instruction classification <2>
- 05: Issue #557 - Workaround for huge diagram numbers on code import <2>
- 05: Enh. #558 - Provisional C/Pascal enum type import (as const defs.) <2>
- 06: Issue #561 - new design of the statistics in Attribute Inspector <2>
- 06: Bugfix #562 - Wrong "origin" attribute for loaded older diagrams <2>
- 06: Enh. #563 - Simplified record initializers (smarter evaluation) <2>
- 06: Bugfix #564 - code export defects with nested array initializers <2>
- 06: Attributation of syntax highlighting to diagrams simplified <2>
- 06: Bugfix #565 - Translator didn't open; updates in Russian locale <2>
- 06: Issue #566 - Version retrieval adapted to new home page URL (https) <2>
- 07: Bugfix #568 - Key binding "space" didn't work in the Arranger index <2>
- 07: Issue #432 - In step mode with delay 0 diagram refresh was deficient <2>
- 07: Some updates for the Russian locale <2>
- 07: Bugfix #569 - Reaction to mouse click on selected report line fixed <2>
- 07: Bugfix #571 - About => license showed the changelog instead <2>
- 07: Enh. #576 - New Turtleizer procedure "clear()" to wipe the canvas <2>
- 07: Issue #423/#563 - Display of records better preserves component order <2>
- 07: Enh. #577 - Output console may show call trace and suppress meta info,
      new menu item to save the execution log to file (if copy & paste fails) <2>
- 07: Bugfix #579 - Conditional breakpoints didn't always show correctly <2>
- 07: Bugfix #581 - To start Structorizer with a list of files failed. <2>
- 08: Several locale updates <2>
- 08: Bugfix #583: Shell scripts corrected (Java tests) [K. Brodowski, S. Sobisch]
- 08: Enh. #585: Debian install packages now derived via scripts [K. Brodowski]
- 08: Issue #508: Padding of diagram elements now proportional to font size [2],
      line spacing in multi-line texts reduced
- 08: Issue #508: Slight improvements of font chooser dialog and font resizing <2>
- 08: Bugfix #512: Arranger zoom compromised the diagram size (rounding impact) <2>
- 08: Issue #372: Attribute setting for diagrams from an arrz file improved <2>
- 08: Enh. #590: Arranger index popup menu now allows to inspect attributes <2>
- 09: Enh. #552: A tooltip was missing on the Arranger button "Drop Diagram" <2>
- 09: Issue #594: Obsolete and slow 3rd-party regex package removed,
      raw type references in GOLDengine resolved [S. Sobisch]2
- 09: Issue #601: More robustness on loading icons from file [S. Sobisch]2
- 09: Newer and safer version (V0.2b6) of bean shell interpreter integrated <2>
- 09: Bugfix #603: Logging setup failed on a virgin start (for a new user) <2>
- 09: Bugfix #604: Syntax error in structorizer.sh / Arranger.sh <2>
- 09: Bugfix #605: Defects with var and const keywords in argument lists <2>
- 09: Bugfix #608: C code import hardening against preproc./comment trouble <2>
- 09: Made the argument of the batch import option -v optional (default ".") <2>
- 09: Bugfix #611: Pascal code import had failed due to missing rule table <2>
- 10: Bugfix #613: Invalid include lists after import of Pascal/Delphi units <2>
- 10: Bugfix #614: Redundant result assignments removed on Pascal import <2>
- 10: Workaround #615: Comment delimiters (* *) didn't pass Pascal import <2>
- 10: Issue #367: Diagram reshaping after IF branch swapping hadn't worked <2>
- 10: Enh. #616: Additional key bindings Ctrl-Ins, Shift-Del, and Shift-Ins <2>
- 10: Bugfix #617: Expressions with more than one turtle function failed <2>
- 10: Bugfix #618: Analyser reported function names as not initialized <2>
- 10: Bugfix #619: Code export defects with respect to result variables <2>
- 10: Issue #552: Unnecessary serial action buttons on closing Structorizer <2>
- 10: Issue #400: Spinner in Preferences=>GUI Scaling with initial focus <2>
- 10: Bugfix #620: Adaptive logging setup, path display in About window <2>
- 10: Bugfix #622: Turtle drawing could fall behind on some Macbooks <2>
- 10: Bugfix #623: Turtleizer instruction export to Python was defective <2>
- 10: Bugfix #624: Translation of FOR loops into Python range() was wrong <2>
- 11: Bugfix #626: Issues with string literals on COBOL import <Simon Sobisch>
- 11: Heuristic detection of preprocessed COBOL files on import <Simon Sobisch>
- 11: Enh. #419, #446: Import option for automatic line breaking [S. Sobisch]2
- 11: Enh. #419: New "Edit" menu item for text line breaking [Simon Sobisch]2
- 11: Enh. #627: Clipboard copy of import errors with stack trace [S. Sobisch]2
- 11: Issue #630: COBOL import now aborts on REPLACE/COPY with hint [S. Sobisch]2
- 11: Bugfix #635: COBOL import interpreted comma as variables on ADD etc. <2>
- 11: C code export: Boolean types no longer replaced by int but bool <2>
- 11: Bugfix #448: text/comment view in Find&Replace dialog compromised <2>
- 11: Bugfix #637: Array index errors on element-wise Replace/Find action <2>
- 12: structorizer.sh now copes with blanks in installation path <ketograph>
- 12: Bugfix #631: Obsolete COBOL separators now removed on import [S. Sobisch]2
- 12: Bugfix #641: Variable display updates forced on the Executor Control <2>
- 12: Bugfix #642: Wrong string comparisons with unpadded Boolean operators <2>
- 12: Enh. #643: Operator names in upper case (like OR) weren't highlighted <2>
- 12: Bugfix #644: Initializer evaluation in subroutine arguments fixed <2>
- 12: Bugfix #646: Output string values must not be trimmed [slytab]2
- 13: Bugfix #648: Struktogrammeditor file import wiped off unsaved changes <2>
- 13: Issue #649: Loading of diagrams failed to tune the scrolling units. <2>
- 13: Bugfix #650: Better workaround for non-listed sizes in Font Chooser <2>
- 13: Issue #651: Improved editing for include lists in diagram editor <2>
- 13: Bugfix #652: Inconsistent drawing behaviour of include lists mended <2>
- 13: Enh. #653: Reset button on Colors preferences dialog <2>
- 13: Enh. #654: Current Arranger directory is now saved between sessions <2>
- 13: Enh. #655: Arranger now with status bar and revised key bindings
      as well as support for multiple selection (as new base for operations) <2>
- 13: Bugfix #656: Loading arrangements with elsewhere compressed files fixed <2>
- 13: Bugfix #512: Wrong Arranger positioning in zoomed display on filesdrop <2>
- 13: Enh. #655/#657: Arranger now equipped with popup menu (context menu) <2>
- 13: Issue #658: Parser Preferences now allow to rename exit, return, leave <2>
- 13: Enh. #158: Key bindings shift-pageUp, shift-pageDown, Home, End <2>
- 13: Enh. #657: Fundamental revision of the Arranger mechanisms <2>:
       - Arrangement group concept introduced,
       - Arranger index as tree view,
       - multiple selection in both Arranger and Arranger index,
       - many actions applicable for subsets now.

Version 3.28 (2018-02-18)
- 01: Bugfix #445: Array index out of bounds errors on COBOL import <2>
- 01: Bugfix #447: Line continuation backslashes in IF, CASE, FOR defanged <2>
- 01: Bugfix #417: Division by 0 exception averted in scroll unit adaptation <2>
- 02: Bugfix #448: Endless loop and regex exceptions in Find & Replace fixed <2>
- 02: Enh. #439: Structured value presenter with pull-down buttons now recursive <2>
- 02: Enh. #452: Welcome message on first start with beginner mode and guides <2>
- 02: Enh. #453: C export: format strings now with "TODO" content [Rolf Schmidt]2
- 02: Enh. #454: Analyser check now complains about blanks in program names <2>
- 02: Enh. #456: Print preview now allows to customize orientation and margins <2>
- 02: Issue #455: Startup races and mis-drawing of initial diagrams reduced <2>
- 03: Enh. #415: New accelerator key Ctrl-Shift-d for "copy EMF image" <2>
- 03: Enh. #452: Guided tours slightly improved, typos corrected [Rolf Schmidt]2
- 03: Bugfix #465: Arranger couldn't open Structorizer sub-instances anymore <2>
- 04: Bugfix #468: User guide action was associated to wrong toolbar button <2>
- 04: Enh. #452/#459: Further revision to the mechanisms of the guided tours <2>
- 04: Enh. #469: Accelerator keys for Executor (Ctrl-R) and Turtleizer <2>
- 04: Bugfixes in COBOL import (USAGE parsing, SEARCH, EXIT) <Simon Sobisch>
- 04: Issue #471: Code import error can now be copied to clipboard [Simon Sobisch]2
- 04: Bugfix #473: COBOL argument types failed to be generated [Simon Sobisch]2
- 04: Bugfix #475: Import of COBOL paragraphs broke sections [Simon Sobisch]2
- 04: Bugfix #480: Import of COBOL level-77 data and record array initialization <2>
- 04: Bugfix #483: Option to suppress mere variable declarations on COBOL import <2>
- 04: Bugfix #485: Workaround for intrinsic COBOL functions [Simon Sobisch]2
- 04: Bugfix #486: Return mechanism in imported COBOL functions enforced <2>
- 04: Enh. #487: New display mode to hide (collapse) declaration sequences <2>
- 04: Enh. #38: Insertion of elements enabled on multiple selections <2>
- 04: Enh. #425: Simple find mechanism in Translator and key sensitivity <2>
- 04: Enh. #491: Translator: tooltips show master texts too long for the column <2>
- 04: Enh. #492: Configurable designations of element types [A. Brusinsky]2
- 04: Issues #493, #494: COBOL import improved w.r.t. SEARCH <Simon Sobisch>
- 05: Enh. #425: The Ctrl-F key binding in Translator only worked on the buttons <2>
- 05: Issue #496: C# autodoc comment style changed to "/// <summary> ..." <2>
- 05: Enh. #492: Localization (EN/DE/ES) and GUI scaling support for dialog
      ElementNamePreferences (Preferences => Element names) fixed <2>
- 05: Bugfix #497: Several defects on StrukTeX export mended <2>
- 05: Issue #415: Find&Replace dialog now regains focus when summoned again <2>
- 05: Issue 04: Several new and redesigned icons (for better scalability) <2>
- 05: Enh. #490: Turtleizer routines individually re-nameable [A. Brusinsky]2
- 05: Issue #484: Layout of Export/Import Options dialogs fixed [Simon Sobisch]2
- 05: Bugfix #498: Preliminary evaluation check of REPEAT conditions dropped <2>
- 06: Bugfix #501: Creation/editing of CASE and PARALLEL elements failed <2>
- 07: Bugfix #503: Defective pre-processing of string comparisons fixed <2>
- 07: Issue #4: Icon scaling revised, many icons renewed [rugk, S. Sobisch]2
- 07: Issue #81: Plugin icons (e.g. for import) weren't properly scaled <2>
- 08: Issue #4: Arranger toolbar icons cleaned (had some pixel artefacts) <2>
- 08: Issue #4: Mixed-up icons sorted out and icon set accomplishments <2>
- 08: Bugfix #507: Impact of branch labels on IF element shape ensured <2>
- 08: Bugfix #509: Built-in function copyArray was defectively defined <2>
- 08: Issue #510: toolbars "Add Before" and "Add After" merged (shift: before)<2>
- 08: Issue #4: Distinct symbols for FOR loops (for better recognition) <2>
- 08: Issue #510: Element icons enlarged, colour buttons now round <2>
- 08: Issue #508: Workaround for large-scaled symbols in collapsed elements <2>
- 08: Bugfix #511: Cursor key navigation was trapped by collapsed loops <2>
- 08: Improvements concerning the include text field in the diagram editor <2>
- 08: Enh. #512: Zoom function in Arranger (button + Numpad keys +,-) <2>

Version 3.27 (2017-10-30)
- 01: Issue #312: Work area now ensured to get initial focus <2>
- 01: Issue #319: Arranger index indicates "covered" status via icon now <2>
- 01: Issue #101: A dependent Structorizer now shows instance number in title <2>
- 01: Enh. #329: New Analyser warning on variable names "I", "l", or "O" <2>
- 01: Bugfix #330: With "Nimbus" look & feel checkbox states weren't visible <2>
- 01: Issue #81: DPI awareness workaround (GUI scaling) substantially improved <2>
- 01: Issue #81: New Preferences menu item "GUI Scaling" to preset next start <2>
- 02: Bugfix #233: Element insertion by keys F6 and F8 didn't work <2>
- 02: Issue #305: Diagram name and dirtiness changes notified to arranger index <2>
- 02: Enh. #333: Compound comparison operators displayed as symbols ≠, ≤, ≥ <2>
- 02: Enh. #335: Pascal/BASIC variable declarations in instructions tolerated <2>
- 02: Bugfix #336: Variable list proposed by code generators for declaration <2>
- 02: Issue #306: Possibility to start with several diagrams from command line <2>
- 02: Enh. #290: Start from command line with Arranger files as arguments, too <2>
- 02: Enh. #335: Type info retrieval for enhanced declarations on code export <2>
- 02: Bugfix #337: Code export of 2d arrays and nested index access mended <2>
- 02: Issue #113: More sophisticated code export w.r.t. array parameter types <2>
- 03: Issue #340: Silent NullPointerExceptions on Structorizer/Arranger start <2>
- 03: Wrong warnings on leave/break instruction export to C, Java etc. removed <2>
- 03: Bugfix #341: Wrong string literal detection with single and double quotes <2>
- 03: Bugfix #342: Disabled elements must be ignored on test coverage detection <2>
- 03: Bugfix #343: Code export to C etc. now with correct string literal quotes <2>
- 03: Analyser: Result checks (completeness, consistency) revised (KGU#343) <2>
- 03: Bugfix #198: Further navigation flaws in IF and CASE elements mended <2>
- 03: Enh. #344: Additional key binding Ctrl-Y for redo action [Fabian Röling]2
- 04: Some mis-spelled messages corrected <2>
- 04: Executor stacktrace now also shows arguments of top-level subroutine <2>
- 04: #348 Python export now translates Parallel sections, using threading module <2>
- 04: #348 C++ export now translates Parallel sections, using class std::thread <2>
- 04: #348 C# export now translates Parallel sections, using System.Threading <2>
- 04: #348 Java export now translates Parallel sections, using interface Callable <2>
- 04: #348 Perl export now translates Parallel sections, using threads 2.07 <2>
- 04: Bugfix #349: Generators hadn't coped with involved recursive subroutines <2>
- 04: Enh. #259/#335: Type info retrieval for code export enabled across CALLs <2>
- 04: Issue #350: OUTPUT instruction translation to Python was obsolete <2>
- 04: Perl export: variable prefixing improved w.r.t. arrays and references <2>
- 04: Enh. #346: Configuration of include directives to be exported [Rolf Schmidt]2
- 05: Some typos in the locale file keys mended
- 05: Bugfix #365: Improved FOR-IN loop export to C <2>
- 05: Enh. #367: Transmutation (swapping) of IF branches introduced [Simon Sobisch]2
- 05: Enh. #372: Date and author attributes in the NSD files [Simon Sobisch]2
- 05: Enh. #376: Opportunity to move elements among diagrams [Simon Sobisch]2
- 05: Issue #378: Charset indication in exported Python header [Rolf Schmidt]2
- 05: Bugfix #379: Inequality operator symbol was wrong in Python export <2>
- 05: Bugfix #382: defective value list conversion on FOR-IN loop export <2>
- 06: Issue #346: Specified includes for C weren't always exported <2>
- 06: Enh. #354: Plugin system for code import (in analogy to generators) [S. Sobisch]2
- 06: Enh. #354: ANSI-C parser added to code import plugins <2>
- 06: Enh. #356: Sensible reaction on the attempt to close the Executor [S. Sobisch]2
- 06: Enh. #368: New import option to load variable declarations <2>
- 06: Issue #368: Analyser no longer blames declarations of lacking initialization <2>
- 06: Issue #369: Executor got C-style array definitions wrong (int a[2] <- {5, 2}) <2>
- 06: Issue #354: GOLDParser update to version 5.0, unique menu item for import <2>
- 06: Enh. #370: Improved refactoring functionality on loading files [Simon Sobisch]2 
- 06: Issue #372: Author name now configurable, license editor added [Simon Sobisch]2
- 06: Enh. #380: New function to derive subroutines from sequences [Simon Sobisch]2
- 06: Enh. #387: "Save All" menu item and toolbar button <2>
- 06: Bugfix #365: FOR-IN loop export fix (to C) revised again <2>
- 06: Enh. #388: Concept of constants introduced (executor, import, analyser) <2>
- 06: Enh. #389: Mechanism to "include" diagrams on execution [Simon Sobisch]2
- 06: Enh. #390: Improved variable initialization check in multi-line instructions <2>
- 06: Bugfix #391: Debugger button control was defective in step mode <2>
- 06: Enh. #335/#388/#389: generators for Pascal, C, C++, and Java revised <2>
- 06: Bugfix #394: Defective export of "leave" jumps in CASE elements (to C etc.) <2>
- 06: Enh. #394: Loosened parameter restriction for exit instructions <2>
- 06: Enh. #259: Type detection for loop variables of FOR-IN loops improved <2>
- 06: Enh. #354: ANSI-C grammar accomplished, CParser revised <2>
- 06: Bugfix #386: BASH export of No-Op branches or loop bodies [Rolf Schmidt]2
- 06: Enh. #389: New analyser option "check against faulty diagram imports" <2>
- 06: Issue #62: Arranger should ask before an existing arr(z) file is overwritten <2>
- 06: Issue #318: Saving arrangements failed if some diagrams reside in an arrz <2>
- 06: Importer for "Struktogrammeditor" (http://whiledo.de) files added <2>
- 06: Enh. #354: New import option: file logging to a directory <2>
- 06: Enh. #354: gnuCOBOL import (still incomplete) <Simon Sobisch, 2>
- 06: Issue #354: Missing exception handling for code import added. <2>
- 06: Issue #396: Bash export now encloses function calls in $(...) [Rolf Schmidt]2
- 06: Bugfix #397: Wrong paste position with multiple selection as target <2>
- 06: Enh. #398: New built-in functions sgn (int result) and signum (float result) <2>
- 06: Enh. #399: Unsuited files dragged into Structorizer now induce a message <2>
- 06: Issue #400: Consistent behaviour of preferences dialogs [Simon Sobisch]2
- 06: Enh. #372: New export option to store author and license information <2>
- 06: Bugfix #403: Export of input/output instructions with parentheses [S. Sobisch]2
- 06: Bugfix #51: Export of empty input instructions to C# needed fixing <2>
- 06: Enh. #389: Third diagram type "includable" for importable definitons etc. <2>
- 06: Issue #405: Preference for width-reducing in CASE elements [Simon Sobisch]2
- 06: Issue #237: Efforts to improve expression transformation on BASH export <2>
- 06: Enh. #372: New dialog to inspect diagram attributes [Simon Sobisch]2
- 06: Bugfix: 411: Some unicode escape sequences caused trouble in Executor <2> 
- 06: Bugfix: 412: Code generators might produce defective unique identifiers <2>
- 06: Enh. #413: New built-in function split(strg, part) introduced <2>
- 06: Bugfix #414: Too large bounding boxes in Arranger caused GUI degrading <2>
- 06: Enh. #416: Line continuation by backslash at line end [Simon Sobisch]2
- 06: Enh. #415: Find & Replace dialog added and refined <2>
- 06: Enh. #354/#357: plugin-defined options for import/export [Simon Sobisch]2
- 06: Enh. #420: Comment import enabled for source code parsing [Simon Sobisch]2
- 06: Enh. #424: Turtleizer functions getX(), getY(), getOrientation() [newboerg]2
- 06: Enh. #423: Support for record types (structs) in Executor and Analyser <2>
- 06: Enh. #388,#389,#423: Export of Includables, records and constants to Pascal <2>
- 06: Enh. #428: Structorizer got stuck on using type name "short" <2>
- 06: Bugfix #429: Array/record literals in result statements fail in Executor <2>
- 07: Issue 430: Element editor font size now sustained in ini file [A. Poschinger]2
- 07: Execution Control frame now got a title string <2>
- 07: Issue #431: Modified handling of strings by FOR-IN loop <2>
- 07: Enh. #174/#423: Structorizer now understands nested initializers <2>
- 07: Bugfix #432: Precaution against possible sync problem on drawing diagrams <2>
- 07: Bugfix #433: Ghost results shown for procedures named like Java classes <2>
- 07: Bugfix #434: Pre-compilation of comparisons in loop conditions caused errors <2>
- 07: Bugfix #435: Executor checkboxes didn't show selected icons in scaled GUI mode <2>
- 07: Issue #432: Attempt to speed up execution by reducing redraw calls on delay 0 <2>
- 08: Issue #436: Reference consistency for array parameters (adding elements) <2>
- 08: Issue #437: Defective variable modifications in paused state now reported <2>
- 08: Issue #438: Pending variable editing now prevents from resuming execution <2>
- 08: Enh. #439: Tabular inspection/editing of array and record values in Executor <2>
- 08: Enh. #128: Design of IF and CASE elements in mode "comments + text" changed <2>
- 08: Positioning of dialog boxes no longer dependent on diagram size and selection <2>
- 08: Issue #417: Scrolling detention with many / large diagrams alleviated <2>
- 08: Enh. #423: Export support for records to Python, bash, Oberon <2>
- 08: Enh. #441: Java export now directly supports use of extracted Turtleizer <2>
- 08: Enh. #443: Preparations for multiple controller plugins like Turtleizer <2>

Version: 3.26 (2017-01-06)
- 01: Issue #213: FOR transmutation now inserts WHILE parser preferences <2>
- 01: Issue #213: Selected state of FOR transmutation result now visible <2>
- 01: Bugfix #241: Translation bugs for element editor mended <2>
- 01: Bugfix #243: Forgotten translations for some message boxes [Rolf Schmidt]2
- 01: Bugfix #244: Flawed logic for the save actions mended <2>
- 01: Bugfix #246: Executor now checks conditions for Boolean results <2>
- 01: Issue #245: Browser launching workaround for Linux systems [Rolf Schmidt]2
- 01: Bugfix #247: Defective BASH export of ENDLESS loops [Rolf Schmidt]2
- 01: Issue #248: Linux workaround for setting breakpoint triggers <2>
- 01: Issue #248: Linux workaround for number conversions in Locales and Executor <2>
- 01: Enh. #249: New Analyser check for subroutine argument parenthesis <2>
- 01: Analyser preferences order modified <2>
- 01: Enh. #250: FOR/FOR-IN loop editor partially redesigned <2>
- 01: Bugfix #251: Look and feel problems with Executor console window <2>
- 01: Bugfix #252: Analyser FOR loop check (14) should tolerate ":=" vs "<-" <2>
- 01: Saved diagrams now prepared for #253 (parser info included) <2>
- 01: Bugfix #254: CASE execution failed when parser keywords were used <2>
- 01: Enh. #255: Analyser now names the assumed loop variables if supernumerous <2>
- 02: Enh. #253: Keyword refactoring option for loading diagrams (files ≥ 3.25-01) <2>
- 02: Enh. #253: Keyword refactoring offer on changing parser preferences <2>
- 02: Enh. #253: Keyword refactoring offer on loading preferences from file <2>
- 02: Enh. #257: Decomposing transmutation of CASE elements <2>
- 02: Bugfix #258: Saving of FOR loops wasn't robust against keyword changes <2>
- 02: Bugfix #260: Variable name column in Executor control no longer editable <2>
- 02: Bugfix #261: Stop didn't work immediately within multi-line instructions <2>
- 02: Bugfix #262: Selection/dragging problems after insertion, undo, and redo <2>
- 02: Bugfix #263: "Save as" now updates the cached current directory <2>
- 02: Issue #264: Frequent silent exceptions caused by Executor variable display <2>
- 03: Bugfix #266: Executor failed with built-in routines copy, delete, insert <2>
- 03: Enh. #267: New Analyser check for CALLs with unavailable subroutines <2>
- 03: Issue #268: Executor output window no longer editable but font scalable <2>
- 03: Enh. #270: Possibility of disabling elements (Executor, Export, Analyser) <2
- 03: Issue #271: User-defined prompt strings in input instructions (exec+gen) <2>
- 03: Issue #272: Turtleizer now also provides a double precision mode <2>
- 03: Issue #227: For Oberon, output of literals is now exported to proper procedure <2>
- 03: Issue #273: Input of "true" and "false" now accepted as boolean values <2> 
- 03: Enh. #274: On code export, Turtleizer commands now augmented with colour info <2>
- 03: Bugfix #275: Topological sorting of subroutines involved in export fixed <2>
- 03: Bugfix #276: Flaws in parsing input values and converting Pascal strings fixed <2>
- 04: Bugfix #278: java.lang.NoSuchMethodError: java.util.HashMap.getOrDefault [Bob Fisch]
- 04: Bugfix #279: Further references to method java.util.HashMap.getOrDefault replaced <2>
- 05: Bugfix #272: The Turtle instruction replacement produced void undo entries <2>
- 05: Bugfix #268: Controlling the output console font sometimes changed colours <2>
- 05: Issue #81: Ini-based scaling workaround for icons, fonts, and frames in high DPI <2>
- 06: Bugfix #281/#282: Again, a Java 1.8 method was a show-stopper for OpenJDK <2>
- 06: Enh. #270: Translations for controls disabling elements in EN, DE, ES, IT <2>
- 06: Issue #271: Correction of C++ code export for output instructions <2>
- 07: Enh. #286: Analyser Preferences now organized into two tabs with groups <2>
- 07: Issue #81: Checkbox and radio button scaling implemented <2>
- 07: Issue #288: Radio button fix in FOR loop editor <2>
- 07: Enh. #289: Arranger files (.arr, .arrz) may now be dragged into Arranger <2>
- 07: Enh. #290: Arranger files (.arr, .arrz) loadable from Structorizer, too <2>
- 07: Bugfix #291: REPEAT loops caught cursor up traversal <2> 
- 07: Bugfix #114: Prerequisites for editing and transmutation during execution revised <2>
- 07: Issue #269: Selecting an Analyser error now scrolls to the element <2>
- 07: Issue #269: Automatic scrolling to the element currently executed <2>
- 08: Issue #231: Traditional reserved BASIC words added to name collision checks <2>
- 08: Issue #269: Vertical scrolling alignment for large elements improved <2>
- 08: Issue #284: Text field fonts in element editor now interactively resizable [ebial]2
- 08: Bugfix #293: Input and output boxes no longer pop up at odd places on screen <2>
- 08: Font resizing accelerators unified among different dialogs and menus <2>
- 08: Label defect in FOR loop editor (class InputBoxFor) mended <2>
- 08: Bugfix #294: Test coverage wasn't shown for CASE elements w/o default branch <2>
- 08: Bugfix #295: Spurious Analyser warning "wrong assignment" in return statements <2>
- 08: Bugfix #296: Wrong transmutation of return or output instructions <2>
- 08: Enh. #297: Additional pause after a diagram's last instruction in step mode <2>
- 09: Issue #294: Test coverage rules for CASE elements w/o default branch refined <2>
- 09: Enh. #300: New option for online update retrieval and version notification <2>
- 09: Bugfix #301: Parentheses handling around conditions on code export fixed <2>
- 09: Enh. #302: New Turtleizer procedures setPenColor, setBackground [newboerg]2
- 09: Bugfix #302: Effects of previous penUp and hideTurtle now undone on new start <2>
- 10: Issue #304: Menu mnemonic localization killed the menu on legacy JavaRE <2>
- 10: Issue #305: Arranger diagram index added to the Structorizer GUI [newboerg]2
- 10: Issue #307: Executor error on manipulation of FOR loop variables [newboerg]2
- 10: Bugfix #308: Collapsed REPEAT loops weren't properly drawn <2>
- 11: Enh. #305: New menu item + key binding to show/hide Arranger index <2>
- 11: Enh. #310: New options for saving diagrams [newboerg]2
- 11: Enh. #311: Partial menu re-organisation: Debug menu <2>
- 11: Issue #312: Focus control among work area, error list, Arranger index fixed <2>
- 11: Bugfix #305: Arranger index now sorted case-indifferently <2>
- 12: Issue #305: Clicking into the Arranger index should force Arranger visibility <2>
- 12: Enh. #305: Key binding <del> added to Arranger index (removes diagram) <2>
- 12: Enh. #267: New Analyser check against ambiguous CALLs (multiple matches) <2>
- 12: Enh. #314: File I/O API introduced (Executor, Code export) [newboerg]2
- 12: Enh. #315: Better equivalence check on inserting diagrams to Arranger <2>
- 12: Bugfix #317: Color of empty sequences (like empty FALSE branch) now saved <2>
- 12: Issue #271: Comma between prompt string and input variable tolerated <2>
- 12: Enh. #318: Diagrams from arrz files now keep their origin and may be updated <2>
- 12: Enh. #305: Arranger index now marks diagrams with unsaved changes <2>
- 12: Bugfix #22/#23 - result mechanism had been missing in PHPGenerator <2>
- 12: Bugfix #57 (variable prefix) in PHP header and Perl result mechanism <2>
- 12: Bugfix #320: PHPGenerator added superfluous parentheses to correct CALLs <2>
- 12: Closing Structorizer now warns Arranger and secondary Structorizer instances <2>
- 12: Arranger strategy to request saving of dirty diagrams on closing fixed <2>
- 12: Bugfix #322: C# code export of input and output instructions was wrong <2>
- 12: Enh. #319: Context menu in Arranger index [Benjamin Neuberg]2
- 12: Bugfix #324: Arrays set by input couldn't be replaced by scalar input <2>
- 12: Enh. #325: Type test functions like isArray(), isNumber() etc. added <2>
- 12: Issue #327: French default keywords replaced by English ones [newboerg]2

Version: 3.25 (2016-09-09)
- 01: Enh. #77: Test coverage mode highlights all code paths passed [elemhsb]2
- 01: Enh. #124: Generalized runtime data visualization <2>
- 01: Arranger now adopts current directory from first arranged diagram <2>
- 02: Bugfix #131: User activities during execution could compromise Executor <2>
- 02: Bugfix #132: Stale Structorizer references in Arranger caused trouble <2>
- 02: Enh. #133: Execution Call stack may now be inspected in paused state <2>
- 02: Enh. KGU#89: Executor: Extended language localization support <2>
- 03: Enh. #84/#135: For-In loops now consistently supported [R. Schmidt]2
- 03: Issue #79/#152: Requested Java version corrected (1.6 --> 1.8) <2>
- 04: Bugfix #96/#135: On BASH export conditions now put into [[ ]] [Rolf Schmidt]2
- 04: Bugfix #135/KGU#163: Detection of completely undefined variables <2>
- 04: Enh. #135: Improved array support on BASH export [Rolf Schmidt]2
- 04: Bugfix #138: Lvalues with nested indices like arr[arr[0]] had failed <2>
- 04: Bugfix #139: on BASH export Call instructions now converted <2>
- 05: Issue #135: Further improvements on BASH export [Rolf Schmidt] <2>
- 05: Enh. #142: New Accelerator keys (e.g. for switch text/comment) [Rolf Schmidt]2
- 05: Issue #143: Comment popups now close on editing and code export [Rolf Schmidt]2
- 05: Enh. #144: New export option to suppress content conversion <2>
- 05: Enh. #144: New "favourite code export" menu item (export preference) [Rolf Schmidt]2
- 05: Issue #145: Swapped text/comment now works on CASE and PARALLEL elements <2>
- 06: Pascal functions ord and chr supported (Executor + Code generators) <2>
- 06: Executor: Keyword case awareness (configurable) consistently ensured <2>
- 06: Issue #149: Character set (encoding) for export now selectable [Rolf Schmidt]2
- 06: Issue #151: Code export pumped the process up with useless GUI threads <2>
- 06: Issue #153: BASH export had ignored Parallel sections [Rolf Schmidt] <2> 
- 06: Bugfix #154: Analyser caused silent exception on Parallel sections <2>
- 06: Bugfix #155: "New" diagram didn't clear previous selection <2>
- 07: Enh. #158: New key bindings for element editing and selection [Rolf Schmidt]2
- 07: Enh. #137: Executor may direct all output to a text window <2>
- 07: Enh. #161: New Analyser warning on instructions following a Jump [Rolf Schmidt]2
- 07: Enh. #158: Diagram copy and paste among Structorizers and Arrangers [Rolf Schmidt]2
- 08: Issue #164: On element deletion the next element should be selected [Rolf Schmidt]2
- 08: Bugfix #165: Proper unselection on clicking outside the diagram <2>
- 09: Issue #168: Cutting an element is to pass the selection too (cf. #164) [Rolf Schmidt]2
- 09: Issue #169: Selection ensured on new / loading an NSD, undo, redo [Rolf Schmidt]2
- 09: Bugfix #171: Twos flaws in enh. #158 mended <2>
- 10: Issue #30: Lexicographic string comparison enabled (Executor). <2>
- 10: Issue #137: Output text window now styled and automatically scrolls to end. <2>
- 10: Issue #163: Tab / Shift-Tab key now move focus in element editor [Rolf Schmidt]2
- 10: Issue #169: Selection ensured on start / after export. [Rolf Schmidt]2
- 10: Issue #173: Mnemonics corrected (EN) and localized in most languages. <2>
- 10: Enh. #174: Input now accepts array initialisation expressions. <2>
- 11: Enh. #10 / bugfix #184: Flaws in Pascal import of FOR loops mended <2>
- 11: Enh. #179: Code generation and parsing in batch mode [Rolf Schmidt] <2>
- 11: Bugfix #181: Pascal export didn't convert all string delimiters <2>
- 11: Bugfix #184: Diagram imported from Pascal now enables save button <2>
- 12: Several minor bugfixes in Pascal export and import <2>
- 12: Issue #185: Pascal export of functions/procedures now as units. <2>
- 12: Issue #185: Pascal import now copes with multiple routines per file. <2> 
- 12: Executor: Enhanced language support (EN/DE/ES) and minor bugfixing <2>
- 12: Arranger now offers saving before removing "dirty" diagrams <2>
- 12: Enh. #62: Arranger may now save arrangements in a portable way <2>
- 12: Arranger: Partial language support (EN/DE/ES) introduced <2>
- 13: Enh. #188: Instruction transmutation, concatenation and splitting <2>
- 13: Enh. #185: Call identification on Pascal import improved <2>
- 13: Enh. #180: Initial editor focus dependent on switch text/comment mode [elemhsb]2
- 13: Bugfix #191: Defective FOR loop export to PHP [Frank Schenk]2
- 13: Enh. #192: File name proposals now involve parameter count <2>
- 13: Enh. #160: Code export with reachable subroutines [Rolf Schmidt]2
- 14: Issue #160: Subroutine export mode fixed for StrukTeX <2>
- 14: Issue #197: Keyboard selection actions on subsequences mended <2>
- 14: Issue #198: Flaw in key-controlled selection traversal <2>
- 14: Issue #199: Help menu now with link to the onlne User Guide <2>
- 14: Issue #77: Test coverage markers as set by Arranger didn't work <2>
- 14: Issue #200: The saving of preferences now closes the ini file <2>
- 14: Issue #201: Executor GUI revised, usability improved <2>
- 14: Issue #202: Arranger hadn't reacted to a Look-and-Feel change <2>
- 14: Issue #127: Height problem of Export Options dialog solved <2>
- 15: Bugfix #158: Selection traversal in un-boxed diagrams and FOREVER <2>
- 15: Bugfix #204: Width problem of Export Options dialog solved <2>
- 15: Bugfix #205: Un-boxed Roots variable highlighting didn't work <2> 
- 15: Bugfix #87: Collapsed CASE elements showed wrong icon <2>
- 15: Issue #207: Analyser warning during switch text/comment mode <2>
- 15: Issue #206: More executor error messages put under language control <2>
- 15: Bugfix #208: Subroutine diagrams now cleanly drawn <2>
- 15: Bugfix #209: Multiple PNG export fixed (uncut borders, file names) <2>
- 15: Bugfix #210: Wrong execution counting in recursive routines <2>
- 15: Issue #128: Combined comments and text mode [Hubert Klöser]2
- 15: Bugfix #211: Execution counting in recursions corrected <2>
- 15: Bugfix #212: Inverted logic of preference "enlarge FALSE" mended <2>
- 15: Icon sizes in Diagram menu unified <2>
- 15: Issue #213: FOR loop transmutation mechanism added <2>
- 15: Issue #215: New conditioned breakpoints (triggered by execution count) <2>
- 16: Bugfix #218: added new method to StringList [Bob Fisch]
- 16: Created and integrated translator [Bob Fisch]
- 16: Bugfix #214: recoded translator [Bob Fisch]
- 16: Issue #206: Table headers in Executor control now localizable <2>
- 16: Issue #220: Usability improvements for Translator [Bob Fisch]2
- 16: Issue #222: Structorizer localization from directly loadable file <2>
- 16: Issue #224: Workaround for table grids on Look and Feel changes <2>
- 16: Redesigned localization mechanism [Bob Fisch]
- 16: Locales: refactored some names to be more consistent [Bob Fisch]
- 16: Locales: added special case "external" [Bob Fisch]
- 16: Locales: save & load external loaded to and from the INI file [Bob Fisch]
- 16: Locales: make the INI file backward compatible [Bob Fisch]
- 16: Locales: memory usage optimisations [Bob Fisch]
- 16: Bugfix #227: Oberon module export must end with full stop [K.-P. Reimers]2
- 16: Bugfix #228: Unnecessary warning on code export of recursive routines <2>
- 17: Enh. #231: Variable name collision checks added to Analyser <2>
- 18: Bugfix #233: Function key F10 was caught by the menu bar [Rolf Schmidt]2
- 18: Issue #234: bash expression of ord and chr function restricted [Rolf Schmidt]2
- 18: Locales: Language button handling in Menu and Translator redesigned <2>
- 18: Locales: Translator enabled to reload edited files <2>

Version: 3.24 (2016-03-14)
- 01: Bugfix #50 - added return types to signature for function export in Pascal [lhoreman]
- 02: Bugfix #51 - stand-alone input/output keywords were not converted on export [IrisLuc]
- 03: Bugfix #48 - instant delay propagation to Turtleizer <2>
- 03: Bugfix #49 - failing equality detection among variables (also array elements) <2>
- 04: Enh. #36 - allowing to pause from input and output dialogs <2>
- 04: Enh. #54 - Output instruction with expression list (executor, most generators) <2>
- 04: Bugfix #55 - highlighting of variables with keywords as substring mended <2>
- 04: Bugfix #57 - Risk of endless loops and other flaws on Perl export <2>
- 04: Bugfix #59 - For loop export to Python was defective <2>
- 05: executor: Enh. #9 - Subroutine call now supported via Arranger as pool <2>
- 05: executor: Enh. #9 - Control panel shows call depth and (on error) stacktrace <2>
- 05: executor: Enh. #23 - Jump execution implemented in three categories <2>
- 05: arranger: Enh. #9 - Structorizer can now push diagrams into Arranger <2>
- 05: arranger: Enh. #35 - Arranger now got scrollbars and moves to a just added diagram <2>
- 05: arranger: Enh. #35 - Diagrams may be pinned (against replacement) and dropped <2>
- 05: generator: Enh. #23 - Export to C, C++, C#, Java, and Pascal now supports Jumps <2>
- 05: analyser: New checks for calls, jumps, return mechanisms and concurrency risks <2>
- 05: analyser: Analyser hadn't checked within Forever loops and Parallel sections <2>
- 05: Enh. #38: Multiple selection (Alt+Click: entire subqueue, Shift+Click: sequence) <2>
- 05: updated language files (DE,EN,ES) <2>
- 05: executor: Localisation attempts for Control panel <2>
- 05: Enh. #51 - Handling of empty input/output instructions by executor and export <2>
- 05: executor: Parameter splitting for function calls improved <2>
- 05: Bugfix #61: Executor precautions against type specifiers [elemhsb]2
- 05: Bugfix #63: Error messages on nsd loading failure no longer suppressed <2>
- 05: generator: Enh. #23 - Export to Python, Perl, PHP, and Bash/Ksh now supports Jumps <2>
- 05: generator: Enh. #23 + #66 - Export to Basic now supports Jumps and line numbers <2>
- 05: generator: Enh. #67 - Code style option (position of opening braces) for C,C++, Java <2>
- 05: generator: StrukTex export enhanced and corrected <2>
- 05: generator: Enh. #22 - Export to Pascal and Oberon now provides return values <2>
- 05: Arranger: Enh. #62 - Saving and loading arrangements provisionally enabled <2>
- 06: Bugfix #71 - Code export to shell scripts was defective (no text translation) <2>
- 06: Bugfix #51, #54 - Defective input / output export to Perl, Python <2>
- 07: Bugfix #74: Accidently disabled Pascal operators like =, <>, and, or <2>
- 07: Enh. #75: Highlighting of Jump element keywords (leave, return, exit) <2> 
- 08: Bugfix #82: Saving of NSDs with inconsistent FOR loops <2>
- 08: Bugfix #78: Reloading an Arranger constellation could cause duplicates [elemhsb]2
- 08: Bugfix #85: Diagram heading or comment changes now undoable <2>
- 09: Bugfix #65, Enh. #87: Collapsing/expanding reorganised, autoscrolling enabled [elemhsb]2 
- 10: Bugfix #89: Two flaws in variable detection (highlighting, analyser) <2>
- 10: Bugfix #90: Insufficient updating of executed subroutines in Arranger <2>
- 10: Bugfix #91: Unreliable execution of some empty Jump elements <2>
- 10: Bugfix #92: Executor: Unwanted replacements within string literals <2>
- 11: Bugfix #95: Executor: div operator support accidently dropped  <2>
- 11: Bugfix #96: export: variable prefix, test expressions for shell scripts <2>
- 12: Bugfix #99: FOR loops were saved defectively, new version can load them <2>
- 12: Arranger: Image buttons for saving and loading resized <2>
- 13: Bugfix #50: Return type specifications were split into several lines <2>
- 13: Executor enh.: Scrollable display of returned arrays (at top routine level) <2>
- 13: Enh. #101: Title string with version number and sub-thread mark [elemhsb]2
- 13: Bugfix #102: Selection wasn't cleared after deletion, undo or redo <2>
- 13: Issue #103: Save button visibility is to depend on change status <2>
- 13: Bugfix #104: Code export could provoke index range errors <2>
- 13: Bugfix #105: Displayed lines were cut off at apostrophes in keywords <2>
- 14: Bugfix #108: C++ export had converted bool type to int <2>
- 14: Bugfix #103: Change status hadn't been reset sufficiently on saving <2>
- 14: Enh. #84: C/Java-style array initialisation expressions enabled <2>
- 14: Bugfix #61+#107: More consistent handling of typed variables <2>
- 14: Enh. #110: File open dialogs now use the specific filter as default [elemshb]2
- 15: Bugfix #112: Several flaws on handling indexed variables <2>
- 15: Jump translation on export to Pascal or Oberon fixed <2>
- 15: Bugfix #114: Editing of elements being executed prevented <2>
- 15: Bugfix for enh. #38: moving up/down of multiple selection <2>
- 15: Accelerator key for breakpoints (also on multiple selection) <2>
- 15: Issue #115: Returned arrays now always presented as element list <2>
- 15: Enh. #84: Array initialisations now exportable to BASIC code <2>
- 15: Bugfix #117: Title and button update on diagram replacement <2>
- 15: Bugfix #97: Target selection on dragging stabilized <2>
- 15: Bugfix #121: Irritating error message box on file dropping <2>
- 16: Bugfix #122: Selection problems with enlargeFALSE set <2>
- 17: Bugfix #97 update: Arranger updated on global drawing changes <2>

Version 3.23 (2015-12-04)
- 01: Executor: fixed a bug in the Repeat loop [Sylvio Tabor]
- 02: Executor: fixed a bug while interpreting the title [Benjamin Bartsch]
- 03: Export: split PNG export into multiple images [Moritz Schulze]
- 04: Executor: logical operator in CASE-statement [Lies Callemeyn]
- 05: Export: added code export option [Hanspeter Thöni]
- 06: Export: added comments to Pascal export [Dirk Wilhelmi]
- 06: Export: moved export options into menu [Hanspeter Thöni]
- 07: Export: added namespace "nsd" to save files [Treaki]
- 08: Added Polish translation [Jacek Dzieniewicz]
- 09: New drawing strategy for the IF statement [David Tremain]
- 09: New colorizing strategy for elements [David Tremain]
- 10: Visual re-enforcement for drag & drop [David Tremain]
- 11: Allow to collapse / expand elements by scrolling the mouse [David Tremain]
- 12: Added preferences on how to draw IF statements [David Tremain]
- 13: Fixed "empty line" bug [David Tremain]
- 14: Fixed a drawing bug while dragging an element [Bob Fisch]
- 15: Added a Python generator [Daniel Spittank]
- 16: Removed a bug when double clicking en element [Bob Fisch]
- 16: Variable highlighting did not work anymore [Andreas Schwierz]
- 17: Executor: array support [Gennaro Donnarumma]
- 18: Added traditional Chinese translation [Joe Chem]
- 19: Multiple improvements <Kay Gürtzig>
- 20: DE: linguistic flaws corrected <Kay Gürtzig>
- 21: Major revision of generators files <Kay Gürtzig>
- 22: Possibility to switch text/comment in diagram [Samuel Schmidt]
- 23: Bug while parsing NSD files [Benedict Thienpont]
- 24: Fine tuning the ExportOptionDialog <Kay Gürtzig>
- 24: Updated language files (RU,DE,EN,ES) <Kay Gürtzig>
- 24: Updated language files (LU,FR) [Bob Fisch]
- 25: Added hints to speed buttons [Rens Duijsens]
- 26: Export for BASIC [Jacek Dzieniewicz]
- 26: PL: updated [Jacek Dzieniewicz]
- 27: Array variable improvements in executor <Kay Gürtzig>
- 27: Updated language files (RU,DE,EN,ES) <Kay Gürtzig>
- 28: Minor change in executor for comp. with Unimozer [Bob Fisch]
- 29: Complex changes and enhancements as described (pull-request #7) <codemanyak>
- 29: Executor: breakpoints may now be placed throughout the diagram <2>
- 29: Executor: implementation for Endless loops and Parallel elements <2>
- 29: Executor: execution highlighting separated from selection <2>
- 29: Executor: variable list now updated on every pause even with delay 0 <2>
- 29: GUI: More localisation support for element editor (InputBox) <2>
- 29: Updated language files (DE,EN,ES,RU,IT) <2>
- 29: Export: indentation mechanism revised, BASH export corrected <2>
- 29: Export: Python export no longer "eats" lines within Repeat loops <2>
- 29: Comment popup: sticky popups eliminated, no element level limit <2>
- 29: Arranger: No longer loses track when related Structorizer reloads <2>
- 30: Several Chinese (ZH-CN) translations added and typos eliminated <Zijun Ke>
- 30: Issue on closing Structorizer fixed, file update question may be cancelled. <2>
- 31: Major enhancement supporting cleaner For loop evaluation (issue #10) <2>
- 31: Enhancement to allow lists of constants ruling a Case branch (issue #13) <2>
- 31: Code export process decomposed, less redundant Generator classes <2>
- 31: String handling improved (comparison, empty strings, quote consistency) <2>
- 31: Variables, function names etc. within strings no longer executed <2>
- 31: Newly created empty diagrams are no longer flagged as changed <2>
- 31: Content of array variables now sensibly displayed on execution (issue #14) <2>
- 31: Variable content may now effectively be edited on execution pauses (issue #15) <2>
- 31: Menu item File > Quit action consistent to the [x] button now (bug #16) <2>
- 31: Phenomenon of stalling execution on syntax errors within loops fixed (bug #17) <2>
- 31: Several fixes induced by wide-spread code rebuilding in versions 29...30 <2>
- 32: Bugfixes for code export C etc.: div operators remained, switch bug <2>
- 32: Issues #24 and #25 fixed (defective condition conversion) <2> 
- 32: Issue #21 fixed: return instructions now terminate the execution <2>
- 32: Operator highlighting fixed, new colouring for string and character literals <2>
- 32: Bugs #28, #31, and #32 fixed, all concerning element degrading on undoing/copying <2>
- 32: More adaptive approach to either exit or dispose a Structorizer on closing <2>
- 33: Bugfix #39 - Errors on drawing empty Case structures, confused texts and comments <2>
- 33: Bugfix #41 - Shift operators <<, >>, shl, shr hadn't been supported <2>
- 33: Bugfix #40 - Recent nsd files got truncated on saving errors <2>
- 33: Bugfix #42 - Default saving directory should not be root (/) but home [elemhsb]2

Version 3.22 (2011-11-21)
- 01: Some fixes in Executor.java & Control.java [Kay Gürtzig]
- 02: Save & load INI configuration to and from external file [Dirk Wilhelmi]
- 03: Added Russian translation [Юра Лебедев]
- 04: double-clicking saved files now also works for JWS [David Mancini]
- 05: fixed a replacement issue while exporting to code [Sylvio Tabor]
- 06: implemented show/hideTurtle in Turtleizer [Sylvio Tabor]
- 07: do not allow ":" in parser preferences [Sylvio Tabor]

Version 3.21 (2011-06-28)
- 01: added possibility to scale all icons [Fabian Wenzel]
- 02: added element "parallel statement" as stated in DIN 66261 point 5.5 [Jun Pang]
- 03: first bugfix for the parallel statement [Jun Pang]
- 03: cleared the debugging output from the scaling feature [Bob Fisch]
- 04: visual performance updates [Bob Fisch]
- 05: fix of some small click problems [Bob Fisch]
- 06: fixing a performance problem [Laurent Haan]
- 07: fixing a diagram copy-to-clipboard problem [Neuberger Dominik]
- 08: visual performance updates [Bob Fisch]
- 09: recoded auto-size algorithm for alternatives [Matthias Paul]
- 09: updated drawing code to respect variable highlighting [Bob Fisch]
- 10: dialogue for graphics export now remembers the last visited path [Matthias Paul]
- 11: SVG export is now UTF-8-encoded [Csaba Rostagni]


Version 3.20 (2010-11-15)
- 01: Some bugfixes in the generator classes [Georg Braun]
- 02: Some more improvements to the C generator [Kay Gürtzig]
- 03: Different other bugfixes in the generator classes [Kay Gürtzig]
- 03: Some small changes to the variable highlighting [Kay Gürtzig]
- 04: More bugfixes for C, C#, and Java generator [Kay Gürtzig]
- 05: Step-by-step didn't work in Turtleizer [Kay Gürtzig]
- 06: Coded PHP generator [Rolf Schmidt]
- 07: do not allow negative position [EVEGI]
- 08: added Czech language support [Vaščák Vladimír]

Version 3.19 (2010-08-07)
- Have a backup of the INI file in the current application directory.
  This makes the application "portable" [Peter Ehrlich]
- Added "sqrt" to the function export of the executor [FISRO]
- Bug while printing in landscape [Albrecht Dreß]
- UTF-8 encoded Oberon output [Thijs Zandwijk]
- StrucTeX generator update [Matthias Plha / Klaus-Peter Reimers]
- Added Chinese translation (simplified Chinese) [Wang Lei]
- C#-Generator [Gunter Schillebeeckx]

Version 3.18 (2009-12-20)
- Update for the Brazilian Portuguese localization [Theldo Cruz]
- Gave the SVG export a new try using Freehep (bug #14) [Marcus Radisch]
- Activated anti-aliasing (bug #20) Reinhard Schiedermeier]
- Overwrite prompt when exporting a diagram as picture (issue #2897065) [Marcus Radisch]
- Overwrite prompt when exporting a diagram as source code (issue #2897065) [Marcus Radisch]
- "Show comments?" settings being overwritten by diagram (issue #2898346) [Marcus Radisch]
- Structorizer is now published under the terms of the GPLv3 license [FISRO]
- Italian localization [Andrea Maiani]
- ANALYSER: "Result" is now a good variable name for function results [FISRO]

Version 3.17 (2009-10-18)
- Brazilian Portuguese localization [Theldo Cruz]
- Bug in the executor not correctly setting some variable values [FISRO]
- The keyword "var" is now supported for functions/procedures [FISRO]
- Bug while saving diagram type (bug #15) [Marcus Radisch]
- Bug while using "save as" (bug #15) [Marcus Radisch]
- EXECUTOR: Problem on comparing two items (bug #18) [FISRO]
- Show the filename in the main window title (bug #16) [Marcus Radisch]
- EXECUTOR: Problem with the FOR loop variable (bug #19) [Jos Swennen / FISRO]
- Problem with the path of the INI file using Vista (bug #17) [Marcus Radisch]

Version 3.16 (2009-08-22)
- MAC: Files do not open with double click (bug #7) [Thijs Zandwijk]
    * Re-added the "AppleJavaExtensions.jar" to the libraries
    * This should not interfere with other OS
    * It will not be included in the source package either ...
- MAC: The menubar was disappearing after opening any dialog [FISRO]
    * This is a known apple bug with a known workaround *uff*
- MAC: Shortcut key stopped working [FISRO]
    * I found that this was related to the previous bug, so fixing
      that one fixed this issue as well.
- Added file association in Java Web Start [FISRO]
- Fixed an issue with the Luxemburgish language file [FISRO]
- Bugfixes in the "C" & "Java" source code generator (bug #8) [Theldo Cruz]
- Updates of the "C", "Java" & "Pascal" code generators [FISRO]
- Added "Structorizer Arranger" [Stephan O. Merckens]
    * Start via Java Web Start: http://structorizer.fisch.lu/webstart/Arranger.jnlp

Version 3.15 (2009-08-13)
- Fixed a bug concerning execution of a "REPEAT" loop (bug #3) [Jos Swennen]
- Implemented the execution of the "CASE" structure (bug #4) [Jos Swennen]
- Fixed a bug in class responsible for saving the preferences [FISRO]
- Bugfixes in the C source code export [Gunter Schillebeeckx]
- Implementation of a Java source code export [Gunter Schillebeeckx]
- Bug fixed concerning the displaying of a comment (bug #6) [Nico]

Version 3.14 (2009-07-06)
- Updated NSD execution feature [FISRO]
  * pascal syntax:
    ° pascal string notation
    ° defined second "pos" function
    ° operator conversion: different from
- The development will be continued using NetBeans instead of XCode [FISRO]
- Bug in the EMF export [Jan Hilsdorf]
- Yet another scrolling bug [Bernhard Grünewaldt]
- Generated NSD files are now UTF-8-coded [Bernhard Grünewaldt]

Version 3.13 (2009-05-23)
- Corrected the C generator [FISRO]
- Corrected the Perl generator [FISRO]
- Added turtle drawing module [FISRO]
  * implemented procedures
    ° init()
    ° forward(int)
    ° backward(int)
    ° left(double)
    ° right(double)
    ° gotoXY(int,int)
    ° gotoX(int)
    ° gotoY(int)
    ° penUp()
    ° penDown()
- Added NSD execution feature [FISRO]
  * use of variables
  * use of general expressions
  * input (parameter or prompt): String, Character, Integer or Double
  * output: direct and function result
  * Java syntax => built in (BeanShell)
  * Pascal syntax:
    ° standard math functions: abs, sqrt, sqr, cos, sin, tan, acos, asin, atan
    ° random functions: randomize(), random(int)
    ° compare strings with "=" (auto conversion to "equals")
    ° compare primitive types with "=" (auto conversion to "==")
    ° string functions: length, pos, copy, lowercase, uppercase, trim
      (auto convert)
    ° string procedure: delete, insert (auto convert to function)
  * pause, step-by-step & break functionality
  * live variable watch (execution table)
- Analyser: the use of the "return" instruction is now allowed [FISRO]

Version 3.12 (2009-01-18)
- Added a C generator [Praveen Kumar]
- Fixed a bug for saving preferences [FISRO]

Version 3.11 (2008-11-14)
- Double-clicking a file under Windows which contained spaces in
  its name did not open correctly [FABFR]

Version 3.10 (2008-09-28)
- Added Spanish translation [Andrés Cabrera]

Version 3.09 (2008-08-14)
- Minor bug in analyzer while analyzing functions [FISRO]
- Added parameter name check "pABC" [FISRO]
- Added analyzer preferences [FISRO]
- D7 parser problem with {...} comments [FABFR]
- Added a new error to analyzer (now 13) [FISRO]
- BASH Code Export [Markus Grundner]
- Added translations for analyzer [FISRO]
- Added source package for Eclipse [Markus Grundner]
- Added simple command line compilation script [Klaus-Peter Reimers]
- Unification of the previous mentioned source packages [FISRO]
- NL translated strings [Jerone]
- Modified OBERON code generator [Klaus-Peter Reimers]

Version 3.08 (2008-05-16)
- KSH & Perl Code Export [Jan Peter Klippel]
- Added code generator plugin architecture [Jan Peter Klippel]
- Implemented NSD analyzer [FISRO]
- Improvement of the analyzer routines [FISRO]
- "Show comments" option now persistent [FISRO]
- "Highlight variables" option now persistent [FISRO]
- D7 parser problem with (*...*) comments [Klaus-Peter Reimers]
- INI-file now in home directory of user [Klaus-Peter Reimers]
- Recent file list bug [Klaus-Peter Reimers]

Version 3.07 (2008-03-04)
- Open file from directory with ASCII-characters > 127 [FISRO]
- Save and export bug [FISRO]
- Vector graphics exports: EMF, SWF & PDF [Serge Linckels]
- EMF export to clipboard (Windows only!) [Serge Linckels]

Version 3.06 (2008-02-10)
- Add DIN / non-DIN switch [Klaus-Peter Reimers]
- Added "ENDLESS Loop" [Klaus-Peter Reimers]
- "Save preferences now" button [Klaus-Peter Reimers]
- New Windows wrapper which [FISRO]

Version 3.05 (2008-02-05)
- Comments / popup bug detected [Jerone]
- Another bug in undo/redo function detected [Jan Kruschwitz]
- Removed flickering while working on huge diagrams [FISRO]
- Copy diagram to system clipboard [FISRO]
- Highlighting input/output [FISRO]
- Added recently opened files to menu [FABFR]
- Bug while saving INI-files on Windows systems [Heinrich Villinger]
- Restructured INI-file to XML [FISRO]

Version 3.04 (2008-01-28)
- Added language system [FISRO]
- Bug detected in PAS & MOD generator [Klaus-Peter Reimers]
- Modified TEX generator [Klaus-Peter Reimers]
- Moved "Parser.java" to parsers lu.fisch.structorizer.package [FISRO]
- Renamed "Parser.java" to "NSDParser.java" [FISRO]
- French translation [FISRO]
- Dutch translation [Jerone]
- German translation [Klaus-Peter Reimers]
- Luxemburgish translation [Laurent Zender]
- Persistent Look & Feel [Klaus-Peter Reimers]
- Changed language file encoding to UTF-8 [FISRO]
- Bug in undo/redo function detected [Jan Kruschwitz]
- Print preview dialog [FISRO]
- Mac version opens NSD-files by double-click [FISRO]
- Scrolling bug detected [Lucas Cabeza]

Version 3.03 (2008-01-11)
- Minor bugs in the variable detection routine [FISRO]
- Added colorization of special symbols [FISRO]
- Added Oberon source code generator [Klaus-Peter Reimers]
- Program proposes filename to save [Jerone]
- Replaced "backspace" by "delete" for removing items [Jerone]
- Added correct headers to all source files [Klaus-Peter Reimers]
- Remember last file location [Jerone]

Version 3.02 (2008-01-07)
- Added Pascal input parser [FISRO]
- Added Look & Feel choice in menu (not persistent) [FISRO]
- Modified test string in font dialog to test for symbols [FISRO]
- Modified parser engine to load grammars from JAR file [FISRO]
- Broke up toolbars to fit in design [Klaus-Peter Reimers]
- Toolbars are now floatable (not persistent) [FISRO]
- Added simple variable detection [FISRO]
- Added variable highlighting [FISRO]

Version 3.01 (2008-01-02)
- Moved INI file to "Structorizer.app" folder [FISRO]
- Bug for WHILE/REPEAT preferences [FISRO]
- Ask for saving while quitting application [FISRO]
- Fixing different minor "save & open" bugs [FISRO]
- Fixing a minor bug with the border of the exported PNG file [FISRO]
- Dialogs "remember" the location of the opened file [FISRO]
- Added rounded corners for "sub" diagrams [FISRO]

Version 3.00 (2008-01-01)
- First public release of the new JAVA version [FISRO]

----%<---------------------------------------------------

Version 2.06 (2007-11-01)
- Integrated changelog in "About" dialog [FISRO]
- Umlaut-Problem solved for MAC
- Scroll-box seems to work now => adaptation [FISRO]
- Bug while exporting to picture [11TG1 2007/2008 - Ben Elsen]
- Export defaults now to JPG, but BMP is still possible. [FISRO]

Version 2.05 (2007-10-28) - LINUX GTK2 & Mac
- StrukTeX export debugging [Klaus-Peter Reimers]
- New "About" dialog [FISRO]

Version 2.04 (2007-10-25) - LINUX GTK2 only
- I think that the "Umlaut" Problem has been solved
  for GTK2. GTK does not seem to be capable of managing
  UTF-8 correctly? [FISRO]
- Added Umlaut export for StrukTeX [Klaus-Peter Reimers]

Version 2.03 (2007-10-20) - LINUX only
- StrucTeX output [Klaus-Peter Reimers]
- languages files rewritten [FABFR]
- coherent dialogs and menu entries [FABFR]

Version 2.02 (2007-09-05) - LINUX only
- Depending on some libraries, the Linux version
  did not run on some machines without root privileges.
  I found a workaround, but I'm still not really happy
  with it.

Version 2.01 (2007-08-14)
- Autoscroll was not enabled [Sascha Meyer]
  This seems not yet to work under Mac OSX (Windows & Linux = OK)
- The language choice for LU was not persistent, no load from
  and save to INI file [11TG2 2006/2007 - Laurent Zender]
- UTF-8 conversion was missing for imported source code.

Version 2.00 (2007-08-09)
- Please take also a look at the file "_D6 to Lazarus.txt"

----%<---------------------------------------------------

Version 1.31 (2007-11-07)
- Case without "else"-part [Andreas Jenet]
- JPG export [FISRO]
- Bug on loading a CASE statement from a savefile [FISRO]

Version 1.30 (2007-10-27)
- Bug detected in analyser [Iris Adae]
- German Umlaute export for StrukTeX [Klaus-Peter Reimers]
- Serious speed improvements [FISRO]
- Executor now calls analyser too [FISRO]

Version 1.29 (2007-10-19)
- Allow ":=" as assignment while parsing out variable names [Sebastian Lehn]
- BUG: "<-" are not drawn correctly in version 1.28 because
  of a problem in the drawing method. [FISRO]
- rotating text for instructions by 90° [Michael Gerdes]
- language support for analyser messages [FISRO]
- minor bugs in the analyser algorithms [FISRO]
- StrucTeX output [Klaus-Peter Reimers]

Version 1.28 (2007-10-13)
- analyser: different minor bugs fixed [FISRO]
- analyser: different minor improvements [FISRO]
- activating analyser for anybody [FISRO]
- language files rewritten [FABFR]
- bugs when pressing CANCEL [FABFR]
- "Initialising" screen [FABFR]
- modified diagram for simplified scheme (not "nice") [FABFR]
- different improvements in the parser interpretation [FABFR]
- missing CASE statement while importing from source code [FABFR]
- new "about" dialogs [FABFR]
- added "changelog.txt" to about-dialog [FISRO]
- coherent dialogs and menu entries [FABFR]

Version 1.27 [???]
- copy & paste between MDI children works fine [FISRO]
- variable names are now also extracted from method parameters [FISRO]
- Added language file for LU [11TG2 2006/2007 - Laurent Zender]

Version 1.26 (2007-06-12)
- Bug detected in BCall, BJump and BCase [Andreas Jenet]
- Bug detected in the cut method [Andreas Jenet]
- MDI: Eliminated memory bug in MDI application [FISRO]
- MDI: First working MDI application called "Projectorizer"
- MDI: Project save and load works. Filetype = combined NSD
  files in XML format. Extension = nsdp [FISRO]
- MDI: Add diagram to project [FISRO]
- MDI: Menu integration [FISRO]

Version 1.25 (2007-06-05)
- conversion between (instruction, call, jump) [FISRO]
- analyser: read INI-file [FISRO]
- conversion from (instruction, call, jump)
  to (if, for, repeat, while) [FISRO]
- user colors [Sascha Meyer]
- made all subforms owned by the mainform
  => create an MDI application [FISRO]
  ~> The 'utils' class still depends on two other
     classes, so the mainform cannot be used independently!
- Wiped out a bug due to the recent owner changes [FISRO]
- Added code the capture <ESC> during showmodal of some windows [FISRO]
- Changed vertical lines in the case statement
  to intersect with the falling line. [Andreas Jenet]
- Created a BUtils class for interaction between
  parameters and forms
  => create an MDI application [FISRO]

Version 1.24 (2007-05-30)
- analyser: Problem with non-initialized
  variables in REPEAT loops [FISRO]
- analyser: recognises "lire A,B" without
  spaces [T1IF1 2006/2007 - Tom Schons]
- Minimum font size [T1IF1 2006/2007 - Kevin Schoup]
- Maximum font size [T1IF1 2006/2007 - Jill Saudt]
- Disable MouseWheel scrolling because
  of blank scrolling problems [T1IF1 2006/2007 - JosÈ Espinosa]
- Adaptation of auto-size algorithm when
  analyser is *on* [FISRO]
- Drag & drop of an empty element should
  not be possible [T1IF1 2006/2007 - Tom Schons]
- Bug in analyser while loading grammar
  files [FISRO]
- Missing translations found [T0IF2 2006/2007 - Mike Lill]
- Added JUMP statement [Christian Fandel]
- Changed call to analyser procedure in
  order to speed up the entire GUI [FISRO]

Version 1.23 (never published)
- added paste from windows clipboard [T1IF1 2006/2007 - Marc Schonckert]
- removed automatic ":=" to "<-" conversion [FISRO]
- added array support

Version 1.22 (2007-01-23)
- added: application.title = NSD title
  [T1IF2 2006/2007 - Stephen Edwards]
- added: mainform.caption = NSD title [FISRO]
- bugfix in schematic of the CASE
  statement [FISRO]
- added nederlands lang-file [Tom Van Houdenhove]
- added more strings to the language
  systems [Tom Van Houdenhove]
- added customisation for CASE
  statement [Tom Van Houdenhove]
- changes to customisation for IF
  statement [Tom Van Houdenhove]
- eliminated bug in the CASE statement [Tom Van Houdenhove]
- added btnCancel to InputBox [Tom Van Houdenhove]
- bug fixed in display (red-color-bug) [FISOR]

Version 1.21 (2007-01-15)
- added CASE statement [MARSE]
- added call [Prophet05]
- small fixes in PAS2NSD [FISRO]
- small fix in "save-as" routine [T1IF2 2006/2007 - Noëmie Feltgen]

Version 1.20 (never published)
- some small fixes [FISRO]

Version 1.19 (2006-12-16)
- selection can now be moved with
  the arrow keys [T1IF1]
- The default content of the different
  structures can now be modified via
  the options menu [FISRO]
- code optimization to block out some
  wanna-be-hackers ;-) [FISRO]

Version 1.18 (2006-12-13)
- multi-language support [Bernhard Wiesner]
- Another small bug in the save routine [PYRSI]
- Langs: EN [FISRO]
         DE [FISRO]
         FR [FISRO]

Version 1.17 (2006-12-05)
- Bug detected while updating comments [FISRO]
- Bug on saving when title contained
  illegal characters. Solved for ":" [PYRSI]
- First Linux version written in Lazarus! [FISRO]

Version 1.16 (2006-11-26)
- Copy & Paste of elements [FISRO]
- Structorizer was unable to close
  on a medium marked read-only [MARSE]
- Fixed some small bugs concerning
  element selection. [FISRO]
- Shortcuts for inserting elements [BELGI]
- User check buttons for visual styles [SIBCL]
- Fixed some bugs during first
  colorizer use [FISRO]
- Added shortcut for colorizer [FISRO]

Version 1.15 (never published)
- Small bug in code generator
  erased [FISRO]
- Small bug in PAS2NSD generator
  fixed [FISRO]
- For instructions only: automatically
  convert ":=" to " <- " [FISRO]
- Printing support with
  print-preview [T1IF1 2006/2007 - José-Maria Espinosa]

Version 1.14 (200-11-16)
- Press <ESC> to cancel input
  dialog [T1IF1 2006/2007]
- Switch visual style [LOEGU]

Version 1.13 (2006-11-13)
- Each element also contains
  a comment now. [FISRO]
- An new-old bug had reappeared
  and been eliminated once again [MARSE]

Version 1.12 (never published)
- Variable colorizing [FISRO]
- Drag & drop of NSD-Files [T1IF1 2006/2007]

Version 1.11 (2006-10-25)
- <Shift-Enter> or <Return-Enter>
  for validating input [T1IF1 2006/2007]
- Drag'n'Drop bug wiped out. [FISRO]
- Disable buttons if no element
  selected [T1IF1 2006/2007]

Version 1.10 (2006-10-22)
- Undo / Redo functionality [MARSE]
- NSD can be scrolled if larger
  than the visible area [MARSE]
- Automatic NSD title or savename
  proposal [MARSE]
- Fixed "const"-section recognition
  for PAS2NSD-conversion [MARSE]
- Fixed wrong displayed dialogs at
  120 dpi font size [MARSE + GAMCA]
- New name for new diagram [PIRSY]
- Double-click on empty sequence = new
  instruction [PIRSY]

Version 1.09 (never published)
- Dynamic font increase/decrease [FISRO]

Version 1.08 (never published)
- BMP export of the diagram [FISRO]

Version 1.07 (2006-10-01)
- A security bug has been reported
  and finally swept out... [FISRO]

Version 1.06 (2006-09-27)
- The different elements can now be
  colorized. Color is persistent,
  which means that it is stored in
  the NSD-File. [FISRO]

Version 1.05 (2006-09-19)
- I implemented an NSD-2-PAS conversion.
  This includes a variable auto-detection,
  which, unfortunately, does not work
  yet with complex types. [FISRO]
- Read-Only-INI-File Bug => fixed [MARSE]

Version 1.04 (2006-09-15)
- I finally found a working Delphi/Pascal
  parser that operates with tree generation. The
  PAS-2-NSD converter now works fine :-D [FISRO]

  Added functionality:
  * Load from source file [FISRO]
  * Create from source text [FISRO]
  * Real-time creation while typing [FISRO]

Version 1.03 (never published)
- First "satisfying" implementation of
  a PAS-2-NSD converter. Simple examples
  are OK, but bigger ones ... hmmm ... :-/
  => Would need a "real" Pascal syntax parser [FISRO]

Version 1.02 (2006-09-14)
- Change font.name and font.size of the
  graph, even on the fly! Store information
  in the INI-File. [FISRO]
- Two types of graphs [FISRO]
  * programs (rectangle)
  * subs (rounded rectangle)

Version 1.01 (2006-09-01)
- Added click-to-open support, so you now
  only need to double-click an NSD-File to
  open it immediately. [FISRO]<|MERGE_RESOLUTION|>--- conflicted
+++ resolved
@@ -26,11 +26,7 @@
 - ARM export is still experimental and relies on a specific and very restricted
   syntax for the element contents in order to produce meaningful results.
 
-<<<<<<< HEAD
-Current development version 3.32-34 (2025-09-07)
-=======
-Current development version 3.32-33 (2025-09-24)
->>>>>>> 7d10f8a6
+Current development version 3.32-35 (2025-09-24)
 - 01: Bugfix #987: Duplicate subroutine comment export by Pascal generator <2>
 - 01: Bugfix #988: Syntax error in Structorizer.bat and Arranger.bat fixed <2>
 - 01: Bugfix #989: Expressions in EXIT elements (e.g. return) were forgotten
@@ -326,21 +322,17 @@
 - 33: Issue #1219: Thread-safe implementation (see version 3.32-32) <2>
 - 33: Issue #1221 Comment lines were unduly trimmed and if empty skipped. <2>
 - 33: Bugfix #1222 Two minor shell export flaws with CASE elements <2>
-<<<<<<< HEAD
-- 33: Enh. #1223 First approach to export Try elements to bash/ksh <2>
-- 34: Issue #800 Parts of the new expression parsing mechanism established,
+- 33: Enh. #1223 Export of Try/Throw elements to bash/ksh implemented <2>
+- 35: Issue #800 Parts of the new expression parsing mechanism established,
       new grammar-based line syntax check in Analyser. <2>
-- 34: Issue #800 Text processing now more consistently based on new class
+- 35: Issue #800 Text processing now more consistently based on new class
       TokenList. <2>
-- 34: List splitting mechanisms of FOR-IN loops unified between Editor,
+- 35: List splitting mechanisms of FOR-IN loops unified between Editor,
       Executor, and code generators, expression detection <2>
-- 34: Issue #800 An NSD load bug and many code export glitches fixed <2>
-- 34: Issue #800 For statement import failed to split the clause properly <2>
-- 34: Issue #800 First steps to rewrite Generator + OberonGenerator <2>
-- 34: Issue #800 TokenList now ensures padding of Structorizer keywords <2>
-=======
-- 33: Enh. #1223 Export of Try/Throw elements to bash/ksh implemented <2>
->>>>>>> 7d10f8a6
+- 35: Issue #800 An NSD load bug and many code export glitches fixed <2>
+- 35: Issue #800 For statement import failed to split the clause properly <2>
+- 35: Issue #800 First steps to rewrite Generator + OberonGenerator <2>
+- 35: Issue #800 TokenList now ensures padding of Structorizer keywords <2>
 
 Version 3.32 (2021-09-19) requiring Java 11 or newer
 - 01: Bugfix #851/2: SPECIAL-NAMES sections caused COBOL parser abort <2>
