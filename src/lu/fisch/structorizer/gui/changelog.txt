--- conflicted
+++ resolved
@@ -186,14 +186,11 @@
 - 14: Enh. #910 Extended DiagramController interface (for plugin modules) <2>
 - 14: "About" icon (eye) in toolbar / Help menu replaced by "info" icon <2>
 - 14: Arrangement group visibility now includes member diagrams, not only bounds <2>
-<<<<<<< HEAD
-- 15: Issue #800: Parts of the new expression parsing mechanism established. <2>
-=======
 - 15: Enh. #714 Empty Finally block of TRY elements now by default suppressed <2>
 - 15: Enh. #914 Text and comment fields in element editor now allow undo/redo <2>
 - 15: Enh. #915 New structured editor for CASE elements preserving branches <2>
 - 15: Issue #400: Some editor controls had ignored Esc and Shift/Ctrl-Enter <2>
->>>>>>> ecfbf2f1
+- 15: Issue #800: Parts of the new expression parsing mechanism established. <2>
 
 Version: 3.30 (2019-10-06)
 - 01: Issue #657: Spanish message in German locale replaced <2>
