Legend:
-------
[Foo]   -->     idea provided by Foo, coding done by Bob Fisch
[Foo]2  -->     idea provided by Foo, coding done by Kay Gürtzig
<Foo>   -->     idea AND coding done by Foo
<2>     -->     idea and coding done by Kay Gürtzig

Known issues (also see https://github.com/fesch/Structorizer.Desktop/issues):
- Copying diagram images to the clipboard may fail with some OS/JRE combination
  (#685), on Windows the image format may be JPG instead of PNG.
- Pascal import does not cope with unit name aliases. ObjectPascal code should
  be tolerated by the parser but may produce nonsense from the OOP parts.
- COBOL import may fail if certain single-letter identifiers are used (rename
  them!), it does not cope with some statement variants and variable
  redefinitions, either.
- The import option to mitigate ambiguities between closing angular brackets (in
  nested type arguments) and shift operators >> may fail in some cases. Then
  it should be switched off and closing angular brackets be separated manually.
  It does not cope with lambda expressions and some annotations. Because OOP
  context is not actually supported in Structorizer, the imported diagrams will
  usually not be executable and will raise a lot of Analyser warnings.
- Shell export neither copes with nested array/record initialisers and
  component access nor with cleanly handling usual and associative arrays as
  parameters or results.
- ARM export is still experimental and relies on a specific and very restricted
  syntax for the element contents in order to produce meaningful results.

<<<<<<< HEAD
Current development version 3.32-26 (2025-02-03)
=======
Current development version 3.32-26 (2025-02-05)
>>>>>>> e17255a4
- 01: Bugfix #987: Duplicate subroutine comment export by Pascal generator <2>
- 01: Bugfix #988: Syntax error in Structorizer.bat and Arranger.bat fixed <2>
- 01: Bugfix #989: Expressions in EXIT elements (e.g. return) were forgotten
      to translate on export to C, C++, C#, Java etc. <2>
- 01: Bugfix #990: Procedures were sometimes given a made-up result type on
      code export, particularly on group export <2>
- 01: Bugfix #991: The Analyser check to ensure function results failed to warn
      on case-ignorant function name assignment attempts <2>
- 01: Enh. #992: New Analyser check for bracket balance and nesting added <2>
- 01: Bugfix #993: Constant routine parameters, particularly of array types,
      were not correctly exported to Pascal, Oberon, C, and other languages <2>
- 01: Bugfix #995: Unjustified Analyser warnings about dubious initialization
      and missing line numbers in case of multi-line instruction warnings <2>
- 02: Enh. #967: Generator for ARM code (prototype) introduced <Alessandro
      Simonetta et al.>
- 02: Bugfix #988: Structorizer.exe (in Windows zip package) config updated <2>
- 02: Bugfix #997: Inconsistent handling of blank sequences in FOR control
      phrases (e.g. string literals could get compromised) <2>
- 03: Bugfix #1003: Undue memory reservations for main program variables and
      registers on ARM export eliminated [A. Simonetta]2
- 03: Bugfix #1004: Several flaws on exporting array statements to ARM code,
      two new ARM-specific export options <2>
- 03: Bugfix #1005: Wrong ARM export of FOR and FOR-IN loops <2>
- 04: Issue #967: ARM export now places a "_start" label if in GNU mode,
      modified syntax for array declarations (brackets required after type) <2>
- 04: Bugfix #1004 revised (defective index transformation), export option
      "Transform array index to memory offset" withdrawn, new memory alignment
      mechanism (.align directive instead of .space) <2>
- 04: Bugfix #1007: ARM export: Character literals were not properly recognized
      and string/character literal content support was too restricted, new
      export option to append a 0 termination on storing strings <2>
- 04: Bugfix #1008: ARM export: Address assignment defective in GNU mode <2>
- 04: Bugfix #1010: ARM export: The logic of REPEAT loops was inverted <2>
- 04: Bugfix #1011: ARM export: Bad code for CASE elements without default <2>
- 04: Bugfix #1012: Compromised Code Preview highlighting after insertions <2>
- 04: Bugfix #1013: Executor happened to get stuck in an eternal loop <2>
- 04: Bugfix #1014: Defective export of java-style array declarations <2>
- 04: Bugfix #1015: ARM export to file caused a NullPointerException <2>
- 05: Typos in captions and messages corrected, Italian translations added.
- 05: Issue #967: New ARM-specific syntax options for Analyser and Export <2>
- 05: Bugfix #1005 ARM export: FOREACH loops referring to an array name were
      faulty, the LDR/STR impact on the base register was not factored in <2>
- 05: Bugfix #1017: Several flaws on exporting arithmetic expressions and
      assignments as ARM code <2>
- 06: Issue #1019 ARM export: Unnecessary output expression limitations lifted,
      superfluous array address assignments avoided, proper care for disabled
      array initializations <2>
- 06: Bugfix #1020 ARM export did not recognize terminal return instructions
      unless the element was of Jump type, neither does ARM syntax check <2>
- 06: Bugfix #1021 Jump elements did not reliably recognize composed return/
      leave/exit/throw keywords, neither did syntax highlighting <2>
- 06: Bugfix #1024 Malformed record initializers caused the Analyser and most
      code generators (including code preview) to fail.
- 06: Bugfix #1025 Insufficient detection of binary, octal, and hexadecimal
      literals in CASE selector consistency checks.
- 06: Bugfix #1026 Line continuation in Jump elements fooled Analyser <2>
- 07: Issue #1029: New default value for Processing/Java import option <2>
- 07: Enh. #1032: New diagram import from www.sbide.de files <2>
- 07: Bugfix #1033: Analyser refresh was lacking after diagram import <2>
- 07: Issue #1034: Some hus-Struktogrammer import deficiencies mended <2>
- 08: Enh. #1035: Support for import of hus-Struktogrammer project files (and
      certain diagram files with leaner internal structure) <2>
- 08: Bugfix #1037: Inverse "Ignore case" effect on in-/output highlighting <2>
- 08: Bugfix #1038: Repeated saving questions on recursive execution <2>
- 08: Bugfix #1040: Defective File API method for Python export [R. Schmidt]2
- 08: Issue #1041: Incompetent Python export of FINALLY clauses [R. Schmidt]2
- 08: Bugfix #1042: Wrong Python syntax for CATCH variables [Rolf Schmidt]2
- 09: Enh. #1046: Token decoding on import syntax error messages [S. Sobisch]2
- 09: Bugfix #1044/#1048: COBOL import of CORRESPONDING clauses had caused
      errors, file-record declarations and associations failed [Gábor Márkon]2
- 09: Bugfix #1049: COBOL condition name resolution reliability improved <2>
- 09: Bugfix #1050: Sensible import implementation for COBOL READ AT <2>
- 09: Bugfix #1051: Error in last COBOL import phase with certain PERFORM THRU
      statements, new import option for tidying sequential paragraph calls <2>
- 09: Bugfix #1052: Defective COBOL import of screen DISPLAY statements <2>
- 09: Bugfix #1053: COBOL array declaration import (bad fix #695) revised <2>
- 09: Bugfix #1054: Width of Alternatives not sufficient for long comments <2>
- 10: Enh. #84,#250: Chinese locales slightly updated w.r.t. FOR-IN loops <2>
- 10: Issue #492: Element name placeholders accomplished in several locales <2>
- 10: Bugfix #851/3: COBOL import of float literals like .75 still failed <2>
- 10: Bugfix #997: NullPointerExceptions on code import with FOR-IN loops <2>
- 10: Issue #1047: Isolated NSD batch export with new option -k [R. Schmidt]2,
      revised naming conventions in combination of options -o and -k <2>
- 10: Bugfix #1049: COBOL condition name resolution was still defective <2>
- 10: Issue #1056: Corrections in French locale (and others) [GitHub/tph002]2
- 10: Issue #1057: COBOL import now converts 'LENGTH OF' into 'sizeof()' <2>
- 10: Bugfix #1058: Defective COBOL import of negated condition names <2>
- 10: Bugfix #1059: COBOL import of conditions completely redesigned <2> 
- 10: Bugfix #1061: Python export didn't suppress all instruction translation
      in mode "No conversion of expressions/Instruction contents" <2>
- 10: Bugfix #1062: Mode changes in Find & Replace did not reset results <2>
- 10: Issue #1064: COBOL import now applies permanently disabled state to
      section and paragraph markers (abused Call elements) <2>
- 11: Bugfix #1059: Rare negation cases on COBOL import of conditions <2>
- 11: Issue #1065: Bad ArrangerIndex latency with huge current diagram,
      right mouse click may override a previous single selection now <2>
- 11: Enh. #1066: Name completion dropdown in Element editor text field <2>
- 11: Bugfix #1067: Certain execution errors used to slip through <2>
- 11: Issue #1068: Executor now accepts index lists like my_array[i,j], <2>
      Generators updated to cope with index lists
- 11: TeX exports (algo/StrukTex) now ensured to contain the version no. <2>
- 12: Bugfix #678: Flaw in C99 pointer type definition import mended <2>
- 12: Bugfix #739: Enumeration type support was forgotten for C# export <2>
- 12: Issue #809: Main function import from C refined (return -> exit) <2>
- 12: Enh. #1066: Auto-complete suggestion precision for Calls improved <2>
- 12: Bugfix #1067: Further execution errors used to slip through <2>
- 12: Bugfix #1071: Analyser check for assignment errors had generated
      warnings on completely legal equality operator uses. <2>
- 12: Bugfix #1072: The FOR loop editor now warns on entering step keyword
      in end value field <2>
- 12: Bugfix #1073: CALL comments were exported twice to C, C++, Java etc. <2>
- 12: Bugfix #1074: ARM export of unspecific Instructions was defective <2>
- 12: Bugfix #1075: Analyser check for ARM syntax complained about non-C
      operator symbols like "and" or "<>". <2>
- 12: Issues #1028, #1076: Launcher message on Java trouble improved <2>
- 12: Issue #1077: Javadoc warnings avoided by annotation completion <2>
- 12: Enh. #1082: More expressive Analyser warnings on defective functions <2>
- 12: Bugfix #1083 Undue error message on batch import with "-p Pascal ..."<2>
- 12: Bugfix #1085 Defective handling of included typedefs on C import <2>
- 12: Bugfix #1086 Incomplete group on source import with two routines <2>
- 12: Bugfix #1089 C99 import support for 1. struct initializers with named
      components, 2. typedefs with anonymous enum specifications, 3. typedefs
      with anonymous struct specifications, 4. typedefs defining more than
      one typeid <2>
- 12: Enh. #1091 Structorizer now accepts alias and array type definitions <2>
- 12: Bugfix #1092 Code export of alias types implemented where needed <2>
- 13: Issue #311 Menu reorganised (mere representation stuff --> "View") <2>
- 13: Issue #980 Multi-variable declarations supported on
      - export to C, C++, Java, C#, Javascript;
      - export to Python, PHP;
      - Executor;
      Syntax check for declarations added to Analyser <2>
- 13: Bugfix #1093 Code export unduly inserted "return 0" instructions <2>
- 13: Bugfix #1094 C99 batch import failed with index range error <2>
- 13: Bugfix #1096 Several problems with type definitions and variable
      declarations (esp. C/Java style) in Analyser and code generation <2>
- 13: Bugfix #1098 Javascript export didn't transform array and record
      initializer expressions recursively. <2>
- 13: Bugfix #1099 PHP export of constants was defective, on export to
      C, C++, Java etc. the repositioning of constant calls was wrong <2>
- 13: Many translations (webtran.de) added to Luxemburgish locale <2>
- 13: Issue #1100 Precaution against insufficient Java RE on start <2>
- 13: Issue #1102 Obsolete start hint translations removed from locales,
      Defective log record configuration fixed <2>.
- 14: Issue #800: Parts of the new expression parsing mechanism established,
      new grammar-based line syntax check in Analyser. <2>
- 14: Issue #800: Text processing now more consistently based on new class
      TokenList. <2>
- 14: List splitting mechanisms of FOR-IN loops unified between Editor,
      Executor, and code generators, expression detection <2>
- 14: Error messages for string comparison conversion in Executor now show
      more precise context. <2>
- 14: Bugfix #1108 C import may fail because of nested comments [csrabak]<2>
- 14: Bugfix #1109 Code generation for throw (rethrow) was defective <2>
- 14: Bugfix #1110 Math.* conversion failed on Java/Processing import <2>
- 14: Issue #1112 Analyser no longer complains about missing initialisation
      and missing components on java.lang. and java.util. method calls <2>
- 15: Issue #311 Preference category renamed ("Diagram" -> "View") according
      to menu changes, "copy PNG image" and "copy EMF image" moved to menu
      "Diagram" <2>
- 15: Enh. #1114 Caret positioning on first '?' in text for new elements <2>
- 15: Enh. #1115 New C99 import option to convert #defines into consts in
      order to preserve symbolic names [csrabak]<2>
- 15: Bugfix #1116 C99 import failed on array typedefs with named ranges <2>
- 15: Enh. #1117 Changelog on About window now with active HTML links <2>
- 15: Bugfix #1118 The comment of empty Instructions wasn't exported to C,
      C++, C#, Java etc. [bersetm]2
- 15: Issue #1119 An empty editor text will no longer produce an element
      with a single empty line but with no lines. <2>
- 16: Issue #1121 Type-specific Scanner methods on Java export of INPUT <2>
- 16: Bugfix #1122 Defective export of INPUT instructions to Javascript <2>
- 16: Issue #1123 Proper export of random(...) to C, C++, C#, Java, Js <2>
- 16: Issue #1125 Diagram comparison didn't distinguish disabled state <2>
- 16: Bugfix #1126 Spanish and Italian messages for View menu were missing,
      the attempt to open Translator led to an error abort. <2>
- 16: Completion and corrections of the Portuguese/Brazilian locale <T. Cruz>
- 17: Menu mnemonics for the PT_BR locale rectified <T. Cruz>
- 17: Bugfix #1128 Risk of getting stuck on record component retrieval (in
      Analyser or Input assist) eliminated [K.-P. Reimers]<2>
- 17: Issue #1129 Analyser popup didn't open with too many error entries <2>
- 17: Bugfix #1130 C import expanded macros within char literals [csrabak]2
- 17: Issue #1131 Handling of anonymous inner classes on Java import <2>
- 17: Bugfix #1132 Java import defect on backslashes in string literals <2>
- 18: Issue #901 FilesDrop was lacking to set the WAITING cursor <2>
- 18: Enh. #1084 Pascal import toughened up for ObjectPascal/Delphi 12 <2>
- 18: Bugfix #1135 Two Java import bugs - unicode escape sequences in string
      literals and identifiers 'str', 'binary', 'hex' caused failure. <2>
- 18: Bugfix #1136 Four Java import problems due to angular brackets of type
      arguments (nested parameterized types, casting, "<?>" parameters,
      arrays over parameterized types). <2>
- 18: Bugfix #1137 Workaround for Java import errors due to ".this" <2>
- 18: Issue #1138 Arranger collision warnings could become a nuisance <2>
- 18: Bugfix #1139 TRY elements without catch variable caused defects <2>
- 18: Bugfix #1140 Transmutation didn't work for CALLs with method syntax <2>
- 18: Bugfix #1141 Stack overflow risk on build phase of code import <2>
- 18: Bugfix #1142 Java import failed on "assert" statements <2>
- 18: Bugfix #1143 Java import grammar demanded modifiers before "enum" <2>
- 18: Bugfix #1145 Java import crashed when source file contains two or more
      classes / interfaces / enumerators on top level <2>
- 18: Bugfix #1146 Wrong/awkward Oberon export of Alternatives [K.-P. R.]2
- 19: Bugfix #1136 revised ('?' now generally accepted as type parameter) <2>
- 19: Issue #1148 Special indentation on exporting IF ELSE IF chains to C,
      C++, C#, Java, Javascript, modern BASIC, Perl, PHP <2>
- 19: Bugfix #1149 Selection in Code Preview missed to update buttons <2>
- 19: Bugfix #1150 Java import failed on parameterized class declarations <2>
- 19: Bugfix #1151 Java and C import failed with tab in string literals <2>
- 19: Bugfix #1152 Pascal import had failed completely in version 3.32-18 <2>
- 20: Bugfix #1128 revised (component retrieval now gave up too early) <2>
- 20: Bugfix #1136 revised ("instanceof" detected to deny cast context). <2>
- 20: Issue #1148 Code export of IF ELSE IF chains for Pascal and Python <2>
- 20: Issue #1154 Hatching of CALLs diverted for method signatures modified <2>
- 20: Bugfix #1155 Stack overflow risk on Pascal export / code preview <2>
- 20: Bugfix #1156 Defective export of typed constants to Perl and PHP code,
      introducing a new Perl-specific export option (pragma use constant) <2>
- 20: Issue #1157 Code import used to fail if the source file ended with a line
      comment. More verbose explanation of code import errors because of trail-
      ing comments (code error.group_runaway) [K.-P. Reimers]2
- 21: Bugfix #1157 EOF handling on code import improved (comment preserved) <2>
- 21: Bugfix #1159 Java import of labelled break fixed, class comment fix,
      import of non-trivial switch instructions significantly improved <2>
- 21: Bugfix #1160 Drawing of rotated elements (in CASE structures) mended <2>
- 21: Issue #1161 More consistent reachability check in Analyser <2>
- 21: Issue #1162 Analyser markers will turn white on red or blue elements <2>
- 21: Bugfix #1163 C99 import of non-trivial switch instructions improved <2>
- 21: Bugfix #1164 ANSI-C99 grammar now allows expressions in case clauses <2>
- 22: Bugfix #1166 Java version strings like "23-ea" made Java test fail <2>
- 23: Enh. #1171 Picture export now also available as batch task [rpxrpxrpx]2
- 23: Bugfix #1172 Replacement of Turtle instructions between integer and fine
      graphics (Edit menu) failed to redraw the diagram immediately <2>
- 23: Poll #1173 Picture export to obsolete SWF format labelled deprecated <2>
- 23: Bugfix #1174 Precaution against loading abort due to a missing file
      creation date because it may not be conveyed via network connection <2>
- 23: Bugfix #1175 Loading an arrangement with closed Arranger failed <2>
- 23: Issue #1176 Loading an .arrz file via Arranger button used to add a
      (temporary) .arr path to the recent file list <2>
- 24: Poll #1173 SWF export removed from File/Export menu <2>
- 24: Bugfix #1180 Proper propagation of subroutine test coverage to calls <2>
- 24: Redundant routine pool reference compromised Executor efficiency <2>
- 24: Bugfix #1181 Code preview highlighting wasn't always consistent with
      execution progress (particularly around Calls) <2>
- 25: Issue #423: Code generation deficiencies on recursive record types
      fixed for Pascal, C, and C++ <2>
- 25: Bugfix #1183: Structorizer got stuck with multi-dimensional array
      assignments like "field[i][j] <- expr" <2>
- 25: Enh. #1184: Executor now manages to establish even multi-dimensional
      arrays on first element assignment (though lazily filled) <2>
- 26: Bugfix #1186: Code export of C-Style variable initialisations to C++,
      C#, Java, and Javascript was defective (initialisation missing) <2>
- 26: 

Version 3.32 (2021-09-19) requiring Java 11 or newer
- 01: Bugfix #851/2: SPECIAL-NAMES sections caused COBOL parser abort <2>
- 01: Bugfix #851/3: COBOL import flaws concerning floating-point literals <2>:
      - Decimal and float literals weren't recognised,
      - recognition / conversion of decimal commas implemented,
      - possible index range error during file preparation with fix format.
- 01: Bugfix #950: Synchronisation Arranger -> Arranger index went lost <2>
- 01: Bugfix #951: Import via source files dropping ignored import options <2>
- 02: Issue #954: STOP off button now disables rather removes breakpoints <2>
- 02: Bugfix #955: Several flaws on Java import with "class" literals, multi-
      catch clauses and try statements comprising several catch clauses. <2>
- 02: Issue #956: Java parsing ignored option "Import var declarations" <2>
- 02: Issue #957: "Processing" import now copes with import declarations <2>
- 02: Issue #958: Relative placing of special import/export option dialog <2>
- 02: Bugfix #959: Processing import now injects conversion functions and web
      colour literals in created diagram groups <2>
- 02: Issue #960: Processing import now declares standard system variables <2>
- 02: Bugfix #961: Java import did not detect/convert output instructions <2>
- 02: Bugfix #962: Constructor body import from Java sources often failed <2>
- 02: Substantial Italian localisation progress <Alessandro Simonetta et al.>
- 02: Localisations for plugin-specific import options added (DE, ES) <2>
- 02: Issue #964: Processing import placed a draw() loop without draw() <2>
- 03: Issue #932: Processing definitions -> separate diagram [Henning Kiel] 2
- 03: Issue #966: Precautions for dark look & feel themes (tuning, icons) <2>
- 03: Bugfix #969: After starting up Structorizer with file arguments (e.g.
      by double-clicking nsd or arr files, the debugger used to get numbed <2>
- 03: Enh. #972: Row-filtering radio buttons for Translator introduced
      [Henning Kiel]2
- 04: Issue #67: Export option "generate line numbers" was made a language-
      specific option (for BASIC in the first place) <2> 
- 04: Enh. #953: Generators for 4 different LaTeX algorithm/pseudocode packages
      added [Karl-Heinz Becker]2
- 04: Bugfix #974: Two defects on Processing definition import (one severe) <2>
- 04: Bugfix #975: StrukTeX export did not cope well with backslashes occurring
      in string literals <2>
- 04: Issue #977 workaround: Silent highlight errors locked the execution <2>
- 05: Enh. #926/#979: Now tooltips with the warning texts appear over marker
      triangles in flawed elements <2>
- 05: Issue #944: Structorizer now requires Java versions >= 11 <2>
- 06: Bugfix #983: Menu actions 'Edit subroutine' / 'Edit included diagram...'
      unduly flagged the summoned diagram 'changed' <2>

Version: 3.31 (2021-03-01)
- 01: Bugfix #759: Dried up another source of stale Mainforms. <2>
- 01: Bugfix #761: Code preview defect flooded the log stream. <2>
- 01: Precautions against empty error messages on startup <2>
- 01: Bugfix #705: Find&Replace: Branches of CASE and PARALLEL elements were
      not searched (i.e. at most one of them) <2>
- 01: Bugfix #763: Stale file precautions on loading / saving arrangements <2>
- 01: Bugfix #764: Group modifications failed to update the associated .arr
      file <2>
- 01: Bugfix #765: KSH export of diagrams using record types failed with an
      error <2>
- 01: Deprecated ANSI-C73 import disabled (ANSI-C99 parser subsumes it) <2>
- 02: Bugfix #752: Incomplete declarations in C, Java etc. are no longer out-
      commented because they must be manually completed anyway <2>
- 02: Issue #766: Deterministic order of subroutines on code export forced <2>
- 02: Bugfix #769: Commas in string literals used as selectors compromised
      CASE branch selection on execution <2>
- 02: Enh. #770: New Analyser checks concerning selector consistency in CASE
      elements introduced <2>
- 02: Bugfix #771: Java type names in expressions provoked unhandled syntax
      errors during execution that drove the debugger into a locked state <2>
- 02: Bugfix #772: Internal exceptions used to avert Pascal code preview <2>
- 02: Bugfix #773: Export of declarations to Oberon, Pascal [K.-P. Reimers]2
- 03: Enh. #388: Missing support for constants on Perl export provided <2>
- 03: Enh. #423: Missing support for record types on Perl export added <2>
- 03: Enh. #739: Enum type definitions introduced (including import) <2>
- 03: Issue #766: Deterministic export order failed for deep hierarchies <2>
- 03: Bugfix #770: Integer-const check for CASE selectors was incomplete <2>
- 03: Enh. #775: More type-sensitive export of input instructions to OBERON <2>
- 03: Bugfix #776: Global vars are locally eclipsed on Pascal/Oberon export <2>
- 03: Bugfix #777: Concurrent changes of favourite export language handled. <2>
- 03: Bugfix #778: License text was not exported with "fresh" diagrams <2>
- 03: Bugfix #779: Defective Oberon export of program diagrams with I/O <2>
- 03: Issue #780: Parameterless procedures now exported to Oberon without
      parentheses [K.-P. Reimers]2
- 03: Bugfix #782: Code export of global (included) declarations was wrong. <2>
- 03: Bugfix #783: No or nonsense code export for assignments of unknown
      recrds/structs <2>
- 03: Bugfix #784: Mere variable declarations were to be suppressed on export
      to shell scripts (bash/ksh) <2>
- 03: Bugfix #786: Record component access within index expressions used to
      fail on execution <2>
- 03: Bugfix #787: Multiplied top-level type definitions on Pascal export <2>
- 03: Bugfix #788: Arranger archive (.arrz file) extraction to a user-specific
      folder did not work. <2>
- 03: Bugfix #789: Function calls were wrongly exported to BASIC (started with
      "CALL") <2>
- 03: Bugfix #790: BASIC export failed where line continuation or initialisers
      occurred <2>
- 03: Bugfix #791: Several shell export flaws (function calls, array/assoc
      declarators) were fixed <2>
- 04: Bugfix #793: Wrong Perl export result of initialised explicit var
      declarations <2>
- 04: Bugfix #794: Code preview failed with an error if no user license text
      is configured <2>
- 05: Enh. #801: Mechanism added to show User Guide as PDF in offline mode <2>
- 05: Bugfix #802: Placement of license texts and downloaded User Guides went
      to inappropriate folders (impact of fix #741) <2>
- 05: Bugfix #805: The dialog language happened to change on deriving a
      subroutine from a CALL (new Structorizer instance got wrong config) <2>
- 05: Issue #806: Format string splitting on C99 import improved [R. Schmidt]2
- 05: Issue #806: Input/Output instruction export to C now with more sensible
      printf/scanf format strings (better type inferencing used) [R. Schmidt]2
- 05: Issue #807: Python 'recordtype' library reference replaced by dictionary
      type [R. Schmidt]2
- 05: Bugfix #808: Missing C and Javascript export of variable declarations
      with operator ':=' [Rolf Schmidt]2
- 05: Bugfix #809: Two C99 import flaws fixed: type name surrogate replacement
      in comments, unwanted "return 0" element at end of "main" diagrams <2>
- 05: Bugfix #810: Javascript export of multi-variable input elements resulted
      in nonsense <2>
- 05: Bugfix #811: C99 parser failed at certain floating-point number literals
      like 123e4 <2>
- 05: Bugfix #812: Defective handling of global variables on Python export <2>
- 05: Issue #814: Empty parameter lists are now exported to C as ...(void) <2>
- 05: Issue #815: File open dialogs now equipped with combined file filters
      where sensible and possible [Rolf Schmidt]2
- 05: Issue #816: Function calls in exported shell code revised [Rolf Schmidt]2
- 06: Issue #816: Local variable/constant declarations in bash/ksh functions <2>
- 06: Issue #816: Shell export with revised passing of arrays/records to/from
      bash/ksh functions <2>
- 06: Bugfix #818: Replacement of diagrams being unpinned in Arranger caused
      trouble <2>
- 06: Bugfix #820: TRY blocks erroneously caught "exit" events and, on the other
      hand, averted later error reporting after having caught an error <2>
- 06: Bugfix #821: Function arguments and array items were wrongly put in $( )
      on shell (bash/ksh) export <2>
- 06: Issue #822: Executor now tolerates empty instruction lines instead of
      aborting [R. Schmidt]2
- 06: Bugfix #823: Executor accidently mutilated expressions (all whitespace
      gone) with risk of mis-interpretation <2>
- 06: Bugfix #824: Shell export of REPEAT loops was flawed in several aspects,
      moreover a condition conversion method was laden with bugs. <2>
- 06: Bugfix #825: Analyser had ignored the interior of TRY elements <2>
- 06: Issue #826: User input is to accept backslashes as in Windows file
      paths <2>
- 07: Bugfix #228: Code export of routine diagrams with Pascal result mechanism
      could cause NullPointerExceptions <2>
- 07: Enh. #440 part 1: Diagram export to PapDesigner files implemented <2>
- 07: Enh. #828: New feature allowing code export for an arrangement group <2>
- 07: Issue #829: Debugger doesn't automatically close anymore [mawa290669]2
- 07: Bugfix #831: Python export placed an obsolete shebang and forgot thread
      arguments in Parallel sections [R.Schmidt]2
- 07: Bugfix #833: The Pascal import now ensures that parameterless procedures
      now obtain parentheses in the diagram header [K.-P. Reimers]2
- 07: Issue #834: Tooltip help for menu item Diagram > DIN? (in EN, DE, ES) <2>
- 07: Bugfix #835: Injection of structure preference keywords on code import
      compromised imported conditions and is now made optional <2>
- 07: Bugfix #836: Inconsistencies in the result files of batch code export (in
      combination with #828 as well) <2>
- 07: Enh. #837: New export option to control the proposal for the code export
      directory <2>
- 07: Bugfix #838: Defective IMPORT line generation on Oberon export <2>
- 07: Bugfix #839: Procedures exported after functions were accidently given
      the result types of the preceding function <2>
- 07: Bugfix #840: Code export wrongly gathered structural information from
      disabled elements <2>
- 07: Bugfix #841: Analyser test against missing parameter list out of work <2>
- 07: Bugfix #843: Missing handling of global declarations in PHP export <2>
- 07: Bugfix #844: Sensible export of arrays and record types/vars to PHP <2>
- 08: Issue #828/#836: The fallback to all diagrams of an arr file on batch
      export without specified entry points or contained programs failed <2>
- 08: Enh. #842: Improved include list editor usability [H.-U. Hölscher]2
- 08: Bugfix #847: Inconsistent handling of upper-/lower-case operand names <2>
- 08: Bugfix #848: Incomplete variable synchronisation with Includables <2>
- 08: Bugfix #849: New log file name scheme change of release 3.30 ensured <2>
- 08: Issue #851/1: Declarations for auxiliary variables on COBOL import <2>
- 08: Issue #851/4: Provisional import of SORT statements from COBOL <2>
- 08: Issue #851/5: Solution for the import of PERFORM THRU from COBOL <2>
- 08: Bugfix #852: Case-ignorant F&R replacements failed for some strings <2>
- 08: Bugfix #853: Batch export with relative paths in .arr file failed <2>
- 08: Bugfix #854: Topological order of type definitions on export ensured <2>
- 08: Enh. #855 New configurable default array/string sizes for code export <2>
- 08: Bugfix #856: The dump of preferences subsets did not behave correctly <2>
- 08: Bugfix #858: Functions did not actually work in FOR-IN loop headers <2>
- 09: Issue #822: More sensible error message on executing an empty CALL <2>
- 09: Bugfix #828: Missing unreferenced subroutines on group export. <2>
- 09: Bugfix #860: Batch export for .arr files containing abs. paths failed <2>
- 09: Issue #861/1: Comment placement on Pascal and Oberon export revised <2>
- 09: Bugfix #861/2: On Pascal import, routine comments were duplicated <2>
- 09: Issue #861/3: Improved comment trimming on code import <2>
- 09: Bugfix #862/2: Batch export no longer produces duplicate entry points <2>
- 09: Bugfix #862/3: Batch import produced defective arrangement lists <2>
- 09: Bugfix #863/1: Duplicate routines on PapDesigner/StrukTex export <2>
- 09: Bugfix #863/2: Wrong assignment symbols in CALL export to PapDesigner <2>
- 09: Issue #864: Parameter list transformation for PapDesigner export <2>
- 09: Bugfix #865: Flaw in parameter recognition on subroutine generation <2>
- 09: Issue #866: Selection expansion/reduction in the diagram revised <2>
- 09a: New command line option "-restricted" to prevent export/import [CPNV]
- 10: Bugfix #868: Inadvertent popup of code preview context menu on start <2>
- 11: Issue #870: Now ini property "noExportImport=1" prevents code export/
      import; group export prevention had been forgotten [CPNV]2
- 11: Issue #733: GUI scale factor protected against central ini file <2>
- 11: Enh. #872: New mode to display operators in C style [BloodyRain2k]2
- 11: Bugfix #873: Type definition export to C++, C#, Java was compromised <2>
- 11: Bugfix #874: Error on code export/preview of CALLs with non-ASCII names,
      identifiers with non-ASCII letters now tolerated but warned <2>
- 11: Bugfix #875: Saving policy mended for virgin group members and groups,
      unnecessary save requests on replacing diagrams in work area avoided <2>
- 11: Bugfix #876: Defective saving / restoring of Ini properties via menu <2>
- 11: Bugfix #877: Division by zero error on batch export to StrukTeX <2>
- 11: Issue #879: Bad handling of user input resembling record initializers <2>
- 12: Enh. #704: Turtleizer now scrollable, with status bar, and popup menu <2>
- 12: Issue #801: User Guide download now with progress bar in background <2>
- 12: Issue #829: Experimentally keeping open the debug control now revoked <2>
- 12: Enh. #880: Turtleizer zooming function implemented and accomplished <2>
- 12: Issue #881: Highlighting of bit operators and Boolean literals <2>
- 12: Issue #882: Random function translation to PHP ensured [S. Roschewitz]2
- 12: Bugfix #884: Header inference for virgin diagrams (#875) was flawed <2>
- 12: Bugfix #885: Sporadic incorrect display mode indicator state (#872) <2>
- 12: Bugfix #887: Concurrent Turtleizer instances led to dysfunction. <2>
- 13: Issue #890: Several improvements of the Turtleizer GUI (#704/#880) <2>:
       1. SVG export with less annoying scale factor request;
       2. Menu items for CSV and SVG export no longer enabled with empty image;
       3. New function to scroll to the coordinate origin;
       4. Mere turtle moves without visible trace omitted on (CSV) export;
       5. Option to choose separator character for the CSV export;
       6. Stroke style for the axes of coordinates now compensates zoom factor;
       7. Turtle-world coordinates shown in tooltip at current mouse position;
       8. Measuring function with two snap modes and configurable radius;
       9. Turtle image with higher resolution for zoom factors > 1;
      10. F1 opens the help page for the Turtleizer GUI in the browser;
      11. Status bar icons for more intuitive recognition.
- 13: Issue #891: Dutch locale fixed, revised, and completed <Jaap Woldringh>
- 13: Bugfix #892: "Save as" and double-click hassle with arranged diagrams <2>
- 13: Enh. #893: Translator preview indication in language preference menu <2>
- 13: Bugfix #894: Bad mechanism to fit the Turtleizer picture into canvas <2>
- 13: Bugfix #895: GUI scaling of the Turtleizer popup menu for "Nimbus" <2>
- 13: Enh. #896: Usability improvements for dragging objects <2>
      1. Move cursor on readiness for moving diagrams in Arranger
         or diagram elements within a diagram in the Structorizer work area;
      2. Holding Shift key down, elements may now be dragged above the target
- 13: Bugfix #897: Turtleizer numeric angle degradation + endless loop risk <2>
- 13: Bugfix #898: Executor errors on Turtleizer function pre-evaluation <2>
- 13: Bugfix #900: Find&Replace failed if search was restricted to comments
      only, the "whole word" option also caused trouble <2>
- 13: Issue #901: Now the wait cursor is applied on time-consuming actions <2>
- 14: Bugfix #569 A scrolling insufficiency on report list selection fixed <2>
- 14: Issue #872 Wrong conversion '=' -> '==' in routine headers for C style <2>
- 14: Issue #901 Wait cursor applied to further time-consuming actions <2>
- 14: Bugfix #902: Arranger index impairments <2>:
      1. Focus loss in Arranger index on selecting diagram or group nodes;
      2. Quitting the "add/move to group" dialog via escape dind't cancel;
      3. Confirmation dialog before dissolving groups via key binding ensured.
- 14: Enh. #903 Syntax highlighting also works in "Switch text/comment" mode <2>
- 14: Bugfix #904 Controller alias display suppressed other function names <2>
- 14: Enh. #905 Marker symbols on elements with warnings or tutorials <2>
- 14: Enh. #906 Executor now allows either to step into or step over a CALL <2>
- 14: Bugfix #907 A step of the tutorial "Hello world" was always skipped <2>
- 14: Bugfix #908 The variable content was not legible on editing with Nimbus <2>
- 14: Enh. #909 Extended support for display and editing of enumerator values <2>
- 14: Enh. #910 Extended DiagramController interface (for plugin modules) <2>
- 14: "About" icon (eye) in toolbar / Help menu replaced by "info" icon <2>
- 14: Arrangement group visibility now includes member diagrams, not only bounds <2>
- 15: Issue #400: Some editor controls had ignored Esc and Shift/Ctrl-Enter <2>
- 15: Enh. #714 Empty FINALLY block of TRY elements now by default suppressed <2>
- 15: Issue #905: Analyser markers on collapsed or eclipsing elements ensured <2>
- 15: Enh. #914 Text and comment fields in element editor now allow undo/redo <2>
- 15: Enh. #915 New structured editor for CASE elements preserving branches <2>
- 15: Enh. #917 Menu item to edit subroutines extended to included diagrams <2>
- 15: Bugfix #918 Missing root type filter in Find&Replace, unwanted checkbox <2>
- 15: Issue #919 More precise modification detection in Translator, undo/redo <2>
- 15: Issue #920 Consistent support for value literal "Infinity" / ∞ <2>
- 15: Bugfix #921 Type handling on outsourcing fixed (recursion, enumerators) <2>
- 15: Bugfix #922 Executor failed to interpret mixed array / record access <2>
- 15: Bugfix #923 Analyser gave false warnings regarding FOR-IN loops <2>
- 15: Bugfix #924 Erratic Analyser warnings on mixed record/array access paths <2>
- 15: Bugfix #925 Analyser always complained about constant record arguments <2>
- 15: Enh. #926: Element selection now scrolls to related Analyser warnings <2>
- 16: Enh. #893: Translator preview indicator in the language menu enforced <2>
- 16: Enh. #915: Functional upgrade for the new CASE element editor <2>
- 16: Enh. #928: New Analyser check against structured CASE choice value <2>
- 16: Issue #929: Translator usability improved with locale button context menus,
      temporary icon changes on shift; locale reset mechanism fixed <2>
- 16: Bugfix #930: Wrong CASE branch width with broken selector lines <2>
- 16: Bugfix #931: Inadvertent font changes in element editors on font resizing <2>
- 17: Issue #420: Comment retrieval on code import revised, workaround dropped <2>
- 17: Bugfix #556: Errors on C99 import if expressions contained > 1 slash <2>
- 17: Issue #912: JRE packaged into the Mac OS X delivery, new file open
      handling for Mac OS X and Java versions > 8 [omezger]
- 17: Bugfix #935: Export of incompatible FOR loops caused errors (silent) <2>
- 17: Bugfix #936: Group export (silently) failed for never saved groups <2>
- 17: Bugfix #937: Precaution against endless loop on group export <2>
- 17: Issue #939: Several Pascal import limitations (e.g. ASCII) lifted <2>
- 17: Bugfix #940: Undue reference to Java 9 classes and methods in fix #912 <2>
- 17: Issue #943: Java version now displayed in the About dialog Paths tab.
- 18: Enh. #410: Java import implemented (+ new diagram field "namespace") <2>
- 18: Bugfix #419: "(Re-)break lines" missed to redraw the reshaped diagram <2>
- 18: Issue #905: Diagram redrawing after Analyser Preference changes fixed <2>
- 18: Enh. #932: "Processing" source code import implemented [K.-H. Becker]2
- 18: Issue #943: Java home path now also displayed in the About dialog <2>
- 18: Issue #944: Version hint announcing the planned code upgrade to Java 11 <2>
- 18: Bugfix #945: "Disabled" status of PARALLEL elements had not been saved <2>
- 18: Bugfix #946: Structorizer could get locked on certain assignment texts <2>
- 18: Bugfix #947: Executor had not detected cyclic inclusion, but spun down <2>

Version: 3.30 (2019-10-06)
- 01: Issue #657: Spanish message in German locale replaced <2>
- 01: Enh. #662/1: Info box for groups redesigned into a tree view <2>
- 01: Enh. #662/2: Group visualisation with individual colours in Arranger <2>
- 01: Enh. #662/3: Arranger popup menu item to rearrange diagrams by groups <2>
- 01: Enh. #662/4: Option to save arrangements with relative coordinates <2>
- 01: Bugfix #664: Incorrect handling of modified diagrams on closing Arranger <2>
- 01: Bugfix #664: Disambiguated cancelling in AUTO_SAVE_ON_CLOSE mode <2>
- 01: Bugfix #515: Defective diagram positioning in Arranger mended <2>
- 02: Bugfix #665: Import of INSPECT statements from COBOL actually works now <2>
- 02: Bugfix #655: Arranger popup menu revised (item order, accelerator info) <2>
- 02: Bugfix #667: Removal of diagrams from Arranger could leave remnants <2>
- 02: Issue #668: Group association behaviour on outsourcing further improved <2>
- 02: Bugfix #669: C export of FOR-IN loops with traversed strings was defective <2>
- 02: Bugfix #670: Diagram/group info box of Arranger index not reliably scaled <2>
- 02: Issue #670: Live look & feel switch failed for Diagram/group info box <2>
- 03: Bugfix #672: Default group was named null.arr after cancelled save attempt <2>
- 03: Issue #673: The Arranger drawing area had to be enlarged for group bounds <2>
- 03: Issue #662/2 Group colour icon design revised (now double thin border) <2>
- 03: Bugfix #674: Live look & feel switch hadn't worked for context menus <2>
- 03: Issue #675: Workaround for truncated result tree lines in Find&Replace <2>
- 03: Issue #677: Inconveniences on saving arrangement archives mended <2>
- 03: Bugfix #678: Import of array declarations from C code didn't work. <2> 
- 03: Bugfix #679: C import produced defective INPUT instructions <2>
- 03: Enh. #680: INPUT instructions with multiple input items supported <2>
- 03: Enh. #681: A number of exports may offer to change favorite export language <2>
- 03: Enh. #682: Improved welcome dialog, now with language selection <2>
- 04: Issue #51,#137: Executor window now logs explicit prompts of empty inputs <2>
- 04: Issue #684: Mark-up + check of mandatory fields in Parser Preferences <2>
- 04: Bugfix #684: An empty FOR-IN loop keyword caused several problems <2>
- 04: Issue #686: The initial L&F detection didn't work well for Linux (GTK+) <2>
- 04: Bugfix #687: Defective breakpoint behaviour of REPEAT-UNTIL loops mended <2>
- 04: Bugfix #688: Transmutation of any Call/Jump into an Instruction enabled <2>
- 04: Enh. #689: New mechanism to edit the referred routine of a selected Call <2>
- 04: Bugfix #690: 'struct' keywords in function headers on C import suppressed <2>
- 04: Enh. #691: It is now possible to rename a group in the Arranger index <2>
- 04: Bugfix #692: C constants weren't recognised on importing with C99 parser <2>
- 04: Bugfix #693: Misleading error message on loading a recent .arr/.arrz file <2>
- 05: Enh. #327: Locale-specific Parser keyword sets enabled [newboerg]2
- 05: Issue #366: Turtleizer regains the focus if lost for an input [newboerg]2
- 05: Enh. #385: Default values for subroutine parameters allowed [usernameisthis]2
- 05: Issue #527: Index range error detection for constant arrays refined <2>
- 05: Bugfix #631: Commas in pic clauses now preserved on COBOL import <2>
- 05: Issue #407: Efforts to import COBOL conditions like "a = 8 or 9" <2>
- 05: Bugfix #695: Defective COBOL import of arrays over basic types <2>
- 05: Enh. #696: Batch export can now process arrangement files (.arr/.arrz) <2>
- 05: Enh. #698: Basic archiving outsourced from Arranger to Archivar <2>
- 05: Bugfix #699: Diagrams must not be shared among archive groups <2>
- 05: Issues #518, #544, #557: Drawing accelerated by confining to visible area <2>
- 06: Issues #518, #544, #557: Bug in visibility detection fixed; workaround for
      heavy contention in Arranger: highlighting temporarily switched off <2>
- 06: Issue #702: Size detection for imported or dropped diagrams in Arranger <2>
- 07: Bugfix #703: Arrangement group change status failed to vanish on saving <2>
- 07: Issue #699: Superfluous unsharing measures on unshared diagrams skipped <2>
- 07: Bugfix #705: Find&Replace tool failed to search CASE/PARALLEL branches <2>
- 07: Bugfix #706: NullPointerException from Analyser on faulty CALL elements <2>
- 07: Enh. #56: New element type TRY-CATCH-FINALLY introduced [BobFisch]2
- 07: Enh. #56: Pascal import of Try and Raise instructions implemented <2>
- 07: Issue #706: Created nsd and code files should end with a newline [elemhsb]2
- 07: Enh. #707: Savings preferences for file name proposals [elemhsb]2
- 07: Bugfix #708: Code export compromised cached variable lists (highlighting)<2>
- 07: Enh. #452: Several menu items made hidden on simplified mode now <2>
- 08: Bugfix #711: Endless loop on element text parsing - SEVERE! <2>
- 08: Issue #712: Translator ought to remember its last saving directory <2>
- 08: Enh. #56: Some updates and additions to the Russian locale <2>
- 09: Issues #518, #544, #557 Further general drawing speed improvements <2>
- 09: Issue #657: Subroutine/includable search disambiguated by groups (tried) <2>
- 09: Issue #685: Precaution against exception traces on copying to clipboard <2>
- 09: Enh. #696: Deficient type retrieval in batch code export fixed <2>
- 09: Enh. #697: Batch code import to assignments / assignment archives <2>
- 09: Bugfix #699: The fix from 3.29-08 for the archive unsharing was wrong <2>
- 09: Issue #712: Further usability improvements for Translator <2>
- 09: Bugfix #715: Console dialog in batch import failed after first time <2>
- 09: Bugfix #716: Defective assignment export to Python code [elemhsb]2
- 09: Issue #717: Mouse wheel scroll unit now configurable [elemhsb]2
- 09: Issue #718: Ultimate acceleration of syntax highlighting <2>
- 09: Issue #720: Changes to includable diagrams now reflect on their clients <2>
- 10: Bugfix #722: PNG export from Arranger failed with version 3.29-09 <2>
- 11: Bugfix #724: Diagram titles weren't bold anymore since 3.29-09 <2>
- 11: Issue #725: Division operator export to Python improved <2>
- 11: Issue #206: Dutch locale substantially updated <Jaap Woldringh>
- 11: Enh. #726: Translator usability improved [Jaap Woldringh]2
- 11: Issue #727: TRY Field position in Element Name Preferences mended <2>
- 11: Bugfix #728: Endless loops and other flaws in Find&Replace tackled <2>
- 11: Find&Replace: Search result presentation strategy unified <2>
- 11: Issue #729: Modified German button caption in element editor [K.-P. Reimers]2
- 12: Compatibility with the new Windows/Upla installer ensured and improved
- 12: Issue #551: No version check mode hint in the wake of Windows installer <2>
- 12: Bugfix #731: File renaming failure on Linux made arr[z] files vanish [K.-P. R.]2
- 12: Bugfix #732: Cloning groups could end up in shared (glued) positions <2>
- 12: Design of refactoring dialog improved (text -> keyword table) <2>
- 12: Issue #733/1: New handling of a user-independent start configuration file <2>
- 12: Issue #733/2: Possibility of selective preferences export to ini files <2>
- 13: Enh. #737: Batch export now with optionally specified settings file <2>
- 13: Enh. #740: Automatic backup on loading preferences from file (via menu) <2>
- 13: Enh. #741: Ini file path as command-line option for all modes [S. Sobisch]2
- 13: Bugfix #742: Command-line option -v didn't actually work with argument <2>
- 13: Issue #327: Spanish default keywords for input / output modified <2>
- 13: Bugfix #744: Double-click and filesdrop didn't work with OSX anymore <2>
- 13: Enh. #746: Import of hus-Struktogrammer files (.stgr format only) <2>
- 13: Issue #747: New key bindings Ctrl-F5 etc. for TRY, PARALLEL, and ENDLESS <2>
- 13: Bugfix #748: Menu items to add TRY blocks inserted PARALLEL elements <2>
- 13: Bugfix #749: Width defect with FINALLY sections in TRY blocks <2>
- 13: Issue #463: Startup and shutdown log entries now with version number <2>
- 14: Bugfix #749: Drawing of collapsed TRY elements fixed <2>
- 14: Bugfix #751: Cursor key navigation didn't reach TRY element internals <2>
- 14: Messages in diagram editor and Structure preferences corrected (EN, DE) <2>
- 14: Enh. #738: Code preview in right window part (tabbed with Arranger index) <2>
- 14: Bugfix #752: Workarounds for deficient declaration export to C/Java <2>
- 14: Default mode for setting DIN 66261 (FOR loop design) changed to true <2>.
- 14: Issue #753: Irrelevant structure preference adaptation requests avoided <2>
- 14: Bugfix #754: 2 Pascal code generator flaws (return instr. / UNIT name) <2>
- 14: Enh. #721: Javascript export prototype [A. Brusinsky]2
- 14: Bugfix #755: Defective Java/C# export of array initializers <2>
- 14: Bugfix #756: Expression export defects to C language family <2>
- 14: Bugfix #757: Include list text area was too small under Windows 10 <2>
- 14: Bugfix #758: "Edit subroutine" didn't reliably arrange the new routine <2>
- 14: Bugfix #759: Closing Structorizer sub-instances impaired functioning <2>

Version: 3.29 (2019-01-07)
- 01: Bugfix #511: Cursor-down key was trapped by collapsed CASE and PARALLEL <2>
- 01: Enh. #515: More intelligent aligning strategy for diagrams in Arranger <2>
- 01: Bugfix #517: Correct export of includable declarations to Java, C++, C# <2>
- 01: Bugfix #518: Very slow scrolling of diagrams lacking type info [TiNNiT]2
- 01: Bugfix #520: "no conversion" export mode had to be enforced (Pascal, C) <2>
- 01: Bugfix #521: Variable declaration export had been inconsistent for Oberon <2>
- 01: Enh. #519: Zooming / font size control via ctrl + mouse wheel [B. Neuberg]2
- 01: Bugfix #522: Outsourcing now copes better with record types and includes <2>
- 01: Bugfix #523: Undoing and redoing of include list changes mended <2>
- 02: Bugfix #525: Defective test coverage detection for recursive routines,
      lacking operation counts on input, output, and jump instructions fixed <2>
- 02: Issue #512: Arranger zoom compensation for PNG export was flawed <2>
- 02: Bugfix #526: On re-saving the renaming of the temp. file may fail (Linux) <2>
- 02: Issue #527: More helpful Executor messages on index range violations <2>
- 02: Issue #463: Console output replaced by configurable logging [R. Schmidt]2
- 02: Bugfix #528: Analyser check of record component access mended <2>
- 02: Bugfix #529: Concurrency on drawing diagrams during execution solved <2>
- 02: Bugfix #451: Java version test in shell start scripts revised [hans005]
- 02: Bugfix #533: Import of struct types from C files was dysfunctional <2>
- 03: Enh. #519: Font resizing with ctrl + mouse wheel missed in LicenseEditor <2>
- 03: Issue #535: License Editor menu item "Save as..." had wrong accelerator <2>
- 03: Issue #463: Logging configuration mechanism didn't work for WebStart <2>
- 03: Issue #536: Precaution against unsuited command line arguments <2>,
      experimental workaround against Direct3D trouble on some machines <2>
- 03: Issue #143: Comment popup switched off on opening print preview <2>
- 03: Bugfix #540: C import could fail or get stuck on processing macros <2>
- 03: Enh. #541: New import option "redundant symbols/macros" for C code <2>
- 03: Bugfix #542: Procedure import from C code mended (result type + return) <2>
- 03: Import of legacy C function definitions improved (arg types, KGU#525) <2>
- 04: Bugfix #544: Arranger deceleratingly redrew on diagram navigation <2>
- 04: Bugfix #533: Effort to import C struct initializers as record literals <2>
- 04: Bugfix #545: Defective C import of FOR loops without condition <2>
- 04: Bugfix #546: C import failed to split certain printf format strings <2>
- 05: Bugfix #549: The operator '%=' had been missing in the C grammar <2>
- 05: Data protection information added to the update information hint <2>
- 05: Bugfix #550: Defective import of C switch statements in certain cases <2>
- 05: Issue #551: On webstart the hint about version check doesn't make sense <2>
- 05: Enh. #552: Option to decide for all diagrams on serial file actions,
      new opportunity to remove all diagrams from Arranger with few clicks <2>
- 05: Enh. #489 - First version of ANSI C99 parser (full C syntax)
      recent ANSI C import renamed to ANSI C73 for clarity <2>
- 05: Set of smaller element icons for the tree view in Find&Replace <2>
- 05: Enh. #553: Code import now with monitor dialog and cancel option <2>
- 05: Bugfix #554: Batch code import didn't work (parser instantiation bug) <2>
- 05: Bugfix KGU#539: the operation count of CALL elements was incremented <2> 
- 05: Bugfix KGU#540: Find & Replace didn't reset on element filter changes <2>
- 05: Bugfix #555 - Mode "Show comments?" was always active on start <2>
- 05: Bugfix #556 - Workaround for file preparation error in C import <2>
- 05: Bugfix #557 - potential endless loop on instruction classification <2>
- 05: Issue #557 - Workaround for huge diagram numbers on code import <2>
- 05: Enh. #558 - Provisional C/Pascal enum type import (as const defs.) <2>
- 06: Issue #561 - new design of the statistics in Attribute Inspector <2>
- 06: Bugfix #562 - Wrong "origin" attribute for loaded older diagrams <2>
- 06: Enh. #563 - Simplified record initializers (smarter evaluation) <2>
- 06: Bugfix #564 - code export defects with nested array initializers <2>
- 06: Attributation of syntax highlighting to diagrams simplified <2>
- 06: Bugfix #565 - Translator didn't open; updates in Russian locale <2>
- 06: Issue #566 - Version retrieval adapted to new home page URL (https) <2>
- 07: Bugfix #568 - Key binding "space" didn't work in the Arranger index <2>
- 07: Issue #432 - In step mode with delay 0 diagram refresh was deficient <2>
- 07: Some updates for the Russian locale <2>
- 07: Bugfix #569 - Reaction to mouse click on selected report line fixed <2>
- 07: Bugfix #571 - About => license showed the changelog instead <2>
- 07: Enh. #576 - New Turtleizer procedure "clear()" to wipe the canvas <2>
- 07: Issue #423/#563 - Display of records better preserves component order <2>
- 07: Enh. #577 - Output console may show call trace and suppress meta info,
      new menu item to save the execution log to file (if copy & paste fails) <2>
- 07: Bugfix #579 - Conditional breakpoints didn't always show correctly <2>
- 07: Bugfix #581 - To start Structorizer with a list of files failed. <2>
- 08: Several locale updates <2>
- 08: Bugfix #583: Shell scripts corrected (Java tests) [K. Brodowski, S. Sobisch]
- 08: Enh. #585: Debian install packages now derived via scripts [K. Brodowski]
- 08: Issue #508: Padding of diagram elements now proportional to font size [2],
      line spacing in multi-line texts reduced
- 08: Issue #508: Slight improvements of font chooser dialog and font resizing <2>
- 08: Bugfix #512: Arranger zoom compromised the diagram size (rounding impact) <2>
- 08: Issue #372: Attribute setting for diagrams from an arrz file improved <2>
- 08: Enh. #590: Arranger index popup menu now allows to inspect attributes <2>
- 09: Enh. #552: A tooltip was missing on the Arranger button "Drop Diagram" <2>
- 09: Issue #594: Obsolete and slow 3rd-party regex package removed,
      raw type references in GOLDengine resolved [S. Sobisch]2
- 09: Issue #601: More robustness on loading icons from file [S. Sobisch]2
- 09: Newer and safer version (V0.2b6) of bean shell interpreter integrated <2>
- 09: Bugfix #603: Logging setup failed on a virgin start (for a new user) <2>
- 09: Bugfix #604: Syntax error in structorizer.sh / Arranger.sh <2>
- 09: Bugfix #605: Defects with var and const keywords in argument lists <2>
- 09: Bugfix #608: C code import hardening against preproc./comment trouble <2>
- 09: Made the argument of the batch import option -v optional (default ".") <2>
- 09: Bugfix #611: Pascal code import had failed due to missing rule table <2>
- 10: Bugfix #613: Invalid include lists after import of Pascal/Delphi units <2>
- 10: Bugfix #614: Redundant result assignments removed on Pascal import <2>
- 10: Workaround #615: Comment delimiters (* *) didn't pass Pascal import <2>
- 10: Issue #367: Diagram reshaping after IF branch swapping hadn't worked <2>
- 10: Enh. #616: Additional key bindings Ctrl-Ins, Shift-Del, and Shift-Ins <2>
- 10: Bugfix #617: Expressions with more than one turtle function failed <2>
- 10: Bugfix #618: Analyser reported function names as not initialized <2>
- 10: Bugfix #619: Code export defects with respect to result variables <2>
- 10: Issue #552: Unnecessary serial action buttons on closing Structorizer <2>
- 10: Issue #400: Spinner in Preferences=>GUI Scaling with initial focus <2>
- 10: Bugfix #620: Adaptive logging setup, path display in About window <2>
- 10: Bugfix #622: Turtle drawing could fall behind on some Macbooks <2>
- 10: Bugfix #623: Turtleizer instruction export to Python was defective <2>
- 10: Bugfix #624: Translation of FOR loops into Python range() was wrong <2>
- 11: Bugfix #626: Issues with string literals on COBOL import <Simon Sobisch>
- 11: Heuristic detection of preprocessed COBOL files on import <Simon Sobisch>
- 11: Enh. #419, #446: Import option for automatic line breaking [S. Sobisch]2
- 11: Enh. #419: New "Edit" menu item for text line breaking [Simon Sobisch]2
- 11: Enh. #627: Clipboard copy of import errors with stack trace [S. Sobisch]2
- 11: Issue #630: COBOL import now aborts on REPLACE/COPY with hint [S. Sobisch]2
- 11: Bugfix #635: COBOL import interpreted comma as variables on ADD etc. <2>
- 11: C code export: Boolean types no longer replaced by int but bool <2>
- 11: Bugfix #448: text/comment view in Find&Replace dialog compromised <2>
- 11: Bugfix #637: Array index errors on element-wise Replace/Find action <2>
- 12: structorizer.sh now copes with blanks in installation path <ketograph>
- 12: Bugfix #631: Obsolete COBOL separators now removed on import [S. Sobisch]2
- 12: Bugfix #641: Variable display updates forced on the Executor Control <2>
- 12: Bugfix #642: Wrong string comparisons with unpadded Boolean operators <2>
- 12: Enh. #643: Operator names in upper case (like OR) weren't highlighted <2>
- 12: Bugfix #644: Initializer evaluation in subroutine arguments fixed <2>
- 12: Bugfix #646: Output string values must not be trimmed [slytab]2
- 13: Bugfix #648: Struktogrammeditor file import wiped off unsaved changes <2>
- 13: Issue #649: Loading of diagrams failed to tune the scrolling units. <2>
- 13: Bugfix #650: Better workaround for non-listed sizes in Font Chooser <2>
- 13: Issue #651: Improved editing for include lists in diagram editor <2>
- 13: Bugfix #652: Inconsistent drawing behaviour of include lists mended <2>
- 13: Enh. #653: Reset button on Colors preferences dialog <2>
- 13: Enh. #654: Current Arranger directory is now saved between sessions <2>
- 13: Enh. #655: Arranger now with status bar and revised key bindings
      as well as support for multiple selection (as new base for operations) <2>
- 13: Bugfix #656: Loading arrangements with elsewhere compressed files fixed <2>
- 13: Bugfix #512: Wrong Arranger positioning in zoomed display on filesdrop <2>
- 13: Enh. #655/#657: Arranger now equipped with popup menu (context menu) <2>
- 13: Issue #658: Parser Preferences now allow to rename exit, return, leave <2>
- 13: Enh. #158: Key bindings shift-pageUp, shift-pageDown, Home, End <2>
- 13: Enh. #657: Fundamental revision of the Arranger mechanisms <2>:
       - Arrangement group concept introduced,
       - Arranger index as tree view,
       - multiple selection in both Arranger and Arranger index,
       - many actions applicable for subsets now.

Version 3.28 (2018-02-18)
- 01: Bugfix #445: Array index out of bounds errors on COBOL import <2>
- 01: Bugfix #447: Line continuation backslashes in IF, CASE, FOR defanged <2>
- 01: Bugfix #417: Division by 0 exception averted in scroll unit adaptation <2>
- 02: Bugfix #448: Endless loop and regex exceptions in Find & Replace fixed <2>
- 02: Enh. #439: Structured value presenter with pull-down buttons now recursive <2>
- 02: Enh. #452: Welcome message on first start with beginner mode and guides <2>
- 02: Enh. #453: C export: format strings now with "TODO" content [Rolf Schmidt]2
- 02: Enh. #454: Analyser check now complains about blanks in program names <2>
- 02: Enh. #456: Print preview now allows to customize orientation and margins <2>
- 02: Issue #455: Startup races and mis-drawing of initial diagrams reduced <2>
- 03: Enh. #415: New accelerator key Ctrl-Shift-d for "copy EMF image" <2>
- 03: Enh. #452: Guided tours slightly improved, typos corrected [Rolf Schmidt]2
- 03: Bugfix #465: Arranger couldn't open Structorizer sub-instances anymore <2>
- 04: Bugfix #468: User guide action was associated to wrong toolbar button <2>
- 04: Enh. #452/#459: Further revision to the mechanisms of the guided tours <2>
- 04: Enh. #469: Accelerator keys for Executor (Ctrl-R) and Turtleizer <2>
- 04: Bugfixes in COBOL import (USAGE parsing, SEARCH, EXIT) <Simon Sobisch>
- 04: Issue #471: Code import error can now be copied to clipboard [Simon Sobisch]2
- 04: Bugfix #473: COBOL argument types failed to be generated [Simon Sobisch]2
- 04: Bugfix #475: Import of COBOL paragraphs broke sections [Simon Sobisch]2
- 04: Bugfix #480: Import of COBOL level-77 data and record array initialization <2>
- 04: Bugfix #483: Option to suppress mere variable declarations on COBOL import <2>
- 04: Bugfix #485: Workaround for intrinsic COBOL functions [Simon Sobisch]2
- 04: Bugfix #486: Return mechanism in imported COBOL functions enforced <2>
- 04: Enh. #487: New display mode to hide (collapse) declaration sequences <2>
- 04: Enh. #38: Insertion of elements enabled on multiple selections <2>
- 04: Enh. #425: Simple find mechanism in Translator and key sensitivity <2>
- 04: Enh. #491: Translator: tooltips show master texts too long for the column <2>
- 04: Enh. #492: Configurable designations of element types [A. Brusinsky]2
- 04: Issues #493, #494: COBOL import improved w.r.t. SEARCH <Simon Sobisch>
- 05: Enh. #425: The Ctrl-F key binding in Translator only worked on the buttons <2>
- 05: Issue #496: C# autodoc comment style changed to "/// <summary> ..." <2>
- 05: Enh. #492: Localization (EN/DE/ES) and GUI scaling support for dialog
      ElementNamePreferences (Preferences => Element names) fixed <2>
- 05: Bugfix #497: Several defects on StrukTeX export mended <2>
- 05: Issue #415: Find&Replace dialog now regains focus when summoned again <2>
- 05: Issue 04: Several new and redesigned icons (for better scalability) <2>
- 05: Enh. #490: Turtleizer routines individually re-nameable [A. Brusinsky]2
- 05: Issue #484: Layout of Export/Import Options dialogs fixed [Simon Sobisch]2
- 05: Bugfix #498: Preliminary evaluation check of REPEAT conditions dropped <2>
- 06: Bugfix #501: Creation/editing of CASE and PARALLEL elements failed <2>
- 07: Bugfix #503: Defective pre-processing of string comparisons fixed <2>
- 07: Issue #4: Icon scaling revised, many icons renewed [rugk, S. Sobisch]2
- 07: Issue #81: Plugin icons (e.g. for import) weren't properly scaled <2>
- 08: Issue #4: Arranger toolbar icons cleaned (had some pixel artefacts) <2>
- 08: Issue #4: Mixed-up icons sorted out and icon set accomplishments <2>
- 08: Bugfix #507: Impact of branch labels on IF element shape ensured <2>
- 08: Bugfix #509: Built-in function copyArray was defectively defined <2>
- 08: Issue #510: toolbars "Add Before" and "Add After" merged (shift: before)<2>
- 08: Issue #4: Distinct symbols for FOR loops (for better recognition) <2>
- 08: Issue #510: Element icons enlarged, colour buttons now round <2>
- 08: Issue #508: Workaround for large-scaled symbols in collapsed elements <2>
- 08: Bugfix #511: Cursor key navigation was trapped by collapsed loops <2>
- 08: Improvements concerning the include text field in the diagram editor <2>
- 08: Enh. #512: Zoom function in Arranger (button + Numpad keys +,-) <2>

Version 3.27 (2017-10-30)
- 01: Issue #312: Work area now ensured to get initial focus <2>
- 01: Issue #319: Arranger index indicates "covered" status via icon now <2>
- 01: Issue #101: A dependent Structorizer now shows instance number in title <2>
- 01: Enh. #329: New Analyser warning on variable names "I", "l", or "O" <2>
- 01: Bugfix #330: With "Nimbus" look & feel checkbox states weren't visible <2>
- 01: Issue #81: DPI awareness workaround (GUI scaling) substantially improved <2>
- 01: Issue #81: New Preferences menu item "GUI Scaling" to preset next start <2>
- 02: Bugfix #233: Element insertion by keys F6 and F8 didn't work <2>
- 02: Issue #305: Diagram name and dirtiness changes notified to arranger index <2>
- 02: Enh. #333: Compound comparison operators displayed as symbols ≠, ≤, ≥ <2>
- 02: Enh. #335: Pascal/BASIC variable declarations in instructions tolerated <2>
- 02: Bugfix #336: Variable list proposed by code generators for declaration <2>
- 02: Issue #306: Possibility to start with several diagrams from command line <2>
- 02: Enh. #290: Start from command line with Arranger files as arguments, too <2>
- 02: Enh. #335: Type info retrieval for enhanced declarations on code export <2>
- 02: Bugfix #337: Code export of 2d arrays and nested index access mended <2>
- 02: Issue #113: More sophisticated code export w.r.t. array parameter types <2>
- 03: Issue #340: Silent NullPointerExceptions on Structorizer/Arranger start <2>
- 03: Wrong warnings on leave/break instruction export to C, Java etc. removed <2>
- 03: Bugfix #341: Wrong string literal detection with single and double quotes <2>
- 03: Bugfix #342: Disabled elements must be ignored on test coverage detection <2>
- 03: Bugfix #343: Code export to C etc. now with correct string literal quotes <2>
- 03: Analyser: Result checks (completeness, consistency) revised (KGU#343) <2>
- 03: Bugfix #198: Further navigation flaws in IF and CASE elements mended <2>
- 03: Enh. #344: Additional key binding Ctrl-Y for redo action [Fabian Röling]2
- 04: Some mis-spelled messages corrected <2>
- 04: Executor stacktrace now also shows arguments of top-level subroutine <2>
- 04: #348 Python export now translates Parallel sections, using threading module <2>
- 04: #348 C++ export now translates Parallel sections, using class std::thread <2>
- 04: #348 C# export now translates Parallel sections, using System.Threading <2>
- 04: #348 Java export now translates Parallel sections, using interface Callable <2>
- 04: #348 Perl export now translates Parallel sections, using threads 2.07 <2>
- 04: Bugfix #349: Generators hadn't coped with involved recursive subroutines <2>
- 04: Enh. #259/#335: Type info retrieval for code export enabled across CALLs <2>
- 04: Issue #350: OUTPUT instruction translation to Python was obsolete <2>
- 04: Perl export: variable prefixing improved w.r.t. arrays and references <2>
- 04: Enh. #346: Configuration of include directives to be exported [Rolf Schmidt]2
- 05: Some typos in the locale file keys mended
- 05: Bugfix #365: Improved FOR-IN loop export to C <2>
- 05: Enh. #367: Transmutation (swapping) of IF branches introduced [Simon Sobisch]2
- 05: Enh. #372: Date and author attributes in the NSD files [Simon Sobisch]2
- 05: Enh. #376: Opportunity to move elements among diagrams [Simon Sobisch]2
- 05: Issue #378: Charset indication in exported Python header [Rolf Schmidt]2
- 05: Bugfix #379: Inequality operator symbol was wrong in Python export <2>
- 05: Bugfix #382: defective value list conversion on FOR-IN loop export <2>
- 06: Issue #346: Specified includes for C weren't always exported <2>
- 06: Enh. #354: Plugin system for code import (in analogy to generators) [S. Sobisch]2
- 06: Enh. #354: ANSI-C parser added to code import plugins <2>
- 06: Enh. #356: Sensible reaction on the attempt to close the Executor [S. Sobisch]2
- 06: Enh. #368: New import option to load variable declarations <2>
- 06: Issue #368: Analyser no longer blames declarations of lacking initialization <2>
- 06: Issue #369: Executor got C-style array definitions wrong (int a[2] <- {5, 2}) <2>
- 06: Issue #354: GOLDParser update to version 5.0, unique menu item for import <2>
- 06: Enh. #370: Improved refactoring functionality on loading files [Simon Sobisch]2 
- 06: Issue #372: Author name now configurable, license editor added [Simon Sobisch]2
- 06: Enh. #380: New function to derive subroutines from sequences [Simon Sobisch]2
- 06: Enh. #387: "Save All" menu item and toolbar button <2>
- 06: Bugfix #365: FOR-IN loop export fix (to C) revised again <2>
- 06: Enh. #388: Concept of constants introduced (executor, import, analyser) <2>
- 06: Enh. #389: Mechanism to "include" diagrams on execution [Simon Sobisch]2
- 06: Enh. #390: Improved variable initialization check in multi-line instructions <2>
- 06: Bugfix #391: Debugger button control was defective in step mode <2>
- 06: Enh. #335/#388/#389: generators for Pascal, C, C++, and Java revised <2>
- 06: Bugfix #394: Defective export of "leave" jumps in CASE elements (to C etc.) <2>
- 06: Enh. #394: Loosened parameter restriction for exit instructions <2>
- 06: Enh. #259: Type detection for loop variables of FOR-IN loops improved <2>
- 06: Enh. #354: ANSI-C grammar accomplished, CParser revised <2>
- 06: Bugfix #386: BASH export of No-Op branches or loop bodies [Rolf Schmidt]2
- 06: Enh. #389: New analyser option "check against faulty diagram imports" <2>
- 06: Issue #62: Arranger should ask before an existing arr(z) file is overwritten <2>
- 06: Issue #318: Saving arrangements failed if some diagrams reside in an arrz <2>
- 06: Importer for "Struktogrammeditor" (http://whiledo.de) files added <2>
- 06: Enh. #354: New import option: file logging to a directory <2>
- 06: Enh. #354: gnuCOBOL import (still incomplete) <Simon Sobisch, 2>
- 06: Issue #354: Missing exception handling for code import added. <2>
- 06: Issue #396: Bash export now encloses function calls in $(...) [Rolf Schmidt]2
- 06: Bugfix #397: Wrong paste position with multiple selection as target <2>
- 06: Enh. #398: New built-in functions sgn (int result) and signum (float result) <2>
- 06: Enh. #399: Unsuited files dragged into Structorizer now induce a message <2>
- 06: Issue #400: Consistent behaviour of preferences dialogs [Simon Sobisch]2
- 06: Enh. #372: New export option to store author and license information <2>
- 06: Bugfix #403: Export of input/output instructions with parentheses [S. Sobisch]2
- 06: Bugfix #51: Export of empty input instructions to C# needed fixing <2>
- 06: Enh. #389: Third diagram type "includable" for importable definitons etc. <2>
- 06: Issue #405: Preference for width-reducing in CASE elements [Simon Sobisch]2
- 06: Issue #237: Efforts to improve expression transformation on BASH export <2>
- 06: Enh. #372: New dialog to inspect diagram attributes [Simon Sobisch]2
- 06: Bugfix: 411: Some unicode escape sequences caused trouble in Executor <2> 
- 06: Bugfix: 412: Code generators might produce defective unique identifiers <2>
- 06: Enh. #413: New built-in function split(strg, part) introduced <2>
- 06: Bugfix #414: Too large bounding boxes in Arranger caused GUI degrading <2>
- 06: Enh. #416: Line continuation by backslash at line end [Simon Sobisch]2
- 06: Enh. #415: Find & Replace dialog added and refined <2>
- 06: Enh. #354/#357: plugin-defined options for import/export [Simon Sobisch]2
- 06: Enh. #420: Comment import enabled for source code parsing [Simon Sobisch]2
- 06: Enh. #424: Turtleizer functions getX(), getY(), getOrientation() [newboerg]2
- 06: Enh. #423: Support for record types (structs) in Executor and Analyser <2>
- 06: Enh. #388,#389,#423: Export of Includables, records and constants to Pascal <2>
- 06: Enh. #428: Structorizer got stuck on using type name "short" <2>
- 06: Bugfix #429: Array/record literals in result statements fail in Executor <2>
- 07: Issue 430: Element editor font size now sustained in ini file [A. Poschinger]2
- 07: Execution Control frame now got a title string <2>
- 07: Issue #431: Modified handling of strings by FOR-IN loop <2>
- 07: Enh. #174/#423: Structorizer now understands nested initializers <2>
- 07: Bugfix #432: Precaution against possible sync problem on drawing diagrams <2>
- 07: Bugfix #433: Ghost results shown for procedures named like Java classes <2>
- 07: Bugfix #434: Pre-compilation of comparisons in loop conditions caused errors <2>
- 07: Bugfix #435: Executor checkboxes didn't show selected icons in scaled GUI mode <2>
- 07: Issue #432: Attempt to speed up execution by reducing redraw calls on delay 0 <2>
- 08: Issue #436: Reference consistency for array parameters (adding elements) <2>
- 08: Issue #437: Defective variable modifications in paused state now reported <2>
- 08: Issue #438: Pending variable editing now prevents from resuming execution <2>
- 08: Enh. #439: Tabular inspection/editing of array and record values in Executor <2>
- 08: Enh. #128: Design of IF and CASE elements in mode "comments + text" changed <2>
- 08: Positioning of dialog boxes no longer dependent on diagram size and selection <2>
- 08: Issue #417: Scrolling detention with many / large diagrams alleviated <2>
- 08: Enh. #423: Export support for records to Python, bash, Oberon <2>
- 08: Enh. #441: Java export now directly supports use of extracted Turtleizer <2>
- 08: Enh. #443: Preparations for multiple controller plugins like Turtleizer <2>

Version: 3.26 (2017-01-06)
- 01: Issue #213: FOR transmutation now inserts WHILE parser preferences <2>
- 01: Issue #213: Selected state of FOR transmutation result now visible <2>
- 01: Bugfix #241: Translation bugs for element editor mended <2>
- 01: Bugfix #243: Forgotten translations for some message boxes [Rolf Schmidt]<2>
- 01: Bugfix #244: Flawed logic for the save actions mended <2>
- 01: Bugfix #246: Executor now checks conditions for Boolean results <2>
- 01: Issue #245: Browser launching workaround for Linux systems [Rolf Schmidt]2
- 01: Bugfix #247: Defective BASH export of ENDLESS loops [Rolf Schmidt]2
- 01: Issue #248: Linux workaround for setting breakpoint triggers <2>
- 01: Issue #248: Linux workaround for number conversions in Locales and Executor <2>
- 01: Enh. #249: New Analyser check for subroutine argument parenthesis <2>
- 01: Analyser preferences order modified <2>
- 01: Enh. #250: FOR/FOR-IN loop editor partially redesigned <2>
- 01: Bugfix #251: Look and feel problems with Executor console window <2>
- 01: Bugfix #252: Analyser FOR loop check (14) should tolerate ":=" vs "<-" <2>
- 01: Saved diagrams now prepared for #253 (parser info included) <2>
- 01: Bugfix #254: CASE execution failed when parser keywords were used <2>
- 01: Enh. #255: Analyser now names the assumed loop variables if supernumerous <2>
- 02: Enh. #253: Keyword refactoring option for loading diagrams (files ≥ 3.25-01) <2>
- 02: Enh. #253: Keyword refactoring offer on changing parser preferences <2>
- 02: Enh. #253: Keyword refactoring offer on loading preferences from file <2>
- 02: Enh. #257: Decomposing transmutation of CASE elements <2>
- 02: Bugfix #258: Saving of FOR loops wasn't robust against keyword changes <2>
- 02: Bugfix #260: Variable name column in Executor control no longer editable <2>
- 02: Bugfix #261: Stop didn't work immediately within multi-line instructions <2>
- 02: Bugfix #262: Selection/dragging problems after insertion, undo, and redo <2>
- 02: Bugfix #263: "Save as" now updates the cached current directory <2>
- 02: Issue #264: Frequent silent exceptions caused by Executor variable display <2>
- 03: Bugfix #266: Executor failed with built-in routines copy, delete, insert <2>
- 03: Enh. #267: New Analyser check for CALLs with unavailable subroutines <2>
- 03: Issue #268: Executor output window no longer editable but font scalable <2>
- 03: Enh. #270: Possibility of disabling elements (Executor, Export, Analyser) <2
- 03: Issue #271: User-defined prompt strings in input instructions (exec+gen) <2>
- 03: Issue #272: Turtleizer now also provides a double precision mode <2>
- 03: Issue #227: For Oberon, output of literals is now exported to proper procedure <2>
- 03: Issue #273: Input of "true" and "false" now accepted as boolean values <2> 
- 03: Enh. #274: On code export, Turtleizer commands now augmented with colour info <2>
- 03: Bugfix #275: Topological sorting of subroutines involved in export fixed <2>
- 03: Bugfix #276: Flaws in parsing input values and converting Pascal strings fixed <2>
- 04: Bugfix #278: java.lang.NoSuchMethodError: java.util.HashMap.getOrDefault [Bob Fisch]
- 04: Bugfix #279: Further references to method java.util.HashMap.getOrDefault replaced <2>
- 05: Bugfix #272: The Turtle instruction replacement produced void undo entries <2>
- 05: Bugfix #268: Controlling the output console font sometimes changed colours <2>
- 05: Issue #81: Ini-based scaling workaround for icons, fonts, and frames in high DPI <2>
- 06: Bugfix #281/#282: Again, a Java 1.8 method was a show-stopper for OpenJDK <2>
- 06: Enh. #270: Translations for controls disabling elements in EN, DE, ES, IT <2>
- 06: Issue #271: Correction of C++ code export for output instructions <2>
- 07: Enh. #286: Analyser Preferences now organized into two tabs with groups <2>
- 07: Issue #81: Checkbox and radio button scaling implemented <2>
- 07: Issue #288: Radio button fix in FOR loop editor <2>
- 07: Enh. #289: Arranger files (.arr, .arrz) may now be dragged into Arranger <2>
- 07: Enh. #290: Arranger files (.arr, .arrz) loadable from Structorizer, too <2>
- 07: Bugfix #291: REPEAT loops caught cursor up traversal <2> 
- 07: Bugfix #114: Prerequisites for editing and transmutation during execution revised <2>
- 07: Issue #269: Selecting an Analyser error now scrolls to the element <2>
- 07: Issue #269: Automatic scrolling to the element currently executed <2>
- 08: Issue #231: Traditional reserved BASIC words added to name collision checks <2>
- 08: Issue #269: Vertical scrolling alignment for large elements improved <2>
- 08: Issue #284: Text field fonts in element editor now interactively resizable [ebial]2
- 08: Bugfix #293: Input and output boxes no longer pop up at odd places on screen <2>
- 08: Font resizing accelerators unified among different dialogs and menus <2>
- 08: Label defect in FOR loop editor (class InputBoxFor) mended <2>
- 08: Bugfix #294: Test coverage wasn't shown for CASE elements w/o default branch <2>
- 08: Bugfix #295: Spurious Analyser warning "wrong assignment" in return statements <2>
- 08: Bugfix #296: Wrong transmutation of return or output instructions <2>
- 08: Enh. #297: Additional pause after a diagram's last instruction in step mode <2>
- 09: Issue #294: Test coverage rules for CASE elements w/o default branch refined <2>
- 09: Enh. #300: New option for online update retrieval and version notification <2>
- 09: Bugfix #301: Parentheses handling around conditions on code export fixed <2>
- 09: Enh. #302: New Turtleizer procedures setPenColor, setBackground [newboerg]2
- 09: Bugfix #302: Effects of previous penUp and hideTurtle now undone on new start <2>
- 10: Issue #304: Menu mnemonic localization killed the menu on legacy JavaRE <2>
- 10: Issue #305: Arranger diagram index added to the Structorizer GUI [newboerg]2
- 10: Issue #307: Executor error on manipulation of FOR loop variables [newboerg]2
- 10: Bugfix #308: Collapsed REPEAT loops weren't properly drawn <2>
- 11: Enh. #305: New menu item + key binding to show/hide Arranger index <2>
- 11: Enh. #310: New options for saving diagrams [newboerg]<2>
- 11: Enh. #311: Partial menu re-organisation: Debug menu <2>
- 11: Issue #312: Focus control among work area, error list, Arranger index fixed <2>
- 11: Bugfix #305: Arranger index now sorted case-indifferently <2>
- 12: Issue #305: Clicking into the Arranger index should force Arranger visibility <2>
- 12: Enh. #305: Key binding <del> added to Arranger index (removes diagram) <2>
- 12: Enh. #267: New Analyser check against ambiguous CALLs (multiple matches) <2>
- 12: Enh. #314: File I/O API introduced (Executor, Code export) [newboerg]<2>
- 12: Enh. #315: Better equivalence check on inserting diagrams to Arranger <2>
- 12: Bugfix #317: Color of empty sequences (like empty FALSE branch) now saved <2>
- 12: Issue #271: Comma between prompt string and input variable tolerated <2>
- 12: Enh. #318: Diagrams from arrz files now keep their origin and may be updated <2>
- 12: Enh. #305: Arranger index now marks diagrams with unsaved changes <2>
- 12: Bugfix #22/#23 - result mechanism had been missing in PHPGenerator <2>
- 12: Bugfix #57 (variable prefix) in PHP header and Perl result mechanism <2>
- 12: Bugfix #320: PHPGenerator added superfluous parentheses to correct CALLs <2>
- 12: Closing Structorizer now warns Arranger and secondary Structorizer instances <2>
- 12: Arranger strategy to request saving of dirty diagrams on closing fixed <2>
- 12: Bugfix #322: C# code export of input and output instructions was wrong <2>
- 12: Enh. #319: Context menu in Arranger index [Benjamin Neuberg]2
- 12: Bugfix #324: Arrays set by input couldn't be replaced by scalar input <2>
- 12: Enh. #325: Type test functions like isArray(), isNumber() etc. added <2>
- 12: Issue #327: French default keywords replaced by English ones [newboerg]2

Version: 3.25 (2016-09-09)
- 01: Enh. #77: Test coverage mode highlights all code paths passed [elemhsb]2
- 01: Enh. #124: Generalized runtime data visualization <2>
- 01: Arranger now adopts current directory from first arranged diagram <2>
- 02: Bugfix #131: User activities during execution could compromise Executor <2>
- 02: Bugfix #132: Stale Structorizer references in Arranger caused trouble <2>
- 02: Enh. #133: Execution Call stack may now be inspected in paused state <2>
- 02: Enh. KGU#89: Executor: Extended language localization support <2>
- 03: Enh. #84/#135: For-In loops now consistently supported [R. Schmidt]<2>
- 03: Issue #79/#152: Requested Java version corrected (1.6 --> 1.8) <2>
- 04: Bugfix #96/#135: On BASH export conditions now put into [[ ]] [Rolf Schmidt]2
- 04: Bugfix #135/KGU#163: Detection of completely undefined variables <2>
- 04: Enh. #135: Improved array support on BASH export [Rolf Schmidt]2
- 04: Bugfix #138: Lvalues with nested indices like arr[arr[0]] had failed <2>
- 04: Bugfix #139: on BASH export Call instructions now converted <2>
- 05: Issue #135: Further improvements on BASH export [Rolf Schmidt] <2>
- 05: Enh. #142: New Accelerator keys (e.g. for switch text/comment) [Rolf Schmidt]2
- 05: Issue #143: Comment popups now close on editing and code export [Rolf Schmidt]2
- 05: Enh. #144: New export option to suppress content conversion <2>
- 05: Enh. #144: New "favourite code export" menu item (export preference) [Rolf Schmidt]2
- 05: Issue #145: Swapped text/comment now works on CASE and PARALLEL elements <2>
- 06: Pascal functions ord and chr supported (Executor + Code generators) <2>
- 06: Executor: Keyword case awareness (configurable) consistently ensured <2>
- 06: Issue #149: Character set (encoding) for export now selectable [Rolf Schmidt]2
- 06: Issue #151: Code export pumped the process up with useless GUI threads <2>
- 06: Issue #153: BASH export had ignored Parallel sections [Rolf Schmidt] <2> 
- 06: Bugfix #154: Analyser caused silent exception on Parallel sections <2>
- 06: Bugfix #155: "New" diagram didn't clear previous selection <2>
- 07: Enh. #158: New key bindings for element editing and selection [Rolf Schmidt]2
- 07: Enh. #137: Executor may direct all output to a text window <2>
- 07: Enh. #161: New Analyser warning on instructions following a Jump [Rolf Schmidt]2
- 07: Enh. #158: Diagram copy and paste among Structorizers and Arrangers [Rolf Schmidt]2
- 08: Issue #164: On element deletion the next element should be selected [Rolf Schmidt]2
- 08: Bugfix #165: Proper unselection on clicking outside the diagram <2>
- 09: Issue #168: Cutting an element is to pass the selection too (cf. #164) [Rolf Schmidt]2
- 09: Issue #169: Selection ensured on new / loading an NSD, undo, redo [Rolf Schmidt]2
- 09: Bugfix #171: Twos flaws in enh. #158 mended <2>
- 10: Issue #30: Lexicographic string comparison enabled (Executor). <2>
- 10: Issue #137: Output text window now styled and automatically scrolls to end. <2>
- 10: Issue #163: Tab / Shift-Tab key now move focus in element editor [Rolf Schmidt]2
- 10: Issue #169: Selection ensured on start / after export. [Rolf Schmidt]2
- 10: Issue #173: Mnemonics corrected (EN) and localized in most languages. <2>
- 10: Enh. #174: Input now accepts array initialisation expressions. <2>
- 11: Enh. #10 / bugfix #184: Flaws in Pascal import of FOR loops mended <2>
- 11: Enh. #179: Code generation and parsing in batch mode [Rolf Schmidt] <2>
- 11: Bugfix #181: Pascal export didn't convert all string delimiters <2>
- 11: Bugfix #184: Diagram imported from Pascal now enables save button <2>
- 12: Several minor bugfixes in Pascal export and import <2>
- 12: Issue #185: Pascal export of functions/procedures now as units. <2>
- 12: Issue #185: Pascal import now copes with multiple routines per file. <2> 
- 12: Executor: Enhanced language support (EN/DE/ES) and minor bugfixing <2>
- 12: Arranger now offers saving before removing "dirty" diagrams <2>
- 12: Enh. #62: Arranger may now save arrangements in a portable way <2>
- 12: Arranger: Partial language support (EN/DE/ES) introduced <2>
- 13: Enh. #188: Instruction transmutation, concatenation and splitting <2>
- 13: Enh. #185: Call identification on Pascal import improved <2>
- 13: Enh. #180: Initial editor focus dependent on switch text/comment mode [elemhsb]2
- 13: Bugfix #191: Defective FOR loop export to PHP [Frank Schenk]2
- 13: Enh. #192: File name proposals now involve parameter count <2>
- 13: Enh. #160: Code export with reachable subroutines [Rolf Schmidt]<2>
- 14: Issue #160: Subroutine export mode fixed for StrukTeX <2>
- 14: Issue #197: Keyboard selection actions on subsequences mended <2>
- 14: Issue #198: Flaw in key-controlled selection traversal <2>
- 14: Issue #199: Help menu now with link to the onlne User Guide <2>
- 14: Issue #77: Test coverage markers as set by Arranger didn't work <2>
- 14: Issue #200: The saving of preferences now closes the ini file <2>
- 14: Issue #201: Executor GUI revised, usability improved <2>
- 14: Issue #202: Arranger hadn't reacted to a Look-and-Feel change <2>
- 14: Issue #127: Height problem of Export Options dialog solved <2>
- 15: Bugfix #158: Selection traversal in un-boxed diagrams and FOREVER <2>
- 15: Bugfix #204: Width problem of Export Options dialog solved <2>
- 15: Bugfix #205: Un-boxed Roots variable highlighting didn't work <2> 
- 15: Bugfix #87: Collapsed CASE elements showed wrong icon <2>
- 15: Issue #207: Analyser warning during switch text/comment mode <2>
- 15: Issue #206: More executor error messages put under language control <2>
- 15: Bugfix #208: Subroutine diagrams now cleanly drawn <2>
- 15: Bugfix #209: Multiple PNG export fixed (uncut borders, file names) <2>
- 15: Bugfix #210: Wrong execution counting in recursive routines <2>
- 15: Issue #128: Combined comments and text mode [Hubert Klöser]2
- 15: Bugfix #211: Execution counting in recursions corrected <2>
- 15: Bugfix #212: Inverted logic of preference "enlarge FALSE" mended <2>
- 15: Icon sizes in Diagram menu unified <2>
- 15: Issue #213: FOR loop transmutation mechanism added <2>
- 15: Issue #215: New conditioned breakpoints (triggered by execution count) <2>
- 16: Bugfix #218: added new method to StringList [Bob Fisch]
- 16: Created and integrated translator [Bob Fisch]
- 16: Bugfix #214: recoded translator [Bob Fisch]
- 16: Issue #206: Table headers in Executor control now localizable <2>
- 16: Issue #220: Usability improvements for Translator [Bob Fisch]<2>
- 16: Issue #222: Structorizer localization from directly loadable file <2>
- 16: Issue #224: Workaround for table grids on Look and Feel changes <2>
- 16: Redesigned localization mechanism [Bob Fisch]
- 16: Locales: refactored some names to be more consistent [Bob Fisch]
- 16: Locales: added special case "external" [Bob Fisch]
- 16: Locales: save & load external loaded to and from the INI file [Bob Fisch]
- 16: Locales: make the INI file backward compatible [Bob Fisch]
- 16: Locales: memory usage optimisations [Bob Fisch]
- 16: Bugfix #227: Oberon module export must end with full stop [K.-P. Reimers]2
- 16: Bugfix #228: Unnecessary warning on code export of recursive routines <2>
- 17: Enh. #231: Variable name collision checks added to Analyser <2>
- 18: Bugfix #233: Function key F10 was caught by the menu bar [Rolf Schmidt]2
- 18: Issue #234: bash expression of ord and chr function restricted [Rolf Schmidt]2
- 18: Locales: Language button handling in Menu and Translator redesigned <2>
- 18: Locales: Translator enabled to reload edited files <2>

Version: 3.24 (2016-03-14)
- 01: Bugfix #50 - added return types to signature for function export in Pascal [lhoreman]
- 02: Bugfix #51 - stand-alone input/output keywords were not converted on export [IrisLuc]
- 03: Bugfix #48 - instant delay propagation to Turtleizer <2>
- 03: Bugfix #49 - failing equality detection among variables (also array elements) <2>
- 04: Enh. #36 - allowing to pause from input and output dialogs <2>
- 04: Enh. #54 - Output instruction with expression list (executor, most generators) <2>
- 04: Bugfix #55 - highlighting of variables with keywords as substring mended <2>
- 04: Bugfix #57 - Risk of endless loops and other flaws on Perl export <2>
- 04: Bugfix #59 - For loop export to Python was defective <2>
- 05: executor: Enh. #9 - Subroutine call now supported via Arranger as pool <2>
- 05: executor: Enh. #9 - Control panel shows call depth and (on error) stacktrace <2>
- 05: executor: Enh. #23 - Jump execution implemented in three categories <2>
- 05: arranger: Enh. #9 - Structorizer can now push diagrams into Arranger <2>
- 05: arranger: Enh. #35 - Arranger now got scrollbars and moves to a just added diagram <2>
- 05: arranger: Enh. #35 - Diagrams may be pinned (against replacement) and dropped <2>
- 05: generator: Enh. #23 - Export to C, C++, C#, Java, and Pascal now supports Jumps <2>
- 05: analyser: New checks for calls, jumps, return mechanisms and concurrency risks <2>
- 05: analyser: Analyser hadn't checked within Forever loops and Parallel sections <2>
- 05: Enh. #38: Multiple selection (Alt+Click: entire subqueue, Shift+Click: sequence) <2>
- 05: updated language files (DE,EN,ES) <2>
- 05: executor: Localisation attempts for Control panel <2>
- 05: Enh. #51 - Handling of empty input/output instructions by executor and export <2>
- 05: executor: Parameter splitting for function calls improved <2>
- 05: Bugfix #61: Executor precautions against type specifiers [elemhsb]<2>
- 05: Bugfix #63: Error messages on nsd loading failure no longer suppressed <2>
- 05: generator: Enh. #23 - Export to Python, Perl, PHP, and Bash/Ksh now supports Jumps <2>
- 05: generator: Enh. #23 + #66 - Export to Basic now supports Jumps and line numbers <2>
- 05: generator: Enh. #67 - Code style option (position of opening braces) for C,C++, Java <2>
- 05: generator: StrukTex export enhanced and corrected <2>
- 05: generator: Enh. #22 - Export to Pascal and Oberon now provides return values <2>
- 05: Arranger: Enh. #62 - Saving and loading arrangements provisionally enabled <2>
- 06: Bugfix #71 - Code export to shell scripts was defective (no text translation) <2>
- 06: Bugfix #51, #54 - Defective input / output export to Perl, Python <2>
- 07: Bugfix #74: Accidently disabled Pascal operators like =, <>, and, or <2>
- 07: Enh. #75: Highlighting of Jump element keywords (leave, return, exit) <2> 
- 08: Bugfix #82: Saving of NSDs with inconsistent FOR loops <2>
- 08: Bugfix #78: Reloading an Arranger constellation could cause duplicates [elemhsb]2
- 08: Bugfix #85: Diagram heading or comment changes now undoable <2>
- 09: Bugfix #65, Enh. #87: Collapsing/expanding reorganised, autoscrolling enabled [elemhsb]2 
- 10: Bugfix #89: Two flaws in variable detection (highlighting, analyser) <2>
- 10: Bugfix #90: Insufficient updating of executed subroutines in Arranger <2>
- 10: Bugfix #91: Unreliable execution of some empty Jump elements <2>
- 10: Bugfix #92: Executor: Unwanted replacements within string literals <2>
- 11: Bugfix #95: Executor: div operator support accidently dropped  <2>
- 11: Bugfix #96: export: variable prefix, test expressions for shell scripts <2>
- 12: Bugfix #99: FOR loops were saved defectively, new version can load them <2>
- 12: Arranger: Image buttons for saving and loading resized <2>
- 13: Bugfix #50: Return type specifications were split into several lines <2>
- 13: Executor enh.: Scrollable display of returned arrays (at top routine level) <2>
- 13: Enh. #101: Title string with version number and sub-thread mark [elemhsb]2
- 13: Bugfix #102: Selection wasn't cleared after deletion, undo or redo <2>
- 13: Issue #103: Save button visibility is to depend on change status <2>
- 13: Bugfix #104: Code export could provoke index range errors <2>
- 13: Bugfix #105: Displayed lines were cut off at apostrophes in keywords <2>
- 14: Bugfix #108: C++ export had converted bool type to int <2>
- 14: Bugfix #103: Change status hadn't been reset sufficiently on saving <2>
- 14: Enh. #84: C/Java-style array initialisation expressions enabled <2>
- 14: Bugfix #61+#107: More consistent handling of typed variables <2>
- 14: Enh. #110: File open dialogs now use the specific filter as default [elemshb]2
- 15: Bugfix #112: Several flaws on handling indexed variables <2>
- 15: Jump translation on export to Pascal or Oberon fixed <2>
- 15: Bugfix #114: Editing of elements being executed prevented <2>
- 15: Bugfix for enh. #38: moving up/down of multiple selection <2>
- 15: Accelerator key for breakpoints (also on multiple selection) <2>
- 15: Issue #115: Returned arrays now always presented as element list <2>
- 15: Enh. #84: Array initialisations now exportable to BASIC code <2>
- 15: Bugfix #117: Title and button update on diagram replacement <2>
- 15: Bugfix #97: Target selection on dragging stabilized <2>
- 15: Bugfix #121: Irritating error message box on file dropping <2>
- 16: Bugfix #122: Selection problems with enlargeFALSE set <2>
- 17: Bugfix #97 update: Arranger updated on global drawing changes <2>

Version 3.23 (2015-12-04)
- 01: Executor: fixed a bug in the Repeat loop [Sylvio Tabor]
- 02: Executor: fixed a bug while interpreting the title [Benjamin Bartsch]
- 03: Export: split PNG export into multiple images [Moritz Schulze]
- 04: Executor: logical operator in CASE-statement [Lies Callemeyn]
- 05: Export: added code export option [Hanspeter Thöni]
- 06: Export: added comments to Pascal export [Dirk Wilhelmi]
- 06: Export: moved export options into menu [Hanspeter Thöni]
- 07: Export: added namespace "nsd" to save files [Treaki]
- 08: Added Polish translation [Jacek Dzieniewicz]
- 09: New drawing strategy for the IF statement [David Tremain]
- 09: New colorizing strategy for elements [David Tremain]
- 10: Visual re-enforcement for drag & drop [David Tremain]
- 11: Allow to collapse / expand elements by scrolling the mouse [David Tremain]
- 12: Added preferences on how to draw IF statements [David Tremain]
- 13: Fixed "empty line" bug [David Tremain]
- 14: Fixed a drawing bug while dragging an element [Bob Fisch]
- 15: Added a Python generator [Daniel Spittank]
- 16: Removed a bug when double clicking en element [Bob Fisch]
- 16: Variable highlighting did not work anymore [Andreas Schwierz]
- 17: Executor: array support [Gennaro Donnarumma]
- 18: Added traditional Chinese translation [Joe Chem]
- 19: Multiple improvements <Kay Gürtzig>
- 20: DE: linguistic flaws corrected <Kay Gürtzig>
- 21: Major revision of generators files <Kay Gürtzig>
- 22: Possibility to switch text/comment in diagram [Samuel Schmidt]
- 23: Bug while parsing NSD files [Benedict Thienpont]
- 24: Fine tuning the ExportOptionDialog <Kay Gürtzig>
- 24: Updated language files (RU,DE,EN,ES) <Kay Gürtzig>
- 24: Updated language files (LU,FR) [Bob Fisch]
- 25: Added hints to speed buttons [Rens Duijsens]
- 26: Export for BASIC [Jacek Dzieniewicz]
- 26: PL: updated [Jacek Dzieniewicz]
- 27: Array variable improvements in executor <Kay Gürtzig>
- 27: Updated language files (RU,DE,EN,ES) <Kay Gürtzig>
- 28: Minor change in executor for comp. with Unimozer [Bob Fisch]
- 29: Complex changes and enhancements as described (pull-request #7) <codemanyak>
- 29: Executor: breakpoints may now be placed throughout the diagram <2>
- 29: Executor: implementation for Endless loops and Parallel elements <2>
- 29: Executor: execution highlighting separated from selection <2>
- 29: Executor: variable list now updated on every pause even with delay 0 <2>
- 29: GUI: More localisation support for element editor (InputBox) <2>
- 29: Updated language files (DE,EN,ES,RU,IT) <2>
- 29: Export: indentation mechanism revised, BASH export corrected <2>
- 29: Export: Python export no longer "eats" lines within Repeat loops <2>
- 29: Comment popup: sticky popups eliminated, no element level limit <2>
- 29: Arranger: No longer loses track when related Structorizer reloads <2>
- 30: Several Chinese (ZH-CN) translations added and typos eliminated <Zijun Ke>
- 30: Issue on closing Structorizer fixed, file update question may be cancelled. <2>
- 31: Major enhancement supporting cleaner For loop evaluation (issue #10) <2>
- 31: Enhancement to allow lists of constants ruling a Case branch (issue #13) <2>
- 31: Code export process decomposed, less redundant Generator classes <2>
- 31: String handling improved (comparison, empty strings, quote consistency) <2>
- 31: Variables, function names etc. within strings no longer executed <2>
- 31: Newly created empty diagrams are no longer flagged as changed <2>
- 31: Content of array variables now sensibly displayed on execution (issue #14) <2>
- 31: Variable content may now effectively be edited on execution pauses (issue #15) <2>
- 31: Menu item File > Quit action consistent to the [x] button now (bug #16) <2>
- 31: Phenomenon of stalling execution on syntax errors within loops fixed (bug #17) <2>
- 31: Several fixes induced by wide-spread code rebuilding in versions 29...30 <2>
- 32: Bugfixes for code export C etc.: div operators remained, switch bug <2>
- 32: Issues #24 and #25 fixed (defective condition conversion) <2> 
- 32: Issue #21 fixed: return instructions now terminate the execution <2>
- 32: Operator highlighting fixed, new colouring for string and character literals <2>
- 32: Bugs #28, #31, and #32 fixed, all concerning element degrading on undoing/copying <2>
- 32: More adaptive approach to either exit or dispose a Structorizer on closing <2>
- 33: Bugfix #39 - Errors on drawing empty Case structures, confused texts and comments <2>
- 33: Bugfix #41 - Shift operators <<, >>, shl, shr hadn't been supported <2>
- 33: Bugfix #40 - Recent nsd files got truncated on saving errors <2>
- 33: Bugfix #42 - Default saving directory should not be root (/) but home [elemhsb]2

Version 3.22 (2011-11-21)
- 01: Some fixes in Executor.java & Control.java [Kay Gürtzig]
- 02: Save & load INI configuration to and from external file [Dirk Wilhelmi]
- 03: Added Russian translation [Юра Лебедев]
- 04: double-clicking saved files now also works for JWS [David Mancini]
- 05: fixed a replacement issue while exporting to code [Sylvio Tabor]
- 06: implemented show/hideTurtle in Turtleizer [Sylvio Tabor]
- 07: do not allow ":" in parser preferences [Sylvio Tabor]

Version 3.21 (2011-06-28)
- 01: added possibility to scale all icons [Fabian Wenzel]
- 02: added element "parallel statement" as stated in DIN 66261 point 5.5 [Jun Pang]
- 03: first bugfix for the parallel statement [Jun Pang]
- 03: cleared the debugging output from the scaling feature [Bob Fisch]
- 04: visual performance updates [Bob Fisch]
- 05: fix of some small click problems [Bob Fisch]
- 06: fixing a performance problem [Laurent Haan]
- 07: fixing a diagram copy-to-clipboard problem [Neuberger Dominik]
- 08: visual performance updates [Bob Fisch]
- 09: recoded auto-size algorithm for alternatives [Matthias Paul]
- 09: updated drawing code to respect variable highlighting [Bob Fisch]
- 10: dialogue for graphics export now remembers the last visited path [Matthias Paul]
- 11: SVG export is now UTF-8-encoded [Csaba Rostagni]


Version 3.20 (2010-11-15)
- 01: Some bugfixes in the generator classes [Georg Braun]
- 02: Some more improvements to the C generator [Kay Gürtzig]
- 03: Different other bugfixes in the generator classes [Kay Gürtzig]
- 03: Some small changes to the variable highlighting [Kay Gürtzig]
- 04: More bugfixes for C, C#, and Java generator [Kay Gürtzig]
- 05: Step-by-step didn't work in Turtleizer [Kay Gürtzig]
- 06: Coded PHP generator [Rolf Schmidt]
- 07: do not allow negative position [EVEGI]
- 08: added Czech language support [Vaščák Vladimír]

Version 3.19 (2010-08-07)
- Have a backup of the INI file in the current application directory.
  This makes the application "portable" [Peter Ehrlich]
- Added "sqrt" to the function export of the executor [FISRO]
- Bug while printing in landscape [Albrecht Dreß]
- UTF-8 encoded Oberon output [Thijs Zandwijk]
- StrucTeX generator update [Matthias Plha / Klaus-Peter Reimers]
- Added Chinese translation (simplified Chinese) [Wang Lei]
- C#-Generator [Gunter Schillebeeckx]

Version 3.18 (2009-12-20)
- Update for the Brazilian Portuguese localization [Theldo Cruz]
- Gave the SVG export a new try using Freehep (bug #14) [Marcus Radisch]
- Activated anti-aliasing (bug #20) Reinhard Schiedermeier]
- Overwrite prompt when exporting a diagram as picture (issue #2897065) [Marcus Radisch]
- Overwrite prompt when exporting a diagram as source code (issue #2897065) [Marcus Radisch]
- "Show comments?" settings being overwritten by diagram (issue #2898346) [Marcus Radisch]
- Structorizer is now published under the terms of the GPLv3 license [FISRO]
- Italian localization [Andrea Maiani]
- ANALYSER: "Result" is now a good variable name for function results [FISRO]

Version 3.17 (2009-10-18)
- Brazilian Portuguese localization [Theldo Cruz]
- Bug in the executor not correctly setting some variable values [FISRO]
- The keyword "var" is now supported for functions/procedures [FISRO]
- Bug while saving diagram type (bug #15) [Marcus Radisch]
- Bug while using "save as" (bug #15) [Marcus Radisch]
- EXECUTOR: Problem on comparing two items (bug #18) [FISRO]
- Show the filename in the main window title (bug #16) [Marcus Radisch]
- EXECUTOR: Problem with the FOR loop variable (bug #19) [Jos Swennen / FISRO]
- Problem with the path of the INI file using Vista (bug #17) [Marcus Radisch]

Version 3.16 (2009-08-22)
- MAC: Files do not open with double click (bug #7) [Thijs Zandwijk]
    * Re-added the "AppleJavaExtensions.jar" to the libraries
    * This should not interfere with other OS
    * It will not be included in the source package either ...
- MAC: The menubar was disappearing after opening any dialog [FISRO]
    * This is a known apple bug with a known workaround *uff*
- MAC: Shortcut key stopped working [FISRO]
    * I found that this was related to the previous bug, so fixing
      that one fixed this issue as well.
- Added file association in Java Web Start [FISRO]
- Fixed an issue with the Luxemburgish language file [FISRO]
- Bugfixes in the "C" & "Java" source code generator (bug #8) [Theldo Cruz]
- Updates of the "C", "Java" & "Pascal" code generators [FISRO]
- Added "Structorizer Arranger" [Stephan O. Merckens]
    * Start via Java Web Start: http://structorizer.fisch.lu/webstart/Arranger.jnlp

Version 3.15 (2009-08-13)
- Fixed a bug concerning execution of a "REPEAT" loop (bug #3) [Jos Swennen]
- Implemented the execution of the "CASE" structure (bug #4) [Jos Swennen]
- Fixed a bug in class responsible for saving the preferences [FISRO]
- Bugfixes in the C source code export [Gunter Schillebeeckx]
- Implementation of a Java source code export [Gunter Schillebeeckx]
- Bug fixed concerning the displaying of a comment (bug #6) [Nico]

Version 3.14 (2009-07-06)
- Updated NSD execution feature [FISRO]
  * pascal syntax:
    ° pascal string notation
    ° defined second "pos" function
    ° operator conversion: different from
- The development will be continued using NetBeans instead of XCode [FISRO]
- Bug in the EMF export [Jan Hilsdorf]
- Yet another scrolling bug [Bernhard Grünewaldt]
- Generated NSD files are now UTF-8-coded [Bernhard Grünewaldt]

Version 3.13 (2009-05-23)
- Corrected the C generator [FISRO]
- Corrected the Perl generator [FISRO]
- Added turtle drawing module [FISRO]
  * implemented procedures
    ° init()
    ° forward(int)
    ° backward(int)
    ° left(double)
    ° right(double)
    ° gotoXY(int,int)
    ° gotoX(int)
    ° gotoY(int)
    ° penUp()
    ° penDown()
- Added NSD execution feature [FISRO]
  * use of variables
  * use of general expressions
  * input (parameter or prompt): String, Character, Integer or Double
  * output: direct and function result
  * Java syntax => built in (BeanShell)
  * Pascal syntax:
    ° standard math functions: abs, sqrt, sqr, cos, sin, tan, acos, asin, atan
    ° random functions: randomize(), random(int)
    ° compare strings with "=" (auto conversion to "equals")
    ° compare primitive types with "=" (auto conversion to "==")
    ° string functions: length, pos, copy, lowercase, uppercase, trim
      (auto convert)
    ° string procedure: delete, insert (auto convert to function)
  * pause, step-by-step & break functionality
  * live variable watch (execution table)
- Analyser: the use of the "return" instruction is now allowed [FISRO]

Version 3.12 (2009-01-18)
- Added a C generator [Praveen Kumar]
- Fixed a bug for saving preferences [FISRO]

Version 3.11 (2008-11-14)
- Double-clicking a file under Windows which contained spaces in
  its name did not open correctly [FABFR]

Version 3.10 (2008-09-28)
- Added Spanish translation [Andrés Cabrera]

Version 3.09 (2008-08-14)
- Minor bug in analyzer while analyzing functions [FISRO]
- Added parameter name check "pABC" [FISRO]
- Added analyzer preferences [FISRO]
- D7 parser problem with {...} comments [FABFR]
- Added a new error to analyzer (now 13) [FISRO]
- BASH Code Export [Markus Grundner]
- Added translations for analyzer [FISRO]
- Added source package for Eclipse [Markus Grundner]
- Added simple command line compilation script [Klaus-Peter Reimers]
- Unification of the previous mentioned source packages [FISRO]
- NL translated strings [Jerone]
- Modified OBERON code generator [Klaus-Peter Reimers]

Version 3.08 (2008-05-16)
- KSH & Perl Code Export [Jan Peter Klippel]
- Added code generator plugin architecture [Jan Peter Klippel]
- Implemented NSD analyzer [FISRO]
- Improvement of the analyzer routines [FISRO]
- "Show comments" option now persistent [FISRO]
- "Highlight variables" option now persistent [FISRO]
- D7 parser problem with (*...*) comments [Klaus-Peter Reimers]
- INI-file now in home directory of user [Klaus-Peter Reimers]
- Recent file list bug [Klaus-Peter Reimers]

Version 3.07 (2008-03-04)
- Open file from directory with ASCII-characters > 127 [FISRO]
- Save and export bug [FISRO]
- Vector graphics exports: EMF, SWF & PDF [Serge Linckels]
- EMF export to clipboard (Windows only!) [Serge Linckels]

Version 3.06 (2008-02-10)
- Add DIN / non-DIN switch [Klaus-Peter Reimers]
- Added "ENDLESS Loop" [Klaus-Peter Reimers]
- "Save preferences now" button [Klaus-Peter Reimers]
- New Windows wrapper which [FISRO]

Version 3.05 (2008-02-05)
- Comments / popup bug detected [Jerone]
- Another bug in undo/redo function detected [Jan Kruschwitz]
- Removed flickering while working on huge diagrams [FISRO]
- Copy diagram to system clipboard [FISRO]
- Highlighting input/output [FISRO]
- Added recently opened files to menu [FABFR]
- Bug while saving INI-files on Windows systems [Heinrich Villinger]
- Restructured INI-file to XML [FISRO]

Version 3.04 (2008-01-28)
- Added language system [FISRO]
- Bug detected in PAS & MOD generator [Klaus-Peter Reimers]
- Modified TEX generator [Klaus-Peter Reimers]
- Moved "Parser.java" to parsers lu.fisch.structorizer.package [FISRO]
- Renamed "Parser.java" to "NSDParser.java" [FISRO]
- French translation [FISRO]
- Dutch translation [Jerone]
- German translation [Klaus-Peter Reimers]
- Luxemburgish translation [Laurent Zender]
- Persistent Look & Feel [Klaus-Peter Reimers]
- Changed language file encoding to UTF-8 [FISRO]
- Bug in undo/redo function detected [Jan Kruschwitz]
- Print preview dialog [FISRO]
- Mac version opens NSD-files by double-click [FISRO]
- Scrolling bug detected [Lucas Cabeza]

Version 3.03 (2008-01-11)
- Minor bugs in the variable detection routine [FISRO]
- Added colorization of special symbols [FISRO]
- Added Oberon source code generator [Klaus-Peter Reimers]
- Program proposes filename to save [Jerone]
- Replaced "backspace" by "delete" for removing items [Jerone]
- Added correct headers to all source files [Klaus-Peter Reimers]
- Remember last file location [Jerone]

Version 3.02 (2008-01-07)
- Added Pascal input parser [FISRO]
- Added Look & Feel choice in menu (not persistent) [FISRO]
- Modified test string in font dialog to test for symbols [FISRO]
- Modified parser engine to load grammars from JAR file [FISRO]
- Broke up toolbars to fit in design [Klaus-Peter Reimers]
- Toolbars are now floatable (not persistent) [FISRO]
- Added simple variable detection [FISRO]
- Added variable highlighting [FISRO]

Version 3.01 (2008-01-02)
- Moved INI file to "Structorizer.app" folder [FISRO]
- Bug for WHILE/REPEAT preferences [FISRO]
- Ask for saving while quitting application [FISRO]
- Fixing different minor "save & open" bugs [FISRO]
- Fixing a minor bug with the border of the exported PNG file [FISRO]
- Dialogs "remember" the location of the opened file [FISRO]
- Added rounded corners for "sub" diagrams [FISRO]

Version 3.00 (2008-01-01)
- First public release of the new JAVA version [FISRO]

----%<---------------------------------------------------

Version 2.06 (2007-11-01)
- Integrated changelog in "About" dialog [FISRO]
- Umlaut-Problem solved for MAC
- Scroll-box seems to work now => adaptation [FISRO]
- Bug while exporting to picture [11TG1 2007/2008 - Ben Elsen]
- Export defaults now to JPG, but BMP is still possible. [FISRO]

Version 2.05 (2007-10-28) - LINUX GTK2 & Mac
- StrukTeX export debugging [Klaus-Peter Reimers]
- New "About" dialog [FISRO]

Version 2.04 (2007-10-25) - LINUX GTK2 only
- I think that the "Umlaut" Problem has been solved
  for GTK2. GTK does not seem to be capable of managing
  UTF-8 correctly? [FISRO]
- Added Umlaut export for StrukTeX [Klaus-Peter Reimers]

Version 2.03 (2007-10-20) - LINUX only
- StrucTeX output [Klaus-Peter Reimers]
- languages files rewritten [FABFR]
- coherent dialogs and menu entries [FABFR]

Version 2.02 (2007-09-05) - LINUX only
- Depending on some libraries, the Linux version
  did not run on some machines without root privileges.
  I found a workaround, but I'm still not really happy
  with it.

Version 2.01 (2007-08-14)
- Autoscroll was not enabled [Sascha Meyer]
  This seems not yet to work under Mac OSX (Windows & Linux = OK)
- The language choice for LU was not persistent, no load from
  and save to INI file [11TG2 2006/2007 - Laurent Zender]
- UTF-8 conversion was missing for imported source code.

Version 2.00 (2007-08-09)
- Please take also a look at the file "_D6 to Lazarus.txt"

----%<---------------------------------------------------

Version 1.31 (2007-11-07)
- Case without "else"-part [Andreas Jenet]
- JPG export [FISRO]
- Bug on loading a CASE statement from a savefile [FISRO]

Version 1.30 (2007-10-27)
- Bug detected in analyser [Iris Adae]
- German Umlaute export for StrukTeX [Klaus-Peter Reimers]
- Serious speed improvements [FISRO]
- Executor now calls analyser too [FISRO]

Version 1.29 (2007-10-19)
- Allow ":=" as assignment while parsing out variable names [Sebastian Lehn]
- BUG: "<-" are not drawn correctly in version 1.28 because
  of a problem in the drawing method. [FISRO]
- rotating text for instructions by 90° [Michael Gerdes]
- language support for analyser messages [FISRO]
- minor bugs in the analyser algorithms [FISRO]
- StrucTeX output [Klaus-Peter Reimers]

Version 1.28 (2007-10-13)
- analyser: different minor bugs fixed [FISRO]
- analyser: different minor improvements [FISRO]
- activating analyser for anybody [FISRO]
- language files rewritten [FABFR]
- bugs when pressing CANCEL [FABFR]
- "Initialising" screen [FABFR]
- modified diagram for simplified scheme (not "nice") [FABFR]
- different improvements in the parser interpretation [FABFR]
- missing CASE statement while importing from source code [FABFR]
- new "about" dialogs [FABFR]
- added "changelog.txt" to about-dialog [FISRO]
- coherent dialogs and menu entries [FABFR]

Version 1.27 [???]
- copy & paste between MDI children works fine [FISRO]
- variable names are now also extracted from method parameters [FISRO]
- Added language file for LU [11TG2 2006/2007 - Laurent Zender]

Version 1.26 (2007-06-12)
- Bug detected in BCall, BJump and BCase [Andreas Jenet]
- Bug detected in the cut method [Andreas Jenet]
- MDI: Eliminated memory bug in MDI application [FISRO]
- MDI: First working MDI application called "Projectorizer"
- MDI: Project save and load works. Filetype = combined NSD
  files in XML format. Extension = nsdp [FISRO]
- MDI: Add diagram to project [FISRO]
- MDI: Menu integration [FISRO]

Version 1.25 (2007-06-05)
- conversion between (instruction, call, jump) [FISRO]
- analyser: read INI-file [FISRO]
- conversion from (instruction, call, jump)
  to (if, for, repeat, while) [FISRO]
- user colors [Sascha Meyer]
- made all subforms owned by the mainform
  => create an MDI application [FISRO]
  ~> The 'utils' class still depends on two other
     classes, so the mainform cannot be used independently!
- Wiped out a bug due to the recent owner changes [FISRO]
- Added code the capture <ESC> during showmodal of some windows [FISRO]
- Changed vertical lines in the case statement
  to intersect with the falling line. [Andreas Jenet]
- Created a BUtils class for interaction between
  parameters and forms
  => create an MDI application [FISRO]

Version 1.24 (2007-05-30)
- analyser: Problem with non-initialized
  variables in REPEAT loops [FISRO]
- analyser: recognises "lire A,B" without
  spaces [T1IF1 2006/2007 - Tom Schons]
- Minimum font size [T1IF1 2006/2007 - Kevin Schoup]
- Maximum font size [T1IF1 2006/2007 - Jill Saudt]
- Disable MouseWheel scrolling because
  of blank scrolling problems [T1IF1 2006/2007 - JosÈ Espinosa]
- Adaptation of auto-size algorithm when
  analyser is *on* [FISRO]
- Drag & drop of an empty element should
  not be possible [T1IF1 2006/2007 - Tom Schons]
- Bug in analyser while loading grammar
  files [FISRO]
- Missing translations found [T0IF2 2006/2007 - Mike Lill]
- Added JUMP statement [Christian Fandel]
- Changed call to analyser procedure in
  order to speed up the entire GUI [FISRO]

Version 1.23 (never published)
- added paste from windows clipboard [T1IF1 2006/2007 - Marc Schonckert]
- removed automatic ":=" to "<-" conversion [FISRO]
- added array support

Version 1.22 (2007-01-23)
- added: application.title = NSD title
  [T1IF2 2006/2007 - Stephen Edwards]
- added: mainform.caption = NSD title [FISRO]
- bugfix in schematic of the CASE
  statement [FISRO]
- added nederlands lang-file [Tom Van Houdenhove]
- added more strings to the language
  systems [Tom Van Houdenhove]
- added customisation for CASE
  statement [Tom Van Houdenhove]
- changes to customisation for IF
  statement [Tom Van Houdenhove]
- eliminated bug in the CASE statement [Tom Van Houdenhove]
- added btnCancel to InputBox [Tom Van Houdenhove]
- bug fixed in display (red-color-bug) [FISOR]

Version 1.21 (2007-01-15)
- added CASE statement [MARSE]
- added call [Prophet05]
- small fixes in PAS2NSD [FISRO]
- small fix in "save-as" routine [T1IF2 2006/2007 - Noëmie Feltgen]

Version 1.20 (never published)
- some small fixes [FISRO]

Version 1.19 (2006-12-16)
- selection can now be moved with
  the arrow keys [T1IF1]
- The default content of the different
  structures can now be modified via
  the options menu [FISRO]
- code optimization to block out some
  wanna-be-hackers ;-) [FISRO]

Version 1.18 (2006-12-13)
- multi-language support [Bernhard Wiesner]
- Another small bug in the save routine [PYRSI]
- Langs: EN [FISRO]
         DE [FISRO]
         FR [FISRO]

Version 1.17 (2006-12-05)
- Bug detected while updating comments [FISRO]
- Bug on saving when title contained
  illegal characters. Solved for ":" [PYRSI]
- First Linux version written in Lazarus! [FISRO]

Version 1.16 (2006-11-26)
- Copy & Paste of elements [FISRO]
- Structorizer was unable to close
  on a medium marked read-only [MARSE]
- Fixed some small bugs concerning
  element selection. [FISRO]
- Shortcuts for inserting elements [BELGI]
- User check buttons for visual styles [SIBCL]
- Fixed some bugs during first
  colorizer use [FISRO]
- Added shortcut for colorizer [FISRO]

Version 1.15 (never published)
- Small bug in code generator
  erased [FISRO]
- Small bug in PAS2NSD generator
  fixed [FISRO]
- For instructions only: automatically
  convert ":=" to " <- " [FISRO]
- Printing support with
  print-preview [T1IF1 2006/2007 - José-Maria Espinosa]

Version 1.14 (200-11-16)
- Press <ESC> to cancel input
  dialog [T1IF1 2006/2007]
- Switch visual style [LOEGU]

Version 1.13 (2006-11-13)
- Each element also contains
  a comment now. [FISRO]
- An new-old bug had reappeared
  and been eliminated once again [MARSE]

Version 1.12 (never published)
- Variable colorizing [FISRO]
- Drag & drop of NSD-Files [T1IF1 2006/2007]

Version 1.11 (2006-10-25)
- <Shift-Enter> or <Return-Enter>
  for validating input [T1IF1 2006/2007]
- Drag'n'Drop bug wiped out. [FISRO]
- Disable buttons if no element
  selected [T1IF1 2006/2007]

Version 1.10 (2006-10-22)
- Undo / Redo functionality [MARSE]
- NSD can be scrolled if larger
  than the visible area [MARSE]
- Automatic NSD title or savename
  proposal [MARSE]
- Fixed "const"-section recognition
  for PAS2NSD-conversion [MARSE]
- Fixed wrong displayed dialogs at
  120 dpi font size [MARSE + GAMCA]
- New name for new diagram [PIRSY]
- Double-click on empty sequence = new
  instruction [PIRSY]

Version 1.09 (never published)
- Dynamic font increase/decrease [FISRO]

Version 1.08 (never published)
- BMP export of the diagram [FISRO]

Version 1.07 (2006-10-01)
- A security bug has been reported
  and finally swept out... [FISRO]

Version 1.06 (2006-09-27)
- The different elements can now be
  colorized. Color is persistent,
  which means that it is stored in
  the NSD-File. [FISRO]

Version 1.05 (2006-09-19)
- I implemented an NSD-2-PAS conversion.
  This includes a variable auto-detection,
  which, unfortunately, does not work
  yet with complex types. [FISRO]
- Read-Only-INI-File Bug => fixed [MARSE]

Version 1.04 (2006-09-15)
- I finally found a working Delphi/Pascal
  parser that operates with tree generation. The
  PAS-2-NSD converter now works fine :-D [FISRO]

  Added functionality:
  * Load from source file [FISRO]
  * Create from source text [FISRO]
  * Real-time creation while typing [FISRO]

Version 1.03 (never published)
- First "satisfying" implementation of
  a PAS-2-NSD converter. Simple examples
  are OK, but bigger ones ... hmmm ... :-/
  => Would need a "real" Pascal syntax parser [FISRO]

Version 1.02 (2006-09-14)
- Change font.name and font.size of the
  graph, even on the fly! Store information
  in the INI-File. [FISRO]
- Two types of graphs [FISRO]
  * programs (rectangle)
  * subs (rounded rectangle)

Version 1.01 (2006-09-01)
- Added click-to-open support, so you now
  only need to double-click an NSD-File to
  open it immediately. [FISRO]<|MERGE_RESOLUTION|>--- conflicted
+++ resolved
@@ -25,11 +25,7 @@
 - ARM export is still experimental and relies on a specific and very restricted
   syntax for the element contents in order to produce meaningful results.
 
-<<<<<<< HEAD
-Current development version 3.32-26 (2025-02-03)
-=======
 Current development version 3.32-26 (2025-02-05)
->>>>>>> e17255a4
 - 01: Bugfix #987: Duplicate subroutine comment export by Pascal generator <2>
 - 01: Bugfix #988: Syntax error in Structorizer.bat and Arranger.bat fixed <2>
 - 01: Bugfix #989: Expressions in EXIT elements (e.g. return) were forgotten
@@ -174,12 +170,6 @@
 - 13: Issue #1100 Precaution against insufficient Java RE on start <2>
 - 13: Issue #1102 Obsolete start hint translations removed from locales,
       Defective log record configuration fixed <2>.
-- 14: Issue #800: Parts of the new expression parsing mechanism established,
-      new grammar-based line syntax check in Analyser. <2>
-- 14: Issue #800: Text processing now more consistently based on new class
-      TokenList. <2>
-- 14: List splitting mechanisms of FOR-IN loops unified between Editor,
-      Executor, and code generators, expression detection <2>
 - 14: Error messages for string comparison conversion in Executor now show
       more precise context. <2>
 - 14: Bugfix #1108 C import may fail because of nested comments [csrabak]<2>
@@ -278,6 +268,12 @@
       arrays on first element assignment (though lazily filled) <2>
 - 26: Bugfix #1186: Code export of C-Style variable initialisations to C++,
       C#, Java, and Javascript was defective (initialisation missing) <2>
+- 26: Issue #800: Parts of the new expression parsing mechanism established,
+      new grammar-based line syntax check in Analyser. <2>
+- 26: Issue #800: Text processing now more consistently based on new class
+      TokenList. <2>
+- 26: List splitting mechanisms of FOR-IN loops unified between Editor,
+      Executor, and code generators, expression detection <2>
 - 26: 
 
 Version 3.32 (2021-09-19) requiring Java 11 or newer
