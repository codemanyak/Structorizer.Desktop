﻿Legend:
-------
[Foo]   -->     idea provided by Foo, coding done by Bob Fisch
[Foo]2  -->     idea provided by Foo, coding done by Kay Gürtzig
<Foo>   -->     idea AND coding done by Foo
<2>     -->     idea and coding done by Kay Gürtzig

Known issues:
- Copying diagram images to the clipboard may fail with some OS/JRE combination (#685),
  on Windows the image format may be JPG instead of PNG.
- Pascal import does not cope with unit name aliases.
- COBOL import may fail if certain single-letter identifiers are used (rename them!),
  it does not cope with some statement variants and variable redefinitions, either.
- Java import does not cope with type arguments in casting prefixes or array element
  types and fails if two or more closing angular brackets (in case of nested type
  arguments) meet without separating blank. It does not cope with lambda expressions,
  either. The imported diagrams will usually not be executable, anyway (because of
  unsupported OOP context).
- Shell export neither copes with nested array/record initialisers and component access
  nor with cleanly handling usual and associative arrays as parameters or results.

<<<<<<< HEAD
Current development version 3.31-05 (2021-09-17)
=======
Current development version 3.31-06 (2021-09-18)
>>>>>>> fe41a5ba
- 01: Bugfix #851/2: COBOL import: SPECIAL-NAMES sections caused parser abort <2>
- 01: Bugfix #851/3: COBOL import flaws concerning floating-point literals <2>:
      - Decimal and float literals weren't recognised,
      - recognition / conversion of decimal commas implemented,
      - possible index range error during file preparation with fix file format.
- 01: Bugfix #950: Synchronisation Arranger -> Arranger index could get shut off <2>
- 01: Bugfix #951: On source files dropping, the import options were ignored <2>
- 02: Issue #954: Breakpoints may now generally be disabled rather than removed <2>
- 02: Bugfix #955: Several flaws on Java import with "class" literals, multi-catch
      clauses and try statements with several single- or multi-catch clauses. <2>
- 02: Issue #956: No impact of option "Import var declarations" on Java parser <2>
- 02: Issue #957: "Processing" import now copes with import declarations <2>
- 02: Issue #958: Relative positioning of specific import/export option dialog <2>
- 02: Bugfix #959: Processing import: conversion functions and web color literals <2>
- 02: Issue #960: Processing import now automatically declares system variables <2>
- 02: Bugfix #961: Java import did not detect and convert output instructions <2>
- 02: Bugfix #962: Constructor bodies weren't always imported from Java code <2>
- 02: Substantial progress in the Italian localisation <Alessandro Simonetta et al.>
- 02: Localisations for plugin-specific import options added (DE, ES) <2>
- 02: Issue #964: Processing import shall not place a draw() loop without draw() <2>
- 03: Issue #932: Processing definitions now in separate diagram [Henning Kiel] 2
- 03: Issue #966: Precautions for dark look & feel themes (colour tuning, icons) <2>
- 03: Bugfix #969: Possible debugger numbing after startup with file arguments <2>
- 03: Enh. #972: Row filtering mechanism for Translator introduced [Henning Kiel]2
- 04: Issue #67: Export option "generate line numbers" was made BASIC-specific <2> 
- 04: Enh. #953: LaTeX algorithm/pseudocode export (4 packages) [Karl-Heinz Becker]2
- 04: Bugfix #974: Two defects on Processing definition import (one severe) <2>
- 04: Bugfix #975: StrukTeX export didn't cope well with backslashes in literals <2>
- 04: Issue #977 workaround: Silent highlight error let the execution get locked <2>
- 05: Enh. #926/#979: Now Analyser warning tooltip appears over marker triangles <2>
<<<<<<< HEAD
- 05: Issue #944: Code now requires Java >= 11 <2>
=======
- 06: Bugfix #983: 'Edit subroutine' unduly flagged the summoned diagram 'changed' <2>
>>>>>>> fe41a5ba

Version: 3.31 (2021-03-01)
- 01: Bugfix #759: Dried up another source of stale Mainforms. <2>
- 01: Bugfix #761: Code preview defect flooded the log stream. <2>
- 01: Precautions against empty error messages on startup <2>
- 01: Bugfix #705: Find&Replace: Flawed traversal in CASE/PARALLEL branches <2>
- 01: Bugfix #763: Stale file precautions on loading / saving arrangements <2>
- 01: Bugfix #764: Group modifications failed to update the associated .arr file <2>
- 01: Bugfix #765: KSH export of diagrams using record types failed with error <2>
- 01: Deprecated ANSI-C73 import disabled (ANSI-C99 parser subsumes it) <2>
- 02: Bugfix #752: Incomplete declarations in C, Java etc. no longer outcommented <2>
- 02: Issue #766: Deterministic order of subroutines on code export <2>
- 02: Bugfix #769: Commas in string literals compromised CASE branch selection <2>
- 02: Enh. #770: New Analyser checks for CASE elements (selector consistency) <2>
- 02: Bugfix #771: Unhandled syntax errors during execution (e.g. type names) <2>
- 02: Bugfix #772: Possible NullPointerException averting Pascal code preview <2>
- 02: Bugfix #773: Export of declarations to Oberon, Pascal [K.-P. Reimers]2
- 03: Enh. #388: Support for constants on Perl export (had been missing) <2>
- 03: Enh. #423: Support for record types on Perl export (had been missing) <2>
- 03: Enh. #739: Enum type definitions introduced (incl. C99, Pascal import) <2>
- 03: Issue #766: Deterministic export order had not worked for deep hierarchies <2>
- 03: Bugfix #770: Not all CASE selectors were checked to be constant integers <2>
- 03: Enh. #775: More type-sensitive export of input instructions to OBERON <2>
- 03: Bugfix #776: Global variables are locally eclipsed on Pascal/Oberon export <2>
- 03: Bugfix #777: Concurrent changes of favourite export language handled. <2>
- 03: Bugfix #778: License text was not exported with "fresh" diagrams <2>
- 03: Bugfix #779: Defective Oberon export of main program diagrams with I/O <2>
- 03: Issue #780: Parameterless procedures in Oberon without parentheses [K.-P. R.]2
- 03: Bugfix #782: Code export of global (included) declarations was wrong. <2>
- 03: Bugfix #783: No or nonsense code export for assignments of unknown structs <2>
- 03: Bugfix #784: Suppression of mere variable declarations on bash/ksh export <2>
- 03: Bugfix #786: Record access in index expressions used to fail on execution <2>
- 03: Bugfix #787: Multiplied top-level type definitions on Pascal export <2>
- 03: Bugfix #788: Arrz file extraction to a user-specific folder did not work. <2>
- 03: Bugfix #789: Wrong BASIC export of function calls (started with "CALL") <2>
- 03: Bugfix #790: BASIC export failed with line continuation and initialisers <2>
- 03: Bugfix #791: Shell export flaws (function calls, array/assoc declarators) <2>
- 04: Bugfix #793: Wrong Perl export of initialised explicit var declarations <2>
- 04: Bugfix #794: Code preview fails with error if license is not configured <2>
- 05: Enh. #801: Mechanism to show User Guide as PDF in offline mode <2>
- 05: Bugfix #802: Placement of license texts and User Guides was flawed by #741 <2>
- 05: Bugfix #805: Language happened to change on deriving a subroutine from CALL <2>
- 05: Issue #806: Format string splitting on C99 import improved [Rolf Schmidt]2
- 05: Issue #806: More sensible printf/scanf format strings on C export [R. Schmidt]2
- 05: Issue #807: Python 'recordtype' lib ref replaced by dictionary [R. Schmidt]2
- 05: Bugfix #808: Missing C, Js export of var declarations with ':=' [Rolf Schmidt]2
- 05: Bugfix #809: C99 import flaws: typename replacement in comments, return 0; <2>
- 05: Bugfix #810: Javascript export produced nonsense for multi-variable input <2>
- 05: Bugfix #811: C99 import of floating-point number literals like 123e4 fixed <2>
- 05: Bugfix #812: Defective declaration of global variables on Python export <2>
- 05: Issue #814: Empty parameter lists are now exported to C as ...(void) <2>
- 05: Issue #815: Combined file filters introduced in open dialogs [Rolf Schmidt]2
- 05: Issue #816: Function calls in exported bash, ksh code revised [Rolf Schmidt]2
- 06: Issue #816: Local variable/constant declarations in bash/ksh functions <2>
- 06: Issue #816: Passing of arrays/records to/from bash/ksh functions revised <2>
- 06: Bugfix #818: Replacement of diagrams unpinned in Arranger caused trouble <2>
- 06: Bugfix #820: Try didn't respect exit but averted later error reporting <2>
- 06: Bugfix #821: Shell function arguments and array items wrongly put in $( ) <2>
- 06: Issue #822: Executor no longer aborts on empty instruction lines [R. Schmidt]2
- 06: Bugfix #823: Executor accidently mutilated expressions (all spaces gone) <2>
- 06: Bugfix #824: Shell export of REPEAT loops was flawed in several aspects <2>
- 06: Bugfix #825: Analyser had ignored the interior of TRY elements <2>
- 06: Issue #826: User input is to accept backslashes as in Windows file paths <2>
- 07: Bugfix #228: Code export error for routines with Pascal result mechanism <2>
- 07: Enh. #440 part 1: Diagram export to PapDesigner files <2>
- 07: Enh. #828: New feature allowing code export for an arrangement group <2>
- 07: Issue #829: Debugger doesn't automatically close anymore [mawa290669]2
- 07: Bugfix #831: Wrong shebang and thread arguments on Python export [R.Schmidt]2
- 07: Bugfix #833: Pascal import now ensures parentheses at subroutines [K.-P. R.]2
- 07: Issue #834: Tooltip help for menu item Diagram > DIN? (in EN, DE, ES) <2>
- 07: Bugfix #835: Structure preference keywords compromised imported conditions <2>
- 07: Bugfix #836: Consistency lacks with batch code export (combined with #828) <2>
- 07: Enh. #837: New export option to control the code export directory proposal <2>
- 07: Bugfix #838: Defective IMPORT line generation on Oberon export <2>
- 07: Bugfix #839: Procedures exported after functions were faked as functions <2>
- 07: Bugfix #840: Code export wrongly used information from disabled elements <2>
- 07: Bugfix #841: Analyser check against missing parameter list did not work <2>
- 07: Bugfix #843: Handling of global declarations in PHP export was missing <2>
- 07: Bugfix #844: Sensible export of arrays and record types/vars to PHP <2>
- 08: Issue #828/#836: The fallback to all diagrams of an arr file on batch export
      without specified entry points or contained programs hadn't worked <2>
- 08: Enh. #842: Improved usability of the include list editor [H.-U. Hölscher]2
- 08: Bugfix #847: Inconsistent handling of upper-/lower-case operand names <2>
- 08: Bugfix #848: Incomplete variable synchronisation with Includables <2>
- 08: Bugfix #849: New log file name scheme change of release 3.30 ensured <2>
- 08: Issue #851/1: Declarations for auxiliary variables on COBOL import <2>
- 08: Issue #851/4: Provisional import of SORT statements from COBOL <2>
- 08: Issue #851/5: Solution for the import of PERFORM ... THRU ... from COBOL <2>
- 08: Bugfix #852: Case-ignorant F&R replacements failed for certain strings <2>
- 08: Bugfix #853: Batch export with relative paths of and in .arr file failed <2>
- 08: Bugfix #854: Topological order of type definitions on export ensured <2>
- 08: Enh. #855 New configurable default array/string sizes for code export <2>
- 08: Bugfix #856: The dump of preferences subsets did not behave correctly <2>
- 08: Bugfix #858: Functions did not actually work in FOR-IN loop headers <2>
- 09: Issue #822: More sensible error message on executing an empty CALL <2>
- 09: Bugfix #828: Missing unreferenced subroutines on group export. <2>
- 09: Bugfix #860: Batch export for .arr files containing abs. paths failed <2>
- 09: Issue #861/1: Comment placement on Pascal and Oberon export revised <2>
- 09: Bugfix #861/2: On Pascal import, routine comments were duplicated <2>
- 09: Issue #861/3: Improved comment trimming on code import <2>
- 09: Bugfix #862/2: Batch export no longer produces duplicate entry points <2>
- 09: Bugfix #862/3: Batch import produced defective arrangement lists <2>
- 09: Bugfix #863/1: Duplicate routines on PapDesigner/StrukTex export <2>
- 09: Bugfix #863/2: Wrong assignment symbols in CALLs on PapDesigner export <2>
- 09: Issue #864: Parameter list transformation for PapDesigner export <2>
- 09: Bugfix #865: Flaw in parameter recognition on subroutine generation <2>
- 09: Issue #866: Selection expansion/reduction in the diagram revised <2>
- 09a: New command line option "-restricted" to prevent export/import [CPNV]
- 10: Bugfix #868: Inadvertent popup of the code preview context menu on start <2>
- 11: Issue #870: Now ini property "noExportImport=1" prevents code export/import;
      group export prevention had been forgotten [CPNV]2
- 11: Issue #733: GUI scale factor not to be overwritten by central ini file <2>
- 11: Enh. #872: New display mode to present operators in C style [BloodyRain2k]2
- 11: Bugfix #873: Compromised type definition export to C++, C#, Java mended <2>
- 11: Bugfix #874: Error on code export/preview of CALLs with non-ASCII names,
      identifiers with non-ASCII letters now tolerated but warned <2>
- 11: Bugfix #875: Saving policy mended for virgin group members and groups,
      unnecessary save requests on replacing diagrams in work area avoided <2>
- 11: Bugfix #876: Defective saving and restoring of Ini properties via menu <2>
- 11: Bugfix #877: Division by zero error on batch export to StrukTeX <2>
- 11: Issue #879: Bad handling of user input looking like a record initializer <2>
- 12: Enh. #704: Turtleizer now scrollable, with status bar, and popup menu <2>
- 12: Issue #801: User Guide download now with progress bar in background <2>
- 12: Issue #829: Experimentally keeping open the debug control now revoked <2>
- 12: Enh. #880: Turtleizer zooming function implemented and accomplished <2>
- 12: Issue #881: Highlighting of bit operators and Boolean literals <2>
- 12: Issue #882: Translation of the random function to PHP added [S. Roschewitz]2
- 12: Bugfix #884: Flaws of header inference for virgin diagrams (#875) mended <2>
- 12: Bugfix #885: Incorrect display mode indicator state (#872) in some case <2>
- 12: Bugfix #887: Concurrent Turtleizer instances led to dysfunction. <2>
- 13: Issue #890: Several improvements of the Turtleizer GUI (#704/#880) <2>:
       1. SVG export with less annoying scale factor request;
       2. Menu items for CSV and SVG export no longer enabled with empty image;
       3. New function to scroll to the coordinate origin;
       4. Mere turtle moves without visible trace omitted on (CSV) export;
       5. Option to choose separator character for the CSV export;
       6. Stroke style for the axes of coordinates now compensates the zoom factor;
       7. Tooltip showing the turtle-world coordinate at current mouse position;
       8. Measuring function with two possible snap modes and configurable radius;
       9. Turtle image with higher resolution for zoom factors > 1;
      10. F1 opens the help page for the Turtleizer GUI in the browser;
      11. Status bar icons for more intuitive recognition.
- 13: Issue #891: Dutch locale fixed, revised, and completed <Jaap Woldringh>
- 13: Bugfix #892: "Save as" and double-click trouble with arranged diagrams <2>
- 13: Enh. #893: Translator preview indication in language preference menu <2>
- 13: Bugfix #894: Wrong mechanism to fit the Turtleizer picture into canvas <2>
- 13: Bugfix #895: GUI scaling of the Turtleizer popup menu for "Nimbus" <2>
- 13: Enh. #896 <2>:
      1. Move cursor on readiness for moving diagrams in Arranger
         or diagram elements within a diagram in the Structorizer work area;
      2. by holding Shift key down, elements may now be moved above the target <2>
- 13: Bugfix #897: Numeric angle degradation + endless loop risk in Turtleizer <2>
- 13: Bugfix #898: Executor errors on pre-evaluation of Turtleizer functions <2>
- 13: Bugfix #900: Find&Replace failed for only comments, bad "whole word" test <2>
- 13: Issue #901: Now the wait cursor is applied on time-consuming actions <2>
- 14: Bugfix #569 A scrolling insufficiency on report list selection fixed <2>
- 14: Issue #872 Wrong conversion '=' -> '==' in routine headers for C style <2>
- 14: Issue #901 Wait cursor applied to further time-consuming actions <2>
- 14: Bugfix #902 <2>:
      1. Fixes a focus loss in Arranger index on selecting diagram or group nodes;
      2. Ensures that quitting the "add/move to group" dialog correctly cancels;
      3. Raises a confirmation dialog before dissolving groups via key binding
- 14: Enh. #903 Syntax highlighting also applies in "Switch text/comment" mode <2>
- 14: Bugfix #904 Display of controller aliases suppressed other function names <2>
- 14: Enh. #905 Marker symbol on elements with Analyser warnings or tutorials <2>
- 14: Enh. #906 Executor now allows either to step into or step over a CALL <2>
- 14: Bugfix #907 A step of the tutorial "Hello world" was always skipped <2>
- 14: Bugfix #908 The variable content was not legible on editing with Nimbus <2>
- 14: Enh. #909 Extended support for display and editing of enumerator values <2>
- 14: Enh. #910 Extended DiagramController interface (for plugin modules) <2>
- 14: "About" icon (eye) in toolbar / Help menu replaced by "info" icon <2>
- 14: Arrangement group visibility now includes member diagrams, not only bounds <2>
- 15: Issue #400: Some editor controls had ignored Esc and Shift/Ctrl-Enter <2>
- 15: Enh. #714 Empty FINALLY block of TRY elements now by default suppressed <2>
- 15: Issue #905: Analyser markers on collapsed or eclipsing elements ensured <2>
- 15: Enh. #914 Text and comment fields in element editor now allow undo/redo <2>
- 15: Enh. #915 New structured editor for CASE elements preserving branches <2>
- 15: Enh. #917 Menu item to edit subroutines extended to included diagrams <2>
- 15: Bugfix #918 Missing root type filter in Find&Replace, unwanted checkbox <2>
- 15: Issue #919 More precise modification detection in Translator, undo/redo <2>
- 15: Issue #920 Consistent support for value literal "Infinity" / ∞ <2>
- 15: Bugfix #921 Type handling on outsourcing fixed (recursion, enumerators) <2>
- 15: Bugfix #922 Executor failed to interpret mixed array / record access <2>
- 15: Bugfix #923 Analyser gave false warnings regarding FOR-IN loops <2>
- 15: Bugfix #924 Erratic Analyser warnings on mixed record/array access paths <2>
- 15: Bugfix #925 Analyser always complained about constant record arguments <2>
- 15: Enh. #926: Element selection now scrolls to related Analyser warnings <2>
- 16: Enh. #893: Translator preview indicator in the language menu enforced <2>
- 16: Enh. #915: Functional upgrade for the new CASE element editor <2>
- 16: Enh. #928: New Analyser check against structured CASE choice value <2>
- 16: Issue #929: Translator usability improved with locale button context menus,
      temporary icon changes on shift; locale reset mechanism fixed <2>
- 16: Bugfix #930: Wrong CASE branch width with broken selector lines <2>
- 16: Bugfix #931: Inadvertent font changes in element editors on font resizing <2>
- 17: Issue #420: Comment retrieval on code import revised, workaround dropped <2>
- 17: Bugfix #556: Errors on C99 import if expressions contained > 1 slash <2>
- 17: Issue #912: JRE packaged into the Mac OS X delivery, new file open
      handling for Mac OS X and Java versions > 8 [omezger]
- 17: Bugfix #935: Export of incompatible FOR loops caused errors (silent) <2>
- 17: Bugfix #936: Group export (silently) failed for never saved groups <2>
- 17: Bugfix #937: Precaution against endless loop on group export <2>
- 17: Issue #939: Several Pascal import limitations (e.g. ASCII) lifted <2>
- 17: Bugfix #940: Undue reference to Java 9 classes and methods in fix #912 <2>
- 17: Issue #943: Java version now displayed in the About dialog Paths tab.
- 18: Enh. #410: Java import implemented (+ new diagram field "namespace") <2>
- 18: Bugfix #419: "(Re-)break lines" missed to redraw the reshaped diagram <2>
- 18: Issue #905: Diagram redrawing after Analyser Preference changes fixed <2>
- 18: Enh. #932: "Processing" source code import implemented [K.-H. Becker]2
- 18: Issue #943: Java home path now also displayed in the About dialog <2>
- 18: Issue #944: Version hint announcing the planned code upgrade to Java 11 <2>
- 18: Bugfix #945: "Disabled" status of PARALLEL elements had not been saved <2>
- 18: Bugfix #946: Structorizer could get locked on certain assignment texts <2>
- 18: Bugfix #947: Executor had not detected cyclic inclusion, but spun down <2>

Version: 3.30 (2019-10-06)
- 01: Issue #657: Spanish message in German locale replaced <2>
- 01: Enh. #662/1: Info box for groups redesigned into a tree view <2>
- 01: Enh. #662/2: Group visualisation with individual colours in Arranger <2>
- 01: Enh. #662/3: Arranger popup menu item to rearrange diagrams by groups <2>
- 01: Enh. #662/4: Option to save arrangements with relative coordinates <2>
- 01: Bugfix #664: Incorrect handling of modified diagrams on closing Arranger <2>
- 01: Bugfix #664: Disambiguated cancelling in AUTO_SAVE_ON_CLOSE mode <2>
- 01: Bugfix #515: Defective diagram positioning in Arranger mended <2>
- 02: Bugfix #665: Import of INSPECT statements from COBOL actually works now <2>
- 02: Bugfix #655: Arranger popup menu revised (item order, accelerator info) <2>
- 02: Bugfix #667: Removal of diagrams from Arranger could leave remnants <2>
- 02: Issue #668: Group association behaviour on outsourcing further improved <2>
- 02: Bugfix #669: C export of FOR-IN loops with traversed strings was defective <2>
- 02: Bugfix #670: Diagram/group info box of Arranger index not reliably scaled <2>
- 02: Issue #670: Live look & feel switch failed for Diagram/group info box <2>
- 03: Bugfix #672: Default group was named null.arr after cancelled save attempt <2>
- 03: Issue #673: The Arranger drawing area had to be enlarged for group bounds <2>
- 03: Issue #662/2 Group colour icon design revised (now double thin border) <2>
- 03: Bugfix #674: Live look & feel switch hadn't worked for context menus <2>
- 03: Issue #675: Workaround for truncated result tree lines in Find&Replace <2>
- 03: Issue #677: Inconveniences on saving arrangement archives mended <2>
- 03: Bugfix #678: Import of array declarations from C code didn't work. <2> 
- 03: Bugfix #679: C import produced defective INPUT instructions <2>
- 03: Enh. #680: INPUT instructions with multiple input items supported <2>
- 03: Enh. #681: A number of exports may offer to change favorite export language <2>
- 03: Enh. #682: Improved welcome dialog, now with language selection <2>
- 04: Issue #51,#137: Executor window now logs explicit prompts of empty inputs <2>
- 04: Issue #684: Mark-up + check of mandatory fields in Parser Preferences <2>
- 04: Bugfix #684: An empty FOR-IN loop keyword caused several problems <2>
- 04: Issue #686: The initial L&F detection didn't work well for Linux (GTK+) <2>
- 04: Bugfix #687: Defective breakpoint behaviour of REPEAT-UNTIL loops mended <2>
- 04: Bugfix #688: Transmutation of any Call/Jump into an Instruction enabled <2>
- 04: Enh. #689: New mechanism to edit the referred routine of a selected Call <2>
- 04: Bugfix #690: 'struct' keywords in function headers on C import suppressed <2>
- 04: Enh. #691: It is now possible to rename a group in the Arranger index <2>
- 04: Bugfix #692: C constants weren't recognised on importing with C99 parser <2>
- 04: Bugfix #693: Misleading error message on loading a recent .arr/.arrz file <2>
- 05: Enh. #327: Locale-specific Parser keyword sets enabled [newboerg]2
- 05: Issue #366: Turtleizer regains the focus if lost for an input [newboerg]2
- 05: Enh. #385: Default values for subroutine parameters allowed [usernameisthis]2
- 05: Issue #527: Index range error detection for constant arrays refined <2>
- 05: Bugfix #631: Commas in pic clauses now preserved on COBOL import <2>
- 05: Issue #407: Efforts to import COBOL conditions like "a = 8 or 9" <2>
- 05: Bugfix #695: Defective COBOL import of arrays over basic types <2>
- 05: Enh. #696: Batch export can now process arrangement files (.arr/.arrz) <2>
- 05: Enh. #698: Basic archiving outsourced from Arranger to Archivar <2>
- 05: Bugfix #699: Diagrams must not be shared among archive groups <2>
- 05: Issues #518, #544, #557: Drawing accelerated by confining to visible area <2>
- 06: Issues #518, #544, #557: Bug in visibility detection fixed; workaround for
      heavy contention in Arranger: highlighting temporarily switched off <2>
- 06: Issue #702: Size detection for imported or dropped diagrams in Arranger <2>
- 07: Bugfix #703: Arrangement group change status failed to vanish on saving <2>
- 07: Issue #699: Superfluous unsharing measures on unshared diagrams skipped <2>
- 07: Bugfix #705: Find&Replace tool failed to search CASE/PARALLEL branches <2>
- 07: Bugfix #706: NullPointerException from Analyser on faulty CALL elements <2>
- 07: Enh. #56: New element type TRY-CATCH-FINALLY introduced [BobFisch]2
- 07: Enh. #56: Pascal import of Try and Raise instructions implemented <2>
- 07: Issue #706: Created nsd and code files should end with a newline [elemhsb]2
- 07: Enh. #707: Savings preferences for file name proposals [elemhsb]2
- 07: Bugfix #708: Code export compromised cached variable lists (highlighting)<2>
- 07: Enh. #452: Several menu items made hidden on simplified mode now <2>
- 08: Bugfix #711: Endless loop on element text parsing - SEVERE! <2>
- 08: Issue #712: Translator ought to remember its last saving directory <2>
- 08: Enh. #56: Some updates and additions to the Russian locale <2>
- 09: Issues #518, #544, #557 Further general drawing speed improvements <2>
- 09: Issue #657: Subroutine/includable search disambiguated by groups (tried) <2>
- 09: Issue #685: Precaution against exception traces on copying to clipboard <2>
- 09: Enh. #696: Deficient type retrieval in batch code export fixed <2>
- 09: Enh. #697: Batch code import to assignments / assignment archives <2>
- 09: Bugfix #699: The fix from 3.29-08 for the archive unsharing was wrong <2>
- 09: Issue #712: Further usability improvements for Translator <2>
- 09: Bugfix #715: Console dialog in batch import failed after first time <2>
- 09: Bugfix #716: Defective assignment export to Python code [elemhsb]2
- 09: Issue #717: Mouse wheel scroll unit now configurable [elemhsb]2
- 09: Issue #718: Ultimate acceleration of syntax highlighting <2>
- 09: Issue #720: Changes to includable diagrams now reflect on their clients <2>
- 10: Bugfix #722: PNG export from Arranger failed with version 3.29-09 <2>
- 11: Bugfix #724: Diagram titles weren't bold anymore since 3.29-09 <2>
- 11: Issue #725: Division operator export to Python improved <2>
- 11: Issue #206: Dutch locale substantially updated <Jaap Woldringh>
- 11: Enh. #726: Translator usability improved [Jaap Woldringh]2
- 11: Issue #727: TRY Field position in Element Name Preferences mended <2>
- 11: Bugfix #728: Endless loops and other flaws in Find&Replace tackled <2>
- 11: Find&Replace: Search result presentation strategy unified <2>
- 11: Issue #729: Modified German button caption in element editor [K.-P. Reimers]2
- 12: Compatibility with the new Windows/Upla installer ensured and improved
- 12: Issue #551: No version check mode hint in the wake of Windows installer <2>
- 12: Bugfix #731: File renaming failure on Linux made arr[z] files vanish [K.-P. R.]2
- 12: Bugfix #732: Cloning groups could end up in shared (glued) positions <2>
- 12: Design of refactoring dialog improved (text -> keyword table) <2>
- 12: Issue #733/1: New handling of a user-independent start configuration file <2>
- 12: Issue #733/2: Possibility of selective preferences export to ini files <2>
- 13: Enh. #737: Batch export now with optionally specified settings file <2>
- 13: Enh. #740: Automatic backup on loading preferences from file (via menu) <2>
- 13: Enh. #741: Ini file path as command-line option for all modes [S. Sobisch]2
- 13: Bugfix #742: Command-line option -v didn't actually work with argument <2>
- 13: Issue #327: Spanish default keywords for input / output modified <2>
- 13: Bugfix #744: Double-click and filesdrop didn't work with OSX anymore <2>
- 13: Enh. #746: Import of hus-Struktogrammer files (.stgr format only) <2>
- 13: Issue #747: New key bindings Ctrl-F5 etc. for TRY, PARALLEL, and ENDLESS <2>
- 13: Bugfix #748: Menu items to add TRY blocks inserted PARALLEL elements <2>
- 13: Bugfix #749: Width defect with FINALLY sections in TRY blocks <2>
- 13: Issue #463: Startup and shutdown log entries now with version number <2>
- 14: Bugfix #749: Drawing of collapsed TRY elements fixed <2>
- 14: Bugfix #751: Cursor key navigation didn't reach TRY element internals <2>
- 14: Messages in diagram editor and Structure preferences corrected (EN, DE) <2>
- 14: Enh. #738: Code preview in right window part (tabbed with Arranger index) <2>
- 14: Bugfix #752: Workarounds for deficient declaration export to C/Java <2>
- 14: Default mode for setting DIN 66261 (FOR loop design) changed to true <2>.
- 14: Issue #753: Irrelevant structure preference adaptation requests avoided <2>
- 14: Bugfix #754: 2 Pascal code generator flaws (return instr. / UNIT name) <2>
- 14: Enh. #721: Javascript export prototype [A. Brusinsky]2
- 14: Bugfix #755: Defective Java/C# export of array initializers <2>
- 14: Bugfix #756: Expression export defects to C language family <2>
- 14: Bugfix #757: Include list text area was too small under Windows 10 <2>
- 14: Bugfix #758: "Edit subroutine" didn't reliably arrange the new routine <2>
- 14: Bugfix #759: Closing Structorizer sub-instances impaired functioning <2>

Version: 3.29 (2019-01-07)
- 01: Bugfix #511: Cursor-down key was trapped by collapsed CASE and PARALLEL <2>
- 01: Enh. #515: More intelligent aligning strategy for diagrams in Arranger <2>
- 01: Bugfix #517: Correct export of includable declarations to Java, C++, C# <2>
- 01: Bugfix #518: Very slow scrolling of diagrams lacking type info [TiNNiT]2
- 01: Bugfix #520: "no conversion" export mode had to be enforced (Pascal, C) <2>
- 01: Bugfix #521: Variable declaration export had been inconsistent for Oberon <2>
- 01: Enh. #519: Zooming / font size control via ctrl + mouse wheel [B. Neuberg]2
- 01: Bugfix #522: Outsourcing now copes better with record types and includes <2>
- 01: Bugfix #523: Undoing and redoing of include list changes mended <2>
- 02: Bugfix #525: Defective test coverage detection for recursive routines,
      lacking operation counts on input, output, and jump instructions fixed <2>
- 02: Issue #512: Arranger zoom compensation for PNG export was flawed <2>
- 02: Bugfix #526: On re-saving the renaming of the temp. file may fail (Linux) <2>
- 02: Issue #527: More helpful Executor messages on index range violations <2>
- 02: Issue #463: Console output replaced by configurable logging [R. Schmidt]2
- 02: Bugfix #528: Analyser check of record component access mended <2>
- 02: Bugfix #529: Concurrency on drawing diagrams during execution solved <2>
- 02: Bugfix #451: Java version test in shell start scripts revised [hans005]
- 02: Bugfix #533: Import of struct types from C files was dysfunctional <2>
- 03: Enh. #519: Font resizing with ctrl + mouse wheel missed in LicenseEditor <2>
- 03: Issue #535: License Editor menu item "Save as..." had wrong accelerator <2>
- 03: Issue #463: Logging configuration mechanism didn't work for WebStart <2>
- 03: Issue #536: Precaution against unsuited command line arguments <2>,
      experimental workaround against Direct3D trouble on some machines <2>
- 03: Issue #143: Comment popup switched off on opening print preview <2>
- 03: Bugfix #540: C import could fail or get stuck on processing macros <2>
- 03: Enh. #541: New import option "redundant symbols/macros" for C code <2>
- 03: Bugfix #542: Procedure import from C code mended (result type + return) <2>
- 03: Import of legacy C function definitions improved (arg types, KGU#525) <2>
- 04: Bugfix #544: Arranger deceleratingly redrew on diagram navigation <2>
- 04: Bugfix #533: Effort to import C struct initializers as record literals <2>
- 04: Bugfix #545: Defective C import of FOR loops without condition <2>
- 04: Bugfix #546: C import failed to split certain printf format strings <2>
- 05: Bugfix #549: The operator '%=' had been missing in the C grammar <2>
- 05: Data protection information added to the update information hint <2>
- 05: Bugfix #550: Defective import of C switch statements in certain cases <2>
- 05: Issue #551: On webstart the hint about version check doesn't make sense <2>
- 05: Enh. #552: Option to decide for all diagrams on serial file actions,
      new opportunity to remove all diagrams from Arranger with few clicks <2>
- 05: Enh. #489 - First version of ANSI C99 parser (full C syntax)
      recent ANSI C import renamed to ANSI C73 for clarity <2>
- 05: Set of smaller element icons for the tree view in Find&Replace <2>
- 05: Enh. #553: Code import now with monitor dialog and cancel option <2>
- 05: Bugfix #554: Batch code import didn't work (parser instantiation bug) <2>
- 05: Bugfix KGU#539: the operation count of CALL elements was incremented <2> 
- 05: Bugfix KGU#540: Find & Replace didn't reset on element filter changes <2>
- 05: Bugfix #555 - Mode "Show comments?" was always active on start <2>
- 05: Bugfix #556 - Workaround for file preparation error in C import <2>
- 05: Bugfix #557 - potential endless loop on instruction classification <2>
- 05: Issue #557 - Workaround for huge diagram numbers on code import <2>
- 05: Enh. #558 - Provisional C/Pascal enum type import (as const defs.) <2>
- 06: Issue #561 - new design of the statistics in Attribute Inspector <2>
- 06: Bugfix #562 - Wrong "origin" attribute for loaded older diagrams <2>
- 06: Enh. #563 - Simplified record initializers (smarter evaluation) <2>
- 06: Bugfix #564 - code export defects with nested array initializers <2>
- 06: Attributation of syntax highlighting to diagrams simplified <2>
- 06: Bugfix #565 - Translator didn't open; updates in Russian locale <2>
- 06: Issue #566 - Version retrieval adapted to new home page URL (https) <2>
- 07: Bugfix #568 - Key binding "space" didn't work in the Arranger index <2>
- 07: Issue #432 - In step mode with delay 0 diagram refresh was deficient <2>
- 07: Some updates for the Russian locale <2>
- 07: Bugfix #569 - Reaction to mouse click on selected report line fixed <2>
- 07: Bugfix #571 - About => license showed the changelog instead <2>
- 07: Enh. #576 - New Turtleizer procedure "clear()" to wipe the canvas <2>
- 07: Issue #423/#563 - Display of records better preserves component order <2>
- 07: Enh. #577 - Output console may show call trace and suppress meta info,
      new menu item to save the execution log to file (if copy & paste fails) <2>
- 07: Bugfix #579 - Conditional breakpoints didn't always show correctly <2>
- 07: Bugfix #581 - To start Structorizer with a list of files failed. <2>
- 08: Several locale updates <2>
- 08: Bugfix #583: Shell scripts corrected (Java tests) [K. Brodowski, S. Sobisch]
- 08: Enh. #585: Debian install packages now derived via scripts [K. Brodowski]
- 08: Issue #508: Padding of diagram elements now proportional to font size [2],
      line spacing in multi-line texts reduced
- 08: Issue #508: Slight improvements of font chooser dialog and font resizing <2>
- 08: Bugfix #512: Arranger zoom compromised the diagram size (rounding impact) <2>
- 08: Issue #372: Attribute setting for diagrams from an arrz file improved <2>
- 08: Enh. #590: Arranger index popup menu now allows to inspect attributes <2>
- 09: Enh. #552: A tooltip was missing on the Arranger button "Drop Diagram" <2>
- 09: Issue #594: Obsolete and slow 3rd-party regex package removed,
      raw type references in GOLDengine resolved [S. Sobisch]2
- 09: Issue #601: More robustness on loading icons from file [S. Sobisch]2
- 09: Newer and safer version (V0.2b6) of bean shell interpreter integrated <2>
- 09: Bugfix #603: Logging setup failed on a virgin start (for a new user) <2>
- 09: Bugfix #604: Syntax error in structorizer.sh / Arranger.sh <2>
- 09: Bugfix #605: Defects with var and const keywords in argument lists <2>
- 09: Bugfix #608: C code import hardening against preproc./comment trouble <2>
- 09: Made the argument of the batch import option -v optional (default ".") <2>
- 09: Bugfix #611: Pascal code import had failed due to missing rule table <2>
- 10: Bugfix #613: Invalid include lists after import of Pascal/Delphi units <2>
- 10: Bugfix #614: Redundant result assignments removed on Pascal import <2>
- 10: Workaround #615: Comment delimiters (* *) didn't pass Pascal import <2>
- 10: Issue #367: Diagram reshaping after IF branch swapping hadn't worked <2>
- 10: Enh. #616: Additional key bindings Ctrl-Ins, Shift-Del, and Shift-Ins <2>
- 10: Bugfix #617: Expressions with more than one turtle function failed <2>
- 10: Bugfix #618: Analyser reported function names as not initialized <2>
- 10: Bugfix #619: Code export defects with respect to result variables <2>
- 10: Issue #552: Unnecessary serial action buttons on closing Structorizer <2>
- 10: Issue #400: Spinner in Preferences=>GUI Scaling with initial focus <2>
- 10: Bugfix #620: Adaptive logging setup, path display in About window <2>
- 10: Bugfix #622: Turtle drawing could fall behind on some Macbooks <2>
- 10: Bugfix #623: Turtleizer instruction export to Python was defective <2>
- 10: Bugfix #624: Translation of FOR loops into Python range() was wrong <2>
- 11: Bugfix #626: Issues with string literals on COBOL import <Simon Sobisch>
- 11: Heuristic detection of preprocessed COBOL files on import <Simon Sobisch>
- 11: Enh. #419, #446: Import option for automatic line breaking [S. Sobisch]2
- 11: Enh. #419: New "Edit" menu item for text line breaking [Simon Sobisch]2
- 11: Enh. #627: Clipboard copy of import errors with stack trace [S. Sobisch]2
- 11: Issue #630: COBOL import now aborts on REPLACE/COPY with hint [S. Sobisch]2
- 11: Bugfix #635: COBOL import interpreted comma as variables on ADD etc. <2>
- 11: C code export: Boolean types no longer replaced by int but bool <2>
- 11: Bugfix #448: text/comment view in Find&Replace dialog compromised <2>
- 11: Bugfix #637: Array index errors on element-wise Replace/Find action <2>
- 12: structorizer.sh now copes with blanks in installation path <ketograph>
- 12: Bugfix #631: Obsolete COBOL separators now removed on import [S. Sobisch]2
- 12: Bugfix #641: Variable display updates forced on the Executor Control <2>
- 12: Bugfix #642: Wrong string comparisons with unpadded Boolean operators <2>
- 12: Enh. #643: Operator names in upper case (like OR) weren't highlighted <2>
- 12: Bugfix #644: Initializer evaluation in subroutine arguments fixed <2>
- 12: Bugfix #646: Output string values must not be trimmed [slytab]2
- 13: Bugfix #648: Struktogrammeditor file import wiped off unsaved changes <2>
- 13: Issue #649: Loading of diagrams failed to tune the scrolling units. <2>
- 13: Bugfix #650: Better workaround for non-listed sizes in Font Chooser <2>
- 13: Issue #651: Improved editing for include lists in diagram editor <2>
- 13: Bugfix #652: Inconsistent drawing behaviour of include lists mended <2>
- 13: Enh. #653: Reset button on Colors preferences dialog <2>
- 13: Enh. #654: Current Arranger directory is now saved between sessions <2>
- 13: Enh. #655: Arranger now with status bar and revised key bindings
      as well as support for multiple selection (as new base for operations) <2>
- 13: Bugfix #656: Loading arrangements with elsewhere compressed files fixed <2>
- 13: Bugfix #512: Wrong Arranger positioning in zoomed display on filesdrop <2>
- 13: Enh. #655/#657: Arranger now equipped with popup menu (context menu) <2>
- 13: Issue #658: Parser Preferences now allow to rename exit, return, leave <2>
- 13: Enh. #158: Key bindings shift-pageUp, shift-pageDown, Home, End <2>
- 13: Enh. #657: Fundamental revision of the Arranger mechanisms <2>:
       - Arrangement group concept introduced,
       - Arranger index as tree view,
       - multiple selection in both Arranger and Arranger index,
       - many actions applicable for subsets now.

Version 3.28 (2018-02-18)
- 01: Bugfix #445: Array index out of bounds errors on COBOL import <2>
- 01: Bugfix #447: Line continuation backslashes in IF, CASE, FOR defanged <2>
- 01: Bugfix #417: Division by 0 exception averted in scroll unit adaptation <2>
- 02: Bugfix #448: Endless loop and regex exceptions in Find & Replace fixed <2>
- 02: Enh. #439: Structured value presenter with pull-down buttons now recursive <2>
- 02: Enh. #452: Welcome message on first start with beginner mode and guides <2>
- 02: Enh. #453: C export: format strings now with "TODO" content [Rolf Schmidt]2
- 02: Enh. #454: Analyser check now complains about blanks in program names <2>
- 02: Enh. #456: Print preview now allows to customize orientation and margins <2>
- 02: Issue #455: Startup races and mis-drawing of initial diagrams reduced <2>
- 03: Enh. #415: New accelerator key Ctrl-Shift-d for "copy EMF image" <2>
- 03: Enh. #452: Guided tours slightly improved, typos corrected [Rolf Schmidt]2
- 03: Bugfix #465: Arranger couldn't open Structorizer sub-instances anymore <2>
- 04: Bugfix #468: User guide action was associated to wrong toolbar button <2>
- 04: Enh. #452/#459: Further revision to the mechanisms of the guided tours <2>
- 04: Enh. #469: Accelerator keys for Executor (Ctrl-R) and Turtleizer <2>
- 04: Bugfixes in COBOL import (USAGE parsing, SEARCH, EXIT) <Simon Sobisch>
- 04: Issue #471: Code import error can now be copied to clipboard [Simon Sobisch]2
- 04: Bugfix #473: COBOL argument types failed to be generated [Simon Sobisch]2
- 04: Bugfix #475: Import of COBOL paragraphs broke sections [Simon Sobisch]2
- 04: Bugfix #480: Import of COBOL level-77 data and record array initialization <2>
- 04: Bugfix #483: Option to suppress mere variable declarations on COBOL import <2>
- 04: Bugfix #485: Workaround for intrinsic COBOL functions [Simon Sobisch]2
- 04: Bugfix #486: Return mechanism in imported COBOL functions enforced <2>
- 04: Enh. #487: New display mode to hide (collapse) declaration sequences <2>
- 04: Enh. #38: Insertion of elements enabled on multiple selections <2>
- 04: Enh. #425: Simple find mechanism in Translator and key sensitivity <2>
- 04: Enh. #491: Translator: tooltips show master texts too long for the column <2>
- 04: Enh. #492: Configurable designations of element types [A. Brusinsky]2
- 04: Issues #493, #494: COBOL import improved w.r.t. SEARCH <Simon Sobisch>
- 05: Enh. #425: The Ctrl-F key binding in Translator only worked on the buttons <2>
- 05: Issue #496: C# autodoc comment style changed to "/// <summary> ..." <2>
- 05: Enh. #492: Localization (EN/DE/ES) and GUI scaling support for dialog
      ElementNamePreferences (Preferences => Element names) fixed <2>
- 05: Bugfix #497: Several defects on StrukTeX export mended <2>
- 05: Issue #415: Find&Replace dialog now regains focus when summoned again <2>
- 05: Issue 04: Several new and redesigned icons (for better scalability) <2>
- 05: Enh. #490: Turtleizer routines individually re-nameable [A. Brusinsky]2
- 05: Issue #484: Layout of Export/Import Options dialogs fixed [Simon Sobisch]2
- 05: Bugfix #498: Preliminary evaluation check of REPEAT conditions dropped <2>
- 06: Bugfix #501: Creation/editing of CASE and PARALLEL elements failed <2>
- 07: Bugfix #503: Defective pre-processing of string comparisons fixed <2>
- 07: Issue #4: Icon scaling revised, many icons renewed [rugk, S. Sobisch]2
- 07: Issue #81: Plugin icons (e.g. for import) weren't properly scaled <2>
- 08: Issue #4: Arranger toolbar icons cleaned (had some pixel artefacts) <2>
- 08: Issue #4: Mixed-up icons sorted out and icon set accomplishments <2>
- 08: Bugfix #507: Impact of branch labels on IF element shape ensured <2>
- 08: Bugfix #509: Built-in function copyArray was defectively defined <2>
- 08: Issue #510: toolbars "Add Before" and "Add After" merged (shift: before)<2>
- 08: Issue #4: Distinct symbols for FOR loops (for better recognition) <2>
- 08: Issue #510: Element icons enlarged, colour buttons now round <2>
- 08: Issue #508: Workaround for large-scaled symbols in collapsed elements <2>
- 08: Bugfix #511: Cursor key navigation was trapped by collapsed loops <2>
- 08: Improvements concerning the include text field in the diagram editor <2>
- 08: Enh. #512: Zoom function in Arranger (button + Numpad keys +,-) <2>

Version 3.27 (2017-10-30)
- 01: Issue #312: Work area now ensured to get initial focus <2>
- 01: Issue #319: Arranger index indicates "covered" status via icon now <2>
- 01: Issue #101: A dependent Structorizer now shows instance number in title <2>
- 01: Enh. #329: New Analyser warning on variable names "I", "l", or "O" <2>
- 01: Bugfix #330: With "Nimbus" look & feel checkbox states weren't visible <2>
- 01: Issue #81: DPI awareness workaround (GUI scaling) substantially improved <2>
- 01: Issue #81: New Preferences menu item "GUI Scaling" to preset next start <2>
- 02: Bugfix #233: Element insertion by keys F6 and F8 didn't work <2>
- 02: Issue #305: Diagram name and dirtiness changes notified to arranger index <2>
- 02: Enh. #333: Compound comparison operators displayed as symbols ≠, ≤, ≥ <2>
- 02: Enh. #335: Pascal/BASIC variable declarations in instructions tolerated <2>
- 02: Bugfix #336: Variable list proposed by code generators for declaration <2>
- 02: Issue #306: Possibility to start with several diagrams from command line <2>
- 02: Enh. #290: Start from command line with Arranger files as arguments, too <2>
- 02: Enh. #335: Type info retrieval for enhanced declarations on code export <2>
- 02: Bugfix #337: Code export of 2d arrays and nested index access mended <2>
- 02: Issue #113: More sophisticated code export w.r.t. array parameter types <2>
- 03: Issue #340: Silent NullPointerExceptions on Structorizer/Arranger start <2>
- 03: Wrong warnings on leave/break instruction export to C, Java etc. removed <2>
- 03: Bugfix #341: Wrong string literal detection with single and double quotes <2>
- 03: Bugfix #342: Disabled elements must be ignored on test coverage detection <2>
- 03: Bugfix #343: Code export to C etc. now with correct string literal quotes <2>
- 03: Analyser: Result checks (completeness, consistency) revised (KGU#343) <2>
- 03: Bugfix #198: Further navigation flaws in IF and CASE elements mended <2>
- 03: Enh. #344: Additional key binding Ctrl-Y for redo action [Fabian Röling]2
- 04: Some mis-spelled messages corrected <2>
- 04: Executor stacktrace now also shows arguments of top-level subroutine <2>
- 04: #348 Python export now translates Parallel sections, using threading module <2>
- 04: #348 C++ export now translates Parallel sections, using class std::thread <2>
- 04: #348 C# export now translates Parallel sections, using System.Threading <2>
- 04: #348 Java export now translates Parallel sections, using interface Callable <2>
- 04: #348 Perl export now translates Parallel sections, using threads 2.07 <2>
- 04: Bugfix #349: Generators hadn't coped with involved recursive subroutines <2>
- 04: Enh. #259/#335: Type info retrieval for code export enabled across CALLs <2>
- 04: Issue #350: OUTPUT instruction translation to Python was obsolete <2>
- 04: Perl export: variable prefixing improved w.r.t. arrays and references <2>
- 04: Enh. #346: Configuration of include directives to be exported [Rolf Schmidt]2
- 05: Some typos in the locale file keys mended
- 05: Bugfix #365: Improved FOR-IN loop export to C <2>
- 05: Enh. #367: Transmutation (swapping) of IF branches introduced [Simon Sobisch]2
- 05: Enh. #372: Date and author attributes in the NSD files [Simon Sobisch]2
- 05: Enh. #376: Opportunity to move elements among diagrams [Simon Sobisch]2
- 05: Issue #378: Charset indication in exported Python header [Rolf Schmidt]2
- 05: Bugfix #379: Inequality operator symbol was wrong in Python export <2>
- 05: Bugfix #382: defective value list conversion on FOR-IN loop export <2>
- 06: Issue #346: Specified includes for C weren't always exported <2>
- 06: Enh. #354: Plugin system for code import (in analogy to generators) [S. Sobisch]2
- 06: Enh. #354: ANSI-C parser added to code import plugins <2>
- 06: Enh. #356: Sensible reaction on the attempt to close the Executor [S. Sobisch]2
- 06: Enh. #368: New import option to load variable declarations <2>
- 06: Issue #368: Analyser no longer blames declarations of lacking initialization <2>
- 06: Issue #369: Executor got C-style array definitions wrong (int a[2] <- {5, 2}) <2>
- 06: Issue #354: GOLDParser update to version 5.0, unique menu item for import <2>
- 06: Enh. #370: Improved refactoring functionality on loading files [Simon Sobisch]2 
- 06: Issue #372: Author name now configurable, license editor added [Simon Sobisch]2
- 06: Enh. #380: New function to derive subroutines from sequences [Simon Sobisch]2
- 06: Enh. #387: "Save All" menu item and toolbar button <2>
- 06: Bugfix #365: FOR-IN loop export fix (to C) revised again <2>
- 06: Enh. #388: Concept of constants introduced (executor, import, analyser) <2>
- 06: Enh. #389: Mechanism to "include" diagrams on execution [Simon Sobisch]2
- 06: Enh. #390: Improved variable initialization check in multi-line instructions <2>
- 06: Bugfix #391: Debugger button control was defective in step mode <2>
- 06: Enh. #335/#388/#389: generators for Pascal, C, C++, and Java revised <2>
- 06: Bugfix #394: Defective export of "leave" jumps in CASE elements (to C etc.) <2>
- 06: Enh. #394: Loosened parameter restriction for exit instructions <2>
- 06: Enh. #259: Type detection for loop variables of FOR-IN loops improved <2>
- 06: Enh. #354: ANSI-C grammar accomplished, CParser revised <2>
- 06: Bugfix #386: BASH export of No-Op branches or loop bodies [Rolf Schmidt]2
- 06: Enh. #389: New analyser option "check against faulty diagram imports" <2>
- 06: Issue #62: Arranger should ask before an existing arr(z) file is overwritten <2>
- 06: Issue #318: Saving arrangements failed if some diagrams reside in an arrz <2>
- 06: Importer for "Struktogrammeditor" (http://whiledo.de) files added <2>
- 06: Enh. #354: New import option: file logging to a directory <2>
- 06: Enh. #354: gnuCOBOL import (still incomplete) <Simon Sobisch, 2>
- 06: Issue #354: Missing exception handling for code import added. <2>
- 06: Issue #396: Bash export now encloses function calls in $(...) [Rolf Schmidt]2
- 06: Bugfix #397: Wrong paste position with multiple selection as target <2>
- 06: Enh. #398: New built-in functions sgn (int result) and signum (float result) <2>
- 06: Enh. #399: Unsuited files dragged into Structorizer now induce a message <2>
- 06: Issue #400: Consistent behaviour of preferences dialogs [Simon Sobisch]2
- 06: Enh. #372: New export option to store author and license information <2>
- 06: Bugfix #403: Export of input/output instructions with parentheses [S. Sobisch]2
- 06: Bugfix #51: Export of empty input instructions to C# needed fixing <2>
- 06: Enh. #389: Third diagram type "includable" for importable definitons etc. <2>
- 06: Issue #405: Preference for width-reducing in CASE elements [Simon Sobisch]2
- 06: Issue #237: Efforts to improve expression transformation on BASH export <2>
- 06: Enh. #372: New dialog to inspect diagram attributes [Simon Sobisch]2
- 06: Bugfix: 411: Some unicode escape sequences caused trouble in Executor <2> 
- 06: Bugfix: 412: Code generators might produce defective unique identifiers <2>
- 06: Enh. #413: New built-in function split(strg, part) introduced <2>
- 06: Bugfix #414: Too large bounding boxes in Arranger caused GUI degrading <2>
- 06: Enh. #416: Line continuation by backslash at line end [Simon Sobisch]2
- 06: Enh. #415: Find & Replace dialog added and refined <2>
- 06: Enh. #354/#357: plugin-defined options for import/export [Simon Sobisch]2
- 06: Enh. #420: Comment import enabled for source code parsing [Simon Sobisch]2
- 06: Enh. #424: Turtleizer functions getX(), getY(), getOrientation() [newboerg]2
- 06: Enh. #423: Support for record types (structs) in Executor and Analyser <2>
- 06: Enh. #388,#389,#423: Export of Includables, records and constants to Pascal <2>
- 06: Enh. #428: Structorizer got stuck on using type name "short" <2>
- 06: Bugfix #429: Array/record literals in result statements fail in Executor <2>
- 07: Issue 430: Element editor font size now sustained in ini file [A. Poschinger]2
- 07: Execution Control frame now got a title string <2>
- 07: Issue #431: Modified handling of strings by FOR-IN loop <2>
- 07: Enh. #174/#423: Structorizer now understands nested initializers <2>
- 07: Bugfix #432: Precaution against possible sync problem on drawing diagrams <2>
- 07: Bugfix #433: Ghost results shown for procedures named like Java classes <2>
- 07: Bugfix #434: Pre-compilation of comparisons in loop conditions caused errors <2>
- 07: Bugfix #435: Executor checkboxes didn't show selected icons in scaled GUI mode <2>
- 07: Issue #432: Attempt to speed up execution by reducing redraw calls on delay 0 <2>
- 08: Issue #436: Reference consistency for array parameters (adding elements) <2>
- 08: Issue #437: Defective variable modifications in paused state now reported <2>
- 08: Issue #438: Pending variable editing now prevents from resuming execution <2>
- 08: Enh. #439: Tabular inspection/editing of array and record values in Executor <2>
- 08: Enh. #128: Design of IF and CASE elements in mode "comments + text" changed <2>
- 08: Positioning of dialog boxes no longer dependent on diagram size and selection <2>
- 08: Issue #417: Scrolling detention with many / large diagrams alleviated <2>
- 08: Enh. #423: Export support for records to Python, bash, Oberon <2>
- 08: Enh. #441: Java export now directly supports use of extracted Turtleizer <2>
- 08: Enh. #443: Preparations for multiple controller plugins like Turtleizer <2>

Version: 3.26 (2017-01-06)
- 01: Issue #213: FOR transmutation now inserts WHILE parser preferences <2>
- 01: Issue #213: Selected state of FOR transmutation result now visible <2>
- 01: Bugfix #241: Translation bugs for element editor mended <2>
- 01: Bugfix #243: Forgotten translations for some message boxes [Rolf Schmidt]<2>
- 01: Bugfix #244: Flawed logic for the save actions mended <2>
- 01: Bugfix #246: Executor now checks conditions for Boolean results <2>
- 01: Issue #245: Browser launching workaround for Linux systems [Rolf Schmidt]2
- 01: Bugfix #247: Defective BASH export of ENDLESS loops [Rolf Schmidt]2
- 01: Issue #248: Linux workaround for setting breakpoint triggers <2>
- 01: Issue #248: Linux workaround for number conversions in Locales and Executor <2>
- 01: Enh. #249: New Analyser check for subroutine argument parenthesis <2>
- 01: Analyser preferences order modified <2>
- 01: Enh. #250: FOR/FOR-IN loop editor partially redesigned <2>
- 01: Bugfix #251: Look and feel problems with Executor console window <2>
- 01: Bugfix #252: Analyser FOR loop check (14) should tolerate ":=" vs "<-" <2>
- 01: Saved diagrams now prepared for #253 (parser info included) <2>
- 01: Bugfix #254: CASE execution failed when parser keywords were used <2>
- 01: Enh. #255: Analyser now names the assumed loop variables if supernumerous <2>
- 02: Enh. #253: Keyword refactoring option for loading diagrams (files ≥ 3.25-01) <2>
- 02: Enh. #253: Keyword refactoring offer on changing parser preferences <2>
- 02: Enh. #253: Keyword refactoring offer on loading preferences from file <2>
- 02: Enh. #257: Decomposing transmutation of CASE elements <2>
- 02: Bugfix #258: Saving of FOR loops wasn't robust against keyword changes <2>
- 02: Bugfix #260: Variable name column in Executor control no longer editable <2>
- 02: Bugfix #261: Stop didn't work immediately within multi-line instructions <2>
- 02: Bugfix #262: Selection/dragging problems after insertion, undo, and redo <2>
- 02: Bugfix #263: "Save as" now updates the cached current directory <2>
- 02: Issue #264: Frequent silent exceptions caused by Executor variable display <2>
- 03: Bugfix #266: Executor failed with built-in routines copy, delete, insert <2>
- 03: Enh. #267: New Analyser check for CALLs with unavailable subroutines <2>
- 03: Issue #268: Executor output window no longer editable but font scalable <2>
- 03: Enh. #270: Possibility of disabling elements (Executor, Export, Analyser) <2
- 03: Issue #271: User-defined prompt strings in input instructions (exec+gen) <2>
- 03: Issue #272: Turtleizer now also provides a double precision mode <2>
- 03: Issue #227: For Oberon, output of literals is now exported to proper procedure <2>
- 03: Issue #273: Input of "true" and "false" now accepted as boolean values <2> 
- 03: Enh. #274: On code export, Turtleizer commands now augmented with colour info <2>
- 03: Bugfix #275: Topological sorting of subroutines involved in export fixed <2>
- 03: Bugfix #276: Flaws in parsing input values and converting Pascal strings fixed <2>
- 04: Bugfix #278: java.lang.NoSuchMethodError: java.util.HashMap.getOrDefault [Bob Fisch]
- 04: Bugfix #279: Further references to method java.util.HashMap.getOrDefault replaced <2>
- 05: Bugfix #272: The Turtle instruction replacement produced void undo entries <2>
- 05: Bugfix #268: Controlling the output console font sometimes changed colours <2>
- 05: Issue #81: Ini-based scaling workaround for icons, fonts, and frames in high DPI <2>
- 06: Bugfix #281/#282: Again, a Java 1.8 method was a show-stopper for OpenJDK <2>
- 06: Enh. #270: Translations for controls disabling elements in EN, DE, ES, IT <2>
- 06: Issue #271: Correction of C++ code export for output instructions <2>
- 07: Enh. #286: Analyser Preferences now organized into two tabs with groups <2>
- 07: Issue #81: Checkbox and radio button scaling implemented <2>
- 07: Issue #288: Radio button fix in FOR loop editor <2>
- 07: Enh. #289: Arranger files (.arr, .arrz) may now be dragged into Arranger <2>
- 07: Enh. #290: Arranger files (.arr, .arrz) loadable from Structorizer, too <2>
- 07: Bugfix #291: REPEAT loops caught cursor up traversal <2> 
- 07: Bugfix #114: Prerequisites for editing and transmutation during execution revised <2>
- 07: Issue #269: Selecting an Analyser error now scrolls to the element <2>
- 07: Issue #269: Automatic scrolling to the element currently executed <2>
- 08: Issue #231: Traditional reserved BASIC words added to name collision checks <2>
- 08: Issue #269: Vertical scrolling alignment for large elements improved <2>
- 08: Issue #284: Text field fonts in element editor now interactively resizable [ebial]2
- 08: Bugfix #293: Input and output boxes no longer pop up at odd places on screen <2>
- 08: Font resizing accelerators unified among different dialogs and menus <2>
- 08: Label defect in FOR loop editor (class InputBoxFor) mended <2>
- 08: Bugfix #294: Test coverage wasn't shown for CASE elements w/o default branch <2>
- 08: Bugfix #295: Spurious Analyser warning "wrong assignment" in return statements <2>
- 08: Bugfix #296: Wrong transmutation of return or output instructions <2>
- 08: Enh. #297: Additional pause after a diagram's last instruction in step mode <2>
- 09: Issue #294: Test coverage rules for CASE elements w/o default branch refined <2>
- 09: Enh. #300: New option for online update retrieval and version notification <2>
- 09: Bugfix #301: Parentheses handling around conditions on code export fixed <2>
- 09: Enh. #302: New Turtleizer procedures setPenColor, setBackground [newboerg]2
- 09: Bugfix #302: Effects of previous penUp and hideTurtle now undone on new start <2>
- 10: Issue #304: Menu mnemonic localization killed the menu on legacy JavaRE <2>
- 10: Issue #305: Arranger diagram index added to the Structorizer GUI [newboerg]2
- 10: Issue #307: Executor error on manipulation of FOR loop variables [newboerg]2
- 10: Bugfix #308: Collapsed REPEAT loops weren't properly drawn <2>
- 11: Enh. #305: New menu item + key binding to show/hide Arranger index <2>
- 11: Enh. #310: New options for saving diagrams [newboerg]<2>
- 11: Enh. #311: Partial menu re-organisation: Debug menu <2>
- 11: Issue #312: Focus control among work area, error list, Arranger index fixed <2>
- 11: Bugfix #305: Arranger index now sorted case-indifferently <2>
- 12: Issue #305: Clicking into the Arranger index should force Arranger visibility <2>
- 12: Enh. #305: Key binding <del> added to Arranger index (removes diagram) <2>
- 12: Enh. #267: New Analyser check against ambiguous CALLs (multiple matches) <2>
- 12: Enh. #314: File I/O API introduced (Executor, Code export) [newboerg]<2>
- 12: Enh. #315: Better equivalence check on inserting diagrams to Arranger <2>
- 12: Bugfix #317: Color of empty sequences (like empty FALSE branch) now saved <2>
- 12: Issue #271: Comma between prompt string and input variable tolerated <2>
- 12: Enh. #318: Diagrams from arrz files now keep their origin and may be updated <2>
- 12: Enh. #305: Arranger index now marks diagrams with unsaved changes <2>
- 12: Bugfix #22/#23 - result mechanism had been missing in PHPGenerator <2>
- 12: Bugfix #57 (variable prefix) in PHP header and Perl result mechanism <2>
- 12: Bugfix #320: PHPGenerator added superfluous parentheses to correct CALLs <2>
- 12: Closing Structorizer now warns Arranger and secondary Structorizer instances <2>
- 12: Arranger strategy to request saving of dirty diagrams on closing fixed <2>
- 12: Bugfix #322: C# code export of input and output instructions was wrong <2>
- 12: Enh. #319: Context menu in Arranger index [Benjamin Neuberg]2
- 12: Bugfix #324: Arrays set by input couldn't be replaced by scalar input <2>
- 12: Enh. #325: Type test functions like isArray(), isNumber() etc. added <2>
- 12: Issue #327: French default keywords replaced by English ones [newboerg]2

Version: 3.25 (2016-09-09)
- 01: Enh. #77: Test coverage mode highlights all code paths passed [elemhsb]2
- 01: Enh. #124: Generalized runtime data visualization <2>
- 01: Arranger now adopts current directory from first arranged diagram <2>
- 02: Bugfix #131: User activities during execution could compromise Executor <2>
- 02: Bugfix #132: Stale Structorizer references in Arranger caused trouble <2>
- 02: Enh. #133: Execution Call stack may now be inspected in paused state <2>
- 02: Enh. KGU#89: Executor: Extended language localization support <2>
- 03: Enh. #84/#135: For-In loops now consistently supported [R. Schmidt]<2>
- 03: Issue #79/#152: Requested Java version corrected (1.6 --> 1.8) <2>
- 04: Bugfix #96/#135: On BASH export conditions now put into [[ ]] [Rolf Schmidt]2
- 04: Bugfix #135/KGU#163: Detection of completely undefined variables <2>
- 04: Enh. #135: Improved array support on BASH export [Rolf Schmidt]2
- 04: Bugfix #138: Lvalues with nested indices like arr[arr[0]] had failed <2>
- 04: Bugfix #139: on BASH export Call instructions now converted <2>
- 05: Issue #135: Further improvements on BASH export [Rolf Schmidt] <2>
- 05: Enh. #142: New Accelerator keys (e.g. for switch text/comment) [Rolf Schmidt]2
- 05: Issue #143: Comment popups now close on editing and code export [Rolf Schmidt]2
- 05: Enh. #144: New export option to suppress content conversion <2>
- 05: Enh. #144: New "favourite code export" menu item (export preference) [Rolf Schmidt]2
- 05: Issue #145: Swapped text/comment now works on CASE and PARALLEL elements <2>
- 06: Pascal functions ord and chr supported (Executor + Code generators) <2>
- 06: Executor: Keyword case awareness (configurable) consistently ensured <2>
- 06: Issue #149: Character set (encoding) for export now selectable [Rolf Schmidt]2
- 06: Issue #151: Code export pumped the process up with useless GUI threads <2>
- 06: Issue #153: BASH export had ignored Parallel sections [Rolf Schmidt] <2> 
- 06: Bugfix #154: Analyser caused silent exception on Parallel sections <2>
- 06: Bugfix #155: "New" diagram didn't clear previous selection <2>
- 07: Enh. #158: New key bindings for element editing and selection [Rolf Schmidt]2
- 07: Enh. #137: Executor may direct all output to a text window <2>
- 07: Enh. #161: New Analyser warning on instructions following a Jump [Rolf Schmidt]2
- 07: Enh. #158: Diagram copy and paste among Structorizers and Arrangers [Rolf Schmidt]2
- 08: Issue #164: On element deletion the next element should be selected [Rolf Schmidt]2
- 08: Bugfix #165: Proper unselection on clicking outside the diagram <2>
- 09: Issue #168: Cutting an element is to pass the selection too (cf. #164) [Rolf Schmidt]2
- 09: Issue #169: Selection ensured on new / loading an NSD, undo, redo [Rolf Schmidt]2
- 09: Bugfix #171: Twos flaws in enh. #158 mended <2>
- 10: Issue #30: Lexicographic string comparison enabled (Executor). <2>
- 10: Issue #137: Output text window now styled and automatically scrolls to end. <2>
- 10: Issue #163: Tab / Shift-Tab key now move focus in element editor [Rolf Schmidt]2
- 10: Issue #169: Selection ensured on start / after export. [Rolf Schmidt]2
- 10: Issue #173: Mnemonics corrected (EN) and localized in most languages. <2>
- 10: Enh. #174: Input now accepts array initialisation expressions. <2>
- 11: Enh. #10 / bugfix #184: Flaws in Pascal import of FOR loops mended <2>
- 11: Enh. #179: Code generation and parsing in batch mode [Rolf Schmidt] <2>
- 11: Bugfix #181: Pascal export didn't convert all string delimiters <2>
- 11: Bugfix #184: Diagram imported from Pascal now enables save button <2>
- 12: Several minor bugfixes in Pascal export and import <2>
- 12: Issue #185: Pascal export of functions/procedures now as units. <2>
- 12: Issue #185: Pascal import now copes with multiple routines per file. <2> 
- 12: Executor: Enhanced language support (EN/DE/ES) and minor bugfixing <2>
- 12: Arranger now offers saving before removing "dirty" diagrams <2>
- 12: Enh. #62: Arranger may now save arrangements in a portable way <2>
- 12: Arranger: Partial language support (EN/DE/ES) introduced <2>
- 13: Enh. #188: Instruction transmutation, concatenation and splitting <2>
- 13: Enh. #185: Call identification on Pascal import improved <2>
- 13: Enh. #180: Initial editor focus dependent on switch text/comment mode [elemhsb]2
- 13: Bugfix #191: Defective FOR loop export to PHP [Frank Schenk]2
- 13: Enh. #192: File name proposals now involve parameter count <2>
- 13: Enh. #160: Code export with reachable subroutines [Rolf Schmidt]<2>
- 14: Issue #160: Subroutine export mode fixed for StrukTeX <2>
- 14: Issue #197: Keyboard selection actions on subsequences mended <2>
- 14: Issue #198: Flaw in key-controlled selection traversal <2>
- 14: Issue #199: Help menu now with link to the onlne User Guide <2>
- 14: Issue #77: Test coverage markers as set by Arranger didn't work <2>
- 14: Issue #200: The saving of preferences now closes the ini file <2>
- 14: Issue #201: Executor GUI revised, usability improved <2>
- 14: Issue #202: Arranger hadn't reacted to a Look-and-Feel change <2>
- 14: Issue #127: Height problem of Export Options dialog solved <2>
- 15: Bugfix #158: Selection traversal in un-boxed diagrams and FOREVER <2>
- 15: Bugfix #204: Width problem of Export Options dialog solved <2>
- 15: Bugfix #205: Un-boxed Roots variable highlighting didn't work <2> 
- 15: Bugfix #87: Collapsed CASE elements showed wrong icon <2>
- 15: Issue #207: Analyser warning during switch text/comment mode <2>
- 15: Issue #206: More executor error messages put under language control <2>
- 15: Bugfix #208: Subroutine diagrams now cleanly drawn <2>
- 15: Bugfix #209: Multiple PNG export fixed (uncut borders, file names) <2>
- 15: Bugfix #210: Wrong execution counting in recursive routines <2>
- 15: Issue #128: Combined comments and text mode [Hubert Klöser]2
- 15: Bugfix #211: Execution counting in recursions corrected <2>
- 15: Bugfix #212: Inverted logic of preference "enlarge FALSE" mended <2>
- 15: Icon sizes in Diagram menu unified <2>
- 15: Issue #213: FOR loop transmutation mechanism added <2>
- 15: Issue #215: New conditioned breakpoints (triggered by execution count) <2>
- 16: Bugfix #218: added new method to StringList [Bob Fisch]
- 16: Created and integrated translator [Bob Fisch]
- 16: Bugfix #214: recoded translator [Bob Fisch]
- 16: Issue #206: Table headers in Executor control now localizable <2>
- 16: Issue #220: Usability improvements for Translator [Bob Fisch]<2>
- 16: Issue #222: Structorizer localization from directly loadable file <2>
- 16: Issue #224: Workaround for table grids on Look and Feel changes <2>
- 16: Redesigned localization mechanism [Bob Fisch]
- 16: Locales: refactored some names to be more consistent [Bob Fisch]
- 16: Locales: added special case "external" [Bob Fisch]
- 16: Locales: save & load external loaded to and from the INI file [Bob Fisch]
- 16: Locales: make the INI file backward compatible [Bob Fisch]
- 16: Locales: memory usage optimisations [Bob Fisch]
- 16: Bugfix #227: Oberon module export must end with full stop [K.-P. Reimers]2
- 16: Bugfix #228: Unnecessary warning on code export of recursive routines <2>
- 17: Enh. #231: Variable name collision checks added to Analyser <2>
- 18: Bugfix #233: Function key F10 was caught by the menu bar [Rolf Schmidt]2
- 18: Issue #234: bash expression of ord and chr function restricted [Rolf Schmidt]2
- 18: Locales: Language button handling in Menu and Translator redesigned <2>
- 18: Locales: Translator enabled to reload edited files <2>

Version: 3.24 (2016-03-14)
- 01: Bugfix #50 - added return types to signature for function export in Pascal [lhoreman]
- 02: Bugfix #51 - stand-alone input/output keywords were not converted on export [IrisLuc]
- 03: Bugfix #48 - instant delay propagation to Turtleizer <2>
- 03: Bugfix #49 - failing equality detection among variables (also array elements) <2>
- 04: Enh. #36 - allowing to pause from input and output dialogs <2>
- 04: Enh. #54 - Output instruction with expression list (executor, most generators) <2>
- 04: Bugfix #55 - highlighting of variables with keywords as substring mended <2>
- 04: Bugfix #57 - Risk of endless loops and other flaws on Perl export <2>
- 04: Bugfix #59 - For loop export to Python was defective <2>
- 05: executor: Enh. #9 - Subroutine call now supported via Arranger as pool <2>
- 05: executor: Enh. #9 - Control panel shows call depth and (on error) stacktrace <2>
- 05: executor: Enh. #23 - Jump execution implemented in three categories <2>
- 05: arranger: Enh. #9 - Structorizer can now push diagrams into Arranger <2>
- 05: arranger: Enh. #35 - Arranger now got scrollbars and moves to a just added diagram <2>
- 05: arranger: Enh. #35 - Diagrams may be pinned (against replacement) and dropped <2>
- 05: generator: Enh. #23 - Export to C, C++, C#, Java, and Pascal now supports Jumps <2>
- 05: analyser: New checks for calls, jumps, return mechanisms and concurrency risks <2>
- 05: analyser: Analyser hadn't checked within Forever loops and Parallel sections <2>
- 05: Enh. #38: Multiple selection (Alt+Click: entire subqueue, Shift+Click: sequence) <2>
- 05: updated language files (DE,EN,ES) <2>
- 05: executor: Localisation attempts for Control panel <2>
- 05: Enh. #51 - Handling of empty input/output instructions by executor and export <2>
- 05: executor: Parameter splitting for function calls improved <2>
- 05: Bugfix #61: Executor precautions against type specifiers [elemhsb]<2>
- 05: Bugfix #63: Error messages on nsd loading failure no longer suppressed <2>
- 05: generator: Enh. #23 - Export to Python, Perl, PHP, and Bash/Ksh now supports Jumps <2>
- 05: generator: Enh. #23 + #66 - Export to Basic now supports Jumps and line numbers <2>
- 05: generator: Enh. #67 - Code style option (position of opening braces) for C,C++, Java <2>
- 05: generator: StrukTex export enhanced and corrected <2>
- 05: generator: Enh. #22 - Export to Pascal and Oberon now provides return values <2>
- 05: Arranger: Enh. #62 - Saving and loading arrangements provisionally enabled <2>
- 06: Bugfix #71 - Code export to shell scripts was defective (no text translation) <2>
- 06: Bugfix #51, #54 - Defective input / output export to Perl, Python <2>
- 07: Bugfix #74: Accidently disabled Pascal operators like =, <>, and, or <2>
- 07: Enh. #75: Highlighting of Jump element keywords (leave, return, exit) <2> 
- 08: Bugfix #82: Saving of NSDs with inconsistent FOR loops <2>
- 08: Bugfix #78: Reloading an Arranger constellation could cause duplicates [elemhsb]2
- 08: Bugfix #85: Diagram heading or comment changes now undoable <2>
- 09: Bugfix #65, Enh. #87: Collapsing/expanding reorganised, autoscrolling enabled [elemhsb]2 
- 10: Bugfix #89: Two flaws in variable detection (highlighting, analyser) <2>
- 10: Bugfix #90: Insufficient updating of executed subroutines in Arranger <2>
- 10: Bugfix #91: Unreliable execution of some empty Jump elements <2>
- 10: Bugfix #92: Executor: Unwanted replacements within string literals <2>
- 11: Bugfix #95: Executor: div operator support accidently dropped  <2>
- 11: Bugfix #96: export: variable prefix, test expressions for shell scripts <2>
- 12: Bugfix #99: FOR loops were saved defectively, new version can load them <2>
- 12: Arranger: Image buttons for saving and loading resized <2>
- 13: Bugfix #50: Return type specifications were split into several lines <2>
- 13: Executor enh.: Scrollable display of returned arrays (at top routine level) <2>
- 13: Enh. #101: Title string with version number and sub-thread mark [elemhsb]2
- 13: Bugfix #102: Selection wasn't cleared after deletion, undo or redo <2>
- 13: Issue #103: Save button visibility is to depend on change status <2>
- 13: Bugfix #104: Code export could provoke index range errors <2>
- 13: Bugfix #105: Displayed lines were cut off at apostrophes in keywords <2>
- 14: Bugfix #108: C++ export had converted bool type to int <2>
- 14: Bugfix #103: Change status hadn't been reset sufficiently on saving <2>
- 14: Enh. #84: C/Java-style array initialisation expressions enabled <2>
- 14: Bugfix #61+#107: More consistent handling of typed variables <2>
- 14: Enh. #110: File open dialogs now use the specific filter as default [elemshb]2
- 15: Bugfix #112: Several flaws on handling indexed variables <2>
- 15: Jump translation on export to Pascal or Oberon fixed <2>
- 15: Bugfix #114: Editing of elements being executed prevented <2>
- 15: Bugfix for enh. #38: moving up/down of multiple selection <2>
- 15: Accelerator key for breakpoints (also on multiple selection) <2>
- 15: Issue #115: Returned arrays now always presented as element list <2>
- 15: Enh. #84: Array initialisations now exportable to BASIC code <2>
- 15: Bugfix #117: Title and button update on diagram replacement <2>
- 15: Bugfix #97: Target selection on dragging stabilized <2>
- 15: Bugfix #121: Irritating error message box on file dropping <2>
- 16: Bugfix #122: Selection problems with enlargeFALSE set <2>
- 17: Bugfix #97 update: Arranger updated on global drawing changes <2>

Version 3.23 (2015-12-04)
- 01: Executor: fixed a bug in the Repeat loop [Sylvio Tabor]
- 02: Executor: fixed a bug while interpreting the title [Benjamin Bartsch]
- 03: Export: split PNG export into multiple images [Moritz Schulze]
- 04: Executor: logical operator in CASE-statement [Lies Callemeyn]
- 05: Export: added code export option [Hanspeter Thöni]
- 06: Export: added comments to Pascal export [Dirk Wilhelmi]
- 06: Export: moved export options into menu [Hanspeter Thöni]
- 07: Export: added namespace "nsd" to save files [Treaki]
- 08: Added Polish translation [Jacek Dzieniewicz]
- 09: New drawing strategy for the IF statement [David Tremain]
- 09: New colorizing strategy for elements [David Tremain]
- 10: Visual re-enforcement for drag & drop [David Tremain]
- 11: Allow to collapse / expand elements by scrolling the mouse [David Tremain]
- 12: Added preferences on how to draw IF statements [David Tremain]
- 13: Fixed "empty line" bug [David Tremain]
- 14: Fixed a drawing bug while dragging an element [Bob Fisch]
- 15: Added a Python generator [Daniel Spittank]
- 16: Removed a bug when double clicking en element [Bob Fisch]
- 16: Variable highlighting did not work anymore [Andreas Schwierz]
- 17: Executor: array support [Gennaro Donnarumma]
- 18: Added traditional Chinese translation [Joe Chem]
- 19: Multiple improvements <Kay Gürtzig>
- 20: DE: linguistic flaws corrected <Kay Gürtzig>
- 21: Major revision of generators files <Kay Gürtzig>
- 22: Possibility to switch text/comment in diagram [Samuel Schmidt]
- 23: Bug while parsing NSD files [Benedict Thienpont]
- 24: Fine tuning the ExportOptionDialoge <Kay Gürtzig>
- 24: Updated language files (RU,DE,EN,ES) <Kay Gürtzig>
- 24: Updated language files (LU,FR) [Bob Fisch]
- 25: Added hints to speed buttons [Rens Duijsens]
- 26: Export for BASIC [Jacek Dzieniewicz]
- 26: PL: updated [Jacek Dzieniewicz]
- 27: Array variable improvements in executor <Kay Gürtzig>
- 27: Updated language files (RU,DE,EN,ES) <Kay Gürtzig>
- 28: Minor change in executor for comp. with Unimozer [Bob Fisch]
- 29: Complex changes and enhancements as described (pull-request #7) <codemanyak>
- 29: Executor: breakpoints may now be placed throughout the diagram <2>
- 29: Executor: implementation for Endless loops and Parallel elements <2>
- 29: Executor: execution highlighting separated from selection <2>
- 29: Executor: variable list now updated on every pause even with delay 0 <2>
- 29: GUI: More localisation support for element editor (InputBox) <2>
- 29: Updated language files (DE,EN,ES,RU,IT) <2>
- 29: Export: indentation mechanism revised, BASH export corrected <2>
- 29: Export: Python export no longer "eats" lines within Repeat loops <2>
- 29: Comment popup: sticky popups eliminated, no element level limit <2>
- 29: Arranger: No longer loses track when related Structorizer reloads <2>
- 30: Several Chinese (ZH-CN) translations added and typos eliminated <Zijun Ke>
- 30: Issue on closing Structorizer fixed, file update question may be cancelled. <2>
- 31: Major enhancement supporting cleaner For loop evaluation (issue #10) <2>
- 31: Enhancement to allow lists of constants ruling a Case branch (issue #13) <2>
- 31: Code export process decomposed, less redundant Generator classes <2>
- 31: String handling improved (comparison, empty strings, quote consistency) <2>
- 31: Variables, function names etc. within strings no longer executed <2>
- 31: Newly created empty diagrams are no longer flagged as changed <2>
- 31: Content of array variables now sensibly displayed on execution (issue #14) <2>
- 31: Variable content may now effectively be edited on execution pauses (issue #15) <2>
- 31: Menu item File > Quit action consistent to the [x] button now (bug #16) <2>
- 31: Phenomenon of stalling execution on syntax errors within loops fixed (bug #17) <2>
- 31: Several fixes induced by wide-spread code rebuilding in versions 29...30 <2>
- 32: Bugfixes for code export C etc.: div operators remained, switch bug <2>
- 32: Issues #24 and #25 fixed (defective condition conversion) <2> 
- 32: Issue #21 fixed: return instructions now terminate the execution <2>
- 32: Operator highlighting fixed, new colouring for string and character literals <2>
- 32: Bugs #28, #31, and #32 fixed, all concerning element degrading on undoing/copying <2>
- 32: More adaptive approach to either exit or dispose a Structorizer on closing <2>
- 33: Bugfix #39 - Errors on drawing empty Case structures, confused texts and comments <2>
- 33: Bugfix #41 - Shift operators <<, >>, shl, shr hadn't been supported <2>
- 33: Bugfix #40 - Recent nsd files got truncated on saving errors <2>
- 33: Bugfix #42 - Default saving directory should not be root (/) but home [elemhsb]2

Version 3.22 (2011-11-21)
- 01: Some fixes in Executor.java & Control.java [Kay Gürtzig]
- 02: Save & load INI configuration to and from external file [Dirk Wilhelmi]
- 03: Added Russian translation [Юра Лебедев]
- 04: double-clicking saved files now also works for JWS [David Mancini]
- 05: fixed a replacement issue while exporting to code [Sylvio Tabor]
- 06: implemented show/hideTurtle in Turtleizer [Sylvio Tabor]
- 07: do not allow ":" in parser preferences [Sylvio Tabor]

Version 3.21 (2011-06-28)
- 01: added possibility to scale all icons [Fabian Wenzel]
- 02: added element "parallel statement" as stated in DIN 66261 point 5.5 [Jun Pang]
- 03: first bugfix for the parallel statement [Jun Pang]
- 03: cleared the debugging output from the scaling feature [Bob Fisch]
- 04: visual performance updates [Bob Fisch]
- 05: fix of some small click problems [Bob Fisch]
- 06: fixing a performance problem [Laurent Haan]
- 07: fixing a diagram copy-to-clipboard problem [Neuberger Dominik]
- 08: visual performance updates [Bob Fisch]
- 09: recoded auto-size algorithm for alternatives [Matthias Paul]
- 09: updated drawing code to respect variable highlighting [Bob Fisch]
- 10: dialogue for graphics export now remembers the last visited path [Matthias Paul]
- 11: SVG export is now UTF-8-encoded [Csaba Rostagni]


Version 3.20 (2010-11-15)
- 01: Some bugfixes in the generator classes [Georg Braun]
- 02: Some more improvements to the C generator [Kay Gürtzig]
- 03: Different other bugfixes in the generator classes [Kay Gürtzig]
- 03: Some small changes to the variable highlighting [Kay Gürtzig]
- 04: More bugfixes for C, C#, and Java generator [Kay Gürtzig]
- 05: Step-by-step didn't work in Turtleizer [Kay Gürtzig]
- 06: Coded PHP generator [Rolf Schmidt]
- 07: do not allow negative position [EVEGI]
- 08: added Czech language support [Vaščák Vladimír]

Version 3.19 (2010-08-07)
- Have a backup of the INI file in the current application directory.
  This makes the application "portable" [Peter Ehrlich]
- Added "sqrt" to the function export of the executor [FISRO]
- Bug while printing in landscape [Albrecht Dreß]
- UTF-8 encoded Oberon output [Thijs Zandwijk]
- StrucTeX generator update [Matthias Plha / Klaus-Peter Reimers]
- Added Chinese translation (simplified Chinese) [Wang Lei]
- C#-Generator [Gunter Schillebeeckx]

Version 3.18 (2009-12-20)
- Update for the Brazilian Portuguese localization [Theldo Cruz]
- Gave the SVG export a new try using Freehep (bug #14) [Marcus Radisch]
- Activated anti-aliasing (bug #20) Reinhard Schiedermeier]
- Overwrite prompt when exporting a diagram as picture (issue #2897065) [Marcus Radisch]
- Overwrite prompt when exporting a diagram as source code (issue #2897065) [Marcus Radisch]
- "Show comments?" settings being overwritten by diagram (issue #2898346) [Marcus Radisch]
- Structorizer is now published under the terms of the GPLv3 license [FISRO]
- Italian localization [Andrea Maiani]
- ANALYSER: "Result" is now a good variable name for function results [FISRO]

Version 3.17 (2009-10-18)
- Brazilian Portuguese localization [Theldo Cruz]
- Bug in the executor not correctly setting some variable values [FISRO]
- The keyword "var" is now supported for functions/procedures [FISRO]
- Bug while saving diagram type (bug #15) [Marcus Radisch]
- Bug while using "save as" (bug #15) [Marcus Radisch]
- EXECUTOR: Problem on comparing two items (bug #18) [FISRO]
- Show the filename in the main window title (bug #16) [Marcus Radisch]
- EXECUTOR: Problem with the FOR loop variable (bug #19) [Jos Swennen / FISRO]
- Problem with the path of the INI file using Vista (bug #17) [Marcus Radisch]

Version 3.16 (2009-08-22)
- MAC: Files do not open with double click (bug #7) [Thijs Zandwijk]
    * Re-added the "AppleJavaExtensions.jar" to the libraries
    * This should not interfere with other OS
    * It will not be included in the source package either ...
- MAC: The menubar was disappearing after opening any dialog [FISRO]
    * This is a known apple bug with a known workaround *uff*
- MAC: Shortcut key stopped working [FISRO]
    * I found that this was related to the previous bug, so fixing
      that one fixed this issue as well.
- Added file association in Java Web Start [FISRO]
- Fixed an issue with the Luxemburgish language file [FISRO]
- Bugfixes in the "C" & "Java" source code generator (bug #8) [Theldo Cruz]
- Updates of the "C", "Java" & "Pascal" code generators [FISRO]
- Added "Structorizer Arranger" [Stephan O. Merckens]
    * Start via Java Web Start: http://structorizer.fisch.lu/webstart/Arranger.jnlp

Version 3.15 (2009-08-13)
- Fixed a bug concerning execution of a "REPEAT" loop (bug #3) [Jos Swennen]
- Implemented the execution of the "CASE" structure (bug #4) [Jos Swennen]
- Fixed a bug in class responsible for saving the preferences [FISRO]
- Bugfixes in the C source code export [Gunter Schillebeeckx]
- Implementation of a Java source code export [Gunter Schillebeeckx]
- Bug fixed concerning the displaying of a comment (bug #6) [Nico]

Version 3.14 (2009-07-06)
- Updated NSD execution feature [FISRO]
  * pascal syntax:
    ° pascal string notation
    ° defined second "pos" function
    ° operator conversion: different from
- The development will be continued using NetBeans instead of XCode [FISRO]
- Bug in the EMF export [Jan Hilsdorf]
- Yet another scrolling bug [Bernhard Grünewaldt]
- Generated NSD files are now UTF-8-coded [Bernhard Grünewaldt]

Version 3.13 (2009-05-23)
- Corrected the C generator [FISRO]
- Corrected the Perl generator [FISRO]
- Added turtle drawing module [FISRO]
  * implemented procedures
    ° init()
    ° forward(int)
    ° backward(int)
    ° left(double)
    ° right(double)
    ° gotoXY(int,int)
    ° gotoX(int)
    ° gotoY(int)
    ° penUp()
    ° penDown()
- Added NSD execution feature [FISRO]
  * use of variables
  * use of general expressions
  * input (parameter or prompt): String, Character, Integer or Double
  * output: direct and function result
  * Java syntax => built in (BeanShell)
  * Pascal syntax:
    ° standard math functions: abs, sqrt, sqr, cos, sin, tan, acos, asin, atan
    ° random functions: randomize(), random(int)
    ° compare strings with "=" (auto conversion to "equals")
    ° compare primitive types with "=" (auto conversion to "==")
    ° string functions: length, pos, copy, lowercase, uppercase, trim
      (auto convert)
    ° string procedure: delete, insert (auto convert to function)
  * pause, step-by-step & break functionality
  * live variable watch (execution table)
- Analyser: the use of the "return" instruction is now allowed [FISRO]

Version 3.12 (2009-01-18)
- Added a C generator [Praveen Kumar]
- Fixed a bug for saving preferences [FISRO]

Version 3.11 (2008-11-14)
- Double-clicking a file under Windows which contained spaces in
  its name did not open correctly [FABFR]

Version 3.10 (2008-09-28)
- Added Spanish translation [Andrés Cabrera]

Version 3.09 (2008-08-14)
- Minor bug in analyzer while analyzing functions [FISRO]
- Added parameter name check "pABC" [FISRO]
- Added analyzer preferences [FISRO]
- D7 parser problem with {...} comments [FABFR]
- Added a new error to analyzer (now 13) [FISRO]
- BASH Code Export [Markus Grundner]
- Added translations for analyzer [FISRO]
- Added source package for Eclipse [Markus Grundner]
- Added simple command line compilation script [Klaus-Peter Reimers]
- Unification of the previous mentioned source packages [FISRO]
- NL translated strings [Jerone]
- Modified OBERON code generator [Klaus-Peter Reimers]

Version 3.08 (2008-05-16)
- KSH & Perl Code Export [Jan Peter Klippel]
- Added code generator plugin architecture [Jan Peter Klippel]
- Implemented NSD analyzer [FISRO]
- Improvement of the analyzer routines [FISRO]
- "Show comments" option now persistent [FISRO]
- "Highlight variables" option now persistent [FISRO]
- D7 parser problem with (*...*) comments [Klaus-Peter Reimers]
- INI-file now in home directory of user [Klaus-Peter Reimers]
- Recent file list bug [Klaus-Peter Reimers]

Version 3.07 (2008-03-04)
- Open file from directory with ASCII-characters > 127 [FISRO]
- Save and export bug [FISRO]
- Vector graphics exports: EMF, SWF & PDF [Serge Linckels]
- EMF export to clipboard (Windows only!) [Serge Linckels]

Version 3.06 (2008-02-10)
- Add DIN / non-DIN switch [Klaus-Peter Reimers]
- Added "ENDLESS Loop" [Klaus-Peter Reimers]
- "Save preferences now" button [Klaus-Peter Reimers]
- New Windows wrapper which [FISRO]

Version 3.05 (2008-02-05)
- Comments / popup bug detected [Jerone]
- Another bug in undo/redo function detected [Jan Kruschwitz]
- Removed flickering while working on huge diagrams [FISRO]
- Copy diagram to system clipboard [FISRO]
- Highlighting input/output [FISRO]
- Added recently opened files to menu [FABFR]
- Bug while saving INI-files on Windows systems [Heinrich Villinger]
- Restructured INI-file to XML [FISRO]

Version 3.04 (2008-01-28)
- Added language system [FISRO]
- Bug detected in PAS & MOD generator [Klaus-Peter Reimers]
- Modified TEX generator [Klaus-Peter Reimers]
- Moved "Parser.java" to parsers lu.fisch.structorizer.package [FISRO]
- Renamed "Parser.java" to "NSDParser.java" [FISRO]
- French translation [FISRO]
- Dutch translation [Jerone]
- German translation [Klaus-Peter Reimers]
- Luxemburgish translation [Laurent Zender]
- Persistent Look & Feel [Klaus-Peter Reimers]
- Changed language file encoding to UTF-8 [FISRO]
- Bug in undo/redo function detected [Jan Kruschwitz]
- Print preview dialog [FISRO]
- Mac version opens NSD-files by double-click [FISRO]
- Scrolling bug detected [Lucas Cabeza]

Version 3.03 (2008-01-11)
- Minor bugs in the variable detection routine [FISRO]
- Added colorization of special symbols [FISRO]
- Added Oberon source code generator [Klaus-Peter Reimers]
- Program proposes filename to save [Jerone]
- Replaced "backspace" by "delete" for removing items [Jerone]
- Added correct headers to all source files [Klaus-Peter Reimers]
- Remember last file location [Jerone]

Version 3.02 (2008-01-07)
- Added Pascal input parser [FISRO]
- Added Look & Feel choice in menu (not persistent) [FISRO]
- Modified test string in font dialog to test for symbols [FISRO]
- Modified parser engine to load grammars from JAR file [FISRO]
- Broke up toolbars to fit in design [Klaus-Peter Reimers]
- Toolbars are now floatable (not persistent) [FISRO]
- Added simple variable detection [FISRO]
- Added variable highlighting [FISRO]

Version 3.01 (2008-01-02)
- Moved INI file to "Structorizer.app" folder [FISRO]
- Bug for WHILE/REPEAT preferences [FISRO]
- Ask for saving while quitting application [FISRO]
- Fixing different minor "save & open" bugs [FISRO]
- Fixing a minor bug with the border of the exported PNG file [FISRO]
- Dialogs "remember" the location of the opened file [FISRO]
- Added rounded corners for "sub" diagrams [FISRO]

Version 3.00 (2008-01-01)
- First public release of the new JAVA version [FISRO]

----%<---------------------------------------------------

Version 2.06 (2007-11-01)
- Integrated changelog in "About" dialog [FISRO]
- Umlaut-Problem solved for MAC
- Scroll-box seems to work now => adaptation [FISRO]
- Bug while exporting to picture [11TG1 2007/2008 - Ben Elsen]
- Export defaults now to JPG, but BMP is still possible. [FISRO]

Version 2.05 (2007-10-28) - LINUX GTK2 & Mac
- StrukTeX export debugging [Klaus-Peter Reimers]
- New "About" dialog [FISRO]

Version 2.04 (2007-10-25) - LINUX GTK2 only
- I think that the "Umlaut" Problem has been solved
  for GTK2. GTK does not seem to be capable of managing
  UTF-8 correctly? [FISRO]
- Added Umlaut export for StrukTeX [Klaus-Peter Reimers]

Version 2.03 (2007-10-20) - LINUX only
- StrucTeX output [Klaus-Peter Reimers]
- languages files rewritten [FABFR]
- coherent dialogs and menu entries [FABFR]

Version 2.02 (2007-09-05) - LINUX only
- Depending on some libraries, the Linux version
  did not run on some machines without root privileges.
  I found a workaround, but I'm still not really happy
  with it.

Version 2.01 (2007-08-14)
- Autoscroll was not enabled [Sascha Meyer]
  This seems not yet to work under Mac OSX (Windows & Linux = OK)
- The language choice for LU was not persistent, no load from
  and save to INI file [11TG2 2006/2007 - Laurent Zender]
- UTF-8 conversion was missing for imported source code.

Version 2.00 (2007-08-09)
- Please take also a look at the file "_D6 to Lazarus.txt"

----%<---------------------------------------------------

Version 1.31 (2007-11-07)
- Case without "else"-part [Andreas Jenet]
- JPG export [FISRO]
- Bug on loading a CASE statement from a savefile [FISRO]

Version 1.30 (2007-10-27)
- Bug detected in analyser [Iris Adae]
- German Umlaute export for StrukTeX [Klaus-Peter Reimers]
- Serious speed improvements [FISRO]
- Executor now calls analyser too [FISRO]

Version 1.29 (2007-10-19)
- Allow ":=" as assignment while parsing out variable names [Sebastian Lehn]
- BUG: "<-" are not drawn correctly in version 1.28 because
  of a problem in the drawing method. [FISRO]
- rotating text for instructions by 90° [Michael Gerdes]
- language support for analyser messages [FISRO]
- minor bugs in the analyser algorithms [FISRO]
- StrucTeX output [Klaus-Peter Reimers]

Version 1.28 (2007-10-13)
- analyser: different minor bugs fixed [FISRO]
- analyser: different minor improvements [FISRO]
- activating analyser for anybody [FISRO]
- language files rewritten [FABFR]
- bugs when pressing CANCEL [FABFR]
- "Initialising" screen [FABFR]
- modified diagram for simplified scheme (not "nice") [FABFR]
- different improvements in the parser interpretation [FABFR]
- missing CASE statement while importing from source code [FABFR]
- new "about" dialogs [FABFR]
- added "changelog.txt" to about-dialog [FISRO]
- coherent dialogs and menu entries [FABFR]

Version 1.27 [???]
- copy & paste between MDI children works fine [FISRO]
- variable names are now also extracted from method parameters [FISRO]
- Added language file for LU [11TG2 2006/2007 - Laurent Zender]

Version 1.26 (2007-06-12)
- Bug detected in BCall, BJump and BCase [Andreas Jenet]
- Bug detected in the cut method [Andreas Jenet]
- MDI: Eliminated memory bug in MDI application [FISRO]
- MDI: First working MDI application called "Projectorizer"
- MDI: Project save and load works. Filetype = combined NSD
  files in XML format. Extension = nsdp [FISRO]
- MDI: Add diagram to project [FISRO]
- MDI: Menu integration [FISRO]

Version 1.25 (2007-06-05)
- conversion between (instruction, call, jump) [FISRO]
- analyser: read INI-file [FISRO]
- conversion from (instruction, call, jump)
  to (if, for, repeat, while) [FISRO]
- user colors [Sascha Meyer]
- made all subforms owned by the mainform
  => create an MDI application [FISRO]
  ~> The 'utils' class still depends on two other
     classes, so the mainform cannot be used independently!
- Wiped out a bug due to the recent owner changes [FISRO]
- Added code the capture <ESC> during showmodal of some windows [FISRO]
- Changed vertical lines in the case statement
  to intersect with the falling line. [Andreas Jenet]
- Created a BUtils class for interaction between
  parameters and forms
  => create an MDI application [FISRO]

Version 1.24 (2007-05-30)
- analyser: Problem with non-initialized
  variables in REPEAT loops [FISRO]
- analyser: recognises "lire A,B" without
  spaces [T1IF1 2006/2007 - Tom Schons]
- Minimum font size [T1IF1 2006/2007 - Kevin Schoup]
- Maximum font size [T1IF1 2006/2007 - Jill Saudt]
- Disable MouseWheel scrolling because
  of blank scrolling problems [T1IF1 2006/2007 - JosÈ Espinosa]
- Adaptation of auto-size algorithm when
  analyser is *on* [FISRO]
- Drag & drop of an empty element should
  not be possible [T1IF1 2006/2007 - Tom Schons]
- Bug in analyser while loading grammar
  files [FISRO]
- Missing translations found [T0IF2 2006/2007 - Mike Lill]
- Added JUMP statement [Christian Fandel]
- Changed call to analyser procedure in
  order to speed up the entire GUI [FISRO]

Version 1.23 (never published)
- added paste from windows clipboard [T1IF1 2006/2007 - Marc Schonckert]
- removed automatic ":=" to "<-" conversion [FISRO]
- added array support

Version 1.22 (2007-01-23)
- added: application.title = NSD title
  [T1IF2 2006/2007 - Stephen Edwards]
- added: mainform.caption = NSD title [FISRO]
- bugfix in schematic of the CASE
  statement [FISRO]
- added nederlands lang-file [Tom Van Houdenhove]
- added more strings to the language
  systems [Tom Van Houdenhove]
- added customisation for CASE
  statement [Tom Van Houdenhove]
- changes to customisation for IF
  statement [Tom Van Houdenhove]
- eliminated bug in the CASE statement [Tom Van Houdenhove]
- added btnCancel to InputBox [Tom Van Houdenhove]
- bug fixed in display (red-color-bug) [FISOR]

Version 1.21 (2007-01-15)
- added CASE statement [MARSE]
- added call [Prophet05]
- small fixes in PAS2NSD [FISRO]
- small fix in "save-as" routine [T1IF2 2006/2007 - Noëmie Feltgen]

Version 1.20 (never published)
- some small fixes [FISRO]

Version 1.19 (2006-12-16)
- selection can now be moved with
  the arrow keys [T1IF1]
- The default content of the different
  structures can now be modified via
  the options menu [FISRO]
- code optimization to block out some
  wanna-be-hackers ;-) [FISRO]

Version 1.18 (2006-12-13)
- multi-language support [Bernhard Wiesner]
- Another small bug in the save routine [PYRSI]
- Langs: EN [FISRO]
         DE [FISRO]
         FR [FISRO]

Version 1.17 (2006-12-05)
- Bug detected while updating comments [FISRO]
- Bug on saving when title contained
  illegal characters. Solved for ":" [PYRSI]
- First Linux version written in Lazarus! [FISRO]

Version 1.16 (2006-11-26)
- Copy & Paste of elements [FISRO]
- Structorizer was unable to close
  on a medium marked read-only [MARSE]
- Fixed some small bugs concerning
  element selection. [FISRO]
- Shortcuts for inserting elements [BELGI]
- User check buttons for visual styles [SIBCL]
- Fixed some bugs during first
  colorizer use [FISRO]
- Added shortcut for colorizer [FISRO]

Version 1.15 (never published)
- Small bug in code generator
  erased [FISRO]
- Small bug in PAS2NSD generator
  fixed [FISRO]
- For instructions only: automatically
  convert ":=" to " <- " [FISRO]
- Printing support with
  print-preview [T1IF1 2006/2007 - José-Maria Espinosa]

Version 1.14 (200-11-16)
- Press <ESC> to cancel input
  dialog [T1IF1 2006/2007]
- Switch visual style [LOEGU]

Version 1.13 (2006-11-13)
- Each element also contains
  a comment now. [FISRO]
- An new-old bug had reappeared
  and been eliminated once again [MARSE]

Version 1.12 (never published)
- Variable colorizing [FISRO]
- Drag & drop of NSD-Files [T1IF1 2006/2007]

Version 1.11 (2006-10-25)
- <Shift-Enter> or <Return-Enter>
  for validating input [T1IF1 2006/2007]
- Drag'n'Drop bug wiped out. [FISRO]
- Disable buttons if no element
  selected [T1IF1 2006/2007]

Version 1.10 (2006-10-22)
- Undo / Redo functionality [MARSE]
- NSD can be scrolled if larger
  then the visible area [MARSE]
- Automatic NSD title or savename
  proposal [MARSE]
- Fixed "const"-section recognition
  for PAS2NSD-conversion [MARSE]
- Fixed wrong displayed dialogs at
  120 dpi font size [MARSE + GAMCA]
- New name for new diagram [PIRSY]
- Double-click on empty sequence = new
  instruction [PIRSY]

Version 1.09 (never published)
- Dynamic font increase/decrease [FISRO]

Version 1.08 (never published)
- BMP export of the diagram [FISRO]

Version 1.07 (2006-10-01)
- A security bug has been reported
  and finally swept out... [FISRO]

Version 1.06 (2006-09-27)
- The different elements can now be
  colorized. Color is persistent,
  which means that it is stored in
  the NSD-File. [FISRO]

Version 1.05 (2006-09-19)
- I implemented an NSD-2-PAS conversion.
  This includes a variable auto-detection,
  which, unfortunately, does not work
  yet with complex types. [FISRO]
- Read-Only-INI-File Bug => fixed [MARSE]

Version 1.04 (2006-09-15)
- I finally found a working Delphi/Pascal
  parser that operates with tree generation. The
  PAS-2-NSD converter now works fine :-D [FISRO]

  Added functionality:
  * Load from source file [FISRO]
  * Create from source text [FISRO]
  * Real-time creation while typing [FISRO]

Version 1.03 (never published)
- First "satisfying" implementation of
  a PAS-2-NSD converter. Simple examples
  are OK, but bigger ones ... hmmm ... :-/
  => Would need a "real" Pascal syntax parser [FISRO]

Version 1.02 (2006-09-14)
- Change font.name and font.size of the
  graph, even on the fly! Store information
  in the INI-File. [FISRO]
- Two types of graphs [FISRO]
  * programs (rectangle)
  * subs (rounded rectangle)

Version 1.01 (2006-09-01)
- Added click-to-open support, so you now
  only need to double-click an NSD-File to
  open it immediately. [FISRO]<|MERGE_RESOLUTION|>--- conflicted
+++ resolved
@@ -19,11 +19,7 @@
 - Shell export neither copes with nested array/record initialisers and component access
   nor with cleanly handling usual and associative arrays as parameters or results.
 
-<<<<<<< HEAD
-Current development version 3.31-05 (2021-09-17)
-=======
 Current development version 3.31-06 (2021-09-18)
->>>>>>> fe41a5ba
 - 01: Bugfix #851/2: COBOL import: SPECIAL-NAMES sections caused parser abort <2>
 - 01: Bugfix #851/3: COBOL import flaws concerning floating-point literals <2>:
       - Decimal and float literals weren't recognised,
@@ -54,11 +50,8 @@
 - 04: Bugfix #975: StrukTeX export didn't cope well with backslashes in literals <2>
 - 04: Issue #977 workaround: Silent highlight error let the execution get locked <2>
 - 05: Enh. #926/#979: Now Analyser warning tooltip appears over marker triangles <2>
-<<<<<<< HEAD
 - 05: Issue #944: Code now requires Java >= 11 <2>
-=======
 - 06: Bugfix #983: 'Edit subroutine' unduly flagged the summoned diagram 'changed' <2>
->>>>>>> fe41a5ba
 
 Version: 3.31 (2021-03-01)
 - 01: Bugfix #759: Dried up another source of stale Mainforms. <2>
