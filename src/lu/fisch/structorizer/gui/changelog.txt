Legend:
-------
[Foo]   -->     idea provided by Foo, coding done by Bob Fisch
[Foo]2  -->     idea provided by Foo, coding done by Kay Gürtzig
<Foo>   -->     idea AND coding done by Foo
<2>     -->     idea and coding done by Kay Gürtzig

Known issues (also see https://github.com/fesch/Structorizer.Desktop/issues):
- Copying diagram images to the clipboard may fail with some OS/JRE combination
  (#685), on Windows the actual image format may be JPG instead of PNG.
- Pascal import does not cope with unit name aliases. ObjectPascal code should
  be tolerated by the parser but may produce nonsense from the OOP parts.
- COBOL import may fail if certain single-letter identifiers are used (rename
  them!), it does not cope with some statement variants and variable
  redefinitions, either.
- The Java-specific import option to mitigate ambiguities between closing
  angular brackets (in nested type arguments) and shift operators >> may fail
  in some cases. Then it should be switched off and closing angular brackets be
  separated manually. Java import does not cope with lambda expressions and
  some annotations. Because Structorizer does not actually support OOP context
  the imported diagrams will usually not be executable but raise a lot of
  Analyser warnings.
- Shell export neither copes with nested array/record initialisers and
  component access nor with cleanly handling usual and associative arrays as
  parameters or results.
- ARM export is still experimental and relies on a specific and very restricted
  syntax for the element contents in order to produce meaningful results.

Current development version 3.32-31 (2025-08-11)
- 01: Bugfix #987: Duplicate subroutine comment export by Pascal generator <2>
- 01: Bugfix #988: Syntax error in Structorizer.bat and Arranger.bat fixed <2>
- 01: Bugfix #989: Expressions in EXIT elements (e.g. return) were forgotten
      to translate on export to C, C++, C#, Java etc. <2>
- 01: Bugfix #990: Procedures were sometimes given a made-up result type on
      code export, particularly on group export <2>
- 01: Bugfix #991: The Analyser check to ensure function results failed to warn
      on case-ignorant function name assignment attempts <2>
- 01: Enh. #992: New Analyser check for bracket balance and nesting added <2>
- 01: Bugfix #993: Constant routine parameters, particularly of array types,
      were not correctly exported to Pascal, Oberon, C, and other languages <2>
- 01: Bugfix #995: Unjustified Analyser warnings about dubious initialization
      and missing line numbers in case of multi-line instruction warnings <2>
- 02: Enh. #967: Generator for ARM code (prototype) introduced <Alessandro
      Simonetta et al.>
- 02: Bugfix #988: Structorizer.exe (in Windows zip package) config updated <2>
- 02: Bugfix #997: Inconsistent handling of blank sequences in FOR control
      phrases (e.g. string literals could get compromised) <2>
- 03: Bugfix #1003: Undue memory reservations for main program variables and
      registers on ARM export eliminated [A. Simonetta]2
- 03: Bugfix #1004: Several flaws on exporting array statements to ARM code,
      two new ARM-specific export options <2>
- 03: Bugfix #1005: Wrong ARM export of FOR and FOR-IN loops <2>
- 04: Issue #967: ARM export now places a "_start" label if in GNU mode,
      modified syntax for array declarations (brackets required after type) <2>
- 04: Bugfix #1004 revised (defective index transformation), export option
      "Transform array index to memory offset" withdrawn, new memory alignment
      mechanism (.align directive instead of .space) <2>
- 04: Bugfix #1007: ARM export: Character literals were not properly recognized
      and string/character literal content support was too restricted, new
      export option to append a 0 termination on storing strings <2>
- 04: Bugfix #1008: ARM export: Address assignment defective in GNU mode <2>
- 04: Bugfix #1010: ARM export: The logic of REPEAT loops was inverted <2>
- 04: Bugfix #1011: ARM export: Bad code for CASE elements without default <2>
- 04: Bugfix #1012: Compromised Code Preview highlighting after insertions <2>
- 04: Bugfix #1013: Executor happened to get stuck in an eternal loop <2>
- 04: Bugfix #1014: Defective export of java-style array declarations <2>
- 04: Bugfix #1015: ARM export to file caused a NullPointerException <2>
- 05: Typos in captions and messages corrected, Italian translations added.
- 05: Issue #967: New ARM-specific syntax options for Analyser and Export <2>
- 05: Bugfix #1005 ARM export: FOREACH loops referring to an array name were
      faulty, the LDR/STR impact on the base register was not factored in <2>
- 05: Bugfix #1017: Several flaws on exporting arithmetic expressions and
      assignments as ARM code <2>
- 06: Issue #1019 ARM export: Unnecessary output expression limitations lifted,
      superfluous array address assignments avoided, proper care for disabled
      array initializations <2>
- 06: Bugfix #1020 ARM export did not recognize terminal return instructions
      unless the element was of Jump type, neither does ARM syntax check <2>
- 06: Bugfix #1021 Jump elements did not reliably recognize composed return/
      leave/exit/throw keywords, neither did syntax highlighting <2>
- 06: Bugfix #1024 Malformed record initializers caused the Analyser and most
      code generators (including code preview) to fail.
- 06: Bugfix #1025 Insufficient detection of binary, octal, and hexadecimal
      literals in CASE selector consistency checks.
- 06: Bugfix #1026 Line continuation in Jump elements fooled Analyser <2>
- 07: Issue #1029: New default value for Processing/Java import option <2>
- 07: Enh. #1032: New diagram import from www.sbide.de files <2>
- 07: Bugfix #1033: Analyser refresh was lacking after diagram import <2>
- 07: Issue #1034: Some hus-Struktogrammer import deficiencies mended <2>
- 08: Enh. #1035: Support for import of hus-Struktogrammer project files (and
      certain diagram files with leaner internal structure) <2>
- 08: Bugfix #1037: Inverse "Ignore case" effect on in-/output highlighting <2>
- 08: Bugfix #1038: Repeated saving questions on recursive execution <2>
- 08: Bugfix #1040: Defective File API method for Python export [R. Schmidt]2
- 08: Issue #1041: Incompetent Python export of FINALLY clauses [R. Schmidt]2
- 08: Bugfix #1042: Wrong Python syntax for CATCH variables [Rolf Schmidt]2
- 09: Enh. #1046: Token decoding on import syntax error messages [S. Sobisch]2
- 09: Bugfix #1044/#1048: COBOL import of CORRESPONDING clauses had caused
      errors, file-record declarations and associations failed [Gábor Márkon]2
- 09: Bugfix #1049: COBOL condition name resolution reliability improved <2>
- 09: Bugfix #1050: Sensible import implementation for COBOL READ AT <2>
- 09: Bugfix #1051: Error in last COBOL import phase with certain PERFORM THRU
      statements, new import option for tidying sequential paragraph calls <2>
- 09: Bugfix #1052: Defective COBOL import of screen DISPLAY statements <2>
- 09: Bugfix #1053: COBOL array declaration import (bad fix #695) revised <2>
- 09: Bugfix #1054: Width of Alternatives not sufficient for long comments <2>
- 10: Enh. #84,#250: Chinese locales slightly updated w.r.t. FOR-IN loops <2>
- 10: Issue #492: Element name placeholders accomplished in several locales <2>
- 10: Bugfix #851/3: COBOL import of float literals like .75 still failed <2>
- 10: Bugfix #997: NullPointerExceptions on code import with FOR-IN loops <2>
- 10: Issue #1047: Isolated NSD batch export with new option -k [R. Schmidt]2,
      revised naming conventions in combination of options -o and -k <2>
- 10: Bugfix #1049: COBOL condition name resolution was still defective <2>
- 10: Issue #1056: Corrections in French locale (and others) [GitHub/tph002]2
- 10: Issue #1057: COBOL import now converts 'LENGTH OF' into 'sizeof()' <2>
- 10: Bugfix #1058: Defective COBOL import of negated condition names <2>
- 10: Bugfix #1059: COBOL import of conditions completely redesigned <2> 
- 10: Bugfix #1061: Python export didn't suppress all instruction translation
      in mode "No conversion of expressions/Instruction contents" <2>
- 10: Bugfix #1062: Mode changes in Find & Replace did not reset results <2>
- 10: Issue #1064: COBOL import now applies permanently disabled state to
      section and paragraph markers (abused Call elements) <2>
- 11: Bugfix #1059: Rare negation cases on COBOL import of conditions <2>
- 11: Issue #1065: Bad ArrangerIndex latency with huge current diagram,
      right mouse click may override a previous single selection now <2>
- 11: Enh. #1066: Name completion dropdown in Element editor text field <2>
- 11: Bugfix #1067: Certain execution errors used to slip through <2>
- 11: Issue #1068: Executor now accepts index lists like my_array[i,j], <2>
      Generators updated to cope with index lists
- 11: TeX exports (algo/StrukTex) now ensured to contain the version no. <2>
- 12: Bugfix #678: Flaw in C99 pointer type definition import mended <2>
- 12: Bugfix #739: Enumeration type support was forgotten for C# export <2>
- 12: Issue #809: Main function import from C refined (return -> exit) <2>
- 12: Enh. #1066: Auto-complete suggestion precision for Calls improved <2>
- 12: Bugfix #1067: Further execution errors used to slip through <2>
- 12: Bugfix #1071: Analyser check for assignment errors had generated
      warnings on completely legal equality operator uses. <2>
- 12: Bugfix #1072: The FOR loop editor now warns on entering step keyword
      in end value field <2>
- 12: Bugfix #1073: CALL comments were exported twice to C, C++, Java etc. <2>
- 12: Bugfix #1074: ARM export of unspecific Instructions was defective <2>
- 12: Bugfix #1075: Analyser check for ARM syntax complained about non-C
      operator symbols like "and" or "<>". <2>
- 12: Issues #1028, #1076: Launcher message on Java trouble improved <2>
- 12: Issue #1077: Javadoc warnings avoided by annotation completion <2>
- 12: Enh. #1082: More expressive Analyser warnings on defective functions <2>
- 12: Bugfix #1083 Undue error message on batch import with "-p Pascal ..."<2>
- 12: Bugfix #1085 Defective handling of included typedefs on C import <2>
- 12: Bugfix #1086 Incomplete group on source import with two routines <2>
- 12: Bugfix #1089 C99 import support for 1. struct initializers with named
      components, 2. typedefs with anonymous enum specifications, 3. typedefs
      with anonymous struct specifications, 4. typedefs defining more than
      one typeid <2>
- 12: Enh. #1091 Structorizer now accepts alias and array type definitions <2>
- 12: Bugfix #1092 Code export of alias types implemented where needed <2>
- 13: Issue #311 Menu reorganised (mere representation stuff --> "View") <2>
- 13: Issue #980 Multi-variable declarations supported on
      - export to C, C++, Java, C#, Javascript;
      - export to Python, PHP;
      - Executor;
      Syntax check for declarations added to Analyser <2>
- 13: Bugfix #1093 Code export unduly inserted "return 0" instructions <2>
- 13: Bugfix #1094 C99 batch import failed with index range error <2>
- 13: Bugfix #1096 Several problems with type definitions and variable
      declarations (esp. C/Java style) in Analyser and code generation <2>
- 13: Bugfix #1098 Javascript export didn't transform array and record
      initializer expressions recursively. <2>
- 13: Bugfix #1099 PHP export of constants was defective, on export to
      C, C++, Java etc. the repositioning of constant calls was wrong <2>
- 13: Many translations (webtran.de) added to Luxemburgish locale <2>
- 13: Issue #1100 Precaution against insufficient Java RE on start <2>
- 13: Issue #1102 Obsolete start hint translations removed from locales,
      Defective log record configuration fixed <2>.
- 14: Error messages for string comparison conversion in Executor now show
      more precise context. <2>
- 14: Bugfix #1108 C import may fail because of nested comments [csrabak]2
- 14: Bugfix #1109 Code generation for throw (rethrow) was defective <2>
- 14: Bugfix #1110 Math.* conversion failed on Java/Processing import <2>
- 14: Issue #1112 Analyser no longer complains about missing initialisation
      and missing components on java.lang. and java.util. method calls <2>
- 15: Issue #311 Preference category renamed ("Diagram" -> "View") according
      to menu changes, "copy PNG image" and "copy EMF image" moved to menu
      "Diagram" <2>
- 15: Enh. #1114 Caret positioning on first '?' in text for new elements <2>
- 15: Enh. #1115 New C99 import option to convert #defines into consts in
      order to preserve symbolic names [csrabak]2
- 15: Bugfix #1116 C99 import failed on array typedefs with named ranges <2>
- 15: Enh. #1117 Changelog on About window now with active HTML links <2>
- 15: Bugfix #1118 The comment of empty Instructions wasn't exported to C,
      C++, C#, Java etc. [bersetm]2
- 15: Issue #1119 An empty editor text will no longer produce an element
      with a single empty line but with no lines. <2>
- 16: Issue #1121 Type-specific Scanner methods on Java export of INPUT <2>
- 16: Bugfix #1122 Defective export of INPUT instructions to Javascript <2>
- 16: Issue #1123 Proper export of random(...) to C, C++, C#, Java, Js <2>
- 16: Issue #1125 Diagram comparison didn't distinguish disabled state <2>
- 16: Bugfix #1126 Spanish and Italian messages for View menu were missing,
      the attempt to open Translator led to an error abort. <2>
- 16: Completion and corrections of the Portuguese/Brazilian locale <T. Cruz>
- 17: Menu mnemonics for the PT_BR locale rectified <T. Cruz>
- 17: Bugfix #1128 Risk of getting stuck on record component retrieval (in
      Analyser or Input assist) eliminated [K.-P. Reimers]2
- 17: Issue #1129 Analyser popup didn't open with too many error entries <2>
- 17: Bugfix #1130 C import expanded macros within char literals [csrabak]2
- 17: Issue #1131 Handling of anonymous inner classes on Java import <2>
- 17: Bugfix #1132 Java import defect on backslashes in string literals <2>
- 18: Issue #901 FilesDrop was lacking to set the WAITING cursor <2>
- 18: Enh. #1084 Pascal import toughened up for ObjectPascal/Delphi 12 <2>
- 18: Bugfix #1135 Two Java import bugs - unicode escape sequences in string
      literals and identifiers 'str', 'binary', 'hex' caused failure. <2>
- 18: Bugfix #1136 Four Java import problems due to angular brackets of type
      arguments (nested parameterized types, casting, "<?>" parameters,
      arrays over parameterized types). <2>
- 18: Bugfix #1137 Workaround for Java import errors due to ".this" <2>
- 18: Issue #1138 Arranger collision warnings could become a nuisance <2>
- 18: Bugfix #1139 TRY elements without catch variable caused defects <2>
- 18: Bugfix #1140 Transmutation didn't work for CALLs with method syntax <2>
- 18: Bugfix #1141 Stack overflow risk on build phase of code import <2>
- 18: Bugfix #1142 Java import failed on "assert" statements <2>
- 18: Bugfix #1143 Java import grammar demanded modifiers before "enum" <2>
- 18: Bugfix #1145 Java import crashed when source file contains two or more
      classes / interfaces / enumerators on top level <2>
- 18: Bugfix #1146 Wrong/awkward Oberon export of Alternatives [K.-P. R.]2
- 19: Bugfix #1136 revised ('?' now generally accepted as type parameter) <2>
- 19: Issue #1148 Special indentation on exporting IF ELSE IF chains to C,
      C++, C#, Java, Javascript, modern BASIC, Perl, PHP <2>
- 19: Bugfix #1149 Selection in Code Preview missed to update buttons <2>
- 19: Bugfix #1150 Java import failed on parameterized class declarations <2>
- 19: Bugfix #1151 Java and C import failed with tab in string literals <2>
- 19: Bugfix #1152 Pascal import had failed completely in version 3.32-18 <2>
- 20: Bugfix #1128 revised (component retrieval now gave up too early) <2>
- 20: Bugfix #1136 revised ("instanceof" detected to deny cast context). <2>
- 20: Issue #1148 Code export of IF ELSE IF chains for Pascal and Python <2>
- 20: Issue #1154 Hatching of CALLs diverted for method signatures modified <2>
- 20: Bugfix #1155 Stack overflow risk on Pascal export / code preview <2>
- 20: Bugfix #1156 Defective export of typed constants to Perl and PHP code,
      introducing a new Perl-specific export option (pragma use constant) <2>
- 20: Issue #1157 Code import used to fail if the source file ended with a line
      comment. More verbose explanation of code import errors because of trail-
      ing comments (code error.group_runaway) [K.-P. Reimers]2
- 21: Bugfix #1157 EOF handling on code import improved (comment preserved) <2>
- 21: Bugfix #1159 Java import of labelled break fixed, class comment fix,
      import of non-trivial switch instructions significantly improved <2>
- 21: Bugfix #1160 Drawing of rotated elements (in CASE structures) mended <2>
- 21: Issue #1161 More consistent reachability check in Analyser <2>
- 21: Issue #1162 Analyser markers will turn white on red or blue elements <2>
- 21: Bugfix #1163 C99 import of non-trivial switch instructions improved <2>
- 21: Bugfix #1164 ANSI-C99 grammar now allows expressions in case clauses <2>
- 22: Bugfix #1166 Java version strings like "23-ea" made Java test fail <2>
- 23: Enh. #1171 Picture export now also available as batch task [rpxrpxrpx]2
- 23: Bugfix #1172 Replacement of Turtle instructions between integer and fine
      graphics (Edit menu) failed to redraw the diagram immediately <2>
- 23: Poll #1173 Picture export to obsolete SWF format labelled deprecated <2>
- 23: Bugfix #1174 Precaution against loading abort due to a missing file
      creation date because it may not be conveyed via network connection <2>
- 23: Bugfix #1175 Loading an arrangement with closed Arranger failed <2>
- 23: Issue #1176 Loading an .arrz file via Arranger button used to add a
      (temporary) .arr path to the recent file list <2>
- 24: Poll #1173 SWF export removed from File/Export menu <2>
- 24: Bugfix #1180 Proper propagation of subroutine test coverage to calls <2>
- 24: Redundant routine pool reference compromised Executor efficiency <2>
- 24: Bugfix #1181 Code preview highlighting wasn't always consistent with
      execution progress (particularly around Calls) <2>
- 25: Issue #423 Code generation deficiencies on recursive record types
      fixed for Pascal, C, and C++ <2>
- 25: Bugfix #1183 Structorizer got stuck with multi-dimensional array
      assignments like "field[i][j] <- expr" <2>
- 25: Enh. #1184 Executor now manages to establish even multi-dimensional
      arrays on first element assignment (though lazily filled) <2>
- 26: Bugfix #1186 Code export of C-Style variable initialisations to C++,
      C#, Java, and Javascript was defective (initialisation missing) <2>
- 26: Bugfix #1187 Analyser unduly decried C-style array declarations <2>
- 26: Bugfix #1188 Export of C-style array declarations to BASIC, PHP, and
      BASIC was wrong, BASIC array declarations were defective <2>
- 26: Bugfix #1189 Pascal, Oberon, and Python export of Java-style array
      declarations were defective (element type instead of variable name) <2>
- 26: Bugfix #1190 Includables now involved in BASIC export, recursive check
      for indirectly included declarations (effective for all languages),
      Nested initialiser expressions are now recursively resolved <2>
- 27: Bugfix #690/#1087 C99 import didn't reliably suppress "struct", "enum"
      etc. in function parameter declaration lists.
- 27: Bugfix #1192 Code export of tail return statements ignored keyword <2>
- 27: Bugfix #1193 Flaws detecting arguments and results on outsourcing <2>
- 28: Issue #447 Case drawing could reserve unnecessary element width if
      the text contains continued lines, potential flaws on exporting Case
      elements with broken lines to bash code fixed. <2>
- 28: Bugfix #1195 Some element types weren't hatched if indirectly disabled,
      Element editor unduly showed "disabled" check state in such a case,
      some generators (ARM, StrukTex, TextAlgo) behaved inconsistently <2>
- 28: Enh. #1196 New controller-routine-related Analyser checks 32 and 33 <2>
- 28: Enh. #1197 Independent branch header colouring enabled [brucetrask2]2
- 28: Enh. #1198 Third choice option for CASE editing introduced <2>
- 29: Bugfix #1197 Selecting the FALSE triangle in widened Alternatives
      could fail <2>
- 29: Enh. #1198 Version hint for the special CASE editor was obsolete <2>
- 29: Issue #1200 Ensures content assist and undo/redo in CASE editor <2>
<<<<<<< HEAD
- 30: Bugfix #1197 It wasn't possible to save an Alternative anymore <2>
- 31: Issue #800 Parts of the new expression parsing mechanism established,
      new grammar-based line syntax check in Analyser. <2>
- 31: Issue #800 Text processing now more consistently based on new class
      TokenList. <2>
- 31: List splitting mechanisms of FOR-IN loops unified between Editor,
      Executor, and code generators, expression detection <2>
- 31: Issue #800 An NSD load bug and many code export glitches fixed <2>
- 31: Issue #800 For statement import failed to split the clause properly <2>

=======
- 30: Bugfix #1197 It wasn't possible to save Alternatives/CASE anymore <2>
- 31: Bugfix #1203 Analyser got out of date after Find&Replace action <2>
- 31: Issue #1204 Caret positioning in element editor didn't work for '?'
      at line start and neither for the initial diagram name "???". <2>
- 31: Issue #1205 Analyser constantly decried loops with fileEOF tests or
      Turtleizer position conditions as endless <2>
- 31
>>>>>>> 77bcd5db

Version 3.32 (2021-09-19) requiring Java 11 or newer
- 01: Bugfix #851/2: SPECIAL-NAMES sections caused COBOL parser abort <2>
- 01: Bugfix #851/3: COBOL import flaws concerning floating-point literals <2>:
      - Decimal and float literals weren't recognised,
      - recognition / conversion of decimal commas implemented,
      - possible index range error during file preparation with fix format.
- 01: Bugfix #950: Synchronisation Arranger -> Arranger index went lost <2>
- 01: Bugfix #951: Import via source files dropping ignored import options <2>
- 02: Issue #954: STOP off button now disables rather removes breakpoints <2>
- 02: Bugfix #955: Several flaws on Java import with "class" literals, multi-
      catch clauses and try statements comprising several catch clauses. <2>
- 02: Issue #956: Java parsing ignored option "Import var declarations" <2>
- 02: Issue #957: "Processing" import now copes with import declarations <2>
- 02: Issue #958: Relative placing of special import/export option dialog <2>
- 02: Bugfix #959: Processing import now injects conversion functions and web
      colour literals in created diagram groups <2>
- 02: Issue #960: Processing import now declares standard system variables <2>
- 02: Bugfix #961: Java import did not detect/convert output instructions <2>
- 02: Bugfix #962: Constructor body import from Java sources often failed <2>
- 02: Substantial Italian localisation progress <Alessandro Simonetta et al.>
- 02: Localisations for plugin-specific import options added (DE, ES) <2>
- 02: Issue #964: Processing import placed a draw() loop without draw() <2>
- 03: Issue #932: Processing definitions -> separate diagram [Henning Kiel] 2
- 03: Issue #966: Precautions for dark look & feel themes (tuning, icons) <2>
- 03: Bugfix #969: After starting up Structorizer with file arguments (e.g.
      by double-clicking nsd or arr files, the debugger used to get numbed <2>
- 03: Enh. #972: Row-filtering radio buttons for Translator introduced
      [Henning Kiel]2
- 04: Issue #67: Export option "generate line numbers" was made a language-
      specific option (for BASIC in the first place) <2> 
- 04: Enh. #953: Generators for 4 different LaTeX algorithm/pseudocode packages
      added [Karl-Heinz Becker]2
- 04: Bugfix #974: Two defects on Processing definition import (one severe) <2>
- 04: Bugfix #975: StrukTeX export did not cope well with backslashes occurring
      in string literals <2>
- 04: Issue #977 workaround: Silent highlight errors locked the execution <2>
- 05: Enh. #926/#979: Now tooltips with the warning texts appear over marker
      triangles in flawed elements <2>
- 05: Issue #944: Structorizer now requires Java versions >= 11 <2>
- 06: Bugfix #983: Menu actions 'Edit subroutine' / 'Edit included diagram...'
      unduly flagged the summoned diagram 'changed' <2>

Version: 3.31 (2021-03-01)
- 01: Bugfix #759: Dried up another source of stale Mainforms. <2>
- 01: Bugfix #761: Code preview defect flooded the log stream. <2>
- 01: Precautions against empty error messages on startup <2>
- 01: Bugfix #705: Find&Replace: Branches of CASE and PARALLEL elements were
      not searched (i.e. at most one of them) <2>
- 01: Bugfix #763: Stale file precautions on loading / saving arrangements <2>
- 01: Bugfix #764: Group modifications failed to update the associated .arr
      file <2>
- 01: Bugfix #765: KSH export of diagrams using record types failed with an
      error <2>
- 01: Deprecated ANSI-C73 import disabled (ANSI-C99 parser subsumes it) <2>
- 02: Bugfix #752: Incomplete declarations in C, Java etc. are no longer out-
      commented because they must be manually completed anyway <2>
- 02: Issue #766: Deterministic order of subroutines on code export forced <2>
- 02: Bugfix #769: Commas in string literals used as selectors compromised
      CASE branch selection on execution <2>
- 02: Enh. #770: New Analyser checks concerning selector consistency in CASE
      elements introduced <2>
- 02: Bugfix #771: Java type names in expressions provoked unhandled syntax
      errors during execution that drove the debugger into a locked state <2>
- 02: Bugfix #772: Internal exceptions used to avert Pascal code preview <2>
- 02: Bugfix #773: Export of declarations to Oberon, Pascal [K.-P. Reimers]2
- 03: Enh. #388: Missing support for constants on Perl export provided <2>
- 03: Enh. #423: Missing support for record types on Perl export added <2>
- 03: Enh. #739: Enum type definitions introduced (including import) <2>
- 03: Issue #766: Deterministic export order failed for deep hierarchies <2>
- 03: Bugfix #770: Integer-const check for CASE selectors was incomplete <2>
- 03: Enh. #775: More type-sensitive export of input instructions to OBERON <2>
- 03: Bugfix #776: Global vars are locally eclipsed on Pascal/Oberon export <2>
- 03: Bugfix #777: Concurrent changes of favourite export language handled. <2>
- 03: Bugfix #778: License text was not exported with "fresh" diagrams <2>
- 03: Bugfix #779: Defective Oberon export of program diagrams with I/O <2>
- 03: Issue #780: Parameterless procedures now exported to Oberon without
      parentheses [K.-P. Reimers]2
- 03: Bugfix #782: Code export of global (included) declarations was wrong. <2>
- 03: Bugfix #783: No or nonsense code export for assignments of unknown
      recrds/structs <2>
- 03: Bugfix #784: Mere variable declarations were to be suppressed on export
      to shell scripts (bash/ksh) <2>
- 03: Bugfix #786: Record component access within index expressions used to
      fail on execution <2>
- 03: Bugfix #787: Multiplied top-level type definitions on Pascal export <2>
- 03: Bugfix #788: Arranger archive (.arrz file) extraction to a user-specific
      folder did not work. <2>
- 03: Bugfix #789: Function calls were wrongly exported to BASIC (started with
      "CALL") <2>
- 03: Bugfix #790: BASIC export failed where line continuation or initialisers
      occurred <2>
- 03: Bugfix #791: Several shell export flaws (function calls, array/assoc
      declarators) were fixed <2>
- 04: Bugfix #793: Wrong Perl export result of initialised explicit var
      declarations <2>
- 04: Bugfix #794: Code preview failed with an error if no user license text
      is configured <2>
- 05: Enh. #801: Mechanism added to show User Guide as PDF in offline mode <2>
- 05: Bugfix #802: Placement of license texts and downloaded User Guides went
      to inappropriate folders (impact of fix #741) <2>
- 05: Bugfix #805: The dialog language happened to change on deriving a
      subroutine from a CALL (new Structorizer instance got wrong config) <2>
- 05: Issue #806: Format string splitting on C99 import improved [R. Schmidt]2
- 05: Issue #806: Input/Output instruction export to C now with more sensible
      printf/scanf format strings (better type inferencing used) [R. Schmidt]2
- 05: Issue #807: Python 'recordtype' library reference replaced by dictionary
      type [R. Schmidt]2
- 05: Bugfix #808: Missing C and Javascript export of variable declarations
      with operator ':=' [Rolf Schmidt]2
- 05: Bugfix #809: Two C99 import flaws fixed: type name surrogate replacement
      in comments, unwanted "return 0" element at end of "main" diagrams <2>
- 05: Bugfix #810: Javascript export of multi-variable input elements resulted
      in nonsense <2>
- 05: Bugfix #811: C99 parser failed at certain floating-point number literals
      like 123e4 <2>
- 05: Bugfix #812: Defective handling of global variables on Python export <2>
- 05: Issue #814: Empty parameter lists are now exported to C as ...(void) <2>
- 05: Issue #815: File open dialogs now equipped with combined file filters
      where sensible and possible [Rolf Schmidt]2
- 05: Issue #816: Function calls in exported shell code revised [Rolf Schmidt]2
- 06: Issue #816: Local variable/constant declarations in bash/ksh functions <2>
- 06: Issue #816: Shell export with revised passing of arrays/records to/from
      bash/ksh functions <2>
- 06: Bugfix #818: Replacement of diagrams being unpinned in Arranger caused
      trouble <2>
- 06: Bugfix #820: TRY blocks erroneously caught "exit" events and, on the other
      hand, averted later error reporting after having caught an error <2>
- 06: Bugfix #821: Function arguments and array items were wrongly put in $( )
      on shell (bash/ksh) export <2>
- 06: Issue #822: Executor now tolerates empty instruction lines instead of
      aborting [R. Schmidt]2
- 06: Bugfix #823: Executor accidently mutilated expressions (all whitespace
      gone) with risk of mis-interpretation <2>
- 06: Bugfix #824: Shell export of REPEAT loops was flawed in several aspects,
      moreover a condition conversion method was laden with bugs. <2>
- 06: Bugfix #825: Analyser had ignored the interior of TRY elements <2>
- 06: Issue #826: User input is to accept backslashes as in Windows file
      paths <2>
- 07: Bugfix #228: Code export of routine diagrams with Pascal result mechanism
      could cause NullPointerExceptions <2>
- 07: Enh. #440 part 1: Diagram export to PapDesigner files implemented <2>
- 07: Enh. #828: New feature allowing code export for an arrangement group <2>
- 07: Issue #829: Debugger doesn't automatically close anymore [mawa290669]2
- 07: Bugfix #831: Python export placed an obsolete shebang and forgot thread
      arguments in Parallel sections [R.Schmidt]2
- 07: Bugfix #833: The Pascal import now ensures that parameterless procedures
      now obtain parentheses in the diagram header [K.-P. Reimers]2
- 07: Issue #834: Tooltip help for menu item Diagram > DIN? (in EN, DE, ES) <2>
- 07: Bugfix #835: Injection of structure preference keywords on code import
      compromised imported conditions and is now made optional <2>
- 07: Bugfix #836: Inconsistencies in the result files of batch code export (in
      combination with #828 as well) <2>
- 07: Enh. #837: New export option to control the proposal for the code export
      directory <2>
- 07: Bugfix #838: Defective IMPORT line generation on Oberon export <2>
- 07: Bugfix #839: Procedures exported after functions were accidently given
      the result types of the preceding function <2>
- 07: Bugfix #840: Code export wrongly gathered structural information from
      disabled elements <2>
- 07: Bugfix #841: Analyser test against missing parameter list out of work <2>
- 07: Bugfix #843: Missing handling of global declarations in PHP export <2>
- 07: Bugfix #844: Sensible export of arrays and record types/vars to PHP <2>
- 08: Issue #828/#836: The fallback to all diagrams of an arr file on batch
      export without specified entry points or contained programs failed <2>
- 08: Enh. #842: Improved include list editor usability [H.-U. Hölscher]2
- 08: Bugfix #847: Inconsistent handling of upper-/lower-case operand names <2>
- 08: Bugfix #848: Incomplete variable synchronisation with Includables <2>
- 08: Bugfix #849: New log file name scheme change of release 3.30 ensured <2>
- 08: Issue #851/1: Declarations for auxiliary variables on COBOL import <2>
- 08: Issue #851/4: Provisional import of SORT statements from COBOL <2>
- 08: Issue #851/5: Solution for the import of PERFORM THRU from COBOL <2>
- 08: Bugfix #852: Case-ignorant F&R replacements failed for some strings <2>
- 08: Bugfix #853: Batch export with relative paths in .arr file failed <2>
- 08: Bugfix #854: Topological order of type definitions on export ensured <2>
- 08: Enh. #855 New configurable default array/string sizes for code export <2>
- 08: Bugfix #856: The dump of preferences subsets did not behave correctly <2>
- 08: Bugfix #858: Functions did not actually work in FOR-IN loop headers <2>
- 09: Issue #822: More sensible error message on executing an empty CALL <2>
- 09: Bugfix #828: Missing unreferenced subroutines on group export. <2>
- 09: Bugfix #860: Batch export for .arr files containing abs. paths failed <2>
- 09: Issue #861/1: Comment placement on Pascal and Oberon export revised <2>
- 09: Bugfix #861/2: On Pascal import, routine comments were duplicated <2>
- 09: Issue #861/3: Improved comment trimming on code import <2>
- 09: Bugfix #862/2: Batch export no longer produces duplicate entry points <2>
- 09: Bugfix #862/3: Batch import produced defective arrangement lists <2>
- 09: Bugfix #863/1: Duplicate routines on PapDesigner/StrukTex export <2>
- 09: Bugfix #863/2: Wrong assignment symbols in CALL export to PapDesigner <2>
- 09: Issue #864: Parameter list transformation for PapDesigner export <2>
- 09: Bugfix #865: Flaw in parameter recognition on subroutine generation <2>
- 09: Issue #866: Selection expansion/reduction in the diagram revised <2>
- 09a: New command line option "-restricted" to prevent export/import [CPNV]
- 10: Bugfix #868: Inadvertent popup of code preview context menu on start <2>
- 11: Issue #870: Now ini property "noExportImport=1" prevents code export/
      import; group export prevention had been forgotten [CPNV]2
- 11: Issue #733: GUI scale factor protected against central ini file <2>
- 11: Enh. #872: New mode to display operators in C style [BloodyRain2k]2
- 11: Bugfix #873: Type definition export to C++, C#, Java was compromised <2>
- 11: Bugfix #874: Error on code export/preview of CALLs with non-ASCII names,
      identifiers with non-ASCII letters now tolerated but warned <2>
- 11: Bugfix #875: Saving policy mended for virgin group members and groups,
      unnecessary save requests on replacing diagrams in work area avoided <2>
- 11: Bugfix #876: Defective saving / restoring of Ini properties via menu <2>
- 11: Bugfix #877: Division by zero error on batch export to StrukTeX <2>
- 11: Issue #879: Bad handling of user input resembling record initializers <2>
- 12: Enh. #704: Turtleizer now scrollable, with status bar, and popup menu <2>
- 12: Issue #801: User Guide download now with progress bar in background <2>
- 12: Issue #829: Experimentally keeping open the debug control now revoked <2>
- 12: Enh. #880: Turtleizer zooming function implemented and accomplished <2>
- 12: Issue #881: Highlighting of bit operators and Boolean literals <2>
- 12: Issue #882: Random function translation to PHP ensured [S. Roschewitz]2
- 12: Bugfix #884: Header inference for virgin diagrams (#875) was flawed <2>
- 12: Bugfix #885: Sporadic incorrect display mode indicator state (#872) <2>
- 12: Bugfix #887: Concurrent Turtleizer instances led to dysfunction. <2>
- 13: Issue #890: Several improvements of the Turtleizer GUI (#704/#880) <2>:
       1. SVG export with less annoying scale factor request;
       2. Menu items for CSV and SVG export no longer enabled with empty image;
       3. New function to scroll to the coordinate origin;
       4. Mere turtle moves without visible trace omitted on (CSV) export;
       5. Option to choose separator character for the CSV export;
       6. Stroke style for the axes of coordinates now compensates zoom factor;
       7. Turtle-world coordinates shown in tooltip at current mouse position;
       8. Measuring function with two snap modes and configurable radius;
       9. Turtle image with higher resolution for zoom factors > 1;
      10. F1 opens the help page for the Turtleizer GUI in the browser;
      11. Status bar icons for more intuitive recognition.
- 13: Issue #891: Dutch locale fixed, revised, and completed <Jaap Woldringh>
- 13: Bugfix #892: "Save as" and double-click hassle with arranged diagrams <2>
- 13: Enh. #893: Translator preview indication in language preference menu <2>
- 13: Bugfix #894: Bad mechanism to fit the Turtleizer picture into canvas <2>
- 13: Bugfix #895: GUI scaling of the Turtleizer popup menu for "Nimbus" <2>
- 13: Enh. #896: Usability improvements for dragging objects <2>
      1. Move cursor on readiness for moving diagrams in Arranger
         or diagram elements within a diagram in the Structorizer work area;
      2. Holding Shift key down, elements may now be dragged above the target
- 13: Bugfix #897: Turtleizer numeric angle degradation + endless loop risk <2>
- 13: Bugfix #898: Executor errors on Turtleizer function pre-evaluation <2>
- 13: Bugfix #900: Find&Replace failed if search was restricted to comments
      only, the "whole word" option also caused trouble <2>
- 13: Issue #901: Now the wait cursor is applied on time-consuming actions <2>
- 14: Bugfix #569 A scrolling insufficiency on report list selection fixed <2>
- 14: Issue #872 Wrong conversion '=' -> '==' in routine headers for C style <2>
- 14: Issue #901 Wait cursor applied to further time-consuming actions <2>
- 14: Bugfix #902: Arranger index impairments <2>:
      1. Focus loss in Arranger index on selecting diagram or group nodes;
      2. Quitting the "add/move to group" dialog via escape dind't cancel;
      3. Confirmation dialog before dissolving groups via key binding ensured.
- 14: Enh. #903 Syntax highlighting also works in "Switch text/comment" mode <2>
- 14: Bugfix #904 Controller alias display suppressed other function names <2>
- 14: Enh. #905 Marker symbols on elements with warnings or tutorials <2>
- 14: Enh. #906 Executor now allows either to step into or step over a CALL <2>
- 14: Bugfix #907 A step of the tutorial "Hello world" was always skipped <2>
- 14: Bugfix #908 The variable content was not legible on editing with Nimbus <2>
- 14: Enh. #909 Extended support for display and editing of enumerator values <2>
- 14: Enh. #910 Extended DiagramController interface (for plugin modules) <2>
- 14: "About" icon (eye) in toolbar / Help menu replaced by "info" icon <2>
- 14: Arrangement group visibility now includes member diagrams, not only bounds <2>
- 15: Issue #400: Some editor controls had ignored Esc and Shift/Ctrl-Enter <2>
- 15: Enh. #714 Empty FINALLY block of TRY elements now by default suppressed <2>
- 15: Issue #905: Analyser markers on collapsed or eclipsing elements ensured <2>
- 15: Enh. #914 Text and comment fields in element editor now allow undo/redo <2>
- 15: Enh. #915 New structured editor for CASE elements preserving branches <2>
- 15: Enh. #917 Menu item to edit subroutines extended to included diagrams <2>
- 15: Bugfix #918 Missing root type filter in Find&Replace, unwanted checkbox <2>
- 15: Issue #919 More precise modification detection in Translator, undo/redo <2>
- 15: Issue #920 Consistent support for value literal "Infinity" / ∞ <2>
- 15: Bugfix #921 Type handling on outsourcing fixed (recursion, enumerators) <2>
- 15: Bugfix #922 Executor failed to interpret mixed array / record access <2>
- 15: Bugfix #923 Analyser gave false warnings regarding FOR-IN loops <2>
- 15: Bugfix #924 Erratic Analyser warnings on mixed record/array access paths <2>
- 15: Bugfix #925 Analyser always complained about constant record arguments <2>
- 15: Enh. #926: Element selection now scrolls to related Analyser warnings <2>
- 16: Enh. #893: Translator preview indicator in the language menu enforced <2>
- 16: Enh. #915: Functional upgrade for the new CASE element editor <2>
- 16: Enh. #928: New Analyser check against structured CASE choice value <2>
- 16: Issue #929: Translator usability improved with locale button context menus,
      temporary icon changes on shift; locale reset mechanism fixed <2>
- 16: Bugfix #930: Wrong CASE branch width with broken selector lines <2>
- 16: Bugfix #931: Inadvertent font changes in element editors on font resizing <2>
- 17: Issue #420: Comment retrieval on code import revised, workaround dropped <2>
- 17: Bugfix #556: Errors on C99 import if expressions contained > 1 slash <2>
- 17: Issue #912: JRE packaged into the Mac OS X delivery, new file open
      handling for Mac OS X and Java versions > 8 [omezger]
- 17: Bugfix #935: Export of incompatible FOR loops caused errors (silent) <2>
- 17: Bugfix #936: Group export (silently) failed for never saved groups <2>
- 17: Bugfix #937: Precaution against endless loop on group export <2>
- 17: Issue #939: Several Pascal import limitations (e.g. ASCII) lifted <2>
- 17: Bugfix #940: Undue reference to Java 9 classes and methods in fix #912 <2>
- 17: Issue #943: Java version now displayed in the About dialog Paths tab.
- 18: Enh. #410: Java import implemented (+ new diagram field "namespace") <2>
- 18: Bugfix #419: "(Re-)break lines" missed to redraw the reshaped diagram <2>
- 18: Issue #905: Diagram redrawing after Analyser Preference changes fixed <2>
- 18: Enh. #932: "Processing" source code import implemented [K.-H. Becker]2
- 18: Issue #943: Java home path now also displayed in the About dialog <2>
- 18: Issue #944: Version hint announcing the planned code upgrade to Java 11 <2>
- 18: Bugfix #945: "Disabled" status of PARALLEL elements had not been saved <2>
- 18: Bugfix #946: Structorizer could get locked on certain assignment texts <2>
- 18: Bugfix #947: Executor had not detected cyclic inclusion, but spun down <2>

Version: 3.30 (2019-10-06)
- 01: Issue #657: Spanish message in German locale replaced <2>
- 01: Enh. #662/1: Info box for groups redesigned into a tree view <2>
- 01: Enh. #662/2: Group visualisation with individual colours in Arranger <2>
- 01: Enh. #662/3: Arranger popup menu item to rearrange diagrams by groups <2>
- 01: Enh. #662/4: Option to save arrangements with relative coordinates <2>
- 01: Bugfix #664: Incorrect handling of modified diagrams on closing Arranger <2>
- 01: Bugfix #664: Disambiguated cancelling in AUTO_SAVE_ON_CLOSE mode <2>
- 01: Bugfix #515: Defective diagram positioning in Arranger mended <2>
- 02: Bugfix #665: Import of INSPECT statements from COBOL actually works now <2>
- 02: Bugfix #655: Arranger popup menu revised (item order, accelerator info) <2>
- 02: Bugfix #667: Removal of diagrams from Arranger could leave remnants <2>
- 02: Issue #668: Group association behaviour on outsourcing further improved <2>
- 02: Bugfix #669: C export of FOR-IN loops with traversed strings was defective <2>
- 02: Bugfix #670: Diagram/group info box of Arranger index not reliably scaled <2>
- 02: Issue #670: Live look & feel switch failed for Diagram/group info box <2>
- 03: Bugfix #672: Default group was named null.arr after cancelled save attempt <2>
- 03: Issue #673: The Arranger drawing area had to be enlarged for group bounds <2>
- 03: Issue #662/2 Group colour icon design revised (now double thin border) <2>
- 03: Bugfix #674: Live look & feel switch hadn't worked for context menus <2>
- 03: Issue #675: Workaround for truncated result tree lines in Find&Replace <2>
- 03: Issue #677: Inconveniences on saving arrangement archives mended <2>
- 03: Bugfix #678: Import of array declarations from C code didn't work. <2> 
- 03: Bugfix #679: C import produced defective INPUT instructions <2>
- 03: Enh. #680: INPUT instructions with multiple input items supported <2>
- 03: Enh. #681: A number of exports may offer to change favorite export language <2>
- 03: Enh. #682: Improved welcome dialog, now with language selection <2>
- 04: Issue #51,#137: Executor window now logs explicit prompts of empty inputs <2>
- 04: Issue #684: Mark-up + check of mandatory fields in Parser Preferences <2>
- 04: Bugfix #684: An empty FOR-IN loop keyword caused several problems <2>
- 04: Issue #686: The initial L&F detection didn't work well for Linux (GTK+) <2>
- 04: Bugfix #687: Defective breakpoint behaviour of REPEAT-UNTIL loops mended <2>
- 04: Bugfix #688: Transmutation of any Call/Jump into an Instruction enabled <2>
- 04: Enh. #689: New mechanism to edit the referred routine of a selected Call <2>
- 04: Bugfix #690: 'struct' keywords in function headers on C import suppressed <2>
- 04: Enh. #691: It is now possible to rename a group in the Arranger index <2>
- 04: Bugfix #692: C constants weren't recognised on importing with C99 parser <2>
- 04: Bugfix #693: Misleading error message on loading a recent .arr/.arrz file <2>
- 05: Enh. #327: Locale-specific Parser keyword sets enabled [newboerg]2
- 05: Issue #366: Turtleizer regains the focus if lost for an input [newboerg]2
- 05: Enh. #385: Default values for subroutine parameters allowed [usernameisthis]2
- 05: Issue #527: Index range error detection for constant arrays refined <2>
- 05: Bugfix #631: Commas in pic clauses now preserved on COBOL import <2>
- 05: Issue #407: Efforts to import COBOL conditions like "a = 8 or 9" <2>
- 05: Bugfix #695: Defective COBOL import of arrays over basic types <2>
- 05: Enh. #696: Batch export can now process arrangement files (.arr/.arrz) <2>
- 05: Enh. #698: Basic archiving outsourced from Arranger to Archivar <2>
- 05: Bugfix #699: Diagrams must not be shared among archive groups <2>
- 05: Issues #518, #544, #557: Drawing accelerated by confining to visible area <2>
- 06: Issues #518, #544, #557: Bug in visibility detection fixed; workaround for
      heavy contention in Arranger: highlighting temporarily switched off <2>
- 06: Issue #702: Size detection for imported or dropped diagrams in Arranger <2>
- 07: Bugfix #703: Arrangement group change status failed to vanish on saving <2>
- 07: Issue #699: Superfluous unsharing measures on unshared diagrams skipped <2>
- 07: Bugfix #705: Find&Replace tool failed to search CASE/PARALLEL branches <2>
- 07: Bugfix #706: NullPointerException from Analyser on faulty CALL elements <2>
- 07: Enh. #56: New element type TRY-CATCH-FINALLY introduced [BobFisch]2
- 07: Enh. #56: Pascal import of Try and Raise instructions implemented <2>
- 07: Issue #706: Created nsd and code files should end with a newline [elemhsb]2
- 07: Enh. #707: Savings preferences for file name proposals [elemhsb]2
- 07: Bugfix #708: Code export compromised cached variable lists (highlighting)<2>
- 07: Enh. #452: Several menu items made hidden on simplified mode now <2>
- 08: Bugfix #711: Endless loop on element text parsing - SEVERE! <2>
- 08: Issue #712: Translator ought to remember its last saving directory <2>
- 08: Enh. #56: Some updates and additions to the Russian locale <2>
- 09: Issues #518, #544, #557 Further general drawing speed improvements <2>
- 09: Issue #657: Subroutine/includable search disambiguated by groups (tried) <2>
- 09: Issue #685: Precaution against exception traces on copying to clipboard <2>
- 09: Enh. #696: Deficient type retrieval in batch code export fixed <2>
- 09: Enh. #697: Batch code import to assignments / assignment archives <2>
- 09: Bugfix #699: The fix from 3.29-08 for the archive unsharing was wrong <2>
- 09: Issue #712: Further usability improvements for Translator <2>
- 09: Bugfix #715: Console dialog in batch import failed after first time <2>
- 09: Bugfix #716: Defective assignment export to Python code [elemhsb]2
- 09: Issue #717: Mouse wheel scroll unit now configurable [elemhsb]2
- 09: Issue #718: Ultimate acceleration of syntax highlighting <2>
- 09: Issue #720: Changes to includable diagrams now reflect on their clients <2>
- 10: Bugfix #722: PNG export from Arranger failed with version 3.29-09 <2>
- 11: Bugfix #724: Diagram titles weren't bold anymore since 3.29-09 <2>
- 11: Issue #725: Division operator export to Python improved <2>
- 11: Issue #206: Dutch locale substantially updated <Jaap Woldringh>
- 11: Enh. #726: Translator usability improved [Jaap Woldringh]2
- 11: Issue #727: TRY Field position in Element Name Preferences mended <2>
- 11: Bugfix #728: Endless loops and other flaws in Find&Replace tackled <2>
- 11: Find&Replace: Search result presentation strategy unified <2>
- 11: Issue #729: Modified German button caption in element editor [K.-P. Reimers]2
- 12: Compatibility with the new Windows/Upla installer ensured and improved
- 12: Issue #551: No version check mode hint in the wake of Windows installer <2>
- 12: Bugfix #731: File renaming failure on Linux made arr[z] files vanish [K.-P. R.]2
- 12: Bugfix #732: Cloning groups could end up in shared (glued) positions <2>
- 12: Design of refactoring dialog improved (text -> keyword table) <2>
- 12: Issue #733/1: New handling of a user-independent start configuration file <2>
- 12: Issue #733/2: Possibility of selective preferences export to ini files <2>
- 13: Enh. #737: Batch export now with optionally specified settings file <2>
- 13: Enh. #740: Automatic backup on loading preferences from file (via menu) <2>
- 13: Enh. #741: Ini file path as command-line option for all modes [S. Sobisch]2
- 13: Bugfix #742: Command-line option -v didn't actually work with argument <2>
- 13: Issue #327: Spanish default keywords for input / output modified <2>
- 13: Bugfix #744: Double-click and filesdrop didn't work with OSX anymore <2>
- 13: Enh. #746: Import of hus-Struktogrammer files (.stgr format only) <2>
- 13: Issue #747: New key bindings Ctrl-F5 etc. for TRY, PARALLEL, and ENDLESS <2>
- 13: Bugfix #748: Menu items to add TRY blocks inserted PARALLEL elements <2>
- 13: Bugfix #749: Width defect with FINALLY sections in TRY blocks <2>
- 13: Issue #463: Startup and shutdown log entries now with version number <2>
- 14: Bugfix #749: Drawing of collapsed TRY elements fixed <2>
- 14: Bugfix #751: Cursor key navigation didn't reach TRY element internals <2>
- 14: Messages in diagram editor and Structure preferences corrected (EN, DE) <2>
- 14: Enh. #738: Code preview in right window part (tabbed with Arranger index) <2>
- 14: Bugfix #752: Workarounds for deficient declaration export to C/Java <2>
- 14: Default mode for setting DIN 66261 (FOR loop design) changed to true <2>.
- 14: Issue #753: Irrelevant structure preference adaptation requests avoided <2>
- 14: Bugfix #754: 2 Pascal code generator flaws (return instr. / UNIT name) <2>
- 14: Enh. #721: Javascript export prototype [A. Brusinsky]2
- 14: Bugfix #755: Defective Java/C# export of array initializers <2>
- 14: Bugfix #756: Expression export defects to C language family <2>
- 14: Bugfix #757: Include list text area was too small under Windows 10 <2>
- 14: Bugfix #758: "Edit subroutine" didn't reliably arrange the new routine <2>
- 14: Bugfix #759: Closing Structorizer sub-instances impaired functioning <2>

Version: 3.29 (2019-01-07)
- 01: Bugfix #511: Cursor-down key was trapped by collapsed CASE and PARALLEL <2>
- 01: Enh. #515: More intelligent aligning strategy for diagrams in Arranger <2>
- 01: Bugfix #517: Correct export of includable declarations to Java, C++, C# <2>
- 01: Bugfix #518: Very slow scrolling of diagrams lacking type info [TiNNiT]2
- 01: Bugfix #520: "no conversion" export mode had to be enforced (Pascal, C) <2>
- 01: Bugfix #521: Variable declaration export had been inconsistent for Oberon <2>
- 01: Enh. #519: Zooming / font size control via ctrl + mouse wheel [B. Neuberg]2
- 01: Bugfix #522: Outsourcing now copes better with record types and includes <2>
- 01: Bugfix #523: Undoing and redoing of include list changes mended <2>
- 02: Bugfix #525: Defective test coverage detection for recursive routines,
      lacking operation counts on input, output, and jump instructions fixed <2>
- 02: Issue #512: Arranger zoom compensation for PNG export was flawed <2>
- 02: Bugfix #526: On re-saving the renaming of the temp. file may fail (Linux) <2>
- 02: Issue #527: More helpful Executor messages on index range violations <2>
- 02: Issue #463: Console output replaced by configurable logging [R. Schmidt]2
- 02: Bugfix #528: Analyser check of record component access mended <2>
- 02: Bugfix #529: Concurrency on drawing diagrams during execution solved <2>
- 02: Bugfix #451: Java version test in shell start scripts revised [hans005]
- 02: Bugfix #533: Import of struct types from C files was dysfunctional <2>
- 03: Enh. #519: Font resizing with ctrl + mouse wheel missed in LicenseEditor <2>
- 03: Issue #535: License Editor menu item "Save as..." had wrong accelerator <2>
- 03: Issue #463: Logging configuration mechanism didn't work for WebStart <2>
- 03: Issue #536: Precaution against unsuited command line arguments <2>,
      experimental workaround against Direct3D trouble on some machines <2>
- 03: Issue #143: Comment popup switched off on opening print preview <2>
- 03: Bugfix #540: C import could fail or get stuck on processing macros <2>
- 03: Enh. #541: New import option "redundant symbols/macros" for C code <2>
- 03: Bugfix #542: Procedure import from C code mended (result type + return) <2>
- 03: Import of legacy C function definitions improved (arg types, KGU#525) <2>
- 04: Bugfix #544: Arranger deceleratingly redrew on diagram navigation <2>
- 04: Bugfix #533: Effort to import C struct initializers as record literals <2>
- 04: Bugfix #545: Defective C import of FOR loops without condition <2>
- 04: Bugfix #546: C import failed to split certain printf format strings <2>
- 05: Bugfix #549: The operator '%=' had been missing in the C grammar <2>
- 05: Data protection information added to the update information hint <2>
- 05: Bugfix #550: Defective import of C switch statements in certain cases <2>
- 05: Issue #551: On webstart the hint about version check doesn't make sense <2>
- 05: Enh. #552: Option to decide for all diagrams on serial file actions,
      new opportunity to remove all diagrams from Arranger with few clicks <2>
- 05: Enh. #489 - First version of ANSI C99 parser (full C syntax)
      recent ANSI C import renamed to ANSI C73 for clarity <2>
- 05: Set of smaller element icons for the tree view in Find&Replace <2>
- 05: Enh. #553: Code import now with monitor dialog and cancel option <2>
- 05: Bugfix #554: Batch code import didn't work (parser instantiation bug) <2>
- 05: Bugfix KGU#539: the operation count of CALL elements was incremented <2> 
- 05: Bugfix KGU#540: Find & Replace didn't reset on element filter changes <2>
- 05: Bugfix #555 - Mode "Show comments?" was always active on start <2>
- 05: Bugfix #556 - Workaround for file preparation error in C import <2>
- 05: Bugfix #557 - potential endless loop on instruction classification <2>
- 05: Issue #557 - Workaround for huge diagram numbers on code import <2>
- 05: Enh. #558 - Provisional C/Pascal enum type import (as const defs.) <2>
- 06: Issue #561 - new design of the statistics in Attribute Inspector <2>
- 06: Bugfix #562 - Wrong "origin" attribute for loaded older diagrams <2>
- 06: Enh. #563 - Simplified record initializers (smarter evaluation) <2>
- 06: Bugfix #564 - code export defects with nested array initializers <2>
- 06: Attributation of syntax highlighting to diagrams simplified <2>
- 06: Bugfix #565 - Translator didn't open; updates in Russian locale <2>
- 06: Issue #566 - Version retrieval adapted to new home page URL (https) <2>
- 07: Bugfix #568 - Key binding "space" didn't work in the Arranger index <2>
- 07: Issue #432 - In step mode with delay 0 diagram refresh was deficient <2>
- 07: Some updates for the Russian locale <2>
- 07: Bugfix #569 - Reaction to mouse click on selected report line fixed <2>
- 07: Bugfix #571 - About => license showed the changelog instead <2>
- 07: Enh. #576 - New Turtleizer procedure "clear()" to wipe the canvas <2>
- 07: Issue #423/#563 - Display of records better preserves component order <2>
- 07: Enh. #577 - Output console may show call trace and suppress meta info,
      new menu item to save the execution log to file (if copy & paste fails) <2>
- 07: Bugfix #579 - Conditional breakpoints didn't always show correctly <2>
- 07: Bugfix #581 - To start Structorizer with a list of files failed. <2>
- 08: Several locale updates <2>
- 08: Bugfix #583: Shell scripts corrected (Java tests) [K. Brodowski, S. Sobisch]
- 08: Enh. #585: Debian install packages now derived via scripts [K. Brodowski]
- 08: Issue #508: Padding of diagram elements now proportional to font size [2],
      line spacing in multi-line texts reduced
- 08: Issue #508: Slight improvements of font chooser dialog and font resizing <2>
- 08: Bugfix #512: Arranger zoom compromised the diagram size (rounding impact) <2>
- 08: Issue #372: Attribute setting for diagrams from an arrz file improved <2>
- 08: Enh. #590: Arranger index popup menu now allows to inspect attributes <2>
- 09: Enh. #552: A tooltip was missing on the Arranger button "Drop Diagram" <2>
- 09: Issue #594: Obsolete and slow 3rd-party regex package removed,
      raw type references in GOLDengine resolved [S. Sobisch]2
- 09: Issue #601: More robustness on loading icons from file [S. Sobisch]2
- 09: Newer and safer version (V0.2b6) of bean shell interpreter integrated <2>
- 09: Bugfix #603: Logging setup failed on a virgin start (for a new user) <2>
- 09: Bugfix #604: Syntax error in structorizer.sh / Arranger.sh <2>
- 09: Bugfix #605: Defects with var and const keywords in argument lists <2>
- 09: Bugfix #608: C code import hardening against preproc./comment trouble <2>
- 09: Made the argument of the batch import option -v optional (default ".") <2>
- 09: Bugfix #611: Pascal code import had failed due to missing rule table <2>
- 10: Bugfix #613: Invalid include lists after import of Pascal/Delphi units <2>
- 10: Bugfix #614: Redundant result assignments removed on Pascal import <2>
- 10: Workaround #615: Comment delimiters (* *) didn't pass Pascal import <2>
- 10: Issue #367: Diagram reshaping after IF branch swapping hadn't worked <2>
- 10: Enh. #616: Additional key bindings Ctrl-Ins, Shift-Del, and Shift-Ins <2>
- 10: Bugfix #617: Expressions with more than one turtle function failed <2>
- 10: Bugfix #618: Analyser reported function names as not initialized <2>
- 10: Bugfix #619: Code export defects with respect to result variables <2>
- 10: Issue #552: Unnecessary serial action buttons on closing Structorizer <2>
- 10: Issue #400: Spinner in Preferences=>GUI Scaling with initial focus <2>
- 10: Bugfix #620: Adaptive logging setup, path display in About window <2>
- 10: Bugfix #622: Turtle drawing could fall behind on some Macbooks <2>
- 10: Bugfix #623: Turtleizer instruction export to Python was defective <2>
- 10: Bugfix #624: Translation of FOR loops into Python range() was wrong <2>
- 11: Bugfix #626: Issues with string literals on COBOL import <Simon Sobisch>
- 11: Heuristic detection of preprocessed COBOL files on import <Simon Sobisch>
- 11: Enh. #419, #446: Import option for automatic line breaking [S. Sobisch]2
- 11: Enh. #419: New "Edit" menu item for text line breaking [Simon Sobisch]2
- 11: Enh. #627: Clipboard copy of import errors with stack trace [S. Sobisch]2
- 11: Issue #630: COBOL import now aborts on REPLACE/COPY with hint [S. Sobisch]2
- 11: Bugfix #635: COBOL import interpreted comma as variables on ADD etc. <2>
- 11: C code export: Boolean types no longer replaced by int but bool <2>
- 11: Bugfix #448: text/comment view in Find&Replace dialog compromised <2>
- 11: Bugfix #637: Array index errors on element-wise Replace/Find action <2>
- 12: structorizer.sh now copes with blanks in installation path <ketograph>
- 12: Bugfix #631: Obsolete COBOL separators now removed on import [S. Sobisch]2
- 12: Bugfix #641: Variable display updates forced on the Executor Control <2>
- 12: Bugfix #642: Wrong string comparisons with unpadded Boolean operators <2>
- 12: Enh. #643: Operator names in upper case (like OR) weren't highlighted <2>
- 12: Bugfix #644: Initializer evaluation in subroutine arguments fixed <2>
- 12: Bugfix #646: Output string values must not be trimmed [slytab]2
- 13: Bugfix #648: Struktogrammeditor file import wiped off unsaved changes <2>
- 13: Issue #649: Loading of diagrams failed to tune the scrolling units. <2>
- 13: Bugfix #650: Better workaround for non-listed sizes in Font Chooser <2>
- 13: Issue #651: Improved editing for include lists in diagram editor <2>
- 13: Bugfix #652: Inconsistent drawing behaviour of include lists mended <2>
- 13: Enh. #653: Reset button on Colors preferences dialog <2>
- 13: Enh. #654: Current Arranger directory is now saved between sessions <2>
- 13: Enh. #655: Arranger now with status bar and revised key bindings
      as well as support for multiple selection (as new base for operations) <2>
- 13: Bugfix #656: Loading arrangements with elsewhere compressed files fixed <2>
- 13: Bugfix #512: Wrong Arranger positioning in zoomed display on filesdrop <2>
- 13: Enh. #655/#657: Arranger now equipped with popup menu (context menu) <2>
- 13: Issue #658: Parser Preferences now allow to rename exit, return, leave <2>
- 13: Enh. #158: Key bindings shift-pageUp, shift-pageDown, Home, End <2>
- 13: Enh. #657: Fundamental revision of the Arranger mechanisms <2>:
       - Arrangement group concept introduced,
       - Arranger index as tree view,
       - multiple selection in both Arranger and Arranger index,
       - many actions applicable for subsets now.

Version 3.28 (2018-02-18)
- 01: Bugfix #445: Array index out of bounds errors on COBOL import <2>
- 01: Bugfix #447: Line continuation backslashes in IF, CASE, FOR defanged <2>
- 01: Bugfix #417: Division by 0 exception averted in scroll unit adaptation <2>
- 02: Bugfix #448: Endless loop and regex exceptions in Find & Replace fixed <2>
- 02: Enh. #439: Structured value presenter with pull-down buttons now recursive <2>
- 02: Enh. #452: Welcome message on first start with beginner mode and guides <2>
- 02: Enh. #453: C export: format strings now with "TODO" content [Rolf Schmidt]2
- 02: Enh. #454: Analyser check now complains about blanks in program names <2>
- 02: Enh. #456: Print preview now allows to customize orientation and margins <2>
- 02: Issue #455: Startup races and mis-drawing of initial diagrams reduced <2>
- 03: Enh. #415: New accelerator key Ctrl-Shift-d for "copy EMF image" <2>
- 03: Enh. #452: Guided tours slightly improved, typos corrected [Rolf Schmidt]2
- 03: Bugfix #465: Arranger couldn't open Structorizer sub-instances anymore <2>
- 04: Bugfix #468: User guide action was associated to wrong toolbar button <2>
- 04: Enh. #452/#459: Further revision to the mechanisms of the guided tours <2>
- 04: Enh. #469: Accelerator keys for Executor (Ctrl-R) and Turtleizer <2>
- 04: Bugfixes in COBOL import (USAGE parsing, SEARCH, EXIT) <Simon Sobisch>
- 04: Issue #471: Code import error can now be copied to clipboard [Simon Sobisch]2
- 04: Bugfix #473: COBOL argument types failed to be generated [Simon Sobisch]2
- 04: Bugfix #475: Import of COBOL paragraphs broke sections [Simon Sobisch]2
- 04: Bugfix #480: Import of COBOL level-77 data and record array initialization <2>
- 04: Bugfix #483: Option to suppress mere variable declarations on COBOL import <2>
- 04: Bugfix #485: Workaround for intrinsic COBOL functions [Simon Sobisch]2
- 04: Bugfix #486: Return mechanism in imported COBOL functions enforced <2>
- 04: Enh. #487: New display mode to hide (collapse) declaration sequences <2>
- 04: Enh. #38: Insertion of elements enabled on multiple selections <2>
- 04: Enh. #425: Simple find mechanism in Translator and key sensitivity <2>
- 04: Enh. #491: Translator: tooltips show master texts too long for the column <2>
- 04: Enh. #492: Configurable designations of element types [A. Brusinsky]2
- 04: Issues #493, #494: COBOL import improved w.r.t. SEARCH <Simon Sobisch>
- 05: Enh. #425: The Ctrl-F key binding in Translator only worked on the buttons <2>
- 05: Issue #496: C# autodoc comment style changed to "/// <summary> ..." <2>
- 05: Enh. #492: Localization (EN/DE/ES) and GUI scaling support for dialog
      ElementNamePreferences (Preferences => Element names) fixed <2>
- 05: Bugfix #497: Several defects on StrukTeX export mended <2>
- 05: Issue #415: Find&Replace dialog now regains focus when summoned again <2>
- 05: Issue 04: Several new and redesigned icons (for better scalability) <2>
- 05: Enh. #490: Turtleizer routines individually re-nameable [A. Brusinsky]2
- 05: Issue #484: Layout of Export/Import Options dialogs fixed [Simon Sobisch]2
- 05: Bugfix #498: Preliminary evaluation check of REPEAT conditions dropped <2>
- 06: Bugfix #501: Creation/editing of CASE and PARALLEL elements failed <2>
- 07: Bugfix #503: Defective pre-processing of string comparisons fixed <2>
- 07: Issue #4: Icon scaling revised, many icons renewed [rugk, S. Sobisch]2
- 07: Issue #81: Plugin icons (e.g. for import) weren't properly scaled <2>
- 08: Issue #4: Arranger toolbar icons cleaned (had some pixel artefacts) <2>
- 08: Issue #4: Mixed-up icons sorted out and icon set accomplishments <2>
- 08: Bugfix #507: Impact of branch labels on IF element shape ensured <2>
- 08: Bugfix #509: Built-in function copyArray was defectively defined <2>
- 08: Issue #510: toolbars "Add Before" and "Add After" merged (shift: before)<2>
- 08: Issue #4: Distinct symbols for FOR loops (for better recognition) <2>
- 08: Issue #510: Element icons enlarged, colour buttons now round <2>
- 08: Issue #508: Workaround for large-scaled symbols in collapsed elements <2>
- 08: Bugfix #511: Cursor key navigation was trapped by collapsed loops <2>
- 08: Improvements concerning the include text field in the diagram editor <2>
- 08: Enh. #512: Zoom function in Arranger (button + Numpad keys +,-) <2>

Version 3.27 (2017-10-30)
- 01: Issue #312: Work area now ensured to get initial focus <2>
- 01: Issue #319: Arranger index indicates "covered" status via icon now <2>
- 01: Issue #101: A dependent Structorizer now shows instance number in title <2>
- 01: Enh. #329: New Analyser warning on variable names "I", "l", or "O" <2>
- 01: Bugfix #330: With "Nimbus" look & feel checkbox states weren't visible <2>
- 01: Issue #81: DPI awareness workaround (GUI scaling) substantially improved <2>
- 01: Issue #81: New Preferences menu item "GUI Scaling" to preset next start <2>
- 02: Bugfix #233: Element insertion by keys F6 and F8 didn't work <2>
- 02: Issue #305: Diagram name and dirtiness changes notified to arranger index <2>
- 02: Enh. #333: Compound comparison operators displayed as symbols ≠, ≤, ≥ <2>
- 02: Enh. #335: Pascal/BASIC variable declarations in instructions tolerated <2>
- 02: Bugfix #336: Variable list proposed by code generators for declaration <2>
- 02: Issue #306: Possibility to start with several diagrams from command line <2>
- 02: Enh. #290: Start from command line with Arranger files as arguments, too <2>
- 02: Enh. #335: Type info retrieval for enhanced declarations on code export <2>
- 02: Bugfix #337: Code export of 2d arrays and nested index access mended <2>
- 02: Issue #113: More sophisticated code export w.r.t. array parameter types <2>
- 03: Issue #340: Silent NullPointerExceptions on Structorizer/Arranger start <2>
- 03: Wrong warnings on leave/break instruction export to C, Java etc. removed <2>
- 03: Bugfix #341: Wrong string literal detection with single and double quotes <2>
- 03: Bugfix #342: Disabled elements must be ignored on test coverage detection <2>
- 03: Bugfix #343: Code export to C etc. now with correct string literal quotes <2>
- 03: Analyser: Result checks (completeness, consistency) revised (KGU#343) <2>
- 03: Bugfix #198: Further navigation flaws in IF and CASE elements mended <2>
- 03: Enh. #344: Additional key binding Ctrl-Y for redo action [Fabian Röling]2
- 04: Some mis-spelled messages corrected <2>
- 04: Executor stacktrace now also shows arguments of top-level subroutine <2>
- 04: #348 Python export now translates Parallel sections, using threading module <2>
- 04: #348 C++ export now translates Parallel sections, using class std::thread <2>
- 04: #348 C# export now translates Parallel sections, using System.Threading <2>
- 04: #348 Java export now translates Parallel sections, using interface Callable <2>
- 04: #348 Perl export now translates Parallel sections, using threads 2.07 <2>
- 04: Bugfix #349: Generators hadn't coped with involved recursive subroutines <2>
- 04: Enh. #259/#335: Type info retrieval for code export enabled across CALLs <2>
- 04: Issue #350: OUTPUT instruction translation to Python was obsolete <2>
- 04: Perl export: variable prefixing improved w.r.t. arrays and references <2>
- 04: Enh. #346: Configuration of include directives to be exported [Rolf Schmidt]2
- 05: Some typos in the locale file keys mended
- 05: Bugfix #365: Improved FOR-IN loop export to C <2>
- 05: Enh. #367: Transmutation (swapping) of IF branches introduced [Simon Sobisch]2
- 05: Enh. #372: Date and author attributes in the NSD files [Simon Sobisch]2
- 05: Enh. #376: Opportunity to move elements among diagrams [Simon Sobisch]2
- 05: Issue #378: Charset indication in exported Python header [Rolf Schmidt]2
- 05: Bugfix #379: Inequality operator symbol was wrong in Python export <2>
- 05: Bugfix #382: defective value list conversion on FOR-IN loop export <2>
- 06: Issue #346: Specified includes for C weren't always exported <2>
- 06: Enh. #354: Plugin system for code import (in analogy to generators) [S. Sobisch]2
- 06: Enh. #354: ANSI-C parser added to code import plugins <2>
- 06: Enh. #356: Sensible reaction on the attempt to close the Executor [S. Sobisch]2
- 06: Enh. #368: New import option to load variable declarations <2>
- 06: Issue #368: Analyser no longer blames declarations of lacking initialization <2>
- 06: Issue #369: Executor got C-style array definitions wrong (int a[2] <- {5, 2}) <2>
- 06: Issue #354: GOLDParser update to version 5.0, unique menu item for import <2>
- 06: Enh. #370: Improved refactoring functionality on loading files [Simon Sobisch]2 
- 06: Issue #372: Author name now configurable, license editor added [Simon Sobisch]2
- 06: Enh. #380: New function to derive subroutines from sequences [Simon Sobisch]2
- 06: Enh. #387: "Save All" menu item and toolbar button <2>
- 06: Bugfix #365: FOR-IN loop export fix (to C) revised again <2>
- 06: Enh. #388: Concept of constants introduced (executor, import, analyser) <2>
- 06: Enh. #389: Mechanism to "include" diagrams on execution [Simon Sobisch]2
- 06: Enh. #390: Improved variable initialization check in multi-line instructions <2>
- 06: Bugfix #391: Debugger button control was defective in step mode <2>
- 06: Enh. #335/#388/#389: generators for Pascal, C, C++, and Java revised <2>
- 06: Bugfix #394: Defective export of "leave" jumps in CASE elements (to C etc.) <2>
- 06: Enh. #394: Loosened parameter restriction for exit instructions <2>
- 06: Enh. #259: Type detection for loop variables of FOR-IN loops improved <2>
- 06: Enh. #354: ANSI-C grammar accomplished, CParser revised <2>
- 06: Bugfix #386: BASH export of No-Op branches or loop bodies [Rolf Schmidt]2
- 06: Enh. #389: New analyser option "check against faulty diagram imports" <2>
- 06: Issue #62: Arranger should ask before an existing arr(z) file is overwritten <2>
- 06: Issue #318: Saving arrangements failed if some diagrams reside in an arrz <2>
- 06: Importer for "Struktogrammeditor" (http://whiledo.de) files added <2>
- 06: Enh. #354: New import option: file logging to a directory <2>
- 06: Enh. #354: gnuCOBOL import (still incomplete) <Simon Sobisch, 2>
- 06: Issue #354: Missing exception handling for code import added. <2>
- 06: Issue #396: Bash export now encloses function calls in $(...) [Rolf Schmidt]2
- 06: Bugfix #397: Wrong paste position with multiple selection as target <2>
- 06: Enh. #398: New built-in functions sgn (int result) and signum (float result) <2>
- 06: Enh. #399: Unsuited files dragged into Structorizer now induce a message <2>
- 06: Issue #400: Consistent behaviour of preferences dialogs [Simon Sobisch]2
- 06: Enh. #372: New export option to store author and license information <2>
- 06: Bugfix #403: Export of input/output instructions with parentheses [S. Sobisch]2
- 06: Bugfix #51: Export of empty input instructions to C# needed fixing <2>
- 06: Enh. #389: Third diagram type "includable" for importable definitons etc. <2>
- 06: Issue #405: Preference for width-reducing in CASE elements [Simon Sobisch]2
- 06: Issue #237: Efforts to improve expression transformation on BASH export <2>
- 06: Enh. #372: New dialog to inspect diagram attributes [Simon Sobisch]2
- 06: Bugfix: 411: Some unicode escape sequences caused trouble in Executor <2> 
- 06: Bugfix: 412: Code generators might produce defective unique identifiers <2>
- 06: Enh. #413: New built-in function split(strg, part) introduced <2>
- 06: Bugfix #414: Too large bounding boxes in Arranger caused GUI degrading <2>
- 06: Enh. #416: Line continuation by backslash at line end [Simon Sobisch]2
- 06: Enh. #415: Find & Replace dialog added and refined <2>
- 06: Enh. #354/#357: plugin-defined options for import/export [Simon Sobisch]2
- 06: Enh. #420: Comment import enabled for source code parsing [Simon Sobisch]2
- 06: Enh. #424: Turtleizer functions getX(), getY(), getOrientation() [newboerg]2
- 06: Enh. #423: Support for record types (structs) in Executor and Analyser <2>
- 06: Enh. #388,#389,#423: Export of Includables, records and constants to Pascal <2>
- 06: Enh. #428: Structorizer got stuck on using type name "short" <2>
- 06: Bugfix #429: Array/record literals in result statements fail in Executor <2>
- 07: Issue 430: Element editor font size now sustained in ini file [A. Poschinger]2
- 07: Execution Control frame now got a title string <2>
- 07: Issue #431: Modified handling of strings by FOR-IN loop <2>
- 07: Enh. #174/#423: Structorizer now understands nested initializers <2>
- 07: Bugfix #432: Precaution against possible sync problem on drawing diagrams <2>
- 07: Bugfix #433: Ghost results shown for procedures named like Java classes <2>
- 07: Bugfix #434: Pre-compilation of comparisons in loop conditions caused errors <2>
- 07: Bugfix #435: Executor checkboxes didn't show selected icons in scaled GUI mode <2>
- 07: Issue #432: Attempt to speed up execution by reducing redraw calls on delay 0 <2>
- 08: Issue #436: Reference consistency for array parameters (adding elements) <2>
- 08: Issue #437: Defective variable modifications in paused state now reported <2>
- 08: Issue #438: Pending variable editing now prevents from resuming execution <2>
- 08: Enh. #439: Tabular inspection/editing of array and record values in Executor <2>
- 08: Enh. #128: Design of IF and CASE elements in mode "comments + text" changed <2>
- 08: Positioning of dialog boxes no longer dependent on diagram size and selection <2>
- 08: Issue #417: Scrolling detention with many / large diagrams alleviated <2>
- 08: Enh. #423: Export support for records to Python, bash, Oberon <2>
- 08: Enh. #441: Java export now directly supports use of extracted Turtleizer <2>
- 08: Enh. #443: Preparations for multiple controller plugins like Turtleizer <2>

Version: 3.26 (2017-01-06)
- 01: Issue #213: FOR transmutation now inserts WHILE parser preferences <2>
- 01: Issue #213: Selected state of FOR transmutation result now visible <2>
- 01: Bugfix #241: Translation bugs for element editor mended <2>
- 01: Bugfix #243: Forgotten translations for some message boxes [Rolf Schmidt]2
- 01: Bugfix #244: Flawed logic for the save actions mended <2>
- 01: Bugfix #246: Executor now checks conditions for Boolean results <2>
- 01: Issue #245: Browser launching workaround for Linux systems [Rolf Schmidt]2
- 01: Bugfix #247: Defective BASH export of ENDLESS loops [Rolf Schmidt]2
- 01: Issue #248: Linux workaround for setting breakpoint triggers <2>
- 01: Issue #248: Linux workaround for number conversions in Locales and Executor <2>
- 01: Enh. #249: New Analyser check for subroutine argument parenthesis <2>
- 01: Analyser preferences order modified <2>
- 01: Enh. #250: FOR/FOR-IN loop editor partially redesigned <2>
- 01: Bugfix #251: Look and feel problems with Executor console window <2>
- 01: Bugfix #252: Analyser FOR loop check (14) should tolerate ":=" vs "<-" <2>
- 01: Saved diagrams now prepared for #253 (parser info included) <2>
- 01: Bugfix #254: CASE execution failed when parser keywords were used <2>
- 01: Enh. #255: Analyser now names the assumed loop variables if supernumerous <2>
- 02: Enh. #253: Keyword refactoring option for loading diagrams (files ≥ 3.25-01) <2>
- 02: Enh. #253: Keyword refactoring offer on changing parser preferences <2>
- 02: Enh. #253: Keyword refactoring offer on loading preferences from file <2>
- 02: Enh. #257: Decomposing transmutation of CASE elements <2>
- 02: Bugfix #258: Saving of FOR loops wasn't robust against keyword changes <2>
- 02: Bugfix #260: Variable name column in Executor control no longer editable <2>
- 02: Bugfix #261: Stop didn't work immediately within multi-line instructions <2>
- 02: Bugfix #262: Selection/dragging problems after insertion, undo, and redo <2>
- 02: Bugfix #263: "Save as" now updates the cached current directory <2>
- 02: Issue #264: Frequent silent exceptions caused by Executor variable display <2>
- 03: Bugfix #266: Executor failed with built-in routines copy, delete, insert <2>
- 03: Enh. #267: New Analyser check for CALLs with unavailable subroutines <2>
- 03: Issue #268: Executor output window no longer editable but font scalable <2>
- 03: Enh. #270: Possibility of disabling elements (Executor, Export, Analyser) <2
- 03: Issue #271: User-defined prompt strings in input instructions (exec+gen) <2>
- 03: Issue #272: Turtleizer now also provides a double precision mode <2>
- 03: Issue #227: For Oberon, output of literals is now exported to proper procedure <2>
- 03: Issue #273: Input of "true" and "false" now accepted as boolean values <2> 
- 03: Enh. #274: On code export, Turtleizer commands now augmented with colour info <2>
- 03: Bugfix #275: Topological sorting of subroutines involved in export fixed <2>
- 03: Bugfix #276: Flaws in parsing input values and converting Pascal strings fixed <2>
- 04: Bugfix #278: java.lang.NoSuchMethodError: java.util.HashMap.getOrDefault [Bob Fisch]
- 04: Bugfix #279: Further references to method java.util.HashMap.getOrDefault replaced <2>
- 05: Bugfix #272: The Turtle instruction replacement produced void undo entries <2>
- 05: Bugfix #268: Controlling the output console font sometimes changed colours <2>
- 05: Issue #81: Ini-based scaling workaround for icons, fonts, and frames in high DPI <2>
- 06: Bugfix #281/#282: Again, a Java 1.8 method was a show-stopper for OpenJDK <2>
- 06: Enh. #270: Translations for controls disabling elements in EN, DE, ES, IT <2>
- 06: Issue #271: Correction of C++ code export for output instructions <2>
- 07: Enh. #286: Analyser Preferences now organized into two tabs with groups <2>
- 07: Issue #81: Checkbox and radio button scaling implemented <2>
- 07: Issue #288: Radio button fix in FOR loop editor <2>
- 07: Enh. #289: Arranger files (.arr, .arrz) may now be dragged into Arranger <2>
- 07: Enh. #290: Arranger files (.arr, .arrz) loadable from Structorizer, too <2>
- 07: Bugfix #291: REPEAT loops caught cursor up traversal <2> 
- 07: Bugfix #114: Prerequisites for editing and transmutation during execution revised <2>
- 07: Issue #269: Selecting an Analyser error now scrolls to the element <2>
- 07: Issue #269: Automatic scrolling to the element currently executed <2>
- 08: Issue #231: Traditional reserved BASIC words added to name collision checks <2>
- 08: Issue #269: Vertical scrolling alignment for large elements improved <2>
- 08: Issue #284: Text field fonts in element editor now interactively resizable [ebial]2
- 08: Bugfix #293: Input and output boxes no longer pop up at odd places on screen <2>
- 08: Font resizing accelerators unified among different dialogs and menus <2>
- 08: Label defect in FOR loop editor (class InputBoxFor) mended <2>
- 08: Bugfix #294: Test coverage wasn't shown for CASE elements w/o default branch <2>
- 08: Bugfix #295: Spurious Analyser warning "wrong assignment" in return statements <2>
- 08: Bugfix #296: Wrong transmutation of return or output instructions <2>
- 08: Enh. #297: Additional pause after a diagram's last instruction in step mode <2>
- 09: Issue #294: Test coverage rules for CASE elements w/o default branch refined <2>
- 09: Enh. #300: New option for online update retrieval and version notification <2>
- 09: Bugfix #301: Parentheses handling around conditions on code export fixed <2>
- 09: Enh. #302: New Turtleizer procedures setPenColor, setBackground [newboerg]2
- 09: Bugfix #302: Effects of previous penUp and hideTurtle now undone on new start <2>
- 10: Issue #304: Menu mnemonic localization killed the menu on legacy JavaRE <2>
- 10: Issue #305: Arranger diagram index added to the Structorizer GUI [newboerg]2
- 10: Issue #307: Executor error on manipulation of FOR loop variables [newboerg]2
- 10: Bugfix #308: Collapsed REPEAT loops weren't properly drawn <2>
- 11: Enh. #305: New menu item + key binding to show/hide Arranger index <2>
- 11: Enh. #310: New options for saving diagrams [newboerg]2
- 11: Enh. #311: Partial menu re-organisation: Debug menu <2>
- 11: Issue #312: Focus control among work area, error list, Arranger index fixed <2>
- 11: Bugfix #305: Arranger index now sorted case-indifferently <2>
- 12: Issue #305: Clicking into the Arranger index should force Arranger visibility <2>
- 12: Enh. #305: Key binding <del> added to Arranger index (removes diagram) <2>
- 12: Enh. #267: New Analyser check against ambiguous CALLs (multiple matches) <2>
- 12: Enh. #314: File I/O API introduced (Executor, Code export) [newboerg]2
- 12: Enh. #315: Better equivalence check on inserting diagrams to Arranger <2>
- 12: Bugfix #317: Color of empty sequences (like empty FALSE branch) now saved <2>
- 12: Issue #271: Comma between prompt string and input variable tolerated <2>
- 12: Enh. #318: Diagrams from arrz files now keep their origin and may be updated <2>
- 12: Enh. #305: Arranger index now marks diagrams with unsaved changes <2>
- 12: Bugfix #22/#23 - result mechanism had been missing in PHPGenerator <2>
- 12: Bugfix #57 (variable prefix) in PHP header and Perl result mechanism <2>
- 12: Bugfix #320: PHPGenerator added superfluous parentheses to correct CALLs <2>
- 12: Closing Structorizer now warns Arranger and secondary Structorizer instances <2>
- 12: Arranger strategy to request saving of dirty diagrams on closing fixed <2>
- 12: Bugfix #322: C# code export of input and output instructions was wrong <2>
- 12: Enh. #319: Context menu in Arranger index [Benjamin Neuberg]2
- 12: Bugfix #324: Arrays set by input couldn't be replaced by scalar input <2>
- 12: Enh. #325: Type test functions like isArray(), isNumber() etc. added <2>
- 12: Issue #327: French default keywords replaced by English ones [newboerg]2

Version: 3.25 (2016-09-09)
- 01: Enh. #77: Test coverage mode highlights all code paths passed [elemhsb]2
- 01: Enh. #124: Generalized runtime data visualization <2>
- 01: Arranger now adopts current directory from first arranged diagram <2>
- 02: Bugfix #131: User activities during execution could compromise Executor <2>
- 02: Bugfix #132: Stale Structorizer references in Arranger caused trouble <2>
- 02: Enh. #133: Execution Call stack may now be inspected in paused state <2>
- 02: Enh. KGU#89: Executor: Extended language localization support <2>
- 03: Enh. #84/#135: For-In loops now consistently supported [R. Schmidt]2
- 03: Issue #79/#152: Requested Java version corrected (1.6 --> 1.8) <2>
- 04: Bugfix #96/#135: On BASH export conditions now put into [[ ]] [Rolf Schmidt]2
- 04: Bugfix #135/KGU#163: Detection of completely undefined variables <2>
- 04: Enh. #135: Improved array support on BASH export [Rolf Schmidt]2
- 04: Bugfix #138: Lvalues with nested indices like arr[arr[0]] had failed <2>
- 04: Bugfix #139: on BASH export Call instructions now converted <2>
- 05: Issue #135: Further improvements on BASH export [Rolf Schmidt] <2>
- 05: Enh. #142: New Accelerator keys (e.g. for switch text/comment) [Rolf Schmidt]2
- 05: Issue #143: Comment popups now close on editing and code export [Rolf Schmidt]2
- 05: Enh. #144: New export option to suppress content conversion <2>
- 05: Enh. #144: New "favourite code export" menu item (export preference) [Rolf Schmidt]2
- 05: Issue #145: Swapped text/comment now works on CASE and PARALLEL elements <2>
- 06: Pascal functions ord and chr supported (Executor + Code generators) <2>
- 06: Executor: Keyword case awareness (configurable) consistently ensured <2>
- 06: Issue #149: Character set (encoding) for export now selectable [Rolf Schmidt]2
- 06: Issue #151: Code export pumped the process up with useless GUI threads <2>
- 06: Issue #153: BASH export had ignored Parallel sections [Rolf Schmidt] <2> 
- 06: Bugfix #154: Analyser caused silent exception on Parallel sections <2>
- 06: Bugfix #155: "New" diagram didn't clear previous selection <2>
- 07: Enh. #158: New key bindings for element editing and selection [Rolf Schmidt]2
- 07: Enh. #137: Executor may direct all output to a text window <2>
- 07: Enh. #161: New Analyser warning on instructions following a Jump [Rolf Schmidt]2
- 07: Enh. #158: Diagram copy and paste among Structorizers and Arrangers [Rolf Schmidt]2
- 08: Issue #164: On element deletion the next element should be selected [Rolf Schmidt]2
- 08: Bugfix #165: Proper unselection on clicking outside the diagram <2>
- 09: Issue #168: Cutting an element is to pass the selection too (cf. #164) [Rolf Schmidt]2
- 09: Issue #169: Selection ensured on new / loading an NSD, undo, redo [Rolf Schmidt]2
- 09: Bugfix #171: Twos flaws in enh. #158 mended <2>
- 10: Issue #30: Lexicographic string comparison enabled (Executor). <2>
- 10: Issue #137: Output text window now styled and automatically scrolls to end. <2>
- 10: Issue #163: Tab / Shift-Tab key now move focus in element editor [Rolf Schmidt]2
- 10: Issue #169: Selection ensured on start / after export. [Rolf Schmidt]2
- 10: Issue #173: Mnemonics corrected (EN) and localized in most languages. <2>
- 10: Enh. #174: Input now accepts array initialisation expressions. <2>
- 11: Enh. #10 / bugfix #184: Flaws in Pascal import of FOR loops mended <2>
- 11: Enh. #179: Code generation and parsing in batch mode [Rolf Schmidt] <2>
- 11: Bugfix #181: Pascal export didn't convert all string delimiters <2>
- 11: Bugfix #184: Diagram imported from Pascal now enables save button <2>
- 12: Several minor bugfixes in Pascal export and import <2>
- 12: Issue #185: Pascal export of functions/procedures now as units. <2>
- 12: Issue #185: Pascal import now copes with multiple routines per file. <2> 
- 12: Executor: Enhanced language support (EN/DE/ES) and minor bugfixing <2>
- 12: Arranger now offers saving before removing "dirty" diagrams <2>
- 12: Enh. #62: Arranger may now save arrangements in a portable way <2>
- 12: Arranger: Partial language support (EN/DE/ES) introduced <2>
- 13: Enh. #188: Instruction transmutation, concatenation and splitting <2>
- 13: Enh. #185: Call identification on Pascal import improved <2>
- 13: Enh. #180: Initial editor focus dependent on switch text/comment mode [elemhsb]2
- 13: Bugfix #191: Defective FOR loop export to PHP [Frank Schenk]2
- 13: Enh. #192: File name proposals now involve parameter count <2>
- 13: Enh. #160: Code export with reachable subroutines [Rolf Schmidt]2
- 14: Issue #160: Subroutine export mode fixed for StrukTeX <2>
- 14: Issue #197: Keyboard selection actions on subsequences mended <2>
- 14: Issue #198: Flaw in key-controlled selection traversal <2>
- 14: Issue #199: Help menu now with link to the onlne User Guide <2>
- 14: Issue #77: Test coverage markers as set by Arranger didn't work <2>
- 14: Issue #200: The saving of preferences now closes the ini file <2>
- 14: Issue #201: Executor GUI revised, usability improved <2>
- 14: Issue #202: Arranger hadn't reacted to a Look-and-Feel change <2>
- 14: Issue #127: Height problem of Export Options dialog solved <2>
- 15: Bugfix #158: Selection traversal in un-boxed diagrams and FOREVER <2>
- 15: Bugfix #204: Width problem of Export Options dialog solved <2>
- 15: Bugfix #205: Un-boxed Roots variable highlighting didn't work <2> 
- 15: Bugfix #87: Collapsed CASE elements showed wrong icon <2>
- 15: Issue #207: Analyser warning during switch text/comment mode <2>
- 15: Issue #206: More executor error messages put under language control <2>
- 15: Bugfix #208: Subroutine diagrams now cleanly drawn <2>
- 15: Bugfix #209: Multiple PNG export fixed (uncut borders, file names) <2>
- 15: Bugfix #210: Wrong execution counting in recursive routines <2>
- 15: Issue #128: Combined comments and text mode [Hubert Klöser]2
- 15: Bugfix #211: Execution counting in recursions corrected <2>
- 15: Bugfix #212: Inverted logic of preference "enlarge FALSE" mended <2>
- 15: Icon sizes in Diagram menu unified <2>
- 15: Issue #213: FOR loop transmutation mechanism added <2>
- 15: Issue #215: New conditioned breakpoints (triggered by execution count) <2>
- 16: Bugfix #218: added new method to StringList [Bob Fisch]
- 16: Created and integrated translator [Bob Fisch]
- 16: Bugfix #214: recoded translator [Bob Fisch]
- 16: Issue #206: Table headers in Executor control now localizable <2>
- 16: Issue #220: Usability improvements for Translator [Bob Fisch]2
- 16: Issue #222: Structorizer localization from directly loadable file <2>
- 16: Issue #224: Workaround for table grids on Look and Feel changes <2>
- 16: Redesigned localization mechanism [Bob Fisch]
- 16: Locales: refactored some names to be more consistent [Bob Fisch]
- 16: Locales: added special case "external" [Bob Fisch]
- 16: Locales: save & load external loaded to and from the INI file [Bob Fisch]
- 16: Locales: make the INI file backward compatible [Bob Fisch]
- 16: Locales: memory usage optimisations [Bob Fisch]
- 16: Bugfix #227: Oberon module export must end with full stop [K.-P. Reimers]2
- 16: Bugfix #228: Unnecessary warning on code export of recursive routines <2>
- 17: Enh. #231: Variable name collision checks added to Analyser <2>
- 18: Bugfix #233: Function key F10 was caught by the menu bar [Rolf Schmidt]2
- 18: Issue #234: bash expression of ord and chr function restricted [Rolf Schmidt]2
- 18: Locales: Language button handling in Menu and Translator redesigned <2>
- 18: Locales: Translator enabled to reload edited files <2>

Version: 3.24 (2016-03-14)
- 01: Bugfix #50 - added return types to signature for function export in Pascal [lhoreman]
- 02: Bugfix #51 - stand-alone input/output keywords were not converted on export [IrisLuc]
- 03: Bugfix #48 - instant delay propagation to Turtleizer <2>
- 03: Bugfix #49 - failing equality detection among variables (also array elements) <2>
- 04: Enh. #36 - allowing to pause from input and output dialogs <2>
- 04: Enh. #54 - Output instruction with expression list (executor, most generators) <2>
- 04: Bugfix #55 - highlighting of variables with keywords as substring mended <2>
- 04: Bugfix #57 - Risk of endless loops and other flaws on Perl export <2>
- 04: Bugfix #59 - For loop export to Python was defective <2>
- 05: executor: Enh. #9 - Subroutine call now supported via Arranger as pool <2>
- 05: executor: Enh. #9 - Control panel shows call depth and (on error) stacktrace <2>
- 05: executor: Enh. #23 - Jump execution implemented in three categories <2>
- 05: arranger: Enh. #9 - Structorizer can now push diagrams into Arranger <2>
- 05: arranger: Enh. #35 - Arranger now got scrollbars and moves to a just added diagram <2>
- 05: arranger: Enh. #35 - Diagrams may be pinned (against replacement) and dropped <2>
- 05: generator: Enh. #23 - Export to C, C++, C#, Java, and Pascal now supports Jumps <2>
- 05: analyser: New checks for calls, jumps, return mechanisms and concurrency risks <2>
- 05: analyser: Analyser hadn't checked within Forever loops and Parallel sections <2>
- 05: Enh. #38: Multiple selection (Alt+Click: entire subqueue, Shift+Click: sequence) <2>
- 05: updated language files (DE,EN,ES) <2>
- 05: executor: Localisation attempts for Control panel <2>
- 05: Enh. #51 - Handling of empty input/output instructions by executor and export <2>
- 05: executor: Parameter splitting for function calls improved <2>
- 05: Bugfix #61: Executor precautions against type specifiers [elemhsb]2
- 05: Bugfix #63: Error messages on nsd loading failure no longer suppressed <2>
- 05: generator: Enh. #23 - Export to Python, Perl, PHP, and Bash/Ksh now supports Jumps <2>
- 05: generator: Enh. #23 + #66 - Export to Basic now supports Jumps and line numbers <2>
- 05: generator: Enh. #67 - Code style option (position of opening braces) for C,C++, Java <2>
- 05: generator: StrukTex export enhanced and corrected <2>
- 05: generator: Enh. #22 - Export to Pascal and Oberon now provides return values <2>
- 05: Arranger: Enh. #62 - Saving and loading arrangements provisionally enabled <2>
- 06: Bugfix #71 - Code export to shell scripts was defective (no text translation) <2>
- 06: Bugfix #51, #54 - Defective input / output export to Perl, Python <2>
- 07: Bugfix #74: Accidently disabled Pascal operators like =, <>, and, or <2>
- 07: Enh. #75: Highlighting of Jump element keywords (leave, return, exit) <2> 
- 08: Bugfix #82: Saving of NSDs with inconsistent FOR loops <2>
- 08: Bugfix #78: Reloading an Arranger constellation could cause duplicates [elemhsb]2
- 08: Bugfix #85: Diagram heading or comment changes now undoable <2>
- 09: Bugfix #65, Enh. #87: Collapsing/expanding reorganised, autoscrolling enabled [elemhsb]2 
- 10: Bugfix #89: Two flaws in variable detection (highlighting, analyser) <2>
- 10: Bugfix #90: Insufficient updating of executed subroutines in Arranger <2>
- 10: Bugfix #91: Unreliable execution of some empty Jump elements <2>
- 10: Bugfix #92: Executor: Unwanted replacements within string literals <2>
- 11: Bugfix #95: Executor: div operator support accidently dropped  <2>
- 11: Bugfix #96: export: variable prefix, test expressions for shell scripts <2>
- 12: Bugfix #99: FOR loops were saved defectively, new version can load them <2>
- 12: Arranger: Image buttons for saving and loading resized <2>
- 13: Bugfix #50: Return type specifications were split into several lines <2>
- 13: Executor enh.: Scrollable display of returned arrays (at top routine level) <2>
- 13: Enh. #101: Title string with version number and sub-thread mark [elemhsb]2
- 13: Bugfix #102: Selection wasn't cleared after deletion, undo or redo <2>
- 13: Issue #103: Save button visibility is to depend on change status <2>
- 13: Bugfix #104: Code export could provoke index range errors <2>
- 13: Bugfix #105: Displayed lines were cut off at apostrophes in keywords <2>
- 14: Bugfix #108: C++ export had converted bool type to int <2>
- 14: Bugfix #103: Change status hadn't been reset sufficiently on saving <2>
- 14: Enh. #84: C/Java-style array initialisation expressions enabled <2>
- 14: Bugfix #61+#107: More consistent handling of typed variables <2>
- 14: Enh. #110: File open dialogs now use the specific filter as default [elemshb]2
- 15: Bugfix #112: Several flaws on handling indexed variables <2>
- 15: Jump translation on export to Pascal or Oberon fixed <2>
- 15: Bugfix #114: Editing of elements being executed prevented <2>
- 15: Bugfix for enh. #38: moving up/down of multiple selection <2>
- 15: Accelerator key for breakpoints (also on multiple selection) <2>
- 15: Issue #115: Returned arrays now always presented as element list <2>
- 15: Enh. #84: Array initialisations now exportable to BASIC code <2>
- 15: Bugfix #117: Title and button update on diagram replacement <2>
- 15: Bugfix #97: Target selection on dragging stabilized <2>
- 15: Bugfix #121: Irritating error message box on file dropping <2>
- 16: Bugfix #122: Selection problems with enlargeFALSE set <2>
- 17: Bugfix #97 update: Arranger updated on global drawing changes <2>

Version 3.23 (2015-12-04)
- 01: Executor: fixed a bug in the Repeat loop [Sylvio Tabor]
- 02: Executor: fixed a bug while interpreting the title [Benjamin Bartsch]
- 03: Export: split PNG export into multiple images [Moritz Schulze]
- 04: Executor: logical operator in CASE-statement [Lies Callemeyn]
- 05: Export: added code export option [Hanspeter Thöni]
- 06: Export: added comments to Pascal export [Dirk Wilhelmi]
- 06: Export: moved export options into menu [Hanspeter Thöni]
- 07: Export: added namespace "nsd" to save files [Treaki]
- 08: Added Polish translation [Jacek Dzieniewicz]
- 09: New drawing strategy for the IF statement [David Tremain]
- 09: New colorizing strategy for elements [David Tremain]
- 10: Visual re-enforcement for drag & drop [David Tremain]
- 11: Allow to collapse / expand elements by scrolling the mouse [David Tremain]
- 12: Added preferences on how to draw IF statements [David Tremain]
- 13: Fixed "empty line" bug [David Tremain]
- 14: Fixed a drawing bug while dragging an element [Bob Fisch]
- 15: Added a Python generator [Daniel Spittank]
- 16: Removed a bug when double clicking en element [Bob Fisch]
- 16: Variable highlighting did not work anymore [Andreas Schwierz]
- 17: Executor: array support [Gennaro Donnarumma]
- 18: Added traditional Chinese translation [Joe Chem]
- 19: Multiple improvements <Kay Gürtzig>
- 20: DE: linguistic flaws corrected <Kay Gürtzig>
- 21: Major revision of generators files <Kay Gürtzig>
- 22: Possibility to switch text/comment in diagram [Samuel Schmidt]
- 23: Bug while parsing NSD files [Benedict Thienpont]
- 24: Fine tuning the ExportOptionDialog <Kay Gürtzig>
- 24: Updated language files (RU,DE,EN,ES) <Kay Gürtzig>
- 24: Updated language files (LU,FR) [Bob Fisch]
- 25: Added hints to speed buttons [Rens Duijsens]
- 26: Export for BASIC [Jacek Dzieniewicz]
- 26: PL: updated [Jacek Dzieniewicz]
- 27: Array variable improvements in executor <Kay Gürtzig>
- 27: Updated language files (RU,DE,EN,ES) <Kay Gürtzig>
- 28: Minor change in executor for comp. with Unimozer [Bob Fisch]
- 29: Complex changes and enhancements as described (pull-request #7) <codemanyak>
- 29: Executor: breakpoints may now be placed throughout the diagram <2>
- 29: Executor: implementation for Endless loops and Parallel elements <2>
- 29: Executor: execution highlighting separated from selection <2>
- 29: Executor: variable list now updated on every pause even with delay 0 <2>
- 29: GUI: More localisation support for element editor (InputBox) <2>
- 29: Updated language files (DE,EN,ES,RU,IT) <2>
- 29: Export: indentation mechanism revised, BASH export corrected <2>
- 29: Export: Python export no longer "eats" lines within Repeat loops <2>
- 29: Comment popup: sticky popups eliminated, no element level limit <2>
- 29: Arranger: No longer loses track when related Structorizer reloads <2>
- 30: Several Chinese (ZH-CN) translations added and typos eliminated <Zijun Ke>
- 30: Issue on closing Structorizer fixed, file update question may be cancelled. <2>
- 31: Major enhancement supporting cleaner For loop evaluation (issue #10) <2>
- 31: Enhancement to allow lists of constants ruling a Case branch (issue #13) <2>
- 31: Code export process decomposed, less redundant Generator classes <2>
- 31: String handling improved (comparison, empty strings, quote consistency) <2>
- 31: Variables, function names etc. within strings no longer executed <2>
- 31: Newly created empty diagrams are no longer flagged as changed <2>
- 31: Content of array variables now sensibly displayed on execution (issue #14) <2>
- 31: Variable content may now effectively be edited on execution pauses (issue #15) <2>
- 31: Menu item File > Quit action consistent to the [x] button now (bug #16) <2>
- 31: Phenomenon of stalling execution on syntax errors within loops fixed (bug #17) <2>
- 31: Several fixes induced by wide-spread code rebuilding in versions 29...30 <2>
- 32: Bugfixes for code export C etc.: div operators remained, switch bug <2>
- 32: Issues #24 and #25 fixed (defective condition conversion) <2> 
- 32: Issue #21 fixed: return instructions now terminate the execution <2>
- 32: Operator highlighting fixed, new colouring for string and character literals <2>
- 32: Bugs #28, #31, and #32 fixed, all concerning element degrading on undoing/copying <2>
- 32: More adaptive approach to either exit or dispose a Structorizer on closing <2>
- 33: Bugfix #39 - Errors on drawing empty Case structures, confused texts and comments <2>
- 33: Bugfix #41 - Shift operators <<, >>, shl, shr hadn't been supported <2>
- 33: Bugfix #40 - Recent nsd files got truncated on saving errors <2>
- 33: Bugfix #42 - Default saving directory should not be root (/) but home [elemhsb]2

Version 3.22 (2011-11-21)
- 01: Some fixes in Executor.java & Control.java [Kay Gürtzig]
- 02: Save & load INI configuration to and from external file [Dirk Wilhelmi]
- 03: Added Russian translation [Юра Лебедев]
- 04: double-clicking saved files now also works for JWS [David Mancini]
- 05: fixed a replacement issue while exporting to code [Sylvio Tabor]
- 06: implemented show/hideTurtle in Turtleizer [Sylvio Tabor]
- 07: do not allow ":" in parser preferences [Sylvio Tabor]

Version 3.21 (2011-06-28)
- 01: added possibility to scale all icons [Fabian Wenzel]
- 02: added element "parallel statement" as stated in DIN 66261 point 5.5 [Jun Pang]
- 03: first bugfix for the parallel statement [Jun Pang]
- 03: cleared the debugging output from the scaling feature [Bob Fisch]
- 04: visual performance updates [Bob Fisch]
- 05: fix of some small click problems [Bob Fisch]
- 06: fixing a performance problem [Laurent Haan]
- 07: fixing a diagram copy-to-clipboard problem [Neuberger Dominik]
- 08: visual performance updates [Bob Fisch]
- 09: recoded auto-size algorithm for alternatives [Matthias Paul]
- 09: updated drawing code to respect variable highlighting [Bob Fisch]
- 10: dialogue for graphics export now remembers the last visited path [Matthias Paul]
- 11: SVG export is now UTF-8-encoded [Csaba Rostagni]


Version 3.20 (2010-11-15)
- 01: Some bugfixes in the generator classes [Georg Braun]
- 02: Some more improvements to the C generator [Kay Gürtzig]
- 03: Different other bugfixes in the generator classes [Kay Gürtzig]
- 03: Some small changes to the variable highlighting [Kay Gürtzig]
- 04: More bugfixes for C, C#, and Java generator [Kay Gürtzig]
- 05: Step-by-step didn't work in Turtleizer [Kay Gürtzig]
- 06: Coded PHP generator [Rolf Schmidt]
- 07: do not allow negative position [EVEGI]
- 08: added Czech language support [Vaščák Vladimír]

Version 3.19 (2010-08-07)
- Have a backup of the INI file in the current application directory.
  This makes the application "portable" [Peter Ehrlich]
- Added "sqrt" to the function export of the executor [FISRO]
- Bug while printing in landscape [Albrecht Dreß]
- UTF-8 encoded Oberon output [Thijs Zandwijk]
- StrucTeX generator update [Matthias Plha / Klaus-Peter Reimers]
- Added Chinese translation (simplified Chinese) [Wang Lei]
- C#-Generator [Gunter Schillebeeckx]

Version 3.18 (2009-12-20)
- Update for the Brazilian Portuguese localization [Theldo Cruz]
- Gave the SVG export a new try using Freehep (bug #14) [Marcus Radisch]
- Activated anti-aliasing (bug #20) Reinhard Schiedermeier]
- Overwrite prompt when exporting a diagram as picture (issue #2897065) [Marcus Radisch]
- Overwrite prompt when exporting a diagram as source code (issue #2897065) [Marcus Radisch]
- "Show comments?" settings being overwritten by diagram (issue #2898346) [Marcus Radisch]
- Structorizer is now published under the terms of the GPLv3 license [FISRO]
- Italian localization [Andrea Maiani]
- ANALYSER: "Result" is now a good variable name for function results [FISRO]

Version 3.17 (2009-10-18)
- Brazilian Portuguese localization [Theldo Cruz]
- Bug in the executor not correctly setting some variable values [FISRO]
- The keyword "var" is now supported for functions/procedures [FISRO]
- Bug while saving diagram type (bug #15) [Marcus Radisch]
- Bug while using "save as" (bug #15) [Marcus Radisch]
- EXECUTOR: Problem on comparing two items (bug #18) [FISRO]
- Show the filename in the main window title (bug #16) [Marcus Radisch]
- EXECUTOR: Problem with the FOR loop variable (bug #19) [Jos Swennen / FISRO]
- Problem with the path of the INI file using Vista (bug #17) [Marcus Radisch]

Version 3.16 (2009-08-22)
- MAC: Files do not open with double click (bug #7) [Thijs Zandwijk]
    * Re-added the "AppleJavaExtensions.jar" to the libraries
    * This should not interfere with other OS
    * It will not be included in the source package either ...
- MAC: The menubar was disappearing after opening any dialog [FISRO]
    * This is a known apple bug with a known workaround *uff*
- MAC: Shortcut key stopped working [FISRO]
    * I found that this was related to the previous bug, so fixing
      that one fixed this issue as well.
- Added file association in Java Web Start [FISRO]
- Fixed an issue with the Luxemburgish language file [FISRO]
- Bugfixes in the "C" & "Java" source code generator (bug #8) [Theldo Cruz]
- Updates of the "C", "Java" & "Pascal" code generators [FISRO]
- Added "Structorizer Arranger" [Stephan O. Merckens]
    * Start via Java Web Start: http://structorizer.fisch.lu/webstart/Arranger.jnlp

Version 3.15 (2009-08-13)
- Fixed a bug concerning execution of a "REPEAT" loop (bug #3) [Jos Swennen]
- Implemented the execution of the "CASE" structure (bug #4) [Jos Swennen]
- Fixed a bug in class responsible for saving the preferences [FISRO]
- Bugfixes in the C source code export [Gunter Schillebeeckx]
- Implementation of a Java source code export [Gunter Schillebeeckx]
- Bug fixed concerning the displaying of a comment (bug #6) [Nico]

Version 3.14 (2009-07-06)
- Updated NSD execution feature [FISRO]
  * pascal syntax:
    ° pascal string notation
    ° defined second "pos" function
    ° operator conversion: different from
- The development will be continued using NetBeans instead of XCode [FISRO]
- Bug in the EMF export [Jan Hilsdorf]
- Yet another scrolling bug [Bernhard Grünewaldt]
- Generated NSD files are now UTF-8-coded [Bernhard Grünewaldt]

Version 3.13 (2009-05-23)
- Corrected the C generator [FISRO]
- Corrected the Perl generator [FISRO]
- Added turtle drawing module [FISRO]
  * implemented procedures
    ° init()
    ° forward(int)
    ° backward(int)
    ° left(double)
    ° right(double)
    ° gotoXY(int,int)
    ° gotoX(int)
    ° gotoY(int)
    ° penUp()
    ° penDown()
- Added NSD execution feature [FISRO]
  * use of variables
  * use of general expressions
  * input (parameter or prompt): String, Character, Integer or Double
  * output: direct and function result
  * Java syntax => built in (BeanShell)
  * Pascal syntax:
    ° standard math functions: abs, sqrt, sqr, cos, sin, tan, acos, asin, atan
    ° random functions: randomize(), random(int)
    ° compare strings with "=" (auto conversion to "equals")
    ° compare primitive types with "=" (auto conversion to "==")
    ° string functions: length, pos, copy, lowercase, uppercase, trim
      (auto convert)
    ° string procedure: delete, insert (auto convert to function)
  * pause, step-by-step & break functionality
  * live variable watch (execution table)
- Analyser: the use of the "return" instruction is now allowed [FISRO]

Version 3.12 (2009-01-18)
- Added a C generator [Praveen Kumar]
- Fixed a bug for saving preferences [FISRO]

Version 3.11 (2008-11-14)
- Double-clicking a file under Windows which contained spaces in
  its name did not open correctly [FABFR]

Version 3.10 (2008-09-28)
- Added Spanish translation [Andrés Cabrera]

Version 3.09 (2008-08-14)
- Minor bug in analyzer while analyzing functions [FISRO]
- Added parameter name check "pABC" [FISRO]
- Added analyzer preferences [FISRO]
- D7 parser problem with {...} comments [FABFR]
- Added a new error to analyzer (now 13) [FISRO]
- BASH Code Export [Markus Grundner]
- Added translations for analyzer [FISRO]
- Added source package for Eclipse [Markus Grundner]
- Added simple command line compilation script [Klaus-Peter Reimers]
- Unification of the previous mentioned source packages [FISRO]
- NL translated strings [Jerone]
- Modified OBERON code generator [Klaus-Peter Reimers]

Version 3.08 (2008-05-16)
- KSH & Perl Code Export [Jan Peter Klippel]
- Added code generator plugin architecture [Jan Peter Klippel]
- Implemented NSD analyzer [FISRO]
- Improvement of the analyzer routines [FISRO]
- "Show comments" option now persistent [FISRO]
- "Highlight variables" option now persistent [FISRO]
- D7 parser problem with (*...*) comments [Klaus-Peter Reimers]
- INI-file now in home directory of user [Klaus-Peter Reimers]
- Recent file list bug [Klaus-Peter Reimers]

Version 3.07 (2008-03-04)
- Open file from directory with ASCII-characters > 127 [FISRO]
- Save and export bug [FISRO]
- Vector graphics exports: EMF, SWF & PDF [Serge Linckels]
- EMF export to clipboard (Windows only!) [Serge Linckels]

Version 3.06 (2008-02-10)
- Add DIN / non-DIN switch [Klaus-Peter Reimers]
- Added "ENDLESS Loop" [Klaus-Peter Reimers]
- "Save preferences now" button [Klaus-Peter Reimers]
- New Windows wrapper which [FISRO]

Version 3.05 (2008-02-05)
- Comments / popup bug detected [Jerone]
- Another bug in undo/redo function detected [Jan Kruschwitz]
- Removed flickering while working on huge diagrams [FISRO]
- Copy diagram to system clipboard [FISRO]
- Highlighting input/output [FISRO]
- Added recently opened files to menu [FABFR]
- Bug while saving INI-files on Windows systems [Heinrich Villinger]
- Restructured INI-file to XML [FISRO]

Version 3.04 (2008-01-28)
- Added language system [FISRO]
- Bug detected in PAS & MOD generator [Klaus-Peter Reimers]
- Modified TEX generator [Klaus-Peter Reimers]
- Moved "Parser.java" to parsers lu.fisch.structorizer.package [FISRO]
- Renamed "Parser.java" to "NSDParser.java" [FISRO]
- French translation [FISRO]
- Dutch translation [Jerone]
- German translation [Klaus-Peter Reimers]
- Luxemburgish translation [Laurent Zender]
- Persistent Look & Feel [Klaus-Peter Reimers]
- Changed language file encoding to UTF-8 [FISRO]
- Bug in undo/redo function detected [Jan Kruschwitz]
- Print preview dialog [FISRO]
- Mac version opens NSD-files by double-click [FISRO]
- Scrolling bug detected [Lucas Cabeza]

Version 3.03 (2008-01-11)
- Minor bugs in the variable detection routine [FISRO]
- Added colorization of special symbols [FISRO]
- Added Oberon source code generator [Klaus-Peter Reimers]
- Program proposes filename to save [Jerone]
- Replaced "backspace" by "delete" for removing items [Jerone]
- Added correct headers to all source files [Klaus-Peter Reimers]
- Remember last file location [Jerone]

Version 3.02 (2008-01-07)
- Added Pascal input parser [FISRO]
- Added Look & Feel choice in menu (not persistent) [FISRO]
- Modified test string in font dialog to test for symbols [FISRO]
- Modified parser engine to load grammars from JAR file [FISRO]
- Broke up toolbars to fit in design [Klaus-Peter Reimers]
- Toolbars are now floatable (not persistent) [FISRO]
- Added simple variable detection [FISRO]
- Added variable highlighting [FISRO]

Version 3.01 (2008-01-02)
- Moved INI file to "Structorizer.app" folder [FISRO]
- Bug for WHILE/REPEAT preferences [FISRO]
- Ask for saving while quitting application [FISRO]
- Fixing different minor "save & open" bugs [FISRO]
- Fixing a minor bug with the border of the exported PNG file [FISRO]
- Dialogs "remember" the location of the opened file [FISRO]
- Added rounded corners for "sub" diagrams [FISRO]

Version 3.00 (2008-01-01)
- First public release of the new JAVA version [FISRO]

----%<---------------------------------------------------

Version 2.06 (2007-11-01)
- Integrated changelog in "About" dialog [FISRO]
- Umlaut-Problem solved for MAC
- Scroll-box seems to work now => adaptation [FISRO]
- Bug while exporting to picture [11TG1 2007/2008 - Ben Elsen]
- Export defaults now to JPG, but BMP is still possible. [FISRO]

Version 2.05 (2007-10-28) - LINUX GTK2 & Mac
- StrukTeX export debugging [Klaus-Peter Reimers]
- New "About" dialog [FISRO]

Version 2.04 (2007-10-25) - LINUX GTK2 only
- I think that the "Umlaut" Problem has been solved
  for GTK2. GTK does not seem to be capable of managing
  UTF-8 correctly? [FISRO]
- Added Umlaut export for StrukTeX [Klaus-Peter Reimers]

Version 2.03 (2007-10-20) - LINUX only
- StrucTeX output [Klaus-Peter Reimers]
- languages files rewritten [FABFR]
- coherent dialogs and menu entries [FABFR]

Version 2.02 (2007-09-05) - LINUX only
- Depending on some libraries, the Linux version
  did not run on some machines without root privileges.
  I found a workaround, but I'm still not really happy
  with it.

Version 2.01 (2007-08-14)
- Autoscroll was not enabled [Sascha Meyer]
  This seems not yet to work under Mac OSX (Windows & Linux = OK)
- The language choice for LU was not persistent, no load from
  and save to INI file [11TG2 2006/2007 - Laurent Zender]
- UTF-8 conversion was missing for imported source code.

Version 2.00 (2007-08-09)
- Please take also a look at the file "_D6 to Lazarus.txt"

----%<---------------------------------------------------

Version 1.31 (2007-11-07)
- Case without "else"-part [Andreas Jenet]
- JPG export [FISRO]
- Bug on loading a CASE statement from a savefile [FISRO]

Version 1.30 (2007-10-27)
- Bug detected in analyser [Iris Adae]
- German Umlaute export for StrukTeX [Klaus-Peter Reimers]
- Serious speed improvements [FISRO]
- Executor now calls analyser too [FISRO]

Version 1.29 (2007-10-19)
- Allow ":=" as assignment while parsing out variable names [Sebastian Lehn]
- BUG: "<-" are not drawn correctly in version 1.28 because
  of a problem in the drawing method. [FISRO]
- rotating text for instructions by 90° [Michael Gerdes]
- language support for analyser messages [FISRO]
- minor bugs in the analyser algorithms [FISRO]
- StrucTeX output [Klaus-Peter Reimers]

Version 1.28 (2007-10-13)
- analyser: different minor bugs fixed [FISRO]
- analyser: different minor improvements [FISRO]
- activating analyser for anybody [FISRO]
- language files rewritten [FABFR]
- bugs when pressing CANCEL [FABFR]
- "Initialising" screen [FABFR]
- modified diagram for simplified scheme (not "nice") [FABFR]
- different improvements in the parser interpretation [FABFR]
- missing CASE statement while importing from source code [FABFR]
- new "about" dialogs [FABFR]
- added "changelog.txt" to about-dialog [FISRO]
- coherent dialogs and menu entries [FABFR]

Version 1.27 [???]
- copy & paste between MDI children works fine [FISRO]
- variable names are now also extracted from method parameters [FISRO]
- Added language file for LU [11TG2 2006/2007 - Laurent Zender]

Version 1.26 (2007-06-12)
- Bug detected in BCall, BJump and BCase [Andreas Jenet]
- Bug detected in the cut method [Andreas Jenet]
- MDI: Eliminated memory bug in MDI application [FISRO]
- MDI: First working MDI application called "Projectorizer"
- MDI: Project save and load works. Filetype = combined NSD
  files in XML format. Extension = nsdp [FISRO]
- MDI: Add diagram to project [FISRO]
- MDI: Menu integration [FISRO]

Version 1.25 (2007-06-05)
- conversion between (instruction, call, jump) [FISRO]
- analyser: read INI-file [FISRO]
- conversion from (instruction, call, jump)
  to (if, for, repeat, while) [FISRO]
- user colors [Sascha Meyer]
- made all subforms owned by the mainform
  => create an MDI application [FISRO]
  ~> The 'utils' class still depends on two other
     classes, so the mainform cannot be used independently!
- Wiped out a bug due to the recent owner changes [FISRO]
- Added code the capture <ESC> during showmodal of some windows [FISRO]
- Changed vertical lines in the case statement
  to intersect with the falling line. [Andreas Jenet]
- Created a BUtils class for interaction between
  parameters and forms
  => create an MDI application [FISRO]

Version 1.24 (2007-05-30)
- analyser: Problem with non-initialized
  variables in REPEAT loops [FISRO]
- analyser: recognises "lire A,B" without
  spaces [T1IF1 2006/2007 - Tom Schons]
- Minimum font size [T1IF1 2006/2007 - Kevin Schoup]
- Maximum font size [T1IF1 2006/2007 - Jill Saudt]
- Disable MouseWheel scrolling because
  of blank scrolling problems [T1IF1 2006/2007 - JosÈ Espinosa]
- Adaptation of auto-size algorithm when
  analyser is *on* [FISRO]
- Drag & drop of an empty element should
  not be possible [T1IF1 2006/2007 - Tom Schons]
- Bug in analyser while loading grammar
  files [FISRO]
- Missing translations found [T0IF2 2006/2007 - Mike Lill]
- Added JUMP statement [Christian Fandel]
- Changed call to analyser procedure in
  order to speed up the entire GUI [FISRO]

Version 1.23 (never published)
- added paste from windows clipboard [T1IF1 2006/2007 - Marc Schonckert]
- removed automatic ":=" to "<-" conversion [FISRO]
- added array support

Version 1.22 (2007-01-23)
- added: application.title = NSD title
  [T1IF2 2006/2007 - Stephen Edwards]
- added: mainform.caption = NSD title [FISRO]
- bugfix in schematic of the CASE
  statement [FISRO]
- added nederlands lang-file [Tom Van Houdenhove]
- added more strings to the language
  systems [Tom Van Houdenhove]
- added customisation for CASE
  statement [Tom Van Houdenhove]
- changes to customisation for IF
  statement [Tom Van Houdenhove]
- eliminated bug in the CASE statement [Tom Van Houdenhove]
- added btnCancel to InputBox [Tom Van Houdenhove]
- bug fixed in display (red-color-bug) [FISOR]

Version 1.21 (2007-01-15)
- added CASE statement [MARSE]
- added call [Prophet05]
- small fixes in PAS2NSD [FISRO]
- small fix in "save-as" routine [T1IF2 2006/2007 - Noëmie Feltgen]

Version 1.20 (never published)
- some small fixes [FISRO]

Version 1.19 (2006-12-16)
- selection can now be moved with
  the arrow keys [T1IF1]
- The default content of the different
  structures can now be modified via
  the options menu [FISRO]
- code optimization to block out some
  wanna-be-hackers ;-) [FISRO]

Version 1.18 (2006-12-13)
- multi-language support [Bernhard Wiesner]
- Another small bug in the save routine [PYRSI]
- Langs: EN [FISRO]
         DE [FISRO]
         FR [FISRO]

Version 1.17 (2006-12-05)
- Bug detected while updating comments [FISRO]
- Bug on saving when title contained
  illegal characters. Solved for ":" [PYRSI]
- First Linux version written in Lazarus! [FISRO]

Version 1.16 (2006-11-26)
- Copy & Paste of elements [FISRO]
- Structorizer was unable to close
  on a medium marked read-only [MARSE]
- Fixed some small bugs concerning
  element selection. [FISRO]
- Shortcuts for inserting elements [BELGI]
- User check buttons for visual styles [SIBCL]
- Fixed some bugs during first
  colorizer use [FISRO]
- Added shortcut for colorizer [FISRO]

Version 1.15 (never published)
- Small bug in code generator
  erased [FISRO]
- Small bug in PAS2NSD generator
  fixed [FISRO]
- For instructions only: automatically
  convert ":=" to " <- " [FISRO]
- Printing support with
  print-preview [T1IF1 2006/2007 - José-Maria Espinosa]

Version 1.14 (200-11-16)
- Press <ESC> to cancel input
  dialog [T1IF1 2006/2007]
- Switch visual style [LOEGU]

Version 1.13 (2006-11-13)
- Each element also contains
  a comment now. [FISRO]
- An new-old bug had reappeared
  and been eliminated once again [MARSE]

Version 1.12 (never published)
- Variable colorizing [FISRO]
- Drag & drop of NSD-Files [T1IF1 2006/2007]

Version 1.11 (2006-10-25)
- <Shift-Enter> or <Return-Enter>
  for validating input [T1IF1 2006/2007]
- Drag'n'Drop bug wiped out. [FISRO]
- Disable buttons if no element
  selected [T1IF1 2006/2007]

Version 1.10 (2006-10-22)
- Undo / Redo functionality [MARSE]
- NSD can be scrolled if larger
  than the visible area [MARSE]
- Automatic NSD title or savename
  proposal [MARSE]
- Fixed "const"-section recognition
  for PAS2NSD-conversion [MARSE]
- Fixed wrong displayed dialogs at
  120 dpi font size [MARSE + GAMCA]
- New name for new diagram [PIRSY]
- Double-click on empty sequence = new
  instruction [PIRSY]

Version 1.09 (never published)
- Dynamic font increase/decrease [FISRO]

Version 1.08 (never published)
- BMP export of the diagram [FISRO]

Version 1.07 (2006-10-01)
- A security bug has been reported
  and finally swept out... [FISRO]

Version 1.06 (2006-09-27)
- The different elements can now be
  colorized. Color is persistent,
  which means that it is stored in
  the NSD-File. [FISRO]

Version 1.05 (2006-09-19)
- I implemented an NSD-2-PAS conversion.
  This includes a variable auto-detection,
  which, unfortunately, does not work
  yet with complex types. [FISRO]
- Read-Only-INI-File Bug => fixed [MARSE]

Version 1.04 (2006-09-15)
- I finally found a working Delphi/Pascal
  parser that operates with tree generation. The
  PAS-2-NSD converter now works fine :-D [FISRO]

  Added functionality:
  * Load from source file [FISRO]
  * Create from source text [FISRO]
  * Real-time creation while typing [FISRO]

Version 1.03 (never published)
- First "satisfying" implementation of
  a PAS-2-NSD converter. Simple examples
  are OK, but bigger ones ... hmmm ... :-/
  => Would need a "real" Pascal syntax parser [FISRO]

Version 1.02 (2006-09-14)
- Change font.name and font.size of the
  graph, even on the fly! Store information
  in the INI-File. [FISRO]
- Two types of graphs [FISRO]
  * programs (rectangle)
  * subs (rounded rectangle)

Version 1.01 (2006-09-01)
- Added click-to-open support, so you now
  only need to double-click an NSD-File to
  open it immediately. [FISRO]<|MERGE_RESOLUTION|>--- conflicted
+++ resolved
@@ -26,7 +26,7 @@
 - ARM export is still experimental and relies on a specific and very restricted
   syntax for the element contents in order to produce meaningful results.
 
-Current development version 3.32-31 (2025-08-11)
+Current development version 3.32-32 (2025-08-12)
 - 01: Bugfix #987: Duplicate subroutine comment export by Pascal generator <2>
 - 01: Bugfix #988: Syntax error in Structorizer.bat and Arranger.bat fixed <2>
 - 01: Bugfix #989: Expressions in EXIT elements (e.g. return) were forgotten
@@ -294,26 +294,20 @@
       could fail <2>
 - 29: Enh. #1198 Version hint for the special CASE editor was obsolete <2>
 - 29: Issue #1200 Ensures content assist and undo/redo in CASE editor <2>
-<<<<<<< HEAD
-- 30: Bugfix #1197 It wasn't possible to save an Alternative anymore <2>
-- 31: Issue #800 Parts of the new expression parsing mechanism established,
-      new grammar-based line syntax check in Analyser. <2>
-- 31: Issue #800 Text processing now more consistently based on new class
-      TokenList. <2>
-- 31: List splitting mechanisms of FOR-IN loops unified between Editor,
-      Executor, and code generators, expression detection <2>
-- 31: Issue #800 An NSD load bug and many code export glitches fixed <2>
-- 31: Issue #800 For statement import failed to split the clause properly <2>
-
-=======
 - 30: Bugfix #1197 It wasn't possible to save Alternatives/CASE anymore <2>
 - 31: Bugfix #1203 Analyser got out of date after Find&Replace action <2>
 - 31: Issue #1204 Caret positioning in element editor didn't work for '?'
       at line start and neither for the initial diagram name "???". <2>
 - 31: Issue #1205 Analyser constantly decried loops with fileEOF tests or
       Turtleizer position conditions as endless <2>
-- 31
->>>>>>> 77bcd5db
+- 32: Issue #800 Parts of the new expression parsing mechanism established,
+      new grammar-based line syntax check in Analyser. <2>
+- 32: Issue #800 Text processing now more consistently based on new class
+      TokenList. <2>
+- 32: List splitting mechanisms of FOR-IN loops unified between Editor,
+      Executor, and code generators, expression detection <2>
+- 32: Issue #800 An NSD load bug and many code export glitches fixed <2>
+- 32: Issue #800 For statement import failed to split the clause properly <2>
 
 Version 3.32 (2021-09-19) requiring Java 11 or newer
 - 01: Bugfix #851/2: SPECIAL-NAMES sections caused COBOL parser abort <2>
