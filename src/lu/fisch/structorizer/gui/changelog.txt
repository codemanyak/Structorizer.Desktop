﻿Legend:
-------
[Foo]   -->     idea provided by Foo, coding done by Bob Fisch
[Foo]2  -->     idea provided by Foo, coding done by Kay Gürtzig
<Foo>   -->     idea AND coding done by Foo
<2>     -->     idea and coding done by Kay Gürtzig

Known issues:
- Copying diagram images to the clipboard may fail with some OS/JRE combination
  (#685), on Windows the image format may be JPG instead of PNG.
- Pascal import does not cope with unit name aliases.
- COBOL import may fail if certain single-letter identifiers are used (rename
  them!), it does not cope with some statement variants and variable
  redefinitions, either.
- Java import does not cope with type arguments in casting prefixes or array
  element types and fails if two or more closing angular brackets (in case of
  nested type arguments) meet without separating blank. It does not cope with
  lambda expressions, either. The imported diagrams will usually not be
  executable, anyway (because of unsupported OOP context).
- Shell export neither copes with nested array/record initialisers and
  component access nor with cleanly handling usual and associative arrays as
  parameters or results.
- ARM export is still experimental and relies on a specific and very restricted
  syntax for the element contents in order to produce meaningful results.

Current development version 3.32-06 (2021-12-05)
- 01: Bugfix #987: Duplicate subroutine comment export by Pascal generator <2>
- 01: Bugfix #988: Syntax error in Structorizer.bat and Arranger.bat fixed <2>
- 01: Bugfix #989: Expressions in EXIT elements (e.g. return) were forgotten
      to translate on export to C, C++, C#, Java etc. <2>
- 01: Bugfix #990: Procedures were sometimes given a made-up result type on
      code export, particularly on group export <2>
- 01: Bugfix #991: The Analyser check to ensure function results failed to warn
      on case-ignorant function name assignment attempts <2>
- 01: Enh. #992: New Analyser check for bracket balance and nesting added <2>
- 01: Bugfix #993: Constant routine parameters, particularly of array types,
      were not correctly exported to Pascal, Oberon, C, and other languages <2>
- 01: Bugfix #995: Unjustified Analyser warnings about dubious initialization
      and missing line numbers in case of multi-line instruction warnings <2>
- 02: Enh. #967: Generator for ARM code (prototype) introduced <Alessandro
      Simonetta et al.>
- 02: Bugfix #988: Structorizer.exe (in Windows zip package) config updated <2>
- 02: Bugfix #997: Inconsistent handling of blank sequences in FOR control
      phrases (e.g. string literals could get compromised) <2>
- 03: Bugfix #1003: Undue memory reservations for main program variables and
      registers on ARM export eliminated [A. Simonetta]2
- 03: Bugfix #1004: Several flaws on exporting array statements to ARM code,
      two new ARM-specific export options <2>
- 03: Bugfix #1005: Wrong ARM export of FOR and FOR-IN loops <2>
- 04: Issue #967: ARM export now places a "_start" label if in GNU mode,
      modified syntax for array declarations (brackets required after type) <2>
- 04: Bugfix #1004 revised (defective index transformation), export option
      "Transform array index to memory offset" withdrawn, new memory alignment
      mechanism (.align directive instead of .space) <2>
- 04: Bugfix #1007: ARM export: Character literals were not properly recognized
      and string/character literal content support was too restricted, new
      export option to append a 0 termination on storing strings <2>
- 04: Bugfix #1008: ARM export: Address assignment defective in GNU mode <2>
- 04: Bugfix #1010: ARM export: The logic of REPEAT loops was inverted <2>
- 04: Bugfix #1011: ARM export: Bad code for CASE elements without default <2>
- 04: Bugfix #1012: Compromised Code Preview highlighting after insertions <2>
- 04: Bugfix #1013: Executor happened to get stuck in an eternal loop <2>
- 04: Bugfix #1014: Defective export of java-style array declarations <2>
- 04: Bugfix #1015: ARM export to file caused a NullPointerException <2>
- 05: Typos in captions and messages corrected, Italian translations added.
- 05: Issue #967: New ARM-specific syntax options for Analyser and Export <2>
- 05: Bugfix #1005 ARM export: FOREACH loops referring to an array name were
      faulty, the LDR/STR impact on the base register was not factored in <2>
- 05: Bugfix #1017: Several flaws on exporting arithmetic expressions and
      assignments as ARM code <2>
- 06: Issue #1019 Arm export: Unnecessary output expression limitations lifted,
      superfluous array address assignments avoided, proper care for disabled
      array initializations <2>
- 06: Bugfix #1020 Arm export did not recognize terminal return instructions
      unless the element was of Jump type, neither does ARM syntax check <2>
- 06: Bugfix #1021 Jump elements did not reliably recognize composed return/
      leave/exit/throw keywords, neither did syntax highlighting <2>
<<<<<<< HEAD
- 06: Issue #800: Parts of the new expression parsing mechanism established,
      new grammar-based line syntax check in Analyser. <2>
=======
- 06: Bugfix #1024 Malformed record initializers caused the Analyser and most
      code generators (including code preview) to fail.
>>>>>>> 93c8f21e

Version 3.32 (2021-09-19) requiring Java 11 or newer
- 01: Bugfix #851/2: SPECIAL-NAMES sections caused COBOL parser abort <2>
- 01: Bugfix #851/3: COBOL import flaws concerning floating-point literals <2>:
      - Decimal and float literals weren't recognised,
      - recognition / conversion of decimal commas implemented,
      - possible index range error during file preparation with fix format.
- 01: Bugfix #950: Synchronisation Arranger -> Arranger index went lost <2>
- 01: Bugfix #951: Import via source files dropping ignored import options <2>
- 02: Issue #954: STOP off button now disables rather removes breakpoints <2>
- 02: Bugfix #955: Several flaws on Java import with "class" literals, multi-
      catch clauses and try statements comprising several catch clauses. <2>
- 02: Issue #956: Java parsing ignored option "Import var declarations" <2>
- 02: Issue #957: "Processing" import now copes with import declarations <2>
- 02: Issue #958: Relative placing of special import/export option dialog <2>
- 02: Bugfix #959: Processing import now injects conversion functions and web
      colour literals in created diagram groups <2>
- 02: Issue #960: Processing import now declares standard system variables <2>
- 02: Bugfix #961: Java import did not detect/convert output instructions <2>
- 02: Bugfix #962: Constructor body import from Java sources often failed <2>
- 02: Substantial Italian localisation progress <Alessandro Simonetta et al.>
- 02: Localisations for plugin-specific import options added (DE, ES) <2>
- 02: Issue #964: Processing import placed a draw() loop without draw() <2>
- 03: Issue #932: Processing definitions -> separate diagram [Henning Kiel] 2
- 03: Issue #966: Precautions for dark look & feel themes (tuning, icons) <2>
- 03: Bugfix #969: After starting up Structorizer with file arguments (e.g.
      by double-clicking nsd or arr files, the debugger used to get numbed <2>
- 03: Enh. #972: Row-filtering radio buttons for Translator introduced
      [Henning Kiel]2
- 04: Issue #67: Export option "generate line numbers" was made a language-
      specific option (for BASIC in the first place) <2> 
- 04: Enh. #953: Generators for 4 different LaTeX algorithm/pseudocode packages
      added [Karl-Heinz Becker]2
- 04: Bugfix #974: Two defects on Processing definition import (one severe) <2>
- 04: Bugfix #975: StrukTeX export did not cope well with backslashes occurring
      in string literals <2>
- 04: Issue #977 workaround: Silent highlight errors locked the execution <2>
- 05: Enh. #926/#979: Now tooltips with the warning texts appear over marker
      triangles in flawed elements <2>
- 05: Issue #944: Structorizer now requires Java versions >= 11 <2>
- 06: Bugfix #983: Menu actions 'Edit subroutine' / 'Edit included diagram...'
      unduly flagged the summoned diagram 'changed' <2>

Version: 3.31 (2021-03-01)
- 01: Bugfix #759: Dried up another source of stale Mainforms. <2>
- 01: Bugfix #761: Code preview defect flooded the log stream. <2>
- 01: Precautions against empty error messages on startup <2>
- 01: Bugfix #705: Find&Replace: Branches of CASE and PARALLEL elements were
      not searched (i.e. at most one of them) <2>
- 01: Bugfix #763: Stale file precautions on loading / saving arrangements <2>
- 01: Bugfix #764: Group modifications failed to update the associated .arr
      file <2>
- 01: Bugfix #765: KSH export of diagrams using record types failed with an
      error <2>
- 01: Deprecated ANSI-C73 import disabled (ANSI-C99 parser subsumes it) <2>
- 02: Bugfix #752: Incomplete declarations in C, Java etc. are no longer out-
      commented because they must be manually completed anyway <2>
- 02: Issue #766: Deterministic order of subroutines on code export forced <2>
- 02: Bugfix #769: Commas in string literals used as selectors compromised
      CASE branch selection on execution <2>
- 02: Enh. #770: New Analyser checks concerning selector consistency in CASE
      elements introduced <2>
- 02: Bugfix #771: Java type names in expressions provoked unhandled syntax
      errors during execution that drove the debugger into a locked state <2>
- 02: Bugfix #772: Internal exceptions used to avert Pascal code preview <2>
- 02: Bugfix #773: Export of declarations to Oberon, Pascal [K.-P. Reimers]2
- 03: Enh. #388: Missing support for constants on Perl export provided <2>
- 03: Enh. #423: Missing support for record types on Perl export added <2>
- 03: Enh. #739: Enum type definitions introduced (including import) <2>
- 03: Issue #766: Deterministic export order failed for deep hierarchies <2>
- 03: Bugfix #770: Integer-const check for CASE selectors was incomplete <2>
- 03: Enh. #775: More type-sensitive export of input instructions to OBERON <2>
- 03: Bugfix #776: Global vars are locally eclipsed on Pascal/Oberon export <2>
- 03: Bugfix #777: Concurrent changes of favourite export language handled. <2>
- 03: Bugfix #778: License text was not exported with "fresh" diagrams <2>
- 03: Bugfix #779: Defective Oberon export of program diagrams with I/O <2>
- 03: Issue #780: Parameterless procedures now exported to Oberon without
      parentheses [K.-P. Reimers]2
- 03: Bugfix #782: Code export of global (included) declarations was wrong. <2>
- 03: Bugfix #783: No or nonsense code export for assignments of unknown
      recrds/structs <2>
- 03: Bugfix #784: Mere variable declarations were to be suppressed on export
      to shell scripts (bash/ksh) <2>
- 03: Bugfix #786: Record component access within index expressions used to
      fail on execution <2>
- 03: Bugfix #787: Multiplied top-level type definitions on Pascal export <2>
- 03: Bugfix #788: Arranger archive (.arrz file) extraction to a user-specific
      folder did not work. <2>
- 03: Bugfix #789: Function calls were wrongly exported to BASIC (started with
      "CALL") <2>
- 03: Bugfix #790: BASIC export failed where line continuation or initialisers
      occurred <2>
- 03: Bugfix #791: Several shell export flaws (function calls, array/assoc
      declarators) were fixed <2>
- 04: Bugfix #793: Wrong Perl export result of initialised explicit var
      declarations <2>
- 04: Bugfix #794: Code preview failed with an error if no user license text
      is configured <2>
- 05: Enh. #801: Mechanism added to show User Guide as PDF in offline mode <2>
- 05: Bugfix #802: Placement of license texts and downloaded User Guides went
      to inappropriate folders (impact of fix #741) <2>
- 05: Bugfix #805: The dialog language happened to change on deriving a
      subroutine from a CALL (new Structorizer instance got wrong config) <2>
- 05: Issue #806: Format string splitting on C99 import improved [R. Schmidt]2
- 05: Issue #806: Input/Output instruction export to C now with more sensible
      printf/scanf format strings (better type inferencing used) [R. Schmidt]2
- 05: Issue #807: Python 'recordtype' library reference replaced by dictionary
      type [R. Schmidt]2
- 05: Bugfix #808: Missing C and Javascript export of variable declarations
      with operator ':=' [Rolf Schmidt]2
- 05: Bugfix #809: Two C99 import flaws fixed: type name surrogate replacement
      in comments, unwanted "return 0" element at end of "main" diagrams <2>
- 05: Bugfix #810: Javascript export of multi-variable input elements resulted
      in nonsense <2>
- 05: Bugfix #811: C99 parser failed at certain floating-point number literals
      like 123e4 <2>
- 05: Bugfix #812: Defective handling of global variables on Python export <2>
- 05: Issue #814: Empty parameter lists are now exported to C as ...(void) <2>
- 05: Issue #815: File open dialogs now equipped with combined file filters
      where sensible and possible [Rolf Schmidt]2
- 05: Issue #816: Function calls in exported shell code revised [Rolf Schmidt]2
- 06: Issue #816: Local variable/constant declarations in bash/ksh functions <2>
- 06: Issue #816: Shell export with revised passing of arrays/records to/from
      bash/ksh functions <2>
- 06: Bugfix #818: Replacement of diagrams being unpinned in Arranger caused
      trouble <2>
- 06: Bugfix #820: TRY blocks erroneously caught "exit" events and, on the other
      hand, averted later error reporting after having caught an error <2>
- 06: Bugfix #821: Function arguments and array items were wrongly put in $( )
      on shell (bash/ksh) export <2>
- 06: Issue #822: Executor now tolerates empty instruction lines instead of
      aborting [R. Schmidt]2
- 06: Bugfix #823: Executor accidently mutilated expressions (all whitespace
      gone) with risk of mis-interpretation <2>
- 06: Bugfix #824: Shell export of REPEAT loops was flawed in several aspects,
      moreover a condition conversion method was laden with bugs. <2>
- 06: Bugfix #825: Analyser had ignored the interior of TRY elements <2>
- 06: Issue #826: User input is to accept backslashes as in Windows file
      paths <2>
- 07: Bugfix #228: Code export of routine diagrams with Pascal result mechanism
      could cause NullPointerExceptions <2>
- 07: Enh. #440 part 1: Diagram export to PapDesigner files implemented <2>
- 07: Enh. #828: New feature allowing code export for an arrangement group <2>
- 07: Issue #829: Debugger doesn't automatically close anymore [mawa290669]2
- 07: Bugfix #831: Python export placed an obsolete shebang and forgot thread
      arguments in Parallel sections [R.Schmidt]2
- 07: Bugfix #833: The Pascal import now ensures that parameterless procedures
      now obtain parentheses in the diagram header [K.-P. Reimers]2
- 07: Issue #834: Tooltip help for menu item Diagram > DIN? (in EN, DE, ES) <2>
- 07: Bugfix #835: Injection of structure preference keywords on code import
      compromised imported conditions and is now made optional <2>
- 07: Bugfix #836: Inconsistencies in the result files of batch code export (in
      combination with #828 as well) <2>
- 07: Enh. #837: New export option to control the proposal for the code export
      directory <2>
- 07: Bugfix #838: Defective IMPORT line generation on Oberon export <2>
- 07: Bugfix #839: Procedures exported after functions were accidently given
      the result types of the preceding function <2>
- 07: Bugfix #840: Code export wrongly gathered structural information from
      disabled elements <2>
- 07: Bugfix #841: Analyser test against missing parameter list out of work <2>
- 07: Bugfix #843: Missing handling of global declarations in PHP export <2>
- 07: Bugfix #844: Sensible export of arrays and record types/vars to PHP <2>
- 08: Issue #828/#836: The fallback to all diagrams of an arr file on batch
      export without specified entry points or contained programs failed <2>
- 08: Enh. #842: Improved include list editor usability [H.-U. Hölscher]2
- 08: Bugfix #847: Inconsistent handling of upper-/lower-case operand names <2>
- 08: Bugfix #848: Incomplete variable synchronisation with Includables <2>
- 08: Bugfix #849: New log file name scheme change of release 3.30 ensured <2>
- 08: Issue #851/1: Declarations for auxiliary variables on COBOL import <2>
- 08: Issue #851/4: Provisional import of SORT statements from COBOL <2>
- 08: Issue #851/5: Solution for the import of PERFORM THRU from COBOL <2>
- 08: Bugfix #852: Case-ignorant F&R replacements failed for some strings <2>
- 08: Bugfix #853: Batch export with relative paths in .arr file failed <2>
- 08: Bugfix #854: Topological order of type definitions on export ensured <2>
- 08: Enh. #855 New configurable default array/string sizes for code export <2>
- 08: Bugfix #856: The dump of preferences subsets did not behave correctly <2>
- 08: Bugfix #858: Functions did not actually work in FOR-IN loop headers <2>
- 09: Issue #822: More sensible error message on executing an empty CALL <2>
- 09: Bugfix #828: Missing unreferenced subroutines on group export. <2>
- 09: Bugfix #860: Batch export for .arr files containing abs. paths failed <2>
- 09: Issue #861/1: Comment placement on Pascal and Oberon export revised <2>
- 09: Bugfix #861/2: On Pascal import, routine comments were duplicated <2>
- 09: Issue #861/3: Improved comment trimming on code import <2>
- 09: Bugfix #862/2: Batch export no longer produces duplicate entry points <2>
- 09: Bugfix #862/3: Batch import produced defective arrangement lists <2>
- 09: Bugfix #863/1: Duplicate routines on PapDesigner/StrukTex export <2>
- 09: Bugfix #863/2: Wrong assignment symbols in CALL export to PapDesigner <2>
- 09: Issue #864: Parameter list transformation for PapDesigner export <2>
- 09: Bugfix #865: Flaw in parameter recognition on subroutine generation <2>
- 09: Issue #866: Selection expansion/reduction in the diagram revised <2>
- 09a: New command line option "-restricted" to prevent export/import [CPNV]
- 10: Bugfix #868: Inadvertent popup of code preview context menu on start <2>
- 11: Issue #870: Now ini property "noExportImport=1" prevents code export/
      import; group export prevention had been forgotten [CPNV]2
- 11: Issue #733: GUI scale factor protected against central ini file <2>
- 11: Enh. #872: New mode to display operators in C style [BloodyRain2k]2
- 11: Bugfix #873: Type definition export to C++, C#, Java was compromised <2>
- 11: Bugfix #874: Error on code export/preview of CALLs with non-ASCII names,
      identifiers with non-ASCII letters now tolerated but warned <2>
- 11: Bugfix #875: Saving policy mended for virgin group members and groups,
      unnecessary save requests on replacing diagrams in work area avoided <2>
- 11: Bugfix #876: Defective saving / restoring of Ini properties via menu <2>
- 11: Bugfix #877: Division by zero error on batch export to StrukTeX <2>
- 11: Issue #879: Bad handling of user input resembling record initializers <2>
- 12: Enh. #704: Turtleizer now scrollable, with status bar, and popup menu <2>
- 12: Issue #801: User Guide download now with progress bar in background <2>
- 12: Issue #829: Experimentally keeping open the debug control now revoked <2>
- 12: Enh. #880: Turtleizer zooming function implemented and accomplished <2>
- 12: Issue #881: Highlighting of bit operators and Boolean literals <2>
- 12: Issue #882: Random function translation to PHP ensured [S. Roschewitz]2
- 12: Bugfix #884: Header inference for virgin diagrams (#875) was flawed <2>
- 12: Bugfix #885: Sporadic incorrect display mode indicator state (#872) <2>
- 12: Bugfix #887: Concurrent Turtleizer instances led to dysfunction. <2>
- 13: Issue #890: Several improvements of the Turtleizer GUI (#704/#880) <2>:
       1. SVG export with less annoying scale factor request;
       2. Menu items for CSV and SVG export no longer enabled with empty image;
       3. New function to scroll to the coordinate origin;
       4. Mere turtle moves without visible trace omitted on (CSV) export;
       5. Option to choose separator character for the CSV export;
       6. Stroke style for the axes of coordinates now compensates zoom factor;
       7. Turtle-world coordinates shown in tooltip at current mouse position;
       8. Measuring function with two snap modes and configurable radius;
       9. Turtle image with higher resolution for zoom factors > 1;
      10. F1 opens the help page for the Turtleizer GUI in the browser;
      11. Status bar icons for more intuitive recognition.
- 13: Issue #891: Dutch locale fixed, revised, and completed <Jaap Woldringh>
- 13: Bugfix #892: "Save as" and double-click hassle with arranged diagrams <2>
- 13: Enh. #893: Translator preview indication in language preference menu <2>
- 13: Bugfix #894: Bad mechanism to fit the Turtleizer picture into canvas <2>
- 13: Bugfix #895: GUI scaling of the Turtleizer popup menu for "Nimbus" <2>
- 13: Enh. #896: Usability improvements for dragging objects <2>
      1. Move cursor on readiness for moving diagrams in Arranger
         or diagram elements within a diagram in the Structorizer work area;
      2. Holding Shift key down, elements may now be dragged above the target
- 13: Bugfix #897: Turtleizer numeric angle degradation + endless loop risk <2>
- 13: Bugfix #898: Executor errors on Turtleizer function pre-evaluation <2>
- 13: Bugfix #900: Find&Replace failed if search was restricted to comments
      only, the "whole word" option also caused trouble <2>
- 13: Issue #901: Now the wait cursor is applied on time-consuming actions <2>
- 14: Bugfix #569 A scrolling insufficiency on report list selection fixed <2>
- 14: Issue #872 Wrong conversion '=' -> '==' in routine headers for C style <2>
- 14: Issue #901 Wait cursor applied to further time-consuming actions <2>
- 14: Bugfix #902: Arranger index impairments <2>:
      1. Focus loss in Arranger index on selecting diagram or group nodes;
      2. Quitting the "add/move to group" dialog via escape dind't cancel;
      3. Confirmation dialog before dissolving groups via key binding ensured.
- 14: Enh. #903 Syntax highlighting also works in "Switch text/comment" mode <2>
- 14: Bugfix #904 Controller alias display suppressed other function names <2>
- 14: Enh. #905 Marker symbols on elements with warnings or tutorials <2>
- 14: Enh. #906 Executor now allows either to step into or step over a CALL <2>
- 14: Bugfix #907 A step of the tutorial "Hello world" was always skipped <2>
- 14: Bugfix #908 The variable content was not legible on editing with Nimbus <2>
- 14: Enh. #909 Extended support for display and editing of enumerator values <2>
- 14: Enh. #910 Extended DiagramController interface (for plugin modules) <2>
- 14: "About" icon (eye) in toolbar / Help menu replaced by "info" icon <2>
- 14: Arrangement group visibility now includes member diagrams, not only bounds <2>
- 15: Issue #400: Some editor controls had ignored Esc and Shift/Ctrl-Enter <2>
- 15: Enh. #714 Empty FINALLY block of TRY elements now by default suppressed <2>
- 15: Issue #905: Analyser markers on collapsed or eclipsing elements ensured <2>
- 15: Enh. #914 Text and comment fields in element editor now allow undo/redo <2>
- 15: Enh. #915 New structured editor for CASE elements preserving branches <2>
- 15: Enh. #917 Menu item to edit subroutines extended to included diagrams <2>
- 15: Bugfix #918 Missing root type filter in Find&Replace, unwanted checkbox <2>
- 15: Issue #919 More precise modification detection in Translator, undo/redo <2>
- 15: Issue #920 Consistent support for value literal "Infinity" / ∞ <2>
- 15: Bugfix #921 Type handling on outsourcing fixed (recursion, enumerators) <2>
- 15: Bugfix #922 Executor failed to interpret mixed array / record access <2>
- 15: Bugfix #923 Analyser gave false warnings regarding FOR-IN loops <2>
- 15: Bugfix #924 Erratic Analyser warnings on mixed record/array access paths <2>
- 15: Bugfix #925 Analyser always complained about constant record arguments <2>
- 15: Enh. #926: Element selection now scrolls to related Analyser warnings <2>
- 16: Enh. #893: Translator preview indicator in the language menu enforced <2>
- 16: Enh. #915: Functional upgrade for the new CASE element editor <2>
- 16: Enh. #928: New Analyser check against structured CASE choice value <2>
- 16: Issue #929: Translator usability improved with locale button context menus,
      temporary icon changes on shift; locale reset mechanism fixed <2>
- 16: Bugfix #930: Wrong CASE branch width with broken selector lines <2>
- 16: Bugfix #931: Inadvertent font changes in element editors on font resizing <2>
- 17: Issue #420: Comment retrieval on code import revised, workaround dropped <2>
- 17: Bugfix #556: Errors on C99 import if expressions contained > 1 slash <2>
- 17: Issue #912: JRE packaged into the Mac OS X delivery, new file open
      handling for Mac OS X and Java versions > 8 [omezger]
- 17: Bugfix #935: Export of incompatible FOR loops caused errors (silent) <2>
- 17: Bugfix #936: Group export (silently) failed for never saved groups <2>
- 17: Bugfix #937: Precaution against endless loop on group export <2>
- 17: Issue #939: Several Pascal import limitations (e.g. ASCII) lifted <2>
- 17: Bugfix #940: Undue reference to Java 9 classes and methods in fix #912 <2>
- 17: Issue #943: Java version now displayed in the About dialog Paths tab.
- 18: Enh. #410: Java import implemented (+ new diagram field "namespace") <2>
- 18: Bugfix #419: "(Re-)break lines" missed to redraw the reshaped diagram <2>
- 18: Issue #905: Diagram redrawing after Analyser Preference changes fixed <2>
- 18: Enh. #932: "Processing" source code import implemented [K.-H. Becker]2
- 18: Issue #943: Java home path now also displayed in the About dialog <2>
- 18: Issue #944: Version hint announcing the planned code upgrade to Java 11 <2>
- 18: Bugfix #945: "Disabled" status of PARALLEL elements had not been saved <2>
- 18: Bugfix #946: Structorizer could get locked on certain assignment texts <2>
- 18: Bugfix #947: Executor had not detected cyclic inclusion, but spun down <2>

Version: 3.30 (2019-10-06)
- 01: Issue #657: Spanish message in German locale replaced <2>
- 01: Enh. #662/1: Info box for groups redesigned into a tree view <2>
- 01: Enh. #662/2: Group visualisation with individual colours in Arranger <2>
- 01: Enh. #662/3: Arranger popup menu item to rearrange diagrams by groups <2>
- 01: Enh. #662/4: Option to save arrangements with relative coordinates <2>
- 01: Bugfix #664: Incorrect handling of modified diagrams on closing Arranger <2>
- 01: Bugfix #664: Disambiguated cancelling in AUTO_SAVE_ON_CLOSE mode <2>
- 01: Bugfix #515: Defective diagram positioning in Arranger mended <2>
- 02: Bugfix #665: Import of INSPECT statements from COBOL actually works now <2>
- 02: Bugfix #655: Arranger popup menu revised (item order, accelerator info) <2>
- 02: Bugfix #667: Removal of diagrams from Arranger could leave remnants <2>
- 02: Issue #668: Group association behaviour on outsourcing further improved <2>
- 02: Bugfix #669: C export of FOR-IN loops with traversed strings was defective <2>
- 02: Bugfix #670: Diagram/group info box of Arranger index not reliably scaled <2>
- 02: Issue #670: Live look & feel switch failed for Diagram/group info box <2>
- 03: Bugfix #672: Default group was named null.arr after cancelled save attempt <2>
- 03: Issue #673: The Arranger drawing area had to be enlarged for group bounds <2>
- 03: Issue #662/2 Group colour icon design revised (now double thin border) <2>
- 03: Bugfix #674: Live look & feel switch hadn't worked for context menus <2>
- 03: Issue #675: Workaround for truncated result tree lines in Find&Replace <2>
- 03: Issue #677: Inconveniences on saving arrangement archives mended <2>
- 03: Bugfix #678: Import of array declarations from C code didn't work. <2> 
- 03: Bugfix #679: C import produced defective INPUT instructions <2>
- 03: Enh. #680: INPUT instructions with multiple input items supported <2>
- 03: Enh. #681: A number of exports may offer to change favorite export language <2>
- 03: Enh. #682: Improved welcome dialog, now with language selection <2>
- 04: Issue #51,#137: Executor window now logs explicit prompts of empty inputs <2>
- 04: Issue #684: Mark-up + check of mandatory fields in Parser Preferences <2>
- 04: Bugfix #684: An empty FOR-IN loop keyword caused several problems <2>
- 04: Issue #686: The initial L&F detection didn't work well for Linux (GTK+) <2>
- 04: Bugfix #687: Defective breakpoint behaviour of REPEAT-UNTIL loops mended <2>
- 04: Bugfix #688: Transmutation of any Call/Jump into an Instruction enabled <2>
- 04: Enh. #689: New mechanism to edit the referred routine of a selected Call <2>
- 04: Bugfix #690: 'struct' keywords in function headers on C import suppressed <2>
- 04: Enh. #691: It is now possible to rename a group in the Arranger index <2>
- 04: Bugfix #692: C constants weren't recognised on importing with C99 parser <2>
- 04: Bugfix #693: Misleading error message on loading a recent .arr/.arrz file <2>
- 05: Enh. #327: Locale-specific Parser keyword sets enabled [newboerg]2
- 05: Issue #366: Turtleizer regains the focus if lost for an input [newboerg]2
- 05: Enh. #385: Default values for subroutine parameters allowed [usernameisthis]2
- 05: Issue #527: Index range error detection for constant arrays refined <2>
- 05: Bugfix #631: Commas in pic clauses now preserved on COBOL import <2>
- 05: Issue #407: Efforts to import COBOL conditions like "a = 8 or 9" <2>
- 05: Bugfix #695: Defective COBOL import of arrays over basic types <2>
- 05: Enh. #696: Batch export can now process arrangement files (.arr/.arrz) <2>
- 05: Enh. #698: Basic archiving outsourced from Arranger to Archivar <2>
- 05: Bugfix #699: Diagrams must not be shared among archive groups <2>
- 05: Issues #518, #544, #557: Drawing accelerated by confining to visible area <2>
- 06: Issues #518, #544, #557: Bug in visibility detection fixed; workaround for
      heavy contention in Arranger: highlighting temporarily switched off <2>
- 06: Issue #702: Size detection for imported or dropped diagrams in Arranger <2>
- 07: Bugfix #703: Arrangement group change status failed to vanish on saving <2>
- 07: Issue #699: Superfluous unsharing measures on unshared diagrams skipped <2>
- 07: Bugfix #705: Find&Replace tool failed to search CASE/PARALLEL branches <2>
- 07: Bugfix #706: NullPointerException from Analyser on faulty CALL elements <2>
- 07: Enh. #56: New element type TRY-CATCH-FINALLY introduced [BobFisch]2
- 07: Enh. #56: Pascal import of Try and Raise instructions implemented <2>
- 07: Issue #706: Created nsd and code files should end with a newline [elemhsb]2
- 07: Enh. #707: Savings preferences for file name proposals [elemhsb]2
- 07: Bugfix #708: Code export compromised cached variable lists (highlighting)<2>
- 07: Enh. #452: Several menu items made hidden on simplified mode now <2>
- 08: Bugfix #711: Endless loop on element text parsing - SEVERE! <2>
- 08: Issue #712: Translator ought to remember its last saving directory <2>
- 08: Enh. #56: Some updates and additions to the Russian locale <2>
- 09: Issues #518, #544, #557 Further general drawing speed improvements <2>
- 09: Issue #657: Subroutine/includable search disambiguated by groups (tried) <2>
- 09: Issue #685: Precaution against exception traces on copying to clipboard <2>
- 09: Enh. #696: Deficient type retrieval in batch code export fixed <2>
- 09: Enh. #697: Batch code import to assignments / assignment archives <2>
- 09: Bugfix #699: The fix from 3.29-08 for the archive unsharing was wrong <2>
- 09: Issue #712: Further usability improvements for Translator <2>
- 09: Bugfix #715: Console dialog in batch import failed after first time <2>
- 09: Bugfix #716: Defective assignment export to Python code [elemhsb]2
- 09: Issue #717: Mouse wheel scroll unit now configurable [elemhsb]2
- 09: Issue #718: Ultimate acceleration of syntax highlighting <2>
- 09: Issue #720: Changes to includable diagrams now reflect on their clients <2>
- 10: Bugfix #722: PNG export from Arranger failed with version 3.29-09 <2>
- 11: Bugfix #724: Diagram titles weren't bold anymore since 3.29-09 <2>
- 11: Issue #725: Division operator export to Python improved <2>
- 11: Issue #206: Dutch locale substantially updated <Jaap Woldringh>
- 11: Enh. #726: Translator usability improved [Jaap Woldringh]2
- 11: Issue #727: TRY Field position in Element Name Preferences mended <2>
- 11: Bugfix #728: Endless loops and other flaws in Find&Replace tackled <2>
- 11: Find&Replace: Search result presentation strategy unified <2>
- 11: Issue #729: Modified German button caption in element editor [K.-P. Reimers]2
- 12: Compatibility with the new Windows/Upla installer ensured and improved
- 12: Issue #551: No version check mode hint in the wake of Windows installer <2>
- 12: Bugfix #731: File renaming failure on Linux made arr[z] files vanish [K.-P. R.]2
- 12: Bugfix #732: Cloning groups could end up in shared (glued) positions <2>
- 12: Design of refactoring dialog improved (text -> keyword table) <2>
- 12: Issue #733/1: New handling of a user-independent start configuration file <2>
- 12: Issue #733/2: Possibility of selective preferences export to ini files <2>
- 13: Enh. #737: Batch export now with optionally specified settings file <2>
- 13: Enh. #740: Automatic backup on loading preferences from file (via menu) <2>
- 13: Enh. #741: Ini file path as command-line option for all modes [S. Sobisch]2
- 13: Bugfix #742: Command-line option -v didn't actually work with argument <2>
- 13: Issue #327: Spanish default keywords for input / output modified <2>
- 13: Bugfix #744: Double-click and filesdrop didn't work with OSX anymore <2>
- 13: Enh. #746: Import of hus-Struktogrammer files (.stgr format only) <2>
- 13: Issue #747: New key bindings Ctrl-F5 etc. for TRY, PARALLEL, and ENDLESS <2>
- 13: Bugfix #748: Menu items to add TRY blocks inserted PARALLEL elements <2>
- 13: Bugfix #749: Width defect with FINALLY sections in TRY blocks <2>
- 13: Issue #463: Startup and shutdown log entries now with version number <2>
- 14: Bugfix #749: Drawing of collapsed TRY elements fixed <2>
- 14: Bugfix #751: Cursor key navigation didn't reach TRY element internals <2>
- 14: Messages in diagram editor and Structure preferences corrected (EN, DE) <2>
- 14: Enh. #738: Code preview in right window part (tabbed with Arranger index) <2>
- 14: Bugfix #752: Workarounds for deficient declaration export to C/Java <2>
- 14: Default mode for setting DIN 66261 (FOR loop design) changed to true <2>.
- 14: Issue #753: Irrelevant structure preference adaptation requests avoided <2>
- 14: Bugfix #754: 2 Pascal code generator flaws (return instr. / UNIT name) <2>
- 14: Enh. #721: Javascript export prototype [A. Brusinsky]2
- 14: Bugfix #755: Defective Java/C# export of array initializers <2>
- 14: Bugfix #756: Expression export defects to C language family <2>
- 14: Bugfix #757: Include list text area was too small under Windows 10 <2>
- 14: Bugfix #758: "Edit subroutine" didn't reliably arrange the new routine <2>
- 14: Bugfix #759: Closing Structorizer sub-instances impaired functioning <2>

Version: 3.29 (2019-01-07)
- 01: Bugfix #511: Cursor-down key was trapped by collapsed CASE and PARALLEL <2>
- 01: Enh. #515: More intelligent aligning strategy for diagrams in Arranger <2>
- 01: Bugfix #517: Correct export of includable declarations to Java, C++, C# <2>
- 01: Bugfix #518: Very slow scrolling of diagrams lacking type info [TiNNiT]2
- 01: Bugfix #520: "no conversion" export mode had to be enforced (Pascal, C) <2>
- 01: Bugfix #521: Variable declaration export had been inconsistent for Oberon <2>
- 01: Enh. #519: Zooming / font size control via ctrl + mouse wheel [B. Neuberg]2
- 01: Bugfix #522: Outsourcing now copes better with record types and includes <2>
- 01: Bugfix #523: Undoing and redoing of include list changes mended <2>
- 02: Bugfix #525: Defective test coverage detection for recursive routines,
      lacking operation counts on input, output, and jump instructions fixed <2>
- 02: Issue #512: Arranger zoom compensation for PNG export was flawed <2>
- 02: Bugfix #526: On re-saving the renaming of the temp. file may fail (Linux) <2>
- 02: Issue #527: More helpful Executor messages on index range violations <2>
- 02: Issue #463: Console output replaced by configurable logging [R. Schmidt]2
- 02: Bugfix #528: Analyser check of record component access mended <2>
- 02: Bugfix #529: Concurrency on drawing diagrams during execution solved <2>
- 02: Bugfix #451: Java version test in shell start scripts revised [hans005]
- 02: Bugfix #533: Import of struct types from C files was dysfunctional <2>
- 03: Enh. #519: Font resizing with ctrl + mouse wheel missed in LicenseEditor <2>
- 03: Issue #535: License Editor menu item "Save as..." had wrong accelerator <2>
- 03: Issue #463: Logging configuration mechanism didn't work for WebStart <2>
- 03: Issue #536: Precaution against unsuited command line arguments <2>,
      experimental workaround against Direct3D trouble on some machines <2>
- 03: Issue #143: Comment popup switched off on opening print preview <2>
- 03: Bugfix #540: C import could fail or get stuck on processing macros <2>
- 03: Enh. #541: New import option "redundant symbols/macros" for C code <2>
- 03: Bugfix #542: Procedure import from C code mended (result type + return) <2>
- 03: Import of legacy C function definitions improved (arg types, KGU#525) <2>
- 04: Bugfix #544: Arranger deceleratingly redrew on diagram navigation <2>
- 04: Bugfix #533: Effort to import C struct initializers as record literals <2>
- 04: Bugfix #545: Defective C import of FOR loops without condition <2>
- 04: Bugfix #546: C import failed to split certain printf format strings <2>
- 05: Bugfix #549: The operator '%=' had been missing in the C grammar <2>
- 05: Data protection information added to the update information hint <2>
- 05: Bugfix #550: Defective import of C switch statements in certain cases <2>
- 05: Issue #551: On webstart the hint about version check doesn't make sense <2>
- 05: Enh. #552: Option to decide for all diagrams on serial file actions,
      new opportunity to remove all diagrams from Arranger with few clicks <2>
- 05: Enh. #489 - First version of ANSI C99 parser (full C syntax)
      recent ANSI C import renamed to ANSI C73 for clarity <2>
- 05: Set of smaller element icons for the tree view in Find&Replace <2>
- 05: Enh. #553: Code import now with monitor dialog and cancel option <2>
- 05: Bugfix #554: Batch code import didn't work (parser instantiation bug) <2>
- 05: Bugfix KGU#539: the operation count of CALL elements was incremented <2> 
- 05: Bugfix KGU#540: Find & Replace didn't reset on element filter changes <2>
- 05: Bugfix #555 - Mode "Show comments?" was always active on start <2>
- 05: Bugfix #556 - Workaround for file preparation error in C import <2>
- 05: Bugfix #557 - potential endless loop on instruction classification <2>
- 05: Issue #557 - Workaround for huge diagram numbers on code import <2>
- 05: Enh. #558 - Provisional C/Pascal enum type import (as const defs.) <2>
- 06: Issue #561 - new design of the statistics in Attribute Inspector <2>
- 06: Bugfix #562 - Wrong "origin" attribute for loaded older diagrams <2>
- 06: Enh. #563 - Simplified record initializers (smarter evaluation) <2>
- 06: Bugfix #564 - code export defects with nested array initializers <2>
- 06: Attributation of syntax highlighting to diagrams simplified <2>
- 06: Bugfix #565 - Translator didn't open; updates in Russian locale <2>
- 06: Issue #566 - Version retrieval adapted to new home page URL (https) <2>
- 07: Bugfix #568 - Key binding "space" didn't work in the Arranger index <2>
- 07: Issue #432 - In step mode with delay 0 diagram refresh was deficient <2>
- 07: Some updates for the Russian locale <2>
- 07: Bugfix #569 - Reaction to mouse click on selected report line fixed <2>
- 07: Bugfix #571 - About => license showed the changelog instead <2>
- 07: Enh. #576 - New Turtleizer procedure "clear()" to wipe the canvas <2>
- 07: Issue #423/#563 - Display of records better preserves component order <2>
- 07: Enh. #577 - Output console may show call trace and suppress meta info,
      new menu item to save the execution log to file (if copy & paste fails) <2>
- 07: Bugfix #579 - Conditional breakpoints didn't always show correctly <2>
- 07: Bugfix #581 - To start Structorizer with a list of files failed. <2>
- 08: Several locale updates <2>
- 08: Bugfix #583: Shell scripts corrected (Java tests) [K. Brodowski, S. Sobisch]
- 08: Enh. #585: Debian install packages now derived via scripts [K. Brodowski]
- 08: Issue #508: Padding of diagram elements now proportional to font size [2],
      line spacing in multi-line texts reduced
- 08: Issue #508: Slight improvements of font chooser dialog and font resizing <2>
- 08: Bugfix #512: Arranger zoom compromised the diagram size (rounding impact) <2>
- 08: Issue #372: Attribute setting for diagrams from an arrz file improved <2>
- 08: Enh. #590: Arranger index popup menu now allows to inspect attributes <2>
- 09: Enh. #552: A tooltip was missing on the Arranger button "Drop Diagram" <2>
- 09: Issue #594: Obsolete and slow 3rd-party regex package removed,
      raw type references in GOLDengine resolved [S. Sobisch]2
- 09: Issue #601: More robustness on loading icons from file [S. Sobisch]2
- 09: Newer and safer version (V0.2b6) of bean shell interpreter integrated <2>
- 09: Bugfix #603: Logging setup failed on a virgin start (for a new user) <2>
- 09: Bugfix #604: Syntax error in structorizer.sh / Arranger.sh <2>
- 09: Bugfix #605: Defects with var and const keywords in argument lists <2>
- 09: Bugfix #608: C code import hardening against preproc./comment trouble <2>
- 09: Made the argument of the batch import option -v optional (default ".") <2>
- 09: Bugfix #611: Pascal code import had failed due to missing rule table <2>
- 10: Bugfix #613: Invalid include lists after import of Pascal/Delphi units <2>
- 10: Bugfix #614: Redundant result assignments removed on Pascal import <2>
- 10: Workaround #615: Comment delimiters (* *) didn't pass Pascal import <2>
- 10: Issue #367: Diagram reshaping after IF branch swapping hadn't worked <2>
- 10: Enh. #616: Additional key bindings Ctrl-Ins, Shift-Del, and Shift-Ins <2>
- 10: Bugfix #617: Expressions with more than one turtle function failed <2>
- 10: Bugfix #618: Analyser reported function names as not initialized <2>
- 10: Bugfix #619: Code export defects with respect to result variables <2>
- 10: Issue #552: Unnecessary serial action buttons on closing Structorizer <2>
- 10: Issue #400: Spinner in Preferences=>GUI Scaling with initial focus <2>
- 10: Bugfix #620: Adaptive logging setup, path display in About window <2>
- 10: Bugfix #622: Turtle drawing could fall behind on some Macbooks <2>
- 10: Bugfix #623: Turtleizer instruction export to Python was defective <2>
- 10: Bugfix #624: Translation of FOR loops into Python range() was wrong <2>
- 11: Bugfix #626: Issues with string literals on COBOL import <Simon Sobisch>
- 11: Heuristic detection of preprocessed COBOL files on import <Simon Sobisch>
- 11: Enh. #419, #446: Import option for automatic line breaking [S. Sobisch]2
- 11: Enh. #419: New "Edit" menu item for text line breaking [Simon Sobisch]2
- 11: Enh. #627: Clipboard copy of import errors with stack trace [S. Sobisch]2
- 11: Issue #630: COBOL import now aborts on REPLACE/COPY with hint [S. Sobisch]2
- 11: Bugfix #635: COBOL import interpreted comma as variables on ADD etc. <2>
- 11: C code export: Boolean types no longer replaced by int but bool <2>
- 11: Bugfix #448: text/comment view in Find&Replace dialog compromised <2>
- 11: Bugfix #637: Array index errors on element-wise Replace/Find action <2>
- 12: structorizer.sh now copes with blanks in installation path <ketograph>
- 12: Bugfix #631: Obsolete COBOL separators now removed on import [S. Sobisch]2
- 12: Bugfix #641: Variable display updates forced on the Executor Control <2>
- 12: Bugfix #642: Wrong string comparisons with unpadded Boolean operators <2>
- 12: Enh. #643: Operator names in upper case (like OR) weren't highlighted <2>
- 12: Bugfix #644: Initializer evaluation in subroutine arguments fixed <2>
- 12: Bugfix #646: Output string values must not be trimmed [slytab]2
- 13: Bugfix #648: Struktogrammeditor file import wiped off unsaved changes <2>
- 13: Issue #649: Loading of diagrams failed to tune the scrolling units. <2>
- 13: Bugfix #650: Better workaround for non-listed sizes in Font Chooser <2>
- 13: Issue #651: Improved editing for include lists in diagram editor <2>
- 13: Bugfix #652: Inconsistent drawing behaviour of include lists mended <2>
- 13: Enh. #653: Reset button on Colors preferences dialog <2>
- 13: Enh. #654: Current Arranger directory is now saved between sessions <2>
- 13: Enh. #655: Arranger now with status bar and revised key bindings
      as well as support for multiple selection (as new base for operations) <2>
- 13: Bugfix #656: Loading arrangements with elsewhere compressed files fixed <2>
- 13: Bugfix #512: Wrong Arranger positioning in zoomed display on filesdrop <2>
- 13: Enh. #655/#657: Arranger now equipped with popup menu (context menu) <2>
- 13: Issue #658: Parser Preferences now allow to rename exit, return, leave <2>
- 13: Enh. #158: Key bindings shift-pageUp, shift-pageDown, Home, End <2>
- 13: Enh. #657: Fundamental revision of the Arranger mechanisms <2>:
       - Arrangement group concept introduced,
       - Arranger index as tree view,
       - multiple selection in both Arranger and Arranger index,
       - many actions applicable for subsets now.

Version 3.28 (2018-02-18)
- 01: Bugfix #445: Array index out of bounds errors on COBOL import <2>
- 01: Bugfix #447: Line continuation backslashes in IF, CASE, FOR defanged <2>
- 01: Bugfix #417: Division by 0 exception averted in scroll unit adaptation <2>
- 02: Bugfix #448: Endless loop and regex exceptions in Find & Replace fixed <2>
- 02: Enh. #439: Structured value presenter with pull-down buttons now recursive <2>
- 02: Enh. #452: Welcome message on first start with beginner mode and guides <2>
- 02: Enh. #453: C export: format strings now with "TODO" content [Rolf Schmidt]2
- 02: Enh. #454: Analyser check now complains about blanks in program names <2>
- 02: Enh. #456: Print preview now allows to customize orientation and margins <2>
- 02: Issue #455: Startup races and mis-drawing of initial diagrams reduced <2>
- 03: Enh. #415: New accelerator key Ctrl-Shift-d for "copy EMF image" <2>
- 03: Enh. #452: Guided tours slightly improved, typos corrected [Rolf Schmidt]2
- 03: Bugfix #465: Arranger couldn't open Structorizer sub-instances anymore <2>
- 04: Bugfix #468: User guide action was associated to wrong toolbar button <2>
- 04: Enh. #452/#459: Further revision to the mechanisms of the guided tours <2>
- 04: Enh. #469: Accelerator keys for Executor (Ctrl-R) and Turtleizer <2>
- 04: Bugfixes in COBOL import (USAGE parsing, SEARCH, EXIT) <Simon Sobisch>
- 04: Issue #471: Code import error can now be copied to clipboard [Simon Sobisch]2
- 04: Bugfix #473: COBOL argument types failed to be generated [Simon Sobisch]2
- 04: Bugfix #475: Import of COBOL paragraphs broke sections [Simon Sobisch]2
- 04: Bugfix #480: Import of COBOL level-77 data and record array initialization <2>
- 04: Bugfix #483: Option to suppress mere variable declarations on COBOL import <2>
- 04: Bugfix #485: Workaround for intrinsic COBOL functions [Simon Sobisch]2
- 04: Bugfix #486: Return mechanism in imported COBOL functions enforced <2>
- 04: Enh. #487: New display mode to hide (collapse) declaration sequences <2>
- 04: Enh. #38: Insertion of elements enabled on multiple selections <2>
- 04: Enh. #425: Simple find mechanism in Translator and key sensitivity <2>
- 04: Enh. #491: Translator: tooltips show master texts too long for the column <2>
- 04: Enh. #492: Configurable designations of element types [A. Brusinsky]2
- 04: Issues #493, #494: COBOL import improved w.r.t. SEARCH <Simon Sobisch>
- 05: Enh. #425: The Ctrl-F key binding in Translator only worked on the buttons <2>
- 05: Issue #496: C# autodoc comment style changed to "/// <summary> ..." <2>
- 05: Enh. #492: Localization (EN/DE/ES) and GUI scaling support for dialog
      ElementNamePreferences (Preferences => Element names) fixed <2>
- 05: Bugfix #497: Several defects on StrukTeX export mended <2>
- 05: Issue #415: Find&Replace dialog now regains focus when summoned again <2>
- 05: Issue 04: Several new and redesigned icons (for better scalability) <2>
- 05: Enh. #490: Turtleizer routines individually re-nameable [A. Brusinsky]2
- 05: Issue #484: Layout of Export/Import Options dialogs fixed [Simon Sobisch]2
- 05: Bugfix #498: Preliminary evaluation check of REPEAT conditions dropped <2>
- 06: Bugfix #501: Creation/editing of CASE and PARALLEL elements failed <2>
- 07: Bugfix #503: Defective pre-processing of string comparisons fixed <2>
- 07: Issue #4: Icon scaling revised, many icons renewed [rugk, S. Sobisch]2
- 07: Issue #81: Plugin icons (e.g. for import) weren't properly scaled <2>
- 08: Issue #4: Arranger toolbar icons cleaned (had some pixel artefacts) <2>
- 08: Issue #4: Mixed-up icons sorted out and icon set accomplishments <2>
- 08: Bugfix #507: Impact of branch labels on IF element shape ensured <2>
- 08: Bugfix #509: Built-in function copyArray was defectively defined <2>
- 08: Issue #510: toolbars "Add Before" and "Add After" merged (shift: before)<2>
- 08: Issue #4: Distinct symbols for FOR loops (for better recognition) <2>
- 08: Issue #510: Element icons enlarged, colour buttons now round <2>
- 08: Issue #508: Workaround for large-scaled symbols in collapsed elements <2>
- 08: Bugfix #511: Cursor key navigation was trapped by collapsed loops <2>
- 08: Improvements concerning the include text field in the diagram editor <2>
- 08: Enh. #512: Zoom function in Arranger (button + Numpad keys +,-) <2>

Version 3.27 (2017-10-30)
- 01: Issue #312: Work area now ensured to get initial focus <2>
- 01: Issue #319: Arranger index indicates "covered" status via icon now <2>
- 01: Issue #101: A dependent Structorizer now shows instance number in title <2>
- 01: Enh. #329: New Analyser warning on variable names "I", "l", or "O" <2>
- 01: Bugfix #330: With "Nimbus" look & feel checkbox states weren't visible <2>
- 01: Issue #81: DPI awareness workaround (GUI scaling) substantially improved <2>
- 01: Issue #81: New Preferences menu item "GUI Scaling" to preset next start <2>
- 02: Bugfix #233: Element insertion by keys F6 and F8 didn't work <2>
- 02: Issue #305: Diagram name and dirtiness changes notified to arranger index <2>
- 02: Enh. #333: Compound comparison operators displayed as symbols ≠, ≤, ≥ <2>
- 02: Enh. #335: Pascal/BASIC variable declarations in instructions tolerated <2>
- 02: Bugfix #336: Variable list proposed by code generators for declaration <2>
- 02: Issue #306: Possibility to start with several diagrams from command line <2>
- 02: Enh. #290: Start from command line with Arranger files as arguments, too <2>
- 02: Enh. #335: Type info retrieval for enhanced declarations on code export <2>
- 02: Bugfix #337: Code export of 2d arrays and nested index access mended <2>
- 02: Issue #113: More sophisticated code export w.r.t. array parameter types <2>
- 03: Issue #340: Silent NullPointerExceptions on Structorizer/Arranger start <2>
- 03: Wrong warnings on leave/break instruction export to C, Java etc. removed <2>
- 03: Bugfix #341: Wrong string literal detection with single and double quotes <2>
- 03: Bugfix #342: Disabled elements must be ignored on test coverage detection <2>
- 03: Bugfix #343: Code export to C etc. now with correct string literal quotes <2>
- 03: Analyser: Result checks (completeness, consistency) revised (KGU#343) <2>
- 03: Bugfix #198: Further navigation flaws in IF and CASE elements mended <2>
- 03: Enh. #344: Additional key binding Ctrl-Y for redo action [Fabian Röling]2
- 04: Some mis-spelled messages corrected <2>
- 04: Executor stacktrace now also shows arguments of top-level subroutine <2>
- 04: #348 Python export now translates Parallel sections, using threading module <2>
- 04: #348 C++ export now translates Parallel sections, using class std::thread <2>
- 04: #348 C# export now translates Parallel sections, using System.Threading <2>
- 04: #348 Java export now translates Parallel sections, using interface Callable <2>
- 04: #348 Perl export now translates Parallel sections, using threads 2.07 <2>
- 04: Bugfix #349: Generators hadn't coped with involved recursive subroutines <2>
- 04: Enh. #259/#335: Type info retrieval for code export enabled across CALLs <2>
- 04: Issue #350: OUTPUT instruction translation to Python was obsolete <2>
- 04: Perl export: variable prefixing improved w.r.t. arrays and references <2>
- 04: Enh. #346: Configuration of include directives to be exported [Rolf Schmidt]2
- 05: Some typos in the locale file keys mended
- 05: Bugfix #365: Improved FOR-IN loop export to C <2>
- 05: Enh. #367: Transmutation (swapping) of IF branches introduced [Simon Sobisch]2
- 05: Enh. #372: Date and author attributes in the NSD files [Simon Sobisch]2
- 05: Enh. #376: Opportunity to move elements among diagrams [Simon Sobisch]2
- 05: Issue #378: Charset indication in exported Python header [Rolf Schmidt]2
- 05: Bugfix #379: Inequality operator symbol was wrong in Python export <2>
- 05: Bugfix #382: defective value list conversion on FOR-IN loop export <2>
- 06: Issue #346: Specified includes for C weren't always exported <2>
- 06: Enh. #354: Plugin system for code import (in analogy to generators) [S. Sobisch]2
- 06: Enh. #354: ANSI-C parser added to code import plugins <2>
- 06: Enh. #356: Sensible reaction on the attempt to close the Executor [S. Sobisch]2
- 06: Enh. #368: New import option to load variable declarations <2>
- 06: Issue #368: Analyser no longer blames declarations of lacking initialization <2>
- 06: Issue #369: Executor got C-style array definitions wrong (int a[2] <- {5, 2}) <2>
- 06: Issue #354: GOLDParser update to version 5.0, unique menu item for import <2>
- 06: Enh. #370: Improved refactoring functionality on loading files [Simon Sobisch]2 
- 06: Issue #372: Author name now configurable, license editor added [Simon Sobisch]2
- 06: Enh. #380: New function to derive subroutines from sequences [Simon Sobisch]2
- 06: Enh. #387: "Save All" menu item and toolbar button <2>
- 06: Bugfix #365: FOR-IN loop export fix (to C) revised again <2>
- 06: Enh. #388: Concept of constants introduced (executor, import, analyser) <2>
- 06: Enh. #389: Mechanism to "include" diagrams on execution [Simon Sobisch]2
- 06: Enh. #390: Improved variable initialization check in multi-line instructions <2>
- 06: Bugfix #391: Debugger button control was defective in step mode <2>
- 06: Enh. #335/#388/#389: generators for Pascal, C, C++, and Java revised <2>
- 06: Bugfix #394: Defective export of "leave" jumps in CASE elements (to C etc.) <2>
- 06: Enh. #394: Loosened parameter restriction for exit instructions <2>
- 06: Enh. #259: Type detection for loop variables of FOR-IN loops improved <2>
- 06: Enh. #354: ANSI-C grammar accomplished, CParser revised <2>
- 06: Bugfix #386: BASH export of No-Op branches or loop bodies [Rolf Schmidt]2
- 06: Enh. #389: New analyser option "check against faulty diagram imports" <2>
- 06: Issue #62: Arranger should ask before an existing arr(z) file is overwritten <2>
- 06: Issue #318: Saving arrangements failed if some diagrams reside in an arrz <2>
- 06: Importer for "Struktogrammeditor" (http://whiledo.de) files added <2>
- 06: Enh. #354: New import option: file logging to a directory <2>
- 06: Enh. #354: gnuCOBOL import (still incomplete) <Simon Sobisch, 2>
- 06: Issue #354: Missing exception handling for code import added. <2>
- 06: Issue #396: Bash export now encloses function calls in $(...) [Rolf Schmidt]2
- 06: Bugfix #397: Wrong paste position with multiple selection as target <2>
- 06: Enh. #398: New built-in functions sgn (int result) and signum (float result) <2>
- 06: Enh. #399: Unsuited files dragged into Structorizer now induce a message <2>
- 06: Issue #400: Consistent behaviour of preferences dialogs [Simon Sobisch]2
- 06: Enh. #372: New export option to store author and license information <2>
- 06: Bugfix #403: Export of input/output instructions with parentheses [S. Sobisch]2
- 06: Bugfix #51: Export of empty input instructions to C# needed fixing <2>
- 06: Enh. #389: Third diagram type "includable" for importable definitons etc. <2>
- 06: Issue #405: Preference for width-reducing in CASE elements [Simon Sobisch]2
- 06: Issue #237: Efforts to improve expression transformation on BASH export <2>
- 06: Enh. #372: New dialog to inspect diagram attributes [Simon Sobisch]2
- 06: Bugfix: 411: Some unicode escape sequences caused trouble in Executor <2> 
- 06: Bugfix: 412: Code generators might produce defective unique identifiers <2>
- 06: Enh. #413: New built-in function split(strg, part) introduced <2>
- 06: Bugfix #414: Too large bounding boxes in Arranger caused GUI degrading <2>
- 06: Enh. #416: Line continuation by backslash at line end [Simon Sobisch]2
- 06: Enh. #415: Find & Replace dialog added and refined <2>
- 06: Enh. #354/#357: plugin-defined options for import/export [Simon Sobisch]2
- 06: Enh. #420: Comment import enabled for source code parsing [Simon Sobisch]2
- 06: Enh. #424: Turtleizer functions getX(), getY(), getOrientation() [newboerg]2
- 06: Enh. #423: Support for record types (structs) in Executor and Analyser <2>
- 06: Enh. #388,#389,#423: Export of Includables, records and constants to Pascal <2>
- 06: Enh. #428: Structorizer got stuck on using type name "short" <2>
- 06: Bugfix #429: Array/record literals in result statements fail in Executor <2>
- 07: Issue 430: Element editor font size now sustained in ini file [A. Poschinger]2
- 07: Execution Control frame now got a title string <2>
- 07: Issue #431: Modified handling of strings by FOR-IN loop <2>
- 07: Enh. #174/#423: Structorizer now understands nested initializers <2>
- 07: Bugfix #432: Precaution against possible sync problem on drawing diagrams <2>
- 07: Bugfix #433: Ghost results shown for procedures named like Java classes <2>
- 07: Bugfix #434: Pre-compilation of comparisons in loop conditions caused errors <2>
- 07: Bugfix #435: Executor checkboxes didn't show selected icons in scaled GUI mode <2>
- 07: Issue #432: Attempt to speed up execution by reducing redraw calls on delay 0 <2>
- 08: Issue #436: Reference consistency for array parameters (adding elements) <2>
- 08: Issue #437: Defective variable modifications in paused state now reported <2>
- 08: Issue #438: Pending variable editing now prevents from resuming execution <2>
- 08: Enh. #439: Tabular inspection/editing of array and record values in Executor <2>
- 08: Enh. #128: Design of IF and CASE elements in mode "comments + text" changed <2>
- 08: Positioning of dialog boxes no longer dependent on diagram size and selection <2>
- 08: Issue #417: Scrolling detention with many / large diagrams alleviated <2>
- 08: Enh. #423: Export support for records to Python, bash, Oberon <2>
- 08: Enh. #441: Java export now directly supports use of extracted Turtleizer <2>
- 08: Enh. #443: Preparations for multiple controller plugins like Turtleizer <2>

Version: 3.26 (2017-01-06)
- 01: Issue #213: FOR transmutation now inserts WHILE parser preferences <2>
- 01: Issue #213: Selected state of FOR transmutation result now visible <2>
- 01: Bugfix #241: Translation bugs for element editor mended <2>
- 01: Bugfix #243: Forgotten translations for some message boxes [Rolf Schmidt]<2>
- 01: Bugfix #244: Flawed logic for the save actions mended <2>
- 01: Bugfix #246: Executor now checks conditions for Boolean results <2>
- 01: Issue #245: Browser launching workaround for Linux systems [Rolf Schmidt]2
- 01: Bugfix #247: Defective BASH export of ENDLESS loops [Rolf Schmidt]2
- 01: Issue #248: Linux workaround for setting breakpoint triggers <2>
- 01: Issue #248: Linux workaround for number conversions in Locales and Executor <2>
- 01: Enh. #249: New Analyser check for subroutine argument parenthesis <2>
- 01: Analyser preferences order modified <2>
- 01: Enh. #250: FOR/FOR-IN loop editor partially redesigned <2>
- 01: Bugfix #251: Look and feel problems with Executor console window <2>
- 01: Bugfix #252: Analyser FOR loop check (14) should tolerate ":=" vs "<-" <2>
- 01: Saved diagrams now prepared for #253 (parser info included) <2>
- 01: Bugfix #254: CASE execution failed when parser keywords were used <2>
- 01: Enh. #255: Analyser now names the assumed loop variables if supernumerous <2>
- 02: Enh. #253: Keyword refactoring option for loading diagrams (files ≥ 3.25-01) <2>
- 02: Enh. #253: Keyword refactoring offer on changing parser preferences <2>
- 02: Enh. #253: Keyword refactoring offer on loading preferences from file <2>
- 02: Enh. #257: Decomposing transmutation of CASE elements <2>
- 02: Bugfix #258: Saving of FOR loops wasn't robust against keyword changes <2>
- 02: Bugfix #260: Variable name column in Executor control no longer editable <2>
- 02: Bugfix #261: Stop didn't work immediately within multi-line instructions <2>
- 02: Bugfix #262: Selection/dragging problems after insertion, undo, and redo <2>
- 02: Bugfix #263: "Save as" now updates the cached current directory <2>
- 02: Issue #264: Frequent silent exceptions caused by Executor variable display <2>
- 03: Bugfix #266: Executor failed with built-in routines copy, delete, insert <2>
- 03: Enh. #267: New Analyser check for CALLs with unavailable subroutines <2>
- 03: Issue #268: Executor output window no longer editable but font scalable <2>
- 03: Enh. #270: Possibility of disabling elements (Executor, Export, Analyser) <2
- 03: Issue #271: User-defined prompt strings in input instructions (exec+gen) <2>
- 03: Issue #272: Turtleizer now also provides a double precision mode <2>
- 03: Issue #227: For Oberon, output of literals is now exported to proper procedure <2>
- 03: Issue #273: Input of "true" and "false" now accepted as boolean values <2> 
- 03: Enh. #274: On code export, Turtleizer commands now augmented with colour info <2>
- 03: Bugfix #275: Topological sorting of subroutines involved in export fixed <2>
- 03: Bugfix #276: Flaws in parsing input values and converting Pascal strings fixed <2>
- 04: Bugfix #278: java.lang.NoSuchMethodError: java.util.HashMap.getOrDefault [Bob Fisch]
- 04: Bugfix #279: Further references to method java.util.HashMap.getOrDefault replaced <2>
- 05: Bugfix #272: The Turtle instruction replacement produced void undo entries <2>
- 05: Bugfix #268: Controlling the output console font sometimes changed colours <2>
- 05: Issue #81: Ini-based scaling workaround for icons, fonts, and frames in high DPI <2>
- 06: Bugfix #281/#282: Again, a Java 1.8 method was a show-stopper for OpenJDK <2>
- 06: Enh. #270: Translations for controls disabling elements in EN, DE, ES, IT <2>
- 06: Issue #271: Correction of C++ code export for output instructions <2>
- 07: Enh. #286: Analyser Preferences now organized into two tabs with groups <2>
- 07: Issue #81: Checkbox and radio button scaling implemented <2>
- 07: Issue #288: Radio button fix in FOR loop editor <2>
- 07: Enh. #289: Arranger files (.arr, .arrz) may now be dragged into Arranger <2>
- 07: Enh. #290: Arranger files (.arr, .arrz) loadable from Structorizer, too <2>
- 07: Bugfix #291: REPEAT loops caught cursor up traversal <2> 
- 07: Bugfix #114: Prerequisites for editing and transmutation during execution revised <2>
- 07: Issue #269: Selecting an Analyser error now scrolls to the element <2>
- 07: Issue #269: Automatic scrolling to the element currently executed <2>
- 08: Issue #231: Traditional reserved BASIC words added to name collision checks <2>
- 08: Issue #269: Vertical scrolling alignment for large elements improved <2>
- 08: Issue #284: Text field fonts in element editor now interactively resizable [ebial]2
- 08: Bugfix #293: Input and output boxes no longer pop up at odd places on screen <2>
- 08: Font resizing accelerators unified among different dialogs and menus <2>
- 08: Label defect in FOR loop editor (class InputBoxFor) mended <2>
- 08: Bugfix #294: Test coverage wasn't shown for CASE elements w/o default branch <2>
- 08: Bugfix #295: Spurious Analyser warning "wrong assignment" in return statements <2>
- 08: Bugfix #296: Wrong transmutation of return or output instructions <2>
- 08: Enh. #297: Additional pause after a diagram's last instruction in step mode <2>
- 09: Issue #294: Test coverage rules for CASE elements w/o default branch refined <2>
- 09: Enh. #300: New option for online update retrieval and version notification <2>
- 09: Bugfix #301: Parentheses handling around conditions on code export fixed <2>
- 09: Enh. #302: New Turtleizer procedures setPenColor, setBackground [newboerg]2
- 09: Bugfix #302: Effects of previous penUp and hideTurtle now undone on new start <2>
- 10: Issue #304: Menu mnemonic localization killed the menu on legacy JavaRE <2>
- 10: Issue #305: Arranger diagram index added to the Structorizer GUI [newboerg]2
- 10: Issue #307: Executor error on manipulation of FOR loop variables [newboerg]2
- 10: Bugfix #308: Collapsed REPEAT loops weren't properly drawn <2>
- 11: Enh. #305: New menu item + key binding to show/hide Arranger index <2>
- 11: Enh. #310: New options for saving diagrams [newboerg]<2>
- 11: Enh. #311: Partial menu re-organisation: Debug menu <2>
- 11: Issue #312: Focus control among work area, error list, Arranger index fixed <2>
- 11: Bugfix #305: Arranger index now sorted case-indifferently <2>
- 12: Issue #305: Clicking into the Arranger index should force Arranger visibility <2>
- 12: Enh. #305: Key binding <del> added to Arranger index (removes diagram) <2>
- 12: Enh. #267: New Analyser check against ambiguous CALLs (multiple matches) <2>
- 12: Enh. #314: File I/O API introduced (Executor, Code export) [newboerg]<2>
- 12: Enh. #315: Better equivalence check on inserting diagrams to Arranger <2>
- 12: Bugfix #317: Color of empty sequences (like empty FALSE branch) now saved <2>
- 12: Issue #271: Comma between prompt string and input variable tolerated <2>
- 12: Enh. #318: Diagrams from arrz files now keep their origin and may be updated <2>
- 12: Enh. #305: Arranger index now marks diagrams with unsaved changes <2>
- 12: Bugfix #22/#23 - result mechanism had been missing in PHPGenerator <2>
- 12: Bugfix #57 (variable prefix) in PHP header and Perl result mechanism <2>
- 12: Bugfix #320: PHPGenerator added superfluous parentheses to correct CALLs <2>
- 12: Closing Structorizer now warns Arranger and secondary Structorizer instances <2>
- 12: Arranger strategy to request saving of dirty diagrams on closing fixed <2>
- 12: Bugfix #322: C# code export of input and output instructions was wrong <2>
- 12: Enh. #319: Context menu in Arranger index [Benjamin Neuberg]2
- 12: Bugfix #324: Arrays set by input couldn't be replaced by scalar input <2>
- 12: Enh. #325: Type test functions like isArray(), isNumber() etc. added <2>
- 12: Issue #327: French default keywords replaced by English ones [newboerg]2

Version: 3.25 (2016-09-09)
- 01: Enh. #77: Test coverage mode highlights all code paths passed [elemhsb]2
- 01: Enh. #124: Generalized runtime data visualization <2>
- 01: Arranger now adopts current directory from first arranged diagram <2>
- 02: Bugfix #131: User activities during execution could compromise Executor <2>
- 02: Bugfix #132: Stale Structorizer references in Arranger caused trouble <2>
- 02: Enh. #133: Execution Call stack may now be inspected in paused state <2>
- 02: Enh. KGU#89: Executor: Extended language localization support <2>
- 03: Enh. #84/#135: For-In loops now consistently supported [R. Schmidt]<2>
- 03: Issue #79/#152: Requested Java version corrected (1.6 --> 1.8) <2>
- 04: Bugfix #96/#135: On BASH export conditions now put into [[ ]] [Rolf Schmidt]2
- 04: Bugfix #135/KGU#163: Detection of completely undefined variables <2>
- 04: Enh. #135: Improved array support on BASH export [Rolf Schmidt]2
- 04: Bugfix #138: Lvalues with nested indices like arr[arr[0]] had failed <2>
- 04: Bugfix #139: on BASH export Call instructions now converted <2>
- 05: Issue #135: Further improvements on BASH export [Rolf Schmidt] <2>
- 05: Enh. #142: New Accelerator keys (e.g. for switch text/comment) [Rolf Schmidt]2
- 05: Issue #143: Comment popups now close on editing and code export [Rolf Schmidt]2
- 05: Enh. #144: New export option to suppress content conversion <2>
- 05: Enh. #144: New "favourite code export" menu item (export preference) [Rolf Schmidt]2
- 05: Issue #145: Swapped text/comment now works on CASE and PARALLEL elements <2>
- 06: Pascal functions ord and chr supported (Executor + Code generators) <2>
- 06: Executor: Keyword case awareness (configurable) consistently ensured <2>
- 06: Issue #149: Character set (encoding) for export now selectable [Rolf Schmidt]2
- 06: Issue #151: Code export pumped the process up with useless GUI threads <2>
- 06: Issue #153: BASH export had ignored Parallel sections [Rolf Schmidt] <2> 
- 06: Bugfix #154: Analyser caused silent exception on Parallel sections <2>
- 06: Bugfix #155: "New" diagram didn't clear previous selection <2>
- 07: Enh. #158: New key bindings for element editing and selection [Rolf Schmidt]2
- 07: Enh. #137: Executor may direct all output to a text window <2>
- 07: Enh. #161: New Analyser warning on instructions following a Jump [Rolf Schmidt]2
- 07: Enh. #158: Diagram copy and paste among Structorizers and Arrangers [Rolf Schmidt]2
- 08: Issue #164: On element deletion the next element should be selected [Rolf Schmidt]2
- 08: Bugfix #165: Proper unselection on clicking outside the diagram <2>
- 09: Issue #168: Cutting an element is to pass the selection too (cf. #164) [Rolf Schmidt]2
- 09: Issue #169: Selection ensured on new / loading an NSD, undo, redo [Rolf Schmidt]2
- 09: Bugfix #171: Twos flaws in enh. #158 mended <2>
- 10: Issue #30: Lexicographic string comparison enabled (Executor). <2>
- 10: Issue #137: Output text window now styled and automatically scrolls to end. <2>
- 10: Issue #163: Tab / Shift-Tab key now move focus in element editor [Rolf Schmidt]2
- 10: Issue #169: Selection ensured on start / after export. [Rolf Schmidt]2
- 10: Issue #173: Mnemonics corrected (EN) and localized in most languages. <2>
- 10: Enh. #174: Input now accepts array initialisation expressions. <2>
- 11: Enh. #10 / bugfix #184: Flaws in Pascal import of FOR loops mended <2>
- 11: Enh. #179: Code generation and parsing in batch mode [Rolf Schmidt] <2>
- 11: Bugfix #181: Pascal export didn't convert all string delimiters <2>
- 11: Bugfix #184: Diagram imported from Pascal now enables save button <2>
- 12: Several minor bugfixes in Pascal export and import <2>
- 12: Issue #185: Pascal export of functions/procedures now as units. <2>
- 12: Issue #185: Pascal import now copes with multiple routines per file. <2> 
- 12: Executor: Enhanced language support (EN/DE/ES) and minor bugfixing <2>
- 12: Arranger now offers saving before removing "dirty" diagrams <2>
- 12: Enh. #62: Arranger may now save arrangements in a portable way <2>
- 12: Arranger: Partial language support (EN/DE/ES) introduced <2>
- 13: Enh. #188: Instruction transmutation, concatenation and splitting <2>
- 13: Enh. #185: Call identification on Pascal import improved <2>
- 13: Enh. #180: Initial editor focus dependent on switch text/comment mode [elemhsb]2
- 13: Bugfix #191: Defective FOR loop export to PHP [Frank Schenk]2
- 13: Enh. #192: File name proposals now involve parameter count <2>
- 13: Enh. #160: Code export with reachable subroutines [Rolf Schmidt]<2>
- 14: Issue #160: Subroutine export mode fixed for StrukTeX <2>
- 14: Issue #197: Keyboard selection actions on subsequences mended <2>
- 14: Issue #198: Flaw in key-controlled selection traversal <2>
- 14: Issue #199: Help menu now with link to the onlne User Guide <2>
- 14: Issue #77: Test coverage markers as set by Arranger didn't work <2>
- 14: Issue #200: The saving of preferences now closes the ini file <2>
- 14: Issue #201: Executor GUI revised, usability improved <2>
- 14: Issue #202: Arranger hadn't reacted to a Look-and-Feel change <2>
- 14: Issue #127: Height problem of Export Options dialog solved <2>
- 15: Bugfix #158: Selection traversal in un-boxed diagrams and FOREVER <2>
- 15: Bugfix #204: Width problem of Export Options dialog solved <2>
- 15: Bugfix #205: Un-boxed Roots variable highlighting didn't work <2> 
- 15: Bugfix #87: Collapsed CASE elements showed wrong icon <2>
- 15: Issue #207: Analyser warning during switch text/comment mode <2>
- 15: Issue #206: More executor error messages put under language control <2>
- 15: Bugfix #208: Subroutine diagrams now cleanly drawn <2>
- 15: Bugfix #209: Multiple PNG export fixed (uncut borders, file names) <2>
- 15: Bugfix #210: Wrong execution counting in recursive routines <2>
- 15: Issue #128: Combined comments and text mode [Hubert Klöser]2
- 15: Bugfix #211: Execution counting in recursions corrected <2>
- 15: Bugfix #212: Inverted logic of preference "enlarge FALSE" mended <2>
- 15: Icon sizes in Diagram menu unified <2>
- 15: Issue #213: FOR loop transmutation mechanism added <2>
- 15: Issue #215: New conditioned breakpoints (triggered by execution count) <2>
- 16: Bugfix #218: added new method to StringList [Bob Fisch]
- 16: Created and integrated translator [Bob Fisch]
- 16: Bugfix #214: recoded translator [Bob Fisch]
- 16: Issue #206: Table headers in Executor control now localizable <2>
- 16: Issue #220: Usability improvements for Translator [Bob Fisch]<2>
- 16: Issue #222: Structorizer localization from directly loadable file <2>
- 16: Issue #224: Workaround for table grids on Look and Feel changes <2>
- 16: Redesigned localization mechanism [Bob Fisch]
- 16: Locales: refactored some names to be more consistent [Bob Fisch]
- 16: Locales: added special case "external" [Bob Fisch]
- 16: Locales: save & load external loaded to and from the INI file [Bob Fisch]
- 16: Locales: make the INI file backward compatible [Bob Fisch]
- 16: Locales: memory usage optimisations [Bob Fisch]
- 16: Bugfix #227: Oberon module export must end with full stop [K.-P. Reimers]2
- 16: Bugfix #228: Unnecessary warning on code export of recursive routines <2>
- 17: Enh. #231: Variable name collision checks added to Analyser <2>
- 18: Bugfix #233: Function key F10 was caught by the menu bar [Rolf Schmidt]2
- 18: Issue #234: bash expression of ord and chr function restricted [Rolf Schmidt]2
- 18: Locales: Language button handling in Menu and Translator redesigned <2>
- 18: Locales: Translator enabled to reload edited files <2>

Version: 3.24 (2016-03-14)
- 01: Bugfix #50 - added return types to signature for function export in Pascal [lhoreman]
- 02: Bugfix #51 - stand-alone input/output keywords were not converted on export [IrisLuc]
- 03: Bugfix #48 - instant delay propagation to Turtleizer <2>
- 03: Bugfix #49 - failing equality detection among variables (also array elements) <2>
- 04: Enh. #36 - allowing to pause from input and output dialogs <2>
- 04: Enh. #54 - Output instruction with expression list (executor, most generators) <2>
- 04: Bugfix #55 - highlighting of variables with keywords as substring mended <2>
- 04: Bugfix #57 - Risk of endless loops and other flaws on Perl export <2>
- 04: Bugfix #59 - For loop export to Python was defective <2>
- 05: executor: Enh. #9 - Subroutine call now supported via Arranger as pool <2>
- 05: executor: Enh. #9 - Control panel shows call depth and (on error) stacktrace <2>
- 05: executor: Enh. #23 - Jump execution implemented in three categories <2>
- 05: arranger: Enh. #9 - Structorizer can now push diagrams into Arranger <2>
- 05: arranger: Enh. #35 - Arranger now got scrollbars and moves to a just added diagram <2>
- 05: arranger: Enh. #35 - Diagrams may be pinned (against replacement) and dropped <2>
- 05: generator: Enh. #23 - Export to C, C++, C#, Java, and Pascal now supports Jumps <2>
- 05: analyser: New checks for calls, jumps, return mechanisms and concurrency risks <2>
- 05: analyser: Analyser hadn't checked within Forever loops and Parallel sections <2>
- 05: Enh. #38: Multiple selection (Alt+Click: entire subqueue, Shift+Click: sequence) <2>
- 05: updated language files (DE,EN,ES) <2>
- 05: executor: Localisation attempts for Control panel <2>
- 05: Enh. #51 - Handling of empty input/output instructions by executor and export <2>
- 05: executor: Parameter splitting for function calls improved <2>
- 05: Bugfix #61: Executor precautions against type specifiers [elemhsb]<2>
- 05: Bugfix #63: Error messages on nsd loading failure no longer suppressed <2>
- 05: generator: Enh. #23 - Export to Python, Perl, PHP, and Bash/Ksh now supports Jumps <2>
- 05: generator: Enh. #23 + #66 - Export to Basic now supports Jumps and line numbers <2>
- 05: generator: Enh. #67 - Code style option (position of opening braces) for C,C++, Java <2>
- 05: generator: StrukTex export enhanced and corrected <2>
- 05: generator: Enh. #22 - Export to Pascal and Oberon now provides return values <2>
- 05: Arranger: Enh. #62 - Saving and loading arrangements provisionally enabled <2>
- 06: Bugfix #71 - Code export to shell scripts was defective (no text translation) <2>
- 06: Bugfix #51, #54 - Defective input / output export to Perl, Python <2>
- 07: Bugfix #74: Accidently disabled Pascal operators like =, <>, and, or <2>
- 07: Enh. #75: Highlighting of Jump element keywords (leave, return, exit) <2> 
- 08: Bugfix #82: Saving of NSDs with inconsistent FOR loops <2>
- 08: Bugfix #78: Reloading an Arranger constellation could cause duplicates [elemhsb]2
- 08: Bugfix #85: Diagram heading or comment changes now undoable <2>
- 09: Bugfix #65, Enh. #87: Collapsing/expanding reorganised, autoscrolling enabled [elemhsb]2 
- 10: Bugfix #89: Two flaws in variable detection (highlighting, analyser) <2>
- 10: Bugfix #90: Insufficient updating of executed subroutines in Arranger <2>
- 10: Bugfix #91: Unreliable execution of some empty Jump elements <2>
- 10: Bugfix #92: Executor: Unwanted replacements within string literals <2>
- 11: Bugfix #95: Executor: div operator support accidently dropped  <2>
- 11: Bugfix #96: export: variable prefix, test expressions for shell scripts <2>
- 12: Bugfix #99: FOR loops were saved defectively, new version can load them <2>
- 12: Arranger: Image buttons for saving and loading resized <2>
- 13: Bugfix #50: Return type specifications were split into several lines <2>
- 13: Executor enh.: Scrollable display of returned arrays (at top routine level) <2>
- 13: Enh. #101: Title string with version number and sub-thread mark [elemhsb]2
- 13: Bugfix #102: Selection wasn't cleared after deletion, undo or redo <2>
- 13: Issue #103: Save button visibility is to depend on change status <2>
- 13: Bugfix #104: Code export could provoke index range errors <2>
- 13: Bugfix #105: Displayed lines were cut off at apostrophes in keywords <2>
- 14: Bugfix #108: C++ export had converted bool type to int <2>
- 14: Bugfix #103: Change status hadn't been reset sufficiently on saving <2>
- 14: Enh. #84: C/Java-style array initialisation expressions enabled <2>
- 14: Bugfix #61+#107: More consistent handling of typed variables <2>
- 14: Enh. #110: File open dialogs now use the specific filter as default [elemshb]2
- 15: Bugfix #112: Several flaws on handling indexed variables <2>
- 15: Jump translation on export to Pascal or Oberon fixed <2>
- 15: Bugfix #114: Editing of elements being executed prevented <2>
- 15: Bugfix for enh. #38: moving up/down of multiple selection <2>
- 15: Accelerator key for breakpoints (also on multiple selection) <2>
- 15: Issue #115: Returned arrays now always presented as element list <2>
- 15: Enh. #84: Array initialisations now exportable to BASIC code <2>
- 15: Bugfix #117: Title and button update on diagram replacement <2>
- 15: Bugfix #97: Target selection on dragging stabilized <2>
- 15: Bugfix #121: Irritating error message box on file dropping <2>
- 16: Bugfix #122: Selection problems with enlargeFALSE set <2>
- 17: Bugfix #97 update: Arranger updated on global drawing changes <2>

Version 3.23 (2015-12-04)
- 01: Executor: fixed a bug in the Repeat loop [Sylvio Tabor]
- 02: Executor: fixed a bug while interpreting the title [Benjamin Bartsch]
- 03: Export: split PNG export into multiple images [Moritz Schulze]
- 04: Executor: logical operator in CASE-statement [Lies Callemeyn]
- 05: Export: added code export option [Hanspeter Thöni]
- 06: Export: added comments to Pascal export [Dirk Wilhelmi]
- 06: Export: moved export options into menu [Hanspeter Thöni]
- 07: Export: added namespace "nsd" to save files [Treaki]
- 08: Added Polish translation [Jacek Dzieniewicz]
- 09: New drawing strategy for the IF statement [David Tremain]
- 09: New colorizing strategy for elements [David Tremain]
- 10: Visual re-enforcement for drag & drop [David Tremain]
- 11: Allow to collapse / expand elements by scrolling the mouse [David Tremain]
- 12: Added preferences on how to draw IF statements [David Tremain]
- 13: Fixed "empty line" bug [David Tremain]
- 14: Fixed a drawing bug while dragging an element [Bob Fisch]
- 15: Added a Python generator [Daniel Spittank]
- 16: Removed a bug when double clicking en element [Bob Fisch]
- 16: Variable highlighting did not work anymore [Andreas Schwierz]
- 17: Executor: array support [Gennaro Donnarumma]
- 18: Added traditional Chinese translation [Joe Chem]
- 19: Multiple improvements <Kay Gürtzig>
- 20: DE: linguistic flaws corrected <Kay Gürtzig>
- 21: Major revision of generators files <Kay Gürtzig>
- 22: Possibility to switch text/comment in diagram [Samuel Schmidt]
- 23: Bug while parsing NSD files [Benedict Thienpont]
- 24: Fine tuning the ExportOptionDialoge <Kay Gürtzig>
- 24: Updated language files (RU,DE,EN,ES) <Kay Gürtzig>
- 24: Updated language files (LU,FR) [Bob Fisch]
- 25: Added hints to speed buttons [Rens Duijsens]
- 26: Export for BASIC [Jacek Dzieniewicz]
- 26: PL: updated [Jacek Dzieniewicz]
- 27: Array variable improvements in executor <Kay Gürtzig>
- 27: Updated language files (RU,DE,EN,ES) <Kay Gürtzig>
- 28: Minor change in executor for comp. with Unimozer [Bob Fisch]
- 29: Complex changes and enhancements as described (pull-request #7) <codemanyak>
- 29: Executor: breakpoints may now be placed throughout the diagram <2>
- 29: Executor: implementation for Endless loops and Parallel elements <2>
- 29: Executor: execution highlighting separated from selection <2>
- 29: Executor: variable list now updated on every pause even with delay 0 <2>
- 29: GUI: More localisation support for element editor (InputBox) <2>
- 29: Updated language files (DE,EN,ES,RU,IT) <2>
- 29: Export: indentation mechanism revised, BASH export corrected <2>
- 29: Export: Python export no longer "eats" lines within Repeat loops <2>
- 29: Comment popup: sticky popups eliminated, no element level limit <2>
- 29: Arranger: No longer loses track when related Structorizer reloads <2>
- 30: Several Chinese (ZH-CN) translations added and typos eliminated <Zijun Ke>
- 30: Issue on closing Structorizer fixed, file update question may be cancelled. <2>
- 31: Major enhancement supporting cleaner For loop evaluation (issue #10) <2>
- 31: Enhancement to allow lists of constants ruling a Case branch (issue #13) <2>
- 31: Code export process decomposed, less redundant Generator classes <2>
- 31: String handling improved (comparison, empty strings, quote consistency) <2>
- 31: Variables, function names etc. within strings no longer executed <2>
- 31: Newly created empty diagrams are no longer flagged as changed <2>
- 31: Content of array variables now sensibly displayed on execution (issue #14) <2>
- 31: Variable content may now effectively be edited on execution pauses (issue #15) <2>
- 31: Menu item File > Quit action consistent to the [x] button now (bug #16) <2>
- 31: Phenomenon of stalling execution on syntax errors within loops fixed (bug #17) <2>
- 31: Several fixes induced by wide-spread code rebuilding in versions 29...30 <2>
- 32: Bugfixes for code export C etc.: div operators remained, switch bug <2>
- 32: Issues #24 and #25 fixed (defective condition conversion) <2> 
- 32: Issue #21 fixed: return instructions now terminate the execution <2>
- 32: Operator highlighting fixed, new colouring for string and character literals <2>
- 32: Bugs #28, #31, and #32 fixed, all concerning element degrading on undoing/copying <2>
- 32: More adaptive approach to either exit or dispose a Structorizer on closing <2>
- 33: Bugfix #39 - Errors on drawing empty Case structures, confused texts and comments <2>
- 33: Bugfix #41 - Shift operators <<, >>, shl, shr hadn't been supported <2>
- 33: Bugfix #40 - Recent nsd files got truncated on saving errors <2>
- 33: Bugfix #42 - Default saving directory should not be root (/) but home [elemhsb]2

Version 3.22 (2011-11-21)
- 01: Some fixes in Executor.java & Control.java [Kay Gürtzig]
- 02: Save & load INI configuration to and from external file [Dirk Wilhelmi]
- 03: Added Russian translation [Юра Лебедев]
- 04: double-clicking saved files now also works for JWS [David Mancini]
- 05: fixed a replacement issue while exporting to code [Sylvio Tabor]
- 06: implemented show/hideTurtle in Turtleizer [Sylvio Tabor]
- 07: do not allow ":" in parser preferences [Sylvio Tabor]

Version 3.21 (2011-06-28)
- 01: added possibility to scale all icons [Fabian Wenzel]
- 02: added element "parallel statement" as stated in DIN 66261 point 5.5 [Jun Pang]
- 03: first bugfix for the parallel statement [Jun Pang]
- 03: cleared the debugging output from the scaling feature [Bob Fisch]
- 04: visual performance updates [Bob Fisch]
- 05: fix of some small click problems [Bob Fisch]
- 06: fixing a performance problem [Laurent Haan]
- 07: fixing a diagram copy-to-clipboard problem [Neuberger Dominik]
- 08: visual performance updates [Bob Fisch]
- 09: recoded auto-size algorithm for alternatives [Matthias Paul]
- 09: updated drawing code to respect variable highlighting [Bob Fisch]
- 10: dialogue for graphics export now remembers the last visited path [Matthias Paul]
- 11: SVG export is now UTF-8-encoded [Csaba Rostagni]


Version 3.20 (2010-11-15)
- 01: Some bugfixes in the generator classes [Georg Braun]
- 02: Some more improvements to the C generator [Kay Gürtzig]
- 03: Different other bugfixes in the generator classes [Kay Gürtzig]
- 03: Some small changes to the variable highlighting [Kay Gürtzig]
- 04: More bugfixes for C, C#, and Java generator [Kay Gürtzig]
- 05: Step-by-step didn't work in Turtleizer [Kay Gürtzig]
- 06: Coded PHP generator [Rolf Schmidt]
- 07: do not allow negative position [EVEGI]
- 08: added Czech language support [Vaščák Vladimír]

Version 3.19 (2010-08-07)
- Have a backup of the INI file in the current application directory.
  This makes the application "portable" [Peter Ehrlich]
- Added "sqrt" to the function export of the executor [FISRO]
- Bug while printing in landscape [Albrecht Dreß]
- UTF-8 encoded Oberon output [Thijs Zandwijk]
- StrucTeX generator update [Matthias Plha / Klaus-Peter Reimers]
- Added Chinese translation (simplified Chinese) [Wang Lei]
- C#-Generator [Gunter Schillebeeckx]

Version 3.18 (2009-12-20)
- Update for the Brazilian Portuguese localization [Theldo Cruz]
- Gave the SVG export a new try using Freehep (bug #14) [Marcus Radisch]
- Activated anti-aliasing (bug #20) Reinhard Schiedermeier]
- Overwrite prompt when exporting a diagram as picture (issue #2897065) [Marcus Radisch]
- Overwrite prompt when exporting a diagram as source code (issue #2897065) [Marcus Radisch]
- "Show comments?" settings being overwritten by diagram (issue #2898346) [Marcus Radisch]
- Structorizer is now published under the terms of the GPLv3 license [FISRO]
- Italian localization [Andrea Maiani]
- ANALYSER: "Result" is now a good variable name for function results [FISRO]

Version 3.17 (2009-10-18)
- Brazilian Portuguese localization [Theldo Cruz]
- Bug in the executor not correctly setting some variable values [FISRO]
- The keyword "var" is now supported for functions/procedures [FISRO]
- Bug while saving diagram type (bug #15) [Marcus Radisch]
- Bug while using "save as" (bug #15) [Marcus Radisch]
- EXECUTOR: Problem on comparing two items (bug #18) [FISRO]
- Show the filename in the main window title (bug #16) [Marcus Radisch]
- EXECUTOR: Problem with the FOR loop variable (bug #19) [Jos Swennen / FISRO]
- Problem with the path of the INI file using Vista (bug #17) [Marcus Radisch]

Version 3.16 (2009-08-22)
- MAC: Files do not open with double click (bug #7) [Thijs Zandwijk]
    * Re-added the "AppleJavaExtensions.jar" to the libraries
    * This should not interfere with other OS
    * It will not be included in the source package either ...
- MAC: The menubar was disappearing after opening any dialog [FISRO]
    * This is a known apple bug with a known workaround *uff*
- MAC: Shortcut key stopped working [FISRO]
    * I found that this was related to the previous bug, so fixing
      that one fixed this issue as well.
- Added file association in Java Web Start [FISRO]
- Fixed an issue with the Luxemburgish language file [FISRO]
- Bugfixes in the "C" & "Java" source code generator (bug #8) [Theldo Cruz]
- Updates of the "C", "Java" & "Pascal" code generators [FISRO]
- Added "Structorizer Arranger" [Stephan O. Merckens]
    * Start via Java Web Start: http://structorizer.fisch.lu/webstart/Arranger.jnlp

Version 3.15 (2009-08-13)
- Fixed a bug concerning execution of a "REPEAT" loop (bug #3) [Jos Swennen]
- Implemented the execution of the "CASE" structure (bug #4) [Jos Swennen]
- Fixed a bug in class responsible for saving the preferences [FISRO]
- Bugfixes in the C source code export [Gunter Schillebeeckx]
- Implementation of a Java source code export [Gunter Schillebeeckx]
- Bug fixed concerning the displaying of a comment (bug #6) [Nico]

Version 3.14 (2009-07-06)
- Updated NSD execution feature [FISRO]
  * pascal syntax:
    ° pascal string notation
    ° defined second "pos" function
    ° operator conversion: different from
- The development will be continued using NetBeans instead of XCode [FISRO]
- Bug in the EMF export [Jan Hilsdorf]
- Yet another scrolling bug [Bernhard Grünewaldt]
- Generated NSD files are now UTF-8-coded [Bernhard Grünewaldt]

Version 3.13 (2009-05-23)
- Corrected the C generator [FISRO]
- Corrected the Perl generator [FISRO]
- Added turtle drawing module [FISRO]
  * implemented procedures
    ° init()
    ° forward(int)
    ° backward(int)
    ° left(double)
    ° right(double)
    ° gotoXY(int,int)
    ° gotoX(int)
    ° gotoY(int)
    ° penUp()
    ° penDown()
- Added NSD execution feature [FISRO]
  * use of variables
  * use of general expressions
  * input (parameter or prompt): String, Character, Integer or Double
  * output: direct and function result
  * Java syntax => built in (BeanShell)
  * Pascal syntax:
    ° standard math functions: abs, sqrt, sqr, cos, sin, tan, acos, asin, atan
    ° random functions: randomize(), random(int)
    ° compare strings with "=" (auto conversion to "equals")
    ° compare primitive types with "=" (auto conversion to "==")
    ° string functions: length, pos, copy, lowercase, uppercase, trim
      (auto convert)
    ° string procedure: delete, insert (auto convert to function)
  * pause, step-by-step & break functionality
  * live variable watch (execution table)
- Analyser: the use of the "return" instruction is now allowed [FISRO]

Version 3.12 (2009-01-18)
- Added a C generator [Praveen Kumar]
- Fixed a bug for saving preferences [FISRO]

Version 3.11 (2008-11-14)
- Double-clicking a file under Windows which contained spaces in
  its name did not open correctly [FABFR]

Version 3.10 (2008-09-28)
- Added Spanish translation [Andrés Cabrera]

Version 3.09 (2008-08-14)
- Minor bug in analyzer while analyzing functions [FISRO]
- Added parameter name check "pABC" [FISRO]
- Added analyzer preferences [FISRO]
- D7 parser problem with {...} comments [FABFR]
- Added a new error to analyzer (now 13) [FISRO]
- BASH Code Export [Markus Grundner]
- Added translations for analyzer [FISRO]
- Added source package for Eclipse [Markus Grundner]
- Added simple command line compilation script [Klaus-Peter Reimers]
- Unification of the previous mentioned source packages [FISRO]
- NL translated strings [Jerone]
- Modified OBERON code generator [Klaus-Peter Reimers]

Version 3.08 (2008-05-16)
- KSH & Perl Code Export [Jan Peter Klippel]
- Added code generator plugin architecture [Jan Peter Klippel]
- Implemented NSD analyzer [FISRO]
- Improvement of the analyzer routines [FISRO]
- "Show comments" option now persistent [FISRO]
- "Highlight variables" option now persistent [FISRO]
- D7 parser problem with (*...*) comments [Klaus-Peter Reimers]
- INI-file now in home directory of user [Klaus-Peter Reimers]
- Recent file list bug [Klaus-Peter Reimers]

Version 3.07 (2008-03-04)
- Open file from directory with ASCII-characters > 127 [FISRO]
- Save and export bug [FISRO]
- Vector graphics exports: EMF, SWF & PDF [Serge Linckels]
- EMF export to clipboard (Windows only!) [Serge Linckels]

Version 3.06 (2008-02-10)
- Add DIN / non-DIN switch [Klaus-Peter Reimers]
- Added "ENDLESS Loop" [Klaus-Peter Reimers]
- "Save preferences now" button [Klaus-Peter Reimers]
- New Windows wrapper which [FISRO]

Version 3.05 (2008-02-05)
- Comments / popup bug detected [Jerone]
- Another bug in undo/redo function detected [Jan Kruschwitz]
- Removed flickering while working on huge diagrams [FISRO]
- Copy diagram to system clipboard [FISRO]
- Highlighting input/output [FISRO]
- Added recently opened files to menu [FABFR]
- Bug while saving INI-files on Windows systems [Heinrich Villinger]
- Restructured INI-file to XML [FISRO]

Version 3.04 (2008-01-28)
- Added language system [FISRO]
- Bug detected in PAS & MOD generator [Klaus-Peter Reimers]
- Modified TEX generator [Klaus-Peter Reimers]
- Moved "Parser.java" to parsers lu.fisch.structorizer.package [FISRO]
- Renamed "Parser.java" to "NSDParser.java" [FISRO]
- French translation [FISRO]
- Dutch translation [Jerone]
- German translation [Klaus-Peter Reimers]
- Luxemburgish translation [Laurent Zender]
- Persistent Look & Feel [Klaus-Peter Reimers]
- Changed language file encoding to UTF-8 [FISRO]
- Bug in undo/redo function detected [Jan Kruschwitz]
- Print preview dialog [FISRO]
- Mac version opens NSD-files by double-click [FISRO]
- Scrolling bug detected [Lucas Cabeza]

Version 3.03 (2008-01-11)
- Minor bugs in the variable detection routine [FISRO]
- Added colorization of special symbols [FISRO]
- Added Oberon source code generator [Klaus-Peter Reimers]
- Program proposes filename to save [Jerone]
- Replaced "backspace" by "delete" for removing items [Jerone]
- Added correct headers to all source files [Klaus-Peter Reimers]
- Remember last file location [Jerone]

Version 3.02 (2008-01-07)
- Added Pascal input parser [FISRO]
- Added Look & Feel choice in menu (not persistent) [FISRO]
- Modified test string in font dialog to test for symbols [FISRO]
- Modified parser engine to load grammars from JAR file [FISRO]
- Broke up toolbars to fit in design [Klaus-Peter Reimers]
- Toolbars are now floatable (not persistent) [FISRO]
- Added simple variable detection [FISRO]
- Added variable highlighting [FISRO]

Version 3.01 (2008-01-02)
- Moved INI file to "Structorizer.app" folder [FISRO]
- Bug for WHILE/REPEAT preferences [FISRO]
- Ask for saving while quitting application [FISRO]
- Fixing different minor "save & open" bugs [FISRO]
- Fixing a minor bug with the border of the exported PNG file [FISRO]
- Dialogs "remember" the location of the opened file [FISRO]
- Added rounded corners for "sub" diagrams [FISRO]

Version 3.00 (2008-01-01)
- First public release of the new JAVA version [FISRO]

----%<---------------------------------------------------

Version 2.06 (2007-11-01)
- Integrated changelog in "About" dialog [FISRO]
- Umlaut-Problem solved for MAC
- Scroll-box seems to work now => adaptation [FISRO]
- Bug while exporting to picture [11TG1 2007/2008 - Ben Elsen]
- Export defaults now to JPG, but BMP is still possible. [FISRO]

Version 2.05 (2007-10-28) - LINUX GTK2 & Mac
- StrukTeX export debugging [Klaus-Peter Reimers]
- New "About" dialog [FISRO]

Version 2.04 (2007-10-25) - LINUX GTK2 only
- I think that the "Umlaut" Problem has been solved
  for GTK2. GTK does not seem to be capable of managing
  UTF-8 correctly? [FISRO]
- Added Umlaut export for StrukTeX [Klaus-Peter Reimers]

Version 2.03 (2007-10-20) - LINUX only
- StrucTeX output [Klaus-Peter Reimers]
- languages files rewritten [FABFR]
- coherent dialogs and menu entries [FABFR]

Version 2.02 (2007-09-05) - LINUX only
- Depending on some libraries, the Linux version
  did not run on some machines without root privileges.
  I found a workaround, but I'm still not really happy
  with it.

Version 2.01 (2007-08-14)
- Autoscroll was not enabled [Sascha Meyer]
  This seems not yet to work under Mac OSX (Windows & Linux = OK)
- The language choice for LU was not persistent, no load from
  and save to INI file [11TG2 2006/2007 - Laurent Zender]
- UTF-8 conversion was missing for imported source code.

Version 2.00 (2007-08-09)
- Please take also a look at the file "_D6 to Lazarus.txt"

----%<---------------------------------------------------

Version 1.31 (2007-11-07)
- Case without "else"-part [Andreas Jenet]
- JPG export [FISRO]
- Bug on loading a CASE statement from a savefile [FISRO]

Version 1.30 (2007-10-27)
- Bug detected in analyser [Iris Adae]
- German Umlaute export for StrukTeX [Klaus-Peter Reimers]
- Serious speed improvements [FISRO]
- Executor now calls analyser too [FISRO]

Version 1.29 (2007-10-19)
- Allow ":=" as assignment while parsing out variable names [Sebastian Lehn]
- BUG: "<-" are not drawn correctly in version 1.28 because
  of a problem in the drawing method. [FISRO]
- rotating text for instructions by 90° [Michael Gerdes]
- language support for analyser messages [FISRO]
- minor bugs in the analyser algorithms [FISRO]
- StrucTeX output [Klaus-Peter Reimers]

Version 1.28 (2007-10-13)
- analyser: different minor bugs fixed [FISRO]
- analyser: different minor improvements [FISRO]
- activating analyser for anybody [FISRO]
- language files rewritten [FABFR]
- bugs when pressing CANCEL [FABFR]
- "Initialising" screen [FABFR]
- modified diagram for simplified scheme (not "nice") [FABFR]
- different improvements in the parser interpretation [FABFR]
- missing CASE statement while importing from source code [FABFR]
- new "about" dialogs [FABFR]
- added "changelog.txt" to about-dialog [FISRO]
- coherent dialogs and menu entries [FABFR]

Version 1.27 [???]
- copy & paste between MDI children works fine [FISRO]
- variable names are now also extracted from method parameters [FISRO]
- Added language file for LU [11TG2 2006/2007 - Laurent Zender]

Version 1.26 (2007-06-12)
- Bug detected in BCall, BJump and BCase [Andreas Jenet]
- Bug detected in the cut method [Andreas Jenet]
- MDI: Eliminated memory bug in MDI application [FISRO]
- MDI: First working MDI application called "Projectorizer"
- MDI: Project save and load works. Filetype = combined NSD
  files in XML format. Extension = nsdp [FISRO]
- MDI: Add diagram to project [FISRO]
- MDI: Menu integration [FISRO]

Version 1.25 (2007-06-05)
- conversion between (instruction, call, jump) [FISRO]
- analyser: read INI-file [FISRO]
- conversion from (instruction, call, jump)
  to (if, for, repeat, while) [FISRO]
- user colors [Sascha Meyer]
- made all subforms owned by the mainform
  => create an MDI application [FISRO]
  ~> The 'utils' class still depends on two other
     classes, so the mainform cannot be used independently!
- Wiped out a bug due to the recent owner changes [FISRO]
- Added code the capture <ESC> during showmodal of some windows [FISRO]
- Changed vertical lines in the case statement
  to intersect with the falling line. [Andreas Jenet]
- Created a BUtils class for interaction between
  parameters and forms
  => create an MDI application [FISRO]

Version 1.24 (2007-05-30)
- analyser: Problem with non-initialized
  variables in REPEAT loops [FISRO]
- analyser: recognises "lire A,B" without
  spaces [T1IF1 2006/2007 - Tom Schons]
- Minimum font size [T1IF1 2006/2007 - Kevin Schoup]
- Maximum font size [T1IF1 2006/2007 - Jill Saudt]
- Disable MouseWheel scrolling because
  of blank scrolling problems [T1IF1 2006/2007 - JosÈ Espinosa]
- Adaptation of auto-size algorithm when
  analyser is *on* [FISRO]
- Drag & drop of an empty element should
  not be possible [T1IF1 2006/2007 - Tom Schons]
- Bug in analyser while loading grammar
  files [FISRO]
- Missing translations found [T0IF2 2006/2007 - Mike Lill]
- Added JUMP statement [Christian Fandel]
- Changed call to analyser procedure in
  order to speed up the entire GUI [FISRO]

Version 1.23 (never published)
- added paste from windows clipboard [T1IF1 2006/2007 - Marc Schonckert]
- removed automatic ":=" to "<-" conversion [FISRO]
- added array support

Version 1.22 (2007-01-23)
- added: application.title = NSD title
  [T1IF2 2006/2007 - Stephen Edwards]
- added: mainform.caption = NSD title [FISRO]
- bugfix in schematic of the CASE
  statement [FISRO]
- added nederlands lang-file [Tom Van Houdenhove]
- added more strings to the language
  systems [Tom Van Houdenhove]
- added customisation for CASE
  statement [Tom Van Houdenhove]
- changes to customisation for IF
  statement [Tom Van Houdenhove]
- eliminated bug in the CASE statement [Tom Van Houdenhove]
- added btnCancel to InputBox [Tom Van Houdenhove]
- bug fixed in display (red-color-bug) [FISOR]

Version 1.21 (2007-01-15)
- added CASE statement [MARSE]
- added call [Prophet05]
- small fixes in PAS2NSD [FISRO]
- small fix in "save-as" routine [T1IF2 2006/2007 - Noëmie Feltgen]

Version 1.20 (never published)
- some small fixes [FISRO]

Version 1.19 (2006-12-16)
- selection can now be moved with
  the arrow keys [T1IF1]
- The default content of the different
  structures can now be modified via
  the options menu [FISRO]
- code optimization to block out some
  wanna-be-hackers ;-) [FISRO]

Version 1.18 (2006-12-13)
- multi-language support [Bernhard Wiesner]
- Another small bug in the save routine [PYRSI]
- Langs: EN [FISRO]
         DE [FISRO]
         FR [FISRO]

Version 1.17 (2006-12-05)
- Bug detected while updating comments [FISRO]
- Bug on saving when title contained
  illegal characters. Solved for ":" [PYRSI]
- First Linux version written in Lazarus! [FISRO]

Version 1.16 (2006-11-26)
- Copy & Paste of elements [FISRO]
- Structorizer was unable to close
  on a medium marked read-only [MARSE]
- Fixed some small bugs concerning
  element selection. [FISRO]
- Shortcuts for inserting elements [BELGI]
- User check buttons for visual styles [SIBCL]
- Fixed some bugs during first
  colorizer use [FISRO]
- Added shortcut for colorizer [FISRO]

Version 1.15 (never published)
- Small bug in code generator
  erased [FISRO]
- Small bug in PAS2NSD generator
  fixed [FISRO]
- For instructions only: automatically
  convert ":=" to " <- " [FISRO]
- Printing support with
  print-preview [T1IF1 2006/2007 - José-Maria Espinosa]

Version 1.14 (200-11-16)
- Press <ESC> to cancel input
  dialog [T1IF1 2006/2007]
- Switch visual style [LOEGU]

Version 1.13 (2006-11-13)
- Each element also contains
  a comment now. [FISRO]
- An new-old bug had reappeared
  and been eliminated once again [MARSE]

Version 1.12 (never published)
- Variable colorizing [FISRO]
- Drag & drop of NSD-Files [T1IF1 2006/2007]

Version 1.11 (2006-10-25)
- <Shift-Enter> or <Return-Enter>
  for validating input [T1IF1 2006/2007]
- Drag'n'Drop bug wiped out. [FISRO]
- Disable buttons if no element
  selected [T1IF1 2006/2007]

Version 1.10 (2006-10-22)
- Undo / Redo functionality [MARSE]
- NSD can be scrolled if larger
  than the visible area [MARSE]
- Automatic NSD title or savename
  proposal [MARSE]
- Fixed "const"-section recognition
  for PAS2NSD-conversion [MARSE]
- Fixed wrong displayed dialogs at
  120 dpi font size [MARSE + GAMCA]
- New name for new diagram [PIRSY]
- Double-click on empty sequence = new
  instruction [PIRSY]

Version 1.09 (never published)
- Dynamic font increase/decrease [FISRO]

Version 1.08 (never published)
- BMP export of the diagram [FISRO]

Version 1.07 (2006-10-01)
- A security bug has been reported
  and finally swept out... [FISRO]

Version 1.06 (2006-09-27)
- The different elements can now be
  colorized. Color is persistent,
  which means that it is stored in
  the NSD-File. [FISRO]

Version 1.05 (2006-09-19)
- I implemented an NSD-2-PAS conversion.
  This includes a variable auto-detection,
  which, unfortunately, does not work
  yet with complex types. [FISRO]
- Read-Only-INI-File Bug => fixed [MARSE]

Version 1.04 (2006-09-15)
- I finally found a working Delphi/Pascal
  parser that operates with tree generation. The
  PAS-2-NSD converter now works fine :-D [FISRO]

  Added functionality:
  * Load from source file [FISRO]
  * Create from source text [FISRO]
  * Real-time creation while typing [FISRO]

Version 1.03 (never published)
- First "satisfying" implementation of
  a PAS-2-NSD converter. Simple examples
  are OK, but bigger ones ... hmmm ... :-/
  => Would need a "real" Pascal syntax parser [FISRO]

Version 1.02 (2006-09-14)
- Change font.name and font.size of the
  graph, even on the fly! Store information
  in the INI-File. [FISRO]
- Two types of graphs [FISRO]
  * programs (rectangle)
  * subs (rounded rectangle)

Version 1.01 (2006-09-01)
- Added click-to-open support, so you now
  only need to double-click an NSD-File to
  open it immediately. [FISRO]<|MERGE_RESOLUTION|>--- conflicted
+++ resolved
@@ -75,13 +75,10 @@
       unless the element was of Jump type, neither does ARM syntax check <2>
 - 06: Bugfix #1021 Jump elements did not reliably recognize composed return/
       leave/exit/throw keywords, neither did syntax highlighting <2>
-<<<<<<< HEAD
+- 06: Bugfix #1024 Malformed record initializers caused the Analyser and most
+      code generators (including code preview) to fail.
 - 06: Issue #800: Parts of the new expression parsing mechanism established,
       new grammar-based line syntax check in Analyser. <2>
-=======
-- 06: Bugfix #1024 Malformed record initializers caused the Analyser and most
-      code generators (including code preview) to fail.
->>>>>>> 93c8f21e
 
 Version 3.32 (2021-09-19) requiring Java 11 or newer
 - 01: Bugfix #851/2: SPECIAL-NAMES sections caused COBOL parser abort <2>
