--- conflicted
+++ resolved
@@ -11,7 +11,6 @@
 [Foo]   -->     idea provided by Foo, coding done by Bob Fisch
 <Foo>   -->     idea AND coding done by Foo
 
-<<<<<<< HEAD
 Current development version: 3.23-01 (2015.11.30)
 - 01: executor: Subroutine call now supported via Arranger as pool (#9) <Kay Gürtzig>
 - 01: executor: Control panel shows subdiagram call depth and (on error) stacktrace <Kay Gürtzig>
@@ -26,11 +25,7 @@
 - 01: executor: Dialog boxes for input / output now switch to step mode on Cancel/Pause <Kay Gürtzig>
 - 01: updated language files (DE,EN,ES) <Kay Gürtzig>
 
-Version 3.23 (2015.11.14)
-=======
-Version 3.23 (2015.12.04)
->>>>>>> 5db801f3
-- 01: executor: fixed a bug in the repeat loop [Sylvio Tabor]
+Version 3.23 (2015.11.14)- 01: executor: fixed a bug in the repeat loop [Sylvio Tabor]
 - 02: executor: fixed a bug while interpreting the title [Benjamin Bartsch]
 - 03: export: split PNG export into multiple images [Moritz Schulze]
 - 04: executor: logical operator in CASE-statement [Lies Callemeyn]
