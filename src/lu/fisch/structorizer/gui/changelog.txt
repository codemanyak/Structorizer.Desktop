Legend:
-------
[Foo]   -->     idea provided by Foo, coding done by Bob Fisch
[Foo]2  -->     idea provided by Foo, coding done by Kay Gürtzig
<Foo>   -->     idea AND coding done by Foo
<2>     -->     idea and coding done by Kay Gürtzig

Known issues:
- Copying diagram images to the clipboard may fail with some OS/JRE combination
  (#685), on Windows the image format may be JPG instead of PNG.
- Pascal import does not cope with unit name aliases.
- COBOL import may fail if certain single-letter identifiers are used (rename
  them!), it does not cope with some statement variants and variable
  redefinitions, either.
- Java import does not cope with type arguments in casting prefixes or array
  element types and fails if two or more closing angular brackets (in case of
  nested type arguments) meet without separating blank. It does not cope with
  lambda expressions, either. The imported diagrams will usually not be
  executable, anyway (because of unsupported OOP context).
- Shell export neither copes with nested array/record initialisers and
  component access nor with cleanly handling usual and associative arrays as
  parameters or results.
- ARM export is still experimental and relies on a specific and very restricted
  syntax for the element contents in order to produce meaningful results.

Current development version 3.32-11 (2022-08-19)
- 01: Bugfix #987: Duplicate subroutine comment export by Pascal generator <2>
- 01: Bugfix #988: Syntax error in Structorizer.bat and Arranger.bat fixed <2>
- 01: Bugfix #989: Expressions in EXIT elements (e.g. return) were forgotten
      to translate on export to C, C++, C#, Java etc. <2>
- 01: Bugfix #990: Procedures were sometimes given a made-up result type on
      code export, particularly on group export <2>
- 01: Bugfix #991: The Analyser check to ensure function results failed to warn
      on case-ignorant function name assignment attempts <2>
- 01: Enh. #992: New Analyser check for bracket balance and nesting added <2>
- 01: Bugfix #993: Constant routine parameters, particularly of array types,
      were not correctly exported to Pascal, Oberon, C, and other languages <2>
- 01: Bugfix #995: Unjustified Analyser warnings about dubious initialization
      and missing line numbers in case of multi-line instruction warnings <2>
- 02: Enh. #967: Generator for ARM code (prototype) introduced <Alessandro
      Simonetta et al.>
- 02: Bugfix #988: Structorizer.exe (in Windows zip package) config updated <2>
- 02: Bugfix #997: Inconsistent handling of blank sequences in FOR control
      phrases (e.g. string literals could get compromised) <2>
- 03: Bugfix #1003: Undue memory reservations for main program variables and
      registers on ARM export eliminated [A. Simonetta]2
- 03: Bugfix #1004: Several flaws on exporting array statements to ARM code,
      two new ARM-specific export options <2>
- 03: Bugfix #1005: Wrong ARM export of FOR and FOR-IN loops <2>
- 04: Issue #967: ARM export now places a "_start" label if in GNU mode,
      modified syntax for array declarations (brackets required after type) <2>
- 04: Bugfix #1004 revised (defective index transformation), export option
      "Transform array index to memory offset" withdrawn, new memory alignment
      mechanism (.align directive instead of .space) <2>
- 04: Bugfix #1007: ARM export: Character literals were not properly recognized
      and string/character literal content support was too restricted, new
      export option to append a 0 termination on storing strings <2>
- 04: Bugfix #1008: ARM export: Address assignment defective in GNU mode <2>
- 04: Bugfix #1010: ARM export: The logic of REPEAT loops was inverted <2>
- 04: Bugfix #1011: ARM export: Bad code for CASE elements without default <2>
- 04: Bugfix #1012: Compromised Code Preview highlighting after insertions <2>
- 04: Bugfix #1013: Executor happened to get stuck in an eternal loop <2>
- 04: Bugfix #1014: Defective export of java-style array declarations <2>
- 04: Bugfix #1015: ARM export to file caused a NullPointerException <2>
- 05: Typos in captions and messages corrected, Italian translations added.
- 05: Issue #967: New ARM-specific syntax options for Analyser and Export <2>
- 05: Bugfix #1005 ARM export: FOREACH loops referring to an array name were
      faulty, the LDR/STR impact on the base register was not factored in <2>
- 05: Bugfix #1017: Several flaws on exporting arithmetic expressions and
      assignments as ARM code <2>
- 06: Issue #1019 ARM export: Unnecessary output expression limitations lifted,
      superfluous array address assignments avoided, proper care for disabled
      array initializations <2>
- 06: Bugfix #1020 ARM export did not recognize terminal return instructions
      unless the element was of Jump type, neither does ARM syntax check <2>
- 06: Bugfix #1021 Jump elements did not reliably recognize composed return/
      leave/exit/throw keywords, neither did syntax highlighting <2>
- 06: Bugfix #1024 Malformed record initializers caused the Analyser and most
      code generators (including code preview) to fail.
- 06: Bugfix #1025 Insufficient detection of binary, octal, and hexadecimal
      literals in CASE selector consistency checks.
- 06: Bugfix #1026 Line continuation in Jump elements fooled Analyser <2>
- 07: Issue #1029: New default value for Processing/Java import option <2>
- 07: Enh. #1032: New diagram import from www.sbide.de files <2>
- 07: Bugfix #1033: Analyser refresh was lacking after diagram import <2>
- 07: Issue #1034: Some hus-Struktogrammer import deficiencies mended <2>
- 08: Enh. #1035: Support for import of hus-Struktogrammer project files (and
      certain diagram files with leaner internal structure) <2>
- 08: Bugfix #1037: Inverse "Ignore case" effect on in-/output highlighting <2>
- 08: Bugfix #1038: Repeated saving questions on recursive execution <2>
- 08: Bugfix #1040: Defective File API method for Python export [R. Schmidt]2
- 08: Issue #1041: Incompetent Python export of FINALLY clauses [R. Schmidt]2
- 08: Bugfix #1042: Wrong Python syntax for CATCH variables [Rolf Schmidt]2
- 09: Enh. #1046: Token decoding on import syntax error messages [S. Sobisch]2
- 09: Bugfix #1044/#1048: COBOL import of CORRESPONDING clauses had caused
      errors, file-record declarations and associations failed [Gábor Márkon]2
- 09: Bugfix #1049: COBOL condition name resolution reliability improved <2>
- 09: Bugfix #1050: Sensible import implementation for COBOL READ AT <2>
- 09: Bugfix #1051: Error in last COBOL import phase with certain PERFORM THRU
      statements, new import option for tidying sequential paragraph calls <2>
- 09: Bugfix #1052: Defective COBOL import of screen DISPLAY statements <2>
- 09: Bugfix #1053: COBOL array declaration import (bad fix #695) revised <2>
- 09: Bugfix #1054: Width of Alternatives not sufficient for long comments <2>
- 10: Enh. #84,#250: Chinese locales slightly updated w.r.t. FOR-IN loops <2>
- 10: Issue #492: Element name placeholders accomplished in several locales <2>
- 10: Bugfix #851/3: COBOL import of float literals like .75 still failed <2>
- 10: Bugfix #997: NullPointerExceptions on code import with FOR-IN loops <2>
- 10: Bugfix #1049: COBOL condition name resolution was still defective <2>
- 10: Issue #1047: Isolated NSD batch export with new option -k [R. Schmidt]2,
      revised naming conventions in combination of options -o and -k <2>
- 10: Issue #1056: Corrections in French locale (and others) [GitHub/tph002]2
- 10: Issue #1057: COBOL import now converts 'LENGTH OF' into 'sizeof()' <2>
- 10: Bugfix #1058: Defective COBOL import of negated condition names <2>
- 10: Bugfix #1059: COBOL import of conditions completely redesigned <2> 
- 10: Bugfix #1061: Python export didn't suppress all instruction translation
      in mode "No conversion of expressions/Instruction contents" <2>
- 10: Bugfix #1062: Mode changes in Find & Replace did not reset results <2>
- 10: Issue #1064: COBOL import now applies permanently disabled state to
      section and paragraph markers (abused Call elements) <2>
- 11: Bugfix #1059: Rare negation cases on COBOL import of conditions <2>
- 11: Issue #1065: Bad ArrangerIndex latency with huge current diagram,
      right mouse click may override a previous single selection now <2>
<<<<<<< HEAD
- 11: Enh. #1066: Simple name completion in Element editor text field <2>
=======
- 11: Bugfix #1067: Certain execution errors used to slip through <2>
>>>>>>> 44a3f747

Version 3.32 (2021-09-19) requiring Java 11 or newer
- 01: Bugfix #851/2: SPECIAL-NAMES sections caused COBOL parser abort <2>
- 01: Bugfix #851/3: COBOL import flaws concerning floating-point literals <2>:
      - Decimal and float literals weren't recognised,
      - recognition / conversion of decimal commas implemented,
      - possible index range error during file preparation with fix format.
- 01: Bugfix #950: Synchronisation Arranger -> Arranger index went lost <2>
- 01: Bugfix #951: Import via source files dropping ignored import options <2>
- 02: Issue #954: STOP off button now disables rather removes breakpoints <2>
- 02: Bugfix #955: Several flaws on Java import with "class" literals, multi-
      catch clauses and try statements comprising several catch clauses. <2>
- 02: Issue #956: Java parsing ignored option "Import var declarations" <2>
- 02: Issue #957: "Processing" import now copes with import declarations <2>
- 02: Issue #958: Relative placing of special import/export option dialog <2>
- 02: Bugfix #959: Processing import now injects conversion functions and web
      colour literals in created diagram groups <2>
- 02: Issue #960: Processing import now declares standard system variables <2>
- 02: Bugfix #961: Java import did not detect/convert output instructions <2>
- 02: Bugfix #962: Constructor body import from Java sources often failed <2>
- 02: Substantial Italian localisation progress <Alessandro Simonetta et al.>
- 02: Localisations for plugin-specific import options added (DE, ES) <2>
- 02: Issue #964: Processing import placed a draw() loop without draw() <2>
- 03: Issue #932: Processing definitions -> separate diagram [Henning Kiel] 2
- 03: Issue #966: Precautions for dark look & feel themes (tuning, icons) <2>
- 03: Bugfix #969: After starting up Structorizer with file arguments (e.g.
      by double-clicking nsd or arr files, the debugger used to get numbed <2>
- 03: Enh. #972: Row-filtering radio buttons for Translator introduced
      [Henning Kiel]2
- 04: Issue #67: Export option "generate line numbers" was made a language-
      specific option (for BASIC in the first place) <2> 
- 04: Enh. #953: Generators for 4 different LaTeX algorithm/pseudocode packages
      added [Karl-Heinz Becker]2
- 04: Bugfix #974: Two defects on Processing definition import (one severe) <2>
- 04: Bugfix #975: StrukTeX export did not cope well with backslashes occurring
      in string literals <2>
- 04: Issue #977 workaround: Silent highlight errors locked the execution <2>
- 05: Enh. #926/#979: Now tooltips with the warning texts appear over marker
      triangles in flawed elements <2>
- 05: Issue #944: Structorizer now requires Java versions >= 11 <2>
- 06: Bugfix #983: Menu actions 'Edit subroutine' / 'Edit included diagram...'
      unduly flagged the summoned diagram 'changed' <2>

Version: 3.31 (2021-03-01)
- 01: Bugfix #759: Dried up another source of stale Mainforms. <2>
- 01: Bugfix #761: Code preview defect flooded the log stream. <2>
- 01: Precautions against empty error messages on startup <2>
- 01: Bugfix #705: Find&Replace: Branches of CASE and PARALLEL elements were
      not searched (i.e. at most one of them) <2>
- 01: Bugfix #763: Stale file precautions on loading / saving arrangements <2>
- 01: Bugfix #764: Group modifications failed to update the associated .arr
      file <2>
- 01: Bugfix #765: KSH export of diagrams using record types failed with an
      error <2>
- 01: Deprecated ANSI-C73 import disabled (ANSI-C99 parser subsumes it) <2>
- 02: Bugfix #752: Incomplete declarations in C, Java etc. are no longer out-
      commented because they must be manually completed anyway <2>
- 02: Issue #766: Deterministic order of subroutines on code export forced <2>
- 02: Bugfix #769: Commas in string literals used as selectors compromised
      CASE branch selection on execution <2>
- 02: Enh. #770: New Analyser checks concerning selector consistency in CASE
      elements introduced <2>
- 02: Bugfix #771: Java type names in expressions provoked unhandled syntax
      errors during execution that drove the debugger into a locked state <2>
- 02: Bugfix #772: Internal exceptions used to avert Pascal code preview <2>
- 02: Bugfix #773: Export of declarations to Oberon, Pascal [K.-P. Reimers]2
- 03: Enh. #388: Missing support for constants on Perl export provided <2>
- 03: Enh. #423: Missing support for record types on Perl export added <2>
- 03: Enh. #739: Enum type definitions introduced (including import) <2>
- 03: Issue #766: Deterministic export order failed for deep hierarchies <2>
- 03: Bugfix #770: Integer-const check for CASE selectors was incomplete <2>
- 03: Enh. #775: More type-sensitive export of input instructions to OBERON <2>
- 03: Bugfix #776: Global vars are locally eclipsed on Pascal/Oberon export <2>
- 03: Bugfix #777: Concurrent changes of favourite export language handled. <2>
- 03: Bugfix #778: License text was not exported with "fresh" diagrams <2>
- 03: Bugfix #779: Defective Oberon export of program diagrams with I/O <2>
- 03: Issue #780: Parameterless procedures now exported to Oberon without
      parentheses [K.-P. Reimers]2
- 03: Bugfix #782: Code export of global (included) declarations was wrong. <2>
- 03: Bugfix #783: No or nonsense code export for assignments of unknown
      recrds/structs <2>
- 03: Bugfix #784: Mere variable declarations were to be suppressed on export
      to shell scripts (bash/ksh) <2>
- 03: Bugfix #786: Record component access within index expressions used to
      fail on execution <2>
- 03: Bugfix #787: Multiplied top-level type definitions on Pascal export <2>
- 03: Bugfix #788: Arranger archive (.arrz file) extraction to a user-specific
      folder did not work. <2>
- 03: Bugfix #789: Function calls were wrongly exported to BASIC (started with
      "CALL") <2>
- 03: Bugfix #790: BASIC export failed where line continuation or initialisers
      occurred <2>
- 03: Bugfix #791: Several shell export flaws (function calls, array/assoc
      declarators) were fixed <2>
- 04: Bugfix #793: Wrong Perl export result of initialised explicit var
      declarations <2>
- 04: Bugfix #794: Code preview failed with an error if no user license text
      is configured <2>
- 05: Enh. #801: Mechanism added to show User Guide as PDF in offline mode <2>
- 05: Bugfix #802: Placement of license texts and downloaded User Guides went
      to inappropriate folders (impact of fix #741) <2>
- 05: Bugfix #805: The dialog language happened to change on deriving a
      subroutine from a CALL (new Structorizer instance got wrong config) <2>
- 05: Issue #806: Format string splitting on C99 import improved [R. Schmidt]2
- 05: Issue #806: Input/Output instruction export to C now with more sensible
      printf/scanf format strings (better type inferencing used) [R. Schmidt]2
- 05: Issue #807: Python 'recordtype' library reference replaced by dictionary
      type [R. Schmidt]2
- 05: Bugfix #808: Missing C and Javascript export of variable declarations
      with operator ':=' [Rolf Schmidt]2
- 05: Bugfix #809: Two C99 import flaws fixed: type name surrogate replacement
      in comments, unwanted "return 0" element at end of "main" diagrams <2>
- 05: Bugfix #810: Javascript export of multi-variable input elements resulted
      in nonsense <2>
- 05: Bugfix #811: C99 parser failed at certain floating-point number literals
      like 123e4 <2>
- 05: Bugfix #812: Defective handling of global variables on Python export <2>
- 05: Issue #814: Empty parameter lists are now exported to C as ...(void) <2>
- 05: Issue #815: File open dialogs now equipped with combined file filters
      where sensible and possible [Rolf Schmidt]2
- 05: Issue #816: Function calls in exported shell code revised [Rolf Schmidt]2
- 06: Issue #816: Local variable/constant declarations in bash/ksh functions <2>
- 06: Issue #816: Shell export with revised passing of arrays/records to/from
      bash/ksh functions <2>
- 06: Bugfix #818: Replacement of diagrams being unpinned in Arranger caused
      trouble <2>
- 06: Bugfix #820: TRY blocks erroneously caught "exit" events and, on the other
      hand, averted later error reporting after having caught an error <2>
- 06: Bugfix #821: Function arguments and array items were wrongly put in $( )
      on shell (bash/ksh) export <2>
- 06: Issue #822: Executor now tolerates empty instruction lines instead of
      aborting [R. Schmidt]2
- 06: Bugfix #823: Executor accidently mutilated expressions (all whitespace
      gone) with risk of mis-interpretation <2>
- 06: Bugfix #824: Shell export of REPEAT loops was flawed in several aspects,
      moreover a condition conversion method was laden with bugs. <2>
- 06: Bugfix #825: Analyser had ignored the interior of TRY elements <2>
- 06: Issue #826: User input is to accept backslashes as in Windows file
      paths <2>
- 07: Bugfix #228: Code export of routine diagrams with Pascal result mechanism
      could cause NullPointerExceptions <2>
- 07: Enh. #440 part 1: Diagram export to PapDesigner files implemented <2>
- 07: Enh. #828: New feature allowing code export for an arrangement group <2>
- 07: Issue #829: Debugger doesn't automatically close anymore [mawa290669]2
- 07: Bugfix #831: Python export placed an obsolete shebang and forgot thread
      arguments in Parallel sections [R.Schmidt]2
- 07: Bugfix #833: The Pascal import now ensures that parameterless procedures
      now obtain parentheses in the diagram header [K.-P. Reimers]2
- 07: Issue #834: Tooltip help for menu item Diagram > DIN? (in EN, DE, ES) <2>
- 07: Bugfix #835: Injection of structure preference keywords on code import
      compromised imported conditions and is now made optional <2>
- 07: Bugfix #836: Inconsistencies in the result files of batch code export (in
      combination with #828 as well) <2>
- 07: Enh. #837: New export option to control the proposal for the code export
      directory <2>
- 07: Bugfix #838: Defective IMPORT line generation on Oberon export <2>
- 07: Bugfix #839: Procedures exported after functions were accidently given
      the result types of the preceding function <2>
- 07: Bugfix #840: Code export wrongly gathered structural information from
      disabled elements <2>
- 07: Bugfix #841: Analyser test against missing parameter list out of work <2>
- 07: Bugfix #843: Missing handling of global declarations in PHP export <2>
- 07: Bugfix #844: Sensible export of arrays and record types/vars to PHP <2>
- 08: Issue #828/#836: The fallback to all diagrams of an arr file on batch
      export without specified entry points or contained programs failed <2>
- 08: Enh. #842: Improved include list editor usability [H.-U. Hölscher]2
- 08: Bugfix #847: Inconsistent handling of upper-/lower-case operand names <2>
- 08: Bugfix #848: Incomplete variable synchronisation with Includables <2>
- 08: Bugfix #849: New log file name scheme change of release 3.30 ensured <2>
- 08: Issue #851/1: Declarations for auxiliary variables on COBOL import <2>
- 08: Issue #851/4: Provisional import of SORT statements from COBOL <2>
- 08: Issue #851/5: Solution for the import of PERFORM THRU from COBOL <2>
- 08: Bugfix #852: Case-ignorant F&R replacements failed for some strings <2>
- 08: Bugfix #853: Batch export with relative paths in .arr file failed <2>
- 08: Bugfix #854: Topological order of type definitions on export ensured <2>
- 08: Enh. #855 New configurable default array/string sizes for code export <2>
- 08: Bugfix #856: The dump of preferences subsets did not behave correctly <2>
- 08: Bugfix #858: Functions did not actually work in FOR-IN loop headers <2>
- 09: Issue #822: More sensible error message on executing an empty CALL <2>
- 09: Bugfix #828: Missing unreferenced subroutines on group export. <2>
- 09: Bugfix #860: Batch export for .arr files containing abs. paths failed <2>
- 09: Issue #861/1: Comment placement on Pascal and Oberon export revised <2>
- 09: Bugfix #861/2: On Pascal import, routine comments were duplicated <2>
- 09: Issue #861/3: Improved comment trimming on code import <2>
- 09: Bugfix #862/2: Batch export no longer produces duplicate entry points <2>
- 09: Bugfix #862/3: Batch import produced defective arrangement lists <2>
- 09: Bugfix #863/1: Duplicate routines on PapDesigner/StrukTex export <2>
- 09: Bugfix #863/2: Wrong assignment symbols in CALL export to PapDesigner <2>
- 09: Issue #864: Parameter list transformation for PapDesigner export <2>
- 09: Bugfix #865: Flaw in parameter recognition on subroutine generation <2>
- 09: Issue #866: Selection expansion/reduction in the diagram revised <2>
- 09a: New command line option "-restricted" to prevent export/import [CPNV]
- 10: Bugfix #868: Inadvertent popup of code preview context menu on start <2>
- 11: Issue #870: Now ini property "noExportImport=1" prevents code export/
      import; group export prevention had been forgotten [CPNV]2
- 11: Issue #733: GUI scale factor protected against central ini file <2>
- 11: Enh. #872: New mode to display operators in C style [BloodyRain2k]2
- 11: Bugfix #873: Type definition export to C++, C#, Java was compromised <2>
- 11: Bugfix #874: Error on code export/preview of CALLs with non-ASCII names,
      identifiers with non-ASCII letters now tolerated but warned <2>
- 11: Bugfix #875: Saving policy mended for virgin group members and groups,
      unnecessary save requests on replacing diagrams in work area avoided <2>
- 11: Bugfix #876: Defective saving / restoring of Ini properties via menu <2>
- 11: Bugfix #877: Division by zero error on batch export to StrukTeX <2>
- 11: Issue #879: Bad handling of user input resembling record initializers <2>
- 12: Enh. #704: Turtleizer now scrollable, with status bar, and popup menu <2>
- 12: Issue #801: User Guide download now with progress bar in background <2>
- 12: Issue #829: Experimentally keeping open the debug control now revoked <2>
- 12: Enh. #880: Turtleizer zooming function implemented and accomplished <2>
- 12: Issue #881: Highlighting of bit operators and Boolean literals <2>
- 12: Issue #882: Random function translation to PHP ensured [S. Roschewitz]2
- 12: Bugfix #884: Header inference for virgin diagrams (#875) was flawed <2>
- 12: Bugfix #885: Sporadic incorrect display mode indicator state (#872) <2>
- 12: Bugfix #887: Concurrent Turtleizer instances led to dysfunction. <2>
- 13: Issue #890: Several improvements of the Turtleizer GUI (#704/#880) <2>:
       1. SVG export with less annoying scale factor request;
       2. Menu items for CSV and SVG export no longer enabled with empty image;
       3. New function to scroll to the coordinate origin;
       4. Mere turtle moves without visible trace omitted on (CSV) export;
       5. Option to choose separator character for the CSV export;
       6. Stroke style for the axes of coordinates now compensates zoom factor;
       7. Turtle-world coordinates shown in tooltip at current mouse position;
       8. Measuring function with two snap modes and configurable radius;
       9. Turtle image with higher resolution for zoom factors > 1;
      10. F1 opens the help page for the Turtleizer GUI in the browser;
      11. Status bar icons for more intuitive recognition.
- 13: Issue #891: Dutch locale fixed, revised, and completed <Jaap Woldringh>
- 13: Bugfix #892: "Save as" and double-click hassle with arranged diagrams <2>
- 13: Enh. #893: Translator preview indication in language preference menu <2>
- 13: Bugfix #894: Bad mechanism to fit the Turtleizer picture into canvas <2>
- 13: Bugfix #895: GUI scaling of the Turtleizer popup menu for "Nimbus" <2>
- 13: Enh. #896: Usability improvements for dragging objects <2>
      1. Move cursor on readiness for moving diagrams in Arranger
         or diagram elements within a diagram in the Structorizer work area;
      2. Holding Shift key down, elements may now be dragged above the target
- 13: Bugfix #897: Turtleizer numeric angle degradation + endless loop risk <2>
- 13: Bugfix #898: Executor errors on Turtleizer function pre-evaluation <2>
- 13: Bugfix #900: Find&Replace failed if search was restricted to comments
      only, the "whole word" option also caused trouble <2>
- 13: Issue #901: Now the wait cursor is applied on time-consuming actions <2>
- 14: Bugfix #569 A scrolling insufficiency on report list selection fixed <2>
- 14: Issue #872 Wrong conversion '=' -> '==' in routine headers for C style <2>
- 14: Issue #901 Wait cursor applied to further time-consuming actions <2>
- 14: Bugfix #902: Arranger index impairments <2>:
      1. Focus loss in Arranger index on selecting diagram or group nodes;
      2. Quitting the "add/move to group" dialog via escape dind't cancel;
      3. Confirmation dialog before dissolving groups via key binding ensured.
- 14: Enh. #903 Syntax highlighting also works in "Switch text/comment" mode <2>
- 14: Bugfix #904 Controller alias display suppressed other function names <2>
- 14: Enh. #905 Marker symbols on elements with warnings or tutorials <2>
- 14: Enh. #906 Executor now allows either to step into or step over a CALL <2>
- 14: Bugfix #907 A step of the tutorial "Hello world" was always skipped <2>
- 14: Bugfix #908 The variable content was not legible on editing with Nimbus <2>
- 14: Enh. #909 Extended support for display and editing of enumerator values <2>
- 14: Enh. #910 Extended DiagramController interface (for plugin modules) <2>
- 14: "About" icon (eye) in toolbar / Help menu replaced by "info" icon <2>
- 14: Arrangement group visibility now includes member diagrams, not only bounds <2>
- 15: Issue #400: Some editor controls had ignored Esc and Shift/Ctrl-Enter <2>
- 15: Enh. #714 Empty FINALLY block of TRY elements now by default suppressed <2>
- 15: Issue #905: Analyser markers on collapsed or eclipsing elements ensured <2>
- 15: Enh. #914 Text and comment fields in element editor now allow undo/redo <2>
- 15: Enh. #915 New structured editor for CASE elements preserving branches <2>
- 15: Enh. #917 Menu item to edit subroutines extended to included diagrams <2>
- 15: Bugfix #918 Missing root type filter in Find&Replace, unwanted checkbox <2>
- 15: Issue #919 More precise modification detection in Translator, undo/redo <2>
- 15: Issue #920 Consistent support for value literal "Infinity" / ∞ <2>
- 15: Bugfix #921 Type handling on outsourcing fixed (recursion, enumerators) <2>
- 15: Bugfix #922 Executor failed to interpret mixed array / record access <2>
- 15: Bugfix #923 Analyser gave false warnings regarding FOR-IN loops <2>
- 15: Bugfix #924 Erratic Analyser warnings on mixed record/array access paths <2>
- 15: Bugfix #925 Analyser always complained about constant record arguments <2>
- 15: Enh. #926: Element selection now scrolls to related Analyser warnings <2>
- 16: Enh. #893: Translator preview indicator in the language menu enforced <2>
- 16: Enh. #915: Functional upgrade for the new CASE element editor <2>
- 16: Enh. #928: New Analyser check against structured CASE choice value <2>
- 16: Issue #929: Translator usability improved with locale button context menus,
      temporary icon changes on shift; locale reset mechanism fixed <2>
- 16: Bugfix #930: Wrong CASE branch width with broken selector lines <2>
- 16: Bugfix #931: Inadvertent font changes in element editors on font resizing <2>
- 17: Issue #420: Comment retrieval on code import revised, workaround dropped <2>
- 17: Bugfix #556: Errors on C99 import if expressions contained > 1 slash <2>
- 17: Issue #912: JRE packaged into the Mac OS X delivery, new file open
      handling for Mac OS X and Java versions > 8 [omezger]
- 17: Bugfix #935: Export of incompatible FOR loops caused errors (silent) <2>
- 17: Bugfix #936: Group export (silently) failed for never saved groups <2>
- 17: Bugfix #937: Precaution against endless loop on group export <2>
- 17: Issue #939: Several Pascal import limitations (e.g. ASCII) lifted <2>
- 17: Bugfix #940: Undue reference to Java 9 classes and methods in fix #912 <2>
- 17: Issue #943: Java version now displayed in the About dialog Paths tab.
- 18: Enh. #410: Java import implemented (+ new diagram field "namespace") <2>
- 18: Bugfix #419: "(Re-)break lines" missed to redraw the reshaped diagram <2>
- 18: Issue #905: Diagram redrawing after Analyser Preference changes fixed <2>
- 18: Enh. #932: "Processing" source code import implemented [K.-H. Becker]2
- 18: Issue #943: Java home path now also displayed in the About dialog <2>
- 18: Issue #944: Version hint announcing the planned code upgrade to Java 11 <2>
- 18: Bugfix #945: "Disabled" status of PARALLEL elements had not been saved <2>
- 18: Bugfix #946: Structorizer could get locked on certain assignment texts <2>
- 18: Bugfix #947: Executor had not detected cyclic inclusion, but spun down <2>

Version: 3.30 (2019-10-06)
- 01: Issue #657: Spanish message in German locale replaced <2>
- 01: Enh. #662/1: Info box for groups redesigned into a tree view <2>
- 01: Enh. #662/2: Group visualisation with individual colours in Arranger <2>
- 01: Enh. #662/3: Arranger popup menu item to rearrange diagrams by groups <2>
- 01: Enh. #662/4: Option to save arrangements with relative coordinates <2>
- 01: Bugfix #664: Incorrect handling of modified diagrams on closing Arranger <2>
- 01: Bugfix #664: Disambiguated cancelling in AUTO_SAVE_ON_CLOSE mode <2>
- 01: Bugfix #515: Defective diagram positioning in Arranger mended <2>
- 02: Bugfix #665: Import of INSPECT statements from COBOL actually works now <2>
- 02: Bugfix #655: Arranger popup menu revised (item order, accelerator info) <2>
- 02: Bugfix #667: Removal of diagrams from Arranger could leave remnants <2>
- 02: Issue #668: Group association behaviour on outsourcing further improved <2>
- 02: Bugfix #669: C export of FOR-IN loops with traversed strings was defective <2>
- 02: Bugfix #670: Diagram/group info box of Arranger index not reliably scaled <2>
- 02: Issue #670: Live look & feel switch failed for Diagram/group info box <2>
- 03: Bugfix #672: Default group was named null.arr after cancelled save attempt <2>
- 03: Issue #673: The Arranger drawing area had to be enlarged for group bounds <2>
- 03: Issue #662/2 Group colour icon design revised (now double thin border) <2>
- 03: Bugfix #674: Live look & feel switch hadn't worked for context menus <2>
- 03: Issue #675: Workaround for truncated result tree lines in Find&Replace <2>
- 03: Issue #677: Inconveniences on saving arrangement archives mended <2>
- 03: Bugfix #678: Import of array declarations from C code didn't work. <2> 
- 03: Bugfix #679: C import produced defective INPUT instructions <2>
- 03: Enh. #680: INPUT instructions with multiple input items supported <2>
- 03: Enh. #681: A number of exports may offer to change favorite export language <2>
- 03: Enh. #682: Improved welcome dialog, now with language selection <2>
- 04: Issue #51,#137: Executor window now logs explicit prompts of empty inputs <2>
- 04: Issue #684: Mark-up + check of mandatory fields in Parser Preferences <2>
- 04: Bugfix #684: An empty FOR-IN loop keyword caused several problems <2>
- 04: Issue #686: The initial L&F detection didn't work well for Linux (GTK+) <2>
- 04: Bugfix #687: Defective breakpoint behaviour of REPEAT-UNTIL loops mended <2>
- 04: Bugfix #688: Transmutation of any Call/Jump into an Instruction enabled <2>
- 04: Enh. #689: New mechanism to edit the referred routine of a selected Call <2>
- 04: Bugfix #690: 'struct' keywords in function headers on C import suppressed <2>
- 04: Enh. #691: It is now possible to rename a group in the Arranger index <2>
- 04: Bugfix #692: C constants weren't recognised on importing with C99 parser <2>
- 04: Bugfix #693: Misleading error message on loading a recent .arr/.arrz file <2>
- 05: Enh. #327: Locale-specific Parser keyword sets enabled [newboerg]2
- 05: Issue #366: Turtleizer regains the focus if lost for an input [newboerg]2
- 05: Enh. #385: Default values for subroutine parameters allowed [usernameisthis]2
- 05: Issue #527: Index range error detection for constant arrays refined <2>
- 05: Bugfix #631: Commas in pic clauses now preserved on COBOL import <2>
- 05: Issue #407: Efforts to import COBOL conditions like "a = 8 or 9" <2>
- 05: Bugfix #695: Defective COBOL import of arrays over basic types <2>
- 05: Enh. #696: Batch export can now process arrangement files (.arr/.arrz) <2>
- 05: Enh. #698: Basic archiving outsourced from Arranger to Archivar <2>
- 05: Bugfix #699: Diagrams must not be shared among archive groups <2>
- 05: Issues #518, #544, #557: Drawing accelerated by confining to visible area <2>
- 06: Issues #518, #544, #557: Bug in visibility detection fixed; workaround for
      heavy contention in Arranger: highlighting temporarily switched off <2>
- 06: Issue #702: Size detection for imported or dropped diagrams in Arranger <2>
- 07: Bugfix #703: Arrangement group change status failed to vanish on saving <2>
- 07: Issue #699: Superfluous unsharing measures on unshared diagrams skipped <2>
- 07: Bugfix #705: Find&Replace tool failed to search CASE/PARALLEL branches <2>
- 07: Bugfix #706: NullPointerException from Analyser on faulty CALL elements <2>
- 07: Enh. #56: New element type TRY-CATCH-FINALLY introduced [BobFisch]2
- 07: Enh. #56: Pascal import of Try and Raise instructions implemented <2>
- 07: Issue #706: Created nsd and code files should end with a newline [elemhsb]2
- 07: Enh. #707: Savings preferences for file name proposals [elemhsb]2
- 07: Bugfix #708: Code export compromised cached variable lists (highlighting)<2>
- 07: Enh. #452: Several menu items made hidden on simplified mode now <2>
- 08: Bugfix #711: Endless loop on element text parsing - SEVERE! <2>
- 08: Issue #712: Translator ought to remember its last saving directory <2>
- 08: Enh. #56: Some updates and additions to the Russian locale <2>
- 09: Issues #518, #544, #557 Further general drawing speed improvements <2>
- 09: Issue #657: Subroutine/includable search disambiguated by groups (tried) <2>
- 09: Issue #685: Precaution against exception traces on copying to clipboard <2>
- 09: Enh. #696: Deficient type retrieval in batch code export fixed <2>
- 09: Enh. #697: Batch code import to assignments / assignment archives <2>
- 09: Bugfix #699: The fix from 3.29-08 for the archive unsharing was wrong <2>
- 09: Issue #712: Further usability improvements for Translator <2>
- 09: Bugfix #715: Console dialog in batch import failed after first time <2>
- 09: Bugfix #716: Defective assignment export to Python code [elemhsb]2
- 09: Issue #717: Mouse wheel scroll unit now configurable [elemhsb]2
- 09: Issue #718: Ultimate acceleration of syntax highlighting <2>
- 09: Issue #720: Changes to includable diagrams now reflect on their clients <2>
- 10: Bugfix #722: PNG export from Arranger failed with version 3.29-09 <2>
- 11: Bugfix #724: Diagram titles weren't bold anymore since 3.29-09 <2>
- 11: Issue #725: Division operator export to Python improved <2>
- 11: Issue #206: Dutch locale substantially updated <Jaap Woldringh>
- 11: Enh. #726: Translator usability improved [Jaap Woldringh]2
- 11: Issue #727: TRY Field position in Element Name Preferences mended <2>
- 11: Bugfix #728: Endless loops and other flaws in Find&Replace tackled <2>
- 11: Find&Replace: Search result presentation strategy unified <2>
- 11: Issue #729: Modified German button caption in element editor [K.-P. Reimers]2
- 12: Compatibility with the new Windows/Upla installer ensured and improved
- 12: Issue #551: No version check mode hint in the wake of Windows installer <2>
- 12: Bugfix #731: File renaming failure on Linux made arr[z] files vanish [K.-P. R.]2
- 12: Bugfix #732: Cloning groups could end up in shared (glued) positions <2>
- 12: Design of refactoring dialog improved (text -> keyword table) <2>
- 12: Issue #733/1: New handling of a user-independent start configuration file <2>
- 12: Issue #733/2: Possibility of selective preferences export to ini files <2>
- 13: Enh. #737: Batch export now with optionally specified settings file <2>
- 13: Enh. #740: Automatic backup on loading preferences from file (via menu) <2>
- 13: Enh. #741: Ini file path as command-line option for all modes [S. Sobisch]2
- 13: Bugfix #742: Command-line option -v didn't actually work with argument <2>
- 13: Issue #327: Spanish default keywords for input / output modified <2>
- 13: Bugfix #744: Double-click and filesdrop didn't work with OSX anymore <2>
- 13: Enh. #746: Import of hus-Struktogrammer files (.stgr format only) <2>
- 13: Issue #747: New key bindings Ctrl-F5 etc. for TRY, PARALLEL, and ENDLESS <2>
- 13: Bugfix #748: Menu items to add TRY blocks inserted PARALLEL elements <2>
- 13: Bugfix #749: Width defect with FINALLY sections in TRY blocks <2>
- 13: Issue #463: Startup and shutdown log entries now with version number <2>
- 14: Bugfix #749: Drawing of collapsed TRY elements fixed <2>
- 14: Bugfix #751: Cursor key navigation didn't reach TRY element internals <2>
- 14: Messages in diagram editor and Structure preferences corrected (EN, DE) <2>
- 14: Enh. #738: Code preview in right window part (tabbed with Arranger index) <2>
- 14: Bugfix #752: Workarounds for deficient declaration export to C/Java <2>
- 14: Default mode for setting DIN 66261 (FOR loop design) changed to true <2>.
- 14: Issue #753: Irrelevant structure preference adaptation requests avoided <2>
- 14: Bugfix #754: 2 Pascal code generator flaws (return instr. / UNIT name) <2>
- 14: Enh. #721: Javascript export prototype [A. Brusinsky]2
- 14: Bugfix #755: Defective Java/C# export of array initializers <2>
- 14: Bugfix #756: Expression export defects to C language family <2>
- 14: Bugfix #757: Include list text area was too small under Windows 10 <2>
- 14: Bugfix #758: "Edit subroutine" didn't reliably arrange the new routine <2>
- 14: Bugfix #759: Closing Structorizer sub-instances impaired functioning <2>

Version: 3.29 (2019-01-07)
- 01: Bugfix #511: Cursor-down key was trapped by collapsed CASE and PARALLEL <2>
- 01: Enh. #515: More intelligent aligning strategy for diagrams in Arranger <2>
- 01: Bugfix #517: Correct export of includable declarations to Java, C++, C# <2>
- 01: Bugfix #518: Very slow scrolling of diagrams lacking type info [TiNNiT]2
- 01: Bugfix #520: "no conversion" export mode had to be enforced (Pascal, C) <2>
- 01: Bugfix #521: Variable declaration export had been inconsistent for Oberon <2>
- 01: Enh. #519: Zooming / font size control via ctrl + mouse wheel [B. Neuberg]2
- 01: Bugfix #522: Outsourcing now copes better with record types and includes <2>
- 01: Bugfix #523: Undoing and redoing of include list changes mended <2>
- 02: Bugfix #525: Defective test coverage detection for recursive routines,
      lacking operation counts on input, output, and jump instructions fixed <2>
- 02: Issue #512: Arranger zoom compensation for PNG export was flawed <2>
- 02: Bugfix #526: On re-saving the renaming of the temp. file may fail (Linux) <2>
- 02: Issue #527: More helpful Executor messages on index range violations <2>
- 02: Issue #463: Console output replaced by configurable logging [R. Schmidt]2
- 02: Bugfix #528: Analyser check of record component access mended <2>
- 02: Bugfix #529: Concurrency on drawing diagrams during execution solved <2>
- 02: Bugfix #451: Java version test in shell start scripts revised [hans005]
- 02: Bugfix #533: Import of struct types from C files was dysfunctional <2>
- 03: Enh. #519: Font resizing with ctrl + mouse wheel missed in LicenseEditor <2>
- 03: Issue #535: License Editor menu item "Save as..." had wrong accelerator <2>
- 03: Issue #463: Logging configuration mechanism didn't work for WebStart <2>
- 03: Issue #536: Precaution against unsuited command line arguments <2>,
      experimental workaround against Direct3D trouble on some machines <2>
- 03: Issue #143: Comment popup switched off on opening print preview <2>
- 03: Bugfix #540: C import could fail or get stuck on processing macros <2>
- 03: Enh. #541: New import option "redundant symbols/macros" for C code <2>
- 03: Bugfix #542: Procedure import from C code mended (result type + return) <2>
- 03: Import of legacy C function definitions improved (arg types, KGU#525) <2>
- 04: Bugfix #544: Arranger deceleratingly redrew on diagram navigation <2>
- 04: Bugfix #533: Effort to import C struct initializers as record literals <2>
- 04: Bugfix #545: Defective C import of FOR loops without condition <2>
- 04: Bugfix #546: C import failed to split certain printf format strings <2>
- 05: Bugfix #549: The operator '%=' had been missing in the C grammar <2>
- 05: Data protection information added to the update information hint <2>
- 05: Bugfix #550: Defective import of C switch statements in certain cases <2>
- 05: Issue #551: On webstart the hint about version check doesn't make sense <2>
- 05: Enh. #552: Option to decide for all diagrams on serial file actions,
      new opportunity to remove all diagrams from Arranger with few clicks <2>
- 05: Enh. #489 - First version of ANSI C99 parser (full C syntax)
      recent ANSI C import renamed to ANSI C73 for clarity <2>
- 05: Set of smaller element icons for the tree view in Find&Replace <2>
- 05: Enh. #553: Code import now with monitor dialog and cancel option <2>
- 05: Bugfix #554: Batch code import didn't work (parser instantiation bug) <2>
- 05: Bugfix KGU#539: the operation count of CALL elements was incremented <2> 
- 05: Bugfix KGU#540: Find & Replace didn't reset on element filter changes <2>
- 05: Bugfix #555 - Mode "Show comments?" was always active on start <2>
- 05: Bugfix #556 - Workaround for file preparation error in C import <2>
- 05: Bugfix #557 - potential endless loop on instruction classification <2>
- 05: Issue #557 - Workaround for huge diagram numbers on code import <2>
- 05: Enh. #558 - Provisional C/Pascal enum type import (as const defs.) <2>
- 06: Issue #561 - new design of the statistics in Attribute Inspector <2>
- 06: Bugfix #562 - Wrong "origin" attribute for loaded older diagrams <2>
- 06: Enh. #563 - Simplified record initializers (smarter evaluation) <2>
- 06: Bugfix #564 - code export defects with nested array initializers <2>
- 06: Attributation of syntax highlighting to diagrams simplified <2>
- 06: Bugfix #565 - Translator didn't open; updates in Russian locale <2>
- 06: Issue #566 - Version retrieval adapted to new home page URL (https) <2>
- 07: Bugfix #568 - Key binding "space" didn't work in the Arranger index <2>
- 07: Issue #432 - In step mode with delay 0 diagram refresh was deficient <2>
- 07: Some updates for the Russian locale <2>
- 07: Bugfix #569 - Reaction to mouse click on selected report line fixed <2>
- 07: Bugfix #571 - About => license showed the changelog instead <2>
- 07: Enh. #576 - New Turtleizer procedure "clear()" to wipe the canvas <2>
- 07: Issue #423/#563 - Display of records better preserves component order <2>
- 07: Enh. #577 - Output console may show call trace and suppress meta info,
      new menu item to save the execution log to file (if copy & paste fails) <2>
- 07: Bugfix #579 - Conditional breakpoints didn't always show correctly <2>
- 07: Bugfix #581 - To start Structorizer with a list of files failed. <2>
- 08: Several locale updates <2>
- 08: Bugfix #583: Shell scripts corrected (Java tests) [K. Brodowski, S. Sobisch]
- 08: Enh. #585: Debian install packages now derived via scripts [K. Brodowski]
- 08: Issue #508: Padding of diagram elements now proportional to font size [2],
      line spacing in multi-line texts reduced
- 08: Issue #508: Slight improvements of font chooser dialog and font resizing <2>
- 08: Bugfix #512: Arranger zoom compromised the diagram size (rounding impact) <2>
- 08: Issue #372: Attribute setting for diagrams from an arrz file improved <2>
- 08: Enh. #590: Arranger index popup menu now allows to inspect attributes <2>
- 09: Enh. #552: A tooltip was missing on the Arranger button "Drop Diagram" <2>
- 09: Issue #594: Obsolete and slow 3rd-party regex package removed,
      raw type references in GOLDengine resolved [S. Sobisch]2
- 09: Issue #601: More robustness on loading icons from file [S. Sobisch]2
- 09: Newer and safer version (V0.2b6) of bean shell interpreter integrated <2>
- 09: Bugfix #603: Logging setup failed on a virgin start (for a new user) <2>
- 09: Bugfix #604: Syntax error in structorizer.sh / Arranger.sh <2>
- 09: Bugfix #605: Defects with var and const keywords in argument lists <2>
- 09: Bugfix #608: C code import hardening against preproc./comment trouble <2>
- 09: Made the argument of the batch import option -v optional (default ".") <2>
- 09: Bugfix #611: Pascal code import had failed due to missing rule table <2>
- 10: Bugfix #613: Invalid include lists after import of Pascal/Delphi units <2>
- 10: Bugfix #614: Redundant result assignments removed on Pascal import <2>
- 10: Workaround #615: Comment delimiters (* *) didn't pass Pascal import <2>
- 10: Issue #367: Diagram reshaping after IF branch swapping hadn't worked <2>
- 10: Enh. #616: Additional key bindings Ctrl-Ins, Shift-Del, and Shift-Ins <2>
- 10: Bugfix #617: Expressions with more than one turtle function failed <2>
- 10: Bugfix #618: Analyser reported function names as not initialized <2>
- 10: Bugfix #619: Code export defects with respect to result variables <2>
- 10: Issue #552: Unnecessary serial action buttons on closing Structorizer <2>
- 10: Issue #400: Spinner in Preferences=>GUI Scaling with initial focus <2>
- 10: Bugfix #620: Adaptive logging setup, path display in About window <2>
- 10: Bugfix #622: Turtle drawing could fall behind on some Macbooks <2>
- 10: Bugfix #623: Turtleizer instruction export to Python was defective <2>
- 10: Bugfix #624: Translation of FOR loops into Python range() was wrong <2>
- 11: Bugfix #626: Issues with string literals on COBOL import <Simon Sobisch>
- 11: Heuristic detection of preprocessed COBOL files on import <Simon Sobisch>
- 11: Enh. #419, #446: Import option for automatic line breaking [S. Sobisch]2
- 11: Enh. #419: New "Edit" menu item for text line breaking [Simon Sobisch]2
- 11: Enh. #627: Clipboard copy of import errors with stack trace [S. Sobisch]2
- 11: Issue #630: COBOL import now aborts on REPLACE/COPY with hint [S. Sobisch]2
- 11: Bugfix #635: COBOL import interpreted comma as variables on ADD etc. <2>
- 11: C code export: Boolean types no longer replaced by int but bool <2>
- 11: Bugfix #448: text/comment view in Find&Replace dialog compromised <2>
- 11: Bugfix #637: Array index errors on element-wise Replace/Find action <2>
- 12: structorizer.sh now copes with blanks in installation path <ketograph>
- 12: Bugfix #631: Obsolete COBOL separators now removed on import [S. Sobisch]2
- 12: Bugfix #641: Variable display updates forced on the Executor Control <2>
- 12: Bugfix #642: Wrong string comparisons with unpadded Boolean operators <2>
- 12: Enh. #643: Operator names in upper case (like OR) weren't highlighted <2>
- 12: Bugfix #644: Initializer evaluation in subroutine arguments fixed <2>
- 12: Bugfix #646: Output string values must not be trimmed [slytab]2
- 13: Bugfix #648: Struktogrammeditor file import wiped off unsaved changes <2>
- 13: Issue #649: Loading of diagrams failed to tune the scrolling units. <2>
- 13: Bugfix #650: Better workaround for non-listed sizes in Font Chooser <2>
- 13: Issue #651: Improved editing for include lists in diagram editor <2>
- 13: Bugfix #652: Inconsistent drawing behaviour of include lists mended <2>
- 13: Enh. #653: Reset button on Colors preferences dialog <2>
- 13: Enh. #654: Current Arranger directory is now saved between sessions <2>
- 13: Enh. #655: Arranger now with status bar and revised key bindings
      as well as support for multiple selection (as new base for operations) <2>
- 13: Bugfix #656: Loading arrangements with elsewhere compressed files fixed <2>
- 13: Bugfix #512: Wrong Arranger positioning in zoomed display on filesdrop <2>
- 13: Enh. #655/#657: Arranger now equipped with popup menu (context menu) <2>
- 13: Issue #658: Parser Preferences now allow to rename exit, return, leave <2>
- 13: Enh. #158: Key bindings shift-pageUp, shift-pageDown, Home, End <2>
- 13: Enh. #657: Fundamental revision of the Arranger mechanisms <2>:
       - Arrangement group concept introduced,
       - Arranger index as tree view,
       - multiple selection in both Arranger and Arranger index,
       - many actions applicable for subsets now.

Version 3.28 (2018-02-18)
- 01: Bugfix #445: Array index out of bounds errors on COBOL import <2>
- 01: Bugfix #447: Line continuation backslashes in IF, CASE, FOR defanged <2>
- 01: Bugfix #417: Division by 0 exception averted in scroll unit adaptation <2>
- 02: Bugfix #448: Endless loop and regex exceptions in Find & Replace fixed <2>
- 02: Enh. #439: Structured value presenter with pull-down buttons now recursive <2>
- 02: Enh. #452: Welcome message on first start with beginner mode and guides <2>
- 02: Enh. #453: C export: format strings now with "TODO" content [Rolf Schmidt]2
- 02: Enh. #454: Analyser check now complains about blanks in program names <2>
- 02: Enh. #456: Print preview now allows to customize orientation and margins <2>
- 02: Issue #455: Startup races and mis-drawing of initial diagrams reduced <2>
- 03: Enh. #415: New accelerator key Ctrl-Shift-d for "copy EMF image" <2>
- 03: Enh. #452: Guided tours slightly improved, typos corrected [Rolf Schmidt]2
- 03: Bugfix #465: Arranger couldn't open Structorizer sub-instances anymore <2>
- 04: Bugfix #468: User guide action was associated to wrong toolbar button <2>
- 04: Enh. #452/#459: Further revision to the mechanisms of the guided tours <2>
- 04: Enh. #469: Accelerator keys for Executor (Ctrl-R) and Turtleizer <2>
- 04: Bugfixes in COBOL import (USAGE parsing, SEARCH, EXIT) <Simon Sobisch>
- 04: Issue #471: Code import error can now be copied to clipboard [Simon Sobisch]2
- 04: Bugfix #473: COBOL argument types failed to be generated [Simon Sobisch]2
- 04: Bugfix #475: Import of COBOL paragraphs broke sections [Simon Sobisch]2
- 04: Bugfix #480: Import of COBOL level-77 data and record array initialization <2>
- 04: Bugfix #483: Option to suppress mere variable declarations on COBOL import <2>
- 04: Bugfix #485: Workaround for intrinsic COBOL functions [Simon Sobisch]2
- 04: Bugfix #486: Return mechanism in imported COBOL functions enforced <2>
- 04: Enh. #487: New display mode to hide (collapse) declaration sequences <2>
- 04: Enh. #38: Insertion of elements enabled on multiple selections <2>
- 04: Enh. #425: Simple find mechanism in Translator and key sensitivity <2>
- 04: Enh. #491: Translator: tooltips show master texts too long for the column <2>
- 04: Enh. #492: Configurable designations of element types [A. Brusinsky]2
- 04: Issues #493, #494: COBOL import improved w.r.t. SEARCH <Simon Sobisch>
- 05: Enh. #425: The Ctrl-F key binding in Translator only worked on the buttons <2>
- 05: Issue #496: C# autodoc comment style changed to "/// <summary> ..." <2>
- 05: Enh. #492: Localization (EN/DE/ES) and GUI scaling support for dialog
      ElementNamePreferences (Preferences => Element names) fixed <2>
- 05: Bugfix #497: Several defects on StrukTeX export mended <2>
- 05: Issue #415: Find&Replace dialog now regains focus when summoned again <2>
- 05: Issue 04: Several new and redesigned icons (for better scalability) <2>
- 05: Enh. #490: Turtleizer routines individually re-nameable [A. Brusinsky]2
- 05: Issue #484: Layout of Export/Import Options dialogs fixed [Simon Sobisch]2
- 05: Bugfix #498: Preliminary evaluation check of REPEAT conditions dropped <2>
- 06: Bugfix #501: Creation/editing of CASE and PARALLEL elements failed <2>
- 07: Bugfix #503: Defective pre-processing of string comparisons fixed <2>
- 07: Issue #4: Icon scaling revised, many icons renewed [rugk, S. Sobisch]2
- 07: Issue #81: Plugin icons (e.g. for import) weren't properly scaled <2>
- 08: Issue #4: Arranger toolbar icons cleaned (had some pixel artefacts) <2>
- 08: Issue #4: Mixed-up icons sorted out and icon set accomplishments <2>
- 08: Bugfix #507: Impact of branch labels on IF element shape ensured <2>
- 08: Bugfix #509: Built-in function copyArray was defectively defined <2>
- 08: Issue #510: toolbars "Add Before" and "Add After" merged (shift: before)<2>
- 08: Issue #4: Distinct symbols for FOR loops (for better recognition) <2>
- 08: Issue #510: Element icons enlarged, colour buttons now round <2>
- 08: Issue #508: Workaround for large-scaled symbols in collapsed elements <2>
- 08: Bugfix #511: Cursor key navigation was trapped by collapsed loops <2>
- 08: Improvements concerning the include text field in the diagram editor <2>
- 08: Enh. #512: Zoom function in Arranger (button + Numpad keys +,-) <2>

Version 3.27 (2017-10-30)
- 01: Issue #312: Work area now ensured to get initial focus <2>
- 01: Issue #319: Arranger index indicates "covered" status via icon now <2>
- 01: Issue #101: A dependent Structorizer now shows instance number in title <2>
- 01: Enh. #329: New Analyser warning on variable names "I", "l", or "O" <2>
- 01: Bugfix #330: With "Nimbus" look & feel checkbox states weren't visible <2>
- 01: Issue #81: DPI awareness workaround (GUI scaling) substantially improved <2>
- 01: Issue #81: New Preferences menu item "GUI Scaling" to preset next start <2>
- 02: Bugfix #233: Element insertion by keys F6 and F8 didn't work <2>
- 02: Issue #305: Diagram name and dirtiness changes notified to arranger index <2>
- 02: Enh. #333: Compound comparison operators displayed as symbols ≠, ≤, ≥ <2>
- 02: Enh. #335: Pascal/BASIC variable declarations in instructions tolerated <2>
- 02: Bugfix #336: Variable list proposed by code generators for declaration <2>
- 02: Issue #306: Possibility to start with several diagrams from command line <2>
- 02: Enh. #290: Start from command line with Arranger files as arguments, too <2>
- 02: Enh. #335: Type info retrieval for enhanced declarations on code export <2>
- 02: Bugfix #337: Code export of 2d arrays and nested index access mended <2>
- 02: Issue #113: More sophisticated code export w.r.t. array parameter types <2>
- 03: Issue #340: Silent NullPointerExceptions on Structorizer/Arranger start <2>
- 03: Wrong warnings on leave/break instruction export to C, Java etc. removed <2>
- 03: Bugfix #341: Wrong string literal detection with single and double quotes <2>
- 03: Bugfix #342: Disabled elements must be ignored on test coverage detection <2>
- 03: Bugfix #343: Code export to C etc. now with correct string literal quotes <2>
- 03: Analyser: Result checks (completeness, consistency) revised (KGU#343) <2>
- 03: Bugfix #198: Further navigation flaws in IF and CASE elements mended <2>
- 03: Enh. #344: Additional key binding Ctrl-Y for redo action [Fabian Röling]2
- 04: Some mis-spelled messages corrected <2>
- 04: Executor stacktrace now also shows arguments of top-level subroutine <2>
- 04: #348 Python export now translates Parallel sections, using threading module <2>
- 04: #348 C++ export now translates Parallel sections, using class std::thread <2>
- 04: #348 C# export now translates Parallel sections, using System.Threading <2>
- 04: #348 Java export now translates Parallel sections, using interface Callable <2>
- 04: #348 Perl export now translates Parallel sections, using threads 2.07 <2>
- 04: Bugfix #349: Generators hadn't coped with involved recursive subroutines <2>
- 04: Enh. #259/#335: Type info retrieval for code export enabled across CALLs <2>
- 04: Issue #350: OUTPUT instruction translation to Python was obsolete <2>
- 04: Perl export: variable prefixing improved w.r.t. arrays and references <2>
- 04: Enh. #346: Configuration of include directives to be exported [Rolf Schmidt]2
- 05: Some typos in the locale file keys mended
- 05: Bugfix #365: Improved FOR-IN loop export to C <2>
- 05: Enh. #367: Transmutation (swapping) of IF branches introduced [Simon Sobisch]2
- 05: Enh. #372: Date and author attributes in the NSD files [Simon Sobisch]2
- 05: Enh. #376: Opportunity to move elements among diagrams [Simon Sobisch]2
- 05: Issue #378: Charset indication in exported Python header [Rolf Schmidt]2
- 05: Bugfix #379: Inequality operator symbol was wrong in Python export <2>
- 05: Bugfix #382: defective value list conversion on FOR-IN loop export <2>
- 06: Issue #346: Specified includes for C weren't always exported <2>
- 06: Enh. #354: Plugin system for code import (in analogy to generators) [S. Sobisch]2
- 06: Enh. #354: ANSI-C parser added to code import plugins <2>
- 06: Enh. #356: Sensible reaction on the attempt to close the Executor [S. Sobisch]2
- 06: Enh. #368: New import option to load variable declarations <2>
- 06: Issue #368: Analyser no longer blames declarations of lacking initialization <2>
- 06: Issue #369: Executor got C-style array definitions wrong (int a[2] <- {5, 2}) <2>
- 06: Issue #354: GOLDParser update to version 5.0, unique menu item for import <2>
- 06: Enh. #370: Improved refactoring functionality on loading files [Simon Sobisch]2 
- 06: Issue #372: Author name now configurable, license editor added [Simon Sobisch]2
- 06: Enh. #380: New function to derive subroutines from sequences [Simon Sobisch]2
- 06: Enh. #387: "Save All" menu item and toolbar button <2>
- 06: Bugfix #365: FOR-IN loop export fix (to C) revised again <2>
- 06: Enh. #388: Concept of constants introduced (executor, import, analyser) <2>
- 06: Enh. #389: Mechanism to "include" diagrams on execution [Simon Sobisch]2
- 06: Enh. #390: Improved variable initialization check in multi-line instructions <2>
- 06: Bugfix #391: Debugger button control was defective in step mode <2>
- 06: Enh. #335/#388/#389: generators for Pascal, C, C++, and Java revised <2>
- 06: Bugfix #394: Defective export of "leave" jumps in CASE elements (to C etc.) <2>
- 06: Enh. #394: Loosened parameter restriction for exit instructions <2>
- 06: Enh. #259: Type detection for loop variables of FOR-IN loops improved <2>
- 06: Enh. #354: ANSI-C grammar accomplished, CParser revised <2>
- 06: Bugfix #386: BASH export of No-Op branches or loop bodies [Rolf Schmidt]2
- 06: Enh. #389: New analyser option "check against faulty diagram imports" <2>
- 06: Issue #62: Arranger should ask before an existing arr(z) file is overwritten <2>
- 06: Issue #318: Saving arrangements failed if some diagrams reside in an arrz <2>
- 06: Importer for "Struktogrammeditor" (http://whiledo.de) files added <2>
- 06: Enh. #354: New import option: file logging to a directory <2>
- 06: Enh. #354: gnuCOBOL import (still incomplete) <Simon Sobisch, 2>
- 06: Issue #354: Missing exception handling for code import added. <2>
- 06: Issue #396: Bash export now encloses function calls in $(...) [Rolf Schmidt]2
- 06: Bugfix #397: Wrong paste position with multiple selection as target <2>
- 06: Enh. #398: New built-in functions sgn (int result) and signum (float result) <2>
- 06: Enh. #399: Unsuited files dragged into Structorizer now induce a message <2>
- 06: Issue #400: Consistent behaviour of preferences dialogs [Simon Sobisch]2
- 06: Enh. #372: New export option to store author and license information <2>
- 06: Bugfix #403: Export of input/output instructions with parentheses [S. Sobisch]2
- 06: Bugfix #51: Export of empty input instructions to C# needed fixing <2>
- 06: Enh. #389: Third diagram type "includable" for importable definitons etc. <2>
- 06: Issue #405: Preference for width-reducing in CASE elements [Simon Sobisch]2
- 06: Issue #237: Efforts to improve expression transformation on BASH export <2>
- 06: Enh. #372: New dialog to inspect diagram attributes [Simon Sobisch]2
- 06: Bugfix: 411: Some unicode escape sequences caused trouble in Executor <2> 
- 06: Bugfix: 412: Code generators might produce defective unique identifiers <2>
- 06: Enh. #413: New built-in function split(strg, part) introduced <2>
- 06: Bugfix #414: Too large bounding boxes in Arranger caused GUI degrading <2>
- 06: Enh. #416: Line continuation by backslash at line end [Simon Sobisch]2
- 06: Enh. #415: Find & Replace dialog added and refined <2>
- 06: Enh. #354/#357: plugin-defined options for import/export [Simon Sobisch]2
- 06: Enh. #420: Comment import enabled for source code parsing [Simon Sobisch]2
- 06: Enh. #424: Turtleizer functions getX(), getY(), getOrientation() [newboerg]2
- 06: Enh. #423: Support for record types (structs) in Executor and Analyser <2>
- 06: Enh. #388,#389,#423: Export of Includables, records and constants to Pascal <2>
- 06: Enh. #428: Structorizer got stuck on using type name "short" <2>
- 06: Bugfix #429: Array/record literals in result statements fail in Executor <2>
- 07: Issue 430: Element editor font size now sustained in ini file [A. Poschinger]2
- 07: Execution Control frame now got a title string <2>
- 07: Issue #431: Modified handling of strings by FOR-IN loop <2>
- 07: Enh. #174/#423: Structorizer now understands nested initializers <2>
- 07: Bugfix #432: Precaution against possible sync problem on drawing diagrams <2>
- 07: Bugfix #433: Ghost results shown for procedures named like Java classes <2>
- 07: Bugfix #434: Pre-compilation of comparisons in loop conditions caused errors <2>
- 07: Bugfix #435: Executor checkboxes didn't show selected icons in scaled GUI mode <2>
- 07: Issue #432: Attempt to speed up execution by reducing redraw calls on delay 0 <2>
- 08: Issue #436: Reference consistency for array parameters (adding elements) <2>
- 08: Issue #437: Defective variable modifications in paused state now reported <2>
- 08: Issue #438: Pending variable editing now prevents from resuming execution <2>
- 08: Enh. #439: Tabular inspection/editing of array and record values in Executor <2>
- 08: Enh. #128: Design of IF and CASE elements in mode "comments + text" changed <2>
- 08: Positioning of dialog boxes no longer dependent on diagram size and selection <2>
- 08: Issue #417: Scrolling detention with many / large diagrams alleviated <2>
- 08: Enh. #423: Export support for records to Python, bash, Oberon <2>
- 08: Enh. #441: Java export now directly supports use of extracted Turtleizer <2>
- 08: Enh. #443: Preparations for multiple controller plugins like Turtleizer <2>

Version: 3.26 (2017-01-06)
- 01: Issue #213: FOR transmutation now inserts WHILE parser preferences <2>
- 01: Issue #213: Selected state of FOR transmutation result now visible <2>
- 01: Bugfix #241: Translation bugs for element editor mended <2>
- 01: Bugfix #243: Forgotten translations for some message boxes [Rolf Schmidt]<2>
- 01: Bugfix #244: Flawed logic for the save actions mended <2>
- 01: Bugfix #246: Executor now checks conditions for Boolean results <2>
- 01: Issue #245: Browser launching workaround for Linux systems [Rolf Schmidt]2
- 01: Bugfix #247: Defective BASH export of ENDLESS loops [Rolf Schmidt]2
- 01: Issue #248: Linux workaround for setting breakpoint triggers <2>
- 01: Issue #248: Linux workaround for number conversions in Locales and Executor <2>
- 01: Enh. #249: New Analyser check for subroutine argument parenthesis <2>
- 01: Analyser preferences order modified <2>
- 01: Enh. #250: FOR/FOR-IN loop editor partially redesigned <2>
- 01: Bugfix #251: Look and feel problems with Executor console window <2>
- 01: Bugfix #252: Analyser FOR loop check (14) should tolerate ":=" vs "<-" <2>
- 01: Saved diagrams now prepared for #253 (parser info included) <2>
- 01: Bugfix #254: CASE execution failed when parser keywords were used <2>
- 01: Enh. #255: Analyser now names the assumed loop variables if supernumerous <2>
- 02: Enh. #253: Keyword refactoring option for loading diagrams (files ≥ 3.25-01) <2>
- 02: Enh. #253: Keyword refactoring offer on changing parser preferences <2>
- 02: Enh. #253: Keyword refactoring offer on loading preferences from file <2>
- 02: Enh. #257: Decomposing transmutation of CASE elements <2>
- 02: Bugfix #258: Saving of FOR loops wasn't robust against keyword changes <2>
- 02: Bugfix #260: Variable name column in Executor control no longer editable <2>
- 02: Bugfix #261: Stop didn't work immediately within multi-line instructions <2>
- 02: Bugfix #262: Selection/dragging problems after insertion, undo, and redo <2>
- 02: Bugfix #263: "Save as" now updates the cached current directory <2>
- 02: Issue #264: Frequent silent exceptions caused by Executor variable display <2>
- 03: Bugfix #266: Executor failed with built-in routines copy, delete, insert <2>
- 03: Enh. #267: New Analyser check for CALLs with unavailable subroutines <2>
- 03: Issue #268: Executor output window no longer editable but font scalable <2>
- 03: Enh. #270: Possibility of disabling elements (Executor, Export, Analyser) <2
- 03: Issue #271: User-defined prompt strings in input instructions (exec+gen) <2>
- 03: Issue #272: Turtleizer now also provides a double precision mode <2>
- 03: Issue #227: For Oberon, output of literals is now exported to proper procedure <2>
- 03: Issue #273: Input of "true" and "false" now accepted as boolean values <2> 
- 03: Enh. #274: On code export, Turtleizer commands now augmented with colour info <2>
- 03: Bugfix #275: Topological sorting of subroutines involved in export fixed <2>
- 03: Bugfix #276: Flaws in parsing input values and converting Pascal strings fixed <2>
- 04: Bugfix #278: java.lang.NoSuchMethodError: java.util.HashMap.getOrDefault [Bob Fisch]
- 04: Bugfix #279: Further references to method java.util.HashMap.getOrDefault replaced <2>
- 05: Bugfix #272: The Turtle instruction replacement produced void undo entries <2>
- 05: Bugfix #268: Controlling the output console font sometimes changed colours <2>
- 05: Issue #81: Ini-based scaling workaround for icons, fonts, and frames in high DPI <2>
- 06: Bugfix #281/#282: Again, a Java 1.8 method was a show-stopper for OpenJDK <2>
- 06: Enh. #270: Translations for controls disabling elements in EN, DE, ES, IT <2>
- 06: Issue #271: Correction of C++ code export for output instructions <2>
- 07: Enh. #286: Analyser Preferences now organized into two tabs with groups <2>
- 07: Issue #81: Checkbox and radio button scaling implemented <2>
- 07: Issue #288: Radio button fix in FOR loop editor <2>
- 07: Enh. #289: Arranger files (.arr, .arrz) may now be dragged into Arranger <2>
- 07: Enh. #290: Arranger files (.arr, .arrz) loadable from Structorizer, too <2>
- 07: Bugfix #291: REPEAT loops caught cursor up traversal <2> 
- 07: Bugfix #114: Prerequisites for editing and transmutation during execution revised <2>
- 07: Issue #269: Selecting an Analyser error now scrolls to the element <2>
- 07: Issue #269: Automatic scrolling to the element currently executed <2>
- 08: Issue #231: Traditional reserved BASIC words added to name collision checks <2>
- 08: Issue #269: Vertical scrolling alignment for large elements improved <2>
- 08: Issue #284: Text field fonts in element editor now interactively resizable [ebial]2
- 08: Bugfix #293: Input and output boxes no longer pop up at odd places on screen <2>
- 08: Font resizing accelerators unified among different dialogs and menus <2>
- 08: Label defect in FOR loop editor (class InputBoxFor) mended <2>
- 08: Bugfix #294: Test coverage wasn't shown for CASE elements w/o default branch <2>
- 08: Bugfix #295: Spurious Analyser warning "wrong assignment" in return statements <2>
- 08: Bugfix #296: Wrong transmutation of return or output instructions <2>
- 08: Enh. #297: Additional pause after a diagram's last instruction in step mode <2>
- 09: Issue #294: Test coverage rules for CASE elements w/o default branch refined <2>
- 09: Enh. #300: New option for online update retrieval and version notification <2>
- 09: Bugfix #301: Parentheses handling around conditions on code export fixed <2>
- 09: Enh. #302: New Turtleizer procedures setPenColor, setBackground [newboerg]2
- 09: Bugfix #302: Effects of previous penUp and hideTurtle now undone on new start <2>
- 10: Issue #304: Menu mnemonic localization killed the menu on legacy JavaRE <2>
- 10: Issue #305: Arranger diagram index added to the Structorizer GUI [newboerg]2
- 10: Issue #307: Executor error on manipulation of FOR loop variables [newboerg]2
- 10: Bugfix #308: Collapsed REPEAT loops weren't properly drawn <2>
- 11: Enh. #305: New menu item + key binding to show/hide Arranger index <2>
- 11: Enh. #310: New options for saving diagrams [newboerg]<2>
- 11: Enh. #311: Partial menu re-organisation: Debug menu <2>
- 11: Issue #312: Focus control among work area, error list, Arranger index fixed <2>
- 11: Bugfix #305: Arranger index now sorted case-indifferently <2>
- 12: Issue #305: Clicking into the Arranger index should force Arranger visibility <2>
- 12: Enh. #305: Key binding <del> added to Arranger index (removes diagram) <2>
- 12: Enh. #267: New Analyser check against ambiguous CALLs (multiple matches) <2>
- 12: Enh. #314: File I/O API introduced (Executor, Code export) [newboerg]<2>
- 12: Enh. #315: Better equivalence check on inserting diagrams to Arranger <2>
- 12: Bugfix #317: Color of empty sequences (like empty FALSE branch) now saved <2>
- 12: Issue #271: Comma between prompt string and input variable tolerated <2>
- 12: Enh. #318: Diagrams from arrz files now keep their origin and may be updated <2>
- 12: Enh. #305: Arranger index now marks diagrams with unsaved changes <2>
- 12: Bugfix #22/#23 - result mechanism had been missing in PHPGenerator <2>
- 12: Bugfix #57 (variable prefix) in PHP header and Perl result mechanism <2>
- 12: Bugfix #320: PHPGenerator added superfluous parentheses to correct CALLs <2>
- 12: Closing Structorizer now warns Arranger and secondary Structorizer instances <2>
- 12: Arranger strategy to request saving of dirty diagrams on closing fixed <2>
- 12: Bugfix #322: C# code export of input and output instructions was wrong <2>
- 12: Enh. #319: Context menu in Arranger index [Benjamin Neuberg]2
- 12: Bugfix #324: Arrays set by input couldn't be replaced by scalar input <2>
- 12: Enh. #325: Type test functions like isArray(), isNumber() etc. added <2>
- 12: Issue #327: French default keywords replaced by English ones [newboerg]2

Version: 3.25 (2016-09-09)
- 01: Enh. #77: Test coverage mode highlights all code paths passed [elemhsb]2
- 01: Enh. #124: Generalized runtime data visualization <2>
- 01: Arranger now adopts current directory from first arranged diagram <2>
- 02: Bugfix #131: User activities during execution could compromise Executor <2>
- 02: Bugfix #132: Stale Structorizer references in Arranger caused trouble <2>
- 02: Enh. #133: Execution Call stack may now be inspected in paused state <2>
- 02: Enh. KGU#89: Executor: Extended language localization support <2>
- 03: Enh. #84/#135: For-In loops now consistently supported [R. Schmidt]<2>
- 03: Issue #79/#152: Requested Java version corrected (1.6 --> 1.8) <2>
- 04: Bugfix #96/#135: On BASH export conditions now put into [[ ]] [Rolf Schmidt]2
- 04: Bugfix #135/KGU#163: Detection of completely undefined variables <2>
- 04: Enh. #135: Improved array support on BASH export [Rolf Schmidt]2
- 04: Bugfix #138: Lvalues with nested indices like arr[arr[0]] had failed <2>
- 04: Bugfix #139: on BASH export Call instructions now converted <2>
- 05: Issue #135: Further improvements on BASH export [Rolf Schmidt] <2>
- 05: Enh. #142: New Accelerator keys (e.g. for switch text/comment) [Rolf Schmidt]2
- 05: Issue #143: Comment popups now close on editing and code export [Rolf Schmidt]2
- 05: Enh. #144: New export option to suppress content conversion <2>
- 05: Enh. #144: New "favourite code export" menu item (export preference) [Rolf Schmidt]2
- 05: Issue #145: Swapped text/comment now works on CASE and PARALLEL elements <2>
- 06: Pascal functions ord and chr supported (Executor + Code generators) <2>
- 06: Executor: Keyword case awareness (configurable) consistently ensured <2>
- 06: Issue #149: Character set (encoding) for export now selectable [Rolf Schmidt]2
- 06: Issue #151: Code export pumped the process up with useless GUI threads <2>
- 06: Issue #153: BASH export had ignored Parallel sections [Rolf Schmidt] <2> 
- 06: Bugfix #154: Analyser caused silent exception on Parallel sections <2>
- 06: Bugfix #155: "New" diagram didn't clear previous selection <2>
- 07: Enh. #158: New key bindings for element editing and selection [Rolf Schmidt]2
- 07: Enh. #137: Executor may direct all output to a text window <2>
- 07: Enh. #161: New Analyser warning on instructions following a Jump [Rolf Schmidt]2
- 07: Enh. #158: Diagram copy and paste among Structorizers and Arrangers [Rolf Schmidt]2
- 08: Issue #164: On element deletion the next element should be selected [Rolf Schmidt]2
- 08: Bugfix #165: Proper unselection on clicking outside the diagram <2>
- 09: Issue #168: Cutting an element is to pass the selection too (cf. #164) [Rolf Schmidt]2
- 09: Issue #169: Selection ensured on new / loading an NSD, undo, redo [Rolf Schmidt]2
- 09: Bugfix #171: Twos flaws in enh. #158 mended <2>
- 10: Issue #30: Lexicographic string comparison enabled (Executor). <2>
- 10: Issue #137: Output text window now styled and automatically scrolls to end. <2>
- 10: Issue #163: Tab / Shift-Tab key now move focus in element editor [Rolf Schmidt]2
- 10: Issue #169: Selection ensured on start / after export. [Rolf Schmidt]2
- 10: Issue #173: Mnemonics corrected (EN) and localized in most languages. <2>
- 10: Enh. #174: Input now accepts array initialisation expressions. <2>
- 11: Enh. #10 / bugfix #184: Flaws in Pascal import of FOR loops mended <2>
- 11: Enh. #179: Code generation and parsing in batch mode [Rolf Schmidt] <2>
- 11: Bugfix #181: Pascal export didn't convert all string delimiters <2>
- 11: Bugfix #184: Diagram imported from Pascal now enables save button <2>
- 12: Several minor bugfixes in Pascal export and import <2>
- 12: Issue #185: Pascal export of functions/procedures now as units. <2>
- 12: Issue #185: Pascal import now copes with multiple routines per file. <2> 
- 12: Executor: Enhanced language support (EN/DE/ES) and minor bugfixing <2>
- 12: Arranger now offers saving before removing "dirty" diagrams <2>
- 12: Enh. #62: Arranger may now save arrangements in a portable way <2>
- 12: Arranger: Partial language support (EN/DE/ES) introduced <2>
- 13: Enh. #188: Instruction transmutation, concatenation and splitting <2>
- 13: Enh. #185: Call identification on Pascal import improved <2>
- 13: Enh. #180: Initial editor focus dependent on switch text/comment mode [elemhsb]2
- 13: Bugfix #191: Defective FOR loop export to PHP [Frank Schenk]2
- 13: Enh. #192: File name proposals now involve parameter count <2>
- 13: Enh. #160: Code export with reachable subroutines [Rolf Schmidt]<2>
- 14: Issue #160: Subroutine export mode fixed for StrukTeX <2>
- 14: Issue #197: Keyboard selection actions on subsequences mended <2>
- 14: Issue #198: Flaw in key-controlled selection traversal <2>
- 14: Issue #199: Help menu now with link to the onlne User Guide <2>
- 14: Issue #77: Test coverage markers as set by Arranger didn't work <2>
- 14: Issue #200: The saving of preferences now closes the ini file <2>
- 14: Issue #201: Executor GUI revised, usability improved <2>
- 14: Issue #202: Arranger hadn't reacted to a Look-and-Feel change <2>
- 14: Issue #127: Height problem of Export Options dialog solved <2>
- 15: Bugfix #158: Selection traversal in un-boxed diagrams and FOREVER <2>
- 15: Bugfix #204: Width problem of Export Options dialog solved <2>
- 15: Bugfix #205: Un-boxed Roots variable highlighting didn't work <2> 
- 15: Bugfix #87: Collapsed CASE elements showed wrong icon <2>
- 15: Issue #207: Analyser warning during switch text/comment mode <2>
- 15: Issue #206: More executor error messages put under language control <2>
- 15: Bugfix #208: Subroutine diagrams now cleanly drawn <2>
- 15: Bugfix #209: Multiple PNG export fixed (uncut borders, file names) <2>
- 15: Bugfix #210: Wrong execution counting in recursive routines <2>
- 15: Issue #128: Combined comments and text mode [Hubert Klöser]2
- 15: Bugfix #211: Execution counting in recursions corrected <2>
- 15: Bugfix #212: Inverted logic of preference "enlarge FALSE" mended <2>
- 15: Icon sizes in Diagram menu unified <2>
- 15: Issue #213: FOR loop transmutation mechanism added <2>
- 15: Issue #215: New conditioned breakpoints (triggered by execution count) <2>
- 16: Bugfix #218: added new method to StringList [Bob Fisch]
- 16: Created and integrated translator [Bob Fisch]
- 16: Bugfix #214: recoded translator [Bob Fisch]
- 16: Issue #206: Table headers in Executor control now localizable <2>
- 16: Issue #220: Usability improvements for Translator [Bob Fisch]<2>
- 16: Issue #222: Structorizer localization from directly loadable file <2>
- 16: Issue #224: Workaround for table grids on Look and Feel changes <2>
- 16: Redesigned localization mechanism [Bob Fisch]
- 16: Locales: refactored some names to be more consistent [Bob Fisch]
- 16: Locales: added special case "external" [Bob Fisch]
- 16: Locales: save & load external loaded to and from the INI file [Bob Fisch]
- 16: Locales: make the INI file backward compatible [Bob Fisch]
- 16: Locales: memory usage optimisations [Bob Fisch]
- 16: Bugfix #227: Oberon module export must end with full stop [K.-P. Reimers]2
- 16: Bugfix #228: Unnecessary warning on code export of recursive routines <2>
- 17: Enh. #231: Variable name collision checks added to Analyser <2>
- 18: Bugfix #233: Function key F10 was caught by the menu bar [Rolf Schmidt]2
- 18: Issue #234: bash expression of ord and chr function restricted [Rolf Schmidt]2
- 18: Locales: Language button handling in Menu and Translator redesigned <2>
- 18: Locales: Translator enabled to reload edited files <2>

Version: 3.24 (2016-03-14)
- 01: Bugfix #50 - added return types to signature for function export in Pascal [lhoreman]
- 02: Bugfix #51 - stand-alone input/output keywords were not converted on export [IrisLuc]
- 03: Bugfix #48 - instant delay propagation to Turtleizer <2>
- 03: Bugfix #49 - failing equality detection among variables (also array elements) <2>
- 04: Enh. #36 - allowing to pause from input and output dialogs <2>
- 04: Enh. #54 - Output instruction with expression list (executor, most generators) <2>
- 04: Bugfix #55 - highlighting of variables with keywords as substring mended <2>
- 04: Bugfix #57 - Risk of endless loops and other flaws on Perl export <2>
- 04: Bugfix #59 - For loop export to Python was defective <2>
- 05: executor: Enh. #9 - Subroutine call now supported via Arranger as pool <2>
- 05: executor: Enh. #9 - Control panel shows call depth and (on error) stacktrace <2>
- 05: executor: Enh. #23 - Jump execution implemented in three categories <2>
- 05: arranger: Enh. #9 - Structorizer can now push diagrams into Arranger <2>
- 05: arranger: Enh. #35 - Arranger now got scrollbars and moves to a just added diagram <2>
- 05: arranger: Enh. #35 - Diagrams may be pinned (against replacement) and dropped <2>
- 05: generator: Enh. #23 - Export to C, C++, C#, Java, and Pascal now supports Jumps <2>
- 05: analyser: New checks for calls, jumps, return mechanisms and concurrency risks <2>
- 05: analyser: Analyser hadn't checked within Forever loops and Parallel sections <2>
- 05: Enh. #38: Multiple selection (Alt+Click: entire subqueue, Shift+Click: sequence) <2>
- 05: updated language files (DE,EN,ES) <2>
- 05: executor: Localisation attempts for Control panel <2>
- 05: Enh. #51 - Handling of empty input/output instructions by executor and export <2>
- 05: executor: Parameter splitting for function calls improved <2>
- 05: Bugfix #61: Executor precautions against type specifiers [elemhsb]<2>
- 05: Bugfix #63: Error messages on nsd loading failure no longer suppressed <2>
- 05: generator: Enh. #23 - Export to Python, Perl, PHP, and Bash/Ksh now supports Jumps <2>
- 05: generator: Enh. #23 + #66 - Export to Basic now supports Jumps and line numbers <2>
- 05: generator: Enh. #67 - Code style option (position of opening braces) for C,C++, Java <2>
- 05: generator: StrukTex export enhanced and corrected <2>
- 05: generator: Enh. #22 - Export to Pascal and Oberon now provides return values <2>
- 05: Arranger: Enh. #62 - Saving and loading arrangements provisionally enabled <2>
- 06: Bugfix #71 - Code export to shell scripts was defective (no text translation) <2>
- 06: Bugfix #51, #54 - Defective input / output export to Perl, Python <2>
- 07: Bugfix #74: Accidently disabled Pascal operators like =, <>, and, or <2>
- 07: Enh. #75: Highlighting of Jump element keywords (leave, return, exit) <2> 
- 08: Bugfix #82: Saving of NSDs with inconsistent FOR loops <2>
- 08: Bugfix #78: Reloading an Arranger constellation could cause duplicates [elemhsb]2
- 08: Bugfix #85: Diagram heading or comment changes now undoable <2>
- 09: Bugfix #65, Enh. #87: Collapsing/expanding reorganised, autoscrolling enabled [elemhsb]2 
- 10: Bugfix #89: Two flaws in variable detection (highlighting, analyser) <2>
- 10: Bugfix #90: Insufficient updating of executed subroutines in Arranger <2>
- 10: Bugfix #91: Unreliable execution of some empty Jump elements <2>
- 10: Bugfix #92: Executor: Unwanted replacements within string literals <2>
- 11: Bugfix #95: Executor: div operator support accidently dropped  <2>
- 11: Bugfix #96: export: variable prefix, test expressions for shell scripts <2>
- 12: Bugfix #99: FOR loops were saved defectively, new version can load them <2>
- 12: Arranger: Image buttons for saving and loading resized <2>
- 13: Bugfix #50: Return type specifications were split into several lines <2>
- 13: Executor enh.: Scrollable display of returned arrays (at top routine level) <2>
- 13: Enh. #101: Title string with version number and sub-thread mark [elemhsb]2
- 13: Bugfix #102: Selection wasn't cleared after deletion, undo or redo <2>
- 13: Issue #103: Save button visibility is to depend on change status <2>
- 13: Bugfix #104: Code export could provoke index range errors <2>
- 13: Bugfix #105: Displayed lines were cut off at apostrophes in keywords <2>
- 14: Bugfix #108: C++ export had converted bool type to int <2>
- 14: Bugfix #103: Change status hadn't been reset sufficiently on saving <2>
- 14: Enh. #84: C/Java-style array initialisation expressions enabled <2>
- 14: Bugfix #61+#107: More consistent handling of typed variables <2>
- 14: Enh. #110: File open dialogs now use the specific filter as default [elemshb]2
- 15: Bugfix #112: Several flaws on handling indexed variables <2>
- 15: Jump translation on export to Pascal or Oberon fixed <2>
- 15: Bugfix #114: Editing of elements being executed prevented <2>
- 15: Bugfix for enh. #38: moving up/down of multiple selection <2>
- 15: Accelerator key for breakpoints (also on multiple selection) <2>
- 15: Issue #115: Returned arrays now always presented as element list <2>
- 15: Enh. #84: Array initialisations now exportable to BASIC code <2>
- 15: Bugfix #117: Title and button update on diagram replacement <2>
- 15: Bugfix #97: Target selection on dragging stabilized <2>
- 15: Bugfix #121: Irritating error message box on file dropping <2>
- 16: Bugfix #122: Selection problems with enlargeFALSE set <2>
- 17: Bugfix #97 update: Arranger updated on global drawing changes <2>

Version 3.23 (2015-12-04)
- 01: Executor: fixed a bug in the Repeat loop [Sylvio Tabor]
- 02: Executor: fixed a bug while interpreting the title [Benjamin Bartsch]
- 03: Export: split PNG export into multiple images [Moritz Schulze]
- 04: Executor: logical operator in CASE-statement [Lies Callemeyn]
- 05: Export: added code export option [Hanspeter Thöni]
- 06: Export: added comments to Pascal export [Dirk Wilhelmi]
- 06: Export: moved export options into menu [Hanspeter Thöni]
- 07: Export: added namespace "nsd" to save files [Treaki]
- 08: Added Polish translation [Jacek Dzieniewicz]
- 09: New drawing strategy for the IF statement [David Tremain]
- 09: New colorizing strategy for elements [David Tremain]
- 10: Visual re-enforcement for drag & drop [David Tremain]
- 11: Allow to collapse / expand elements by scrolling the mouse [David Tremain]
- 12: Added preferences on how to draw IF statements [David Tremain]
- 13: Fixed "empty line" bug [David Tremain]
- 14: Fixed a drawing bug while dragging an element [Bob Fisch]
- 15: Added a Python generator [Daniel Spittank]
- 16: Removed a bug when double clicking en element [Bob Fisch]
- 16: Variable highlighting did not work anymore [Andreas Schwierz]
- 17: Executor: array support [Gennaro Donnarumma]
- 18: Added traditional Chinese translation [Joe Chem]
- 19: Multiple improvements <Kay Gürtzig>
- 20: DE: linguistic flaws corrected <Kay Gürtzig>
- 21: Major revision of generators files <Kay Gürtzig>
- 22: Possibility to switch text/comment in diagram [Samuel Schmidt]
- 23: Bug while parsing NSD files [Benedict Thienpont]
- 24: Fine tuning the ExportOptionDialoge <Kay Gürtzig>
- 24: Updated language files (RU,DE,EN,ES) <Kay Gürtzig>
- 24: Updated language files (LU,FR) [Bob Fisch]
- 25: Added hints to speed buttons [Rens Duijsens]
- 26: Export for BASIC [Jacek Dzieniewicz]
- 26: PL: updated [Jacek Dzieniewicz]
- 27: Array variable improvements in executor <Kay Gürtzig>
- 27: Updated language files (RU,DE,EN,ES) <Kay Gürtzig>
- 28: Minor change in executor for comp. with Unimozer [Bob Fisch]
- 29: Complex changes and enhancements as described (pull-request #7) <codemanyak>
- 29: Executor: breakpoints may now be placed throughout the diagram <2>
- 29: Executor: implementation for Endless loops and Parallel elements <2>
- 29: Executor: execution highlighting separated from selection <2>
- 29: Executor: variable list now updated on every pause even with delay 0 <2>
- 29: GUI: More localisation support for element editor (InputBox) <2>
- 29: Updated language files (DE,EN,ES,RU,IT) <2>
- 29: Export: indentation mechanism revised, BASH export corrected <2>
- 29: Export: Python export no longer "eats" lines within Repeat loops <2>
- 29: Comment popup: sticky popups eliminated, no element level limit <2>
- 29: Arranger: No longer loses track when related Structorizer reloads <2>
- 30: Several Chinese (ZH-CN) translations added and typos eliminated <Zijun Ke>
- 30: Issue on closing Structorizer fixed, file update question may be cancelled. <2>
- 31: Major enhancement supporting cleaner For loop evaluation (issue #10) <2>
- 31: Enhancement to allow lists of constants ruling a Case branch (issue #13) <2>
- 31: Code export process decomposed, less redundant Generator classes <2>
- 31: String handling improved (comparison, empty strings, quote consistency) <2>
- 31: Variables, function names etc. within strings no longer executed <2>
- 31: Newly created empty diagrams are no longer flagged as changed <2>
- 31: Content of array variables now sensibly displayed on execution (issue #14) <2>
- 31: Variable content may now effectively be edited on execution pauses (issue #15) <2>
- 31: Menu item File > Quit action consistent to the [x] button now (bug #16) <2>
- 31: Phenomenon of stalling execution on syntax errors within loops fixed (bug #17) <2>
- 31: Several fixes induced by wide-spread code rebuilding in versions 29...30 <2>
- 32: Bugfixes for code export C etc.: div operators remained, switch bug <2>
- 32: Issues #24 and #25 fixed (defective condition conversion) <2> 
- 32: Issue #21 fixed: return instructions now terminate the execution <2>
- 32: Operator highlighting fixed, new colouring for string and character literals <2>
- 32: Bugs #28, #31, and #32 fixed, all concerning element degrading on undoing/copying <2>
- 32: More adaptive approach to either exit or dispose a Structorizer on closing <2>
- 33: Bugfix #39 - Errors on drawing empty Case structures, confused texts and comments <2>
- 33: Bugfix #41 - Shift operators <<, >>, shl, shr hadn't been supported <2>
- 33: Bugfix #40 - Recent nsd files got truncated on saving errors <2>
- 33: Bugfix #42 - Default saving directory should not be root (/) but home [elemhsb]2

Version 3.22 (2011-11-21)
- 01: Some fixes in Executor.java & Control.java [Kay Gürtzig]
- 02: Save & load INI configuration to and from external file [Dirk Wilhelmi]
- 03: Added Russian translation [Юра Лебедев]
- 04: double-clicking saved files now also works for JWS [David Mancini]
- 05: fixed a replacement issue while exporting to code [Sylvio Tabor]
- 06: implemented show/hideTurtle in Turtleizer [Sylvio Tabor]
- 07: do not allow ":" in parser preferences [Sylvio Tabor]

Version 3.21 (2011-06-28)
- 01: added possibility to scale all icons [Fabian Wenzel]
- 02: added element "parallel statement" as stated in DIN 66261 point 5.5 [Jun Pang]
- 03: first bugfix for the parallel statement [Jun Pang]
- 03: cleared the debugging output from the scaling feature [Bob Fisch]
- 04: visual performance updates [Bob Fisch]
- 05: fix of some small click problems [Bob Fisch]
- 06: fixing a performance problem [Laurent Haan]
- 07: fixing a diagram copy-to-clipboard problem [Neuberger Dominik]
- 08: visual performance updates [Bob Fisch]
- 09: recoded auto-size algorithm for alternatives [Matthias Paul]
- 09: updated drawing code to respect variable highlighting [Bob Fisch]
- 10: dialogue for graphics export now remembers the last visited path [Matthias Paul]
- 11: SVG export is now UTF-8-encoded [Csaba Rostagni]


Version 3.20 (2010-11-15)
- 01: Some bugfixes in the generator classes [Georg Braun]
- 02: Some more improvements to the C generator [Kay Gürtzig]
- 03: Different other bugfixes in the generator classes [Kay Gürtzig]
- 03: Some small changes to the variable highlighting [Kay Gürtzig]
- 04: More bugfixes for C, C#, and Java generator [Kay Gürtzig]
- 05: Step-by-step didn't work in Turtleizer [Kay Gürtzig]
- 06: Coded PHP generator [Rolf Schmidt]
- 07: do not allow negative position [EVEGI]
- 08: added Czech language support [Vaščák Vladimír]

Version 3.19 (2010-08-07)
- Have a backup of the INI file in the current application directory.
  This makes the application "portable" [Peter Ehrlich]
- Added "sqrt" to the function export of the executor [FISRO]
- Bug while printing in landscape [Albrecht Dreß]
- UTF-8 encoded Oberon output [Thijs Zandwijk]
- StrucTeX generator update [Matthias Plha / Klaus-Peter Reimers]
- Added Chinese translation (simplified Chinese) [Wang Lei]
- C#-Generator [Gunter Schillebeeckx]

Version 3.18 (2009-12-20)
- Update for the Brazilian Portuguese localization [Theldo Cruz]
- Gave the SVG export a new try using Freehep (bug #14) [Marcus Radisch]
- Activated anti-aliasing (bug #20) Reinhard Schiedermeier]
- Overwrite prompt when exporting a diagram as picture (issue #2897065) [Marcus Radisch]
- Overwrite prompt when exporting a diagram as source code (issue #2897065) [Marcus Radisch]
- "Show comments?" settings being overwritten by diagram (issue #2898346) [Marcus Radisch]
- Structorizer is now published under the terms of the GPLv3 license [FISRO]
- Italian localization [Andrea Maiani]
- ANALYSER: "Result" is now a good variable name for function results [FISRO]

Version 3.17 (2009-10-18)
- Brazilian Portuguese localization [Theldo Cruz]
- Bug in the executor not correctly setting some variable values [FISRO]
- The keyword "var" is now supported for functions/procedures [FISRO]
- Bug while saving diagram type (bug #15) [Marcus Radisch]
- Bug while using "save as" (bug #15) [Marcus Radisch]
- EXECUTOR: Problem on comparing two items (bug #18) [FISRO]
- Show the filename in the main window title (bug #16) [Marcus Radisch]
- EXECUTOR: Problem with the FOR loop variable (bug #19) [Jos Swennen / FISRO]
- Problem with the path of the INI file using Vista (bug #17) [Marcus Radisch]

Version 3.16 (2009-08-22)
- MAC: Files do not open with double click (bug #7) [Thijs Zandwijk]
    * Re-added the "AppleJavaExtensions.jar" to the libraries
    * This should not interfere with other OS
    * It will not be included in the source package either ...
- MAC: The menubar was disappearing after opening any dialog [FISRO]
    * This is a known apple bug with a known workaround *uff*
- MAC: Shortcut key stopped working [FISRO]
    * I found that this was related to the previous bug, so fixing
      that one fixed this issue as well.
- Added file association in Java Web Start [FISRO]
- Fixed an issue with the Luxemburgish language file [FISRO]
- Bugfixes in the "C" & "Java" source code generator (bug #8) [Theldo Cruz]
- Updates of the "C", "Java" & "Pascal" code generators [FISRO]
- Added "Structorizer Arranger" [Stephan O. Merckens]
    * Start via Java Web Start: http://structorizer.fisch.lu/webstart/Arranger.jnlp

Version 3.15 (2009-08-13)
- Fixed a bug concerning execution of a "REPEAT" loop (bug #3) [Jos Swennen]
- Implemented the execution of the "CASE" structure (bug #4) [Jos Swennen]
- Fixed a bug in class responsible for saving the preferences [FISRO]
- Bugfixes in the C source code export [Gunter Schillebeeckx]
- Implementation of a Java source code export [Gunter Schillebeeckx]
- Bug fixed concerning the displaying of a comment (bug #6) [Nico]

Version 3.14 (2009-07-06)
- Updated NSD execution feature [FISRO]
  * pascal syntax:
    ° pascal string notation
    ° defined second "pos" function
    ° operator conversion: different from
- The development will be continued using NetBeans instead of XCode [FISRO]
- Bug in the EMF export [Jan Hilsdorf]
- Yet another scrolling bug [Bernhard Grünewaldt]
- Generated NSD files are now UTF-8-coded [Bernhard Grünewaldt]

Version 3.13 (2009-05-23)
- Corrected the C generator [FISRO]
- Corrected the Perl generator [FISRO]
- Added turtle drawing module [FISRO]
  * implemented procedures
    ° init()
    ° forward(int)
    ° backward(int)
    ° left(double)
    ° right(double)
    ° gotoXY(int,int)
    ° gotoX(int)
    ° gotoY(int)
    ° penUp()
    ° penDown()
- Added NSD execution feature [FISRO]
  * use of variables
  * use of general expressions
  * input (parameter or prompt): String, Character, Integer or Double
  * output: direct and function result
  * Java syntax => built in (BeanShell)
  * Pascal syntax:
    ° standard math functions: abs, sqrt, sqr, cos, sin, tan, acos, asin, atan
    ° random functions: randomize(), random(int)
    ° compare strings with "=" (auto conversion to "equals")
    ° compare primitive types with "=" (auto conversion to "==")
    ° string functions: length, pos, copy, lowercase, uppercase, trim
      (auto convert)
    ° string procedure: delete, insert (auto convert to function)
  * pause, step-by-step & break functionality
  * live variable watch (execution table)
- Analyser: the use of the "return" instruction is now allowed [FISRO]

Version 3.12 (2009-01-18)
- Added a C generator [Praveen Kumar]
- Fixed a bug for saving preferences [FISRO]

Version 3.11 (2008-11-14)
- Double-clicking a file under Windows which contained spaces in
  its name did not open correctly [FABFR]

Version 3.10 (2008-09-28)
- Added Spanish translation [Andrés Cabrera]

Version 3.09 (2008-08-14)
- Minor bug in analyzer while analyzing functions [FISRO]
- Added parameter name check "pABC" [FISRO]
- Added analyzer preferences [FISRO]
- D7 parser problem with {...} comments [FABFR]
- Added a new error to analyzer (now 13) [FISRO]
- BASH Code Export [Markus Grundner]
- Added translations for analyzer [FISRO]
- Added source package for Eclipse [Markus Grundner]
- Added simple command line compilation script [Klaus-Peter Reimers]
- Unification of the previous mentioned source packages [FISRO]
- NL translated strings [Jerone]
- Modified OBERON code generator [Klaus-Peter Reimers]

Version 3.08 (2008-05-16)
- KSH & Perl Code Export [Jan Peter Klippel]
- Added code generator plugin architecture [Jan Peter Klippel]
- Implemented NSD analyzer [FISRO]
- Improvement of the analyzer routines [FISRO]
- "Show comments" option now persistent [FISRO]
- "Highlight variables" option now persistent [FISRO]
- D7 parser problem with (*...*) comments [Klaus-Peter Reimers]
- INI-file now in home directory of user [Klaus-Peter Reimers]
- Recent file list bug [Klaus-Peter Reimers]

Version 3.07 (2008-03-04)
- Open file from directory with ASCII-characters > 127 [FISRO]
- Save and export bug [FISRO]
- Vector graphics exports: EMF, SWF & PDF [Serge Linckels]
- EMF export to clipboard (Windows only!) [Serge Linckels]

Version 3.06 (2008-02-10)
- Add DIN / non-DIN switch [Klaus-Peter Reimers]
- Added "ENDLESS Loop" [Klaus-Peter Reimers]
- "Save preferences now" button [Klaus-Peter Reimers]
- New Windows wrapper which [FISRO]

Version 3.05 (2008-02-05)
- Comments / popup bug detected [Jerone]
- Another bug in undo/redo function detected [Jan Kruschwitz]
- Removed flickering while working on huge diagrams [FISRO]
- Copy diagram to system clipboard [FISRO]
- Highlighting input/output [FISRO]
- Added recently opened files to menu [FABFR]
- Bug while saving INI-files on Windows systems [Heinrich Villinger]
- Restructured INI-file to XML [FISRO]

Version 3.04 (2008-01-28)
- Added language system [FISRO]
- Bug detected in PAS & MOD generator [Klaus-Peter Reimers]
- Modified TEX generator [Klaus-Peter Reimers]
- Moved "Parser.java" to parsers lu.fisch.structorizer.package [FISRO]
- Renamed "Parser.java" to "NSDParser.java" [FISRO]
- French translation [FISRO]
- Dutch translation [Jerone]
- German translation [Klaus-Peter Reimers]
- Luxemburgish translation [Laurent Zender]
- Persistent Look & Feel [Klaus-Peter Reimers]
- Changed language file encoding to UTF-8 [FISRO]
- Bug in undo/redo function detected [Jan Kruschwitz]
- Print preview dialog [FISRO]
- Mac version opens NSD-files by double-click [FISRO]
- Scrolling bug detected [Lucas Cabeza]

Version 3.03 (2008-01-11)
- Minor bugs in the variable detection routine [FISRO]
- Added colorization of special symbols [FISRO]
- Added Oberon source code generator [Klaus-Peter Reimers]
- Program proposes filename to save [Jerone]
- Replaced "backspace" by "delete" for removing items [Jerone]
- Added correct headers to all source files [Klaus-Peter Reimers]
- Remember last file location [Jerone]

Version 3.02 (2008-01-07)
- Added Pascal input parser [FISRO]
- Added Look & Feel choice in menu (not persistent) [FISRO]
- Modified test string in font dialog to test for symbols [FISRO]
- Modified parser engine to load grammars from JAR file [FISRO]
- Broke up toolbars to fit in design [Klaus-Peter Reimers]
- Toolbars are now floatable (not persistent) [FISRO]
- Added simple variable detection [FISRO]
- Added variable highlighting [FISRO]

Version 3.01 (2008-01-02)
- Moved INI file to "Structorizer.app" folder [FISRO]
- Bug for WHILE/REPEAT preferences [FISRO]
- Ask for saving while quitting application [FISRO]
- Fixing different minor "save & open" bugs [FISRO]
- Fixing a minor bug with the border of the exported PNG file [FISRO]
- Dialogs "remember" the location of the opened file [FISRO]
- Added rounded corners for "sub" diagrams [FISRO]

Version 3.00 (2008-01-01)
- First public release of the new JAVA version [FISRO]

----%<---------------------------------------------------

Version 2.06 (2007-11-01)
- Integrated changelog in "About" dialog [FISRO]
- Umlaut-Problem solved for MAC
- Scroll-box seems to work now => adaptation [FISRO]
- Bug while exporting to picture [11TG1 2007/2008 - Ben Elsen]
- Export defaults now to JPG, but BMP is still possible. [FISRO]

Version 2.05 (2007-10-28) - LINUX GTK2 & Mac
- StrukTeX export debugging [Klaus-Peter Reimers]
- New "About" dialog [FISRO]

Version 2.04 (2007-10-25) - LINUX GTK2 only
- I think that the "Umlaut" Problem has been solved
  for GTK2. GTK does not seem to be capable of managing
  UTF-8 correctly? [FISRO]
- Added Umlaut export for StrukTeX [Klaus-Peter Reimers]

Version 2.03 (2007-10-20) - LINUX only
- StrucTeX output [Klaus-Peter Reimers]
- languages files rewritten [FABFR]
- coherent dialogs and menu entries [FABFR]

Version 2.02 (2007-09-05) - LINUX only
- Depending on some libraries, the Linux version
  did not run on some machines without root privileges.
  I found a workaround, but I'm still not really happy
  with it.

Version 2.01 (2007-08-14)
- Autoscroll was not enabled [Sascha Meyer]
  This seems not yet to work under Mac OSX (Windows & Linux = OK)
- The language choice for LU was not persistent, no load from
  and save to INI file [11TG2 2006/2007 - Laurent Zender]
- UTF-8 conversion was missing for imported source code.

Version 2.00 (2007-08-09)
- Please take also a look at the file "_D6 to Lazarus.txt"

----%<---------------------------------------------------

Version 1.31 (2007-11-07)
- Case without "else"-part [Andreas Jenet]
- JPG export [FISRO]
- Bug on loading a CASE statement from a savefile [FISRO]

Version 1.30 (2007-10-27)
- Bug detected in analyser [Iris Adae]
- German Umlaute export for StrukTeX [Klaus-Peter Reimers]
- Serious speed improvements [FISRO]
- Executor now calls analyser too [FISRO]

Version 1.29 (2007-10-19)
- Allow ":=" as assignment while parsing out variable names [Sebastian Lehn]
- BUG: "<-" are not drawn correctly in version 1.28 because
  of a problem in the drawing method. [FISRO]
- rotating text for instructions by 90° [Michael Gerdes]
- language support for analyser messages [FISRO]
- minor bugs in the analyser algorithms [FISRO]
- StrucTeX output [Klaus-Peter Reimers]

Version 1.28 (2007-10-13)
- analyser: different minor bugs fixed [FISRO]
- analyser: different minor improvements [FISRO]
- activating analyser for anybody [FISRO]
- language files rewritten [FABFR]
- bugs when pressing CANCEL [FABFR]
- "Initialising" screen [FABFR]
- modified diagram for simplified scheme (not "nice") [FABFR]
- different improvements in the parser interpretation [FABFR]
- missing CASE statement while importing from source code [FABFR]
- new "about" dialogs [FABFR]
- added "changelog.txt" to about-dialog [FISRO]
- coherent dialogs and menu entries [FABFR]

Version 1.27 [???]
- copy & paste between MDI children works fine [FISRO]
- variable names are now also extracted from method parameters [FISRO]
- Added language file for LU [11TG2 2006/2007 - Laurent Zender]

Version 1.26 (2007-06-12)
- Bug detected in BCall, BJump and BCase [Andreas Jenet]
- Bug detected in the cut method [Andreas Jenet]
- MDI: Eliminated memory bug in MDI application [FISRO]
- MDI: First working MDI application called "Projectorizer"
- MDI: Project save and load works. Filetype = combined NSD
  files in XML format. Extension = nsdp [FISRO]
- MDI: Add diagram to project [FISRO]
- MDI: Menu integration [FISRO]

Version 1.25 (2007-06-05)
- conversion between (instruction, call, jump) [FISRO]
- analyser: read INI-file [FISRO]
- conversion from (instruction, call, jump)
  to (if, for, repeat, while) [FISRO]
- user colors [Sascha Meyer]
- made all subforms owned by the mainform
  => create an MDI application [FISRO]
  ~> The 'utils' class still depends on two other
     classes, so the mainform cannot be used independently!
- Wiped out a bug due to the recent owner changes [FISRO]
- Added code the capture <ESC> during showmodal of some windows [FISRO]
- Changed vertical lines in the case statement
  to intersect with the falling line. [Andreas Jenet]
- Created a BUtils class for interaction between
  parameters and forms
  => create an MDI application [FISRO]

Version 1.24 (2007-05-30)
- analyser: Problem with non-initialized
  variables in REPEAT loops [FISRO]
- analyser: recognises "lire A,B" without
  spaces [T1IF1 2006/2007 - Tom Schons]
- Minimum font size [T1IF1 2006/2007 - Kevin Schoup]
- Maximum font size [T1IF1 2006/2007 - Jill Saudt]
- Disable MouseWheel scrolling because
  of blank scrolling problems [T1IF1 2006/2007 - JosÈ Espinosa]
- Adaptation of auto-size algorithm when
  analyser is *on* [FISRO]
- Drag & drop of an empty element should
  not be possible [T1IF1 2006/2007 - Tom Schons]
- Bug in analyser while loading grammar
  files [FISRO]
- Missing translations found [T0IF2 2006/2007 - Mike Lill]
- Added JUMP statement [Christian Fandel]
- Changed call to analyser procedure in
  order to speed up the entire GUI [FISRO]

Version 1.23 (never published)
- added paste from windows clipboard [T1IF1 2006/2007 - Marc Schonckert]
- removed automatic ":=" to "<-" conversion [FISRO]
- added array support

Version 1.22 (2007-01-23)
- added: application.title = NSD title
  [T1IF2 2006/2007 - Stephen Edwards]
- added: mainform.caption = NSD title [FISRO]
- bugfix in schematic of the CASE
  statement [FISRO]
- added nederlands lang-file [Tom Van Houdenhove]
- added more strings to the language
  systems [Tom Van Houdenhove]
- added customisation for CASE
  statement [Tom Van Houdenhove]
- changes to customisation for IF
  statement [Tom Van Houdenhove]
- eliminated bug in the CASE statement [Tom Van Houdenhove]
- added btnCancel to InputBox [Tom Van Houdenhove]
- bug fixed in display (red-color-bug) [FISOR]

Version 1.21 (2007-01-15)
- added CASE statement [MARSE]
- added call [Prophet05]
- small fixes in PAS2NSD [FISRO]
- small fix in "save-as" routine [T1IF2 2006/2007 - Noëmie Feltgen]

Version 1.20 (never published)
- some small fixes [FISRO]

Version 1.19 (2006-12-16)
- selection can now be moved with
  the arrow keys [T1IF1]
- The default content of the different
  structures can now be modified via
  the options menu [FISRO]
- code optimization to block out some
  wanna-be-hackers ;-) [FISRO]

Version 1.18 (2006-12-13)
- multi-language support [Bernhard Wiesner]
- Another small bug in the save routine [PYRSI]
- Langs: EN [FISRO]
         DE [FISRO]
         FR [FISRO]

Version 1.17 (2006-12-05)
- Bug detected while updating comments [FISRO]
- Bug on saving when title contained
  illegal characters. Solved for ":" [PYRSI]
- First Linux version written in Lazarus! [FISRO]

Version 1.16 (2006-11-26)
- Copy & Paste of elements [FISRO]
- Structorizer was unable to close
  on a medium marked read-only [MARSE]
- Fixed some small bugs concerning
  element selection. [FISRO]
- Shortcuts for inserting elements [BELGI]
- User check buttons for visual styles [SIBCL]
- Fixed some bugs during first
  colorizer use [FISRO]
- Added shortcut for colorizer [FISRO]

Version 1.15 (never published)
- Small bug in code generator
  erased [FISRO]
- Small bug in PAS2NSD generator
  fixed [FISRO]
- For instructions only: automatically
  convert ":=" to " <- " [FISRO]
- Printing support with
  print-preview [T1IF1 2006/2007 - José-Maria Espinosa]

Version 1.14 (200-11-16)
- Press <ESC> to cancel input
  dialog [T1IF1 2006/2007]
- Switch visual style [LOEGU]

Version 1.13 (2006-11-13)
- Each element also contains
  a comment now. [FISRO]
- An new-old bug had reappeared
  and been eliminated once again [MARSE]

Version 1.12 (never published)
- Variable colorizing [FISRO]
- Drag & drop of NSD-Files [T1IF1 2006/2007]

Version 1.11 (2006-10-25)
- <Shift-Enter> or <Return-Enter>
  for validating input [T1IF1 2006/2007]
- Drag'n'Drop bug wiped out. [FISRO]
- Disable buttons if no element
  selected [T1IF1 2006/2007]

Version 1.10 (2006-10-22)
- Undo / Redo functionality [MARSE]
- NSD can be scrolled if larger
  than the visible area [MARSE]
- Automatic NSD title or savename
  proposal [MARSE]
- Fixed "const"-section recognition
  for PAS2NSD-conversion [MARSE]
- Fixed wrong displayed dialogs at
  120 dpi font size [MARSE + GAMCA]
- New name for new diagram [PIRSY]
- Double-click on empty sequence = new
  instruction [PIRSY]

Version 1.09 (never published)
- Dynamic font increase/decrease [FISRO]

Version 1.08 (never published)
- BMP export of the diagram [FISRO]

Version 1.07 (2006-10-01)
- A security bug has been reported
  and finally swept out... [FISRO]

Version 1.06 (2006-09-27)
- The different elements can now be
  colorized. Color is persistent,
  which means that it is stored in
  the NSD-File. [FISRO]

Version 1.05 (2006-09-19)
- I implemented an NSD-2-PAS conversion.
  This includes a variable auto-detection,
  which, unfortunately, does not work
  yet with complex types. [FISRO]
- Read-Only-INI-File Bug => fixed [MARSE]

Version 1.04 (2006-09-15)
- I finally found a working Delphi/Pascal
  parser that operates with tree generation. The
  PAS-2-NSD converter now works fine :-D [FISRO]

  Added functionality:
  * Load from source file [FISRO]
  * Create from source text [FISRO]
  * Real-time creation while typing [FISRO]

Version 1.03 (never published)
- First "satisfying" implementation of
  a PAS-2-NSD converter. Simple examples
  are OK, but bigger ones ... hmmm ... :-/
  => Would need a "real" Pascal syntax parser [FISRO]

Version 1.02 (2006-09-14)
- Change font.name and font.size of the
  graph, even on the fly! Store information
  in the INI-File. [FISRO]
- Two types of graphs [FISRO]
  * programs (rectangle)
  * subs (rounded rectangle)

Version 1.01 (2006-09-01)
- Added click-to-open support, so you now
  only need to double-click an NSD-File to
  open it immediately. [FISRO]<|MERGE_RESOLUTION|>--- conflicted
+++ resolved
@@ -120,11 +120,8 @@
 - 11: Bugfix #1059: Rare negation cases on COBOL import of conditions <2>
 - 11: Issue #1065: Bad ArrangerIndex latency with huge current diagram,
       right mouse click may override a previous single selection now <2>
-<<<<<<< HEAD
 - 11: Enh. #1066: Simple name completion in Element editor text field <2>
-=======
 - 11: Bugfix #1067: Certain execution errors used to slip through <2>
->>>>>>> 44a3f747
 
 Version 3.32 (2021-09-19) requiring Java 11 or newer
 - 01: Bugfix #851/2: SPECIAL-NAMES sections caused COBOL parser abort <2>
