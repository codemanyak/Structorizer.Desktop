﻿Legend:
-------
[Foo]   -->     idea provided by Foo, coding done by Bob Fisch
[Foo]2  -->     idea provided by Foo, coding done by Kay Gürtzig
<Foo>   -->     idea AND coding done by Foo
<2>     -->     idea and coding done by Kay Gürtzig

Known issues:
- Copying diagram images to the clipboard may fail with some OS/JRE combination
  (#685), on Windows the image format may be JPG instead of PNG.
- Pascal import does not cope with unit name aliases.
- COBOL import may fail if certain single-letter identifiers are used (rename
  them!), it does not cope with some statement variants and variable
  redefinitions, either.
- Java import does not cope with type arguments in casting prefixes or array
  element types and fails if two or more closing angular brackets (in case of
  nested type arguments) meet without separating blank. It does not cope with
  lambda expressions, either. The imported diagrams will usually not be
  executable, anyway (because of unsupported OOP context).
- Shell export neither copes with nested array/record initialisers and
  component access nor with cleanly handling usual and associative arrays as
  parameters or results.
- ARM export is still experimental and relies on a specific and very restricted
  syntax for the element contents in order to produce meaningful results.

Current development version 3.32-04 (2021-10-31)
- 01: Bugfix #987: Duplicate subroutine comment export by Pascal generator <2>
- 01: Bugfix #988: Syntax error in Structorizer.bat and Arranger.bat fixed <2>
- 01: Bugfix #989: Expressions in EXIT elements (e.g. return) were forgotten
      to translate on export to C, C++, C#, Java etc. <2>
- 01: Bugfix #990: Procedures were sometimes given a made-up result type on
      code export, particularly on group export <2>
- 01: Bugfix #991: The Analyser check to ensure function results failed to warn
      on case-ignorant function name assignment attempts <2>
- 01: Enh. #992: New Analyser check for bracket balance and nesting added <2>
- 01: Bugfix #993: Constant routine parameters, particularly of array types,
      were not correctly exported to Pascal, Oberon, C, and other languages <2>
- 01: Bugfix #995: Unjustified Analyser warnings about dubious initialization
      and missing line numbers in case of multi-line instruction warnings <2>
- 02: Enh. #967: Generator for ARM code (prototype) introduced <Alessandro
      Simonetta et al.>
- 02: Bugfix #988: Structorizer.exe (in Windows zip package) config updated <2>
- 02: Bugfix #997: Inconsistent handling of blank sequences in FOR control
      phrases (e.g. string literals could get compromised) <2>
- 03: Bugfix #1003: Undue memory reservations for main program variables and
      registers on ARM export eliminated [A. Simonetta]2
- 03: Bugfix #1004: Several flaws on exporting array statements to ARM code,
      two new ARM-specific export options <2>
- 03: Bugfix #1005: Wrong ARM export of FOR and FOR-IN loops <2>
- 04: Issue #967: ARM export now places a "_start" label if in GNU mode <2>
- 04: Bugfix #1004 revised (defective index transformation), export option
      "Transform array index to memory offset" withdrawn, new memory alignment
      mechanism (.align directive instead of .space) <2>
- 04: Bugfix #1007: ARM export: Character literals were not properly recognized
      and string/character literal content support was too restricted, new
      export option to append a 0 termination on storing strings <2>
- 04: Bugfix #1008: ARM export: Address assignment defective in GNU mode <2>
<<<<<<< HEAD
- 04: Issue #800: Parts of the new expression parsing mechanism established. <2>
=======
- 04: Bugfix #1010: ARM export: The logic of REPEAT loops was inverted <2>
- 04: Bugfix #1011: ARM export: Bad code for CASE elements without default <2>
- 04: Bugfix #1012: Compromised Code Preview highlighting after insertions <2>
>>>>>>> fc687d29

Version 3.32 (2021-09-19) requiring Java 11 or newer
- 01: Bugfix #851/2: SPECIAL-NAMES sections caused COBOL parser abort <2>
- 01: Bugfix #851/3: COBOL import flaws concerning floating-point literals <2>:
      - Decimal and float literals weren't recognised,
      - recognition / conversion of decimal commas implemented,
      - possible index range error during file preparation with fix format.
- 01: Bugfix #950: Synchronisation Arranger -> Arranger index went lost <2>
- 01: Bugfix #951: Import via source files dropping ignored import options <2>
- 02: Issue #954: STOP off button now disables rather removes breakpoints <2>
- 02: Bugfix #955: Several flaws on Java import with "class" literals, multi-
      catch clauses and try statements comprising several catch clauses. <2>
- 02: Issue #956: Java parsing ignored option "Import var declarations" <2>
- 02: Issue #957: "Processing" import now copes with import declarations <2>
- 02: Issue #958: Relative placing of special import/export option dialog <2>
- 02: Bugfix #959: Processing import now injects conversion functions and web
      colour literals in created diagram groups <2>
- 02: Issue #960: Processing import now declares standard system variables <2>
- 02: Bugfix #961: Java import did not detect/convert output instructions <2>
- 02: Bugfix #962: Constructor body import from Java sources often failed <2>
- 02: Substantial Italian localisation progress <Alessandro Simonetta et al.>
- 02: Localisations for plugin-specific import options added (DE, ES) <2>
- 02: Issue #964: Processing import placed a draw() loop without draw() <2>
- 03: Issue #932: Processing definitions -> separate diagram [Henning Kiel] 2
- 03: Issue #966: Precautions for dark look & feel themes (tuning, icons) <2>
- 03: Bugfix #969: After starting up Structorizer with file arguments (e.g.
      by double-clicking nsd or arr files, the debugger used to get numbed <2>
- 03: Enh. #972: Row-filtering radio buttons for Translator introduced
      [Henning Kiel]2
- 04: Issue #67: Export option "generate line numbers" was made a language-
      specific option (for BASIC in the first place) <2> 
- 04: Enh. #953: Generators for 4 different LaTeX algorithm/pseudocode packages
      added [Karl-Heinz Becker]2
- 04: Bugfix #974: Two defects on Processing definition import (one severe) <2>
- 04: Bugfix #975: StrukTeX export did not cope well with backslashes occurring
      in string literals <2>
- 04: Issue #977 workaround: Silent highlight errors locked the execution <2>
- 05: Enh. #926/#979: Now tooltips with the warning texts appear over marker
      triangles in flawed elements <2>
- 05: Issue #944: Structorizer now requires Java versions >= 11 <2>
- 06: Bugfix #983: Menu actions 'Edit subroutine' / 'Edit included diagram...'
      unduly flagged the summoned diagram 'changed' <2>

Version: 3.31 (2021-03-01)
- 01: Bugfix #759: Dried up another source of stale Mainforms. <2>
- 01: Bugfix #761: Code preview defect flooded the log stream. <2>
- 01: Precautions against empty error messages on startup <2>
- 01: Bugfix #705: Find&Replace: Branches of CASE and PARALLEL elements were
      not searched (i.e. at most one of them) <2>
- 01: Bugfix #763: Stale file precautions on loading / saving arrangements <2>
- 01: Bugfix #764: Group modifications failed to update the associated .arr
      file <2>
- 01: Bugfix #765: KSH export of diagrams using record types failed with an
      error <2>
- 01: Deprecated ANSI-C73 import disabled (ANSI-C99 parser subsumes it) <2>
- 02: Bugfix #752: Incomplete declarations in C, Java etc. are no longer out-
      commented because they must be manually completed anyway <2>
- 02: Issue #766: Deterministic order of subroutines on code export forced <2>
- 02: Bugfix #769: Commas in string literals used as selectors compromised
      CASE branch selection on execution <2>
- 02: Enh. #770: New Analyser checks concerning selector consistency in CASE
      elements introduced <2>
- 02: Bugfix #771: Java type names in expressions provoked unhandled syntax
      errors during execution that drove the debugger into a locked state <2>
- 02: Bugfix #772: Internal exceptions used to avert Pascal code preview <2>
- 02: Bugfix #773: Export of declarations to Oberon, Pascal [K.-P. Reimers]2
- 03: Enh. #388: Missing support for constants on Perl export provided <2>
- 03: Enh. #423: Missing support for record types on Perl export added <2>
- 03: Enh. #739: Enum type definitions introduced (including import) <2>
- 03: Issue #766: Deterministic export order failed for deep hierarchies <2>
- 03: Bugfix #770: Integer-const check for CASE selectors was incomplete <2>
- 03: Enh. #775: More type-sensitive export of input instructions to OBERON <2>
- 03: Bugfix #776: Global vars are locally eclipsed on Pascal/Oberon export <2>
- 03: Bugfix #777: Concurrent changes of favourite export language handled. <2>
- 03: Bugfix #778: License text was not exported with "fresh" diagrams <2>
- 03: Bugfix #779: Defective Oberon export of program diagrams with I/O <2>
- 03: Issue #780: Parameterless procedures now exported to Oberon without
      parentheses [K.-P. Reimers]2
- 03: Bugfix #782: Code export of global (included) declarations was wrong. <2>
- 03: Bugfix #783: No or nonsense code export for assignments of unknown
      recrds/structs <2>
- 03: Bugfix #784: Mere variable declarations were to be suppressed on export
      to shell scripts (bash/ksh) <2>
- 03: Bugfix #786: Record component access within index expressions used to
      fail on execution <2>
- 03: Bugfix #787: Multiplied top-level type definitions on Pascal export <2>
- 03: Bugfix #788: Arranger archive (.arrz file) extraction to a user-specific
      folder did not work. <2>
- 03: Bugfix #789: Function calls were wrongly exported to BASIC (started with
      "CALL") <2>
- 03: Bugfix #790: BASIC export failed where line continuation or initialisers
      occurred <2>
- 03: Bugfix #791: Several shell export flaws (function calls, array/assoc
      declarators) were fixed <2>
- 04: Bugfix #793: Wrong Perl export result of initialised explicit var
      declarations <2>
- 04: Bugfix #794: Code preview failed with an error if no user license text
      is configured <2>
- 05: Enh. #801: Mechanism added to show User Guide as PDF in offline mode <2>
- 05: Bugfix #802: Placement of license texts and downloaded User Guides went
      to inappropriate folders (impact of fix #741) <2>
- 05: Bugfix #805: The dialog language happened to change on deriving a
      subroutine from a CALL (new Structorizer instance got wrong config) <2>
- 05: Issue #806: Format string splitting on C99 import improved [R. Schmidt]2
- 05: Issue #806: Input/Output instruction export to C now with more sensible
      printf/scanf format strings (better type inferencing used) [R. Schmidt]2
- 05: Issue #807: Python 'recordtype' library reference replaced by dictionary
      type [R. Schmidt]2
- 05: Bugfix #808: Missing C and Javascript export of variable declarations
      with operator ':=' [Rolf Schmidt]2
- 05: Bugfix #809: Two C99 import flaws fixed: type name surrogate replacement
      in comments, unwanted "return 0" element at end of "main" diagrams <2>
- 05: Bugfix #810: Javascript export of multi-variable input elements resulted
      in nonsense <2>
- 05: Bugfix #811: C99 parser failed at certain floating-point number literals
      like 123e4 <2>
- 05: Bugfix #812: Defective handling of global variables on Python export <2>
- 05: Issue #814: Empty parameter lists are now exported to C as ...(void) <2>
- 05: Issue #815: File open dialogs now equipped with combined file filters
      where sensible and possible [Rolf Schmidt]2
- 05: Issue #816: Function calls in exported shell code revised [Rolf Schmidt]2
- 06: Issue #816: Local variable/constant declarations in bash/ksh functions <2>
- 06: Issue #816: Shell export with revised passing of arrays/records to/from
      bash/ksh functions <2>
- 06: Bugfix #818: Replacement of diagrams being unpinned in Arranger caused
      trouble <2>
- 06: Bugfix #820: TRY blocks erroneously caught "exit" events and, on the other
      hand, averted later error reporting after having caught an error <2>
- 06: Bugfix #821: Function arguments and array items were wrongly put in $( )
      on shell (bash/ksh) export <2>
- 06: Issue #822: Executor now tolerates empty instruction lines instead of
      aborting [R. Schmidt]2
- 06: Bugfix #823: Executor accidently mutilated expressions (all whitespace
      gone) with risk of mis-interpretation <2>
- 06: Bugfix #824: Shell export of REPEAT loops was flawed in several aspects,
      moreover a condition conversion method was laden with bugs. <2>
- 06: Bugfix #825: Analyser had ignored the interior of TRY elements <2>
- 06: Issue #826: User input is to accept backslashes as in Windows file
      paths <2>
- 07: Bugfix #228: Code export of routine diagrams with Pascal result mechanism
      could cause NullPointerExceptions <2>
- 07: Enh. #440 part 1: Diagram export to PapDesigner files implemented <2>
- 07: Enh. #828: New feature allowing code export for an arrangement group <2>
- 07: Issue #829: Debugger doesn't automatically close anymore [mawa290669]2
- 07: Bugfix #831: Python export placed an obsolete shebang and forgot thread
      arguments in Parallel sections [R.Schmidt]2
- 07: Bugfix #833: The Pascal import now ensures that parameterless procedures
      now obtain parentheses in the diagram header [K.-P. Reimers]2
- 07: Issue #834: Tooltip help for menu item Diagram > DIN? (in EN, DE, ES) <2>
- 07: Bugfix #835: Injection of structure preference keywords on code import
      compromised imported conditions and is now made optional <2>
- 07: Bugfix #836: Inconsistencies in the result files of batch code export (in
      combination with #828 as well) <2>
- 07: Enh. #837: New export option to control the proposal for the code export
      directory <2>
- 07: Bugfix #838: Defective IMPORT line generation on Oberon export <2>
- 07: Bugfix #839: Procedures exported after functions were accidently given
      the result types of the preceding function <2>
- 07: Bugfix #840: Code export wrongly gathered structural information from
      disabled elements <2>
- 07: Bugfix #841: Analyser test against missing parameter list out of work <2>
- 07: Bugfix #843: Missing handling of global declarations in PHP export <2>
- 07: Bugfix #844: Sensible export of arrays and record types/vars to PHP <2>
- 08: Issue #828/#836: The fallback to all diagrams of an arr file on batch
      export without specified entry points or contained programs failed <2>
- 08: Enh. #842: Improved include list editor usability [H.-U. Hölscher]2
- 08: Bugfix #847: Inconsistent handling of upper-/lower-case operand names <2>
- 08: Bugfix #848: Incomplete variable synchronisation with Includables <2>
- 08: Bugfix #849: New log file name scheme change of release 3.30 ensured <2>
- 08: Issue #851/1: Declarations for auxiliary variables on COBOL import <2>
- 08: Issue #851/4: Provisional import of SORT statements from COBOL <2>
- 08: Issue #851/5: Solution for the import of PERFORM THRU from COBOL <2>
- 08: Bugfix #852: Case-ignorant F&R replacements failed for some strings <2>
- 08: Bugfix #853: Batch export with relative paths in .arr file failed <2>
- 08: Bugfix #854: Topological order of type definitions on export ensured <2>
- 08: Enh. #855 New configurable default array/string sizes for code export <2>
- 08: Bugfix #856: The dump of preferences subsets did not behave correctly <2>
- 08: Bugfix #858: Functions did not actually work in FOR-IN loop headers <2>
- 09: Issue #822: More sensible error message on executing an empty CALL <2>
- 09: Bugfix #828: Missing unreferenced subroutines on group export. <2>
- 09: Bugfix #860: Batch export for .arr files containing abs. paths failed <2>
- 09: Issue #861/1: Comment placement on Pascal and Oberon export revised <2>
- 09: Bugfix #861/2: On Pascal import, routine comments were duplicated <2>
- 09: Issue #861/3: Improved comment trimming on code import <2>
- 09: Bugfix #862/2: Batch export no longer produces duplicate entry points <2>
- 09: Bugfix #862/3: Batch import produced defective arrangement lists <2>
- 09: Bugfix #863/1: Duplicate routines on PapDesigner/StrukTex export <2>
- 09: Bugfix #863/2: Wrong assignment symbols in CALL export to PapDesigner <2>
- 09: Issue #864: Parameter list transformation for PapDesigner export <2>
- 09: Bugfix #865: Flaw in parameter recognition on subroutine generation <2>
- 09: Issue #866: Selection expansion/reduction in the diagram revised <2>
- 09a: New command line option "-restricted" to prevent export/import [CPNV]
- 10: Bugfix #868: Inadvertent popup of code preview context menu on start <2>
- 11: Issue #870: Now ini property "noExportImport=1" prevents code export/
      import; group export prevention had been forgotten [CPNV]2
- 11: Issue #733: GUI scale factor protected against central ini file <2>
- 11: Enh. #872: New mode to display operators in C style [BloodyRain2k]2
- 11: Bugfix #873: Type definition export to C++, C#, Java was compromised <2>
- 11: Bugfix #874: Error on code export/preview of CALLs with non-ASCII names,
      identifiers with non-ASCII letters now tolerated but warned <2>
- 11: Bugfix #875: Saving policy mended for virgin group members and groups,
      unnecessary save requests on replacing diagrams in work area avoided <2>
- 11: Bugfix #876: Defective saving / restoring of Ini properties via menu <2>
- 11: Bugfix #877: Division by zero error on batch export to StrukTeX <2>
- 11: Issue #879: Bad handling of user input resembling record initializers <2>
- 12: Enh. #704: Turtleizer now scrollable, with status bar, and popup menu <2>
- 12: Issue #801: User Guide download now with progress bar in background <2>
- 12: Issue #829: Experimentally keeping open the debug control now revoked <2>
- 12: Enh. #880: Turtleizer zooming function implemented and accomplished <2>
- 12: Issue #881: Highlighting of bit operators and Boolean literals <2>
- 12: Issue #882: Random function translation to PHP ensured [S. Roschewitz]2
- 12: Bugfix #884: Header inference for virgin diagrams (#875) was flawed <2>
- 12: Bugfix #885: Sporadic incorrect display mode indicator state (#872) <2>
- 12: Bugfix #887: Concurrent Turtleizer instances led to dysfunction. <2>
- 13: Issue #890: Several improvements of the Turtleizer GUI (#704/#880) <2>:
       1. SVG export with less annoying scale factor request;
       2. Menu items for CSV and SVG export no longer enabled with empty image;
       3. New function to scroll to the coordinate origin;
       4. Mere turtle moves without visible trace omitted on (CSV) export;
       5. Option to choose separator character for the CSV export;
       6. Stroke style for the axes of coordinates now compensates zoom factor;
       7. Turtle-world coordinates shown in tooltip at current mouse position;
       8. Measuring function with two snap modes and configurable radius;
       9. Turtle image with higher resolution for zoom factors > 1;
      10. F1 opens the help page for the Turtleizer GUI in the browser;
      11. Status bar icons for more intuitive recognition.
- 13: Issue #891: Dutch locale fixed, revised, and completed <Jaap Woldringh>
- 13: Bugfix #892: "Save as" and double-click hassle with arranged diagrams <2>
- 13: Enh. #893: Translator preview indication in language preference menu <2>
- 13: Bugfix #894: Bad mechanism to fit the Turtleizer picture into canvas <2>
- 13: Bugfix #895: GUI scaling of the Turtleizer popup menu for "Nimbus" <2>
- 13: Enh. #896: Usability improvements for dragging objects <2>
      1. Move cursor on readiness for moving diagrams in Arranger
         or diagram elements within a diagram in the Structorizer work area;
      2. Holding Shift key down, elements may now be dragged above the target
- 13: Bugfix #897: Turtleizer numeric angle degradation + endless loop risk <2>
- 13: Bugfix #898: Executor errors on Turtleizer function pre-evaluation <2>
- 13: Bugfix #900: Find&Replace failed if search was restricted to comments
      only, the "whole word" option also caused trouble <2>
- 13: Issue #901: Now the wait cursor is applied on time-consuming actions <2>
- 14: Bugfix #569 A scrolling insufficiency on report list selection fixed <2>
- 14: Issue #872 Wrong conversion '=' -> '==' in routine headers for C style <2>
- 14: Issue #901 Wait cursor applied to further time-consuming actions <2>
- 14: Bugfix #902: Arranger index impairments <2>:
      1. Focus loss in Arranger index on selecting diagram or group nodes;
      2. Quitting the "add/move to group" dialog via escape dind't cancel;
      3. Confirmation dialog before dissolving groups via key binding ensured.
- 14: Enh. #903 Syntax highlighting also works in "Switch text/comment" mode <2>
- 14: Bugfix #904 Controller alias display suppressed other function names <2>
- 14: Enh. #905 Marker symbols on elements with warnings or tutorials <2>
- 14: Enh. #906 Executor now allows either to step into or step over a CALL <2>
- 14: Bugfix #907 A step of the tutorial "Hello world" was always skipped <2>
- 14: Bugfix #908 The variable content was not legible on editing with Nimbus <2>
- 14: Enh. #909 Extended support for display and editing of enumerator values <2>
- 14: Enh. #910 Extended DiagramController interface (for plugin modules) <2>
- 14: "About" icon (eye) in toolbar / Help menu replaced by "info" icon <2>
- 14: Arrangement group visibility now includes member diagrams, not only bounds <2>
- 15: Issue #400: Some editor controls had ignored Esc and Shift/Ctrl-Enter <2>
- 15: Enh. #714 Empty FINALLY block of TRY elements now by default suppressed <2>
- 15: Issue #905: Analyser markers on collapsed or eclipsing elements ensured <2>
- 15: Enh. #914 Text and comment fields in element editor now allow undo/redo <2>
- 15: Enh. #915 New structured editor for CASE elements preserving branches <2>
- 15: Enh. #917 Menu item to edit subroutines extended to included diagrams <2>
- 15: Bugfix #918 Missing root type filter in Find&Replace, unwanted checkbox <2>
- 15: Issue #919 More precise modification detection in Translator, undo/redo <2>
- 15: Issue #920 Consistent support for value literal "Infinity" / ∞ <2>
- 15: Bugfix #921 Type handling on outsourcing fixed (recursion, enumerators) <2>
- 15: Bugfix #922 Executor failed to interpret mixed array / record access <2>
- 15: Bugfix #923 Analyser gave false warnings regarding FOR-IN loops <2>
- 15: Bugfix #924 Erratic Analyser warnings on mixed record/array access paths <2>
- 15: Bugfix #925 Analyser always complained about constant record arguments <2>
- 15: Enh. #926: Element selection now scrolls to related Analyser warnings <2>
- 16: Enh. #893: Translator preview indicator in the language menu enforced <2>
- 16: Enh. #915: Functional upgrade for the new CASE element editor <2>
- 16: Enh. #928: New Analyser check against structured CASE choice value <2>
- 16: Issue #929: Translator usability improved with locale button context menus,
      temporary icon changes on shift; locale reset mechanism fixed <2>
- 16: Bugfix #930: Wrong CASE branch width with broken selector lines <2>
- 16: Bugfix #931: Inadvertent font changes in element editors on font resizing <2>
- 17: Issue #420: Comment retrieval on code import revised, workaround dropped <2>
- 17: Bugfix #556: Errors on C99 import if expressions contained > 1 slash <2>
- 17: Issue #912: JRE packaged into the Mac OS X delivery, new file open
      handling for Mac OS X and Java versions > 8 [omezger]
- 17: Bugfix #935: Export of incompatible FOR loops caused errors (silent) <2>
- 17: Bugfix #936: Group export (silently) failed for never saved groups <2>
- 17: Bugfix #937: Precaution against endless loop on group export <2>
- 17: Issue #939: Several Pascal import limitations (e.g. ASCII) lifted <2>
- 17: Bugfix #940: Undue reference to Java 9 classes and methods in fix #912 <2>
- 17: Issue #943: Java version now displayed in the About dialog Paths tab.
- 18: Enh. #410: Java import implemented (+ new diagram field "namespace") <2>
- 18: Bugfix #419: "(Re-)break lines" missed to redraw the reshaped diagram <2>
- 18: Issue #905: Diagram redrawing after Analyser Preference changes fixed <2>
- 18: Enh. #932: "Processing" source code import implemented [K.-H. Becker]2
- 18: Issue #943: Java home path now also displayed in the About dialog <2>
- 18: Issue #944: Version hint announcing the planned code upgrade to Java 11 <2>
- 18: Bugfix #945: "Disabled" status of PARALLEL elements had not been saved <2>
- 18: Bugfix #946: Structorizer could get locked on certain assignment texts <2>
- 18: Bugfix #947: Executor had not detected cyclic inclusion, but spun down <2>

Version: 3.30 (2019-10-06)
- 01: Issue #657: Spanish message in German locale replaced <2>
- 01: Enh. #662/1: Info box for groups redesigned into a tree view <2>
- 01: Enh. #662/2: Group visualisation with individual colours in Arranger <2>
- 01: Enh. #662/3: Arranger popup menu item to rearrange diagrams by groups <2>
- 01: Enh. #662/4: Option to save arrangements with relative coordinates <2>
- 01: Bugfix #664: Incorrect handling of modified diagrams on closing Arranger <2>
- 01: Bugfix #664: Disambiguated cancelling in AUTO_SAVE_ON_CLOSE mode <2>
- 01: Bugfix #515: Defective diagram positioning in Arranger mended <2>
- 02: Bugfix #665: Import of INSPECT statements from COBOL actually works now <2>
- 02: Bugfix #655: Arranger popup menu revised (item order, accelerator info) <2>
- 02: Bugfix #667: Removal of diagrams from Arranger could leave remnants <2>
- 02: Issue #668: Group association behaviour on outsourcing further improved <2>
- 02: Bugfix #669: C export of FOR-IN loops with traversed strings was defective <2>
- 02: Bugfix #670: Diagram/group info box of Arranger index not reliably scaled <2>
- 02: Issue #670: Live look & feel switch failed for Diagram/group info box <2>
- 03: Bugfix #672: Default group was named null.arr after cancelled save attempt <2>
- 03: Issue #673: The Arranger drawing area had to be enlarged for group bounds <2>
- 03: Issue #662/2 Group colour icon design revised (now double thin border) <2>
- 03: Bugfix #674: Live look & feel switch hadn't worked for context menus <2>
- 03: Issue #675: Workaround for truncated result tree lines in Find&Replace <2>
- 03: Issue #677: Inconveniences on saving arrangement archives mended <2>
- 03: Bugfix #678: Import of array declarations from C code didn't work. <2> 
- 03: Bugfix #679: C import produced defective INPUT instructions <2>
- 03: Enh. #680: INPUT instructions with multiple input items supported <2>
- 03: Enh. #681: A number of exports may offer to change favorite export language <2>
- 03: Enh. #682: Improved welcome dialog, now with language selection <2>
- 04: Issue #51,#137: Executor window now logs explicit prompts of empty inputs <2>
- 04: Issue #684: Mark-up + check of mandatory fields in Parser Preferences <2>
- 04: Bugfix #684: An empty FOR-IN loop keyword caused several problems <2>
- 04: Issue #686: The initial L&F detection didn't work well for Linux (GTK+) <2>
- 04: Bugfix #687: Defective breakpoint behaviour of REPEAT-UNTIL loops mended <2>
- 04: Bugfix #688: Transmutation of any Call/Jump into an Instruction enabled <2>
- 04: Enh. #689: New mechanism to edit the referred routine of a selected Call <2>
- 04: Bugfix #690: 'struct' keywords in function headers on C import suppressed <2>
- 04: Enh. #691: It is now possible to rename a group in the Arranger index <2>
- 04: Bugfix #692: C constants weren't recognised on importing with C99 parser <2>
- 04: Bugfix #693: Misleading error message on loading a recent .arr/.arrz file <2>
- 05: Enh. #327: Locale-specific Parser keyword sets enabled [newboerg]2
- 05: Issue #366: Turtleizer regains the focus if lost for an input [newboerg]2
- 05: Enh. #385: Default values for subroutine parameters allowed [usernameisthis]2
- 05: Issue #527: Index range error detection for constant arrays refined <2>
- 05: Bugfix #631: Commas in pic clauses now preserved on COBOL import <2>
- 05: Issue #407: Efforts to import COBOL conditions like "a = 8 or 9" <2>
- 05: Bugfix #695: Defective COBOL import of arrays over basic types <2>
- 05: Enh. #696: Batch export can now process arrangement files (.arr/.arrz) <2>
- 05: Enh. #698: Basic archiving outsourced from Arranger to Archivar <2>
- 05: Bugfix #699: Diagrams must not be shared among archive groups <2>
- 05: Issues #518, #544, #557: Drawing accelerated by confining to visible area <2>
- 06: Issues #518, #544, #557: Bug in visibility detection fixed; workaround for
      heavy contention in Arranger: highlighting temporarily switched off <2>
- 06: Issue #702: Size detection for imported or dropped diagrams in Arranger <2>
- 07: Bugfix #703: Arrangement group change status failed to vanish on saving <2>
- 07: Issue #699: Superfluous unsharing measures on unshared diagrams skipped <2>
- 07: Bugfix #705: Find&Replace tool failed to search CASE/PARALLEL branches <2>
- 07: Bugfix #706: NullPointerException from Analyser on faulty CALL elements <2>
- 07: Enh. #56: New element type TRY-CATCH-FINALLY introduced [BobFisch]2
- 07: Enh. #56: Pascal import of Try and Raise instructions implemented <2>
- 07: Issue #706: Created nsd and code files should end with a newline [elemhsb]2
- 07: Enh. #707: Savings preferences for file name proposals [elemhsb]2
- 07: Bugfix #708: Code export compromised cached variable lists (highlighting)<2>
- 07: Enh. #452: Several menu items made hidden on simplified mode now <2>
- 08: Bugfix #711: Endless loop on element text parsing - SEVERE! <2>
- 08: Issue #712: Translator ought to remember its last saving directory <2>
- 08: Enh. #56: Some updates and additions to the Russian locale <2>
- 09: Issues #518, #544, #557 Further general drawing speed improvements <2>
- 09: Issue #657: Subroutine/includable search disambiguated by groups (tried) <2>
- 09: Issue #685: Precaution against exception traces on copying to clipboard <2>
- 09: Enh. #696: Deficient type retrieval in batch code export fixed <2>
- 09: Enh. #697: Batch code import to assignments / assignment archives <2>
- 09: Bugfix #699: The fix from 3.29-08 for the archive unsharing was wrong <2>
- 09: Issue #712: Further usability improvements for Translator <2>
- 09: Bugfix #715: Console dialog in batch import failed after first time <2>
- 09: Bugfix #716: Defective assignment export to Python code [elemhsb]2
- 09: Issue #717: Mouse wheel scroll unit now configurable [elemhsb]2
- 09: Issue #718: Ultimate acceleration of syntax highlighting <2>
- 09: Issue #720: Changes to includable diagrams now reflect on their clients <2>
- 10: Bugfix #722: PNG export from Arranger failed with version 3.29-09 <2>
- 11: Bugfix #724: Diagram titles weren't bold anymore since 3.29-09 <2>
- 11: Issue #725: Division operator export to Python improved <2>
- 11: Issue #206: Dutch locale substantially updated <Jaap Woldringh>
- 11: Enh. #726: Translator usability improved [Jaap Woldringh]2
- 11: Issue #727: TRY Field position in Element Name Preferences mended <2>
- 11: Bugfix #728: Endless loops and other flaws in Find&Replace tackled <2>
- 11: Find&Replace: Search result presentation strategy unified <2>
- 11: Issue #729: Modified German button caption in element editor [K.-P. Reimers]2
- 12: Compatibility with the new Windows/Upla installer ensured and improved
- 12: Issue #551: No version check mode hint in the wake of Windows installer <2>
- 12: Bugfix #731: File renaming failure on Linux made arr[z] files vanish [K.-P. R.]2
- 12: Bugfix #732: Cloning groups could end up in shared (glued) positions <2>
- 12: Design of refactoring dialog improved (text -> keyword table) <2>
- 12: Issue #733/1: New handling of a user-independent start configuration file <2>
- 12: Issue #733/2: Possibility of selective preferences export to ini files <2>
- 13: Enh. #737: Batch export now with optionally specified settings file <2>
- 13: Enh. #740: Automatic backup on loading preferences from file (via menu) <2>
- 13: Enh. #741: Ini file path as command-line option for all modes [S. Sobisch]2
- 13: Bugfix #742: Command-line option -v didn't actually work with argument <2>
- 13: Issue #327: Spanish default keywords for input / output modified <2>
- 13: Bugfix #744: Double-click and filesdrop didn't work with OSX anymore <2>
- 13: Enh. #746: Import of hus-Struktogrammer files (.stgr format only) <2>
- 13: Issue #747: New key bindings Ctrl-F5 etc. for TRY, PARALLEL, and ENDLESS <2>
- 13: Bugfix #748: Menu items to add TRY blocks inserted PARALLEL elements <2>
- 13: Bugfix #749: Width defect with FINALLY sections in TRY blocks <2>
- 13: Issue #463: Startup and shutdown log entries now with version number <2>
- 14: Bugfix #749: Drawing of collapsed TRY elements fixed <2>
- 14: Bugfix #751: Cursor key navigation didn't reach TRY element internals <2>
- 14: Messages in diagram editor and Structure preferences corrected (EN, DE) <2>
- 14: Enh. #738: Code preview in right window part (tabbed with Arranger index) <2>
- 14: Bugfix #752: Workarounds for deficient declaration export to C/Java <2>
- 14: Default mode for setting DIN 66261 (FOR loop design) changed to true <2>.
- 14: Issue #753: Irrelevant structure preference adaptation requests avoided <2>
- 14: Bugfix #754: 2 Pascal code generator flaws (return instr. / UNIT name) <2>
- 14: Enh. #721: Javascript export prototype [A. Brusinsky]2
- 14: Bugfix #755: Defective Java/C# export of array initializers <2>
- 14: Bugfix #756: Expression export defects to C language family <2>
- 14: Bugfix #757: Include list text area was too small under Windows 10 <2>
- 14: Bugfix #758: "Edit subroutine" didn't reliably arrange the new routine <2>
- 14: Bugfix #759: Closing Structorizer sub-instances impaired functioning <2>

Version: 3.29 (2019-01-07)
- 01: Bugfix #511: Cursor-down key was trapped by collapsed CASE and PARALLEL <2>
- 01: Enh. #515: More intelligent aligning strategy for diagrams in Arranger <2>
- 01: Bugfix #517: Correct export of includable declarations to Java, C++, C# <2>
- 01: Bugfix #518: Very slow scrolling of diagrams lacking type info [TiNNiT]2
- 01: Bugfix #520: "no conversion" export mode had to be enforced (Pascal, C) <2>
- 01: Bugfix #521: Variable declaration export had been inconsistent for Oberon <2>
- 01: Enh. #519: Zooming / font size control via ctrl + mouse wheel [B. Neuberg]2
- 01: Bugfix #522: Outsourcing now copes better with record types and includes <2>
- 01: Bugfix #523: Undoing and redoing of include list changes mended <2>
- 02: Bugfix #525: Defective test coverage detection for recursive routines,
      lacking operation counts on input, output, and jump instructions fixed <2>
- 02: Issue #512: Arranger zoom compensation for PNG export was flawed <2>
- 02: Bugfix #526: On re-saving the renaming of the temp. file may fail (Linux) <2>
- 02: Issue #527: More helpful Executor messages on index range violations <2>
- 02: Issue #463: Console output replaced by configurable logging [R. Schmidt]2
- 02: Bugfix #528: Analyser check of record component access mended <2>
- 02: Bugfix #529: Concurrency on drawing diagrams during execution solved <2>
- 02: Bugfix #451: Java version test in shell start scripts revised [hans005]
- 02: Bugfix #533: Import of struct types from C files was dysfunctional <2>
- 03: Enh. #519: Font resizing with ctrl + mouse wheel missed in LicenseEditor <2>
- 03: Issue #535: License Editor menu item "Save as..." had wrong accelerator <2>
- 03: Issue #463: Logging configuration mechanism didn't work for WebStart <2>
- 03: Issue #536: Precaution against unsuited command line arguments <2>,
      experimental workaround against Direct3D trouble on some machines <2>
- 03: Issue #143: Comment popup switched off on opening print preview <2>
- 03: Bugfix #540: C import could fail or get stuck on processing macros <2>
- 03: Enh. #541: New import option "redundant symbols/macros" for C code <2>
- 03: Bugfix #542: Procedure import from C code mended (result type + return) <2>
- 03: Import of legacy C function definitions improved (arg types, KGU#525) <2>
- 04: Bugfix #544: Arranger deceleratingly redrew on diagram navigation <2>
- 04: Bugfix #533: Effort to import C struct initializers as record literals <2>
- 04: Bugfix #545: Defective C import of FOR loops without condition <2>
- 04: Bugfix #546: C import failed to split certain printf format strings <2>
- 05: Bugfix #549: The operator '%=' had been missing in the C grammar <2>
- 05: Data protection information added to the update information hint <2>
- 05: Bugfix #550: Defective import of C switch statements in certain cases <2>
- 05: Issue #551: On webstart the hint about version check doesn't make sense <2>
- 05: Enh. #552: Option to decide for all diagrams on serial file actions,
      new opportunity to remove all diagrams from Arranger with few clicks <2>
- 05: Enh. #489 - First version of ANSI C99 parser (full C syntax)
      recent ANSI C import renamed to ANSI C73 for clarity <2>
- 05: Set of smaller element icons for the tree view in Find&Replace <2>
- 05: Enh. #553: Code import now with monitor dialog and cancel option <2>
- 05: Bugfix #554: Batch code import didn't work (parser instantiation bug) <2>
- 05: Bugfix KGU#539: the operation count of CALL elements was incremented <2> 
- 05: Bugfix KGU#540: Find & Replace didn't reset on element filter changes <2>
- 05: Bugfix #555 - Mode "Show comments?" was always active on start <2>
- 05: Bugfix #556 - Workaround for file preparation error in C import <2>
- 05: Bugfix #557 - potential endless loop on instruction classification <2>
- 05: Issue #557 - Workaround for huge diagram numbers on code import <2>
- 05: Enh. #558 - Provisional C/Pascal enum type import (as const defs.) <2>
- 06: Issue #561 - new design of the statistics in Attribute Inspector <2>
- 06: Bugfix #562 - Wrong "origin" attribute for loaded older diagrams <2>
- 06: Enh. #563 - Simplified record initializers (smarter evaluation) <2>
- 06: Bugfix #564 - code export defects with nested array initializers <2>
- 06: Attributation of syntax highlighting to diagrams simplified <2>
- 06: Bugfix #565 - Translator didn't open; updates in Russian locale <2>
- 06: Issue #566 - Version retrieval adapted to new home page URL (https) <2>
- 07: Bugfix #568 - Key binding "space" didn't work in the Arranger index <2>
- 07: Issue #432 - In step mode with delay 0 diagram refresh was deficient <2>
- 07: Some updates for the Russian locale <2>
- 07: Bugfix #569 - Reaction to mouse click on selected report line fixed <2>
- 07: Bugfix #571 - About => license showed the changelog instead <2>
- 07: Enh. #576 - New Turtleizer procedure "clear()" to wipe the canvas <2>
- 07: Issue #423/#563 - Display of records better preserves component order <2>
- 07: Enh. #577 - Output console may show call trace and suppress meta info,
      new menu item to save the execution log to file (if copy & paste fails) <2>
- 07: Bugfix #579 - Conditional breakpoints didn't always show correctly <2>
- 07: Bugfix #581 - To start Structorizer with a list of files failed. <2>
- 08: Several locale updates <2>
- 08: Bugfix #583: Shell scripts corrected (Java tests) [K. Brodowski, S. Sobisch]
- 08: Enh. #585: Debian install packages now derived via scripts [K. Brodowski]
- 08: Issue #508: Padding of diagram elements now proportional to font size [2],
      line spacing in multi-line texts reduced
- 08: Issue #508: Slight improvements of font chooser dialog and font resizing <2>
- 08: Bugfix #512: Arranger zoom compromised the diagram size (rounding impact) <2>
- 08: Issue #372: Attribute setting for diagrams from an arrz file improved <2>
- 08: Enh. #590: Arranger index popup menu now allows to inspect attributes <2>
- 09: Enh. #552: A tooltip was missing on the Arranger button "Drop Diagram" <2>
- 09: Issue #594: Obsolete and slow 3rd-party regex package removed,
      raw type references in GOLDengine resolved [S. Sobisch]2
- 09: Issue #601: More robustness on loading icons from file [S. Sobisch]2
- 09: Newer and safer version (V0.2b6) of bean shell interpreter integrated <2>
- 09: Bugfix #603: Logging setup failed on a virgin start (for a new user) <2>
- 09: Bugfix #604: Syntax error in structorizer.sh / Arranger.sh <2>
- 09: Bugfix #605: Defects with var and const keywords in argument lists <2>
- 09: Bugfix #608: C code import hardening against preproc./comment trouble <2>
- 09: Made the argument of the batch import option -v optional (default ".") <2>
- 09: Bugfix #611: Pascal code import had failed due to missing rule table <2>
- 10: Bugfix #613: Invalid include lists after import of Pascal/Delphi units <2>
- 10: Bugfix #614: Redundant result assignments removed on Pascal import <2>
- 10: Workaround #615: Comment delimiters (* *) didn't pass Pascal import <2>
- 10: Issue #367: Diagram reshaping after IF branch swapping hadn't worked <2>
- 10: Enh. #616: Additional key bindings Ctrl-Ins, Shift-Del, and Shift-Ins <2>
- 10: Bugfix #617: Expressions with more than one turtle function failed <2>
- 10: Bugfix #618: Analyser reported function names as not initialized <2>
- 10: Bugfix #619: Code export defects with respect to result variables <2>
- 10: Issue #552: Unnecessary serial action buttons on closing Structorizer <2>
- 10: Issue #400: Spinner in Preferences=>GUI Scaling with initial focus <2>
- 10: Bugfix #620: Adaptive logging setup, path display in About window <2>
- 10: Bugfix #622: Turtle drawing could fall behind on some Macbooks <2>
- 10: Bugfix #623: Turtleizer instruction export to Python was defective <2>
- 10: Bugfix #624: Translation of FOR loops into Python range() was wrong <2>
- 11: Bugfix #626: Issues with string literals on COBOL import <Simon Sobisch>
- 11: Heuristic detection of preprocessed COBOL files on import <Simon Sobisch>
- 11: Enh. #419, #446: Import option for automatic line breaking [S. Sobisch]2
- 11: Enh. #419: New "Edit" menu item for text line breaking [Simon Sobisch]2
- 11: Enh. #627: Clipboard copy of import errors with stack trace [S. Sobisch]2
- 11: Issue #630: COBOL import now aborts on REPLACE/COPY with hint [S. Sobisch]2
- 11: Bugfix #635: COBOL import interpreted comma as variables on ADD etc. <2>
- 11: C code export: Boolean types no longer replaced by int but bool <2>
- 11: Bugfix #448: text/comment view in Find&Replace dialog compromised <2>
- 11: Bugfix #637: Array index errors on element-wise Replace/Find action <2>
- 12: structorizer.sh now copes with blanks in installation path <ketograph>
- 12: Bugfix #631: Obsolete COBOL separators now removed on import [S. Sobisch]2
- 12: Bugfix #641: Variable display updates forced on the Executor Control <2>
- 12: Bugfix #642: Wrong string comparisons with unpadded Boolean operators <2>
- 12: Enh. #643: Operator names in upper case (like OR) weren't highlighted <2>
- 12: Bugfix #644: Initializer evaluation in subroutine arguments fixed <2>
- 12: Bugfix #646: Output string values must not be trimmed [slytab]2
- 13: Bugfix #648: Struktogrammeditor file import wiped off unsaved changes <2>
- 13: Issue #649: Loading of diagrams failed to tune the scrolling units. <2>
- 13: Bugfix #650: Better workaround for non-listed sizes in Font Chooser <2>
- 13: Issue #651: Improved editing for include lists in diagram editor <2>
- 13: Bugfix #652: Inconsistent drawing behaviour of include lists mended <2>
- 13: Enh. #653: Reset button on Colors preferences dialog <2>
- 13: Enh. #654: Current Arranger directory is now saved between sessions <2>
- 13: Enh. #655: Arranger now with status bar and revised key bindings
      as well as support for multiple selection (as new base for operations) <2>
- 13: Bugfix #656: Loading arrangements with elsewhere compressed files fixed <2>
- 13: Bugfix #512: Wrong Arranger positioning in zoomed display on filesdrop <2>
- 13: Enh. #655/#657: Arranger now equipped with popup menu (context menu) <2>
- 13: Issue #658: Parser Preferences now allow to rename exit, return, leave <2>
- 13: Enh. #158: Key bindings shift-pageUp, shift-pageDown, Home, End <2>
- 13: Enh. #657: Fundamental revision of the Arranger mechanisms <2>:
       - Arrangement group concept introduced,
       - Arranger index as tree view,
       - multiple selection in both Arranger and Arranger index,
       - many actions applicable for subsets now.

Version 3.28 (2018-02-18)
- 01: Bugfix #445: Array index out of bounds errors on COBOL import <2>
- 01: Bugfix #447: Line continuation backslashes in IF, CASE, FOR defanged <2>
- 01: Bugfix #417: Division by 0 exception averted in scroll unit adaptation <2>
- 02: Bugfix #448: Endless loop and regex exceptions in Find & Replace fixed <2>
- 02: Enh. #439: Structured value presenter with pull-down buttons now recursive <2>
- 02: Enh. #452: Welcome message on first start with beginner mode and guides <2>
- 02: Enh. #453: C export: format strings now with "TODO" content [Rolf Schmidt]2
- 02: Enh. #454: Analyser check now complains about blanks in program names <2>
- 02: Enh. #456: Print preview now allows to customize orientation and margins <2>
- 02: Issue #455: Startup races and mis-drawing of initial diagrams reduced <2>
- 03: Enh. #415: New accelerator key Ctrl-Shift-d for "copy EMF image" <2>
- 03: Enh. #452: Guided tours slightly improved, typos corrected [Rolf Schmidt]2
- 03: Bugfix #465: Arranger couldn't open Structorizer sub-instances anymore <2>
- 04: Bugfix #468: User guide action was associated to wrong toolbar button <2>
- 04: Enh. #452/#459: Further revision to the mechanisms of the guided tours <2>
- 04: Enh. #469: Accelerator keys for Executor (Ctrl-R) and Turtleizer <2>
- 04: Bugfixes in COBOL import (USAGE parsing, SEARCH, EXIT) <Simon Sobisch>
- 04: Issue #471: Code import error can now be copied to clipboard [Simon Sobisch]2
- 04: Bugfix #473: COBOL argument types failed to be generated [Simon Sobisch]2
- 04: Bugfix #475: Import of COBOL paragraphs broke sections [Simon Sobisch]2
- 04: Bugfix #480: Import of COBOL level-77 data and record array initialization <2>
- 04: Bugfix #483: Option to suppress mere variable declarations on COBOL import <2>
- 04: Bugfix #485: Workaround for intrinsic COBOL functions [Simon Sobisch]2
- 04: Bugfix #486: Return mechanism in imported COBOL functions enforced <2>
- 04: Enh. #487: New display mode to hide (collapse) declaration sequences <2>
- 04: Enh. #38: Insertion of elements enabled on multiple selections <2>
- 04: Enh. #425: Simple find mechanism in Translator and key sensitivity <2>
- 04: Enh. #491: Translator: tooltips show master texts too long for the column <2>
- 04: Enh. #492: Configurable designations of element types [A. Brusinsky]2
- 04: Issues #493, #494: COBOL import improved w.r.t. SEARCH <Simon Sobisch>
- 05: Enh. #425: The Ctrl-F key binding in Translator only worked on the buttons <2>
- 05: Issue #496: C# autodoc comment style changed to "/// <summary> ..." <2>
- 05: Enh. #492: Localization (EN/DE/ES) and GUI scaling support for dialog
      ElementNamePreferences (Preferences => Element names) fixed <2>
- 05: Bugfix #497: Several defects on StrukTeX export mended <2>
- 05: Issue #415: Find&Replace dialog now regains focus when summoned again <2>
- 05: Issue 04: Several new and redesigned icons (for better scalability) <2>
- 05: Enh. #490: Turtleizer routines individually re-nameable [A. Brusinsky]2
- 05: Issue #484: Layout of Export/Import Options dialogs fixed [Simon Sobisch]2
- 05: Bugfix #498: Preliminary evaluation check of REPEAT conditions dropped <2>
- 06: Bugfix #501: Creation/editing of CASE and PARALLEL elements failed <2>
- 07: Bugfix #503: Defective pre-processing of string comparisons fixed <2>
- 07: Issue #4: Icon scaling revised, many icons renewed [rugk, S. Sobisch]2
- 07: Issue #81: Plugin icons (e.g. for import) weren't properly scaled <2>
- 08: Issue #4: Arranger toolbar icons cleaned (had some pixel artefacts) <2>
- 08: Issue #4: Mixed-up icons sorted out and icon set accomplishments <2>
- 08: Bugfix #507: Impact of branch labels on IF element shape ensured <2>
- 08: Bugfix #509: Built-in function copyArray was defectively defined <2>
- 08: Issue #510: toolbars "Add Before" and "Add After" merged (shift: before)<2>
- 08: Issue #4: Distinct symbols for FOR loops (for better recognition) <2>
- 08: Issue #510: Element icons enlarged, colour buttons now round <2>
- 08: Issue #508: Workaround for large-scaled symbols in collapsed elements <2>
- 08: Bugfix #511: Cursor key navigation was trapped by collapsed loops <2>
- 08: Improvements concerning the include text field in the diagram editor <2>
- 08: Enh. #512: Zoom function in Arranger (button + Numpad keys +,-) <2>

Version 3.27 (2017-10-30)
- 01: Issue #312: Work area now ensured to get initial focus <2>
- 01: Issue #319: Arranger index indicates "covered" status via icon now <2>
- 01: Issue #101: A dependent Structorizer now shows instance number in title <2>
- 01: Enh. #329: New Analyser warning on variable names "I", "l", or "O" <2>
- 01: Bugfix #330: With "Nimbus" look & feel checkbox states weren't visible <2>
- 01: Issue #81: DPI awareness workaround (GUI scaling) substantially improved <2>
- 01: Issue #81: New Preferences menu item "GUI Scaling" to preset next start <2>
- 02: Bugfix #233: Element insertion by keys F6 and F8 didn't work <2>
- 02: Issue #305: Diagram name and dirtiness changes notified to arranger index <2>
- 02: Enh. #333: Compound comparison operators displayed as symbols ≠, ≤, ≥ <2>
- 02: Enh. #335: Pascal/BASIC variable declarations in instructions tolerated <2>
- 02: Bugfix #336: Variable list proposed by code generators for declaration <2>
- 02: Issue #306: Possibility to start with several diagrams from command line <2>
- 02: Enh. #290: Start from command line with Arranger files as arguments, too <2>
- 02: Enh. #335: Type info retrieval for enhanced declarations on code export <2>
- 02: Bugfix #337: Code export of 2d arrays and nested index access mended <2>
- 02: Issue #113: More sophisticated code export w.r.t. array parameter types <2>
- 03: Issue #340: Silent NullPointerExceptions on Structorizer/Arranger start <2>
- 03: Wrong warnings on leave/break instruction export to C, Java etc. removed <2>
- 03: Bugfix #341: Wrong string literal detection with single and double quotes <2>
- 03: Bugfix #342: Disabled elements must be ignored on test coverage detection <2>
- 03: Bugfix #343: Code export to C etc. now with correct string literal quotes <2>
- 03: Analyser: Result checks (completeness, consistency) revised (KGU#343) <2>
- 03: Bugfix #198: Further navigation flaws in IF and CASE elements mended <2>
- 03: Enh. #344: Additional key binding Ctrl-Y for redo action [Fabian Röling]2
- 04: Some mis-spelled messages corrected <2>
- 04: Executor stacktrace now also shows arguments of top-level subroutine <2>
- 04: #348 Python export now translates Parallel sections, using threading module <2>
- 04: #348 C++ export now translates Parallel sections, using class std::thread <2>
- 04: #348 C# export now translates Parallel sections, using System.Threading <2>
- 04: #348 Java export now translates Parallel sections, using interface Callable <2>
- 04: #348 Perl export now translates Parallel sections, using threads 2.07 <2>
- 04: Bugfix #349: Generators hadn't coped with involved recursive subroutines <2>
- 04: Enh. #259/#335: Type info retrieval for code export enabled across CALLs <2>
- 04: Issue #350: OUTPUT instruction translation to Python was obsolete <2>
- 04: Perl export: variable prefixing improved w.r.t. arrays and references <2>
- 04: Enh. #346: Configuration of include directives to be exported [Rolf Schmidt]2
- 05: Some typos in the locale file keys mended
- 05: Bugfix #365: Improved FOR-IN loop export to C <2>
- 05: Enh. #367: Transmutation (swapping) of IF branches introduced [Simon Sobisch]2
- 05: Enh. #372: Date and author attributes in the NSD files [Simon Sobisch]2
- 05: Enh. #376: Opportunity to move elements among diagrams [Simon Sobisch]2
- 05: Issue #378: Charset indication in exported Python header [Rolf Schmidt]2
- 05: Bugfix #379: Inequality operator symbol was wrong in Python export <2>
- 05: Bugfix #382: defective value list conversion on FOR-IN loop export <2>
- 06: Issue #346: Specified includes for C weren't always exported <2>
- 06: Enh. #354: Plugin system for code import (in analogy to generators) [S. Sobisch]2
- 06: Enh. #354: ANSI-C parser added to code import plugins <2>
- 06: Enh. #356: Sensible reaction on the attempt to close the Executor [S. Sobisch]2
- 06: Enh. #368: New import option to load variable declarations <2>
- 06: Issue #368: Analyser no longer blames declarations of lacking initialization <2>
- 06: Issue #369: Executor got C-style array definitions wrong (int a[2] <- {5, 2}) <2>
- 06: Issue #354: GOLDParser update to version 5.0, unique menu item for import <2>
- 06: Enh. #370: Improved refactoring functionality on loading files [Simon Sobisch]2 
- 06: Issue #372: Author name now configurable, license editor added [Simon Sobisch]2
- 06: Enh. #380: New function to derive subroutines from sequences [Simon Sobisch]2
- 06: Enh. #387: "Save All" menu item and toolbar button <2>
- 06: Bugfix #365: FOR-IN loop export fix (to C) revised again <2>
- 06: Enh. #388: Concept of constants introduced (executor, import, analyser) <2>
- 06: Enh. #389: Mechanism to "include" diagrams on execution [Simon Sobisch]2
- 06: Enh. #390: Improved variable initialization check in multi-line instructions <2>
- 06: Bugfix #391: Debugger button control was defective in step mode <2>
- 06: Enh. #335/#388/#389: generators for Pascal, C, C++, and Java revised <2>
- 06: Bugfix #394: Defective export of "leave" jumps in CASE elements (to C etc.) <2>
- 06: Enh. #394: Loosened parameter restriction for exit instructions <2>
- 06: Enh. #259: Type detection for loop variables of FOR-IN loops improved <2>
- 06: Enh. #354: ANSI-C grammar accomplished, CParser revised <2>
- 06: Bugfix #386: BASH export of No-Op branches or loop bodies [Rolf Schmidt]2
- 06: Enh. #389: New analyser option "check against faulty diagram imports" <2>
- 06: Issue #62: Arranger should ask before an existing arr(z) file is overwritten <2>
- 06: Issue #318: Saving arrangements failed if some diagrams reside in an arrz <2>
- 06: Importer for "Struktogrammeditor" (http://whiledo.de) files added <2>
- 06: Enh. #354: New import option: file logging to a directory <2>
- 06: Enh. #354: gnuCOBOL import (still incomplete) <Simon Sobisch, 2>
- 06: Issue #354: Missing exception handling for code import added. <2>
- 06: Issue #396: Bash export now encloses function calls in $(...) [Rolf Schmidt]2
- 06: Bugfix #397: Wrong paste position with multiple selection as target <2>
- 06: Enh. #398: New built-in functions sgn (int result) and signum (float result) <2>
- 06: Enh. #399: Unsuited files dragged into Structorizer now induce a message <2>
- 06: Issue #400: Consistent behaviour of preferences dialogs [Simon Sobisch]2
- 06: Enh. #372: New export option to store author and license information <2>
- 06: Bugfix #403: Export of input/output instructions with parentheses [S. Sobisch]2
- 06: Bugfix #51: Export of empty input instructions to C# needed fixing <2>
- 06: Enh. #389: Third diagram type "includable" for importable definitons etc. <2>
- 06: Issue #405: Preference for width-reducing in CASE elements [Simon Sobisch]2
- 06: Issue #237: Efforts to improve expression transformation on BASH export <2>
- 06: Enh. #372: New dialog to inspect diagram attributes [Simon Sobisch]2
- 06: Bugfix: 411: Some unicode escape sequences caused trouble in Executor <2> 
- 06: Bugfix: 412: Code generators might produce defective unique identifiers <2>
- 06: Enh. #413: New built-in function split(strg, part) introduced <2>
- 06: Bugfix #414: Too large bounding boxes in Arranger caused GUI degrading <2>
- 06: Enh. #416: Line continuation by backslash at line end [Simon Sobisch]2
- 06: Enh. #415: Find & Replace dialog added and refined <2>
- 06: Enh. #354/#357: plugin-defined options for import/export [Simon Sobisch]2
- 06: Enh. #420: Comment import enabled for source code parsing [Simon Sobisch]2
- 06: Enh. #424: Turtleizer functions getX(), getY(), getOrientation() [newboerg]2
- 06: Enh. #423: Support for record types (structs) in Executor and Analyser <2>
- 06: Enh. #388,#389,#423: Export of Includables, records and constants to Pascal <2>
- 06: Enh. #428: Structorizer got stuck on using type name "short" <2>
- 06: Bugfix #429: Array/record literals in result statements fail in Executor <2>
- 07: Issue 430: Element editor font size now sustained in ini file [A. Poschinger]2
- 07: Execution Control frame now got a title string <2>
- 07: Issue #431: Modified handling of strings by FOR-IN loop <2>
- 07: Enh. #174/#423: Structorizer now understands nested initializers <2>
- 07: Bugfix #432: Precaution against possible sync problem on drawing diagrams <2>
- 07: Bugfix #433: Ghost results shown for procedures named like Java classes <2>
- 07: Bugfix #434: Pre-compilation of comparisons in loop conditions caused errors <2>
- 07: Bugfix #435: Executor checkboxes didn't show selected icons in scaled GUI mode <2>
- 07: Issue #432: Attempt to speed up execution by reducing redraw calls on delay 0 <2>
- 08: Issue #436: Reference consistency for array parameters (adding elements) <2>
- 08: Issue #437: Defective variable modifications in paused state now reported <2>
- 08: Issue #438: Pending variable editing now prevents from resuming execution <2>
- 08: Enh. #439: Tabular inspection/editing of array and record values in Executor <2>
- 08: Enh. #128: Design of IF and CASE elements in mode "comments + text" changed <2>
- 08: Positioning of dialog boxes no longer dependent on diagram size and selection <2>
- 08: Issue #417: Scrolling detention with many / large diagrams alleviated <2>
- 08: Enh. #423: Export support for records to Python, bash, Oberon <2>
- 08: Enh. #441: Java export now directly supports use of extracted Turtleizer <2>
- 08: Enh. #443: Preparations for multiple controller plugins like Turtleizer <2>

Version: 3.26 (2017-01-06)
- 01: Issue #213: FOR transmutation now inserts WHILE parser preferences <2>
- 01: Issue #213: Selected state of FOR transmutation result now visible <2>
- 01: Bugfix #241: Translation bugs for element editor mended <2>
- 01: Bugfix #243: Forgotten translations for some message boxes [Rolf Schmidt]<2>
- 01: Bugfix #244: Flawed logic for the save actions mended <2>
- 01: Bugfix #246: Executor now checks conditions for Boolean results <2>
- 01: Issue #245: Browser launching workaround for Linux systems [Rolf Schmidt]2
- 01: Bugfix #247: Defective BASH export of ENDLESS loops [Rolf Schmidt]2
- 01: Issue #248: Linux workaround for setting breakpoint triggers <2>
- 01: Issue #248: Linux workaround for number conversions in Locales and Executor <2>
- 01: Enh. #249: New Analyser check for subroutine argument parenthesis <2>
- 01: Analyser preferences order modified <2>
- 01: Enh. #250: FOR/FOR-IN loop editor partially redesigned <2>
- 01: Bugfix #251: Look and feel problems with Executor console window <2>
- 01: Bugfix #252: Analyser FOR loop check (14) should tolerate ":=" vs "<-" <2>
- 01: Saved diagrams now prepared for #253 (parser info included) <2>
- 01: Bugfix #254: CASE execution failed when parser keywords were used <2>
- 01: Enh. #255: Analyser now names the assumed loop variables if supernumerous <2>
- 02: Enh. #253: Keyword refactoring option for loading diagrams (files ≥ 3.25-01) <2>
- 02: Enh. #253: Keyword refactoring offer on changing parser preferences <2>
- 02: Enh. #253: Keyword refactoring offer on loading preferences from file <2>
- 02: Enh. #257: Decomposing transmutation of CASE elements <2>
- 02: Bugfix #258: Saving of FOR loops wasn't robust against keyword changes <2>
- 02: Bugfix #260: Variable name column in Executor control no longer editable <2>
- 02: Bugfix #261: Stop didn't work immediately within multi-line instructions <2>
- 02: Bugfix #262: Selection/dragging problems after insertion, undo, and redo <2>
- 02: Bugfix #263: "Save as" now updates the cached current directory <2>
- 02: Issue #264: Frequent silent exceptions caused by Executor variable display <2>
- 03: Bugfix #266: Executor failed with built-in routines copy, delete, insert <2>
- 03: Enh. #267: New Analyser check for CALLs with unavailable subroutines <2>
- 03: Issue #268: Executor output window no longer editable but font scalable <2>
- 03: Enh. #270: Possibility of disabling elements (Executor, Export, Analyser) <2
- 03: Issue #271: User-defined prompt strings in input instructions (exec+gen) <2>
- 03: Issue #272: Turtleizer now also provides a double precision mode <2>
- 03: Issue #227: For Oberon, output of literals is now exported to proper procedure <2>
- 03: Issue #273: Input of "true" and "false" now accepted as boolean values <2> 
- 03: Enh. #274: On code export, Turtleizer commands now augmented with colour info <2>
- 03: Bugfix #275: Topological sorting of subroutines involved in export fixed <2>
- 03: Bugfix #276: Flaws in parsing input values and converting Pascal strings fixed <2>
- 04: Bugfix #278: java.lang.NoSuchMethodError: java.util.HashMap.getOrDefault [Bob Fisch]
- 04: Bugfix #279: Further references to method java.util.HashMap.getOrDefault replaced <2>
- 05: Bugfix #272: The Turtle instruction replacement produced void undo entries <2>
- 05: Bugfix #268: Controlling the output console font sometimes changed colours <2>
- 05: Issue #81: Ini-based scaling workaround for icons, fonts, and frames in high DPI <2>
- 06: Bugfix #281/#282: Again, a Java 1.8 method was a show-stopper for OpenJDK <2>
- 06: Enh. #270: Translations for controls disabling elements in EN, DE, ES, IT <2>
- 06: Issue #271: Correction of C++ code export for output instructions <2>
- 07: Enh. #286: Analyser Preferences now organized into two tabs with groups <2>
- 07: Issue #81: Checkbox and radio button scaling implemented <2>
- 07: Issue #288: Radio button fix in FOR loop editor <2>
- 07: Enh. #289: Arranger files (.arr, .arrz) may now be dragged into Arranger <2>
- 07: Enh. #290: Arranger files (.arr, .arrz) loadable from Structorizer, too <2>
- 07: Bugfix #291: REPEAT loops caught cursor up traversal <2> 
- 07: Bugfix #114: Prerequisites for editing and transmutation during execution revised <2>
- 07: Issue #269: Selecting an Analyser error now scrolls to the element <2>
- 07: Issue #269: Automatic scrolling to the element currently executed <2>
- 08: Issue #231: Traditional reserved BASIC words added to name collision checks <2>
- 08: Issue #269: Vertical scrolling alignment for large elements improved <2>
- 08: Issue #284: Text field fonts in element editor now interactively resizable [ebial]2
- 08: Bugfix #293: Input and output boxes no longer pop up at odd places on screen <2>
- 08: Font resizing accelerators unified among different dialogs and menus <2>
- 08: Label defect in FOR loop editor (class InputBoxFor) mended <2>
- 08: Bugfix #294: Test coverage wasn't shown for CASE elements w/o default branch <2>
- 08: Bugfix #295: Spurious Analyser warning "wrong assignment" in return statements <2>
- 08: Bugfix #296: Wrong transmutation of return or output instructions <2>
- 08: Enh. #297: Additional pause after a diagram's last instruction in step mode <2>
- 09: Issue #294: Test coverage rules for CASE elements w/o default branch refined <2>
- 09: Enh. #300: New option for online update retrieval and version notification <2>
- 09: Bugfix #301: Parentheses handling around conditions on code export fixed <2>
- 09: Enh. #302: New Turtleizer procedures setPenColor, setBackground [newboerg]2
- 09: Bugfix #302: Effects of previous penUp and hideTurtle now undone on new start <2>
- 10: Issue #304: Menu mnemonic localization killed the menu on legacy JavaRE <2>
- 10: Issue #305: Arranger diagram index added to the Structorizer GUI [newboerg]2
- 10: Issue #307: Executor error on manipulation of FOR loop variables [newboerg]2
- 10: Bugfix #308: Collapsed REPEAT loops weren't properly drawn <2>
- 11: Enh. #305: New menu item + key binding to show/hide Arranger index <2>
- 11: Enh. #310: New options for saving diagrams [newboerg]<2>
- 11: Enh. #311: Partial menu re-organisation: Debug menu <2>
- 11: Issue #312: Focus control among work area, error list, Arranger index fixed <2>
- 11: Bugfix #305: Arranger index now sorted case-indifferently <2>
- 12: Issue #305: Clicking into the Arranger index should force Arranger visibility <2>
- 12: Enh. #305: Key binding <del> added to Arranger index (removes diagram) <2>
- 12: Enh. #267: New Analyser check against ambiguous CALLs (multiple matches) <2>
- 12: Enh. #314: File I/O API introduced (Executor, Code export) [newboerg]<2>
- 12: Enh. #315: Better equivalence check on inserting diagrams to Arranger <2>
- 12: Bugfix #317: Color of empty sequences (like empty FALSE branch) now saved <2>
- 12: Issue #271: Comma between prompt string and input variable tolerated <2>
- 12: Enh. #318: Diagrams from arrz files now keep their origin and may be updated <2>
- 12: Enh. #305: Arranger index now marks diagrams with unsaved changes <2>
- 12: Bugfix #22/#23 - result mechanism had been missing in PHPGenerator <2>
- 12: Bugfix #57 (variable prefix) in PHP header and Perl result mechanism <2>
- 12: Bugfix #320: PHPGenerator added superfluous parentheses to correct CALLs <2>
- 12: Closing Structorizer now warns Arranger and secondary Structorizer instances <2>
- 12: Arranger strategy to request saving of dirty diagrams on closing fixed <2>
- 12: Bugfix #322: C# code export of input and output instructions was wrong <2>
- 12: Enh. #319: Context menu in Arranger index [Benjamin Neuberg]2
- 12: Bugfix #324: Arrays set by input couldn't be replaced by scalar input <2>
- 12: Enh. #325: Type test functions like isArray(), isNumber() etc. added <2>
- 12: Issue #327: French default keywords replaced by English ones [newboerg]2

Version: 3.25 (2016-09-09)
- 01: Enh. #77: Test coverage mode highlights all code paths passed [elemhsb]2
- 01: Enh. #124: Generalized runtime data visualization <2>
- 01: Arranger now adopts current directory from first arranged diagram <2>
- 02: Bugfix #131: User activities during execution could compromise Executor <2>
- 02: Bugfix #132: Stale Structorizer references in Arranger caused trouble <2>
- 02: Enh. #133: Execution Call stack may now be inspected in paused state <2>
- 02: Enh. KGU#89: Executor: Extended language localization support <2>
- 03: Enh. #84/#135: For-In loops now consistently supported [R. Schmidt]<2>
- 03: Issue #79/#152: Requested Java version corrected (1.6 --> 1.8) <2>
- 04: Bugfix #96/#135: On BASH export conditions now put into [[ ]] [Rolf Schmidt]2
- 04: Bugfix #135/KGU#163: Detection of completely undefined variables <2>
- 04: Enh. #135: Improved array support on BASH export [Rolf Schmidt]2
- 04: Bugfix #138: Lvalues with nested indices like arr[arr[0]] had failed <2>
- 04: Bugfix #139: on BASH export Call instructions now converted <2>
- 05: Issue #135: Further improvements on BASH export [Rolf Schmidt] <2>
- 05: Enh. #142: New Accelerator keys (e.g. for switch text/comment) [Rolf Schmidt]2
- 05: Issue #143: Comment popups now close on editing and code export [Rolf Schmidt]2
- 05: Enh. #144: New export option to suppress content conversion <2>
- 05: Enh. #144: New "favourite code export" menu item (export preference) [Rolf Schmidt]2
- 05: Issue #145: Swapped text/comment now works on CASE and PARALLEL elements <2>
- 06: Pascal functions ord and chr supported (Executor + Code generators) <2>
- 06: Executor: Keyword case awareness (configurable) consistently ensured <2>
- 06: Issue #149: Character set (encoding) for export now selectable [Rolf Schmidt]2
- 06: Issue #151: Code export pumped the process up with useless GUI threads <2>
- 06: Issue #153: BASH export had ignored Parallel sections [Rolf Schmidt] <2> 
- 06: Bugfix #154: Analyser caused silent exception on Parallel sections <2>
- 06: Bugfix #155: "New" diagram didn't clear previous selection <2>
- 07: Enh. #158: New key bindings for element editing and selection [Rolf Schmidt]2
- 07: Enh. #137: Executor may direct all output to a text window <2>
- 07: Enh. #161: New Analyser warning on instructions following a Jump [Rolf Schmidt]2
- 07: Enh. #158: Diagram copy and paste among Structorizers and Arrangers [Rolf Schmidt]2
- 08: Issue #164: On element deletion the next element should be selected [Rolf Schmidt]2
- 08: Bugfix #165: Proper unselection on clicking outside the diagram <2>
- 09: Issue #168: Cutting an element is to pass the selection too (cf. #164) [Rolf Schmidt]2
- 09: Issue #169: Selection ensured on new / loading an NSD, undo, redo [Rolf Schmidt]2
- 09: Bugfix #171: Twos flaws in enh. #158 mended <2>
- 10: Issue #30: Lexicographic string comparison enabled (Executor). <2>
- 10: Issue #137: Output text window now styled and automatically scrolls to end. <2>
- 10: Issue #163: Tab / Shift-Tab key now move focus in element editor [Rolf Schmidt]2
- 10: Issue #169: Selection ensured on start / after export. [Rolf Schmidt]2
- 10: Issue #173: Mnemonics corrected (EN) and localized in most languages. <2>
- 10: Enh. #174: Input now accepts array initialisation expressions. <2>
- 11: Enh. #10 / bugfix #184: Flaws in Pascal import of FOR loops mended <2>
- 11: Enh. #179: Code generation and parsing in batch mode [Rolf Schmidt] <2>
- 11: Bugfix #181: Pascal export didn't convert all string delimiters <2>
- 11: Bugfix #184: Diagram imported from Pascal now enables save button <2>
- 12: Several minor bugfixes in Pascal export and import <2>
- 12: Issue #185: Pascal export of functions/procedures now as units. <2>
- 12: Issue #185: Pascal import now copes with multiple routines per file. <2> 
- 12: Executor: Enhanced language support (EN/DE/ES) and minor bugfixing <2>
- 12: Arranger now offers saving before removing "dirty" diagrams <2>
- 12: Enh. #62: Arranger may now save arrangements in a portable way <2>
- 12: Arranger: Partial language support (EN/DE/ES) introduced <2>
- 13: Enh. #188: Instruction transmutation, concatenation and splitting <2>
- 13: Enh. #185: Call identification on Pascal import improved <2>
- 13: Enh. #180: Initial editor focus dependent on switch text/comment mode [elemhsb]2
- 13: Bugfix #191: Defective FOR loop export to PHP [Frank Schenk]2
- 13: Enh. #192: File name proposals now involve parameter count <2>
- 13: Enh. #160: Code export with reachable subroutines [Rolf Schmidt]<2>
- 14: Issue #160: Subroutine export mode fixed for StrukTeX <2>
- 14: Issue #197: Keyboard selection actions on subsequences mended <2>
- 14: Issue #198: Flaw in key-controlled selection traversal <2>
- 14: Issue #199: Help menu now with link to the onlne User Guide <2>
- 14: Issue #77: Test coverage markers as set by Arranger didn't work <2>
- 14: Issue #200: The saving of preferences now closes the ini file <2>
- 14: Issue #201: Executor GUI revised, usability improved <2>
- 14: Issue #202: Arranger hadn't reacted to a Look-and-Feel change <2>
- 14: Issue #127: Height problem of Export Options dialog solved <2>
- 15: Bugfix #158: Selection traversal in un-boxed diagrams and FOREVER <2>
- 15: Bugfix #204: Width problem of Export Options dialog solved <2>
- 15: Bugfix #205: Un-boxed Roots variable highlighting didn't work <2> 
- 15: Bugfix #87: Collapsed CASE elements showed wrong icon <2>
- 15: Issue #207: Analyser warning during switch text/comment mode <2>
- 15: Issue #206: More executor error messages put under language control <2>
- 15: Bugfix #208: Subroutine diagrams now cleanly drawn <2>
- 15: Bugfix #209: Multiple PNG export fixed (uncut borders, file names) <2>
- 15: Bugfix #210: Wrong execution counting in recursive routines <2>
- 15: Issue #128: Combined comments and text mode [Hubert Klöser]2
- 15: Bugfix #211: Execution counting in recursions corrected <2>
- 15: Bugfix #212: Inverted logic of preference "enlarge FALSE" mended <2>
- 15: Icon sizes in Diagram menu unified <2>
- 15: Issue #213: FOR loop transmutation mechanism added <2>
- 15: Issue #215: New conditioned breakpoints (triggered by execution count) <2>
- 16: Bugfix #218: added new method to StringList [Bob Fisch]
- 16: Created and integrated translator [Bob Fisch]
- 16: Bugfix #214: recoded translator [Bob Fisch]
- 16: Issue #206: Table headers in Executor control now localizable <2>
- 16: Issue #220: Usability improvements for Translator [Bob Fisch]<2>
- 16: Issue #222: Structorizer localization from directly loadable file <2>
- 16: Issue #224: Workaround for table grids on Look and Feel changes <2>
- 16: Redesigned localization mechanism [Bob Fisch]
- 16: Locales: refactored some names to be more consistent [Bob Fisch]
- 16: Locales: added special case "external" [Bob Fisch]
- 16: Locales: save & load external loaded to and from the INI file [Bob Fisch]
- 16: Locales: make the INI file backward compatible [Bob Fisch]
- 16: Locales: memory usage optimisations [Bob Fisch]
- 16: Bugfix #227: Oberon module export must end with full stop [K.-P. Reimers]2
- 16: Bugfix #228: Unnecessary warning on code export of recursive routines <2>
- 17: Enh. #231: Variable name collision checks added to Analyser <2>
- 18: Bugfix #233: Function key F10 was caught by the menu bar [Rolf Schmidt]2
- 18: Issue #234: bash expression of ord and chr function restricted [Rolf Schmidt]2
- 18: Locales: Language button handling in Menu and Translator redesigned <2>
- 18: Locales: Translator enabled to reload edited files <2>

Version: 3.24 (2016-03-14)
- 01: Bugfix #50 - added return types to signature for function export in Pascal [lhoreman]
- 02: Bugfix #51 - stand-alone input/output keywords were not converted on export [IrisLuc]
- 03: Bugfix #48 - instant delay propagation to Turtleizer <2>
- 03: Bugfix #49 - failing equality detection among variables (also array elements) <2>
- 04: Enh. #36 - allowing to pause from input and output dialogs <2>
- 04: Enh. #54 - Output instruction with expression list (executor, most generators) <2>
- 04: Bugfix #55 - highlighting of variables with keywords as substring mended <2>
- 04: Bugfix #57 - Risk of endless loops and other flaws on Perl export <2>
- 04: Bugfix #59 - For loop export to Python was defective <2>
- 05: executor: Enh. #9 - Subroutine call now supported via Arranger as pool <2>
- 05: executor: Enh. #9 - Control panel shows call depth and (on error) stacktrace <2>
- 05: executor: Enh. #23 - Jump execution implemented in three categories <2>
- 05: arranger: Enh. #9 - Structorizer can now push diagrams into Arranger <2>
- 05: arranger: Enh. #35 - Arranger now got scrollbars and moves to a just added diagram <2>
- 05: arranger: Enh. #35 - Diagrams may be pinned (against replacement) and dropped <2>
- 05: generator: Enh. #23 - Export to C, C++, C#, Java, and Pascal now supports Jumps <2>
- 05: analyser: New checks for calls, jumps, return mechanisms and concurrency risks <2>
- 05: analyser: Analyser hadn't checked within Forever loops and Parallel sections <2>
- 05: Enh. #38: Multiple selection (Alt+Click: entire subqueue, Shift+Click: sequence) <2>
- 05: updated language files (DE,EN,ES) <2>
- 05: executor: Localisation attempts for Control panel <2>
- 05: Enh. #51 - Handling of empty input/output instructions by executor and export <2>
- 05: executor: Parameter splitting for function calls improved <2>
- 05: Bugfix #61: Executor precautions against type specifiers [elemhsb]<2>
- 05: Bugfix #63: Error messages on nsd loading failure no longer suppressed <2>
- 05: generator: Enh. #23 - Export to Python, Perl, PHP, and Bash/Ksh now supports Jumps <2>
- 05: generator: Enh. #23 + #66 - Export to Basic now supports Jumps and line numbers <2>
- 05: generator: Enh. #67 - Code style option (position of opening braces) for C,C++, Java <2>
- 05: generator: StrukTex export enhanced and corrected <2>
- 05: generator: Enh. #22 - Export to Pascal and Oberon now provides return values <2>
- 05: Arranger: Enh. #62 - Saving and loading arrangements provisionally enabled <2>
- 06: Bugfix #71 - Code export to shell scripts was defective (no text translation) <2>
- 06: Bugfix #51, #54 - Defective input / output export to Perl, Python <2>
- 07: Bugfix #74: Accidently disabled Pascal operators like =, <>, and, or <2>
- 07: Enh. #75: Highlighting of Jump element keywords (leave, return, exit) <2> 
- 08: Bugfix #82: Saving of NSDs with inconsistent FOR loops <2>
- 08: Bugfix #78: Reloading an Arranger constellation could cause duplicates [elemhsb]2
- 08: Bugfix #85: Diagram heading or comment changes now undoable <2>
- 09: Bugfix #65, Enh. #87: Collapsing/expanding reorganised, autoscrolling enabled [elemhsb]2 
- 10: Bugfix #89: Two flaws in variable detection (highlighting, analyser) <2>
- 10: Bugfix #90: Insufficient updating of executed subroutines in Arranger <2>
- 10: Bugfix #91: Unreliable execution of some empty Jump elements <2>
- 10: Bugfix #92: Executor: Unwanted replacements within string literals <2>
- 11: Bugfix #95: Executor: div operator support accidently dropped  <2>
- 11: Bugfix #96: export: variable prefix, test expressions for shell scripts <2>
- 12: Bugfix #99: FOR loops were saved defectively, new version can load them <2>
- 12: Arranger: Image buttons for saving and loading resized <2>
- 13: Bugfix #50: Return type specifications were split into several lines <2>
- 13: Executor enh.: Scrollable display of returned arrays (at top routine level) <2>
- 13: Enh. #101: Title string with version number and sub-thread mark [elemhsb]2
- 13: Bugfix #102: Selection wasn't cleared after deletion, undo or redo <2>
- 13: Issue #103: Save button visibility is to depend on change status <2>
- 13: Bugfix #104: Code export could provoke index range errors <2>
- 13: Bugfix #105: Displayed lines were cut off at apostrophes in keywords <2>
- 14: Bugfix #108: C++ export had converted bool type to int <2>
- 14: Bugfix #103: Change status hadn't been reset sufficiently on saving <2>
- 14: Enh. #84: C/Java-style array initialisation expressions enabled <2>
- 14: Bugfix #61+#107: More consistent handling of typed variables <2>
- 14: Enh. #110: File open dialogs now use the specific filter as default [elemshb]2
- 15: Bugfix #112: Several flaws on handling indexed variables <2>
- 15: Jump translation on export to Pascal or Oberon fixed <2>
- 15: Bugfix #114: Editing of elements being executed prevented <2>
- 15: Bugfix for enh. #38: moving up/down of multiple selection <2>
- 15: Accelerator key for breakpoints (also on multiple selection) <2>
- 15: Issue #115: Returned arrays now always presented as element list <2>
- 15: Enh. #84: Array initialisations now exportable to BASIC code <2>
- 15: Bugfix #117: Title and button update on diagram replacement <2>
- 15: Bugfix #97: Target selection on dragging stabilized <2>
- 15: Bugfix #121: Irritating error message box on file dropping <2>
- 16: Bugfix #122: Selection problems with enlargeFALSE set <2>
- 17: Bugfix #97 update: Arranger updated on global drawing changes <2>

Version 3.23 (2015-12-04)
- 01: Executor: fixed a bug in the Repeat loop [Sylvio Tabor]
- 02: Executor: fixed a bug while interpreting the title [Benjamin Bartsch]
- 03: Export: split PNG export into multiple images [Moritz Schulze]
- 04: Executor: logical operator in CASE-statement [Lies Callemeyn]
- 05: Export: added code export option [Hanspeter Thöni]
- 06: Export: added comments to Pascal export [Dirk Wilhelmi]
- 06: Export: moved export options into menu [Hanspeter Thöni]
- 07: Export: added namespace "nsd" to save files [Treaki]
- 08: Added Polish translation [Jacek Dzieniewicz]
- 09: New drawing strategy for the IF statement [David Tremain]
- 09: New colorizing strategy for elements [David Tremain]
- 10: Visual re-enforcement for drag & drop [David Tremain]
- 11: Allow to collapse / expand elements by scrolling the mouse [David Tremain]
- 12: Added preferences on how to draw IF statements [David Tremain]
- 13: Fixed "empty line" bug [David Tremain]
- 14: Fixed a drawing bug while dragging an element [Bob Fisch]
- 15: Added a Python generator [Daniel Spittank]
- 16: Removed a bug when double clicking en element [Bob Fisch]
- 16: Variable highlighting did not work anymore [Andreas Schwierz]
- 17: Executor: array support [Gennaro Donnarumma]
- 18: Added traditional Chinese translation [Joe Chem]
- 19: Multiple improvements <Kay Gürtzig>
- 20: DE: linguistic flaws corrected <Kay Gürtzig>
- 21: Major revision of generators files <Kay Gürtzig>
- 22: Possibility to switch text/comment in diagram [Samuel Schmidt]
- 23: Bug while parsing NSD files [Benedict Thienpont]
- 24: Fine tuning the ExportOptionDialoge <Kay Gürtzig>
- 24: Updated language files (RU,DE,EN,ES) <Kay Gürtzig>
- 24: Updated language files (LU,FR) [Bob Fisch]
- 25: Added hints to speed buttons [Rens Duijsens]
- 26: Export for BASIC [Jacek Dzieniewicz]
- 26: PL: updated [Jacek Dzieniewicz]
- 27: Array variable improvements in executor <Kay Gürtzig>
- 27: Updated language files (RU,DE,EN,ES) <Kay Gürtzig>
- 28: Minor change in executor for comp. with Unimozer [Bob Fisch]
- 29: Complex changes and enhancements as described (pull-request #7) <codemanyak>
- 29: Executor: breakpoints may now be placed throughout the diagram <2>
- 29: Executor: implementation for Endless loops and Parallel elements <2>
- 29: Executor: execution highlighting separated from selection <2>
- 29: Executor: variable list now updated on every pause even with delay 0 <2>
- 29: GUI: More localisation support for element editor (InputBox) <2>
- 29: Updated language files (DE,EN,ES,RU,IT) <2>
- 29: Export: indentation mechanism revised, BASH export corrected <2>
- 29: Export: Python export no longer "eats" lines within Repeat loops <2>
- 29: Comment popup: sticky popups eliminated, no element level limit <2>
- 29: Arranger: No longer loses track when related Structorizer reloads <2>
- 30: Several Chinese (ZH-CN) translations added and typos eliminated <Zijun Ke>
- 30: Issue on closing Structorizer fixed, file update question may be cancelled. <2>
- 31: Major enhancement supporting cleaner For loop evaluation (issue #10) <2>
- 31: Enhancement to allow lists of constants ruling a Case branch (issue #13) <2>
- 31: Code export process decomposed, less redundant Generator classes <2>
- 31: String handling improved (comparison, empty strings, quote consistency) <2>
- 31: Variables, function names etc. within strings no longer executed <2>
- 31: Newly created empty diagrams are no longer flagged as changed <2>
- 31: Content of array variables now sensibly displayed on execution (issue #14) <2>
- 31: Variable content may now effectively be edited on execution pauses (issue #15) <2>
- 31: Menu item File > Quit action consistent to the [x] button now (bug #16) <2>
- 31: Phenomenon of stalling execution on syntax errors within loops fixed (bug #17) <2>
- 31: Several fixes induced by wide-spread code rebuilding in versions 29...30 <2>
- 32: Bugfixes for code export C etc.: div operators remained, switch bug <2>
- 32: Issues #24 and #25 fixed (defective condition conversion) <2> 
- 32: Issue #21 fixed: return instructions now terminate the execution <2>
- 32: Operator highlighting fixed, new colouring for string and character literals <2>
- 32: Bugs #28, #31, and #32 fixed, all concerning element degrading on undoing/copying <2>
- 32: More adaptive approach to either exit or dispose a Structorizer on closing <2>
- 33: Bugfix #39 - Errors on drawing empty Case structures, confused texts and comments <2>
- 33: Bugfix #41 - Shift operators <<, >>, shl, shr hadn't been supported <2>
- 33: Bugfix #40 - Recent nsd files got truncated on saving errors <2>
- 33: Bugfix #42 - Default saving directory should not be root (/) but home [elemhsb]2

Version 3.22 (2011-11-21)
- 01: Some fixes in Executor.java & Control.java [Kay Gürtzig]
- 02: Save & load INI configuration to and from external file [Dirk Wilhelmi]
- 03: Added Russian translation [Юра Лебедев]
- 04: double-clicking saved files now also works for JWS [David Mancini]
- 05: fixed a replacement issue while exporting to code [Sylvio Tabor]
- 06: implemented show/hideTurtle in Turtleizer [Sylvio Tabor]
- 07: do not allow ":" in parser preferences [Sylvio Tabor]

Version 3.21 (2011-06-28)
- 01: added possibility to scale all icons [Fabian Wenzel]
- 02: added element "parallel statement" as stated in DIN 66261 point 5.5 [Jun Pang]
- 03: first bugfix for the parallel statement [Jun Pang]
- 03: cleared the debugging output from the scaling feature [Bob Fisch]
- 04: visual performance updates [Bob Fisch]
- 05: fix of some small click problems [Bob Fisch]
- 06: fixing a performance problem [Laurent Haan]
- 07: fixing a diagram copy-to-clipboard problem [Neuberger Dominik]
- 08: visual performance updates [Bob Fisch]
- 09: recoded auto-size algorithm for alternatives [Matthias Paul]
- 09: updated drawing code to respect variable highlighting [Bob Fisch]
- 10: dialogue for graphics export now remembers the last visited path [Matthias Paul]
- 11: SVG export is now UTF-8-encoded [Csaba Rostagni]


Version 3.20 (2010-11-15)
- 01: Some bugfixes in the generator classes [Georg Braun]
- 02: Some more improvements to the C generator [Kay Gürtzig]
- 03: Different other bugfixes in the generator classes [Kay Gürtzig]
- 03: Some small changes to the variable highlighting [Kay Gürtzig]
- 04: More bugfixes for C, C#, and Java generator [Kay Gürtzig]
- 05: Step-by-step didn't work in Turtleizer [Kay Gürtzig]
- 06: Coded PHP generator [Rolf Schmidt]
- 07: do not allow negative position [EVEGI]
- 08: added Czech language support [Vaščák Vladimír]

Version 3.19 (2010-08-07)
- Have a backup of the INI file in the current application directory.
  This makes the application "portable" [Peter Ehrlich]
- Added "sqrt" to the function export of the executor [FISRO]
- Bug while printing in landscape [Albrecht Dreß]
- UTF-8 encoded Oberon output [Thijs Zandwijk]
- StrucTeX generator update [Matthias Plha / Klaus-Peter Reimers]
- Added Chinese translation (simplified Chinese) [Wang Lei]
- C#-Generator [Gunter Schillebeeckx]

Version 3.18 (2009-12-20)
- Update for the Brazilian Portuguese localization [Theldo Cruz]
- Gave the SVG export a new try using Freehep (bug #14) [Marcus Radisch]
- Activated anti-aliasing (bug #20) Reinhard Schiedermeier]
- Overwrite prompt when exporting a diagram as picture (issue #2897065) [Marcus Radisch]
- Overwrite prompt when exporting a diagram as source code (issue #2897065) [Marcus Radisch]
- "Show comments?" settings being overwritten by diagram (issue #2898346) [Marcus Radisch]
- Structorizer is now published under the terms of the GPLv3 license [FISRO]
- Italian localization [Andrea Maiani]
- ANALYSER: "Result" is now a good variable name for function results [FISRO]

Version 3.17 (2009-10-18)
- Brazilian Portuguese localization [Theldo Cruz]
- Bug in the executor not correctly setting some variable values [FISRO]
- The keyword "var" is now supported for functions/procedures [FISRO]
- Bug while saving diagram type (bug #15) [Marcus Radisch]
- Bug while using "save as" (bug #15) [Marcus Radisch]
- EXECUTOR: Problem on comparing two items (bug #18) [FISRO]
- Show the filename in the main window title (bug #16) [Marcus Radisch]
- EXECUTOR: Problem with the FOR loop variable (bug #19) [Jos Swennen / FISRO]
- Problem with the path of the INI file using Vista (bug #17) [Marcus Radisch]

Version 3.16 (2009-08-22)
- MAC: Files do not open with double click (bug #7) [Thijs Zandwijk]
    * Re-added the "AppleJavaExtensions.jar" to the libraries
    * This should not interfere with other OS
    * It will not be included in the source package either ...
- MAC: The menubar was disappearing after opening any dialog [FISRO]
    * This is a known apple bug with a known workaround *uff*
- MAC: Shortcut key stopped working [FISRO]
    * I found that this was related to the previous bug, so fixing
      that one fixed this issue as well.
- Added file association in Java Web Start [FISRO]
- Fixed an issue with the Luxemburgish language file [FISRO]
- Bugfixes in the "C" & "Java" source code generator (bug #8) [Theldo Cruz]
- Updates of the "C", "Java" & "Pascal" code generators [FISRO]
- Added "Structorizer Arranger" [Stephan O. Merckens]
    * Start via Java Web Start: http://structorizer.fisch.lu/webstart/Arranger.jnlp

Version 3.15 (2009-08-13)
- Fixed a bug concerning execution of a "REPEAT" loop (bug #3) [Jos Swennen]
- Implemented the execution of the "CASE" structure (bug #4) [Jos Swennen]
- Fixed a bug in class responsible for saving the preferences [FISRO]
- Bugfixes in the C source code export [Gunter Schillebeeckx]
- Implementation of a Java source code export [Gunter Schillebeeckx]
- Bug fixed concerning the displaying of a comment (bug #6) [Nico]

Version 3.14 (2009-07-06)
- Updated NSD execution feature [FISRO]
  * pascal syntax:
    ° pascal string notation
    ° defined second "pos" function
    ° operator conversion: different from
- The development will be continued using NetBeans instead of XCode [FISRO]
- Bug in the EMF export [Jan Hilsdorf]
- Yet another scrolling bug [Bernhard Grünewaldt]
- Generated NSD files are now UTF-8-coded [Bernhard Grünewaldt]

Version 3.13 (2009-05-23)
- Corrected the C generator [FISRO]
- Corrected the Perl generator [FISRO]
- Added turtle drawing module [FISRO]
  * implemented procedures
    ° init()
    ° forward(int)
    ° backward(int)
    ° left(double)
    ° right(double)
    ° gotoXY(int,int)
    ° gotoX(int)
    ° gotoY(int)
    ° penUp()
    ° penDown()
- Added NSD execution feature [FISRO]
  * use of variables
  * use of general expressions
  * input (parameter or prompt): String, Character, Integer or Double
  * output: direct and function result
  * Java syntax => built in (BeanShell)
  * Pascal syntax:
    ° standard math functions: abs, sqrt, sqr, cos, sin, tan, acos, asin, atan
    ° random functions: randomize(), random(int)
    ° compare strings with "=" (auto conversion to "equals")
    ° compare primitive types with "=" (auto conversion to "==")
    ° string functions: length, pos, copy, lowercase, uppercase, trim
      (auto convert)
    ° string procedure: delete, insert (auto convert to function)
  * pause, step-by-step & break functionality
  * live variable watch (execution table)
- Analyser: the use of the "return" instruction is now allowed [FISRO]

Version 3.12 (2009-01-18)
- Added a C generator [Praveen Kumar]
- Fixed a bug for saving preferences [FISRO]

Version 3.11 (2008-11-14)
- Double-clicking a file under Windows which contained spaces in
  its name did not open correctly [FABFR]

Version 3.10 (2008-09-28)
- Added Spanish translation [Andrés Cabrera]

Version 3.09 (2008-08-14)
- Minor bug in analyzer while analyzing functions [FISRO]
- Added parameter name check "pABC" [FISRO]
- Added analyzer preferences [FISRO]
- D7 parser problem with {...} comments [FABFR]
- Added a new error to analyzer (now 13) [FISRO]
- BASH Code Export [Markus Grundner]
- Added translations for analyzer [FISRO]
- Added source package for Eclipse [Markus Grundner]
- Added simple command line compilation script [Klaus-Peter Reimers]
- Unification of the previous mentioned source packages [FISRO]
- NL translated strings [Jerone]
- Modified OBERON code generator [Klaus-Peter Reimers]

Version 3.08 (2008-05-16)
- KSH & Perl Code Export [Jan Peter Klippel]
- Added code generator plugin architecture [Jan Peter Klippel]
- Implemented NSD analyzer [FISRO]
- Improvement of the analyzer routines [FISRO]
- "Show comments" option now persistent [FISRO]
- "Highlight variables" option now persistent [FISRO]
- D7 parser problem with (*...*) comments [Klaus-Peter Reimers]
- INI-file now in home directory of user [Klaus-Peter Reimers]
- Recent file list bug [Klaus-Peter Reimers]

Version 3.07 (2008-03-04)
- Open file from directory with ASCII-characters > 127 [FISRO]
- Save and export bug [FISRO]
- Vector graphics exports: EMF, SWF & PDF [Serge Linckels]
- EMF export to clipboard (Windows only!) [Serge Linckels]

Version 3.06 (2008-02-10)
- Add DIN / non-DIN switch [Klaus-Peter Reimers]
- Added "ENDLESS Loop" [Klaus-Peter Reimers]
- "Save preferences now" button [Klaus-Peter Reimers]
- New Windows wrapper which [FISRO]

Version 3.05 (2008-02-05)
- Comments / popup bug detected [Jerone]
- Another bug in undo/redo function detected [Jan Kruschwitz]
- Removed flickering while working on huge diagrams [FISRO]
- Copy diagram to system clipboard [FISRO]
- Highlighting input/output [FISRO]
- Added recently opened files to menu [FABFR]
- Bug while saving INI-files on Windows systems [Heinrich Villinger]
- Restructured INI-file to XML [FISRO]

Version 3.04 (2008-01-28)
- Added language system [FISRO]
- Bug detected in PAS & MOD generator [Klaus-Peter Reimers]
- Modified TEX generator [Klaus-Peter Reimers]
- Moved "Parser.java" to parsers lu.fisch.structorizer.package [FISRO]
- Renamed "Parser.java" to "NSDParser.java" [FISRO]
- French translation [FISRO]
- Dutch translation [Jerone]
- German translation [Klaus-Peter Reimers]
- Luxemburgish translation [Laurent Zender]
- Persistent Look & Feel [Klaus-Peter Reimers]
- Changed language file encoding to UTF-8 [FISRO]
- Bug in undo/redo function detected [Jan Kruschwitz]
- Print preview dialog [FISRO]
- Mac version opens NSD-files by double-click [FISRO]
- Scrolling bug detected [Lucas Cabeza]

Version 3.03 (2008-01-11)
- Minor bugs in the variable detection routine [FISRO]
- Added colorization of special symbols [FISRO]
- Added Oberon source code generator [Klaus-Peter Reimers]
- Program proposes filename to save [Jerone]
- Replaced "backspace" by "delete" for removing items [Jerone]
- Added correct headers to all source files [Klaus-Peter Reimers]
- Remember last file location [Jerone]

Version 3.02 (2008-01-07)
- Added Pascal input parser [FISRO]
- Added Look & Feel choice in menu (not persistent) [FISRO]
- Modified test string in font dialog to test for symbols [FISRO]
- Modified parser engine to load grammars from JAR file [FISRO]
- Broke up toolbars to fit in design [Klaus-Peter Reimers]
- Toolbars are now floatable (not persistent) [FISRO]
- Added simple variable detection [FISRO]
- Added variable highlighting [FISRO]

Version 3.01 (2008-01-02)
- Moved INI file to "Structorizer.app" folder [FISRO]
- Bug for WHILE/REPEAT preferences [FISRO]
- Ask for saving while quitting application [FISRO]
- Fixing different minor "save & open" bugs [FISRO]
- Fixing a minor bug with the border of the exported PNG file [FISRO]
- Dialogs "remember" the location of the opened file [FISRO]
- Added rounded corners for "sub" diagrams [FISRO]

Version 3.00 (2008-01-01)
- First public release of the new JAVA version [FISRO]

----%<---------------------------------------------------

Version 2.06 (2007-11-01)
- Integrated changelog in "About" dialog [FISRO]
- Umlaut-Problem solved for MAC
- Scroll-box seems to work now => adaptation [FISRO]
- Bug while exporting to picture [11TG1 2007/2008 - Ben Elsen]
- Export defaults now to JPG, but BMP is still possible. [FISRO]

Version 2.05 (2007-10-28) - LINUX GTK2 & Mac
- StrukTeX export debugging [Klaus-Peter Reimers]
- New "About" dialog [FISRO]

Version 2.04 (2007-10-25) - LINUX GTK2 only
- I think that the "Umlaut" Problem has been solved
  for GTK2. GTK does not seem to be capable of managing
  UTF-8 correctly? [FISRO]
- Added Umlaut export for StrukTeX [Klaus-Peter Reimers]

Version 2.03 (2007-10-20) - LINUX only
- StrucTeX output [Klaus-Peter Reimers]
- languages files rewritten [FABFR]
- coherent dialogs and menu entries [FABFR]

Version 2.02 (2007-09-05) - LINUX only
- Depending on some libraries, the Linux version
  did not run on some machines without root privileges.
  I found a workaround, but I'm still not really happy
  with it.

Version 2.01 (2007-08-14)
- Autoscroll was not enabled [Sascha Meyer]
  This seems not yet to work under Mac OSX (Windows & Linux = OK)
- The language choice for LU was not persistent, no load from
  and save to INI file [11TG2 2006/2007 - Laurent Zender]
- UTF-8 conversion was missing for imported source code.

Version 2.00 (2007-08-09)
- Please take also a look at the file "_D6 to Lazarus.txt"

----%<---------------------------------------------------

Version 1.31 (2007-11-07)
- Case without "else"-part [Andreas Jenet]
- JPG export [FISRO]
- Bug on loading a CASE statement from a savefile [FISRO]

Version 1.30 (2007-10-27)
- Bug detected in analyser [Iris Adae]
- German Umlaute export for StrukTeX [Klaus-Peter Reimers]
- Serious speed improvements [FISRO]
- Executor now calls analyser too [FISRO]

Version 1.29 (2007-10-19)
- Allow ":=" as assignment while parsing out variable names [Sebastian Lehn]
- BUG: "<-" are not drawn correctly in version 1.28 because
  of a problem in the drawing method. [FISRO]
- rotating text for instructions by 90° [Michael Gerdes]
- language support for analyser messages [FISRO]
- minor bugs in the analyser algorithms [FISRO]
- StrucTeX output [Klaus-Peter Reimers]

Version 1.28 (2007-10-13)
- analyser: different minor bugs fixed [FISRO]
- analyser: different minor improvements [FISRO]
- activating analyser for anybody [FISRO]
- language files rewritten [FABFR]
- bugs when pressing CANCEL [FABFR]
- "Initialising" screen [FABFR]
- modified diagram for simplified scheme (not "nice") [FABFR]
- different improvements in the parser interpretation [FABFR]
- missing CASE statement while importing from source code [FABFR]
- new "about" dialogs [FABFR]
- added "changelog.txt" to about-dialog [FISRO]
- coherent dialogs and menu entries [FABFR]

Version 1.27 [???]
- copy & paste between MDI children works fine [FISRO]
- variable names are now also extracted from method parameters [FISRO]
- Added language file for LU [11TG2 2006/2007 - Laurent Zender]

Version 1.26 (2007-06-12)
- Bug detected in BCall, BJump and BCase [Andreas Jenet]
- Bug detected in the cut method [Andreas Jenet]
- MDI: Eliminated memory bug in MDI application [FISRO]
- MDI: First working MDI application called "Projectorizer"
- MDI: Project save and load works. Filetype = combined NSD
  files in XML format. Extension = nsdp [FISRO]
- MDI: Add diagram to project [FISRO]
- MDI: Menu integration [FISRO]

Version 1.25 (2007-06-05)
- conversion between (instruction, call, jump) [FISRO]
- analyser: read INI-file [FISRO]
- conversion from (instruction, call, jump)
  to (if, for, repeat, while) [FISRO]
- user colors [Sascha Meyer]
- made all subforms owned by the mainform
  => create an MDI application [FISRO]
  ~> The 'utils' class still depends on two other
     classes, so the mainform cannot be used independently!
- Wiped out a bug due to the recent owner changes [FISRO]
- Added code the capture <ESC> during showmodal of some windows [FISRO]
- Changed vertical lines in the case statement
  to intersect with the falling line. [Andreas Jenet]
- Created a BUtils class for interaction between
  parameters and forms
  => create an MDI application [FISRO]

Version 1.24 (2007-05-30)
- analyser: Problem with non-initialized
  variables in REPEAT loops [FISRO]
- analyser: recognises "lire A,B" without
  spaces [T1IF1 2006/2007 - Tom Schons]
- Minimum font size [T1IF1 2006/2007 - Kevin Schoup]
- Maximum font size [T1IF1 2006/2007 - Jill Saudt]
- Disable MouseWheel scrolling because
  of blank scrolling problems [T1IF1 2006/2007 - JosÈ Espinosa]
- Adaptation of auto-size algorithm when
  analyser is *on* [FISRO]
- Drag & drop of an empty element should
  not be possible [T1IF1 2006/2007 - Tom Schons]
- Bug in analyser while loading grammar
  files [FISRO]
- Missing translations found [T0IF2 2006/2007 - Mike Lill]
- Added JUMP statement [Christian Fandel]
- Changed call to analyser procedure in
  order to speed up the entire GUI [FISRO]

Version 1.23 (never published)
- added paste from windows clipboard [T1IF1 2006/2007 - Marc Schonckert]
- removed automatic ":=" to "<-" conversion [FISRO]
- added array support

Version 1.22 (2007-01-23)
- added: application.title = NSD title
  [T1IF2 2006/2007 - Stephen Edwards]
- added: mainform.caption = NSD title [FISRO]
- bugfix in schematic of the CASE
  statement [FISRO]
- added nederlands lang-file [Tom Van Houdenhove]
- added more strings to the language
  systems [Tom Van Houdenhove]
- added customisation for CASE
  statement [Tom Van Houdenhove]
- changes to customisation for IF
  statement [Tom Van Houdenhove]
- eliminated bug in the CASE statement [Tom Van Houdenhove]
- added btnCancel to InputBox [Tom Van Houdenhove]
- bug fixed in display (red-color-bug) [FISOR]

Version 1.21 (2007-01-15)
- added CASE statement [MARSE]
- added call [Prophet05]
- small fixes in PAS2NSD [FISRO]
- small fix in "save-as" routine [T1IF2 2006/2007 - Noëmie Feltgen]

Version 1.20 (never published)
- some small fixes [FISRO]

Version 1.19 (2006-12-16)
- selection can now be moved with
  the arrow keys [T1IF1]
- The default content of the different
  structures can now be modified via
  the options menu [FISRO]
- code optimization to block out some
  wanna-be-hackers ;-) [FISRO]

Version 1.18 (2006-12-13)
- multi-language support [Bernhard Wiesner]
- Another small bug in the save routine [PYRSI]
- Langs: EN [FISRO]
         DE [FISRO]
         FR [FISRO]

Version 1.17 (2006-12-05)
- Bug detected while updating comments [FISRO]
- Bug on saving when title contained
  illegal characters. Solved for ":" [PYRSI]
- First Linux version written in Lazarus! [FISRO]

Version 1.16 (2006-11-26)
- Copy & Paste of elements [FISRO]
- Structorizer was unable to close
  on a medium marked read-only [MARSE]
- Fixed some small bugs concerning
  element selection. [FISRO]
- Shortcuts for inserting elements [BELGI]
- User check buttons for visual styles [SIBCL]
- Fixed some bugs during first
  colorizer use [FISRO]
- Added shortcut for colorizer [FISRO]

Version 1.15 (never published)
- Small bug in code generator
  erased [FISRO]
- Small bug in PAS2NSD generator
  fixed [FISRO]
- For instructions only: automatically
  convert ":=" to " <- " [FISRO]
- Printing support with
  print-preview [T1IF1 2006/2007 - José-Maria Espinosa]

Version 1.14 (200-11-16)
- Press <ESC> to cancel input
  dialog [T1IF1 2006/2007]
- Switch visual style [LOEGU]

Version 1.13 (2006-11-13)
- Each element also contains
  a comment now. [FISRO]
- An new-old bug had reappeared
  and been eliminated once again [MARSE]

Version 1.12 (never published)
- Variable colorizing [FISRO]
- Drag & drop of NSD-Files [T1IF1 2006/2007]

Version 1.11 (2006-10-25)
- <Shift-Enter> or <Return-Enter>
  for validating input [T1IF1 2006/2007]
- Drag'n'Drop bug wiped out. [FISRO]
- Disable buttons if no element
  selected [T1IF1 2006/2007]

Version 1.10 (2006-10-22)
- Undo / Redo functionality [MARSE]
- NSD can be scrolled if larger
  than the visible area [MARSE]
- Automatic NSD title or savename
  proposal [MARSE]
- Fixed "const"-section recognition
  for PAS2NSD-conversion [MARSE]
- Fixed wrong displayed dialogs at
  120 dpi font size [MARSE + GAMCA]
- New name for new diagram [PIRSY]
- Double-click on empty sequence = new
  instruction [PIRSY]

Version 1.09 (never published)
- Dynamic font increase/decrease [FISRO]

Version 1.08 (never published)
- BMP export of the diagram [FISRO]

Version 1.07 (2006-10-01)
- A security bug has been reported
  and finally swept out... [FISRO]

Version 1.06 (2006-09-27)
- The different elements can now be
  colorized. Color is persistent,
  which means that it is stored in
  the NSD-File. [FISRO]

Version 1.05 (2006-09-19)
- I implemented an NSD-2-PAS conversion.
  This includes a variable auto-detection,
  which, unfortunately, does not work
  yet with complex types. [FISRO]
- Read-Only-INI-File Bug => fixed [MARSE]

Version 1.04 (2006-09-15)
- I finally found a working Delphi/Pascal
  parser that operates with tree generation. The
  PAS-2-NSD converter now works fine :-D [FISRO]

  Added functionality:
  * Load from source file [FISRO]
  * Create from source text [FISRO]
  * Real-time creation while typing [FISRO]

Version 1.03 (never published)
- First "satisfying" implementation of
  a PAS-2-NSD converter. Simple examples
  are OK, but bigger ones ... hmmm ... :-/
  => Would need a "real" Pascal syntax parser [FISRO]

Version 1.02 (2006-09-14)
- Change font.name and font.size of the
  graph, even on the fly! Store information
  in the INI-File. [FISRO]
- Two types of graphs [FISRO]
  * programs (rectangle)
  * subs (rounded rectangle)

Version 1.01 (2006-09-01)
- Added click-to-open support, so you now
  only need to double-click an NSD-File to
  open it immediately. [FISRO]<|MERGE_RESOLUTION|>--- conflicted
+++ resolved
@@ -55,13 +55,10 @@
       and string/character literal content support was too restricted, new
       export option to append a 0 termination on storing strings <2>
 - 04: Bugfix #1008: ARM export: Address assignment defective in GNU mode <2>
-<<<<<<< HEAD
-- 04: Issue #800: Parts of the new expression parsing mechanism established. <2>
-=======
 - 04: Bugfix #1010: ARM export: The logic of REPEAT loops was inverted <2>
 - 04: Bugfix #1011: ARM export: Bad code for CASE elements without default <2>
 - 04: Bugfix #1012: Compromised Code Preview highlighting after insertions <2>
->>>>>>> fc687d29
+- 04: Issue #800: Parts of the new expression parsing mechanism established. <2>
 
 Version 3.32 (2021-09-19) requiring Java 11 or newer
 - 01: Bugfix #851/2: SPECIAL-NAMES sections caused COBOL parser abort <2>
