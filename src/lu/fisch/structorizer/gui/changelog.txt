Legend:
-------
[Foo]   -->     idea provided by Foo, coding done by Bob Fisch
[Foo]2  -->     idea provided by Foo, coding done by Kay Gürtzig
<Foo>   -->     idea AND coding done by Foo
<2>     -->     idea and coding done by Kay Gürtzig

Known issues:
- Copying diagram images to the clipboard may fail with some OS/JRE combination
  (#685), on Windows the image format may be JPG instead of PNG.
- Pascal import does not cope with unit name aliases.
- COBOL import may fail if certain single-letter identifiers are used (rename
  them!), it does not cope with some statement variants and variable
  redefinitions, either.
- Java import does not cope with type arguments in casting prefixes or array
  element types and fails if two or more closing angular brackets (in case of
  nested type arguments) meet without separating blank. It does not cope with
  lambda expressions, either. The imported diagrams will usually not be
  executable, anyway (because of unsupported OOP context).
- Shell export neither copes with nested array/record initialisers and
  component access nor with cleanly handling usual and associative arrays as
  parameters or results.
- ARM export is still experimental and relies on a specific and very restricted
  syntax for the element contents in order to produce meaningful results.

Current development version 3.32-13 (2023-10-18)
- 01: Bugfix #987: Duplicate subroutine comment export by Pascal generator <2>
- 01: Bugfix #988: Syntax error in Structorizer.bat and Arranger.bat fixed <2>
- 01: Bugfix #989: Expressions in EXIT elements (e.g. return) were forgotten
      to translate on export to C, C++, C#, Java etc. <2>
- 01: Bugfix #990: Procedures were sometimes given a made-up result type on
      code export, particularly on group export <2>
- 01: Bugfix #991: The Analyser check to ensure function results failed to warn
      on case-ignorant function name assignment attempts <2>
- 01: Enh. #992: New Analyser check for bracket balance and nesting added <2>
- 01: Bugfix #993: Constant routine parameters, particularly of array types,
      were not correctly exported to Pascal, Oberon, C, and other languages <2>
- 01: Bugfix #995: Unjustified Analyser warnings about dubious initialization
      and missing line numbers in case of multi-line instruction warnings <2>
- 02: Enh. #967: Generator for ARM code (prototype) introduced <Alessandro
      Simonetta et al.>
- 02: Bugfix #988: Structorizer.exe (in Windows zip package) config updated <2>
- 02: Bugfix #997: Inconsistent handling of blank sequences in FOR control
      phrases (e.g. string literals could get compromised) <2>
- 03: Bugfix #1003: Undue memory reservations for main program variables and
      registers on ARM export eliminated [A. Simonetta]2
- 03: Bugfix #1004: Several flaws on exporting array statements to ARM code,
      two new ARM-specific export options <2>
- 03: Bugfix #1005: Wrong ARM export of FOR and FOR-IN loops <2>
- 04: Issue #967: ARM export now places a "_start" label if in GNU mode,
      modified syntax for array declarations (brackets required after type) <2>
- 04: Bugfix #1004 revised (defective index transformation), export option
      "Transform array index to memory offset" withdrawn, new memory alignment
      mechanism (.align directive instead of .space) <2>
- 04: Bugfix #1007: ARM export: Character literals were not properly recognized
      and string/character literal content support was too restricted, new
      export option to append a 0 termination on storing strings <2>
- 04: Bugfix #1008: ARM export: Address assignment defective in GNU mode <2>
- 04: Bugfix #1010: ARM export: The logic of REPEAT loops was inverted <2>
- 04: Bugfix #1011: ARM export: Bad code for CASE elements without default <2>
- 04: Bugfix #1012: Compromised Code Preview highlighting after insertions <2>
- 04: Bugfix #1013: Executor happened to get stuck in an eternal loop <2>
- 04: Bugfix #1014: Defective export of java-style array declarations <2>
- 04: Bugfix #1015: ARM export to file caused a NullPointerException <2>
- 05: Typos in captions and messages corrected, Italian translations added.
- 05: Issue #967: New ARM-specific syntax options for Analyser and Export <2>
- 05: Bugfix #1005 ARM export: FOREACH loops referring to an array name were
      faulty, the LDR/STR impact on the base register was not factored in <2>
- 05: Bugfix #1017: Several flaws on exporting arithmetic expressions and
      assignments as ARM code <2>
- 06: Issue #1019 ARM export: Unnecessary output expression limitations lifted,
      superfluous array address assignments avoided, proper care for disabled
      array initializations <2>
- 06: Bugfix #1020 ARM export did not recognize terminal return instructions
      unless the element was of Jump type, neither does ARM syntax check <2>
- 06: Bugfix #1021 Jump elements did not reliably recognize composed return/
      leave/exit/throw keywords, neither did syntax highlighting <2>
- 06: Bugfix #1024 Malformed record initializers caused the Analyser and most
      code generators (including code preview) to fail.
- 06: Bugfix #1025 Insufficient detection of binary, octal, and hexadecimal
      literals in CASE selector consistency checks.
- 06: Bugfix #1026 Line continuation in Jump elements fooled Analyser <2>
- 07: Issue #1029: New default value for Processing/Java import option <2>
- 07: Enh. #1032: New diagram import from www.sbide.de files <2>
- 07: Bugfix #1033: Analyser refresh was lacking after diagram import <2>
- 07: Issue #1034: Some hus-Struktogrammer import deficiencies mended <2>
- 08: Enh. #1035: Support for import of hus-Struktogrammer project files (and
      certain diagram files with leaner internal structure) <2>
- 08: Bugfix #1037: Inverse "Ignore case" effect on in-/output highlighting <2>
- 08: Bugfix #1038: Repeated saving questions on recursive execution <2>
- 08: Bugfix #1040: Defective File API method for Python export [R. Schmidt]2
- 08: Issue #1041: Incompetent Python export of FINALLY clauses [R. Schmidt]2
- 08: Bugfix #1042: Wrong Python syntax for CATCH variables [Rolf Schmidt]2
- 09: Enh. #1046: Token decoding on import syntax error messages [S. Sobisch]2
- 09: Bugfix #1044/#1048: COBOL import of CORRESPONDING clauses had caused
      errors, file-record declarations and associations failed [Gábor Márkon]2
- 09: Bugfix #1049: COBOL condition name resolution reliability improved <2>
- 09: Bugfix #1050: Sensible import implementation for COBOL READ AT <2>
- 09: Bugfix #1051: Error in last COBOL import phase with certain PERFORM THRU
      statements, new import option for tidying sequential paragraph calls <2>
- 09: Bugfix #1052: Defective COBOL import of screen DISPLAY statements <2>
- 09: Bugfix #1053: COBOL array declaration import (bad fix #695) revised <2>
- 09: Bugfix #1054: Width of Alternatives not sufficient for long comments <2>
- 10: Enh. #84,#250: Chinese locales slightly updated w.r.t. FOR-IN loops <2>
- 10: Issue #492: Element name placeholders accomplished in several locales <2>
- 10: Bugfix #851/3: COBOL import of float literals like .75 still failed <2>
- 10: Bugfix #997: NullPointerExceptions on code import with FOR-IN loops <2>
- 10: Issue #1047: Isolated NSD batch export with new option -k [R. Schmidt]2,
      revised naming conventions in combination of options -o and -k <2>
- 10: Bugfix #1049: COBOL condition name resolution was still defective <2>
- 10: Issue #1056: Corrections in French locale (and others) [GitHub/tph002]2
- 10: Issue #1057: COBOL import now converts 'LENGTH OF' into 'sizeof()' <2>
- 10: Bugfix #1058: Defective COBOL import of negated condition names <2>
- 10: Bugfix #1059: COBOL import of conditions completely redesigned <2> 
- 10: Bugfix #1061: Python export didn't suppress all instruction translation
      in mode "No conversion of expressions/Instruction contents" <2>
- 10: Bugfix #1062: Mode changes in Find & Replace did not reset results <2>
- 10: Issue #1064: COBOL import now applies permanently disabled state to
      section and paragraph markers (abused Call elements) <2>
- 11: Bugfix #1059: Rare negation cases on COBOL import of conditions <2>
- 11: Issue #1065: Bad ArrangerIndex latency with huge current diagram,
      right mouse click may override a previous single selection now <2>
- 11: Enh. #1066: Name completion dropdown in Element editor text field <2>
- 11: Bugfix #1067: Certain execution errors used to slip through <2>
- 11: Issue #1068: Executor now accepts index lists like my_array[i,j], <2>
      Generators updated to cope with index lists
- 11: TeX exports (algo/StrukTex) now ensured to contain the version no. <2>
- 12: Bugfix #678: Flaw in C99 pointer type definition import mended <2>
- 12: Bugfix #739: Enumeration type support was forgotten for C# export <2>
- 12: Issue #809: Main function import from C refined (return -> exit) <2>
- 12: Enh. #1066: Auto-complete suggestion precision for Calls improved <2>
- 12: Bugfix #1067: Further execution errors used to slip through <2>
- 12: Bugfix #1071: Analyser check for assignment errors had generated
      warnings on completely legal equality operator uses. <2>
- 12: Bugfix #1072: The FOR loop editor now warns on entering step keyword
      in end value field <2>
- 12: Bugfix #1073: CALL comments were exported twice to C, C++, Java etc. <2>
- 12: Bugfix #1074: ARM export of unspecific Instructions was defective <2>
- 12: Issues #1028, #1076: Launcher message on Java trouble improved <2>
- 12: Issue #1077: Javadoc warnings avoided by annotation completion <2>
- 12: Enh. #1082: More expressive Analyser warnings on defective functions <2>
- 12: Bugfix #1083 Undue error message on batch import with "-p Pascal ..."<2>
- 12: Bugfix #1085 Defective handling of included typedefs on C import <2>
- 12: Bugfix #1086 Incomplete group on source import with two routines <2>
- 12: Bugfix #1089 C99 import support for 1. struct initializers with named
      components, 2. typedefs with anonymous enum specifications, 3. typedefs
      with anonymous struct specifications, 4. typedefs defining more than
      one typeid <2>
- 12: Enh. #1091 Structorizer now accepts alias and array type definitions <2>
- 12: Bugfix #1092 Code export of alias types implemented where needed <2>
<<<<<<< HEAD
- 13: Issue #800: Parts of the new expression parsing mechanism established,
      new grammar-based line syntax check in Analyser. <2>
=======
- 13: Issue #311 Menu reorganised (mere representation stuff --> "View") <2>
- 13: Issue #980 Multi-variable declarations supported on
      - export to C, C++, Java, C#, Javascript;
      - export to Python, PHP;
      - Executor;
      Syntax check for declarations added to Analyser <2>
- 13: Bugfix #1093 Code export unduly inserted "return 0" instructions <2>
- 13: Bugfix #1094 C99 batch import failed with index range error <2>
- 13: Bugfix #1096 Several problems with type definitions and variable
      declarations (esp. C/Java style) in Analyser and code generation <2>
- 13: Bugfix #1098 Javascript export didn't transform array and record
      initializer expressions recursively. <2>
- 13: Bugfix #1099: PHP export of constants was defective, on export to
      C, C++, Java etc. the repositioning of constant calls was wrong <2>
- 13: Many translations (webtran.de) added to Luxemburgish locale <2>
>>>>>>> c9691ccb

Version 3.32 (2021-09-19) requiring Java 11 or newer
- 01: Bugfix #851/2: SPECIAL-NAMES sections caused COBOL parser abort <2>
- 01: Bugfix #851/3: COBOL import flaws concerning floating-point literals <2>:
      - Decimal and float literals weren't recognised,
      - recognition / conversion of decimal commas implemented,
      - possible index range error during file preparation with fix format.
- 01: Bugfix #950: Synchronisation Arranger -> Arranger index went lost <2>
- 01: Bugfix #951: Import via source files dropping ignored import options <2>
- 02: Issue #954: STOP off button now disables rather removes breakpoints <2>
- 02: Bugfix #955: Several flaws on Java import with "class" literals, multi-
      catch clauses and try statements comprising several catch clauses. <2>
- 02: Issue #956: Java parsing ignored option "Import var declarations" <2>
- 02: Issue #957: "Processing" import now copes with import declarations <2>
- 02: Issue #958: Relative placing of special import/export option dialog <2>
- 02: Bugfix #959: Processing import now injects conversion functions and web
      colour literals in created diagram groups <2>
- 02: Issue #960: Processing import now declares standard system variables <2>
- 02: Bugfix #961: Java import did not detect/convert output instructions <2>
- 02: Bugfix #962: Constructor body import from Java sources often failed <2>
- 02: Substantial Italian localisation progress <Alessandro Simonetta et al.>
- 02: Localisations for plugin-specific import options added (DE, ES) <2>
- 02: Issue #964: Processing import placed a draw() loop without draw() <2>
- 03: Issue #932: Processing definitions -> separate diagram [Henning Kiel] 2
- 03: Issue #966: Precautions for dark look & feel themes (tuning, icons) <2>
- 03: Bugfix #969: After starting up Structorizer with file arguments (e.g.
      by double-clicking nsd or arr files, the debugger used to get numbed <2>
- 03: Enh. #972: Row-filtering radio buttons for Translator introduced
      [Henning Kiel]2
- 04: Issue #67: Export option "generate line numbers" was made a language-
      specific option (for BASIC in the first place) <2> 
- 04: Enh. #953: Generators for 4 different LaTeX algorithm/pseudocode packages
      added [Karl-Heinz Becker]2
- 04: Bugfix #974: Two defects on Processing definition import (one severe) <2>
- 04: Bugfix #975: StrukTeX export did not cope well with backslashes occurring
      in string literals <2>
- 04: Issue #977 workaround: Silent highlight errors locked the execution <2>
- 05: Enh. #926/#979: Now tooltips with the warning texts appear over marker
      triangles in flawed elements <2>
- 05: Issue #944: Structorizer now requires Java versions >= 11 <2>
- 06: Bugfix #983: Menu actions 'Edit subroutine' / 'Edit included diagram...'
      unduly flagged the summoned diagram 'changed' <2>

Version: 3.31 (2021-03-01)
- 01: Bugfix #759: Dried up another source of stale Mainforms. <2>
- 01: Bugfix #761: Code preview defect flooded the log stream. <2>
- 01: Precautions against empty error messages on startup <2>
- 01: Bugfix #705: Find&Replace: Branches of CASE and PARALLEL elements were
      not searched (i.e. at most one of them) <2>
- 01: Bugfix #763: Stale file precautions on loading / saving arrangements <2>
- 01: Bugfix #764: Group modifications failed to update the associated .arr
      file <2>
- 01: Bugfix #765: KSH export of diagrams using record types failed with an
      error <2>
- 01: Deprecated ANSI-C73 import disabled (ANSI-C99 parser subsumes it) <2>
- 02: Bugfix #752: Incomplete declarations in C, Java etc. are no longer out-
      commented because they must be manually completed anyway <2>
- 02: Issue #766: Deterministic order of subroutines on code export forced <2>
- 02: Bugfix #769: Commas in string literals used as selectors compromised
      CASE branch selection on execution <2>
- 02: Enh. #770: New Analyser checks concerning selector consistency in CASE
      elements introduced <2>
- 02: Bugfix #771: Java type names in expressions provoked unhandled syntax
      errors during execution that drove the debugger into a locked state <2>
- 02: Bugfix #772: Internal exceptions used to avert Pascal code preview <2>
- 02: Bugfix #773: Export of declarations to Oberon, Pascal [K.-P. Reimers]2
- 03: Enh. #388: Missing support for constants on Perl export provided <2>
- 03: Enh. #423: Missing support for record types on Perl export added <2>
- 03: Enh. #739: Enum type definitions introduced (including import) <2>
- 03: Issue #766: Deterministic export order failed for deep hierarchies <2>
- 03: Bugfix #770: Integer-const check for CASE selectors was incomplete <2>
- 03: Enh. #775: More type-sensitive export of input instructions to OBERON <2>
- 03: Bugfix #776: Global vars are locally eclipsed on Pascal/Oberon export <2>
- 03: Bugfix #777: Concurrent changes of favourite export language handled. <2>
- 03: Bugfix #778: License text was not exported with "fresh" diagrams <2>
- 03: Bugfix #779: Defective Oberon export of program diagrams with I/O <2>
- 03: Issue #780: Parameterless procedures now exported to Oberon without
      parentheses [K.-P. Reimers]2
- 03: Bugfix #782: Code export of global (included) declarations was wrong. <2>
- 03: Bugfix #783: No or nonsense code export for assignments of unknown
      recrds/structs <2>
- 03: Bugfix #784: Mere variable declarations were to be suppressed on export
      to shell scripts (bash/ksh) <2>
- 03: Bugfix #786: Record component access within index expressions used to
      fail on execution <2>
- 03: Bugfix #787: Multiplied top-level type definitions on Pascal export <2>
- 03: Bugfix #788: Arranger archive (.arrz file) extraction to a user-specific
      folder did not work. <2>
- 03: Bugfix #789: Function calls were wrongly exported to BASIC (started with
      "CALL") <2>
- 03: Bugfix #790: BASIC export failed where line continuation or initialisers
      occurred <2>
- 03: Bugfix #791: Several shell export flaws (function calls, array/assoc
      declarators) were fixed <2>
- 04: Bugfix #793: Wrong Perl export result of initialised explicit var
      declarations <2>
- 04: Bugfix #794: Code preview failed with an error if no user license text
      is configured <2>
- 05: Enh. #801: Mechanism added to show User Guide as PDF in offline mode <2>
- 05: Bugfix #802: Placement of license texts and downloaded User Guides went
      to inappropriate folders (impact of fix #741) <2>
- 05: Bugfix #805: The dialog language happened to change on deriving a
      subroutine from a CALL (new Structorizer instance got wrong config) <2>
- 05: Issue #806: Format string splitting on C99 import improved [R. Schmidt]2
- 05: Issue #806: Input/Output instruction export to C now with more sensible
      printf/scanf format strings (better type inferencing used) [R. Schmidt]2
- 05: Issue #807: Python 'recordtype' library reference replaced by dictionary
      type [R. Schmidt]2
- 05: Bugfix #808: Missing C and Javascript export of variable declarations
      with operator ':=' [Rolf Schmidt]2
- 05: Bugfix #809: Two C99 import flaws fixed: type name surrogate replacement
      in comments, unwanted "return 0" element at end of "main" diagrams <2>
- 05: Bugfix #810: Javascript export of multi-variable input elements resulted
      in nonsense <2>
- 05: Bugfix #811: C99 parser failed at certain floating-point number literals
      like 123e4 <2>
- 05: Bugfix #812: Defective handling of global variables on Python export <2>
- 05: Issue #814: Empty parameter lists are now exported to C as ...(void) <2>
- 05: Issue #815: File open dialogs now equipped with combined file filters
      where sensible and possible [Rolf Schmidt]2
- 05: Issue #816: Function calls in exported shell code revised [Rolf Schmidt]2
- 06: Issue #816: Local variable/constant declarations in bash/ksh functions <2>
- 06: Issue #816: Shell export with revised passing of arrays/records to/from
      bash/ksh functions <2>
- 06: Bugfix #818: Replacement of diagrams being unpinned in Arranger caused
      trouble <2>
- 06: Bugfix #820: TRY blocks erroneously caught "exit" events and, on the other
      hand, averted later error reporting after having caught an error <2>
- 06: Bugfix #821: Function arguments and array items were wrongly put in $( )
      on shell (bash/ksh) export <2>
- 06: Issue #822: Executor now tolerates empty instruction lines instead of
      aborting [R. Schmidt]2
- 06: Bugfix #823: Executor accidently mutilated expressions (all whitespace
      gone) with risk of mis-interpretation <2>
- 06: Bugfix #824: Shell export of REPEAT loops was flawed in several aspects,
      moreover a condition conversion method was laden with bugs. <2>
- 06: Bugfix #825: Analyser had ignored the interior of TRY elements <2>
- 06: Issue #826: User input is to accept backslashes as in Windows file
      paths <2>
- 07: Bugfix #228: Code export of routine diagrams with Pascal result mechanism
      could cause NullPointerExceptions <2>
- 07: Enh. #440 part 1: Diagram export to PapDesigner files implemented <2>
- 07: Enh. #828: New feature allowing code export for an arrangement group <2>
- 07: Issue #829: Debugger doesn't automatically close anymore [mawa290669]2
- 07: Bugfix #831: Python export placed an obsolete shebang and forgot thread
      arguments in Parallel sections [R.Schmidt]2
- 07: Bugfix #833: The Pascal import now ensures that parameterless procedures
      now obtain parentheses in the diagram header [K.-P. Reimers]2
- 07: Issue #834: Tooltip help for menu item Diagram > DIN? (in EN, DE, ES) <2>
- 07: Bugfix #835: Injection of structure preference keywords on code import
      compromised imported conditions and is now made optional <2>
- 07: Bugfix #836: Inconsistencies in the result files of batch code export (in
      combination with #828 as well) <2>
- 07: Enh. #837: New export option to control the proposal for the code export
      directory <2>
- 07: Bugfix #838: Defective IMPORT line generation on Oberon export <2>
- 07: Bugfix #839: Procedures exported after functions were accidently given
      the result types of the preceding function <2>
- 07: Bugfix #840: Code export wrongly gathered structural information from
      disabled elements <2>
- 07: Bugfix #841: Analyser test against missing parameter list out of work <2>
- 07: Bugfix #843: Missing handling of global declarations in PHP export <2>
- 07: Bugfix #844: Sensible export of arrays and record types/vars to PHP <2>
- 08: Issue #828/#836: The fallback to all diagrams of an arr file on batch
      export without specified entry points or contained programs failed <2>
- 08: Enh. #842: Improved include list editor usability [H.-U. Hölscher]2
- 08: Bugfix #847: Inconsistent handling of upper-/lower-case operand names <2>
- 08: Bugfix #848: Incomplete variable synchronisation with Includables <2>
- 08: Bugfix #849: New log file name scheme change of release 3.30 ensured <2>
- 08: Issue #851/1: Declarations for auxiliary variables on COBOL import <2>
- 08: Issue #851/4: Provisional import of SORT statements from COBOL <2>
- 08: Issue #851/5: Solution for the import of PERFORM THRU from COBOL <2>
- 08: Bugfix #852: Case-ignorant F&R replacements failed for some strings <2>
- 08: Bugfix #853: Batch export with relative paths in .arr file failed <2>
- 08: Bugfix #854: Topological order of type definitions on export ensured <2>
- 08: Enh. #855 New configurable default array/string sizes for code export <2>
- 08: Bugfix #856: The dump of preferences subsets did not behave correctly <2>
- 08: Bugfix #858: Functions did not actually work in FOR-IN loop headers <2>
- 09: Issue #822: More sensible error message on executing an empty CALL <2>
- 09: Bugfix #828: Missing unreferenced subroutines on group export. <2>
- 09: Bugfix #860: Batch export for .arr files containing abs. paths failed <2>
- 09: Issue #861/1: Comment placement on Pascal and Oberon export revised <2>
- 09: Bugfix #861/2: On Pascal import, routine comments were duplicated <2>
- 09: Issue #861/3: Improved comment trimming on code import <2>
- 09: Bugfix #862/2: Batch export no longer produces duplicate entry points <2>
- 09: Bugfix #862/3: Batch import produced defective arrangement lists <2>
- 09: Bugfix #863/1: Duplicate routines on PapDesigner/StrukTex export <2>
- 09: Bugfix #863/2: Wrong assignment symbols in CALL export to PapDesigner <2>
- 09: Issue #864: Parameter list transformation for PapDesigner export <2>
- 09: Bugfix #865: Flaw in parameter recognition on subroutine generation <2>
- 09: Issue #866: Selection expansion/reduction in the diagram revised <2>
- 09a: New command line option "-restricted" to prevent export/import [CPNV]
- 10: Bugfix #868: Inadvertent popup of code preview context menu on start <2>
- 11: Issue #870: Now ini property "noExportImport=1" prevents code export/
      import; group export prevention had been forgotten [CPNV]2
- 11: Issue #733: GUI scale factor protected against central ini file <2>
- 11: Enh. #872: New mode to display operators in C style [BloodyRain2k]2
- 11: Bugfix #873: Type definition export to C++, C#, Java was compromised <2>
- 11: Bugfix #874: Error on code export/preview of CALLs with non-ASCII names,
      identifiers with non-ASCII letters now tolerated but warned <2>
- 11: Bugfix #875: Saving policy mended for virgin group members and groups,
      unnecessary save requests on replacing diagrams in work area avoided <2>
- 11: Bugfix #876: Defective saving / restoring of Ini properties via menu <2>
- 11: Bugfix #877: Division by zero error on batch export to StrukTeX <2>
- 11: Issue #879: Bad handling of user input resembling record initializers <2>
- 12: Enh. #704: Turtleizer now scrollable, with status bar, and popup menu <2>
- 12: Issue #801: User Guide download now with progress bar in background <2>
- 12: Issue #829: Experimentally keeping open the debug control now revoked <2>
- 12: Enh. #880: Turtleizer zooming function implemented and accomplished <2>
- 12: Issue #881: Highlighting of bit operators and Boolean literals <2>
- 12: Issue #882: Random function translation to PHP ensured [S. Roschewitz]2
- 12: Bugfix #884: Header inference for virgin diagrams (#875) was flawed <2>
- 12: Bugfix #885: Sporadic incorrect display mode indicator state (#872) <2>
- 12: Bugfix #887: Concurrent Turtleizer instances led to dysfunction. <2>
- 13: Issue #890: Several improvements of the Turtleizer GUI (#704/#880) <2>:
       1. SVG export with less annoying scale factor request;
       2. Menu items for CSV and SVG export no longer enabled with empty image;
       3. New function to scroll to the coordinate origin;
       4. Mere turtle moves without visible trace omitted on (CSV) export;
       5. Option to choose separator character for the CSV export;
       6. Stroke style for the axes of coordinates now compensates zoom factor;
       7. Turtle-world coordinates shown in tooltip at current mouse position;
       8. Measuring function with two snap modes and configurable radius;
       9. Turtle image with higher resolution for zoom factors > 1;
      10. F1 opens the help page for the Turtleizer GUI in the browser;
      11. Status bar icons for more intuitive recognition.
- 13: Issue #891: Dutch locale fixed, revised, and completed <Jaap Woldringh>
- 13: Bugfix #892: "Save as" and double-click hassle with arranged diagrams <2>
- 13: Enh. #893: Translator preview indication in language preference menu <2>
- 13: Bugfix #894: Bad mechanism to fit the Turtleizer picture into canvas <2>
- 13: Bugfix #895: GUI scaling of the Turtleizer popup menu for "Nimbus" <2>
- 13: Enh. #896: Usability improvements for dragging objects <2>
      1. Move cursor on readiness for moving diagrams in Arranger
         or diagram elements within a diagram in the Structorizer work area;
      2. Holding Shift key down, elements may now be dragged above the target
- 13: Bugfix #897: Turtleizer numeric angle degradation + endless loop risk <2>
- 13: Bugfix #898: Executor errors on Turtleizer function pre-evaluation <2>
- 13: Bugfix #900: Find&Replace failed if search was restricted to comments
      only, the "whole word" option also caused trouble <2>
- 13: Issue #901: Now the wait cursor is applied on time-consuming actions <2>
- 14: Bugfix #569 A scrolling insufficiency on report list selection fixed <2>
- 14: Issue #872 Wrong conversion '=' -> '==' in routine headers for C style <2>
- 14: Issue #901 Wait cursor applied to further time-consuming actions <2>
- 14: Bugfix #902: Arranger index impairments <2>:
      1. Focus loss in Arranger index on selecting diagram or group nodes;
      2. Quitting the "add/move to group" dialog via escape dind't cancel;
      3. Confirmation dialog before dissolving groups via key binding ensured.
- 14: Enh. #903 Syntax highlighting also works in "Switch text/comment" mode <2>
- 14: Bugfix #904 Controller alias display suppressed other function names <2>
- 14: Enh. #905 Marker symbols on elements with warnings or tutorials <2>
- 14: Enh. #906 Executor now allows either to step into or step over a CALL <2>
- 14: Bugfix #907 A step of the tutorial "Hello world" was always skipped <2>
- 14: Bugfix #908 The variable content was not legible on editing with Nimbus <2>
- 14: Enh. #909 Extended support for display and editing of enumerator values <2>
- 14: Enh. #910 Extended DiagramController interface (for plugin modules) <2>
- 14: "About" icon (eye) in toolbar / Help menu replaced by "info" icon <2>
- 14: Arrangement group visibility now includes member diagrams, not only bounds <2>
- 15: Issue #400: Some editor controls had ignored Esc and Shift/Ctrl-Enter <2>
- 15: Enh. #714 Empty FINALLY block of TRY elements now by default suppressed <2>
- 15: Issue #905: Analyser markers on collapsed or eclipsing elements ensured <2>
- 15: Enh. #914 Text and comment fields in element editor now allow undo/redo <2>
- 15: Enh. #915 New structured editor for CASE elements preserving branches <2>
- 15: Enh. #917 Menu item to edit subroutines extended to included diagrams <2>
- 15: Bugfix #918 Missing root type filter in Find&Replace, unwanted checkbox <2>
- 15: Issue #919 More precise modification detection in Translator, undo/redo <2>
- 15: Issue #920 Consistent support for value literal "Infinity" / ∞ <2>
- 15: Bugfix #921 Type handling on outsourcing fixed (recursion, enumerators) <2>
- 15: Bugfix #922 Executor failed to interpret mixed array / record access <2>
- 15: Bugfix #923 Analyser gave false warnings regarding FOR-IN loops <2>
- 15: Bugfix #924 Erratic Analyser warnings on mixed record/array access paths <2>
- 15: Bugfix #925 Analyser always complained about constant record arguments <2>
- 15: Enh. #926: Element selection now scrolls to related Analyser warnings <2>
- 16: Enh. #893: Translator preview indicator in the language menu enforced <2>
- 16: Enh. #915: Functional upgrade for the new CASE element editor <2>
- 16: Enh. #928: New Analyser check against structured CASE choice value <2>
- 16: Issue #929: Translator usability improved with locale button context menus,
      temporary icon changes on shift; locale reset mechanism fixed <2>
- 16: Bugfix #930: Wrong CASE branch width with broken selector lines <2>
- 16: Bugfix #931: Inadvertent font changes in element editors on font resizing <2>
- 17: Issue #420: Comment retrieval on code import revised, workaround dropped <2>
- 17: Bugfix #556: Errors on C99 import if expressions contained > 1 slash <2>
- 17: Issue #912: JRE packaged into the Mac OS X delivery, new file open
      handling for Mac OS X and Java versions > 8 [omezger]
- 17: Bugfix #935: Export of incompatible FOR loops caused errors (silent) <2>
- 17: Bugfix #936: Group export (silently) failed for never saved groups <2>
- 17: Bugfix #937: Precaution against endless loop on group export <2>
- 17: Issue #939: Several Pascal import limitations (e.g. ASCII) lifted <2>
- 17: Bugfix #940: Undue reference to Java 9 classes and methods in fix #912 <2>
- 17: Issue #943: Java version now displayed in the About dialog Paths tab.
- 18: Enh. #410: Java import implemented (+ new diagram field "namespace") <2>
- 18: Bugfix #419: "(Re-)break lines" missed to redraw the reshaped diagram <2>
- 18: Issue #905: Diagram redrawing after Analyser Preference changes fixed <2>
- 18: Enh. #932: "Processing" source code import implemented [K.-H. Becker]2
- 18: Issue #943: Java home path now also displayed in the About dialog <2>
- 18: Issue #944: Version hint announcing the planned code upgrade to Java 11 <2>
- 18: Bugfix #945: "Disabled" status of PARALLEL elements had not been saved <2>
- 18: Bugfix #946: Structorizer could get locked on certain assignment texts <2>
- 18: Bugfix #947: Executor had not detected cyclic inclusion, but spun down <2>

Version: 3.30 (2019-10-06)
- 01: Issue #657: Spanish message in German locale replaced <2>
- 01: Enh. #662/1: Info box for groups redesigned into a tree view <2>
- 01: Enh. #662/2: Group visualisation with individual colours in Arranger <2>
- 01: Enh. #662/3: Arranger popup menu item to rearrange diagrams by groups <2>
- 01: Enh. #662/4: Option to save arrangements with relative coordinates <2>
- 01: Bugfix #664: Incorrect handling of modified diagrams on closing Arranger <2>
- 01: Bugfix #664: Disambiguated cancelling in AUTO_SAVE_ON_CLOSE mode <2>
- 01: Bugfix #515: Defective diagram positioning in Arranger mended <2>
- 02: Bugfix #665: Import of INSPECT statements from COBOL actually works now <2>
- 02: Bugfix #655: Arranger popup menu revised (item order, accelerator info) <2>
- 02: Bugfix #667: Removal of diagrams from Arranger could leave remnants <2>
- 02: Issue #668: Group association behaviour on outsourcing further improved <2>
- 02: Bugfix #669: C export of FOR-IN loops with traversed strings was defective <2>
- 02: Bugfix #670: Diagram/group info box of Arranger index not reliably scaled <2>
- 02: Issue #670: Live look & feel switch failed for Diagram/group info box <2>
- 03: Bugfix #672: Default group was named null.arr after cancelled save attempt <2>
- 03: Issue #673: The Arranger drawing area had to be enlarged for group bounds <2>
- 03: Issue #662/2 Group colour icon design revised (now double thin border) <2>
- 03: Bugfix #674: Live look & feel switch hadn't worked for context menus <2>
- 03: Issue #675: Workaround for truncated result tree lines in Find&Replace <2>
- 03: Issue #677: Inconveniences on saving arrangement archives mended <2>
- 03: Bugfix #678: Import of array declarations from C code didn't work. <2> 
- 03: Bugfix #679: C import produced defective INPUT instructions <2>
- 03: Enh. #680: INPUT instructions with multiple input items supported <2>
- 03: Enh. #681: A number of exports may offer to change favorite export language <2>
- 03: Enh. #682: Improved welcome dialog, now with language selection <2>
- 04: Issue #51,#137: Executor window now logs explicit prompts of empty inputs <2>
- 04: Issue #684: Mark-up + check of mandatory fields in Parser Preferences <2>
- 04: Bugfix #684: An empty FOR-IN loop keyword caused several problems <2>
- 04: Issue #686: The initial L&F detection didn't work well for Linux (GTK+) <2>
- 04: Bugfix #687: Defective breakpoint behaviour of REPEAT-UNTIL loops mended <2>
- 04: Bugfix #688: Transmutation of any Call/Jump into an Instruction enabled <2>
- 04: Enh. #689: New mechanism to edit the referred routine of a selected Call <2>
- 04: Bugfix #690: 'struct' keywords in function headers on C import suppressed <2>
- 04: Enh. #691: It is now possible to rename a group in the Arranger index <2>
- 04: Bugfix #692: C constants weren't recognised on importing with C99 parser <2>
- 04: Bugfix #693: Misleading error message on loading a recent .arr/.arrz file <2>
- 05: Enh. #327: Locale-specific Parser keyword sets enabled [newboerg]2
- 05: Issue #366: Turtleizer regains the focus if lost for an input [newboerg]2
- 05: Enh. #385: Default values for subroutine parameters allowed [usernameisthis]2
- 05: Issue #527: Index range error detection for constant arrays refined <2>
- 05: Bugfix #631: Commas in pic clauses now preserved on COBOL import <2>
- 05: Issue #407: Efforts to import COBOL conditions like "a = 8 or 9" <2>
- 05: Bugfix #695: Defective COBOL import of arrays over basic types <2>
- 05: Enh. #696: Batch export can now process arrangement files (.arr/.arrz) <2>
- 05: Enh. #698: Basic archiving outsourced from Arranger to Archivar <2>
- 05: Bugfix #699: Diagrams must not be shared among archive groups <2>
- 05: Issues #518, #544, #557: Drawing accelerated by confining to visible area <2>
- 06: Issues #518, #544, #557: Bug in visibility detection fixed; workaround for
      heavy contention in Arranger: highlighting temporarily switched off <2>
- 06: Issue #702: Size detection for imported or dropped diagrams in Arranger <2>
- 07: Bugfix #703: Arrangement group change status failed to vanish on saving <2>
- 07: Issue #699: Superfluous unsharing measures on unshared diagrams skipped <2>
- 07: Bugfix #705: Find&Replace tool failed to search CASE/PARALLEL branches <2>
- 07: Bugfix #706: NullPointerException from Analyser on faulty CALL elements <2>
- 07: Enh. #56: New element type TRY-CATCH-FINALLY introduced [BobFisch]2
- 07: Enh. #56: Pascal import of Try and Raise instructions implemented <2>
- 07: Issue #706: Created nsd and code files should end with a newline [elemhsb]2
- 07: Enh. #707: Savings preferences for file name proposals [elemhsb]2
- 07: Bugfix #708: Code export compromised cached variable lists (highlighting)<2>
- 07: Enh. #452: Several menu items made hidden on simplified mode now <2>
- 08: Bugfix #711: Endless loop on element text parsing - SEVERE! <2>
- 08: Issue #712: Translator ought to remember its last saving directory <2>
- 08: Enh. #56: Some updates and additions to the Russian locale <2>
- 09: Issues #518, #544, #557 Further general drawing speed improvements <2>
- 09: Issue #657: Subroutine/includable search disambiguated by groups (tried) <2>
- 09: Issue #685: Precaution against exception traces on copying to clipboard <2>
- 09: Enh. #696: Deficient type retrieval in batch code export fixed <2>
- 09: Enh. #697: Batch code import to assignments / assignment archives <2>
- 09: Bugfix #699: The fix from 3.29-08 for the archive unsharing was wrong <2>
- 09: Issue #712: Further usability improvements for Translator <2>
- 09: Bugfix #715: Console dialog in batch import failed after first time <2>
- 09: Bugfix #716: Defective assignment export to Python code [elemhsb]2
- 09: Issue #717: Mouse wheel scroll unit now configurable [elemhsb]2
- 09: Issue #718: Ultimate acceleration of syntax highlighting <2>
- 09: Issue #720: Changes to includable diagrams now reflect on their clients <2>
- 10: Bugfix #722: PNG export from Arranger failed with version 3.29-09 <2>
- 11: Bugfix #724: Diagram titles weren't bold anymore since 3.29-09 <2>
- 11: Issue #725: Division operator export to Python improved <2>
- 11: Issue #206: Dutch locale substantially updated <Jaap Woldringh>
- 11: Enh. #726: Translator usability improved [Jaap Woldringh]2
- 11: Issue #727: TRY Field position in Element Name Preferences mended <2>
- 11: Bugfix #728: Endless loops and other flaws in Find&Replace tackled <2>
- 11: Find&Replace: Search result presentation strategy unified <2>
- 11: Issue #729: Modified German button caption in element editor [K.-P. Reimers]2
- 12: Compatibility with the new Windows/Upla installer ensured and improved
- 12: Issue #551: No version check mode hint in the wake of Windows installer <2>
- 12: Bugfix #731: File renaming failure on Linux made arr[z] files vanish [K.-P. R.]2
- 12: Bugfix #732: Cloning groups could end up in shared (glued) positions <2>
- 12: Design of refactoring dialog improved (text -> keyword table) <2>
- 12: Issue #733/1: New handling of a user-independent start configuration file <2>
- 12: Issue #733/2: Possibility of selective preferences export to ini files <2>
- 13: Enh. #737: Batch export now with optionally specified settings file <2>
- 13: Enh. #740: Automatic backup on loading preferences from file (via menu) <2>
- 13: Enh. #741: Ini file path as command-line option for all modes [S. Sobisch]2
- 13: Bugfix #742: Command-line option -v didn't actually work with argument <2>
- 13: Issue #327: Spanish default keywords for input / output modified <2>
- 13: Bugfix #744: Double-click and filesdrop didn't work with OSX anymore <2>
- 13: Enh. #746: Import of hus-Struktogrammer files (.stgr format only) <2>
- 13: Issue #747: New key bindings Ctrl-F5 etc. for TRY, PARALLEL, and ENDLESS <2>
- 13: Bugfix #748: Menu items to add TRY blocks inserted PARALLEL elements <2>
- 13: Bugfix #749: Width defect with FINALLY sections in TRY blocks <2>
- 13: Issue #463: Startup and shutdown log entries now with version number <2>
- 14: Bugfix #749: Drawing of collapsed TRY elements fixed <2>
- 14: Bugfix #751: Cursor key navigation didn't reach TRY element internals <2>
- 14: Messages in diagram editor and Structure preferences corrected (EN, DE) <2>
- 14: Enh. #738: Code preview in right window part (tabbed with Arranger index) <2>
- 14: Bugfix #752: Workarounds for deficient declaration export to C/Java <2>
- 14: Default mode for setting DIN 66261 (FOR loop design) changed to true <2>.
- 14: Issue #753: Irrelevant structure preference adaptation requests avoided <2>
- 14: Bugfix #754: 2 Pascal code generator flaws (return instr. / UNIT name) <2>
- 14: Enh. #721: Javascript export prototype [A. Brusinsky]2
- 14: Bugfix #755: Defective Java/C# export of array initializers <2>
- 14: Bugfix #756: Expression export defects to C language family <2>
- 14: Bugfix #757: Include list text area was too small under Windows 10 <2>
- 14: Bugfix #758: "Edit subroutine" didn't reliably arrange the new routine <2>
- 14: Bugfix #759: Closing Structorizer sub-instances impaired functioning <2>

Version: 3.29 (2019-01-07)
- 01: Bugfix #511: Cursor-down key was trapped by collapsed CASE and PARALLEL <2>
- 01: Enh. #515: More intelligent aligning strategy for diagrams in Arranger <2>
- 01: Bugfix #517: Correct export of includable declarations to Java, C++, C# <2>
- 01: Bugfix #518: Very slow scrolling of diagrams lacking type info [TiNNiT]2
- 01: Bugfix #520: "no conversion" export mode had to be enforced (Pascal, C) <2>
- 01: Bugfix #521: Variable declaration export had been inconsistent for Oberon <2>
- 01: Enh. #519: Zooming / font size control via ctrl + mouse wheel [B. Neuberg]2
- 01: Bugfix #522: Outsourcing now copes better with record types and includes <2>
- 01: Bugfix #523: Undoing and redoing of include list changes mended <2>
- 02: Bugfix #525: Defective test coverage detection for recursive routines,
      lacking operation counts on input, output, and jump instructions fixed <2>
- 02: Issue #512: Arranger zoom compensation for PNG export was flawed <2>
- 02: Bugfix #526: On re-saving the renaming of the temp. file may fail (Linux) <2>
- 02: Issue #527: More helpful Executor messages on index range violations <2>
- 02: Issue #463: Console output replaced by configurable logging [R. Schmidt]2
- 02: Bugfix #528: Analyser check of record component access mended <2>
- 02: Bugfix #529: Concurrency on drawing diagrams during execution solved <2>
- 02: Bugfix #451: Java version test in shell start scripts revised [hans005]
- 02: Bugfix #533: Import of struct types from C files was dysfunctional <2>
- 03: Enh. #519: Font resizing with ctrl + mouse wheel missed in LicenseEditor <2>
- 03: Issue #535: License Editor menu item "Save as..." had wrong accelerator <2>
- 03: Issue #463: Logging configuration mechanism didn't work for WebStart <2>
- 03: Issue #536: Precaution against unsuited command line arguments <2>,
      experimental workaround against Direct3D trouble on some machines <2>
- 03: Issue #143: Comment popup switched off on opening print preview <2>
- 03: Bugfix #540: C import could fail or get stuck on processing macros <2>
- 03: Enh. #541: New import option "redundant symbols/macros" for C code <2>
- 03: Bugfix #542: Procedure import from C code mended (result type + return) <2>
- 03: Import of legacy C function definitions improved (arg types, KGU#525) <2>
- 04: Bugfix #544: Arranger deceleratingly redrew on diagram navigation <2>
- 04: Bugfix #533: Effort to import C struct initializers as record literals <2>
- 04: Bugfix #545: Defective C import of FOR loops without condition <2>
- 04: Bugfix #546: C import failed to split certain printf format strings <2>
- 05: Bugfix #549: The operator '%=' had been missing in the C grammar <2>
- 05: Data protection information added to the update information hint <2>
- 05: Bugfix #550: Defective import of C switch statements in certain cases <2>
- 05: Issue #551: On webstart the hint about version check doesn't make sense <2>
- 05: Enh. #552: Option to decide for all diagrams on serial file actions,
      new opportunity to remove all diagrams from Arranger with few clicks <2>
- 05: Enh. #489 - First version of ANSI C99 parser (full C syntax)
      recent ANSI C import renamed to ANSI C73 for clarity <2>
- 05: Set of smaller element icons for the tree view in Find&Replace <2>
- 05: Enh. #553: Code import now with monitor dialog and cancel option <2>
- 05: Bugfix #554: Batch code import didn't work (parser instantiation bug) <2>
- 05: Bugfix KGU#539: the operation count of CALL elements was incremented <2> 
- 05: Bugfix KGU#540: Find & Replace didn't reset on element filter changes <2>
- 05: Bugfix #555 - Mode "Show comments?" was always active on start <2>
- 05: Bugfix #556 - Workaround for file preparation error in C import <2>
- 05: Bugfix #557 - potential endless loop on instruction classification <2>
- 05: Issue #557 - Workaround for huge diagram numbers on code import <2>
- 05: Enh. #558 - Provisional C/Pascal enum type import (as const defs.) <2>
- 06: Issue #561 - new design of the statistics in Attribute Inspector <2>
- 06: Bugfix #562 - Wrong "origin" attribute for loaded older diagrams <2>
- 06: Enh. #563 - Simplified record initializers (smarter evaluation) <2>
- 06: Bugfix #564 - code export defects with nested array initializers <2>
- 06: Attributation of syntax highlighting to diagrams simplified <2>
- 06: Bugfix #565 - Translator didn't open; updates in Russian locale <2>
- 06: Issue #566 - Version retrieval adapted to new home page URL (https) <2>
- 07: Bugfix #568 - Key binding "space" didn't work in the Arranger index <2>
- 07: Issue #432 - In step mode with delay 0 diagram refresh was deficient <2>
- 07: Some updates for the Russian locale <2>
- 07: Bugfix #569 - Reaction to mouse click on selected report line fixed <2>
- 07: Bugfix #571 - About => license showed the changelog instead <2>
- 07: Enh. #576 - New Turtleizer procedure "clear()" to wipe the canvas <2>
- 07: Issue #423/#563 - Display of records better preserves component order <2>
- 07: Enh. #577 - Output console may show call trace and suppress meta info,
      new menu item to save the execution log to file (if copy & paste fails) <2>
- 07: Bugfix #579 - Conditional breakpoints didn't always show correctly <2>
- 07: Bugfix #581 - To start Structorizer with a list of files failed. <2>
- 08: Several locale updates <2>
- 08: Bugfix #583: Shell scripts corrected (Java tests) [K. Brodowski, S. Sobisch]
- 08: Enh. #585: Debian install packages now derived via scripts [K. Brodowski]
- 08: Issue #508: Padding of diagram elements now proportional to font size [2],
      line spacing in multi-line texts reduced
- 08: Issue #508: Slight improvements of font chooser dialog and font resizing <2>
- 08: Bugfix #512: Arranger zoom compromised the diagram size (rounding impact) <2>
- 08: Issue #372: Attribute setting for diagrams from an arrz file improved <2>
- 08: Enh. #590: Arranger index popup menu now allows to inspect attributes <2>
- 09: Enh. #552: A tooltip was missing on the Arranger button "Drop Diagram" <2>
- 09: Issue #594: Obsolete and slow 3rd-party regex package removed,
      raw type references in GOLDengine resolved [S. Sobisch]2
- 09: Issue #601: More robustness on loading icons from file [S. Sobisch]2
- 09: Newer and safer version (V0.2b6) of bean shell interpreter integrated <2>
- 09: Bugfix #603: Logging setup failed on a virgin start (for a new user) <2>
- 09: Bugfix #604: Syntax error in structorizer.sh / Arranger.sh <2>
- 09: Bugfix #605: Defects with var and const keywords in argument lists <2>
- 09: Bugfix #608: C code import hardening against preproc./comment trouble <2>
- 09: Made the argument of the batch import option -v optional (default ".") <2>
- 09: Bugfix #611: Pascal code import had failed due to missing rule table <2>
- 10: Bugfix #613: Invalid include lists after import of Pascal/Delphi units <2>
- 10: Bugfix #614: Redundant result assignments removed on Pascal import <2>
- 10: Workaround #615: Comment delimiters (* *) didn't pass Pascal import <2>
- 10: Issue #367: Diagram reshaping after IF branch swapping hadn't worked <2>
- 10: Enh. #616: Additional key bindings Ctrl-Ins, Shift-Del, and Shift-Ins <2>
- 10: Bugfix #617: Expressions with more than one turtle function failed <2>
- 10: Bugfix #618: Analyser reported function names as not initialized <2>
- 10: Bugfix #619: Code export defects with respect to result variables <2>
- 10: Issue #552: Unnecessary serial action buttons on closing Structorizer <2>
- 10: Issue #400: Spinner in Preferences=>GUI Scaling with initial focus <2>
- 10: Bugfix #620: Adaptive logging setup, path display in About window <2>
- 10: Bugfix #622: Turtle drawing could fall behind on some Macbooks <2>
- 10: Bugfix #623: Turtleizer instruction export to Python was defective <2>
- 10: Bugfix #624: Translation of FOR loops into Python range() was wrong <2>
- 11: Bugfix #626: Issues with string literals on COBOL import <Simon Sobisch>
- 11: Heuristic detection of preprocessed COBOL files on import <Simon Sobisch>
- 11: Enh. #419, #446: Import option for automatic line breaking [S. Sobisch]2
- 11: Enh. #419: New "Edit" menu item for text line breaking [Simon Sobisch]2
- 11: Enh. #627: Clipboard copy of import errors with stack trace [S. Sobisch]2
- 11: Issue #630: COBOL import now aborts on REPLACE/COPY with hint [S. Sobisch]2
- 11: Bugfix #635: COBOL import interpreted comma as variables on ADD etc. <2>
- 11: C code export: Boolean types no longer replaced by int but bool <2>
- 11: Bugfix #448: text/comment view in Find&Replace dialog compromised <2>
- 11: Bugfix #637: Array index errors on element-wise Replace/Find action <2>
- 12: structorizer.sh now copes with blanks in installation path <ketograph>
- 12: Bugfix #631: Obsolete COBOL separators now removed on import [S. Sobisch]2
- 12: Bugfix #641: Variable display updates forced on the Executor Control <2>
- 12: Bugfix #642: Wrong string comparisons with unpadded Boolean operators <2>
- 12: Enh. #643: Operator names in upper case (like OR) weren't highlighted <2>
- 12: Bugfix #644: Initializer evaluation in subroutine arguments fixed <2>
- 12: Bugfix #646: Output string values must not be trimmed [slytab]2
- 13: Bugfix #648: Struktogrammeditor file import wiped off unsaved changes <2>
- 13: Issue #649: Loading of diagrams failed to tune the scrolling units. <2>
- 13: Bugfix #650: Better workaround for non-listed sizes in Font Chooser <2>
- 13: Issue #651: Improved editing for include lists in diagram editor <2>
- 13: Bugfix #652: Inconsistent drawing behaviour of include lists mended <2>
- 13: Enh. #653: Reset button on Colors preferences dialog <2>
- 13: Enh. #654: Current Arranger directory is now saved between sessions <2>
- 13: Enh. #655: Arranger now with status bar and revised key bindings
      as well as support for multiple selection (as new base for operations) <2>
- 13: Bugfix #656: Loading arrangements with elsewhere compressed files fixed <2>
- 13: Bugfix #512: Wrong Arranger positioning in zoomed display on filesdrop <2>
- 13: Enh. #655/#657: Arranger now equipped with popup menu (context menu) <2>
- 13: Issue #658: Parser Preferences now allow to rename exit, return, leave <2>
- 13: Enh. #158: Key bindings shift-pageUp, shift-pageDown, Home, End <2>
- 13: Enh. #657: Fundamental revision of the Arranger mechanisms <2>:
       - Arrangement group concept introduced,
       - Arranger index as tree view,
       - multiple selection in both Arranger and Arranger index,
       - many actions applicable for subsets now.

Version 3.28 (2018-02-18)
- 01: Bugfix #445: Array index out of bounds errors on COBOL import <2>
- 01: Bugfix #447: Line continuation backslashes in IF, CASE, FOR defanged <2>
- 01: Bugfix #417: Division by 0 exception averted in scroll unit adaptation <2>
- 02: Bugfix #448: Endless loop and regex exceptions in Find & Replace fixed <2>
- 02: Enh. #439: Structured value presenter with pull-down buttons now recursive <2>
- 02: Enh. #452: Welcome message on first start with beginner mode and guides <2>
- 02: Enh. #453: C export: format strings now with "TODO" content [Rolf Schmidt]2
- 02: Enh. #454: Analyser check now complains about blanks in program names <2>
- 02: Enh. #456: Print preview now allows to customize orientation and margins <2>
- 02: Issue #455: Startup races and mis-drawing of initial diagrams reduced <2>
- 03: Enh. #415: New accelerator key Ctrl-Shift-d for "copy EMF image" <2>
- 03: Enh. #452: Guided tours slightly improved, typos corrected [Rolf Schmidt]2
- 03: Bugfix #465: Arranger couldn't open Structorizer sub-instances anymore <2>
- 04: Bugfix #468: User guide action was associated to wrong toolbar button <2>
- 04: Enh. #452/#459: Further revision to the mechanisms of the guided tours <2>
- 04: Enh. #469: Accelerator keys for Executor (Ctrl-R) and Turtleizer <2>
- 04: Bugfixes in COBOL import (USAGE parsing, SEARCH, EXIT) <Simon Sobisch>
- 04: Issue #471: Code import error can now be copied to clipboard [Simon Sobisch]2
- 04: Bugfix #473: COBOL argument types failed to be generated [Simon Sobisch]2
- 04: Bugfix #475: Import of COBOL paragraphs broke sections [Simon Sobisch]2
- 04: Bugfix #480: Import of COBOL level-77 data and record array initialization <2>
- 04: Bugfix #483: Option to suppress mere variable declarations on COBOL import <2>
- 04: Bugfix #485: Workaround for intrinsic COBOL functions [Simon Sobisch]2
- 04: Bugfix #486: Return mechanism in imported COBOL functions enforced <2>
- 04: Enh. #487: New display mode to hide (collapse) declaration sequences <2>
- 04: Enh. #38: Insertion of elements enabled on multiple selections <2>
- 04: Enh. #425: Simple find mechanism in Translator and key sensitivity <2>
- 04: Enh. #491: Translator: tooltips show master texts too long for the column <2>
- 04: Enh. #492: Configurable designations of element types [A. Brusinsky]2
- 04: Issues #493, #494: COBOL import improved w.r.t. SEARCH <Simon Sobisch>
- 05: Enh. #425: The Ctrl-F key binding in Translator only worked on the buttons <2>
- 05: Issue #496: C# autodoc comment style changed to "/// <summary> ..." <2>
- 05: Enh. #492: Localization (EN/DE/ES) and GUI scaling support for dialog
      ElementNamePreferences (Preferences => Element names) fixed <2>
- 05: Bugfix #497: Several defects on StrukTeX export mended <2>
- 05: Issue #415: Find&Replace dialog now regains focus when summoned again <2>
- 05: Issue 04: Several new and redesigned icons (for better scalability) <2>
- 05: Enh. #490: Turtleizer routines individually re-nameable [A. Brusinsky]2
- 05: Issue #484: Layout of Export/Import Options dialogs fixed [Simon Sobisch]2
- 05: Bugfix #498: Preliminary evaluation check of REPEAT conditions dropped <2>
- 06: Bugfix #501: Creation/editing of CASE and PARALLEL elements failed <2>
- 07: Bugfix #503: Defective pre-processing of string comparisons fixed <2>
- 07: Issue #4: Icon scaling revised, many icons renewed [rugk, S. Sobisch]2
- 07: Issue #81: Plugin icons (e.g. for import) weren't properly scaled <2>
- 08: Issue #4: Arranger toolbar icons cleaned (had some pixel artefacts) <2>
- 08: Issue #4: Mixed-up icons sorted out and icon set accomplishments <2>
- 08: Bugfix #507: Impact of branch labels on IF element shape ensured <2>
- 08: Bugfix #509: Built-in function copyArray was defectively defined <2>
- 08: Issue #510: toolbars "Add Before" and "Add After" merged (shift: before)<2>
- 08: Issue #4: Distinct symbols for FOR loops (for better recognition) <2>
- 08: Issue #510: Element icons enlarged, colour buttons now round <2>
- 08: Issue #508: Workaround for large-scaled symbols in collapsed elements <2>
- 08: Bugfix #511: Cursor key navigation was trapped by collapsed loops <2>
- 08: Improvements concerning the include text field in the diagram editor <2>
- 08: Enh. #512: Zoom function in Arranger (button + Numpad keys +,-) <2>

Version 3.27 (2017-10-30)
- 01: Issue #312: Work area now ensured to get initial focus <2>
- 01: Issue #319: Arranger index indicates "covered" status via icon now <2>
- 01: Issue #101: A dependent Structorizer now shows instance number in title <2>
- 01: Enh. #329: New Analyser warning on variable names "I", "l", or "O" <2>
- 01: Bugfix #330: With "Nimbus" look & feel checkbox states weren't visible <2>
- 01: Issue #81: DPI awareness workaround (GUI scaling) substantially improved <2>
- 01: Issue #81: New Preferences menu item "GUI Scaling" to preset next start <2>
- 02: Bugfix #233: Element insertion by keys F6 and F8 didn't work <2>
- 02: Issue #305: Diagram name and dirtiness changes notified to arranger index <2>
- 02: Enh. #333: Compound comparison operators displayed as symbols ≠, ≤, ≥ <2>
- 02: Enh. #335: Pascal/BASIC variable declarations in instructions tolerated <2>
- 02: Bugfix #336: Variable list proposed by code generators for declaration <2>
- 02: Issue #306: Possibility to start with several diagrams from command line <2>
- 02: Enh. #290: Start from command line with Arranger files as arguments, too <2>
- 02: Enh. #335: Type info retrieval for enhanced declarations on code export <2>
- 02: Bugfix #337: Code export of 2d arrays and nested index access mended <2>
- 02: Issue #113: More sophisticated code export w.r.t. array parameter types <2>
- 03: Issue #340: Silent NullPointerExceptions on Structorizer/Arranger start <2>
- 03: Wrong warnings on leave/break instruction export to C, Java etc. removed <2>
- 03: Bugfix #341: Wrong string literal detection with single and double quotes <2>
- 03: Bugfix #342: Disabled elements must be ignored on test coverage detection <2>
- 03: Bugfix #343: Code export to C etc. now with correct string literal quotes <2>
- 03: Analyser: Result checks (completeness, consistency) revised (KGU#343) <2>
- 03: Bugfix #198: Further navigation flaws in IF and CASE elements mended <2>
- 03: Enh. #344: Additional key binding Ctrl-Y for redo action [Fabian Röling]2
- 04: Some mis-spelled messages corrected <2>
- 04: Executor stacktrace now also shows arguments of top-level subroutine <2>
- 04: #348 Python export now translates Parallel sections, using threading module <2>
- 04: #348 C++ export now translates Parallel sections, using class std::thread <2>
- 04: #348 C# export now translates Parallel sections, using System.Threading <2>
- 04: #348 Java export now translates Parallel sections, using interface Callable <2>
- 04: #348 Perl export now translates Parallel sections, using threads 2.07 <2>
- 04: Bugfix #349: Generators hadn't coped with involved recursive subroutines <2>
- 04: Enh. #259/#335: Type info retrieval for code export enabled across CALLs <2>
- 04: Issue #350: OUTPUT instruction translation to Python was obsolete <2>
- 04: Perl export: variable prefixing improved w.r.t. arrays and references <2>
- 04: Enh. #346: Configuration of include directives to be exported [Rolf Schmidt]2
- 05: Some typos in the locale file keys mended
- 05: Bugfix #365: Improved FOR-IN loop export to C <2>
- 05: Enh. #367: Transmutation (swapping) of IF branches introduced [Simon Sobisch]2
- 05: Enh. #372: Date and author attributes in the NSD files [Simon Sobisch]2
- 05: Enh. #376: Opportunity to move elements among diagrams [Simon Sobisch]2
- 05: Issue #378: Charset indication in exported Python header [Rolf Schmidt]2
- 05: Bugfix #379: Inequality operator symbol was wrong in Python export <2>
- 05: Bugfix #382: defective value list conversion on FOR-IN loop export <2>
- 06: Issue #346: Specified includes for C weren't always exported <2>
- 06: Enh. #354: Plugin system for code import (in analogy to generators) [S. Sobisch]2
- 06: Enh. #354: ANSI-C parser added to code import plugins <2>
- 06: Enh. #356: Sensible reaction on the attempt to close the Executor [S. Sobisch]2
- 06: Enh. #368: New import option to load variable declarations <2>
- 06: Issue #368: Analyser no longer blames declarations of lacking initialization <2>
- 06: Issue #369: Executor got C-style array definitions wrong (int a[2] <- {5, 2}) <2>
- 06: Issue #354: GOLDParser update to version 5.0, unique menu item for import <2>
- 06: Enh. #370: Improved refactoring functionality on loading files [Simon Sobisch]2 
- 06: Issue #372: Author name now configurable, license editor added [Simon Sobisch]2
- 06: Enh. #380: New function to derive subroutines from sequences [Simon Sobisch]2
- 06: Enh. #387: "Save All" menu item and toolbar button <2>
- 06: Bugfix #365: FOR-IN loop export fix (to C) revised again <2>
- 06: Enh. #388: Concept of constants introduced (executor, import, analyser) <2>
- 06: Enh. #389: Mechanism to "include" diagrams on execution [Simon Sobisch]2
- 06: Enh. #390: Improved variable initialization check in multi-line instructions <2>
- 06: Bugfix #391: Debugger button control was defective in step mode <2>
- 06: Enh. #335/#388/#389: generators for Pascal, C, C++, and Java revised <2>
- 06: Bugfix #394: Defective export of "leave" jumps in CASE elements (to C etc.) <2>
- 06: Enh. #394: Loosened parameter restriction for exit instructions <2>
- 06: Enh. #259: Type detection for loop variables of FOR-IN loops improved <2>
- 06: Enh. #354: ANSI-C grammar accomplished, CParser revised <2>
- 06: Bugfix #386: BASH export of No-Op branches or loop bodies [Rolf Schmidt]2
- 06: Enh. #389: New analyser option "check against faulty diagram imports" <2>
- 06: Issue #62: Arranger should ask before an existing arr(z) file is overwritten <2>
- 06: Issue #318: Saving arrangements failed if some diagrams reside in an arrz <2>
- 06: Importer for "Struktogrammeditor" (http://whiledo.de) files added <2>
- 06: Enh. #354: New import option: file logging to a directory <2>
- 06: Enh. #354: gnuCOBOL import (still incomplete) <Simon Sobisch, 2>
- 06: Issue #354: Missing exception handling for code import added. <2>
- 06: Issue #396: Bash export now encloses function calls in $(...) [Rolf Schmidt]2
- 06: Bugfix #397: Wrong paste position with multiple selection as target <2>
- 06: Enh. #398: New built-in functions sgn (int result) and signum (float result) <2>
- 06: Enh. #399: Unsuited files dragged into Structorizer now induce a message <2>
- 06: Issue #400: Consistent behaviour of preferences dialogs [Simon Sobisch]2
- 06: Enh. #372: New export option to store author and license information <2>
- 06: Bugfix #403: Export of input/output instructions with parentheses [S. Sobisch]2
- 06: Bugfix #51: Export of empty input instructions to C# needed fixing <2>
- 06: Enh. #389: Third diagram type "includable" for importable definitons etc. <2>
- 06: Issue #405: Preference for width-reducing in CASE elements [Simon Sobisch]2
- 06: Issue #237: Efforts to improve expression transformation on BASH export <2>
- 06: Enh. #372: New dialog to inspect diagram attributes [Simon Sobisch]2
- 06: Bugfix: 411: Some unicode escape sequences caused trouble in Executor <2> 
- 06: Bugfix: 412: Code generators might produce defective unique identifiers <2>
- 06: Enh. #413: New built-in function split(strg, part) introduced <2>
- 06: Bugfix #414: Too large bounding boxes in Arranger caused GUI degrading <2>
- 06: Enh. #416: Line continuation by backslash at line end [Simon Sobisch]2
- 06: Enh. #415: Find & Replace dialog added and refined <2>
- 06: Enh. #354/#357: plugin-defined options for import/export [Simon Sobisch]2
- 06: Enh. #420: Comment import enabled for source code parsing [Simon Sobisch]2
- 06: Enh. #424: Turtleizer functions getX(), getY(), getOrientation() [newboerg]2
- 06: Enh. #423: Support for record types (structs) in Executor and Analyser <2>
- 06: Enh. #388,#389,#423: Export of Includables, records and constants to Pascal <2>
- 06: Enh. #428: Structorizer got stuck on using type name "short" <2>
- 06: Bugfix #429: Array/record literals in result statements fail in Executor <2>
- 07: Issue 430: Element editor font size now sustained in ini file [A. Poschinger]2
- 07: Execution Control frame now got a title string <2>
- 07: Issue #431: Modified handling of strings by FOR-IN loop <2>
- 07: Enh. #174/#423: Structorizer now understands nested initializers <2>
- 07: Bugfix #432: Precaution against possible sync problem on drawing diagrams <2>
- 07: Bugfix #433: Ghost results shown for procedures named like Java classes <2>
- 07: Bugfix #434: Pre-compilation of comparisons in loop conditions caused errors <2>
- 07: Bugfix #435: Executor checkboxes didn't show selected icons in scaled GUI mode <2>
- 07: Issue #432: Attempt to speed up execution by reducing redraw calls on delay 0 <2>
- 08: Issue #436: Reference consistency for array parameters (adding elements) <2>
- 08: Issue #437: Defective variable modifications in paused state now reported <2>
- 08: Issue #438: Pending variable editing now prevents from resuming execution <2>
- 08: Enh. #439: Tabular inspection/editing of array and record values in Executor <2>
- 08: Enh. #128: Design of IF and CASE elements in mode "comments + text" changed <2>
- 08: Positioning of dialog boxes no longer dependent on diagram size and selection <2>
- 08: Issue #417: Scrolling detention with many / large diagrams alleviated <2>
- 08: Enh. #423: Export support for records to Python, bash, Oberon <2>
- 08: Enh. #441: Java export now directly supports use of extracted Turtleizer <2>
- 08: Enh. #443: Preparations for multiple controller plugins like Turtleizer <2>

Version: 3.26 (2017-01-06)
- 01: Issue #213: FOR transmutation now inserts WHILE parser preferences <2>
- 01: Issue #213: Selected state of FOR transmutation result now visible <2>
- 01: Bugfix #241: Translation bugs for element editor mended <2>
- 01: Bugfix #243: Forgotten translations for some message boxes [Rolf Schmidt]<2>
- 01: Bugfix #244: Flawed logic for the save actions mended <2>
- 01: Bugfix #246: Executor now checks conditions for Boolean results <2>
- 01: Issue #245: Browser launching workaround for Linux systems [Rolf Schmidt]2
- 01: Bugfix #247: Defective BASH export of ENDLESS loops [Rolf Schmidt]2
- 01: Issue #248: Linux workaround for setting breakpoint triggers <2>
- 01: Issue #248: Linux workaround for number conversions in Locales and Executor <2>
- 01: Enh. #249: New Analyser check for subroutine argument parenthesis <2>
- 01: Analyser preferences order modified <2>
- 01: Enh. #250: FOR/FOR-IN loop editor partially redesigned <2>
- 01: Bugfix #251: Look and feel problems with Executor console window <2>
- 01: Bugfix #252: Analyser FOR loop check (14) should tolerate ":=" vs "<-" <2>
- 01: Saved diagrams now prepared for #253 (parser info included) <2>
- 01: Bugfix #254: CASE execution failed when parser keywords were used <2>
- 01: Enh. #255: Analyser now names the assumed loop variables if supernumerous <2>
- 02: Enh. #253: Keyword refactoring option for loading diagrams (files ≥ 3.25-01) <2>
- 02: Enh. #253: Keyword refactoring offer on changing parser preferences <2>
- 02: Enh. #253: Keyword refactoring offer on loading preferences from file <2>
- 02: Enh. #257: Decomposing transmutation of CASE elements <2>
- 02: Bugfix #258: Saving of FOR loops wasn't robust against keyword changes <2>
- 02: Bugfix #260: Variable name column in Executor control no longer editable <2>
- 02: Bugfix #261: Stop didn't work immediately within multi-line instructions <2>
- 02: Bugfix #262: Selection/dragging problems after insertion, undo, and redo <2>
- 02: Bugfix #263: "Save as" now updates the cached current directory <2>
- 02: Issue #264: Frequent silent exceptions caused by Executor variable display <2>
- 03: Bugfix #266: Executor failed with built-in routines copy, delete, insert <2>
- 03: Enh. #267: New Analyser check for CALLs with unavailable subroutines <2>
- 03: Issue #268: Executor output window no longer editable but font scalable <2>
- 03: Enh. #270: Possibility of disabling elements (Executor, Export, Analyser) <2
- 03: Issue #271: User-defined prompt strings in input instructions (exec+gen) <2>
- 03: Issue #272: Turtleizer now also provides a double precision mode <2>
- 03: Issue #227: For Oberon, output of literals is now exported to proper procedure <2>
- 03: Issue #273: Input of "true" and "false" now accepted as boolean values <2> 
- 03: Enh. #274: On code export, Turtleizer commands now augmented with colour info <2>
- 03: Bugfix #275: Topological sorting of subroutines involved in export fixed <2>
- 03: Bugfix #276: Flaws in parsing input values and converting Pascal strings fixed <2>
- 04: Bugfix #278: java.lang.NoSuchMethodError: java.util.HashMap.getOrDefault [Bob Fisch]
- 04: Bugfix #279: Further references to method java.util.HashMap.getOrDefault replaced <2>
- 05: Bugfix #272: The Turtle instruction replacement produced void undo entries <2>
- 05: Bugfix #268: Controlling the output console font sometimes changed colours <2>
- 05: Issue #81: Ini-based scaling workaround for icons, fonts, and frames in high DPI <2>
- 06: Bugfix #281/#282: Again, a Java 1.8 method was a show-stopper for OpenJDK <2>
- 06: Enh. #270: Translations for controls disabling elements in EN, DE, ES, IT <2>
- 06: Issue #271: Correction of C++ code export for output instructions <2>
- 07: Enh. #286: Analyser Preferences now organized into two tabs with groups <2>
- 07: Issue #81: Checkbox and radio button scaling implemented <2>
- 07: Issue #288: Radio button fix in FOR loop editor <2>
- 07: Enh. #289: Arranger files (.arr, .arrz) may now be dragged into Arranger <2>
- 07: Enh. #290: Arranger files (.arr, .arrz) loadable from Structorizer, too <2>
- 07: Bugfix #291: REPEAT loops caught cursor up traversal <2> 
- 07: Bugfix #114: Prerequisites for editing and transmutation during execution revised <2>
- 07: Issue #269: Selecting an Analyser error now scrolls to the element <2>
- 07: Issue #269: Automatic scrolling to the element currently executed <2>
- 08: Issue #231: Traditional reserved BASIC words added to name collision checks <2>
- 08: Issue #269: Vertical scrolling alignment for large elements improved <2>
- 08: Issue #284: Text field fonts in element editor now interactively resizable [ebial]2
- 08: Bugfix #293: Input and output boxes no longer pop up at odd places on screen <2>
- 08: Font resizing accelerators unified among different dialogs and menus <2>
- 08: Label defect in FOR loop editor (class InputBoxFor) mended <2>
- 08: Bugfix #294: Test coverage wasn't shown for CASE elements w/o default branch <2>
- 08: Bugfix #295: Spurious Analyser warning "wrong assignment" in return statements <2>
- 08: Bugfix #296: Wrong transmutation of return or output instructions <2>
- 08: Enh. #297: Additional pause after a diagram's last instruction in step mode <2>
- 09: Issue #294: Test coverage rules for CASE elements w/o default branch refined <2>
- 09: Enh. #300: New option for online update retrieval and version notification <2>
- 09: Bugfix #301: Parentheses handling around conditions on code export fixed <2>
- 09: Enh. #302: New Turtleizer procedures setPenColor, setBackground [newboerg]2
- 09: Bugfix #302: Effects of previous penUp and hideTurtle now undone on new start <2>
- 10: Issue #304: Menu mnemonic localization killed the menu on legacy JavaRE <2>
- 10: Issue #305: Arranger diagram index added to the Structorizer GUI [newboerg]2
- 10: Issue #307: Executor error on manipulation of FOR loop variables [newboerg]2
- 10: Bugfix #308: Collapsed REPEAT loops weren't properly drawn <2>
- 11: Enh. #305: New menu item + key binding to show/hide Arranger index <2>
- 11: Enh. #310: New options for saving diagrams [newboerg]<2>
- 11: Enh. #311: Partial menu re-organisation: Debug menu <2>
- 11: Issue #312: Focus control among work area, error list, Arranger index fixed <2>
- 11: Bugfix #305: Arranger index now sorted case-indifferently <2>
- 12: Issue #305: Clicking into the Arranger index should force Arranger visibility <2>
- 12: Enh. #305: Key binding <del> added to Arranger index (removes diagram) <2>
- 12: Enh. #267: New Analyser check against ambiguous CALLs (multiple matches) <2>
- 12: Enh. #314: File I/O API introduced (Executor, Code export) [newboerg]<2>
- 12: Enh. #315: Better equivalence check on inserting diagrams to Arranger <2>
- 12: Bugfix #317: Color of empty sequences (like empty FALSE branch) now saved <2>
- 12: Issue #271: Comma between prompt string and input variable tolerated <2>
- 12: Enh. #318: Diagrams from arrz files now keep their origin and may be updated <2>
- 12: Enh. #305: Arranger index now marks diagrams with unsaved changes <2>
- 12: Bugfix #22/#23 - result mechanism had been missing in PHPGenerator <2>
- 12: Bugfix #57 (variable prefix) in PHP header and Perl result mechanism <2>
- 12: Bugfix #320: PHPGenerator added superfluous parentheses to correct CALLs <2>
- 12: Closing Structorizer now warns Arranger and secondary Structorizer instances <2>
- 12: Arranger strategy to request saving of dirty diagrams on closing fixed <2>
- 12: Bugfix #322: C# code export of input and output instructions was wrong <2>
- 12: Enh. #319: Context menu in Arranger index [Benjamin Neuberg]2
- 12: Bugfix #324: Arrays set by input couldn't be replaced by scalar input <2>
- 12: Enh. #325: Type test functions like isArray(), isNumber() etc. added <2>
- 12: Issue #327: French default keywords replaced by English ones [newboerg]2

Version: 3.25 (2016-09-09)
- 01: Enh. #77: Test coverage mode highlights all code paths passed [elemhsb]2
- 01: Enh. #124: Generalized runtime data visualization <2>
- 01: Arranger now adopts current directory from first arranged diagram <2>
- 02: Bugfix #131: User activities during execution could compromise Executor <2>
- 02: Bugfix #132: Stale Structorizer references in Arranger caused trouble <2>
- 02: Enh. #133: Execution Call stack may now be inspected in paused state <2>
- 02: Enh. KGU#89: Executor: Extended language localization support <2>
- 03: Enh. #84/#135: For-In loops now consistently supported [R. Schmidt]<2>
- 03: Issue #79/#152: Requested Java version corrected (1.6 --> 1.8) <2>
- 04: Bugfix #96/#135: On BASH export conditions now put into [[ ]] [Rolf Schmidt]2
- 04: Bugfix #135/KGU#163: Detection of completely undefined variables <2>
- 04: Enh. #135: Improved array support on BASH export [Rolf Schmidt]2
- 04: Bugfix #138: Lvalues with nested indices like arr[arr[0]] had failed <2>
- 04: Bugfix #139: on BASH export Call instructions now converted <2>
- 05: Issue #135: Further improvements on BASH export [Rolf Schmidt] <2>
- 05: Enh. #142: New Accelerator keys (e.g. for switch text/comment) [Rolf Schmidt]2
- 05: Issue #143: Comment popups now close on editing and code export [Rolf Schmidt]2
- 05: Enh. #144: New export option to suppress content conversion <2>
- 05: Enh. #144: New "favourite code export" menu item (export preference) [Rolf Schmidt]2
- 05: Issue #145: Swapped text/comment now works on CASE and PARALLEL elements <2>
- 06: Pascal functions ord and chr supported (Executor + Code generators) <2>
- 06: Executor: Keyword case awareness (configurable) consistently ensured <2>
- 06: Issue #149: Character set (encoding) for export now selectable [Rolf Schmidt]2
- 06: Issue #151: Code export pumped the process up with useless GUI threads <2>
- 06: Issue #153: BASH export had ignored Parallel sections [Rolf Schmidt] <2> 
- 06: Bugfix #154: Analyser caused silent exception on Parallel sections <2>
- 06: Bugfix #155: "New" diagram didn't clear previous selection <2>
- 07: Enh. #158: New key bindings for element editing and selection [Rolf Schmidt]2
- 07: Enh. #137: Executor may direct all output to a text window <2>
- 07: Enh. #161: New Analyser warning on instructions following a Jump [Rolf Schmidt]2
- 07: Enh. #158: Diagram copy and paste among Structorizers and Arrangers [Rolf Schmidt]2
- 08: Issue #164: On element deletion the next element should be selected [Rolf Schmidt]2
- 08: Bugfix #165: Proper unselection on clicking outside the diagram <2>
- 09: Issue #168: Cutting an element is to pass the selection too (cf. #164) [Rolf Schmidt]2
- 09: Issue #169: Selection ensured on new / loading an NSD, undo, redo [Rolf Schmidt]2
- 09: Bugfix #171: Twos flaws in enh. #158 mended <2>
- 10: Issue #30: Lexicographic string comparison enabled (Executor). <2>
- 10: Issue #137: Output text window now styled and automatically scrolls to end. <2>
- 10: Issue #163: Tab / Shift-Tab key now move focus in element editor [Rolf Schmidt]2
- 10: Issue #169: Selection ensured on start / after export. [Rolf Schmidt]2
- 10: Issue #173: Mnemonics corrected (EN) and localized in most languages. <2>
- 10: Enh. #174: Input now accepts array initialisation expressions. <2>
- 11: Enh. #10 / bugfix #184: Flaws in Pascal import of FOR loops mended <2>
- 11: Enh. #179: Code generation and parsing in batch mode [Rolf Schmidt] <2>
- 11: Bugfix #181: Pascal export didn't convert all string delimiters <2>
- 11: Bugfix #184: Diagram imported from Pascal now enables save button <2>
- 12: Several minor bugfixes in Pascal export and import <2>
- 12: Issue #185: Pascal export of functions/procedures now as units. <2>
- 12: Issue #185: Pascal import now copes with multiple routines per file. <2> 
- 12: Executor: Enhanced language support (EN/DE/ES) and minor bugfixing <2>
- 12: Arranger now offers saving before removing "dirty" diagrams <2>
- 12: Enh. #62: Arranger may now save arrangements in a portable way <2>
- 12: Arranger: Partial language support (EN/DE/ES) introduced <2>
- 13: Enh. #188: Instruction transmutation, concatenation and splitting <2>
- 13: Enh. #185: Call identification on Pascal import improved <2>
- 13: Enh. #180: Initial editor focus dependent on switch text/comment mode [elemhsb]2
- 13: Bugfix #191: Defective FOR loop export to PHP [Frank Schenk]2
- 13: Enh. #192: File name proposals now involve parameter count <2>
- 13: Enh. #160: Code export with reachable subroutines [Rolf Schmidt]<2>
- 14: Issue #160: Subroutine export mode fixed for StrukTeX <2>
- 14: Issue #197: Keyboard selection actions on subsequences mended <2>
- 14: Issue #198: Flaw in key-controlled selection traversal <2>
- 14: Issue #199: Help menu now with link to the onlne User Guide <2>
- 14: Issue #77: Test coverage markers as set by Arranger didn't work <2>
- 14: Issue #200: The saving of preferences now closes the ini file <2>
- 14: Issue #201: Executor GUI revised, usability improved <2>
- 14: Issue #202: Arranger hadn't reacted to a Look-and-Feel change <2>
- 14: Issue #127: Height problem of Export Options dialog solved <2>
- 15: Bugfix #158: Selection traversal in un-boxed diagrams and FOREVER <2>
- 15: Bugfix #204: Width problem of Export Options dialog solved <2>
- 15: Bugfix #205: Un-boxed Roots variable highlighting didn't work <2> 
- 15: Bugfix #87: Collapsed CASE elements showed wrong icon <2>
- 15: Issue #207: Analyser warning during switch text/comment mode <2>
- 15: Issue #206: More executor error messages put under language control <2>
- 15: Bugfix #208: Subroutine diagrams now cleanly drawn <2>
- 15: Bugfix #209: Multiple PNG export fixed (uncut borders, file names) <2>
- 15: Bugfix #210: Wrong execution counting in recursive routines <2>
- 15: Issue #128: Combined comments and text mode [Hubert Klöser]2
- 15: Bugfix #211: Execution counting in recursions corrected <2>
- 15: Bugfix #212: Inverted logic of preference "enlarge FALSE" mended <2>
- 15: Icon sizes in Diagram menu unified <2>
- 15: Issue #213: FOR loop transmutation mechanism added <2>
- 15: Issue #215: New conditioned breakpoints (triggered by execution count) <2>
- 16: Bugfix #218: added new method to StringList [Bob Fisch]
- 16: Created and integrated translator [Bob Fisch]
- 16: Bugfix #214: recoded translator [Bob Fisch]
- 16: Issue #206: Table headers in Executor control now localizable <2>
- 16: Issue #220: Usability improvements for Translator [Bob Fisch]<2>
- 16: Issue #222: Structorizer localization from directly loadable file <2>
- 16: Issue #224: Workaround for table grids on Look and Feel changes <2>
- 16: Redesigned localization mechanism [Bob Fisch]
- 16: Locales: refactored some names to be more consistent [Bob Fisch]
- 16: Locales: added special case "external" [Bob Fisch]
- 16: Locales: save & load external loaded to and from the INI file [Bob Fisch]
- 16: Locales: make the INI file backward compatible [Bob Fisch]
- 16: Locales: memory usage optimisations [Bob Fisch]
- 16: Bugfix #227: Oberon module export must end with full stop [K.-P. Reimers]2
- 16: Bugfix #228: Unnecessary warning on code export of recursive routines <2>
- 17: Enh. #231: Variable name collision checks added to Analyser <2>
- 18: Bugfix #233: Function key F10 was caught by the menu bar [Rolf Schmidt]2
- 18: Issue #234: bash expression of ord and chr function restricted [Rolf Schmidt]2
- 18: Locales: Language button handling in Menu and Translator redesigned <2>
- 18: Locales: Translator enabled to reload edited files <2>

Version: 3.24 (2016-03-14)
- 01: Bugfix #50 - added return types to signature for function export in Pascal [lhoreman]
- 02: Bugfix #51 - stand-alone input/output keywords were not converted on export [IrisLuc]
- 03: Bugfix #48 - instant delay propagation to Turtleizer <2>
- 03: Bugfix #49 - failing equality detection among variables (also array elements) <2>
- 04: Enh. #36 - allowing to pause from input and output dialogs <2>
- 04: Enh. #54 - Output instruction with expression list (executor, most generators) <2>
- 04: Bugfix #55 - highlighting of variables with keywords as substring mended <2>
- 04: Bugfix #57 - Risk of endless loops and other flaws on Perl export <2>
- 04: Bugfix #59 - For loop export to Python was defective <2>
- 05: executor: Enh. #9 - Subroutine call now supported via Arranger as pool <2>
- 05: executor: Enh. #9 - Control panel shows call depth and (on error) stacktrace <2>
- 05: executor: Enh. #23 - Jump execution implemented in three categories <2>
- 05: arranger: Enh. #9 - Structorizer can now push diagrams into Arranger <2>
- 05: arranger: Enh. #35 - Arranger now got scrollbars and moves to a just added diagram <2>
- 05: arranger: Enh. #35 - Diagrams may be pinned (against replacement) and dropped <2>
- 05: generator: Enh. #23 - Export to C, C++, C#, Java, and Pascal now supports Jumps <2>
- 05: analyser: New checks for calls, jumps, return mechanisms and concurrency risks <2>
- 05: analyser: Analyser hadn't checked within Forever loops and Parallel sections <2>
- 05: Enh. #38: Multiple selection (Alt+Click: entire subqueue, Shift+Click: sequence) <2>
- 05: updated language files (DE,EN,ES) <2>
- 05: executor: Localisation attempts for Control panel <2>
- 05: Enh. #51 - Handling of empty input/output instructions by executor and export <2>
- 05: executor: Parameter splitting for function calls improved <2>
- 05: Bugfix #61: Executor precautions against type specifiers [elemhsb]<2>
- 05: Bugfix #63: Error messages on nsd loading failure no longer suppressed <2>
- 05: generator: Enh. #23 - Export to Python, Perl, PHP, and Bash/Ksh now supports Jumps <2>
- 05: generator: Enh. #23 + #66 - Export to Basic now supports Jumps and line numbers <2>
- 05: generator: Enh. #67 - Code style option (position of opening braces) for C,C++, Java <2>
- 05: generator: StrukTex export enhanced and corrected <2>
- 05: generator: Enh. #22 - Export to Pascal and Oberon now provides return values <2>
- 05: Arranger: Enh. #62 - Saving and loading arrangements provisionally enabled <2>
- 06: Bugfix #71 - Code export to shell scripts was defective (no text translation) <2>
- 06: Bugfix #51, #54 - Defective input / output export to Perl, Python <2>
- 07: Bugfix #74: Accidently disabled Pascal operators like =, <>, and, or <2>
- 07: Enh. #75: Highlighting of Jump element keywords (leave, return, exit) <2> 
- 08: Bugfix #82: Saving of NSDs with inconsistent FOR loops <2>
- 08: Bugfix #78: Reloading an Arranger constellation could cause duplicates [elemhsb]2
- 08: Bugfix #85: Diagram heading or comment changes now undoable <2>
- 09: Bugfix #65, Enh. #87: Collapsing/expanding reorganised, autoscrolling enabled [elemhsb]2 
- 10: Bugfix #89: Two flaws in variable detection (highlighting, analyser) <2>
- 10: Bugfix #90: Insufficient updating of executed subroutines in Arranger <2>
- 10: Bugfix #91: Unreliable execution of some empty Jump elements <2>
- 10: Bugfix #92: Executor: Unwanted replacements within string literals <2>
- 11: Bugfix #95: Executor: div operator support accidently dropped  <2>
- 11: Bugfix #96: export: variable prefix, test expressions for shell scripts <2>
- 12: Bugfix #99: FOR loops were saved defectively, new version can load them <2>
- 12: Arranger: Image buttons for saving and loading resized <2>
- 13: Bugfix #50: Return type specifications were split into several lines <2>
- 13: Executor enh.: Scrollable display of returned arrays (at top routine level) <2>
- 13: Enh. #101: Title string with version number and sub-thread mark [elemhsb]2
- 13: Bugfix #102: Selection wasn't cleared after deletion, undo or redo <2>
- 13: Issue #103: Save button visibility is to depend on change status <2>
- 13: Bugfix #104: Code export could provoke index range errors <2>
- 13: Bugfix #105: Displayed lines were cut off at apostrophes in keywords <2>
- 14: Bugfix #108: C++ export had converted bool type to int <2>
- 14: Bugfix #103: Change status hadn't been reset sufficiently on saving <2>
- 14: Enh. #84: C/Java-style array initialisation expressions enabled <2>
- 14: Bugfix #61+#107: More consistent handling of typed variables <2>
- 14: Enh. #110: File open dialogs now use the specific filter as default [elemshb]2
- 15: Bugfix #112: Several flaws on handling indexed variables <2>
- 15: Jump translation on export to Pascal or Oberon fixed <2>
- 15: Bugfix #114: Editing of elements being executed prevented <2>
- 15: Bugfix for enh. #38: moving up/down of multiple selection <2>
- 15: Accelerator key for breakpoints (also on multiple selection) <2>
- 15: Issue #115: Returned arrays now always presented as element list <2>
- 15: Enh. #84: Array initialisations now exportable to BASIC code <2>
- 15: Bugfix #117: Title and button update on diagram replacement <2>
- 15: Bugfix #97: Target selection on dragging stabilized <2>
- 15: Bugfix #121: Irritating error message box on file dropping <2>
- 16: Bugfix #122: Selection problems with enlargeFALSE set <2>
- 17: Bugfix #97 update: Arranger updated on global drawing changes <2>

Version 3.23 (2015-12-04)
- 01: Executor: fixed a bug in the Repeat loop [Sylvio Tabor]
- 02: Executor: fixed a bug while interpreting the title [Benjamin Bartsch]
- 03: Export: split PNG export into multiple images [Moritz Schulze]
- 04: Executor: logical operator in CASE-statement [Lies Callemeyn]
- 05: Export: added code export option [Hanspeter Thöni]
- 06: Export: added comments to Pascal export [Dirk Wilhelmi]
- 06: Export: moved export options into menu [Hanspeter Thöni]
- 07: Export: added namespace "nsd" to save files [Treaki]
- 08: Added Polish translation [Jacek Dzieniewicz]
- 09: New drawing strategy for the IF statement [David Tremain]
- 09: New colorizing strategy for elements [David Tremain]
- 10: Visual re-enforcement for drag & drop [David Tremain]
- 11: Allow to collapse / expand elements by scrolling the mouse [David Tremain]
- 12: Added preferences on how to draw IF statements [David Tremain]
- 13: Fixed "empty line" bug [David Tremain]
- 14: Fixed a drawing bug while dragging an element [Bob Fisch]
- 15: Added a Python generator [Daniel Spittank]
- 16: Removed a bug when double clicking en element [Bob Fisch]
- 16: Variable highlighting did not work anymore [Andreas Schwierz]
- 17: Executor: array support [Gennaro Donnarumma]
- 18: Added traditional Chinese translation [Joe Chem]
- 19: Multiple improvements <Kay Gürtzig>
- 20: DE: linguistic flaws corrected <Kay Gürtzig>
- 21: Major revision of generators files <Kay Gürtzig>
- 22: Possibility to switch text/comment in diagram [Samuel Schmidt]
- 23: Bug while parsing NSD files [Benedict Thienpont]
- 24: Fine tuning the ExportOptionDialoge <Kay Gürtzig>
- 24: Updated language files (RU,DE,EN,ES) <Kay Gürtzig>
- 24: Updated language files (LU,FR) [Bob Fisch]
- 25: Added hints to speed buttons [Rens Duijsens]
- 26: Export for BASIC [Jacek Dzieniewicz]
- 26: PL: updated [Jacek Dzieniewicz]
- 27: Array variable improvements in executor <Kay Gürtzig>
- 27: Updated language files (RU,DE,EN,ES) <Kay Gürtzig>
- 28: Minor change in executor for comp. with Unimozer [Bob Fisch]
- 29: Complex changes and enhancements as described (pull-request #7) <codemanyak>
- 29: Executor: breakpoints may now be placed throughout the diagram <2>
- 29: Executor: implementation for Endless loops and Parallel elements <2>
- 29: Executor: execution highlighting separated from selection <2>
- 29: Executor: variable list now updated on every pause even with delay 0 <2>
- 29: GUI: More localisation support for element editor (InputBox) <2>
- 29: Updated language files (DE,EN,ES,RU,IT) <2>
- 29: Export: indentation mechanism revised, BASH export corrected <2>
- 29: Export: Python export no longer "eats" lines within Repeat loops <2>
- 29: Comment popup: sticky popups eliminated, no element level limit <2>
- 29: Arranger: No longer loses track when related Structorizer reloads <2>
- 30: Several Chinese (ZH-CN) translations added and typos eliminated <Zijun Ke>
- 30: Issue on closing Structorizer fixed, file update question may be cancelled. <2>
- 31: Major enhancement supporting cleaner For loop evaluation (issue #10) <2>
- 31: Enhancement to allow lists of constants ruling a Case branch (issue #13) <2>
- 31: Code export process decomposed, less redundant Generator classes <2>
- 31: String handling improved (comparison, empty strings, quote consistency) <2>
- 31: Variables, function names etc. within strings no longer executed <2>
- 31: Newly created empty diagrams are no longer flagged as changed <2>
- 31: Content of array variables now sensibly displayed on execution (issue #14) <2>
- 31: Variable content may now effectively be edited on execution pauses (issue #15) <2>
- 31: Menu item File > Quit action consistent to the [x] button now (bug #16) <2>
- 31: Phenomenon of stalling execution on syntax errors within loops fixed (bug #17) <2>
- 31: Several fixes induced by wide-spread code rebuilding in versions 29...30 <2>
- 32: Bugfixes for code export C etc.: div operators remained, switch bug <2>
- 32: Issues #24 and #25 fixed (defective condition conversion) <2> 
- 32: Issue #21 fixed: return instructions now terminate the execution <2>
- 32: Operator highlighting fixed, new colouring for string and character literals <2>
- 32: Bugs #28, #31, and #32 fixed, all concerning element degrading on undoing/copying <2>
- 32: More adaptive approach to either exit or dispose a Structorizer on closing <2>
- 33: Bugfix #39 - Errors on drawing empty Case structures, confused texts and comments <2>
- 33: Bugfix #41 - Shift operators <<, >>, shl, shr hadn't been supported <2>
- 33: Bugfix #40 - Recent nsd files got truncated on saving errors <2>
- 33: Bugfix #42 - Default saving directory should not be root (/) but home [elemhsb]2

Version 3.22 (2011-11-21)
- 01: Some fixes in Executor.java & Control.java [Kay Gürtzig]
- 02: Save & load INI configuration to and from external file [Dirk Wilhelmi]
- 03: Added Russian translation [Юра Лебедев]
- 04: double-clicking saved files now also works for JWS [David Mancini]
- 05: fixed a replacement issue while exporting to code [Sylvio Tabor]
- 06: implemented show/hideTurtle in Turtleizer [Sylvio Tabor]
- 07: do not allow ":" in parser preferences [Sylvio Tabor]

Version 3.21 (2011-06-28)
- 01: added possibility to scale all icons [Fabian Wenzel]
- 02: added element "parallel statement" as stated in DIN 66261 point 5.5 [Jun Pang]
- 03: first bugfix for the parallel statement [Jun Pang]
- 03: cleared the debugging output from the scaling feature [Bob Fisch]
- 04: visual performance updates [Bob Fisch]
- 05: fix of some small click problems [Bob Fisch]
- 06: fixing a performance problem [Laurent Haan]
- 07: fixing a diagram copy-to-clipboard problem [Neuberger Dominik]
- 08: visual performance updates [Bob Fisch]
- 09: recoded auto-size algorithm for alternatives [Matthias Paul]
- 09: updated drawing code to respect variable highlighting [Bob Fisch]
- 10: dialogue for graphics export now remembers the last visited path [Matthias Paul]
- 11: SVG export is now UTF-8-encoded [Csaba Rostagni]


Version 3.20 (2010-11-15)
- 01: Some bugfixes in the generator classes [Georg Braun]
- 02: Some more improvements to the C generator [Kay Gürtzig]
- 03: Different other bugfixes in the generator classes [Kay Gürtzig]
- 03: Some small changes to the variable highlighting [Kay Gürtzig]
- 04: More bugfixes for C, C#, and Java generator [Kay Gürtzig]
- 05: Step-by-step didn't work in Turtleizer [Kay Gürtzig]
- 06: Coded PHP generator [Rolf Schmidt]
- 07: do not allow negative position [EVEGI]
- 08: added Czech language support [Vaščák Vladimír]

Version 3.19 (2010-08-07)
- Have a backup of the INI file in the current application directory.
  This makes the application "portable" [Peter Ehrlich]
- Added "sqrt" to the function export of the executor [FISRO]
- Bug while printing in landscape [Albrecht Dreß]
- UTF-8 encoded Oberon output [Thijs Zandwijk]
- StrucTeX generator update [Matthias Plha / Klaus-Peter Reimers]
- Added Chinese translation (simplified Chinese) [Wang Lei]
- C#-Generator [Gunter Schillebeeckx]

Version 3.18 (2009-12-20)
- Update for the Brazilian Portuguese localization [Theldo Cruz]
- Gave the SVG export a new try using Freehep (bug #14) [Marcus Radisch]
- Activated anti-aliasing (bug #20) Reinhard Schiedermeier]
- Overwrite prompt when exporting a diagram as picture (issue #2897065) [Marcus Radisch]
- Overwrite prompt when exporting a diagram as source code (issue #2897065) [Marcus Radisch]
- "Show comments?" settings being overwritten by diagram (issue #2898346) [Marcus Radisch]
- Structorizer is now published under the terms of the GPLv3 license [FISRO]
- Italian localization [Andrea Maiani]
- ANALYSER: "Result" is now a good variable name for function results [FISRO]

Version 3.17 (2009-10-18)
- Brazilian Portuguese localization [Theldo Cruz]
- Bug in the executor not correctly setting some variable values [FISRO]
- The keyword "var" is now supported for functions/procedures [FISRO]
- Bug while saving diagram type (bug #15) [Marcus Radisch]
- Bug while using "save as" (bug #15) [Marcus Radisch]
- EXECUTOR: Problem on comparing two items (bug #18) [FISRO]
- Show the filename in the main window title (bug #16) [Marcus Radisch]
- EXECUTOR: Problem with the FOR loop variable (bug #19) [Jos Swennen / FISRO]
- Problem with the path of the INI file using Vista (bug #17) [Marcus Radisch]

Version 3.16 (2009-08-22)
- MAC: Files do not open with double click (bug #7) [Thijs Zandwijk]
    * Re-added the "AppleJavaExtensions.jar" to the libraries
    * This should not interfere with other OS
    * It will not be included in the source package either ...
- MAC: The menubar was disappearing after opening any dialog [FISRO]
    * This is a known apple bug with a known workaround *uff*
- MAC: Shortcut key stopped working [FISRO]
    * I found that this was related to the previous bug, so fixing
      that one fixed this issue as well.
- Added file association in Java Web Start [FISRO]
- Fixed an issue with the Luxemburgish language file [FISRO]
- Bugfixes in the "C" & "Java" source code generator (bug #8) [Theldo Cruz]
- Updates of the "C", "Java" & "Pascal" code generators [FISRO]
- Added "Structorizer Arranger" [Stephan O. Merckens]
    * Start via Java Web Start: http://structorizer.fisch.lu/webstart/Arranger.jnlp

Version 3.15 (2009-08-13)
- Fixed a bug concerning execution of a "REPEAT" loop (bug #3) [Jos Swennen]
- Implemented the execution of the "CASE" structure (bug #4) [Jos Swennen]
- Fixed a bug in class responsible for saving the preferences [FISRO]
- Bugfixes in the C source code export [Gunter Schillebeeckx]
- Implementation of a Java source code export [Gunter Schillebeeckx]
- Bug fixed concerning the displaying of a comment (bug #6) [Nico]

Version 3.14 (2009-07-06)
- Updated NSD execution feature [FISRO]
  * pascal syntax:
    ° pascal string notation
    ° defined second "pos" function
    ° operator conversion: different from
- The development will be continued using NetBeans instead of XCode [FISRO]
- Bug in the EMF export [Jan Hilsdorf]
- Yet another scrolling bug [Bernhard Grünewaldt]
- Generated NSD files are now UTF-8-coded [Bernhard Grünewaldt]

Version 3.13 (2009-05-23)
- Corrected the C generator [FISRO]
- Corrected the Perl generator [FISRO]
- Added turtle drawing module [FISRO]
  * implemented procedures
    ° init()
    ° forward(int)
    ° backward(int)
    ° left(double)
    ° right(double)
    ° gotoXY(int,int)
    ° gotoX(int)
    ° gotoY(int)
    ° penUp()
    ° penDown()
- Added NSD execution feature [FISRO]
  * use of variables
  * use of general expressions
  * input (parameter or prompt): String, Character, Integer or Double
  * output: direct and function result
  * Java syntax => built in (BeanShell)
  * Pascal syntax:
    ° standard math functions: abs, sqrt, sqr, cos, sin, tan, acos, asin, atan
    ° random functions: randomize(), random(int)
    ° compare strings with "=" (auto conversion to "equals")
    ° compare primitive types with "=" (auto conversion to "==")
    ° string functions: length, pos, copy, lowercase, uppercase, trim
      (auto convert)
    ° string procedure: delete, insert (auto convert to function)
  * pause, step-by-step & break functionality
  * live variable watch (execution table)
- Analyser: the use of the "return" instruction is now allowed [FISRO]

Version 3.12 (2009-01-18)
- Added a C generator [Praveen Kumar]
- Fixed a bug for saving preferences [FISRO]

Version 3.11 (2008-11-14)
- Double-clicking a file under Windows which contained spaces in
  its name did not open correctly [FABFR]

Version 3.10 (2008-09-28)
- Added Spanish translation [Andrés Cabrera]

Version 3.09 (2008-08-14)
- Minor bug in analyzer while analyzing functions [FISRO]
- Added parameter name check "pABC" [FISRO]
- Added analyzer preferences [FISRO]
- D7 parser problem with {...} comments [FABFR]
- Added a new error to analyzer (now 13) [FISRO]
- BASH Code Export [Markus Grundner]
- Added translations for analyzer [FISRO]
- Added source package for Eclipse [Markus Grundner]
- Added simple command line compilation script [Klaus-Peter Reimers]
- Unification of the previous mentioned source packages [FISRO]
- NL translated strings [Jerone]
- Modified OBERON code generator [Klaus-Peter Reimers]

Version 3.08 (2008-05-16)
- KSH & Perl Code Export [Jan Peter Klippel]
- Added code generator plugin architecture [Jan Peter Klippel]
- Implemented NSD analyzer [FISRO]
- Improvement of the analyzer routines [FISRO]
- "Show comments" option now persistent [FISRO]
- "Highlight variables" option now persistent [FISRO]
- D7 parser problem with (*...*) comments [Klaus-Peter Reimers]
- INI-file now in home directory of user [Klaus-Peter Reimers]
- Recent file list bug [Klaus-Peter Reimers]

Version 3.07 (2008-03-04)
- Open file from directory with ASCII-characters > 127 [FISRO]
- Save and export bug [FISRO]
- Vector graphics exports: EMF, SWF & PDF [Serge Linckels]
- EMF export to clipboard (Windows only!) [Serge Linckels]

Version 3.06 (2008-02-10)
- Add DIN / non-DIN switch [Klaus-Peter Reimers]
- Added "ENDLESS Loop" [Klaus-Peter Reimers]
- "Save preferences now" button [Klaus-Peter Reimers]
- New Windows wrapper which [FISRO]

Version 3.05 (2008-02-05)
- Comments / popup bug detected [Jerone]
- Another bug in undo/redo function detected [Jan Kruschwitz]
- Removed flickering while working on huge diagrams [FISRO]
- Copy diagram to system clipboard [FISRO]
- Highlighting input/output [FISRO]
- Added recently opened files to menu [FABFR]
- Bug while saving INI-files on Windows systems [Heinrich Villinger]
- Restructured INI-file to XML [FISRO]

Version 3.04 (2008-01-28)
- Added language system [FISRO]
- Bug detected in PAS & MOD generator [Klaus-Peter Reimers]
- Modified TEX generator [Klaus-Peter Reimers]
- Moved "Parser.java" to parsers lu.fisch.structorizer.package [FISRO]
- Renamed "Parser.java" to "NSDParser.java" [FISRO]
- French translation [FISRO]
- Dutch translation [Jerone]
- German translation [Klaus-Peter Reimers]
- Luxemburgish translation [Laurent Zender]
- Persistent Look & Feel [Klaus-Peter Reimers]
- Changed language file encoding to UTF-8 [FISRO]
- Bug in undo/redo function detected [Jan Kruschwitz]
- Print preview dialog [FISRO]
- Mac version opens NSD-files by double-click [FISRO]
- Scrolling bug detected [Lucas Cabeza]

Version 3.03 (2008-01-11)
- Minor bugs in the variable detection routine [FISRO]
- Added colorization of special symbols [FISRO]
- Added Oberon source code generator [Klaus-Peter Reimers]
- Program proposes filename to save [Jerone]
- Replaced "backspace" by "delete" for removing items [Jerone]
- Added correct headers to all source files [Klaus-Peter Reimers]
- Remember last file location [Jerone]

Version 3.02 (2008-01-07)
- Added Pascal input parser [FISRO]
- Added Look & Feel choice in menu (not persistent) [FISRO]
- Modified test string in font dialog to test for symbols [FISRO]
- Modified parser engine to load grammars from JAR file [FISRO]
- Broke up toolbars to fit in design [Klaus-Peter Reimers]
- Toolbars are now floatable (not persistent) [FISRO]
- Added simple variable detection [FISRO]
- Added variable highlighting [FISRO]

Version 3.01 (2008-01-02)
- Moved INI file to "Structorizer.app" folder [FISRO]
- Bug for WHILE/REPEAT preferences [FISRO]
- Ask for saving while quitting application [FISRO]
- Fixing different minor "save & open" bugs [FISRO]
- Fixing a minor bug with the border of the exported PNG file [FISRO]
- Dialogs "remember" the location of the opened file [FISRO]
- Added rounded corners for "sub" diagrams [FISRO]

Version 3.00 (2008-01-01)
- First public release of the new JAVA version [FISRO]

----%<---------------------------------------------------

Version 2.06 (2007-11-01)
- Integrated changelog in "About" dialog [FISRO]
- Umlaut-Problem solved for MAC
- Scroll-box seems to work now => adaptation [FISRO]
- Bug while exporting to picture [11TG1 2007/2008 - Ben Elsen]
- Export defaults now to JPG, but BMP is still possible. [FISRO]

Version 2.05 (2007-10-28) - LINUX GTK2 & Mac
- StrukTeX export debugging [Klaus-Peter Reimers]
- New "About" dialog [FISRO]

Version 2.04 (2007-10-25) - LINUX GTK2 only
- I think that the "Umlaut" Problem has been solved
  for GTK2. GTK does not seem to be capable of managing
  UTF-8 correctly? [FISRO]
- Added Umlaut export for StrukTeX [Klaus-Peter Reimers]

Version 2.03 (2007-10-20) - LINUX only
- StrucTeX output [Klaus-Peter Reimers]
- languages files rewritten [FABFR]
- coherent dialogs and menu entries [FABFR]

Version 2.02 (2007-09-05) - LINUX only
- Depending on some libraries, the Linux version
  did not run on some machines without root privileges.
  I found a workaround, but I'm still not really happy
  with it.

Version 2.01 (2007-08-14)
- Autoscroll was not enabled [Sascha Meyer]
  This seems not yet to work under Mac OSX (Windows & Linux = OK)
- The language choice for LU was not persistent, no load from
  and save to INI file [11TG2 2006/2007 - Laurent Zender]
- UTF-8 conversion was missing for imported source code.

Version 2.00 (2007-08-09)
- Please take also a look at the file "_D6 to Lazarus.txt"

----%<---------------------------------------------------

Version 1.31 (2007-11-07)
- Case without "else"-part [Andreas Jenet]
- JPG export [FISRO]
- Bug on loading a CASE statement from a savefile [FISRO]

Version 1.30 (2007-10-27)
- Bug detected in analyser [Iris Adae]
- German Umlaute export for StrukTeX [Klaus-Peter Reimers]
- Serious speed improvements [FISRO]
- Executor now calls analyser too [FISRO]

Version 1.29 (2007-10-19)
- Allow ":=" as assignment while parsing out variable names [Sebastian Lehn]
- BUG: "<-" are not drawn correctly in version 1.28 because
  of a problem in the drawing method. [FISRO]
- rotating text for instructions by 90° [Michael Gerdes]
- language support for analyser messages [FISRO]
- minor bugs in the analyser algorithms [FISRO]
- StrucTeX output [Klaus-Peter Reimers]

Version 1.28 (2007-10-13)
- analyser: different minor bugs fixed [FISRO]
- analyser: different minor improvements [FISRO]
- activating analyser for anybody [FISRO]
- language files rewritten [FABFR]
- bugs when pressing CANCEL [FABFR]
- "Initialising" screen [FABFR]
- modified diagram for simplified scheme (not "nice") [FABFR]
- different improvements in the parser interpretation [FABFR]
- missing CASE statement while importing from source code [FABFR]
- new "about" dialogs [FABFR]
- added "changelog.txt" to about-dialog [FISRO]
- coherent dialogs and menu entries [FABFR]

Version 1.27 [???]
- copy & paste between MDI children works fine [FISRO]
- variable names are now also extracted from method parameters [FISRO]
- Added language file for LU [11TG2 2006/2007 - Laurent Zender]

Version 1.26 (2007-06-12)
- Bug detected in BCall, BJump and BCase [Andreas Jenet]
- Bug detected in the cut method [Andreas Jenet]
- MDI: Eliminated memory bug in MDI application [FISRO]
- MDI: First working MDI application called "Projectorizer"
- MDI: Project save and load works. Filetype = combined NSD
  files in XML format. Extension = nsdp [FISRO]
- MDI: Add diagram to project [FISRO]
- MDI: Menu integration [FISRO]

Version 1.25 (2007-06-05)
- conversion between (instruction, call, jump) [FISRO]
- analyser: read INI-file [FISRO]
- conversion from (instruction, call, jump)
  to (if, for, repeat, while) [FISRO]
- user colors [Sascha Meyer]
- made all subforms owned by the mainform
  => create an MDI application [FISRO]
  ~> The 'utils' class still depends on two other
     classes, so the mainform cannot be used independently!
- Wiped out a bug due to the recent owner changes [FISRO]
- Added code the capture <ESC> during showmodal of some windows [FISRO]
- Changed vertical lines in the case statement
  to intersect with the falling line. [Andreas Jenet]
- Created a BUtils class for interaction between
  parameters and forms
  => create an MDI application [FISRO]

Version 1.24 (2007-05-30)
- analyser: Problem with non-initialized
  variables in REPEAT loops [FISRO]
- analyser: recognises "lire A,B" without
  spaces [T1IF1 2006/2007 - Tom Schons]
- Minimum font size [T1IF1 2006/2007 - Kevin Schoup]
- Maximum font size [T1IF1 2006/2007 - Jill Saudt]
- Disable MouseWheel scrolling because
  of blank scrolling problems [T1IF1 2006/2007 - JosÈ Espinosa]
- Adaptation of auto-size algorithm when
  analyser is *on* [FISRO]
- Drag & drop of an empty element should
  not be possible [T1IF1 2006/2007 - Tom Schons]
- Bug in analyser while loading grammar
  files [FISRO]
- Missing translations found [T0IF2 2006/2007 - Mike Lill]
- Added JUMP statement [Christian Fandel]
- Changed call to analyser procedure in
  order to speed up the entire GUI [FISRO]

Version 1.23 (never published)
- added paste from windows clipboard [T1IF1 2006/2007 - Marc Schonckert]
- removed automatic ":=" to "<-" conversion [FISRO]
- added array support

Version 1.22 (2007-01-23)
- added: application.title = NSD title
  [T1IF2 2006/2007 - Stephen Edwards]
- added: mainform.caption = NSD title [FISRO]
- bugfix in schematic of the CASE
  statement [FISRO]
- added nederlands lang-file [Tom Van Houdenhove]
- added more strings to the language
  systems [Tom Van Houdenhove]
- added customisation for CASE
  statement [Tom Van Houdenhove]
- changes to customisation for IF
  statement [Tom Van Houdenhove]
- eliminated bug in the CASE statement [Tom Van Houdenhove]
- added btnCancel to InputBox [Tom Van Houdenhove]
- bug fixed in display (red-color-bug) [FISOR]

Version 1.21 (2007-01-15)
- added CASE statement [MARSE]
- added call [Prophet05]
- small fixes in PAS2NSD [FISRO]
- small fix in "save-as" routine [T1IF2 2006/2007 - Noëmie Feltgen]

Version 1.20 (never published)
- some small fixes [FISRO]

Version 1.19 (2006-12-16)
- selection can now be moved with
  the arrow keys [T1IF1]
- The default content of the different
  structures can now be modified via
  the options menu [FISRO]
- code optimization to block out some
  wanna-be-hackers ;-) [FISRO]

Version 1.18 (2006-12-13)
- multi-language support [Bernhard Wiesner]
- Another small bug in the save routine [PYRSI]
- Langs: EN [FISRO]
         DE [FISRO]
         FR [FISRO]

Version 1.17 (2006-12-05)
- Bug detected while updating comments [FISRO]
- Bug on saving when title contained
  illegal characters. Solved for ":" [PYRSI]
- First Linux version written in Lazarus! [FISRO]

Version 1.16 (2006-11-26)
- Copy & Paste of elements [FISRO]
- Structorizer was unable to close
  on a medium marked read-only [MARSE]
- Fixed some small bugs concerning
  element selection. [FISRO]
- Shortcuts for inserting elements [BELGI]
- User check buttons for visual styles [SIBCL]
- Fixed some bugs during first
  colorizer use [FISRO]
- Added shortcut for colorizer [FISRO]

Version 1.15 (never published)
- Small bug in code generator
  erased [FISRO]
- Small bug in PAS2NSD generator
  fixed [FISRO]
- For instructions only: automatically
  convert ":=" to " <- " [FISRO]
- Printing support with
  print-preview [T1IF1 2006/2007 - José-Maria Espinosa]

Version 1.14 (200-11-16)
- Press <ESC> to cancel input
  dialog [T1IF1 2006/2007]
- Switch visual style [LOEGU]

Version 1.13 (2006-11-13)
- Each element also contains
  a comment now. [FISRO]
- An new-old bug had reappeared
  and been eliminated once again [MARSE]

Version 1.12 (never published)
- Variable colorizing [FISRO]
- Drag & drop of NSD-Files [T1IF1 2006/2007]

Version 1.11 (2006-10-25)
- <Shift-Enter> or <Return-Enter>
  for validating input [T1IF1 2006/2007]
- Drag'n'Drop bug wiped out. [FISRO]
- Disable buttons if no element
  selected [T1IF1 2006/2007]

Version 1.10 (2006-10-22)
- Undo / Redo functionality [MARSE]
- NSD can be scrolled if larger
  than the visible area [MARSE]
- Automatic NSD title or savename
  proposal [MARSE]
- Fixed "const"-section recognition
  for PAS2NSD-conversion [MARSE]
- Fixed wrong displayed dialogs at
  120 dpi font size [MARSE + GAMCA]
- New name for new diagram [PIRSY]
- Double-click on empty sequence = new
  instruction [PIRSY]

Version 1.09 (never published)
- Dynamic font increase/decrease [FISRO]

Version 1.08 (never published)
- BMP export of the diagram [FISRO]

Version 1.07 (2006-10-01)
- A security bug has been reported
  and finally swept out... [FISRO]

Version 1.06 (2006-09-27)
- The different elements can now be
  colorized. Color is persistent,
  which means that it is stored in
  the NSD-File. [FISRO]

Version 1.05 (2006-09-19)
- I implemented an NSD-2-PAS conversion.
  This includes a variable auto-detection,
  which, unfortunately, does not work
  yet with complex types. [FISRO]
- Read-Only-INI-File Bug => fixed [MARSE]

Version 1.04 (2006-09-15)
- I finally found a working Delphi/Pascal
  parser that operates with tree generation. The
  PAS-2-NSD converter now works fine :-D [FISRO]

  Added functionality:
  * Load from source file [FISRO]
  * Create from source text [FISRO]
  * Real-time creation while typing [FISRO]

Version 1.03 (never published)
- First "satisfying" implementation of
  a PAS-2-NSD converter. Simple examples
  are OK, but bigger ones ... hmmm ... :-/
  => Would need a "real" Pascal syntax parser [FISRO]

Version 1.02 (2006-09-14)
- Change font.name and font.size of the
  graph, even on the fly! Store information
  in the INI-File. [FISRO]
- Two types of graphs [FISRO]
  * programs (rectangle)
  * subs (rounded rectangle)

Version 1.01 (2006-09-01)
- Added click-to-open support, so you now
  only need to double-click an NSD-File to
  open it immediately. [FISRO]<|MERGE_RESOLUTION|>--- conflicted
+++ resolved
@@ -23,7 +23,7 @@
 - ARM export is still experimental and relies on a specific and very restricted
   syntax for the element contents in order to produce meaningful results.
 
-Current development version 3.32-13 (2023-10-18)
+Current development version 3.32-14 (2023-10-18)
 - 01: Bugfix #987: Duplicate subroutine comment export by Pascal generator <2>
 - 01: Bugfix #988: Syntax error in Structorizer.bat and Arranger.bat fixed <2>
 - 01: Bugfix #989: Expressions in EXIT elements (e.g. return) were forgotten
@@ -148,10 +148,6 @@
       one typeid <2>
 - 12: Enh. #1091 Structorizer now accepts alias and array type definitions <2>
 - 12: Bugfix #1092 Code export of alias types implemented where needed <2>
-<<<<<<< HEAD
-- 13: Issue #800: Parts of the new expression parsing mechanism established,
-      new grammar-based line syntax check in Analyser. <2>
-=======
 - 13: Issue #311 Menu reorganised (mere representation stuff --> "View") <2>
 - 13: Issue #980 Multi-variable declarations supported on
       - export to C, C++, Java, C#, Javascript;
@@ -167,7 +163,8 @@
 - 13: Bugfix #1099: PHP export of constants was defective, on export to
       C, C++, Java etc. the repositioning of constant calls was wrong <2>
 - 13: Many translations (webtran.de) added to Luxemburgish locale <2>
->>>>>>> c9691ccb
+- 14: Issue #800: Parts of the new expression parsing mechanism established,
+      new grammar-based line syntax check in Analyser. <2>
 
 Version 3.32 (2021-09-19) requiring Java 11 or newer
 - 01: Bugfix #851/2: SPECIAL-NAMES sections caused COBOL parser abort <2>
