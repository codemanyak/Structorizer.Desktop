--- conflicted
+++ resolved
@@ -26,11 +26,7 @@
 - ARM export is still experimental and relies on a specific and very restricted
   syntax for the element contents in order to produce meaningful results.
 
-<<<<<<< HEAD
-Current development version 3.32-32 (2025-08-17)
-=======
-Current development version 3.32-33 (2025-09-07)
->>>>>>> 949e63e0
+Current development version 3.32-34 (2025-09-07)
 - 01: Bugfix #987: Duplicate subroutine comment export by Pascal generator <2>
 - 01: Bugfix #988: Syntax error in Structorizer.bat and Arranger.bat fixed <2>
 - 01: Bugfix #989: Expressions in EXIT elements (e.g. return) were forgotten
@@ -305,20 +301,6 @@
       at line start and neither for the initial diagram name "???". <2>
 - 31: Issue #1205 Analyser constantly decried loops with fileEOF tests or
       Turtleizer position conditions as endless <2>
-<<<<<<< HEAD
-- 31: Bugfix #1206: Oberon export of exit instruction wasn't implemented <2>
-- 31: Bugfix #1207: Defective bash export on multi-expression output <2>
-- 32: Issue #800 Parts of the new expression parsing mechanism established,
-      new grammar-based line syntax check in Analyser. <2>
-- 32: Issue #800 Text processing now more consistently based on new class
-      TokenList. <2>
-- 32: List splitting mechanisms of FOR-IN loops unified between Editor,
-      Executor, and code generators, expression detection <2>
-- 32: Issue #800 An NSD load bug and many code export glitches fixed <2>
-- 32: Issue #800 For statement import failed to split the clause properly <2>
-- 32: Issue #800 First steps to rewrite Generator + OberonGenerator <2>
-- 32: Issue #800 TokenList now ensures padding of Structorizer keywords <2>
-=======
 - 31: Bugfix #1206 Oberon export of exit instruction wasn't implemented <2>
 - 31: Bugfix #1207 Defective bash export on multi-expression output <2>
 - 32: Issues #1138, #1198 Obsolete message keys removed from IT, PT-BR <2>
@@ -339,7 +321,16 @@
 - 33: Issue #1221 Comment lines were unduly trimmed and skipped if empty. <2>
 - 33: Bugfix #1222 Two minor shell export flaws with CASE elements <2>
 - 33: Enh. #1223 First approach to export Try elements to bash/ksh <2>
->>>>>>> 949e63e0
+- 34: Issue #800 Parts of the new expression parsing mechanism established,
+      new grammar-based line syntax check in Analyser. <2>
+- 34: Issue #800 Text processing now more consistently based on new class
+      TokenList. <2>
+- 34: List splitting mechanisms of FOR-IN loops unified between Editor,
+      Executor, and code generators, expression detection <2>
+- 34: Issue #800 An NSD load bug and many code export glitches fixed <2>
+- 34: Issue #800 For statement import failed to split the clause properly <2>
+- 34: Issue #800 First steps to rewrite Generator + OberonGenerator <2>
+- 34: Issue #800 TokenList now ensures padding of Structorizer keywords <2>
 
 Version 3.32 (2021-09-19) requiring Java 11 or newer
 - 01: Bugfix #851/2: SPECIAL-NAMES sections caused COBOL parser abort <2>
