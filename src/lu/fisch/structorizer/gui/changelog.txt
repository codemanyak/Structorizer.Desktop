--- conflicted
+++ resolved
@@ -80,12 +80,8 @@
 - 06: Bugfix #1025 Insufficient detection of binary, octal, and hexadecimal
       literals in CASE selector consistency checks.
 - 06: Bugfix #1026 Line continuation in Jump elements fooled Analyser <2>
-<<<<<<< HEAD
-- 06: Issue #800: Parts of the new expression parsing mechanism established,
+- 07: Issue #800: Parts of the new expression parsing mechanism established,
       new grammar-based line syntax check in Analyser. <2>
-=======
-- 07:
->>>>>>> 2b1f203e
 
 Version 3.32 (2021-09-19) requiring Java 11 or newer
 - 01: Bugfix #851/2: SPECIAL-NAMES sections caused COBOL parser abort <2>
