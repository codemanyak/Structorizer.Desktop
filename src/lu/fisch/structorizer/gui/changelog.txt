--- conflicted
+++ resolved
@@ -35,12 +35,9 @@
       were not correctly exported to Pascal, Oberon, C, and other languages <2>
 - 01: Bugfix #995: Unjustified Analyser warnings about dubious initialization
       and missing line numbers in case of multi-line instruction warnings <2>
-<<<<<<< HEAD
-- 01: Enh. #967: Generator for ARM code introduced <Alessandro Simonetta et al.>
-=======
 - 02: Bugfix #997: Inconsistent handling of blank sequences in FOR control
       phrases (e.g. string literals could get compromised) <2>
->>>>>>> 42c8c604
+- 02: Enh. #967: Generator for ARM code introduced <Alessandro Simonetta et al.>
 
 Version 3.32 (2021-09-19) requiring Java 11 or newer
 - 01: Bugfix #851/2: SPECIAL-NAMES sections caused COBOL parser abort <2>
