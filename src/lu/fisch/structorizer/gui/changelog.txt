--- conflicted
+++ resolved
@@ -190,10 +190,6 @@
 - 15: Enh. #714 Empty FINALLY block of TRY elements now by default suppressed <2>
 - 15: Enh. #914 Text and comment fields in element editor now allow undo/redo <2>
 - 15: Enh. #915 New structured editor for CASE elements preserving branches <2>
-<<<<<<< HEAD
-- 15: Issue #400: Some editor controls had ignored Esc and Shift/Ctrl-Enter <2>
-- 15: Issue #800: Parts of the new expression parsing mechanism established. <2>
-=======
 - 15: Enh. #917 Menu item to edit subroutines extended to included diagrams <2>
 - 15: Bugfix #918 Missing root type filter in Find&Replace, unwanted checkbox <2>
 - 15: Issue #919 More precise modification detection in Translator, undo/redo <2>
@@ -202,7 +198,7 @@
 - 15: Bugfix #922 Executor failed to interpret mixed array / record access <2>
 - 15: Bugfix #923 Analyser gave false warnings regarding FOR-IN loops <2>
 - 15: Bugfix #924 Erratic Analyser warnings on mixed record/array access paths <2>
->>>>>>> 1e6f7683
+- 15: Issue #800: Parts of the new expression parsing mechanism established. <2>
 
 Version: 3.30 (2019-10-06)
 - 01: Issue #657: Spanish message in German locale replaced <2>
