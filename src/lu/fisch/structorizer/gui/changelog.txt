Legend:
-------
[Foo]   -->     idea provided by Foo, coding done by Bob Fisch
[Foo]2  -->     idea provided by Foo, coding done by Kay Gürtzig
<Foo>   -->     idea AND coding done by Foo
<2>     -->     idea and coding done by Kay Gürtzig

Known issues:
- Copying diagram images to the clipboard may fail with some OS/JRE combination
  (#685), on Windows the image format may be JPG instead of PNG.
- Pascal import does not cope with unit name aliases.
- COBOL import may fail if certain single-letter identifiers are used (rename
  them!), it does not cope with some statement variants and variable
  redefinitions, either.
- Java import does not cope with type arguments in casting prefixes or array
  element types and fails if two or more closing angular brackets (in case of
  nested type arguments) meet without separating blank. It does not cope with
  lambda expressions, either. The imported diagrams will usually not be
  executable, anyway (because of unsupported OOP context).
- Shell export neither copes with nested array/record initialisers and
  component access nor with cleanly handling usual and associative arrays as
  parameters or results.
- ARM export is still experimental and relies on a specific and very restricted
  syntax for the element contents in order to produce meaningful results.

<<<<<<< HEAD
Current development version 3.32-08 (2022-05-23)
=======
Current development version 3.32-08 (2022-07-04)
>>>>>>> b8ee56d9
- 01: Bugfix #987: Duplicate subroutine comment export by Pascal generator <2>
- 01: Bugfix #988: Syntax error in Structorizer.bat and Arranger.bat fixed <2>
- 01: Bugfix #989: Expressions in EXIT elements (e.g. return) were forgotten
      to translate on export to C, C++, C#, Java etc. <2>
- 01: Bugfix #990: Procedures were sometimes given a made-up result type on
      code export, particularly on group export <2>
- 01: Bugfix #991: The Analyser check to ensure function results failed to warn
      on case-ignorant function name assignment attempts <2>
- 01: Enh. #992: New Analyser check for bracket balance and nesting added <2>
- 01: Bugfix #993: Constant routine parameters, particularly of array types,
      were not correctly exported to Pascal, Oberon, C, and other languages <2>
- 01: Bugfix #995: Unjustified Analyser warnings about dubious initialization
      and missing line numbers in case of multi-line instruction warnings <2>
- 02: Enh. #967: Generator for ARM code (prototype) introduced <Alessandro
      Simonetta et al.>
- 02: Bugfix #988: Structorizer.exe (in Windows zip package) config updated <2>
- 02: Bugfix #997: Inconsistent handling of blank sequences in FOR control
      phrases (e.g. string literals could get compromised) <2>
- 03: Bugfix #1003: Undue memory reservations for main program variables and
      registers on ARM export eliminated [A. Simonetta]2
- 03: Bugfix #1004: Several flaws on exporting array statements to ARM code,
      two new ARM-specific export options <2>
- 03: Bugfix #1005: Wrong ARM export of FOR and FOR-IN loops <2>
- 04: Issue #967: ARM export now places a "_start" label if in GNU mode,
      modified syntax for array declarations (brackets required after type) <2>
- 04: Bugfix #1004 revised (defective index transformation), export option
      "Transform array index to memory offset" withdrawn, new memory alignment
      mechanism (.align directive instead of .space) <2>
- 04: Bugfix #1007: ARM export: Character literals were not properly recognized
      and string/character literal content support was too restricted, new
      export option to append a 0 termination on storing strings <2>
- 04: Bugfix #1008: ARM export: Address assignment defective in GNU mode <2>
- 04: Bugfix #1010: ARM export: The logic of REPEAT loops was inverted <2>
- 04: Bugfix #1011: ARM export: Bad code for CASE elements without default <2>
- 04: Bugfix #1012: Compromised Code Preview highlighting after insertions <2>
- 04: Bugfix #1013: Executor happened to get stuck in an eternal loop <2>
- 04: Bugfix #1014: Defective export of java-style array declarations <2>
- 04: Bugfix #1015: ARM export to file caused a NullPointerException <2>
- 05: Typos in captions and messages corrected, Italian translations added.
- 05: Issue #967: New ARM-specific syntax options for Analyser and Export <2>
- 05: Bugfix #1005 ARM export: FOREACH loops referring to an array name were
      faulty, the LDR/STR impact on the base register was not factored in <2>
- 05: Bugfix #1017: Several flaws on exporting arithmetic expressions and
      assignments as ARM code <2>
- 06: Issue #1019 ARM export: Unnecessary output expression limitations lifted,
      superfluous array address assignments avoided, proper care for disabled
      array initializations <2>
- 06: Bugfix #1020 ARM export did not recognize terminal return instructions
      unless the element was of Jump type, neither does ARM syntax check <2>
- 06: Bugfix #1021 Jump elements did not reliably recognize composed return/
      leave/exit/throw keywords, neither did syntax highlighting <2>
- 06: Bugfix #1024 Malformed record initializers caused the Analyser and most
      code generators (including code preview) to fail.
- 06: Bugfix #1025 Insufficient detection of binary, octal, and hexadecimal
      literals in CASE selector consistency checks.
- 06: Bugfix #1026 Line continuation in Jump elements fooled Analyser <2>
- 07: Issue #1029: New default value for Processing/Java import option <2>
- 07: Enh. #1032: New diagram import from www.sbide.de files <2>
- 07: Bugfix #1033: Analyser refresh was lacking after diagram import <2>
- 07: Issue #1034: Some hus-Struktogrammer import deficiencies mended <2>
<<<<<<< HEAD
- 08: Issue #800: Parts of the new expression parsing mechanism established,
      new grammar-based line syntax check in Analyser. <2>
=======
- 08: Enh. #1035: Support for import of hus-Struktogrammer project files (and
      certain diagram files with leaner internal structure) <2>
- 08: Bugfix #1037: Inverse "Ignore case" effect on in-/output highlighting <2>
- 08: Bugfix #1038: Repeated saving questions on recursive execution <2>
- 08: Bugfix #1040: Defective File API method for Python export [R. Schmidt]2
- 08: Issue #1041: Incompetent Python export of FINALLY clauses [R. Schmidt]2
- 08: Bugfix #1042: Wrong Python syntax for CATCH variables [Rolf Schmidt]2 
>>>>>>> b8ee56d9

Version 3.32 (2021-09-19) requiring Java 11 or newer
- 01: Bugfix #851/2: SPECIAL-NAMES sections caused COBOL parser abort <2>
- 01: Bugfix #851/3: COBOL import flaws concerning floating-point literals <2>:
      - Decimal and float literals weren't recognised,
      - recognition / conversion of decimal commas implemented,
      - possible index range error during file preparation with fix format.
- 01: Bugfix #950: Synchronisation Arranger -> Arranger index went lost <2>
- 01: Bugfix #951: Import via source files dropping ignored import options <2>
- 02: Issue #954: STOP off button now disables rather removes breakpoints <2>
- 02: Bugfix #955: Several flaws on Java import with "class" literals, multi-
      catch clauses and try statements comprising several catch clauses. <2>
- 02: Issue #956: Java parsing ignored option "Import var declarations" <2>
- 02: Issue #957: "Processing" import now copes with import declarations <2>
- 02: Issue #958: Relative placing of special import/export option dialog <2>
- 02: Bugfix #959: Processing import now injects conversion functions and web
      colour literals in created diagram groups <2>
- 02: Issue #960: Processing import now declares standard system variables <2>
- 02: Bugfix #961: Java import did not detect/convert output instructions <2>
- 02: Bugfix #962: Constructor body import from Java sources often failed <2>
- 02: Substantial Italian localisation progress <Alessandro Simonetta et al.>
- 02: Localisations for plugin-specific import options added (DE, ES) <2>
- 02: Issue #964: Processing import placed a draw() loop without draw() <2>
- 03: Issue #932: Processing definitions -> separate diagram [Henning Kiel] 2
- 03: Issue #966: Precautions for dark look & feel themes (tuning, icons) <2>
- 03: Bugfix #969: After starting up Structorizer with file arguments (e.g.
      by double-clicking nsd or arr files, the debugger used to get numbed <2>
- 03: Enh. #972: Row-filtering radio buttons for Translator introduced
      [Henning Kiel]2
- 04: Issue #67: Export option "generate line numbers" was made a language-
      specific option (for BASIC in the first place) <2> 
- 04: Enh. #953: Generators for 4 different LaTeX algorithm/pseudocode packages
      added [Karl-Heinz Becker]2
- 04: Bugfix #974: Two defects on Processing definition import (one severe) <2>
- 04: Bugfix #975: StrukTeX export did not cope well with backslashes occurring
      in string literals <2>
- 04: Issue #977 workaround: Silent highlight errors locked the execution <2>
- 05: Enh. #926/#979: Now tooltips with the warning texts appear over marker
      triangles in flawed elements <2>
- 05: Issue #944: Structorizer now requires Java versions >= 11 <2>
- 06: Bugfix #983: Menu actions 'Edit subroutine' / 'Edit included diagram...'
      unduly flagged the summoned diagram 'changed' <2>

Version: 3.31 (2021-03-01)
- 01: Bugfix #759: Dried up another source of stale Mainforms. <2>
- 01: Bugfix #761: Code preview defect flooded the log stream. <2>
- 01: Precautions against empty error messages on startup <2>
- 01: Bugfix #705: Find&Replace: Branches of CASE and PARALLEL elements were
      not searched (i.e. at most one of them) <2>
- 01: Bugfix #763: Stale file precautions on loading / saving arrangements <2>
- 01: Bugfix #764: Group modifications failed to update the associated .arr
      file <2>
- 01: Bugfix #765: KSH export of diagrams using record types failed with an
      error <2>
- 01: Deprecated ANSI-C73 import disabled (ANSI-C99 parser subsumes it) <2>
- 02: Bugfix #752: Incomplete declarations in C, Java etc. are no longer out-
      commented because they must be manually completed anyway <2>
- 02: Issue #766: Deterministic order of subroutines on code export forced <2>
- 02: Bugfix #769: Commas in string literals used as selectors compromised
      CASE branch selection on execution <2>
- 02: Enh. #770: New Analyser checks concerning selector consistency in CASE
      elements introduced <2>
- 02: Bugfix #771: Java type names in expressions provoked unhandled syntax
      errors during execution that drove the debugger into a locked state <2>
- 02: Bugfix #772: Internal exceptions used to avert Pascal code preview <2>
- 02: Bugfix #773: Export of declarations to Oberon, Pascal [K.-P. Reimers]2
- 03: Enh. #388: Missing support for constants on Perl export provided <2>
- 03: Enh. #423: Missing support for record types on Perl export added <2>
- 03: Enh. #739: Enum type definitions introduced (including import) <2>
- 03: Issue #766: Deterministic export order failed for deep hierarchies <2>
- 03: Bugfix #770: Integer-const check for CASE selectors was incomplete <2>
- 03: Enh. #775: More type-sensitive export of input instructions to OBERON <2>
- 03: Bugfix #776: Global vars are locally eclipsed on Pascal/Oberon export <2>
- 03: Bugfix #777: Concurrent changes of favourite export language handled. <2>
- 03: Bugfix #778: License text was not exported with "fresh" diagrams <2>
- 03: Bugfix #779: Defective Oberon export of program diagrams with I/O <2>
- 03: Issue #780: Parameterless procedures now exported to Oberon without
      parentheses [K.-P. Reimers]2
- 03: Bugfix #782: Code export of global (included) declarations was wrong. <2>
- 03: Bugfix #783: No or nonsense code export for assignments of unknown
      recrds/structs <2>
- 03: Bugfix #784: Mere variable declarations were to be suppressed on export
      to shell scripts (bash/ksh) <2>
- 03: Bugfix #786: Record component access within index expressions used to
      fail on execution <2>
- 03: Bugfix #787: Multiplied top-level type definitions on Pascal export <2>
- 03: Bugfix #788: Arranger archive (.arrz file) extraction to a user-specific
      folder did not work. <2>
- 03: Bugfix #789: Function calls were wrongly exported to BASIC (started with
      "CALL") <2>
- 03: Bugfix #790: BASIC export failed where line continuation or initialisers
      occurred <2>
- 03: Bugfix #791: Several shell export flaws (function calls, array/assoc
      declarators) were fixed <2>
- 04: Bugfix #793: Wrong Perl export result of initialised explicit var
      declarations <2>
- 04: Bugfix #794: Code preview failed with an error if no user license text
      is configured <2>
- 05: Enh. #801: Mechanism added to show User Guide as PDF in offline mode <2>
- 05: Bugfix #802: Placement of license texts and downloaded User Guides went
      to inappropriate folders (impact of fix #741) <2>
- 05: Bugfix #805: The dialog language happened to change on deriving a
      subroutine from a CALL (new Structorizer instance got wrong config) <2>
- 05: Issue #806: Format string splitting on C99 import improved [R. Schmidt]2
- 05: Issue #806: Input/Output instruction export to C now with more sensible
      printf/scanf format strings (better type inferencing used) [R. Schmidt]2
- 05: Issue #807: Python 'recordtype' library reference replaced by dictionary
      type [R. Schmidt]2
- 05: Bugfix #808: Missing C and Javascript export of variable declarations
      with operator ':=' [Rolf Schmidt]2
- 05: Bugfix #809: Two C99 import flaws fixed: type name surrogate replacement
      in comments, unwanted "return 0" element at end of "main" diagrams <2>
- 05: Bugfix #810: Javascript export of multi-variable input elements resulted
      in nonsense <2>
- 05: Bugfix #811: C99 parser failed at certain floating-point number literals
      like 123e4 <2>
- 05: Bugfix #812: Defective handling of global variables on Python export <2>
- 05: Issue #814: Empty parameter lists are now exported to C as ...(void) <2>
- 05: Issue #815: File open dialogs now equipped with combined file filters
      where sensible and possible [Rolf Schmidt]2
- 05: Issue #816: Function calls in exported shell code revised [Rolf Schmidt]2
- 06: Issue #816: Local variable/constant declarations in bash/ksh functions <2>
- 06: Issue #816: Shell export with revised passing of arrays/records to/from
      bash/ksh functions <2>
- 06: Bugfix #818: Replacement of diagrams being unpinned in Arranger caused
      trouble <2>
- 06: Bugfix #820: TRY blocks erroneously caught "exit" events and, on the other
      hand, averted later error reporting after having caught an error <2>
- 06: Bugfix #821: Function arguments and array items were wrongly put in $( )
      on shell (bash/ksh) export <2>
- 06: Issue #822: Executor now tolerates empty instruction lines instead of
      aborting [R. Schmidt]2
- 06: Bugfix #823: Executor accidently mutilated expressions (all whitespace
      gone) with risk of mis-interpretation <2>
- 06: Bugfix #824: Shell export of REPEAT loops was flawed in several aspects,
      moreover a condition conversion method was laden with bugs. <2>
- 06: Bugfix #825: Analyser had ignored the interior of TRY elements <2>
- 06: Issue #826: User input is to accept backslashes as in Windows file
      paths <2>
- 07: Bugfix #228: Code export of routine diagrams with Pascal result mechanism
      could cause NullPointerExceptions <2>
- 07: Enh. #440 part 1: Diagram export to PapDesigner files implemented <2>
- 07: Enh. #828: New feature allowing code export for an arrangement group <2>
- 07: Issue #829: Debugger doesn't automatically close anymore [mawa290669]2
- 07: Bugfix #831: Python export placed an obsolete shebang and forgot thread
      arguments in Parallel sections [R.Schmidt]2
- 07: Bugfix #833: The Pascal import now ensures that parameterless procedures
      now obtain parentheses in the diagram header [K.-P. Reimers]2
- 07: Issue #834: Tooltip help for menu item Diagram > DIN? (in EN, DE, ES) <2>
- 07: Bugfix #835: Injection of structure preference keywords on code import
      compromised imported conditions and is now made optional <2>
- 07: Bugfix #836: Inconsistencies in the result files of batch code export (in
      combination with #828 as well) <2>
- 07: Enh. #837: New export option to control the proposal for the code export
      directory <2>
- 07: Bugfix #838: Defective IMPORT line generation on Oberon export <2>
- 07: Bugfix #839: Procedures exported after functions were accidently given
      the result types of the preceding function <2>
- 07: Bugfix #840: Code export wrongly gathered structural information from
      disabled elements <2>
- 07: Bugfix #841: Analyser test against missing parameter list out of work <2>
- 07: Bugfix #843: Missing handling of global declarations in PHP export <2>
- 07: Bugfix #844: Sensible export of arrays and record types/vars to PHP <2>
- 08: Issue #828/#836: The fallback to all diagrams of an arr file on batch
      export without specified entry points or contained programs failed <2>
- 08: Enh. #842: Improved include list editor usability [H.-U. Hölscher]2
- 08: Bugfix #847: Inconsistent handling of upper-/lower-case operand names <2>
- 08: Bugfix #848: Incomplete variable synchronisation with Includables <2>
- 08: Bugfix #849: New log file name scheme change of release 3.30 ensured <2>
- 08: Issue #851/1: Declarations for auxiliary variables on COBOL import <2>
- 08: Issue #851/4: Provisional import of SORT statements from COBOL <2>
- 08: Issue #851/5: Solution for the import of PERFORM THRU from COBOL <2>
- 08: Bugfix #852: Case-ignorant F&R replacements failed for some strings <2>
- 08: Bugfix #853: Batch export with relative paths in .arr file failed <2>
- 08: Bugfix #854: Topological order of type definitions on export ensured <2>
- 08: Enh. #855 New configurable default array/string sizes for code export <2>
- 08: Bugfix #856: The dump of preferences subsets did not behave correctly <2>
- 08: Bugfix #858: Functions did not actually work in FOR-IN loop headers <2>
- 09: Issue #822: More sensible error message on executing an empty CALL <2>
- 09: Bugfix #828: Missing unreferenced subroutines on group export. <2>
- 09: Bugfix #860: Batch export for .arr files containing abs. paths failed <2>
- 09: Issue #861/1: Comment placement on Pascal and Oberon export revised <2>
- 09: Bugfix #861/2: On Pascal import, routine comments were duplicated <2>
- 09: Issue #861/3: Improved comment trimming on code import <2>
- 09: Bugfix #862/2: Batch export no longer produces duplicate entry points <2>
- 09: Bugfix #862/3: Batch import produced defective arrangement lists <2>
- 09: Bugfix #863/1: Duplicate routines on PapDesigner/StrukTex export <2>
- 09: Bugfix #863/2: Wrong assignment symbols in CALL export to PapDesigner <2>
- 09: Issue #864: Parameter list transformation for PapDesigner export <2>
- 09: Bugfix #865: Flaw in parameter recognition on subroutine generation <2>
- 09: Issue #866: Selection expansion/reduction in the diagram revised <2>
- 09a: New command line option "-restricted" to prevent export/import [CPNV]
- 10: Bugfix #868: Inadvertent popup of code preview context menu on start <2>
- 11: Issue #870: Now ini property "noExportImport=1" prevents code export/
      import; group export prevention had been forgotten [CPNV]2
- 11: Issue #733: GUI scale factor protected against central ini file <2>
- 11: Enh. #872: New mode to display operators in C style [BloodyRain2k]2
- 11: Bugfix #873: Type definition export to C++, C#, Java was compromised <2>
- 11: Bugfix #874: Error on code export/preview of CALLs with non-ASCII names,
      identifiers with non-ASCII letters now tolerated but warned <2>
- 11: Bugfix #875: Saving policy mended for virgin group members and groups,
      unnecessary save requests on replacing diagrams in work area avoided <2>
- 11: Bugfix #876: Defective saving / restoring of Ini properties via menu <2>
- 11: Bugfix #877: Division by zero error on batch export to StrukTeX <2>
- 11: Issue #879: Bad handling of user input resembling record initializers <2>
- 12: Enh. #704: Turtleizer now scrollable, with status bar, and popup menu <2>
- 12: Issue #801: User Guide download now with progress bar in background <2>
- 12: Issue #829: Experimentally keeping open the debug control now revoked <2>
- 12: Enh. #880: Turtleizer zooming function implemented and accomplished <2>
- 12: Issue #881: Highlighting of bit operators and Boolean literals <2>
- 12: Issue #882: Random function translation to PHP ensured [S. Roschewitz]2
- 12: Bugfix #884: Header inference for virgin diagrams (#875) was flawed <2>
- 12: Bugfix #885: Sporadic incorrect display mode indicator state (#872) <2>
- 12: Bugfix #887: Concurrent Turtleizer instances led to dysfunction. <2>
- 13: Issue #890: Several improvements of the Turtleizer GUI (#704/#880) <2>:
       1. SVG export with less annoying scale factor request;
       2. Menu items for CSV and SVG export no longer enabled with empty image;
       3. New function to scroll to the coordinate origin;
       4. Mere turtle moves without visible trace omitted on (CSV) export;
       5. Option to choose separator character for the CSV export;
       6. Stroke style for the axes of coordinates now compensates zoom factor;
       7. Turtle-world coordinates shown in tooltip at current mouse position;
       8. Measuring function with two snap modes and configurable radius;
       9. Turtle image with higher resolution for zoom factors > 1;
      10. F1 opens the help page for the Turtleizer GUI in the browser;
      11. Status bar icons for more intuitive recognition.
- 13: Issue #891: Dutch locale fixed, revised, and completed <Jaap Woldringh>
- 13: Bugfix #892: "Save as" and double-click hassle with arranged diagrams <2>
- 13: Enh. #893: Translator preview indication in language preference menu <2>
- 13: Bugfix #894: Bad mechanism to fit the Turtleizer picture into canvas <2>
- 13: Bugfix #895: GUI scaling of the Turtleizer popup menu for "Nimbus" <2>
- 13: Enh. #896: Usability improvements for dragging objects <2>
      1. Move cursor on readiness for moving diagrams in Arranger
         or diagram elements within a diagram in the Structorizer work area;
      2. Holding Shift key down, elements may now be dragged above the target
- 13: Bugfix #897: Turtleizer numeric angle degradation + endless loop risk <2>
- 13: Bugfix #898: Executor errors on Turtleizer function pre-evaluation <2>
- 13: Bugfix #900: Find&Replace failed if search was restricted to comments
      only, the "whole word" option also caused trouble <2>
- 13: Issue #901: Now the wait cursor is applied on time-consuming actions <2>
- 14: Bugfix #569 A scrolling insufficiency on report list selection fixed <2>
- 14: Issue #872 Wrong conversion '=' -> '==' in routine headers for C style <2>
- 14: Issue #901 Wait cursor applied to further time-consuming actions <2>
- 14: Bugfix #902: Arranger index impairments <2>:
      1. Focus loss in Arranger index on selecting diagram or group nodes;
      2. Quitting the "add/move to group" dialog via escape dind't cancel;
      3. Confirmation dialog before dissolving groups via key binding ensured.
- 14: Enh. #903 Syntax highlighting also works in "Switch text/comment" mode <2>
- 14: Bugfix #904 Controller alias display suppressed other function names <2>
- 14: Enh. #905 Marker symbols on elements with warnings or tutorials <2>
- 14: Enh. #906 Executor now allows either to step into or step over a CALL <2>
- 14: Bugfix #907 A step of the tutorial "Hello world" was always skipped <2>
- 14: Bugfix #908 The variable content was not legible on editing with Nimbus <2>
- 14: Enh. #909 Extended support for display and editing of enumerator values <2>
- 14: Enh. #910 Extended DiagramController interface (for plugin modules) <2>
- 14: "About" icon (eye) in toolbar / Help menu replaced by "info" icon <2>
- 14: Arrangement group visibility now includes member diagrams, not only bounds <2>
- 15: Issue #400: Some editor controls had ignored Esc and Shift/Ctrl-Enter <2>
- 15: Enh. #714 Empty FINALLY block of TRY elements now by default suppressed <2>
- 15: Issue #905: Analyser markers on collapsed or eclipsing elements ensured <2>
- 15: Enh. #914 Text and comment fields in element editor now allow undo/redo <2>
- 15: Enh. #915 New structured editor for CASE elements preserving branches <2>
- 15: Enh. #917 Menu item to edit subroutines extended to included diagrams <2>
- 15: Bugfix #918 Missing root type filter in Find&Replace, unwanted checkbox <2>
- 15: Issue #919 More precise modification detection in Translator, undo/redo <2>
- 15: Issue #920 Consistent support for value literal "Infinity" / ∞ <2>
- 15: Bugfix #921 Type handling on outsourcing fixed (recursion, enumerators) <2>
- 15: Bugfix #922 Executor failed to interpret mixed array / record access <2>
- 15: Bugfix #923 Analyser gave false warnings regarding FOR-IN loops <2>
- 15: Bugfix #924 Erratic Analyser warnings on mixed record/array access paths <2>
- 15: Bugfix #925 Analyser always complained about constant record arguments <2>
- 15: Enh. #926: Element selection now scrolls to related Analyser warnings <2>
- 16: Enh. #893: Translator preview indicator in the language menu enforced <2>
- 16: Enh. #915: Functional upgrade for the new CASE element editor <2>
- 16: Enh. #928: New Analyser check against structured CASE choice value <2>
- 16: Issue #929: Translator usability improved with locale button context menus,
      temporary icon changes on shift; locale reset mechanism fixed <2>
- 16: Bugfix #930: Wrong CASE branch width with broken selector lines <2>
- 16: Bugfix #931: Inadvertent font changes in element editors on font resizing <2>
- 17: Issue #420: Comment retrieval on code import revised, workaround dropped <2>
- 17: Bugfix #556: Errors on C99 import if expressions contained > 1 slash <2>
- 17: Issue #912: JRE packaged into the Mac OS X delivery, new file open
      handling for Mac OS X and Java versions > 8 [omezger]
- 17: Bugfix #935: Export of incompatible FOR loops caused errors (silent) <2>
- 17: Bugfix #936: Group export (silently) failed for never saved groups <2>
- 17: Bugfix #937: Precaution against endless loop on group export <2>
- 17: Issue #939: Several Pascal import limitations (e.g. ASCII) lifted <2>
- 17: Bugfix #940: Undue reference to Java 9 classes and methods in fix #912 <2>
- 17: Issue #943: Java version now displayed in the About dialog Paths tab.
- 18: Enh. #410: Java import implemented (+ new diagram field "namespace") <2>
- 18: Bugfix #419: "(Re-)break lines" missed to redraw the reshaped diagram <2>
- 18: Issue #905: Diagram redrawing after Analyser Preference changes fixed <2>
- 18: Enh. #932: "Processing" source code import implemented [K.-H. Becker]2
- 18: Issue #943: Java home path now also displayed in the About dialog <2>
- 18: Issue #944: Version hint announcing the planned code upgrade to Java 11 <2>
- 18: Bugfix #945: "Disabled" status of PARALLEL elements had not been saved <2>
- 18: Bugfix #946: Structorizer could get locked on certain assignment texts <2>
- 18: Bugfix #947: Executor had not detected cyclic inclusion, but spun down <2>

Version: 3.30 (2019-10-06)
- 01: Issue #657: Spanish message in German locale replaced <2>
- 01: Enh. #662/1: Info box for groups redesigned into a tree view <2>
- 01: Enh. #662/2: Group visualisation with individual colours in Arranger <2>
- 01: Enh. #662/3: Arranger popup menu item to rearrange diagrams by groups <2>
- 01: Enh. #662/4: Option to save arrangements with relative coordinates <2>
- 01: Bugfix #664: Incorrect handling of modified diagrams on closing Arranger <2>
- 01: Bugfix #664: Disambiguated cancelling in AUTO_SAVE_ON_CLOSE mode <2>
- 01: Bugfix #515: Defective diagram positioning in Arranger mended <2>
- 02: Bugfix #665: Import of INSPECT statements from COBOL actually works now <2>
- 02: Bugfix #655: Arranger popup menu revised (item order, accelerator info) <2>
- 02: Bugfix #667: Removal of diagrams from Arranger could leave remnants <2>
- 02: Issue #668: Group association behaviour on outsourcing further improved <2>
- 02: Bugfix #669: C export of FOR-IN loops with traversed strings was defective <2>
- 02: Bugfix #670: Diagram/group info box of Arranger index not reliably scaled <2>
- 02: Issue #670: Live look & feel switch failed for Diagram/group info box <2>
- 03: Bugfix #672: Default group was named null.arr after cancelled save attempt <2>
- 03: Issue #673: The Arranger drawing area had to be enlarged for group bounds <2>
- 03: Issue #662/2 Group colour icon design revised (now double thin border) <2>
- 03: Bugfix #674: Live look & feel switch hadn't worked for context menus <2>
- 03: Issue #675: Workaround for truncated result tree lines in Find&Replace <2>
- 03: Issue #677: Inconveniences on saving arrangement archives mended <2>
- 03: Bugfix #678: Import of array declarations from C code didn't work. <2> 
- 03: Bugfix #679: C import produced defective INPUT instructions <2>
- 03: Enh. #680: INPUT instructions with multiple input items supported <2>
- 03: Enh. #681: A number of exports may offer to change favorite export language <2>
- 03: Enh. #682: Improved welcome dialog, now with language selection <2>
- 04: Issue #51,#137: Executor window now logs explicit prompts of empty inputs <2>
- 04: Issue #684: Mark-up + check of mandatory fields in Parser Preferences <2>
- 04: Bugfix #684: An empty FOR-IN loop keyword caused several problems <2>
- 04: Issue #686: The initial L&F detection didn't work well for Linux (GTK+) <2>
- 04: Bugfix #687: Defective breakpoint behaviour of REPEAT-UNTIL loops mended <2>
- 04: Bugfix #688: Transmutation of any Call/Jump into an Instruction enabled <2>
- 04: Enh. #689: New mechanism to edit the referred routine of a selected Call <2>
- 04: Bugfix #690: 'struct' keywords in function headers on C import suppressed <2>
- 04: Enh. #691: It is now possible to rename a group in the Arranger index <2>
- 04: Bugfix #692: C constants weren't recognised on importing with C99 parser <2>
- 04: Bugfix #693: Misleading error message on loading a recent .arr/.arrz file <2>
- 05: Enh. #327: Locale-specific Parser keyword sets enabled [newboerg]2
- 05: Issue #366: Turtleizer regains the focus if lost for an input [newboerg]2
- 05: Enh. #385: Default values for subroutine parameters allowed [usernameisthis]2
- 05: Issue #527: Index range error detection for constant arrays refined <2>
- 05: Bugfix #631: Commas in pic clauses now preserved on COBOL import <2>
- 05: Issue #407: Efforts to import COBOL conditions like "a = 8 or 9" <2>
- 05: Bugfix #695: Defective COBOL import of arrays over basic types <2>
- 05: Enh. #696: Batch export can now process arrangement files (.arr/.arrz) <2>
- 05: Enh. #698: Basic archiving outsourced from Arranger to Archivar <2>
- 05: Bugfix #699: Diagrams must not be shared among archive groups <2>
- 05: Issues #518, #544, #557: Drawing accelerated by confining to visible area <2>
- 06: Issues #518, #544, #557: Bug in visibility detection fixed; workaround for
      heavy contention in Arranger: highlighting temporarily switched off <2>
- 06: Issue #702: Size detection for imported or dropped diagrams in Arranger <2>
- 07: Bugfix #703: Arrangement group change status failed to vanish on saving <2>
- 07: Issue #699: Superfluous unsharing measures on unshared diagrams skipped <2>
- 07: Bugfix #705: Find&Replace tool failed to search CASE/PARALLEL branches <2>
- 07: Bugfix #706: NullPointerException from Analyser on faulty CALL elements <2>
- 07: Enh. #56: New element type TRY-CATCH-FINALLY introduced [BobFisch]2
- 07: Enh. #56: Pascal import of Try and Raise instructions implemented <2>
- 07: Issue #706: Created nsd and code files should end with a newline [elemhsb]2
- 07: Enh. #707: Savings preferences for file name proposals [elemhsb]2
- 07: Bugfix #708: Code export compromised cached variable lists (highlighting)<2>
- 07: Enh. #452: Several menu items made hidden on simplified mode now <2>
- 08: Bugfix #711: Endless loop on element text parsing - SEVERE! <2>
- 08: Issue #712: Translator ought to remember its last saving directory <2>
- 08: Enh. #56: Some updates and additions to the Russian locale <2>
- 09: Issues #518, #544, #557 Further general drawing speed improvements <2>
- 09: Issue #657: Subroutine/includable search disambiguated by groups (tried) <2>
- 09: Issue #685: Precaution against exception traces on copying to clipboard <2>
- 09: Enh. #696: Deficient type retrieval in batch code export fixed <2>
- 09: Enh. #697: Batch code import to assignments / assignment archives <2>
- 09: Bugfix #699: The fix from 3.29-08 for the archive unsharing was wrong <2>
- 09: Issue #712: Further usability improvements for Translator <2>
- 09: Bugfix #715: Console dialog in batch import failed after first time <2>
- 09: Bugfix #716: Defective assignment export to Python code [elemhsb]2
- 09: Issue #717: Mouse wheel scroll unit now configurable [elemhsb]2
- 09: Issue #718: Ultimate acceleration of syntax highlighting <2>
- 09: Issue #720: Changes to includable diagrams now reflect on their clients <2>
- 10: Bugfix #722: PNG export from Arranger failed with version 3.29-09 <2>
- 11: Bugfix #724: Diagram titles weren't bold anymore since 3.29-09 <2>
- 11: Issue #725: Division operator export to Python improved <2>
- 11: Issue #206: Dutch locale substantially updated <Jaap Woldringh>
- 11: Enh. #726: Translator usability improved [Jaap Woldringh]2
- 11: Issue #727: TRY Field position in Element Name Preferences mended <2>
- 11: Bugfix #728: Endless loops and other flaws in Find&Replace tackled <2>
- 11: Find&Replace: Search result presentation strategy unified <2>
- 11: Issue #729: Modified German button caption in element editor [K.-P. Reimers]2
- 12: Compatibility with the new Windows/Upla installer ensured and improved
- 12: Issue #551: No version check mode hint in the wake of Windows installer <2>
- 12: Bugfix #731: File renaming failure on Linux made arr[z] files vanish [K.-P. R.]2
- 12: Bugfix #732: Cloning groups could end up in shared (glued) positions <2>
- 12: Design of refactoring dialog improved (text -> keyword table) <2>
- 12: Issue #733/1: New handling of a user-independent start configuration file <2>
- 12: Issue #733/2: Possibility of selective preferences export to ini files <2>
- 13: Enh. #737: Batch export now with optionally specified settings file <2>
- 13: Enh. #740: Automatic backup on loading preferences from file (via menu) <2>
- 13: Enh. #741: Ini file path as command-line option for all modes [S. Sobisch]2
- 13: Bugfix #742: Command-line option -v didn't actually work with argument <2>
- 13: Issue #327: Spanish default keywords for input / output modified <2>
- 13: Bugfix #744: Double-click and filesdrop didn't work with OSX anymore <2>
- 13: Enh. #746: Import of hus-Struktogrammer files (.stgr format only) <2>
- 13: Issue #747: New key bindings Ctrl-F5 etc. for TRY, PARALLEL, and ENDLESS <2>
- 13: Bugfix #748: Menu items to add TRY blocks inserted PARALLEL elements <2>
- 13: Bugfix #749: Width defect with FINALLY sections in TRY blocks <2>
- 13: Issue #463: Startup and shutdown log entries now with version number <2>
- 14: Bugfix #749: Drawing of collapsed TRY elements fixed <2>
- 14: Bugfix #751: Cursor key navigation didn't reach TRY element internals <2>
- 14: Messages in diagram editor and Structure preferences corrected (EN, DE) <2>
- 14: Enh. #738: Code preview in right window part (tabbed with Arranger index) <2>
- 14: Bugfix #752: Workarounds for deficient declaration export to C/Java <2>
- 14: Default mode for setting DIN 66261 (FOR loop design) changed to true <2>.
- 14: Issue #753: Irrelevant structure preference adaptation requests avoided <2>
- 14: Bugfix #754: 2 Pascal code generator flaws (return instr. / UNIT name) <2>
- 14: Enh. #721: Javascript export prototype [A. Brusinsky]2
- 14: Bugfix #755: Defective Java/C# export of array initializers <2>
- 14: Bugfix #756: Expression export defects to C language family <2>
- 14: Bugfix #757: Include list text area was too small under Windows 10 <2>
- 14: Bugfix #758: "Edit subroutine" didn't reliably arrange the new routine <2>
- 14: Bugfix #759: Closing Structorizer sub-instances impaired functioning <2>

Version: 3.29 (2019-01-07)
- 01: Bugfix #511: Cursor-down key was trapped by collapsed CASE and PARALLEL <2>
- 01: Enh. #515: More intelligent aligning strategy for diagrams in Arranger <2>
- 01: Bugfix #517: Correct export of includable declarations to Java, C++, C# <2>
- 01: Bugfix #518: Very slow scrolling of diagrams lacking type info [TiNNiT]2
- 01: Bugfix #520: "no conversion" export mode had to be enforced (Pascal, C) <2>
- 01: Bugfix #521: Variable declaration export had been inconsistent for Oberon <2>
- 01: Enh. #519: Zooming / font size control via ctrl + mouse wheel [B. Neuberg]2
- 01: Bugfix #522: Outsourcing now copes better with record types and includes <2>
- 01: Bugfix #523: Undoing and redoing of include list changes mended <2>
- 02: Bugfix #525: Defective test coverage detection for recursive routines,
      lacking operation counts on input, output, and jump instructions fixed <2>
- 02: Issue #512: Arranger zoom compensation for PNG export was flawed <2>
- 02: Bugfix #526: On re-saving the renaming of the temp. file may fail (Linux) <2>
- 02: Issue #527: More helpful Executor messages on index range violations <2>
- 02: Issue #463: Console output replaced by configurable logging [R. Schmidt]2
- 02: Bugfix #528: Analyser check of record component access mended <2>
- 02: Bugfix #529: Concurrency on drawing diagrams during execution solved <2>
- 02: Bugfix #451: Java version test in shell start scripts revised [hans005]
- 02: Bugfix #533: Import of struct types from C files was dysfunctional <2>
- 03: Enh. #519: Font resizing with ctrl + mouse wheel missed in LicenseEditor <2>
- 03: Issue #535: License Editor menu item "Save as..." had wrong accelerator <2>
- 03: Issue #463: Logging configuration mechanism didn't work for WebStart <2>
- 03: Issue #536: Precaution against unsuited command line arguments <2>,
      experimental workaround against Direct3D trouble on some machines <2>
- 03: Issue #143: Comment popup switched off on opening print preview <2>
- 03: Bugfix #540: C import could fail or get stuck on processing macros <2>
- 03: Enh. #541: New import option "redundant symbols/macros" for C code <2>
- 03: Bugfix #542: Procedure import from C code mended (result type + return) <2>
- 03: Import of legacy C function definitions improved (arg types, KGU#525) <2>
- 04: Bugfix #544: Arranger deceleratingly redrew on diagram navigation <2>
- 04: Bugfix #533: Effort to import C struct initializers as record literals <2>
- 04: Bugfix #545: Defective C import of FOR loops without condition <2>
- 04: Bugfix #546: C import failed to split certain printf format strings <2>
- 05: Bugfix #549: The operator '%=' had been missing in the C grammar <2>
- 05: Data protection information added to the update information hint <2>
- 05: Bugfix #550: Defective import of C switch statements in certain cases <2>
- 05: Issue #551: On webstart the hint about version check doesn't make sense <2>
- 05: Enh. #552: Option to decide for all diagrams on serial file actions,
      new opportunity to remove all diagrams from Arranger with few clicks <2>
- 05: Enh. #489 - First version of ANSI C99 parser (full C syntax)
      recent ANSI C import renamed to ANSI C73 for clarity <2>
- 05: Set of smaller element icons for the tree view in Find&Replace <2>
- 05: Enh. #553: Code import now with monitor dialog and cancel option <2>
- 05: Bugfix #554: Batch code import didn't work (parser instantiation bug) <2>
- 05: Bugfix KGU#539: the operation count of CALL elements was incremented <2> 
- 05: Bugfix KGU#540: Find & Replace didn't reset on element filter changes <2>
- 05: Bugfix #555 - Mode "Show comments?" was always active on start <2>
- 05: Bugfix #556 - Workaround for file preparation error in C import <2>
- 05: Bugfix #557 - potential endless loop on instruction classification <2>
- 05: Issue #557 - Workaround for huge diagram numbers on code import <2>
- 05: Enh. #558 - Provisional C/Pascal enum type import (as const defs.) <2>
- 06: Issue #561 - new design of the statistics in Attribute Inspector <2>
- 06: Bugfix #562 - Wrong "origin" attribute for loaded older diagrams <2>
- 06: Enh. #563 - Simplified record initializers (smarter evaluation) <2>
- 06: Bugfix #564 - code export defects with nested array initializers <2>
- 06: Attributation of syntax highlighting to diagrams simplified <2>
- 06: Bugfix #565 - Translator didn't open; updates in Russian locale <2>
- 06: Issue #566 - Version retrieval adapted to new home page URL (https) <2>
- 07: Bugfix #568 - Key binding "space" didn't work in the Arranger index <2>
- 07: Issue #432 - In step mode with delay 0 diagram refresh was deficient <2>
- 07: Some updates for the Russian locale <2>
- 07: Bugfix #569 - Reaction to mouse click on selected report line fixed <2>
- 07: Bugfix #571 - About => license showed the changelog instead <2>
- 07: Enh. #576 - New Turtleizer procedure "clear()" to wipe the canvas <2>
- 07: Issue #423/#563 - Display of records better preserves component order <2>
- 07: Enh. #577 - Output console may show call trace and suppress meta info,
      new menu item to save the execution log to file (if copy & paste fails) <2>
- 07: Bugfix #579 - Conditional breakpoints didn't always show correctly <2>
- 07: Bugfix #581 - To start Structorizer with a list of files failed. <2>
- 08: Several locale updates <2>
- 08: Bugfix #583: Shell scripts corrected (Java tests) [K. Brodowski, S. Sobisch]
- 08: Enh. #585: Debian install packages now derived via scripts [K. Brodowski]
- 08: Issue #508: Padding of diagram elements now proportional to font size [2],
      line spacing in multi-line texts reduced
- 08: Issue #508: Slight improvements of font chooser dialog and font resizing <2>
- 08: Bugfix #512: Arranger zoom compromised the diagram size (rounding impact) <2>
- 08: Issue #372: Attribute setting for diagrams from an arrz file improved <2>
- 08: Enh. #590: Arranger index popup menu now allows to inspect attributes <2>
- 09: Enh. #552: A tooltip was missing on the Arranger button "Drop Diagram" <2>
- 09: Issue #594: Obsolete and slow 3rd-party regex package removed,
      raw type references in GOLDengine resolved [S. Sobisch]2
- 09: Issue #601: More robustness on loading icons from file [S. Sobisch]2
- 09: Newer and safer version (V0.2b6) of bean shell interpreter integrated <2>
- 09: Bugfix #603: Logging setup failed on a virgin start (for a new user) <2>
- 09: Bugfix #604: Syntax error in structorizer.sh / Arranger.sh <2>
- 09: Bugfix #605: Defects with var and const keywords in argument lists <2>
- 09: Bugfix #608: C code import hardening against preproc./comment trouble <2>
- 09: Made the argument of the batch import option -v optional (default ".") <2>
- 09: Bugfix #611: Pascal code import had failed due to missing rule table <2>
- 10: Bugfix #613: Invalid include lists after import of Pascal/Delphi units <2>
- 10: Bugfix #614: Redundant result assignments removed on Pascal import <2>
- 10: Workaround #615: Comment delimiters (* *) didn't pass Pascal import <2>
- 10: Issue #367: Diagram reshaping after IF branch swapping hadn't worked <2>
- 10: Enh. #616: Additional key bindings Ctrl-Ins, Shift-Del, and Shift-Ins <2>
- 10: Bugfix #617: Expressions with more than one turtle function failed <2>
- 10: Bugfix #618: Analyser reported function names as not initialized <2>
- 10: Bugfix #619: Code export defects with respect to result variables <2>
- 10: Issue #552: Unnecessary serial action buttons on closing Structorizer <2>
- 10: Issue #400: Spinner in Preferences=>GUI Scaling with initial focus <2>
- 10: Bugfix #620: Adaptive logging setup, path display in About window <2>
- 10: Bugfix #622: Turtle drawing could fall behind on some Macbooks <2>
- 10: Bugfix #623: Turtleizer instruction export to Python was defective <2>
- 10: Bugfix #624: Translation of FOR loops into Python range() was wrong <2>
- 11: Bugfix #626: Issues with string literals on COBOL import <Simon Sobisch>
- 11: Heuristic detection of preprocessed COBOL files on import <Simon Sobisch>
- 11: Enh. #419, #446: Import option for automatic line breaking [S. Sobisch]2
- 11: Enh. #419: New "Edit" menu item for text line breaking [Simon Sobisch]2
- 11: Enh. #627: Clipboard copy of import errors with stack trace [S. Sobisch]2
- 11: Issue #630: COBOL import now aborts on REPLACE/COPY with hint [S. Sobisch]2
- 11: Bugfix #635: COBOL import interpreted comma as variables on ADD etc. <2>
- 11: C code export: Boolean types no longer replaced by int but bool <2>
- 11: Bugfix #448: text/comment view in Find&Replace dialog compromised <2>
- 11: Bugfix #637: Array index errors on element-wise Replace/Find action <2>
- 12: structorizer.sh now copes with blanks in installation path <ketograph>
- 12: Bugfix #631: Obsolete COBOL separators now removed on import [S. Sobisch]2
- 12: Bugfix #641: Variable display updates forced on the Executor Control <2>
- 12: Bugfix #642: Wrong string comparisons with unpadded Boolean operators <2>
- 12: Enh. #643: Operator names in upper case (like OR) weren't highlighted <2>
- 12: Bugfix #644: Initializer evaluation in subroutine arguments fixed <2>
- 12: Bugfix #646: Output string values must not be trimmed [slytab]2
- 13: Bugfix #648: Struktogrammeditor file import wiped off unsaved changes <2>
- 13: Issue #649: Loading of diagrams failed to tune the scrolling units. <2>
- 13: Bugfix #650: Better workaround for non-listed sizes in Font Chooser <2>
- 13: Issue #651: Improved editing for include lists in diagram editor <2>
- 13: Bugfix #652: Inconsistent drawing behaviour of include lists mended <2>
- 13: Enh. #653: Reset button on Colors preferences dialog <2>
- 13: Enh. #654: Current Arranger directory is now saved between sessions <2>
- 13: Enh. #655: Arranger now with status bar and revised key bindings
      as well as support for multiple selection (as new base for operations) <2>
- 13: Bugfix #656: Loading arrangements with elsewhere compressed files fixed <2>
- 13: Bugfix #512: Wrong Arranger positioning in zoomed display on filesdrop <2>
- 13: Enh. #655/#657: Arranger now equipped with popup menu (context menu) <2>
- 13: Issue #658: Parser Preferences now allow to rename exit, return, leave <2>
- 13: Enh. #158: Key bindings shift-pageUp, shift-pageDown, Home, End <2>
- 13: Enh. #657: Fundamental revision of the Arranger mechanisms <2>:
       - Arrangement group concept introduced,
       - Arranger index as tree view,
       - multiple selection in both Arranger and Arranger index,
       - many actions applicable for subsets now.

Version 3.28 (2018-02-18)
- 01: Bugfix #445: Array index out of bounds errors on COBOL import <2>
- 01: Bugfix #447: Line continuation backslashes in IF, CASE, FOR defanged <2>
- 01: Bugfix #417: Division by 0 exception averted in scroll unit adaptation <2>
- 02: Bugfix #448: Endless loop and regex exceptions in Find & Replace fixed <2>
- 02: Enh. #439: Structured value presenter with pull-down buttons now recursive <2>
- 02: Enh. #452: Welcome message on first start with beginner mode and guides <2>
- 02: Enh. #453: C export: format strings now with "TODO" content [Rolf Schmidt]2
- 02: Enh. #454: Analyser check now complains about blanks in program names <2>
- 02: Enh. #456: Print preview now allows to customize orientation and margins <2>
- 02: Issue #455: Startup races and mis-drawing of initial diagrams reduced <2>
- 03: Enh. #415: New accelerator key Ctrl-Shift-d for "copy EMF image" <2>
- 03: Enh. #452: Guided tours slightly improved, typos corrected [Rolf Schmidt]2
- 03: Bugfix #465: Arranger couldn't open Structorizer sub-instances anymore <2>
- 04: Bugfix #468: User guide action was associated to wrong toolbar button <2>
- 04: Enh. #452/#459: Further revision to the mechanisms of the guided tours <2>
- 04: Enh. #469: Accelerator keys for Executor (Ctrl-R) and Turtleizer <2>
- 04: Bugfixes in COBOL import (USAGE parsing, SEARCH, EXIT) <Simon Sobisch>
- 04: Issue #471: Code import error can now be copied to clipboard [Simon Sobisch]2
- 04: Bugfix #473: COBOL argument types failed to be generated [Simon Sobisch]2
- 04: Bugfix #475: Import of COBOL paragraphs broke sections [Simon Sobisch]2
- 04: Bugfix #480: Import of COBOL level-77 data and record array initialization <2>
- 04: Bugfix #483: Option to suppress mere variable declarations on COBOL import <2>
- 04: Bugfix #485: Workaround for intrinsic COBOL functions [Simon Sobisch]2
- 04: Bugfix #486: Return mechanism in imported COBOL functions enforced <2>
- 04: Enh. #487: New display mode to hide (collapse) declaration sequences <2>
- 04: Enh. #38: Insertion of elements enabled on multiple selections <2>
- 04: Enh. #425: Simple find mechanism in Translator and key sensitivity <2>
- 04: Enh. #491: Translator: tooltips show master texts too long for the column <2>
- 04: Enh. #492: Configurable designations of element types [A. Brusinsky]2
- 04: Issues #493, #494: COBOL import improved w.r.t. SEARCH <Simon Sobisch>
- 05: Enh. #425: The Ctrl-F key binding in Translator only worked on the buttons <2>
- 05: Issue #496: C# autodoc comment style changed to "/// <summary> ..." <2>
- 05: Enh. #492: Localization (EN/DE/ES) and GUI scaling support for dialog
      ElementNamePreferences (Preferences => Element names) fixed <2>
- 05: Bugfix #497: Several defects on StrukTeX export mended <2>
- 05: Issue #415: Find&Replace dialog now regains focus when summoned again <2>
- 05: Issue 04: Several new and redesigned icons (for better scalability) <2>
- 05: Enh. #490: Turtleizer routines individually re-nameable [A. Brusinsky]2
- 05: Issue #484: Layout of Export/Import Options dialogs fixed [Simon Sobisch]2
- 05: Bugfix #498: Preliminary evaluation check of REPEAT conditions dropped <2>
- 06: Bugfix #501: Creation/editing of CASE and PARALLEL elements failed <2>
- 07: Bugfix #503: Defective pre-processing of string comparisons fixed <2>
- 07: Issue #4: Icon scaling revised, many icons renewed [rugk, S. Sobisch]2
- 07: Issue #81: Plugin icons (e.g. for import) weren't properly scaled <2>
- 08: Issue #4: Arranger toolbar icons cleaned (had some pixel artefacts) <2>
- 08: Issue #4: Mixed-up icons sorted out and icon set accomplishments <2>
- 08: Bugfix #507: Impact of branch labels on IF element shape ensured <2>
- 08: Bugfix #509: Built-in function copyArray was defectively defined <2>
- 08: Issue #510: toolbars "Add Before" and "Add After" merged (shift: before)<2>
- 08: Issue #4: Distinct symbols for FOR loops (for better recognition) <2>
- 08: Issue #510: Element icons enlarged, colour buttons now round <2>
- 08: Issue #508: Workaround for large-scaled symbols in collapsed elements <2>
- 08: Bugfix #511: Cursor key navigation was trapped by collapsed loops <2>
- 08: Improvements concerning the include text field in the diagram editor <2>
- 08: Enh. #512: Zoom function in Arranger (button + Numpad keys +,-) <2>

Version 3.27 (2017-10-30)
- 01: Issue #312: Work area now ensured to get initial focus <2>
- 01: Issue #319: Arranger index indicates "covered" status via icon now <2>
- 01: Issue #101: A dependent Structorizer now shows instance number in title <2>
- 01: Enh. #329: New Analyser warning on variable names "I", "l", or "O" <2>
- 01: Bugfix #330: With "Nimbus" look & feel checkbox states weren't visible <2>
- 01: Issue #81: DPI awareness workaround (GUI scaling) substantially improved <2>
- 01: Issue #81: New Preferences menu item "GUI Scaling" to preset next start <2>
- 02: Bugfix #233: Element insertion by keys F6 and F8 didn't work <2>
- 02: Issue #305: Diagram name and dirtiness changes notified to arranger index <2>
- 02: Enh. #333: Compound comparison operators displayed as symbols ≠, ≤, ≥ <2>
- 02: Enh. #335: Pascal/BASIC variable declarations in instructions tolerated <2>
- 02: Bugfix #336: Variable list proposed by code generators for declaration <2>
- 02: Issue #306: Possibility to start with several diagrams from command line <2>
- 02: Enh. #290: Start from command line with Arranger files as arguments, too <2>
- 02: Enh. #335: Type info retrieval for enhanced declarations on code export <2>
- 02: Bugfix #337: Code export of 2d arrays and nested index access mended <2>
- 02: Issue #113: More sophisticated code export w.r.t. array parameter types <2>
- 03: Issue #340: Silent NullPointerExceptions on Structorizer/Arranger start <2>
- 03: Wrong warnings on leave/break instruction export to C, Java etc. removed <2>
- 03: Bugfix #341: Wrong string literal detection with single and double quotes <2>
- 03: Bugfix #342: Disabled elements must be ignored on test coverage detection <2>
- 03: Bugfix #343: Code export to C etc. now with correct string literal quotes <2>
- 03: Analyser: Result checks (completeness, consistency) revised (KGU#343) <2>
- 03: Bugfix #198: Further navigation flaws in IF and CASE elements mended <2>
- 03: Enh. #344: Additional key binding Ctrl-Y for redo action [Fabian Röling]2
- 04: Some mis-spelled messages corrected <2>
- 04: Executor stacktrace now also shows arguments of top-level subroutine <2>
- 04: #348 Python export now translates Parallel sections, using threading module <2>
- 04: #348 C++ export now translates Parallel sections, using class std::thread <2>
- 04: #348 C# export now translates Parallel sections, using System.Threading <2>
- 04: #348 Java export now translates Parallel sections, using interface Callable <2>
- 04: #348 Perl export now translates Parallel sections, using threads 2.07 <2>
- 04: Bugfix #349: Generators hadn't coped with involved recursive subroutines <2>
- 04: Enh. #259/#335: Type info retrieval for code export enabled across CALLs <2>
- 04: Issue #350: OUTPUT instruction translation to Python was obsolete <2>
- 04: Perl export: variable prefixing improved w.r.t. arrays and references <2>
- 04: Enh. #346: Configuration of include directives to be exported [Rolf Schmidt]2
- 05: Some typos in the locale file keys mended
- 05: Bugfix #365: Improved FOR-IN loop export to C <2>
- 05: Enh. #367: Transmutation (swapping) of IF branches introduced [Simon Sobisch]2
- 05: Enh. #372: Date and author attributes in the NSD files [Simon Sobisch]2
- 05: Enh. #376: Opportunity to move elements among diagrams [Simon Sobisch]2
- 05: Issue #378: Charset indication in exported Python header [Rolf Schmidt]2
- 05: Bugfix #379: Inequality operator symbol was wrong in Python export <2>
- 05: Bugfix #382: defective value list conversion on FOR-IN loop export <2>
- 06: Issue #346: Specified includes for C weren't always exported <2>
- 06: Enh. #354: Plugin system for code import (in analogy to generators) [S. Sobisch]2
- 06: Enh. #354: ANSI-C parser added to code import plugins <2>
- 06: Enh. #356: Sensible reaction on the attempt to close the Executor [S. Sobisch]2
- 06: Enh. #368: New import option to load variable declarations <2>
- 06: Issue #368: Analyser no longer blames declarations of lacking initialization <2>
- 06: Issue #369: Executor got C-style array definitions wrong (int a[2] <- {5, 2}) <2>
- 06: Issue #354: GOLDParser update to version 5.0, unique menu item for import <2>
- 06: Enh. #370: Improved refactoring functionality on loading files [Simon Sobisch]2 
- 06: Issue #372: Author name now configurable, license editor added [Simon Sobisch]2
- 06: Enh. #380: New function to derive subroutines from sequences [Simon Sobisch]2
- 06: Enh. #387: "Save All" menu item and toolbar button <2>
- 06: Bugfix #365: FOR-IN loop export fix (to C) revised again <2>
- 06: Enh. #388: Concept of constants introduced (executor, import, analyser) <2>
- 06: Enh. #389: Mechanism to "include" diagrams on execution [Simon Sobisch]2
- 06: Enh. #390: Improved variable initialization check in multi-line instructions <2>
- 06: Bugfix #391: Debugger button control was defective in step mode <2>
- 06: Enh. #335/#388/#389: generators for Pascal, C, C++, and Java revised <2>
- 06: Bugfix #394: Defective export of "leave" jumps in CASE elements (to C etc.) <2>
- 06: Enh. #394: Loosened parameter restriction for exit instructions <2>
- 06: Enh. #259: Type detection for loop variables of FOR-IN loops improved <2>
- 06: Enh. #354: ANSI-C grammar accomplished, CParser revised <2>
- 06: Bugfix #386: BASH export of No-Op branches or loop bodies [Rolf Schmidt]2
- 06: Enh. #389: New analyser option "check against faulty diagram imports" <2>
- 06: Issue #62: Arranger should ask before an existing arr(z) file is overwritten <2>
- 06: Issue #318: Saving arrangements failed if some diagrams reside in an arrz <2>
- 06: Importer for "Struktogrammeditor" (http://whiledo.de) files added <2>
- 06: Enh. #354: New import option: file logging to a directory <2>
- 06: Enh. #354: gnuCOBOL import (still incomplete) <Simon Sobisch, 2>
- 06: Issue #354: Missing exception handling for code import added. <2>
- 06: Issue #396: Bash export now encloses function calls in $(...) [Rolf Schmidt]2
- 06: Bugfix #397: Wrong paste position with multiple selection as target <2>
- 06: Enh. #398: New built-in functions sgn (int result) and signum (float result) <2>
- 06: Enh. #399: Unsuited files dragged into Structorizer now induce a message <2>
- 06: Issue #400: Consistent behaviour of preferences dialogs [Simon Sobisch]2
- 06: Enh. #372: New export option to store author and license information <2>
- 06: Bugfix #403: Export of input/output instructions with parentheses [S. Sobisch]2
- 06: Bugfix #51: Export of empty input instructions to C# needed fixing <2>
- 06: Enh. #389: Third diagram type "includable" for importable definitons etc. <2>
- 06: Issue #405: Preference for width-reducing in CASE elements [Simon Sobisch]2
- 06: Issue #237: Efforts to improve expression transformation on BASH export <2>
- 06: Enh. #372: New dialog to inspect diagram attributes [Simon Sobisch]2
- 06: Bugfix: 411: Some unicode escape sequences caused trouble in Executor <2> 
- 06: Bugfix: 412: Code generators might produce defective unique identifiers <2>
- 06: Enh. #413: New built-in function split(strg, part) introduced <2>
- 06: Bugfix #414: Too large bounding boxes in Arranger caused GUI degrading <2>
- 06: Enh. #416: Line continuation by backslash at line end [Simon Sobisch]2
- 06: Enh. #415: Find & Replace dialog added and refined <2>
- 06: Enh. #354/#357: plugin-defined options for import/export [Simon Sobisch]2
- 06: Enh. #420: Comment import enabled for source code parsing [Simon Sobisch]2
- 06: Enh. #424: Turtleizer functions getX(), getY(), getOrientation() [newboerg]2
- 06: Enh. #423: Support for record types (structs) in Executor and Analyser <2>
- 06: Enh. #388,#389,#423: Export of Includables, records and constants to Pascal <2>
- 06: Enh. #428: Structorizer got stuck on using type name "short" <2>
- 06: Bugfix #429: Array/record literals in result statements fail in Executor <2>
- 07: Issue 430: Element editor font size now sustained in ini file [A. Poschinger]2
- 07: Execution Control frame now got a title string <2>
- 07: Issue #431: Modified handling of strings by FOR-IN loop <2>
- 07: Enh. #174/#423: Structorizer now understands nested initializers <2>
- 07: Bugfix #432: Precaution against possible sync problem on drawing diagrams <2>
- 07: Bugfix #433: Ghost results shown for procedures named like Java classes <2>
- 07: Bugfix #434: Pre-compilation of comparisons in loop conditions caused errors <2>
- 07: Bugfix #435: Executor checkboxes didn't show selected icons in scaled GUI mode <2>
- 07: Issue #432: Attempt to speed up execution by reducing redraw calls on delay 0 <2>
- 08: Issue #436: Reference consistency for array parameters (adding elements) <2>
- 08: Issue #437: Defective variable modifications in paused state now reported <2>
- 08: Issue #438: Pending variable editing now prevents from resuming execution <2>
- 08: Enh. #439: Tabular inspection/editing of array and record values in Executor <2>
- 08: Enh. #128: Design of IF and CASE elements in mode "comments + text" changed <2>
- 08: Positioning of dialog boxes no longer dependent on diagram size and selection <2>
- 08: Issue #417: Scrolling detention with many / large diagrams alleviated <2>
- 08: Enh. #423: Export support for records to Python, bash, Oberon <2>
- 08: Enh. #441: Java export now directly supports use of extracted Turtleizer <2>
- 08: Enh. #443: Preparations for multiple controller plugins like Turtleizer <2>

Version: 3.26 (2017-01-06)
- 01: Issue #213: FOR transmutation now inserts WHILE parser preferences <2>
- 01: Issue #213: Selected state of FOR transmutation result now visible <2>
- 01: Bugfix #241: Translation bugs for element editor mended <2>
- 01: Bugfix #243: Forgotten translations for some message boxes [Rolf Schmidt]<2>
- 01: Bugfix #244: Flawed logic for the save actions mended <2>
- 01: Bugfix #246: Executor now checks conditions for Boolean results <2>
- 01: Issue #245: Browser launching workaround for Linux systems [Rolf Schmidt]2
- 01: Bugfix #247: Defective BASH export of ENDLESS loops [Rolf Schmidt]2
- 01: Issue #248: Linux workaround for setting breakpoint triggers <2>
- 01: Issue #248: Linux workaround for number conversions in Locales and Executor <2>
- 01: Enh. #249: New Analyser check for subroutine argument parenthesis <2>
- 01: Analyser preferences order modified <2>
- 01: Enh. #250: FOR/FOR-IN loop editor partially redesigned <2>
- 01: Bugfix #251: Look and feel problems with Executor console window <2>
- 01: Bugfix #252: Analyser FOR loop check (14) should tolerate ":=" vs "<-" <2>
- 01: Saved diagrams now prepared for #253 (parser info included) <2>
- 01: Bugfix #254: CASE execution failed when parser keywords were used <2>
- 01: Enh. #255: Analyser now names the assumed loop variables if supernumerous <2>
- 02: Enh. #253: Keyword refactoring option for loading diagrams (files ≥ 3.25-01) <2>
- 02: Enh. #253: Keyword refactoring offer on changing parser preferences <2>
- 02: Enh. #253: Keyword refactoring offer on loading preferences from file <2>
- 02: Enh. #257: Decomposing transmutation of CASE elements <2>
- 02: Bugfix #258: Saving of FOR loops wasn't robust against keyword changes <2>
- 02: Bugfix #260: Variable name column in Executor control no longer editable <2>
- 02: Bugfix #261: Stop didn't work immediately within multi-line instructions <2>
- 02: Bugfix #262: Selection/dragging problems after insertion, undo, and redo <2>
- 02: Bugfix #263: "Save as" now updates the cached current directory <2>
- 02: Issue #264: Frequent silent exceptions caused by Executor variable display <2>
- 03: Bugfix #266: Executor failed with built-in routines copy, delete, insert <2>
- 03: Enh. #267: New Analyser check for CALLs with unavailable subroutines <2>
- 03: Issue #268: Executor output window no longer editable but font scalable <2>
- 03: Enh. #270: Possibility of disabling elements (Executor, Export, Analyser) <2
- 03: Issue #271: User-defined prompt strings in input instructions (exec+gen) <2>
- 03: Issue #272: Turtleizer now also provides a double precision mode <2>
- 03: Issue #227: For Oberon, output of literals is now exported to proper procedure <2>
- 03: Issue #273: Input of "true" and "false" now accepted as boolean values <2> 
- 03: Enh. #274: On code export, Turtleizer commands now augmented with colour info <2>
- 03: Bugfix #275: Topological sorting of subroutines involved in export fixed <2>
- 03: Bugfix #276: Flaws in parsing input values and converting Pascal strings fixed <2>
- 04: Bugfix #278: java.lang.NoSuchMethodError: java.util.HashMap.getOrDefault [Bob Fisch]
- 04: Bugfix #279: Further references to method java.util.HashMap.getOrDefault replaced <2>
- 05: Bugfix #272: The Turtle instruction replacement produced void undo entries <2>
- 05: Bugfix #268: Controlling the output console font sometimes changed colours <2>
- 05: Issue #81: Ini-based scaling workaround for icons, fonts, and frames in high DPI <2>
- 06: Bugfix #281/#282: Again, a Java 1.8 method was a show-stopper for OpenJDK <2>
- 06: Enh. #270: Translations for controls disabling elements in EN, DE, ES, IT <2>
- 06: Issue #271: Correction of C++ code export for output instructions <2>
- 07: Enh. #286: Analyser Preferences now organized into two tabs with groups <2>
- 07: Issue #81: Checkbox and radio button scaling implemented <2>
- 07: Issue #288: Radio button fix in FOR loop editor <2>
- 07: Enh. #289: Arranger files (.arr, .arrz) may now be dragged into Arranger <2>
- 07: Enh. #290: Arranger files (.arr, .arrz) loadable from Structorizer, too <2>
- 07: Bugfix #291: REPEAT loops caught cursor up traversal <2> 
- 07: Bugfix #114: Prerequisites for editing and transmutation during execution revised <2>
- 07: Issue #269: Selecting an Analyser error now scrolls to the element <2>
- 07: Issue #269: Automatic scrolling to the element currently executed <2>
- 08: Issue #231: Traditional reserved BASIC words added to name collision checks <2>
- 08: Issue #269: Vertical scrolling alignment for large elements improved <2>
- 08: Issue #284: Text field fonts in element editor now interactively resizable [ebial]2
- 08: Bugfix #293: Input and output boxes no longer pop up at odd places on screen <2>
- 08: Font resizing accelerators unified among different dialogs and menus <2>
- 08: Label defect in FOR loop editor (class InputBoxFor) mended <2>
- 08: Bugfix #294: Test coverage wasn't shown for CASE elements w/o default branch <2>
- 08: Bugfix #295: Spurious Analyser warning "wrong assignment" in return statements <2>
- 08: Bugfix #296: Wrong transmutation of return or output instructions <2>
- 08: Enh. #297: Additional pause after a diagram's last instruction in step mode <2>
- 09: Issue #294: Test coverage rules for CASE elements w/o default branch refined <2>
- 09: Enh. #300: New option for online update retrieval and version notification <2>
- 09: Bugfix #301: Parentheses handling around conditions on code export fixed <2>
- 09: Enh. #302: New Turtleizer procedures setPenColor, setBackground [newboerg]2
- 09: Bugfix #302: Effects of previous penUp and hideTurtle now undone on new start <2>
- 10: Issue #304: Menu mnemonic localization killed the menu on legacy JavaRE <2>
- 10: Issue #305: Arranger diagram index added to the Structorizer GUI [newboerg]2
- 10: Issue #307: Executor error on manipulation of FOR loop variables [newboerg]2
- 10: Bugfix #308: Collapsed REPEAT loops weren't properly drawn <2>
- 11: Enh. #305: New menu item + key binding to show/hide Arranger index <2>
- 11: Enh. #310: New options for saving diagrams [newboerg]<2>
- 11: Enh. #311: Partial menu re-organisation: Debug menu <2>
- 11: Issue #312: Focus control among work area, error list, Arranger index fixed <2>
- 11: Bugfix #305: Arranger index now sorted case-indifferently <2>
- 12: Issue #305: Clicking into the Arranger index should force Arranger visibility <2>
- 12: Enh. #305: Key binding <del> added to Arranger index (removes diagram) <2>
- 12: Enh. #267: New Analyser check against ambiguous CALLs (multiple matches) <2>
- 12: Enh. #314: File I/O API introduced (Executor, Code export) [newboerg]<2>
- 12: Enh. #315: Better equivalence check on inserting diagrams to Arranger <2>
- 12: Bugfix #317: Color of empty sequences (like empty FALSE branch) now saved <2>
- 12: Issue #271: Comma between prompt string and input variable tolerated <2>
- 12: Enh. #318: Diagrams from arrz files now keep their origin and may be updated <2>
- 12: Enh. #305: Arranger index now marks diagrams with unsaved changes <2>
- 12: Bugfix #22/#23 - result mechanism had been missing in PHPGenerator <2>
- 12: Bugfix #57 (variable prefix) in PHP header and Perl result mechanism <2>
- 12: Bugfix #320: PHPGenerator added superfluous parentheses to correct CALLs <2>
- 12: Closing Structorizer now warns Arranger and secondary Structorizer instances <2>
- 12: Arranger strategy to request saving of dirty diagrams on closing fixed <2>
- 12: Bugfix #322: C# code export of input and output instructions was wrong <2>
- 12: Enh. #319: Context menu in Arranger index [Benjamin Neuberg]2
- 12: Bugfix #324: Arrays set by input couldn't be replaced by scalar input <2>
- 12: Enh. #325: Type test functions like isArray(), isNumber() etc. added <2>
- 12: Issue #327: French default keywords replaced by English ones [newboerg]2

Version: 3.25 (2016-09-09)
- 01: Enh. #77: Test coverage mode highlights all code paths passed [elemhsb]2
- 01: Enh. #124: Generalized runtime data visualization <2>
- 01: Arranger now adopts current directory from first arranged diagram <2>
- 02: Bugfix #131: User activities during execution could compromise Executor <2>
- 02: Bugfix #132: Stale Structorizer references in Arranger caused trouble <2>
- 02: Enh. #133: Execution Call stack may now be inspected in paused state <2>
- 02: Enh. KGU#89: Executor: Extended language localization support <2>
- 03: Enh. #84/#135: For-In loops now consistently supported [R. Schmidt]<2>
- 03: Issue #79/#152: Requested Java version corrected (1.6 --> 1.8) <2>
- 04: Bugfix #96/#135: On BASH export conditions now put into [[ ]] [Rolf Schmidt]2
- 04: Bugfix #135/KGU#163: Detection of completely undefined variables <2>
- 04: Enh. #135: Improved array support on BASH export [Rolf Schmidt]2
- 04: Bugfix #138: Lvalues with nested indices like arr[arr[0]] had failed <2>
- 04: Bugfix #139: on BASH export Call instructions now converted <2>
- 05: Issue #135: Further improvements on BASH export [Rolf Schmidt] <2>
- 05: Enh. #142: New Accelerator keys (e.g. for switch text/comment) [Rolf Schmidt]2
- 05: Issue #143: Comment popups now close on editing and code export [Rolf Schmidt]2
- 05: Enh. #144: New export option to suppress content conversion <2>
- 05: Enh. #144: New "favourite code export" menu item (export preference) [Rolf Schmidt]2
- 05: Issue #145: Swapped text/comment now works on CASE and PARALLEL elements <2>
- 06: Pascal functions ord and chr supported (Executor + Code generators) <2>
- 06: Executor: Keyword case awareness (configurable) consistently ensured <2>
- 06: Issue #149: Character set (encoding) for export now selectable [Rolf Schmidt]2
- 06: Issue #151: Code export pumped the process up with useless GUI threads <2>
- 06: Issue #153: BASH export had ignored Parallel sections [Rolf Schmidt] <2> 
- 06: Bugfix #154: Analyser caused silent exception on Parallel sections <2>
- 06: Bugfix #155: "New" diagram didn't clear previous selection <2>
- 07: Enh. #158: New key bindings for element editing and selection [Rolf Schmidt]2
- 07: Enh. #137: Executor may direct all output to a text window <2>
- 07: Enh. #161: New Analyser warning on instructions following a Jump [Rolf Schmidt]2
- 07: Enh. #158: Diagram copy and paste among Structorizers and Arrangers [Rolf Schmidt]2
- 08: Issue #164: On element deletion the next element should be selected [Rolf Schmidt]2
- 08: Bugfix #165: Proper unselection on clicking outside the diagram <2>
- 09: Issue #168: Cutting an element is to pass the selection too (cf. #164) [Rolf Schmidt]2
- 09: Issue #169: Selection ensured on new / loading an NSD, undo, redo [Rolf Schmidt]2
- 09: Bugfix #171: Twos flaws in enh. #158 mended <2>
- 10: Issue #30: Lexicographic string comparison enabled (Executor). <2>
- 10: Issue #137: Output text window now styled and automatically scrolls to end. <2>
- 10: Issue #163: Tab / Shift-Tab key now move focus in element editor [Rolf Schmidt]2
- 10: Issue #169: Selection ensured on start / after export. [Rolf Schmidt]2
- 10: Issue #173: Mnemonics corrected (EN) and localized in most languages. <2>
- 10: Enh. #174: Input now accepts array initialisation expressions. <2>
- 11: Enh. #10 / bugfix #184: Flaws in Pascal import of FOR loops mended <2>
- 11: Enh. #179: Code generation and parsing in batch mode [Rolf Schmidt] <2>
- 11: Bugfix #181: Pascal export didn't convert all string delimiters <2>
- 11: Bugfix #184: Diagram imported from Pascal now enables save button <2>
- 12: Several minor bugfixes in Pascal export and import <2>
- 12: Issue #185: Pascal export of functions/procedures now as units. <2>
- 12: Issue #185: Pascal import now copes with multiple routines per file. <2> 
- 12: Executor: Enhanced language support (EN/DE/ES) and minor bugfixing <2>
- 12: Arranger now offers saving before removing "dirty" diagrams <2>
- 12: Enh. #62: Arranger may now save arrangements in a portable way <2>
- 12: Arranger: Partial language support (EN/DE/ES) introduced <2>
- 13: Enh. #188: Instruction transmutation, concatenation and splitting <2>
- 13: Enh. #185: Call identification on Pascal import improved <2>
- 13: Enh. #180: Initial editor focus dependent on switch text/comment mode [elemhsb]2
- 13: Bugfix #191: Defective FOR loop export to PHP [Frank Schenk]2
- 13: Enh. #192: File name proposals now involve parameter count <2>
- 13: Enh. #160: Code export with reachable subroutines [Rolf Schmidt]<2>
- 14: Issue #160: Subroutine export mode fixed for StrukTeX <2>
- 14: Issue #197: Keyboard selection actions on subsequences mended <2>
- 14: Issue #198: Flaw in key-controlled selection traversal <2>
- 14: Issue #199: Help menu now with link to the onlne User Guide <2>
- 14: Issue #77: Test coverage markers as set by Arranger didn't work <2>
- 14: Issue #200: The saving of preferences now closes the ini file <2>
- 14: Issue #201: Executor GUI revised, usability improved <2>
- 14: Issue #202: Arranger hadn't reacted to a Look-and-Feel change <2>
- 14: Issue #127: Height problem of Export Options dialog solved <2>
- 15: Bugfix #158: Selection traversal in un-boxed diagrams and FOREVER <2>
- 15: Bugfix #204: Width problem of Export Options dialog solved <2>
- 15: Bugfix #205: Un-boxed Roots variable highlighting didn't work <2> 
- 15: Bugfix #87: Collapsed CASE elements showed wrong icon <2>
- 15: Issue #207: Analyser warning during switch text/comment mode <2>
- 15: Issue #206: More executor error messages put under language control <2>
- 15: Bugfix #208: Subroutine diagrams now cleanly drawn <2>
- 15: Bugfix #209: Multiple PNG export fixed (uncut borders, file names) <2>
- 15: Bugfix #210: Wrong execution counting in recursive routines <2>
- 15: Issue #128: Combined comments and text mode [Hubert Klöser]2
- 15: Bugfix #211: Execution counting in recursions corrected <2>
- 15: Bugfix #212: Inverted logic of preference "enlarge FALSE" mended <2>
- 15: Icon sizes in Diagram menu unified <2>
- 15: Issue #213: FOR loop transmutation mechanism added <2>
- 15: Issue #215: New conditioned breakpoints (triggered by execution count) <2>
- 16: Bugfix #218: added new method to StringList [Bob Fisch]
- 16: Created and integrated translator [Bob Fisch]
- 16: Bugfix #214: recoded translator [Bob Fisch]
- 16: Issue #206: Table headers in Executor control now localizable <2>
- 16: Issue #220: Usability improvements for Translator [Bob Fisch]<2>
- 16: Issue #222: Structorizer localization from directly loadable file <2>
- 16: Issue #224: Workaround for table grids on Look and Feel changes <2>
- 16: Redesigned localization mechanism [Bob Fisch]
- 16: Locales: refactored some names to be more consistent [Bob Fisch]
- 16: Locales: added special case "external" [Bob Fisch]
- 16: Locales: save & load external loaded to and from the INI file [Bob Fisch]
- 16: Locales: make the INI file backward compatible [Bob Fisch]
- 16: Locales: memory usage optimisations [Bob Fisch]
- 16: Bugfix #227: Oberon module export must end with full stop [K.-P. Reimers]2
- 16: Bugfix #228: Unnecessary warning on code export of recursive routines <2>
- 17: Enh. #231: Variable name collision checks added to Analyser <2>
- 18: Bugfix #233: Function key F10 was caught by the menu bar [Rolf Schmidt]2
- 18: Issue #234: bash expression of ord and chr function restricted [Rolf Schmidt]2
- 18: Locales: Language button handling in Menu and Translator redesigned <2>
- 18: Locales: Translator enabled to reload edited files <2>

Version: 3.24 (2016-03-14)
- 01: Bugfix #50 - added return types to signature for function export in Pascal [lhoreman]
- 02: Bugfix #51 - stand-alone input/output keywords were not converted on export [IrisLuc]
- 03: Bugfix #48 - instant delay propagation to Turtleizer <2>
- 03: Bugfix #49 - failing equality detection among variables (also array elements) <2>
- 04: Enh. #36 - allowing to pause from input and output dialogs <2>
- 04: Enh. #54 - Output instruction with expression list (executor, most generators) <2>
- 04: Bugfix #55 - highlighting of variables with keywords as substring mended <2>
- 04: Bugfix #57 - Risk of endless loops and other flaws on Perl export <2>
- 04: Bugfix #59 - For loop export to Python was defective <2>
- 05: executor: Enh. #9 - Subroutine call now supported via Arranger as pool <2>
- 05: executor: Enh. #9 - Control panel shows call depth and (on error) stacktrace <2>
- 05: executor: Enh. #23 - Jump execution implemented in three categories <2>
- 05: arranger: Enh. #9 - Structorizer can now push diagrams into Arranger <2>
- 05: arranger: Enh. #35 - Arranger now got scrollbars and moves to a just added diagram <2>
- 05: arranger: Enh. #35 - Diagrams may be pinned (against replacement) and dropped <2>
- 05: generator: Enh. #23 - Export to C, C++, C#, Java, and Pascal now supports Jumps <2>
- 05: analyser: New checks for calls, jumps, return mechanisms and concurrency risks <2>
- 05: analyser: Analyser hadn't checked within Forever loops and Parallel sections <2>
- 05: Enh. #38: Multiple selection (Alt+Click: entire subqueue, Shift+Click: sequence) <2>
- 05: updated language files (DE,EN,ES) <2>
- 05: executor: Localisation attempts for Control panel <2>
- 05: Enh. #51 - Handling of empty input/output instructions by executor and export <2>
- 05: executor: Parameter splitting for function calls improved <2>
- 05: Bugfix #61: Executor precautions against type specifiers [elemhsb]<2>
- 05: Bugfix #63: Error messages on nsd loading failure no longer suppressed <2>
- 05: generator: Enh. #23 - Export to Python, Perl, PHP, and Bash/Ksh now supports Jumps <2>
- 05: generator: Enh. #23 + #66 - Export to Basic now supports Jumps and line numbers <2>
- 05: generator: Enh. #67 - Code style option (position of opening braces) for C,C++, Java <2>
- 05: generator: StrukTex export enhanced and corrected <2>
- 05: generator: Enh. #22 - Export to Pascal and Oberon now provides return values <2>
- 05: Arranger: Enh. #62 - Saving and loading arrangements provisionally enabled <2>
- 06: Bugfix #71 - Code export to shell scripts was defective (no text translation) <2>
- 06: Bugfix #51, #54 - Defective input / output export to Perl, Python <2>
- 07: Bugfix #74: Accidently disabled Pascal operators like =, <>, and, or <2>
- 07: Enh. #75: Highlighting of Jump element keywords (leave, return, exit) <2> 
- 08: Bugfix #82: Saving of NSDs with inconsistent FOR loops <2>
- 08: Bugfix #78: Reloading an Arranger constellation could cause duplicates [elemhsb]2
- 08: Bugfix #85: Diagram heading or comment changes now undoable <2>
- 09: Bugfix #65, Enh. #87: Collapsing/expanding reorganised, autoscrolling enabled [elemhsb]2 
- 10: Bugfix #89: Two flaws in variable detection (highlighting, analyser) <2>
- 10: Bugfix #90: Insufficient updating of executed subroutines in Arranger <2>
- 10: Bugfix #91: Unreliable execution of some empty Jump elements <2>
- 10: Bugfix #92: Executor: Unwanted replacements within string literals <2>
- 11: Bugfix #95: Executor: div operator support accidently dropped  <2>
- 11: Bugfix #96: export: variable prefix, test expressions for shell scripts <2>
- 12: Bugfix #99: FOR loops were saved defectively, new version can load them <2>
- 12: Arranger: Image buttons for saving and loading resized <2>
- 13: Bugfix #50: Return type specifications were split into several lines <2>
- 13: Executor enh.: Scrollable display of returned arrays (at top routine level) <2>
- 13: Enh. #101: Title string with version number and sub-thread mark [elemhsb]2
- 13: Bugfix #102: Selection wasn't cleared after deletion, undo or redo <2>
- 13: Issue #103: Save button visibility is to depend on change status <2>
- 13: Bugfix #104: Code export could provoke index range errors <2>
- 13: Bugfix #105: Displayed lines were cut off at apostrophes in keywords <2>
- 14: Bugfix #108: C++ export had converted bool type to int <2>
- 14: Bugfix #103: Change status hadn't been reset sufficiently on saving <2>
- 14: Enh. #84: C/Java-style array initialisation expressions enabled <2>
- 14: Bugfix #61+#107: More consistent handling of typed variables <2>
- 14: Enh. #110: File open dialogs now use the specific filter as default [elemshb]2
- 15: Bugfix #112: Several flaws on handling indexed variables <2>
- 15: Jump translation on export to Pascal or Oberon fixed <2>
- 15: Bugfix #114: Editing of elements being executed prevented <2>
- 15: Bugfix for enh. #38: moving up/down of multiple selection <2>
- 15: Accelerator key for breakpoints (also on multiple selection) <2>
- 15: Issue #115: Returned arrays now always presented as element list <2>
- 15: Enh. #84: Array initialisations now exportable to BASIC code <2>
- 15: Bugfix #117: Title and button update on diagram replacement <2>
- 15: Bugfix #97: Target selection on dragging stabilized <2>
- 15: Bugfix #121: Irritating error message box on file dropping <2>
- 16: Bugfix #122: Selection problems with enlargeFALSE set <2>
- 17: Bugfix #97 update: Arranger updated on global drawing changes <2>

Version 3.23 (2015-12-04)
- 01: Executor: fixed a bug in the Repeat loop [Sylvio Tabor]
- 02: Executor: fixed a bug while interpreting the title [Benjamin Bartsch]
- 03: Export: split PNG export into multiple images [Moritz Schulze]
- 04: Executor: logical operator in CASE-statement [Lies Callemeyn]
- 05: Export: added code export option [Hanspeter Thöni]
- 06: Export: added comments to Pascal export [Dirk Wilhelmi]
- 06: Export: moved export options into menu [Hanspeter Thöni]
- 07: Export: added namespace "nsd" to save files [Treaki]
- 08: Added Polish translation [Jacek Dzieniewicz]
- 09: New drawing strategy for the IF statement [David Tremain]
- 09: New colorizing strategy for elements [David Tremain]
- 10: Visual re-enforcement for drag & drop [David Tremain]
- 11: Allow to collapse / expand elements by scrolling the mouse [David Tremain]
- 12: Added preferences on how to draw IF statements [David Tremain]
- 13: Fixed "empty line" bug [David Tremain]
- 14: Fixed a drawing bug while dragging an element [Bob Fisch]
- 15: Added a Python generator [Daniel Spittank]
- 16: Removed a bug when double clicking en element [Bob Fisch]
- 16: Variable highlighting did not work anymore [Andreas Schwierz]
- 17: Executor: array support [Gennaro Donnarumma]
- 18: Added traditional Chinese translation [Joe Chem]
- 19: Multiple improvements <Kay Gürtzig>
- 20: DE: linguistic flaws corrected <Kay Gürtzig>
- 21: Major revision of generators files <Kay Gürtzig>
- 22: Possibility to switch text/comment in diagram [Samuel Schmidt]
- 23: Bug while parsing NSD files [Benedict Thienpont]
- 24: Fine tuning the ExportOptionDialoge <Kay Gürtzig>
- 24: Updated language files (RU,DE,EN,ES) <Kay Gürtzig>
- 24: Updated language files (LU,FR) [Bob Fisch]
- 25: Added hints to speed buttons [Rens Duijsens]
- 26: Export for BASIC [Jacek Dzieniewicz]
- 26: PL: updated [Jacek Dzieniewicz]
- 27: Array variable improvements in executor <Kay Gürtzig>
- 27: Updated language files (RU,DE,EN,ES) <Kay Gürtzig>
- 28: Minor change in executor for comp. with Unimozer [Bob Fisch]
- 29: Complex changes and enhancements as described (pull-request #7) <codemanyak>
- 29: Executor: breakpoints may now be placed throughout the diagram <2>
- 29: Executor: implementation for Endless loops and Parallel elements <2>
- 29: Executor: execution highlighting separated from selection <2>
- 29: Executor: variable list now updated on every pause even with delay 0 <2>
- 29: GUI: More localisation support for element editor (InputBox) <2>
- 29: Updated language files (DE,EN,ES,RU,IT) <2>
- 29: Export: indentation mechanism revised, BASH export corrected <2>
- 29: Export: Python export no longer "eats" lines within Repeat loops <2>
- 29: Comment popup: sticky popups eliminated, no element level limit <2>
- 29: Arranger: No longer loses track when related Structorizer reloads <2>
- 30: Several Chinese (ZH-CN) translations added and typos eliminated <Zijun Ke>
- 30: Issue on closing Structorizer fixed, file update question may be cancelled. <2>
- 31: Major enhancement supporting cleaner For loop evaluation (issue #10) <2>
- 31: Enhancement to allow lists of constants ruling a Case branch (issue #13) <2>
- 31: Code export process decomposed, less redundant Generator classes <2>
- 31: String handling improved (comparison, empty strings, quote consistency) <2>
- 31: Variables, function names etc. within strings no longer executed <2>
- 31: Newly created empty diagrams are no longer flagged as changed <2>
- 31: Content of array variables now sensibly displayed on execution (issue #14) <2>
- 31: Variable content may now effectively be edited on execution pauses (issue #15) <2>
- 31: Menu item File > Quit action consistent to the [x] button now (bug #16) <2>
- 31: Phenomenon of stalling execution on syntax errors within loops fixed (bug #17) <2>
- 31: Several fixes induced by wide-spread code rebuilding in versions 29...30 <2>
- 32: Bugfixes for code export C etc.: div operators remained, switch bug <2>
- 32: Issues #24 and #25 fixed (defective condition conversion) <2> 
- 32: Issue #21 fixed: return instructions now terminate the execution <2>
- 32: Operator highlighting fixed, new colouring for string and character literals <2>
- 32: Bugs #28, #31, and #32 fixed, all concerning element degrading on undoing/copying <2>
- 32: More adaptive approach to either exit or dispose a Structorizer on closing <2>
- 33: Bugfix #39 - Errors on drawing empty Case structures, confused texts and comments <2>
- 33: Bugfix #41 - Shift operators <<, >>, shl, shr hadn't been supported <2>
- 33: Bugfix #40 - Recent nsd files got truncated on saving errors <2>
- 33: Bugfix #42 - Default saving directory should not be root (/) but home [elemhsb]2

Version 3.22 (2011-11-21)
- 01: Some fixes in Executor.java & Control.java [Kay Gürtzig]
- 02: Save & load INI configuration to and from external file [Dirk Wilhelmi]
- 03: Added Russian translation [Юра Лебедев]
- 04: double-clicking saved files now also works for JWS [David Mancini]
- 05: fixed a replacement issue while exporting to code [Sylvio Tabor]
- 06: implemented show/hideTurtle in Turtleizer [Sylvio Tabor]
- 07: do not allow ":" in parser preferences [Sylvio Tabor]

Version 3.21 (2011-06-28)
- 01: added possibility to scale all icons [Fabian Wenzel]
- 02: added element "parallel statement" as stated in DIN 66261 point 5.5 [Jun Pang]
- 03: first bugfix for the parallel statement [Jun Pang]
- 03: cleared the debugging output from the scaling feature [Bob Fisch]
- 04: visual performance updates [Bob Fisch]
- 05: fix of some small click problems [Bob Fisch]
- 06: fixing a performance problem [Laurent Haan]
- 07: fixing a diagram copy-to-clipboard problem [Neuberger Dominik]
- 08: visual performance updates [Bob Fisch]
- 09: recoded auto-size algorithm for alternatives [Matthias Paul]
- 09: updated drawing code to respect variable highlighting [Bob Fisch]
- 10: dialogue for graphics export now remembers the last visited path [Matthias Paul]
- 11: SVG export is now UTF-8-encoded [Csaba Rostagni]


Version 3.20 (2010-11-15)
- 01: Some bugfixes in the generator classes [Georg Braun]
- 02: Some more improvements to the C generator [Kay Gürtzig]
- 03: Different other bugfixes in the generator classes [Kay Gürtzig]
- 03: Some small changes to the variable highlighting [Kay Gürtzig]
- 04: More bugfixes for C, C#, and Java generator [Kay Gürtzig]
- 05: Step-by-step didn't work in Turtleizer [Kay Gürtzig]
- 06: Coded PHP generator [Rolf Schmidt]
- 07: do not allow negative position [EVEGI]
- 08: added Czech language support [Vaščák Vladimír]

Version 3.19 (2010-08-07)
- Have a backup of the INI file in the current application directory.
  This makes the application "portable" [Peter Ehrlich]
- Added "sqrt" to the function export of the executor [FISRO]
- Bug while printing in landscape [Albrecht Dreß]
- UTF-8 encoded Oberon output [Thijs Zandwijk]
- StrucTeX generator update [Matthias Plha / Klaus-Peter Reimers]
- Added Chinese translation (simplified Chinese) [Wang Lei]
- C#-Generator [Gunter Schillebeeckx]

Version 3.18 (2009-12-20)
- Update for the Brazilian Portuguese localization [Theldo Cruz]
- Gave the SVG export a new try using Freehep (bug #14) [Marcus Radisch]
- Activated anti-aliasing (bug #20) Reinhard Schiedermeier]
- Overwrite prompt when exporting a diagram as picture (issue #2897065) [Marcus Radisch]
- Overwrite prompt when exporting a diagram as source code (issue #2897065) [Marcus Radisch]
- "Show comments?" settings being overwritten by diagram (issue #2898346) [Marcus Radisch]
- Structorizer is now published under the terms of the GPLv3 license [FISRO]
- Italian localization [Andrea Maiani]
- ANALYSER: "Result" is now a good variable name for function results [FISRO]

Version 3.17 (2009-10-18)
- Brazilian Portuguese localization [Theldo Cruz]
- Bug in the executor not correctly setting some variable values [FISRO]
- The keyword "var" is now supported for functions/procedures [FISRO]
- Bug while saving diagram type (bug #15) [Marcus Radisch]
- Bug while using "save as" (bug #15) [Marcus Radisch]
- EXECUTOR: Problem on comparing two items (bug #18) [FISRO]
- Show the filename in the main window title (bug #16) [Marcus Radisch]
- EXECUTOR: Problem with the FOR loop variable (bug #19) [Jos Swennen / FISRO]
- Problem with the path of the INI file using Vista (bug #17) [Marcus Radisch]

Version 3.16 (2009-08-22)
- MAC: Files do not open with double click (bug #7) [Thijs Zandwijk]
    * Re-added the "AppleJavaExtensions.jar" to the libraries
    * This should not interfere with other OS
    * It will not be included in the source package either ...
- MAC: The menubar was disappearing after opening any dialog [FISRO]
    * This is a known apple bug with a known workaround *uff*
- MAC: Shortcut key stopped working [FISRO]
    * I found that this was related to the previous bug, so fixing
      that one fixed this issue as well.
- Added file association in Java Web Start [FISRO]
- Fixed an issue with the Luxemburgish language file [FISRO]
- Bugfixes in the "C" & "Java" source code generator (bug #8) [Theldo Cruz]
- Updates of the "C", "Java" & "Pascal" code generators [FISRO]
- Added "Structorizer Arranger" [Stephan O. Merckens]
    * Start via Java Web Start: http://structorizer.fisch.lu/webstart/Arranger.jnlp

Version 3.15 (2009-08-13)
- Fixed a bug concerning execution of a "REPEAT" loop (bug #3) [Jos Swennen]
- Implemented the execution of the "CASE" structure (bug #4) [Jos Swennen]
- Fixed a bug in class responsible for saving the preferences [FISRO]
- Bugfixes in the C source code export [Gunter Schillebeeckx]
- Implementation of a Java source code export [Gunter Schillebeeckx]
- Bug fixed concerning the displaying of a comment (bug #6) [Nico]

Version 3.14 (2009-07-06)
- Updated NSD execution feature [FISRO]
  * pascal syntax:
    ° pascal string notation
    ° defined second "pos" function
    ° operator conversion: different from
- The development will be continued using NetBeans instead of XCode [FISRO]
- Bug in the EMF export [Jan Hilsdorf]
- Yet another scrolling bug [Bernhard Grünewaldt]
- Generated NSD files are now UTF-8-coded [Bernhard Grünewaldt]

Version 3.13 (2009-05-23)
- Corrected the C generator [FISRO]
- Corrected the Perl generator [FISRO]
- Added turtle drawing module [FISRO]
  * implemented procedures
    ° init()
    ° forward(int)
    ° backward(int)
    ° left(double)
    ° right(double)
    ° gotoXY(int,int)
    ° gotoX(int)
    ° gotoY(int)
    ° penUp()
    ° penDown()
- Added NSD execution feature [FISRO]
  * use of variables
  * use of general expressions
  * input (parameter or prompt): String, Character, Integer or Double
  * output: direct and function result
  * Java syntax => built in (BeanShell)
  * Pascal syntax:
    ° standard math functions: abs, sqrt, sqr, cos, sin, tan, acos, asin, atan
    ° random functions: randomize(), random(int)
    ° compare strings with "=" (auto conversion to "equals")
    ° compare primitive types with "=" (auto conversion to "==")
    ° string functions: length, pos, copy, lowercase, uppercase, trim
      (auto convert)
    ° string procedure: delete, insert (auto convert to function)
  * pause, step-by-step & break functionality
  * live variable watch (execution table)
- Analyser: the use of the "return" instruction is now allowed [FISRO]

Version 3.12 (2009-01-18)
- Added a C generator [Praveen Kumar]
- Fixed a bug for saving preferences [FISRO]

Version 3.11 (2008-11-14)
- Double-clicking a file under Windows which contained spaces in
  its name did not open correctly [FABFR]

Version 3.10 (2008-09-28)
- Added Spanish translation [Andrés Cabrera]

Version 3.09 (2008-08-14)
- Minor bug in analyzer while analyzing functions [FISRO]
- Added parameter name check "pABC" [FISRO]
- Added analyzer preferences [FISRO]
- D7 parser problem with {...} comments [FABFR]
- Added a new error to analyzer (now 13) [FISRO]
- BASH Code Export [Markus Grundner]
- Added translations for analyzer [FISRO]
- Added source package for Eclipse [Markus Grundner]
- Added simple command line compilation script [Klaus-Peter Reimers]
- Unification of the previous mentioned source packages [FISRO]
- NL translated strings [Jerone]
- Modified OBERON code generator [Klaus-Peter Reimers]

Version 3.08 (2008-05-16)
- KSH & Perl Code Export [Jan Peter Klippel]
- Added code generator plugin architecture [Jan Peter Klippel]
- Implemented NSD analyzer [FISRO]
- Improvement of the analyzer routines [FISRO]
- "Show comments" option now persistent [FISRO]
- "Highlight variables" option now persistent [FISRO]
- D7 parser problem with (*...*) comments [Klaus-Peter Reimers]
- INI-file now in home directory of user [Klaus-Peter Reimers]
- Recent file list bug [Klaus-Peter Reimers]

Version 3.07 (2008-03-04)
- Open file from directory with ASCII-characters > 127 [FISRO]
- Save and export bug [FISRO]
- Vector graphics exports: EMF, SWF & PDF [Serge Linckels]
- EMF export to clipboard (Windows only!) [Serge Linckels]

Version 3.06 (2008-02-10)
- Add DIN / non-DIN switch [Klaus-Peter Reimers]
- Added "ENDLESS Loop" [Klaus-Peter Reimers]
- "Save preferences now" button [Klaus-Peter Reimers]
- New Windows wrapper which [FISRO]

Version 3.05 (2008-02-05)
- Comments / popup bug detected [Jerone]
- Another bug in undo/redo function detected [Jan Kruschwitz]
- Removed flickering while working on huge diagrams [FISRO]
- Copy diagram to system clipboard [FISRO]
- Highlighting input/output [FISRO]
- Added recently opened files to menu [FABFR]
- Bug while saving INI-files on Windows systems [Heinrich Villinger]
- Restructured INI-file to XML [FISRO]

Version 3.04 (2008-01-28)
- Added language system [FISRO]
- Bug detected in PAS & MOD generator [Klaus-Peter Reimers]
- Modified TEX generator [Klaus-Peter Reimers]
- Moved "Parser.java" to parsers lu.fisch.structorizer.package [FISRO]
- Renamed "Parser.java" to "NSDParser.java" [FISRO]
- French translation [FISRO]
- Dutch translation [Jerone]
- German translation [Klaus-Peter Reimers]
- Luxemburgish translation [Laurent Zender]
- Persistent Look & Feel [Klaus-Peter Reimers]
- Changed language file encoding to UTF-8 [FISRO]
- Bug in undo/redo function detected [Jan Kruschwitz]
- Print preview dialog [FISRO]
- Mac version opens NSD-files by double-click [FISRO]
- Scrolling bug detected [Lucas Cabeza]

Version 3.03 (2008-01-11)
- Minor bugs in the variable detection routine [FISRO]
- Added colorization of special symbols [FISRO]
- Added Oberon source code generator [Klaus-Peter Reimers]
- Program proposes filename to save [Jerone]
- Replaced "backspace" by "delete" for removing items [Jerone]
- Added correct headers to all source files [Klaus-Peter Reimers]
- Remember last file location [Jerone]

Version 3.02 (2008-01-07)
- Added Pascal input parser [FISRO]
- Added Look & Feel choice in menu (not persistent) [FISRO]
- Modified test string in font dialog to test for symbols [FISRO]
- Modified parser engine to load grammars from JAR file [FISRO]
- Broke up toolbars to fit in design [Klaus-Peter Reimers]
- Toolbars are now floatable (not persistent) [FISRO]
- Added simple variable detection [FISRO]
- Added variable highlighting [FISRO]

Version 3.01 (2008-01-02)
- Moved INI file to "Structorizer.app" folder [FISRO]
- Bug for WHILE/REPEAT preferences [FISRO]
- Ask for saving while quitting application [FISRO]
- Fixing different minor "save & open" bugs [FISRO]
- Fixing a minor bug with the border of the exported PNG file [FISRO]
- Dialogs "remember" the location of the opened file [FISRO]
- Added rounded corners for "sub" diagrams [FISRO]

Version 3.00 (2008-01-01)
- First public release of the new JAVA version [FISRO]

----%<---------------------------------------------------

Version 2.06 (2007-11-01)
- Integrated changelog in "About" dialog [FISRO]
- Umlaut-Problem solved for MAC
- Scroll-box seems to work now => adaptation [FISRO]
- Bug while exporting to picture [11TG1 2007/2008 - Ben Elsen]
- Export defaults now to JPG, but BMP is still possible. [FISRO]

Version 2.05 (2007-10-28) - LINUX GTK2 & Mac
- StrukTeX export debugging [Klaus-Peter Reimers]
- New "About" dialog [FISRO]

Version 2.04 (2007-10-25) - LINUX GTK2 only
- I think that the "Umlaut" Problem has been solved
  for GTK2. GTK does not seem to be capable of managing
  UTF-8 correctly? [FISRO]
- Added Umlaut export for StrukTeX [Klaus-Peter Reimers]

Version 2.03 (2007-10-20) - LINUX only
- StrucTeX output [Klaus-Peter Reimers]
- languages files rewritten [FABFR]
- coherent dialogs and menu entries [FABFR]

Version 2.02 (2007-09-05) - LINUX only
- Depending on some libraries, the Linux version
  did not run on some machines without root privileges.
  I found a workaround, but I'm still not really happy
  with it.

Version 2.01 (2007-08-14)
- Autoscroll was not enabled [Sascha Meyer]
  This seems not yet to work under Mac OSX (Windows & Linux = OK)
- The language choice for LU was not persistent, no load from
  and save to INI file [11TG2 2006/2007 - Laurent Zender]
- UTF-8 conversion was missing for imported source code.

Version 2.00 (2007-08-09)
- Please take also a look at the file "_D6 to Lazarus.txt"

----%<---------------------------------------------------

Version 1.31 (2007-11-07)
- Case without "else"-part [Andreas Jenet]
- JPG export [FISRO]
- Bug on loading a CASE statement from a savefile [FISRO]

Version 1.30 (2007-10-27)
- Bug detected in analyser [Iris Adae]
- German Umlaute export for StrukTeX [Klaus-Peter Reimers]
- Serious speed improvements [FISRO]
- Executor now calls analyser too [FISRO]

Version 1.29 (2007-10-19)
- Allow ":=" as assignment while parsing out variable names [Sebastian Lehn]
- BUG: "<-" are not drawn correctly in version 1.28 because
  of a problem in the drawing method. [FISRO]
- rotating text for instructions by 90° [Michael Gerdes]
- language support for analyser messages [FISRO]
- minor bugs in the analyser algorithms [FISRO]
- StrucTeX output [Klaus-Peter Reimers]

Version 1.28 (2007-10-13)
- analyser: different minor bugs fixed [FISRO]
- analyser: different minor improvements [FISRO]
- activating analyser for anybody [FISRO]
- language files rewritten [FABFR]
- bugs when pressing CANCEL [FABFR]
- "Initialising" screen [FABFR]
- modified diagram for simplified scheme (not "nice") [FABFR]
- different improvements in the parser interpretation [FABFR]
- missing CASE statement while importing from source code [FABFR]
- new "about" dialogs [FABFR]
- added "changelog.txt" to about-dialog [FISRO]
- coherent dialogs and menu entries [FABFR]

Version 1.27 [???]
- copy & paste between MDI children works fine [FISRO]
- variable names are now also extracted from method parameters [FISRO]
- Added language file for LU [11TG2 2006/2007 - Laurent Zender]

Version 1.26 (2007-06-12)
- Bug detected in BCall, BJump and BCase [Andreas Jenet]
- Bug detected in the cut method [Andreas Jenet]
- MDI: Eliminated memory bug in MDI application [FISRO]
- MDI: First working MDI application called "Projectorizer"
- MDI: Project save and load works. Filetype = combined NSD
  files in XML format. Extension = nsdp [FISRO]
- MDI: Add diagram to project [FISRO]
- MDI: Menu integration [FISRO]

Version 1.25 (2007-06-05)
- conversion between (instruction, call, jump) [FISRO]
- analyser: read INI-file [FISRO]
- conversion from (instruction, call, jump)
  to (if, for, repeat, while) [FISRO]
- user colors [Sascha Meyer]
- made all subforms owned by the mainform
  => create an MDI application [FISRO]
  ~> The 'utils' class still depends on two other
     classes, so the mainform cannot be used independently!
- Wiped out a bug due to the recent owner changes [FISRO]
- Added code the capture <ESC> during showmodal of some windows [FISRO]
- Changed vertical lines in the case statement
  to intersect with the falling line. [Andreas Jenet]
- Created a BUtils class for interaction between
  parameters and forms
  => create an MDI application [FISRO]

Version 1.24 (2007-05-30)
- analyser: Problem with non-initialized
  variables in REPEAT loops [FISRO]
- analyser: recognises "lire A,B" without
  spaces [T1IF1 2006/2007 - Tom Schons]
- Minimum font size [T1IF1 2006/2007 - Kevin Schoup]
- Maximum font size [T1IF1 2006/2007 - Jill Saudt]
- Disable MouseWheel scrolling because
  of blank scrolling problems [T1IF1 2006/2007 - JosÈ Espinosa]
- Adaptation of auto-size algorithm when
  analyser is *on* [FISRO]
- Drag & drop of an empty element should
  not be possible [T1IF1 2006/2007 - Tom Schons]
- Bug in analyser while loading grammar
  files [FISRO]
- Missing translations found [T0IF2 2006/2007 - Mike Lill]
- Added JUMP statement [Christian Fandel]
- Changed call to analyser procedure in
  order to speed up the entire GUI [FISRO]

Version 1.23 (never published)
- added paste from windows clipboard [T1IF1 2006/2007 - Marc Schonckert]
- removed automatic ":=" to "<-" conversion [FISRO]
- added array support

Version 1.22 (2007-01-23)
- added: application.title = NSD title
  [T1IF2 2006/2007 - Stephen Edwards]
- added: mainform.caption = NSD title [FISRO]
- bugfix in schematic of the CASE
  statement [FISRO]
- added nederlands lang-file [Tom Van Houdenhove]
- added more strings to the language
  systems [Tom Van Houdenhove]
- added customisation for CASE
  statement [Tom Van Houdenhove]
- changes to customisation for IF
  statement [Tom Van Houdenhove]
- eliminated bug in the CASE statement [Tom Van Houdenhove]
- added btnCancel to InputBox [Tom Van Houdenhove]
- bug fixed in display (red-color-bug) [FISOR]

Version 1.21 (2007-01-15)
- added CASE statement [MARSE]
- added call [Prophet05]
- small fixes in PAS2NSD [FISRO]
- small fix in "save-as" routine [T1IF2 2006/2007 - Noëmie Feltgen]

Version 1.20 (never published)
- some small fixes [FISRO]

Version 1.19 (2006-12-16)
- selection can now be moved with
  the arrow keys [T1IF1]
- The default content of the different
  structures can now be modified via
  the options menu [FISRO]
- code optimization to block out some
  wanna-be-hackers ;-) [FISRO]

Version 1.18 (2006-12-13)
- multi-language support [Bernhard Wiesner]
- Another small bug in the save routine [PYRSI]
- Langs: EN [FISRO]
         DE [FISRO]
         FR [FISRO]

Version 1.17 (2006-12-05)
- Bug detected while updating comments [FISRO]
- Bug on saving when title contained
  illegal characters. Solved for ":" [PYRSI]
- First Linux version written in Lazarus! [FISRO]

Version 1.16 (2006-11-26)
- Copy & Paste of elements [FISRO]
- Structorizer was unable to close
  on a medium marked read-only [MARSE]
- Fixed some small bugs concerning
  element selection. [FISRO]
- Shortcuts for inserting elements [BELGI]
- User check buttons for visual styles [SIBCL]
- Fixed some bugs during first
  colorizer use [FISRO]
- Added shortcut for colorizer [FISRO]

Version 1.15 (never published)
- Small bug in code generator
  erased [FISRO]
- Small bug in PAS2NSD generator
  fixed [FISRO]
- For instructions only: automatically
  convert ":=" to " <- " [FISRO]
- Printing support with
  print-preview [T1IF1 2006/2007 - José-Maria Espinosa]

Version 1.14 (200-11-16)
- Press <ESC> to cancel input
  dialog [T1IF1 2006/2007]
- Switch visual style [LOEGU]

Version 1.13 (2006-11-13)
- Each element also contains
  a comment now. [FISRO]
- An new-old bug had reappeared
  and been eliminated once again [MARSE]

Version 1.12 (never published)
- Variable colorizing [FISRO]
- Drag & drop of NSD-Files [T1IF1 2006/2007]

Version 1.11 (2006-10-25)
- <Shift-Enter> or <Return-Enter>
  for validating input [T1IF1 2006/2007]
- Drag'n'Drop bug wiped out. [FISRO]
- Disable buttons if no element
  selected [T1IF1 2006/2007]

Version 1.10 (2006-10-22)
- Undo / Redo functionality [MARSE]
- NSD can be scrolled if larger
  than the visible area [MARSE]
- Automatic NSD title or savename
  proposal [MARSE]
- Fixed "const"-section recognition
  for PAS2NSD-conversion [MARSE]
- Fixed wrong displayed dialogs at
  120 dpi font size [MARSE + GAMCA]
- New name for new diagram [PIRSY]
- Double-click on empty sequence = new
  instruction [PIRSY]

Version 1.09 (never published)
- Dynamic font increase/decrease [FISRO]

Version 1.08 (never published)
- BMP export of the diagram [FISRO]

Version 1.07 (2006-10-01)
- A security bug has been reported
  and finally swept out... [FISRO]

Version 1.06 (2006-09-27)
- The different elements can now be
  colorized. Color is persistent,
  which means that it is stored in
  the NSD-File. [FISRO]

Version 1.05 (2006-09-19)
- I implemented an NSD-2-PAS conversion.
  This includes a variable auto-detection,
  which, unfortunately, does not work
  yet with complex types. [FISRO]
- Read-Only-INI-File Bug => fixed [MARSE]

Version 1.04 (2006-09-15)
- I finally found a working Delphi/Pascal
  parser that operates with tree generation. The
  PAS-2-NSD converter now works fine :-D [FISRO]

  Added functionality:
  * Load from source file [FISRO]
  * Create from source text [FISRO]
  * Real-time creation while typing [FISRO]

Version 1.03 (never published)
- First "satisfying" implementation of
  a PAS-2-NSD converter. Simple examples
  are OK, but bigger ones ... hmmm ... :-/
  => Would need a "real" Pascal syntax parser [FISRO]

Version 1.02 (2006-09-14)
- Change font.name and font.size of the
  graph, even on the fly! Store information
  in the INI-File. [FISRO]
- Two types of graphs [FISRO]
  * programs (rectangle)
  * subs (rounded rectangle)

Version 1.01 (2006-09-01)
- Added click-to-open support, so you now
  only need to double-click an NSD-File to
  open it immediately. [FISRO]<|MERGE_RESOLUTION|>--- conflicted
+++ resolved
@@ -23,11 +23,7 @@
 - ARM export is still experimental and relies on a specific and very restricted
   syntax for the element contents in order to produce meaningful results.
 
-<<<<<<< HEAD
-Current development version 3.32-08 (2022-05-23)
-=======
-Current development version 3.32-08 (2022-07-04)
->>>>>>> b8ee56d9
+Current development version 3.32-09 (2022-07-04)
 - 01: Bugfix #987: Duplicate subroutine comment export by Pascal generator <2>
 - 01: Bugfix #988: Syntax error in Structorizer.bat and Arranger.bat fixed <2>
 - 01: Bugfix #989: Expressions in EXIT elements (e.g. return) were forgotten
@@ -88,10 +84,6 @@
 - 07: Enh. #1032: New diagram import from www.sbide.de files <2>
 - 07: Bugfix #1033: Analyser refresh was lacking after diagram import <2>
 - 07: Issue #1034: Some hus-Struktogrammer import deficiencies mended <2>
-<<<<<<< HEAD
-- 08: Issue #800: Parts of the new expression parsing mechanism established,
-      new grammar-based line syntax check in Analyser. <2>
-=======
 - 08: Enh. #1035: Support for import of hus-Struktogrammer project files (and
       certain diagram files with leaner internal structure) <2>
 - 08: Bugfix #1037: Inverse "Ignore case" effect on in-/output highlighting <2>
@@ -99,7 +91,8 @@
 - 08: Bugfix #1040: Defective File API method for Python export [R. Schmidt]2
 - 08: Issue #1041: Incompetent Python export of FINALLY clauses [R. Schmidt]2
 - 08: Bugfix #1042: Wrong Python syntax for CATCH variables [Rolf Schmidt]2 
->>>>>>> b8ee56d9
+- 09: Issue #800: Parts of the new expression parsing mechanism established,
+      new grammar-based line syntax check in Analyser. <2>
 
 Version 3.32 (2021-09-19) requiring Java 11 or newer
 - 01: Bugfix #851/2: SPECIAL-NAMES sections caused COBOL parser abort <2>
