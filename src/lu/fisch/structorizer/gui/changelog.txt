--- conflicted
+++ resolved
@@ -71,14 +71,11 @@
 - 06: Issue #1019 Arm export: Unnecessary output expression limitations lifted,
       superfluous array address assignments avoided, proper care for disabled
       array initializations <2>
-<<<<<<< HEAD
-- 06: Issue #800: Parts of the new expression parsing mechanism established. <2>
-=======
 - 06: Bugfix #1020 Arm export did not recognize terminal return instructions
       unless the element was of Jump type, neither does ARM syntax check <2>
 - 06: Bugfix #1021 Jump elements did not reliably recognize composed return/
       leave/exit/throw keywords, neither did syntax highlighting <2>
->>>>>>> 573ba262
+- 06: Issue #800: Parts of the new expression parsing mechanism established. <2>
 
 Version 3.32 (2021-09-19) requiring Java 11 or newer
 - 01: Bugfix #851/2: SPECIAL-NAMES sections caused COBOL parser abort <2>
