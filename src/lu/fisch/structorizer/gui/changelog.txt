﻿Legend:
-------
[Foo]   -->     idea provided by Foo, coding done by Bob Fisch
[Foo]2  -->     idea provided by Foo, coding done by Kay Gürtzig
<Foo>   -->     idea AND coding done by Foo
<2>     -->     idea and coding done by Kay Gürtzig

Known issues:
- Copying diagram images to the clipboard may fail with some OS/JRE combination (#685),
  on Windows the image format may be JPG instead of PNG.
- Pascal import does not cope with nested comments and unit name aliases.
- COBOL import may fail if certain single-letter identifiers are used (rename them!),
  also if the code contains a SPECIAL-NAMES clause or float literals.
- COBOL import does not cope with some statement variants and variable redefinitions.
- Shell export neither copes with nested array/record initialisers and component access
  nor with cleanly handling usual and associative arrays as parameters or results.

<<<<<<< HEAD
Current development version: 3.30-14 (2021-01-18)
=======
Current development version: 3.30-15 (2021-01-19)
>>>>>>> a5cfdd4d
- 01: Bugfix #759: Dried up another source of stale Mainforms. <2>
- 01: Bugfix #761: Code preview defect flooded the log stream. <2>
- 01: Precautions against empty error messages on startup <2>
- 01: Bugfix #705: Find&Replace: Flawed traversal in CASE/PARALLEL branches <2>
- 01: Bugfix #763: Stale file precautions on loading / saving arrangements <2>
- 01: Bugfix #764: Group modifications failed to update the associated .arr file <2>
- 01: Bugfix #765: KSH export of diagrams using record types failed with error <2>
- 01: Deprecated ANSI-C73 import disabled (ANSI-C99 parser subsumes it) <2>
- 02: Bugfix #752: Incomplete declarations in C, Java etc. no longer outcommented <2>
- 02: Issue #766: Deterministic order of subroutines on code export <2>
- 02: Bugfix #769: Commas in string literals compromised CASE branch selection <2>
- 02: Enh. #770: New Analyser checks for CASE elements (selector consistency) <2>
- 02: Bugfix #771: Unhandled syntax errors during execution (e.g. type names) <2>
- 02: Bugfix #772: Possible NullPointerException averting Pascal code preview <2>
- 02: Bugfix #773: Export of declarations to Oberon, Pascal [K.-P. Reimers]2
- 03: Enh. #388: Support for constants on Perl export (had been missing) <2>
- 03: Enh. #423: Support for record types on Perl export (had been missing) <2>
- 03: Enh. #739: Enum type definitions introduced (incl. C99, Pascal import) <2>
- 03: Issue #766: Deterministic export order had not worked for deep hierarchies <2>
- 03: Bugfix #770: Not all CASE selectors were checked to be constant integers <2>
- 03: Enh. #775: More type-sensitive export of input instructions to OBERON <2>
- 03: Bugfix #776: Global variables are locally eclipsed on Pascal/Oberon export <2>
- 03: Bugfix #777: Concurrent changes of favourite export language handled. <2>
- 03: Bugfix #778: License text was not exported with "fresh" diagrams <2>
- 03: Bugfix #779: Defective Oberon export of main program diagrams with I/O <2>
- 03: Issue #780: Parameterless procedures in Oberon without parentheses [K.-P. R.]2
- 03: Bugfix #782: Code export of global (included) declarations was wrong. <2>
- 03: Bugfix #783: No or nonsense code export for assignments of unknown structs <2>
- 03: Bugfix #784: Suppression of mere variable declarations on bash/ksh export <2>
- 03: Bugfix #786: Record access in index expressions used to fail on execution <2>
- 03: Bugfix #787: Multiplied top-level type definitions on Pascal export <2>
- 03: Bugfix #788: Arrz file extraction to a user-specific folder did not work. <2>
- 03: Bugfix #789: Wrong BASIC export of function calls (started with "CALL") <2>
- 03: Bugfix #790: BASIC export failed with line continuation and initialisers <2>
- 03: Bugfix #791: Shell export flaws (function calls, array/assoc declarators) <2>
- 04: Bugfix #793: Wrong Perl export of initialised explicit var declarations <2>
- 04: Bugfix #794: Code preview fails with error if license is not configured <2>
- 05: Enh. #801: Mechanism to show User Guide as PDF in offline mode <2>
- 05: Bugfix #802: Placement of license texts and User Guides was flawed by #741 <2>
- 05: Bugfix #805: Language happened to change on deriving a subroutine from CALL <2>
- 05: Issue #806: Format string splitting on C99 import improved [Rolf Schmidt]2
- 05: Issue #806: More sensible printf/scanf format strings on C export [R. Schmidt]2
- 05: Issue #807: Python 'recordtype' lib ref replaced by dictionary [R. Schmidt]2
- 05: Bugfix #808: Missing C, Js export of var declarations with ':=' [Rolf Schmidt]2
- 05: Bugfix #809: C99 import flaws: typename replacement in comments, return 0; <2>
- 05: Bugfix #810: Javascript export produced nonsense for multi-variable input <2>
- 05: Bugfix #811: C99 import of floating-point number literals like 123e4 fixed <2>
- 05: Bugfix #812: Defective declaration of global variables on Python export <2>
- 05: Issue #814: Empty parameter lists are now exported to C as ...(void) <2>
- 05: Issue #815: Combined file filters introduced in open dialogs [Rolf Schmidt]2
- 05: Issue #816: Function calls in exported bash, ksh code revised [Rolf Schmidt]2
- 06: Issue #816: Local variable/constant declarations in bash/ksh functions <2>
- 06: Issue #816: Passing of arrays/records to/from bash/ksh functions revised <2>
- 06: Bugfix #818: Replacement of diagrams unpinned in Arranger caused trouble <2>
- 06: Bugfix #820: Try didn't respect exit but averted later error reporting <2>
- 06: Bugfix #821: Shell function arguments and array items wrongly put in $( ) <2>
- 06: Issue #822: Executor no longer aborts on empty instruction lines [R. Schmidt]2
- 06: Bugfix #823: Executor accidently mutilated expressions (all spaces gone) <2>
- 06: Bugfix #824: Shell export of REPEAT loops was flawed in several aspects <2>
- 06: Bugfix #825: Analyser had ignored the interior of TRY elements <2>
- 06: Issue #826: User input is to accept backslashes as in Windows file paths <2>
- 07: Bugfix #228: Code export error for routines with Pascal result mechanism <2>
- 07: Enh. #440 part 1: Diagram export to PapDesigner files <2>
- 07: Enh. #828: New feature allowing code export for an arrangement group <2>
- 07: Issue #829: Debugger doesn't automatically close anymore [mawa290669]2
- 07: Bugfix #831: Wrong shebang and thread arguments on Python export [R.Schmidt]2
- 07: Bugfix #833: Pascal import now ensures parentheses at subroutines [K.-P. R.]2
- 07: Issue #834: Tooltip help for menu item Diagram > DIN? (in EN, DE, ES) <2>
- 07: Bugfix #835: Structure preference keywords compromised imported conditions <2>
- 07: Bugfix #836: Consistency lacks with batch code export (combined with #828) <2>
- 07: Enh. #837: New export option to control the code export directory proposal <2>
- 07: Bugfix #838: Defective IMPORT line generation on Oberon export <2>
- 07: Bugfix #839: Procedures exported after functions were faked as functions <2>
- 07: Bugfix #840: Code export wrongly used information from disabled elements <2>
- 07: Bugfix #841: Analyser check against missing parameter list did not work <2>
- 07: Bugfix #843: Handling of global declarations in PHP export was missing <2>
- 07: Bugfix #844: Sensible export of arrays and record types/vars to PHP <2>
- 08: Issue #828/#836: The fallback to all diagrams of an arr file on batch export
      without specified entry points or contained programs hadn't worked <2>
- 08: Enh. #842: Improved usability of the include list editor [H.-U. Hölscher]2
- 08: Bugfix #847: Inconsistent handling of upper-/lower-case operand names <2>
- 08: Bugfix #848: Incomplete variable synchronisation with Includables <2>
- 08: Bugfix #849: New log file name scheme change of release 3.30 ensured <2>
- 08: Issue #851/1: Declarations for auxiliary variables on COBOL import <2>
- 08: Issue #851/4: Provisional import of SORT statements from COBOL <2>
- 08: Issue #851/5: Solution for the import of PERFORM ... THRU ... from COBOL <2>
- 08: Bugfix #852: Case-ignorant F&R replacements failed for certain strings <2>
- 08: Bugfix #853: Batch export with relative paths of and in .arr file failed <2>
- 08: Bugfix #854: Topological order of type definitions on export ensured <2>
- 08: Enh. #855 New configurable default array/string sizes for code export <2>
- 08: Bugfix #856: The dump of preferences subsets did not behave correctly <2>
- 08: Bugfix #858: Functions did not actually work in FOR-IN loop headers <2>
- 09: Issue #822: More sensible error message on executing an empty CALL <2>
- 09: Bugfix #828: Missing unreferenced subroutines on group export. <2>
- 09: Bugfix #860: Batch export for .arr files containing abs. paths failed <2>
- 09: Issue #861/1: Comment placement on Pascal and Oberon export revised <2>
- 09: Bugfix #861/2: On Pascal import, routine comments were duplicated <2>
- 09: Issue #861/3: Improved comment trimming on code import <2>
- 09: Bugfix #862/2: Batch export no longer produces duplicate entry points <2>
- 09: Bugfix #862/3: Batch import produced defective arrangement lists <2>
- 09: Bugfix #863/1: Duplicate routines on PapDesigner/StrukTex export <2>
- 09: Bugfix #863/2: Wrong assignment symbols in CALLs on PapDesigner export <2>
- 09: Issue #864: Parameter list transformation for PapDesigner export <2>
- 09: Bugfix #865: Flaw in parameter recognition on subroutine generation <2>
- 09: Issue #866: Selection expansion/reduction in the diagram revised <2>
- 09a: New command line option "-restricted" to prevent export/import [CPNV]
- 10: Bugfix #868: Inadvertent popup of the code preview context menu on start <2>
- 11: Issue #870: Now ini property "noExportImport=1" prevents code export/import;
      group export prevention had been forgotten [CPNV]2
- 11: Issue #733: GUI scale factor not to be overwritten by central ini file <2>
- 11: Enh. #872: New display mode to present operators in C style [BloodyRain2k]2
- 11: Bugfix #873: Compromised type definition export to C++, C#, Java mended <2>
- 11: Bugfix #874: Error on code export/preview of CALLs with non-ASCII names,
      identifiers with non-ASCII letters now tolerated but warned <2>
- 11: Bugfix #875: Saving policy mended for virgin group members and groups,
      unnecessary save requests on replacing diagrams in work area avoided <2>
- 11: Bugfix #876: Defective saving and restoring of Ini properties via menu <2>
- 11: Bugfix #877: Division by zero error on batch export to StrukTeX <2>
- 11: Issue #879: Bad handling of user input looking like a record initializer <2>
- 12: Enh. #704: Turtleizer now scrollable, with status bar, and popup menu <2>
- 12: Issue #801: User Guide download now with progress bar in background <2>
- 12: Issue #829: Experimentally keeping open the debug control now revoked <2>
- 12: Enh. #880: Turtleizer zooming function implemented and accomplished <2>
- 12: Issue #881: Highlighting of bit operators and Boolean literals <2>
- 12: Issue #882: Translation of the random function to PHP added [S. Roschewitz]2
- 12: Bugfix #884: Flaws of header inference for virgin diagrams (#875) mended <2>
- 12: Bugfix #885: Incorrect display mode indicator state (#872) in some case <2>
- 12: Bugfix #887: Concurrent Turtleizer instances led to dysfunction. <2>
- 13: Issue #890: Several improvements of the Turtleizer GUI (#704/#880) <2>:
       1. SVG export with less annoying scale factor request;
       2. Menu items for CSV and SVG export no longer enabled with empty image;
       3. New function to scroll to the coordinate origin;
       4. Mere turtle moves without visible trace omitted on (CSV) export;
       5. Option to choose separator character for the CSV export;
       6. Stroke style for the axes of coordinates now compensates the zoom factor;
       7. Tooltip showing the turtle-world coordinate at current mouse position;
       8. Measuring function with two possible snap modes and configurable radius;
       9. Turtle image with higher resolution for zoom factors > 1;
      10. F1 opens the help page for the Turtleizer GUI in the browser;
      11. Status bar icons for more intuitive recognition.
- 13: Issue #891: Dutch locale fixed, revised, and completed <Jaap Woldringh>
- 13: Bugfix #892: "Save as" and double-click trouble with arranged diagrams <2>
- 13: Enh. #893: Translator preview indication in language preference menu <2>
- 13: Bugfix #894: Wrong mechanism to fit the Turtleizer picture into canvas <2>
- 13: Bugfix #895: GUI scaling of the Turtleizer popup menu for "Nimbus" <2>
- 13: Enh. #896 <2>:
      1. Move cursor on readiness for moving diagrams in Arranger
         or diagram elements within a diagram in the Structorizer work area;
      2. by holding Shift key down, elements may now be moved above the target <2>
- 13: Bugfix #897: Numeric angle degradation + endless loop risk in Turtleizer <2>
- 13: Bugfix #898: Executor errors on pre-evaluation of Turtleizer functions <2>
- 13: Bugfix #900: Find&Replace failed for only comments, bad "whole word" test <2>
- 13: Issue #901: Now the wait cursor is applied on time-consuming actions <2>
- 14: Bugfix #569 A scrolling insufficiency on report list selection fixed <2>
- 14: Issue #872 Wrong conversion '=' -> '==' in routine headers for C style <2>
- 14: Issue #901 Wait cursor applied to further time-consuming actions <2>
- 14: Bugfix #902 <2>:
      1. Fixes a focus loss in Arranger index on selecting diagram or group nodes;
      2. Ensures that quitting the "add/move to group" dialog correctly cancels;
      3. Raises a confirmation dialog before dissolving groups via key binding
- 14: Enh. #903 Syntax highlighting also applies in "Switch text/comment" mode <2>
- 14: Bugfix #904 Display of controller aliases suppressed other function names <2>
- 14: Enh. #905 Marker symbol on elements with Analyser warnings or tutorials <2>
- 14: Enh. #906 Executor now allows either to step into or step over a CALL <2>
- 14: Bugfix #907 A step of the tutorial "Hello world" was always skipped <2>
- 14: Bugfix #908 The variable content was not legible on editing with Nimbus <2>
- 14: Enh. #909 Extended support for display and editing of enumerator values <2>
- 14: Enh. #910 Extended DiagramController interface (for plugin modules) <2>
<<<<<<< HEAD
- 14: Issue #800: Parts of the new expression parsing mechanism established. <2>
=======
- 14: "About" icon (eye) in toolbar / Help menu replaced by "info" icon <2>
- 14: Arrangement group visibility now includes member diagrams, not only bounds <2>
>>>>>>> a5cfdd4d

Version: 3.30 (2019-10-06)
- 01: Issue #657: Spanish message in German locale replaced <2>
- 01: Enh. #662/1: Info box for groups redesigned into a tree view <2>
- 01: Enh. #662/2: Group visualisation with individual colours in Arranger <2>
- 01: Enh. #662/3: Arranger popup menu item to rearrange diagrams by groups <2>
- 01: Enh. #662/4: Option to save arrangements with relative coordinates <2>
- 01: Bugfix #664: Incorrect handling of modified diagrams on closing Arranger <2>
- 01: Bugfix #664: Disambiguated cancelling in AUTO_SAVE_ON_CLOSE mode <2>
- 01: Bugfix #515: Defective diagram positioning in Arranger mended <2>
- 02: Bugfix #665: Import of INSPECT statements from COBOL actually works now <2>
- 02: Bugfix #655: Arranger popup menu revised (item order, accelerator info) <2>
- 02: Bugfix #667: Removal of diagrams from Arranger could leave remnants <2>
- 02: Issue #668: Group association behaviour on outsourcing further improved <2>
- 02: Bugfix #669: C export of FOR-IN loops with traversed strings was defective <2>
- 02: Bugfix #670: Diagram/group info box of Arranger index not reliably scaled <2>
- 02: Issue #670: Live look & feel switch failed for Diagram/group info box <2>
- 03: Bugfix #672: Default group was named null.arr after cancelled save attempt <2>
- 03: Issue #673: The Arranger drawing area had to be enlarged for group bounds <2>
- 03: Issue #662/2 Group colour icon design revised (now double thin border) <2>
- 03: Bugfix #674: Live look & feel switch hadn't worked for context menus <2>
- 03: Issue #675: Workaround for truncated result tree lines in Find&Replace <2>
- 03: Issue #677: Inconveniences on saving arrangement archives mended <2>
- 03: Bugfix #678: Import of array declarations from C code didn't work. <2> 
- 03: Bugfix #679: C import produced defective INPUT instructions <2>
- 03: Enh. #680: INPUT instructions with multiple input items supported <2>
- 03: Enh. #681: A number of exports may offer to change favorite export language <2>
- 03: Enh. #682: Improved welcome dialog, now with language selection <2>
- 04: Issue #51,#137: Executor window now logs explicit prompts of empty inputs <2>
- 04: Issue #684: Mark-up + check of mandatory fields in Parser Preferences <2>
- 04: Bugfix #684: An empty FOR-IN loop keyword caused several problems <2>
- 04: Issue #686: The initial L&F detection didn't work well for Linux (GTK+) <2>
- 04: Bugfix #687: Defective breakpoint behaviour of REPEAT-UNTIL loops mended <2>
- 04: Bugfix #688: Transmutation of any Call/Jump into an Instruction enabled <2>
- 04: Enh. #689: New mechanism to edit the referred routine of a selected Call <2>
- 04: Bugfix #690: 'struct' keywords in function headers on C import suppressed <2>
- 04: Enh. #691: It is now possible to rename a group in the Arranger index <2>
- 04: Bugfix #692: C constants weren't recognised on importing with C99 parser <2>
- 04: Bugfix #693: Misleading error message on loading a recent .arr/.arrz file <2>
- 05: Enh. #327: Locale-specific Parser keyword sets enabled [newboerg]2
- 05: Issue #366: Turtleizer regains the focus if lost for an input [newboerg]2
- 05: Enh. #385: Default values for subroutine parameters allowed [usernameisthis]2
- 05: Issue #527: Index range error detection for constant arrays refined <2>
- 05: Bugfix #631: Commas in pic clauses now preserved on COBOL import <2>
- 05: Issue #407: Efforts to import COBOL conditions like "a = 8 or 9" <2>
- 05: Bugfix #695: Defective COBOL import of arrays over basic types <2>
- 05: Enh. #696: Batch export can now process arrangement files (.arr/.arrz) <2>
- 05: Enh. #698: Basic archiving outsourced from Arranger to Archivar <2>
- 05: Bugfix #699: Diagrams must not be shared among archive groups <2>
- 05: Issues #518, #544, #557: Drawing accelerated by confining to visible area <2>
- 06: Issues #518, #544, #557: Bug in visibility detection fixed; workaround for
      heavy contention in Arranger: highlighting temporarily switched off <2>
- 06: Issue #702: Size detection for imported or dropped diagrams in Arranger <2>
- 07: Bugfix #703: Arrangement group change status failed to vanish on saving <2>
- 07: Issue #699: Superfluous unsharing measures on unshared diagrams skipped <2>
- 07: Bugfix #705: Find&Replace tool failed to search CASE/PARALLEL branches <2>
- 07: Bugfix #706: NullPointerException from Analyser on faulty CALL elements <2>
- 07: Enh. #56: New element type TRY-CATCH-FINALLY introduced [BobFisch]2
- 07: Enh. #56: Pascal import of Try and Raise instructions implemented <2>
- 07: Issue #706: Created nsd and code files should end with a newline [elemhsb]2
- 07: Enh. #707: Savings preferences for file name proposals [elemhsb]2
- 07: Bugfix #708: Code export compromised cached variable lists (highlighting)<2>
- 07: Enh. #452: Several menu items made hidden on simplified mode now <2>
- 08: Bugfix #711: Endless loop on element text parsing - SEVERE! <2>
- 08: Issue #712: Translator ought to remember its last saving directory <2>
- 08: Enh. #56: Some updates and additions to the Russian locale <2>
- 09: Issues #518, #544, #557 Further general drawing speed improvements <2>
- 09: Issue #657: Subroutine/includable search disambiguated by groups (tried) <2>
- 09: Issue #685: Precaution against exception traces on copying to clipboard <2>
- 09: Enh. #696: Deficient type retrieval in batch code export fixed <2>
- 09: Enh. #697: Batch code import to assignments / assignment archives <2>
- 09: Bugfix #699: The fix from 3.29-08 for the archive unsharing was wrong <2>
- 09: Issue #712: Further usability improvements for Translator <2>
- 09: Bugfix #715: Console dialog in batch import failed after first time <2>
- 09: Bugfix #716: Defective assignment export to Python code [elemhsb]2
- 09: Issue #717: Mouse wheel scroll unit now configurable [elemhsb]2
- 09: Issue #718: Ultimate acceleration of syntax highlighting <2>
- 09: Issue #720: Changes to includable diagrams now reflect on their clients <2>
- 10: Bugfix #722: PNG export from Arranger failed with version 3.29-09 <2>
- 11: Bugfix #724: Diagram titles weren't bold anymore since 3.29-09 <2>
- 11: Issue #725: Division operator export to Python improved <2>
- 11: Issue #206: Dutch locale substantially updated <Jaap Woldringh>
- 11: Enh. #726: Translator usability improved [Jaap Woldringh]2
- 11: Issue #727: TRY Field position in Element Name Preferences mended <2>
- 11: Bugfix #728: Endless loops and other flaws in Find&Replace tackled <2>
- 11: Find&Replace: Search result presentation strategy unified <2>
- 11: Issue #729: Modified German button caption in element editor [K.-P. Reimers]2
- 12: Compatibility with the new Windows/Upla installer ensured and improved
- 12: Issue #551: No version check mode hint in the wake of Windows installer <2>
- 12: Bugfix #731: File renaming failure on Linux made arr[z] files vanish [K.-P. R.]2
- 12: Bugfix #732: Cloning groups could end up in shared (glued) positions <2>
- 12: Design of refactoring dialog improved (text -> keyword table) <2>
- 12: Issue #733/1: New handling of a user-independent start configuration file <2>
- 12: Issue #733/2: Possibility of selective preferences export to ini files <2>
- 13: Enh. #737: Batch export now with optionally specified settings file <2>
- 13: Enh. #740: Automatic backup on loading preferences from file (via menu) <2>
- 13: Enh. #741: Ini file path as command-line option for all modes [S. Sobisch]2
- 13: Bugfix #742: Command-line option -v didn't actually work with argument <2>
- 13: Issue #327: Spanish default keywords for input / output modified <2>
- 13: Bugfix #744: Double-click and filesdrop didn't work with OSX anymore <2>
- 13: Enh. #746: Import of hus-Struktogrammer files (.stgr format only) <2>
- 13: Issue #747: New key bindings Ctrl-F5 etc. for TRY, PARALLEL, and ENDLESS <2>
- 13: Bugfix #748: Menu items to add TRY blocks inserted PARALLEL elements <2>
- 13: Bugfix #749: Width defect with FINALLY sections in TRY blocks <2>
- 13: Issue #463: Startup and shutdown log entries now with version number <2>
- 14: Bugfix #749: Drawing of collapsed TRY elements fixed <2>
- 14: Bugfix #751: Cursor key navigation didn't reach TRY element internals <2>
- 14: Messages in diagram editor and Structure preferences corrected (EN, DE) <2>
- 14: Enh. #738: Code preview in right window part (tabbed with Arranger index) <2>
- 14: Bugfix #752: Workarounds for deficient declaration export to C/Java <2>
- 14: Default mode for setting DIN 66261 (FOR loop design) changed to true <2>.
- 14: Issue #753: Irrelevant structure preference adaptation requests avoided <2>
- 14: Bugfix #754: 2 Pascal code generator flaws (return instr. / UNIT name) <2>
- 14: Enh. #721: Javascript export prototype [A. Brusinsky]2
- 14: Bugfix #755: Defective Java/C# export of array initializers <2>
- 14: Bugfix #756: Expression export defects to C language family <2>
- 14: Bugfix #757: Include list text area was too small under Windows 10 <2>
- 14: Bugfix #758: "Edit subroutine" didn't reliably arrange the new routine <2>
- 14: Bugfix #759: Closing Structorizer sub-instances impaired functioning <2>

Version: 3.29 (2019-01-07)
- 01: Bugfix #511: Cursor-down key was trapped by collapsed CASE and PARALLEL <2>
- 01: Enh. #515: More intelligent aligning strategy for diagrams in Arranger <2>
- 01: Bugfix #517: Correct export of includable declarations to Java, C++, C# <2>
- 01: Bugfix #518: Very slow scrolling of diagrams lacking type info [TiNNiT]2
- 01: Bugfix #520: "no conversion" export mode had to be enforced (Pascal, C) <2>
- 01: Bugfix #521: Variable declaration export had been inconsistent for Oberon <2>
- 01: Enh. #519: Zooming / font size control via ctrl + mouse wheel [B. Neuberg]2
- 01: Bugfix #522: Outsourcing now copes better with record types and includes <2>
- 01: Bugfix #523: Undoing and redoing of include list changes mended <2>
- 02: Bugfix #525: Defective test coverage detection for recursive routines,
      lacking operation counts on input, output, and jump instructions fixed <2>
- 02: Issue #512: Arranger zoom compensation for PNG export was flawed <2>
- 02: Bugfix #526: On re-saving the renaming of the temp. file may fail (Linux) <2>
- 02: Issue #527: More helpful Executor messages on index range violations <2>
- 02: Issue #463: Console output replaced by configurable logging [R. Schmidt]2
- 02: Bugfix #528: Analyser check of record component access mended <2>
- 02: Bugfix #529: Concurrency on drawing diagrams during execution solved <2>
- 02: Bugfix #451: Java version test in shell start scripts revised [hans005]
- 02: Bugfix #533: Import of struct types from C files was dysfunctional <2>
- 03: Enh. #519: Font resizing with ctrl + mouse wheel missed in LicenseEditor <2>
- 03: Issue #535: License Editor menu item "Save as..." had wrong accelerator <2>
- 03: Issue #463: Logging configuration mechanism didn't work for WebStart <2>
- 03: Issue #536: Precaution against unsuited command line arguments <2>,
      experimental workaround against Direct3D trouble on some machines <2>
- 03: Issue #143: Comment popup switched off on opening print preview <2>
- 03: Bugfix #540: C import could fail or get stuck on processing macros <2>
- 03: Enh. #541: New import option "redundant symbols/macros" for C code <2>
- 03: Bugfix #542: Procedure import from C code mended (result type + return) <2>
- 03: Import of legacy C function definitions improved (arg types, KGU#525) <2>
- 04: Bugfix #544: Arranger deceleratingly redrew on diagram navigation <2>
- 04: Bugfix #533: Effort to import C struct initializers as record literals <2>
- 04: Bugfix #545: Defective C import of FOR loops without condition <2>
- 04: Bugfix #546: C import failed to split certain printf format strings <2>
- 05: Bugfix #549: The operator '%=' had been missing in the C grammar <2>
- 05: Data protection information added to the update information hint <2>
- 05: Bugfix #550: Defective import of C switch statements in certain cases <2>
- 05: Issue #551: On webstart the hint about version check doesn't make sense <2>
- 05: Enh. #552: Option to decide for all diagrams on serial file actions,
      new opportunity to remove all diagrams from Arranger with few clicks <2>
- 05: Enh. #489 - First version of ANSI C99 parser (full C syntax)
      recent ANSI C import renamed to ANSI C73 for clarity <2>
- 05: Set of smaller element icons for the tree view in Find&Replace <2>
- 05: Enh. #553: Code import now with monitor dialog and cancel option <2>
- 05: Bugfix #554: Batch code import didn't work (parser instantiation bug) <2>
- 05: Bugfix KGU#539: the operation count of CALL elements was incremented <2> 
- 05: Bugfix KGU#540: Find & Replace didn't reset on element filter changes <2>
- 05: Bugfix #555 - Mode "Show comments?" was always active on start <2>
- 05: Bugfix #556 - Workaround for file preparation error in C import <2>
- 05: Bugfix #557 - potential endless loop on instruction classification <2>
- 05: Issue #557 - Workaround for huge diagram numbers on code import <2>
- 05: Enh. #558 - Provisional C/Pascal enum type import (as const defs.) <2>
- 06: Issue #561 - new design of the statistics in Attribute Inspector <2>
- 06: Bugfix #562 - Wrong "origin" attribute for loaded older diagrams <2>
- 06: Enh. #563 - Simplified record initializers (smarter evaluation) <2>
- 06: Bugfix #564 - code export defects with nested array initializers <2>
- 06: Attributation of syntax highlighting to diagrams simplified <2>
- 06: Bugfix #565 - Translator didn't open; updates in Russian locale <2>
- 06: Issue #566 - Version retrieval adapted to new home page URL (https) <2>
- 07: Bugfix #568 - Key binding "space" didn't work in the Arranger index <2>
- 07: Issue #432 - In step mode with delay 0 diagram refresh was deficient <2>
- 07: Some updates for the Russian locale <2>
- 07: Bugfix #569 - Reaction to mouse click on selected report line fixed <2>
- 07: Bugfix #571 - About => license showed the changelog instead <2>
- 07: Enh. #576 - New Turtleizer procedure "clear()" to wipe the canvas <2>
- 07: Issue #423/#563 - Display of records better preserves component order <2>
- 07: Enh. #577 - Output console may show call trace and suppress meta info,
      new menu item to save the execution log to file (if copy & paste fails) <2>
- 07: Bugfix #579 - Conditional breakpoints didn't always show correctly <2>
- 07: Bugfix #581 - To start Structorizer with a list of files failed. <2>
- 08: Several locale updates <2>
- 08: Bugfix #583: Shell scripts corrected (Java tests) [K. Brodowski, S. Sobisch]
- 08: Enh. #585: Debian install packages now derived via scripts [K. Brodowski]
- 08: Issue #508: Padding of diagram elements now proportional to font size [2],
      line spacing in multi-line texts reduced
- 08: Issue #508: Slight improvements of font chooser dialog and font resizing <2>
- 08: Bugfix #512: Arranger zoom compromised the diagram size (rounding impact) <2>
- 08: Issue #372: Attribute setting for diagrams from an arrz file improved <2>
- 08: Enh. #590: Arranger index popup menu now allows to inspect attributes <2>
- 09: Enh. #552: A tooltip was missing on the Arranger button "Drop Diagram" <2>
- 09: Issue #594: Obsolete and slow 3rd-party regex package removed,
      raw type references in GOLDengine resolved [S. Sobisch]2
- 09: Issue #601: More robustness on loading icons from file [S. Sobisch]2
- 09: Newer and safer version (V0.2b6) of bean shell interpreter integrated <2>
- 09: Bugfix #603: Logging setup failed on a virgin start (for a new user) <2>
- 09: Bugfix #604: Syntax error in structorizer.sh / Arranger.sh <2>
- 09: Bugfix #605: Defects with var and const keywords in argument lists <2>
- 09: Bugfix #608: C code import hardening against preproc./comment trouble <2>
- 09: Made the argument of the batch import option -v optional (default ".") <2>
- 09: Bugfix #611: Pascal code import had failed due to missing rule table <2>
- 10: Bugfix #613: Invalid include lists after import of Pascal/Delphi units <2>
- 10: Bugfix #614: Redundant result assignments removed on Pascal import <2>
- 10: Workaround #615: Comment delimiters (* *) didn't pass Pascal import <2>
- 10: Issue #367: Diagram reshaping after IF branch swapping hadn't worked <2>
- 10: Enh. #616: Additional key bindings Ctrl-Ins, Shift-Del, and Shift-Ins <2>
- 10: Bugfix #617: Expressions with more than one turtle function failed <2>
- 10: Bugfix #618: Analyser reported function names as not initialized <2>
- 10: Bugfix #619: Code export defects with respect to result variables <2>
- 10: Issue #552: Unnecessary serial action buttons on closing Structorizer <2>
- 10: Issue #400: Spinner in Preferences=>GUI Scaling with initial focus <2>
- 10: Bugfix #620: Adaptive logging setup, path display in About window <2>
- 10: Bugfix #622: Turtle drawing could fall behind on some Macbooks <2>
- 10: Bugfix #623: Turtleizer instruction export to Python was defective <2>
- 10: Bugfix #624: Translation of FOR loops into Python range() was wrong <2>
- 11: Bugfix #626: Issues with string literals on COBOL import <Simon Sobisch>
- 11: Heuristic detection of preprocessed COBOL files on import <Simon Sobisch>
- 11: Enh. #419, #446: Import option for automatic line breaking [S. Sobisch]2
- 11: Enh. #419: New "Edit" menu item for text line breaking [Simon Sobisch]2
- 11: Enh. #627: Clipboard copy of import errors with stack trace [S. Sobisch]2
- 11: Issue #630: COBOL import now aborts on REPLACE/COPY with hint [S. Sobisch]2
- 11: Bugfix #635: COBOL import interpreted comma as variables on ADD etc. <2>
- 11: C code export: Boolean types no longer replaced by int but bool <2>
- 11: Bugfix #448: text/comment view in Find&Replace dialog compromised <2>
- 11: Bugfix #637: Array index errors on element-wise Replace/Find action <2>
- 12: structorizer.sh now copes with blanks in installation path <ketograph>
- 12: Bugfix #631: Obsolete COBOL separators now removed on import [S. Sobisch]2
- 12: Bugfix #641: Variable display updates forced on the Executor Control <2>
- 12: Bugfix #642: Wrong string comparisons with unpadded Boolean operators <2>
- 12: Enh. #643: Operator names in upper case (like OR) weren't highlighted <2>
- 12: Bugfix #644: Initializer evaluation in subroutine arguments fixed <2>
- 12: Bugfix #646: Output string values must not be trimmed [slytab]2
- 13: Bugfix #648: Struktogrammeditor file import wiped off unsaved changes <2>
- 13: Issue #649: Loading of diagrams failed to tune the scrolling units. <2>
- 13: Bugfix #650: Better workaround for non-listed sizes in Font Chooser <2>
- 13: Issue #651: Improved editing for include lists in diagram editor <2>
- 13: Bugfix #652: Inconsistent drawing behaviour of include lists mended <2>
- 13: Enh. #653: Reset button on Colors preferences dialog <2>
- 13: Enh. #654: Current Arranger directory is now saved between sessions <2>
- 13: Enh. #655: Arranger now with status bar and revised key bindings
      as well as support for multiple selection (as new base for operations) <2>
- 13: Bugfix #656: Loading arrangements with elsewhere compressed files fixed <2>
- 13: Bugfix #512: Wrong Arranger positioning in zoomed display on filesdrop <2>
- 13: Enh. #655/#657: Arranger now equipped with popup menu (context menu) <2>
- 13: Issue #658: Parser Preferences now allow to rename exit, return, leave <2>
- 13: Enh. #158: Key bindings shift-pageUp, shift-pageDown, Home, End <2>
- 13: Enh. #657: Fundamental revision of the Arranger mechanisms <2>:
       - Arrangement group concept introduced,
       - Arranger index as tree view,
       - multiple selection in both Arranger and Arranger index,
       - many actions applicable for subsets now.

Version 3.28 (2018-02-18)
- 01: Bugfix #445: Array index out of bounds errors on COBOL import <2>
- 01: Bugfix #447: Line continuation backslashes in IF, CASE, FOR defanged <2>
- 01: Bugfix #417: Division by 0 exception averted in scroll unit adaptation <2>
- 02: Bugfix #448: Endless loop and regex exceptions in Find & Replace fixed <2>
- 02: Enh. #439: Structured value presenter with pull-down buttons now recursive <2>
- 02: Enh. #452: Welcome message on first start with beginner mode and guides <2>
- 02: Enh. #453: C export: format strings now with "TODO" content [Rolf Schmidt]2
- 02: Enh. #454: Analyser check now complains about blanks in program names <2>
- 02: Enh. #456: Print preview now allows to customize orientation and margins <2>
- 02: Issue #455: Startup races and mis-drawing of initial diagrams reduced <2>
- 03: Enh. #415: New accelerator key Ctrl-Shift-d for "copy EMF image" <2>
- 03: Enh. #452: Guided tours slightly improved, typos corrected [Rolf Schmidt]2
- 03: Bugfix #465: Arranger couldn't open Structorizer sub-instances anymore <2>
- 04: Bugfix #468: User guide action was associated to wrong toolbar button <2>
- 04: Enh. #452/#459: Further revision to the mechanisms of the guided tours <2>
- 04: Enh. #469: Accelerator keys for Executor (Ctrl-R) and Turtleizer <2>
- 04: Bugfixes in COBOL import (USAGE parsing, SEARCH, EXIT) <Simon Sobisch>
- 04: Issue #471: Code import error can now be copied to clipboard [Simon Sobisch]2
- 04: Bugfix #473: COBOL argument types failed to be generated [Simon Sobisch]2
- 04: Bugfix #475: Import of COBOL paragraphs broke sections [Simon Sobisch]2
- 04: Bugfix #480: Import of COBOL level-77 data and record array initialization <2>
- 04: Bugfix #483: Option to suppress mere variable declarations on COBOL import <2>
- 04: Bugfix #485: Workaround for intrinsic COBOL functions [Simon Sobisch]2
- 04: Bugfix #486: Return mechanism in imported COBOL functions enforced <2>
- 04: Enh. #487: New display mode to hide (collapse) declaration sequences <2>
- 04: Enh. #38: Insertion of elements enabled on multiple selections <2>
- 04: Enh. #425: Simple find mechanism in Translator and key sensitivity <2>
- 04: Enh. #491: Translator: tooltips show master texts too long for the column <2>
- 04: Enh. #492: Configurable designations of element types [A. Brusinsky]2
- 04: Issues #493, #494: COBOL import improved w.r.t. SEARCH <Simon Sobisch>
- 05: Enh. #425: The Ctrl-F key binding in Translator only worked on the buttons <2>
- 05: Issue #496: C# autodoc comment style changed to "/// <summary> ..." <2>
- 05: Enh. #492: Localization (EN/DE/ES) and GUI scaling support for dialog
      ElementNamePreferences (Preferences => Element names) fixed <2>
- 05: Bugfix #497: Several defects on StrukTeX export mended <2>
- 05: Issue #415: Find&Replace dialog now regains focus when summoned again <2>
- 05: Issue 04: Several new and redesigned icons (for better scalability) <2>
- 05: Enh. #490: Turtleizer routines individually re-nameable [A. Brusinsky]2
- 05: Issue #484: Layout of Export/Import Options dialogs fixed [Simon Sobisch]2
- 05: Bugfix #498: Preliminary evaluation check of REPEAT conditions dropped <2>
- 06: Bugfix #501: Creation/editing of CASE and PARALLEL elements failed <2>
- 07: Bugfix #503: Defective pre-processing of string comparisons fixed <2>
- 07: Issue #4: Icon scaling revised, many icons renewed [rugk, S. Sobisch]2
- 07: Issue #81: Plugin icons (e.g. for import) weren't properly scaled <2>
- 08: Issue #4: Arranger toolbar icons cleaned (had some pixel artefacts) <2>
- 08: Issue #4: Mixed-up icons sorted out and icon set accomplishments <2>
- 08: Bugfix #507: Impact of branch labels on IF element shape ensured <2>
- 08: Bugfix #509: Built-in function copyArray was defectively defined <2>
- 08: Issue #510: toolbars "Add Before" and "Add After" merged (shift: before)<2>
- 08: Issue #4: Distinct symbols for FOR loops (for better recognition) <2>
- 08: Issue #510: Element icons enlarged, colour buttons now round <2>
- 08: Issue #508: Workaround for large-scaled symbols in collapsed elements <2>
- 08: Bugfix #511: Cursor key navigation was trapped by collapsed loops <2>
- 08: Improvements concerning the include text field in the diagram editor <2>
- 08: Enh. #512: Zoom function in Arranger (button + Numpad keys +,-) <2>

Version 3.27 (2017-10-30)
- 01: Issue #312: Work area now ensured to get initial focus <2>
- 01: Issue #319: Arranger index indicates "covered" status via icon now <2>
- 01: Issue #101: A dependent Structorizer now shows instance number in title <2>
- 01: Enh. #329: New Analyser warning on variable names "I", "l", or "O" <2>
- 01: Bugfix #330: With "Nimbus" look & feel checkbox states weren't visible <2>
- 01: Issue #81: DPI awareness workaround (GUI scaling) substantially improved <2>
- 01: Issue #81: New Preferences menu item "GUI Scaling" to preset next start <2>
- 02: Bugfix #233: Element insertion by keys F6 and F8 didn't work <2>
- 02: Issue #305: Diagram name and dirtiness changes notified to arranger index <2>
- 02: Enh. #333: Compound comparison operators displayed as symbols ≠, ≤, ≥ <2>
- 02: Enh. #335: Pascal/BASIC variable declarations in instructions tolerated <2>
- 02: Bugfix #336: Variable list proposed by code generators for declaration <2>
- 02: Issue #306: Possibility to start with several diagrams from command line <2>
- 02: Enh. #290: Start from command line with Arranger files as arguments, too <2>
- 02: Enh. #335: Type info retrieval for enhanced declarations on code export <2>
- 02: Bugfix #337: Code export of 2d arrays and nested index access mended <2>
- 02: Issue #113: More sophisticated code export w.r.t. array parameter types <2>
- 03: Issue #340: Silent NullPointerExceptions on Structorizer/Arranger start <2>
- 03: Wrong warnings on leave/break instruction export to C, Java etc. removed <2>
- 03: Bugfix #341: Wrong string literal detection with single and double quotes <2>
- 03: Bugfix #342: Disabled elements must be ignored on test coverage detection <2>
- 03: Bugfix #343: Code export to C etc. now with correct string literal quotes <2>
- 03: Analyser: Result checks (completeness, consistency) revised (KGU#343) <2>
- 03: Bugfix #198: Further navigation flaws in IF and CASE elements mended <2>
- 03: Enh. #344: Additional key binding Ctrl-Y for redo action [Fabian Röling]2
- 04: Some mis-spelled messages corrected <2>
- 04: Executor stacktrace now also shows arguments of top-level subroutine <2>
- 04: #348 Python export now translates Parallel sections, using threading module <2>
- 04: #348 C++ export now translates Parallel sections, using class std::thread <2>
- 04: #348 C# export now translates Parallel sections, using System.Threading <2>
- 04: #348 Java export now translates Parallel sections, using interface Callable <2>
- 04: #348 Perl export now translates Parallel sections, using threads 2.07 <2>
- 04: Bugfix #349: Generators hadn't coped with involved recursive subroutines <2>
- 04: Enh. #259/#335: Type info retrieval for code export enabled across CALLs <2>
- 04: Issue #350: OUTPUT instruction translation to Python was obsolete <2>
- 04: Perl export: variable prefixing improved w.r.t. arrays and references <2>
- 04: Enh. #346: Configuration of include directives to be exported [Rolf Schmidt]2
- 05: Some typos in the locale file keys mended
- 05: Bugfix #365: Improved FOR-IN loop export to C <2>
- 05: Enh. #367: Transmutation (swapping) of IF branches introduced [Simon Sobisch]2
- 05: Enh. #372: Date and author attributes in the NSD files [Simon Sobisch]2
- 05: Enh. #376: Opportunity to move elements among diagrams [Simon Sobisch]2
- 05: Issue #378: Charset indication in exported Python header [Rolf Schmidt]2
- 05: Bugfix #379: Inequality operator symbol was wrong in Python export <2>
- 05: Bugfix #382: defective value list conversion on FOR-IN loop export <2>
- 06: Issue #346: Specified includes for C weren't always exported <2>
- 06: Enh. #354: Plugin system for code import (in analogy to generators) [S. Sobisch]2
- 06: Enh. #354: ANSI-C parser added to code import plugins <2>
- 06: Enh. #356: Sensible reaction on the attempt to close the Executor [S. Sobisch]2
- 06: Enh. #368: New import option to load variable declarations <2>
- 06: Issue #368: Analyser no longer blames declarations of lacking initialization <2>
- 06: Issue #369: Executor got C-style array definitions wrong (int a[2] <- {5, 2}) <2>
- 06: Issue #354: GOLDParser update to version 5.0, unique menu item for import <2>
- 06: Enh. #370: Improved refactoring functionality on loading files [Simon Sobisch]2 
- 06: Issue #372: Author name now configurable, license editor added [Simon Sobisch]2
- 06: Enh. #380: New function to derive subroutines from sequences [Simon Sobisch]2
- 06: Enh. #387: "Save All" menu item and toolbar button <2>
- 06: Bugfix #365: FOR-IN loop export fix (to C) revised again <2>
- 06: Enh. #388: Concept of constants introduced (executor, import, analyser) <2>
- 06: Enh. #389: Mechanism to "include" diagrams on execution [Simon Sobisch]2
- 06: Enh. #390: Improved variable initialization check in multi-line instructions <2>
- 06: Bugfix #391: Debugger button control was defective in step mode <2>
- 06: Enh. #335/#388/#389: generators for Pascal, C, C++, and Java revised <2>
- 06: Bugfix #394: Defective export of "leave" jumps in CASE elements (to C etc.) <2>
- 06: Enh. #394: Loosened parameter restriction for exit instructions <2>
- 06: Enh. #259: Type detection for loop variables of FOR-IN loops improved <2>
- 06: Enh. #354: ANSI-C grammar accomplished, CParser revised <2>
- 06: Bugfix #386: BASH export of No-Op branches or loop bodies [Rolf Schmidt]2
- 06: Enh. #389: New analyser option "check against faulty diagram imports" <2>
- 06: Issue #62: Arranger should ask before an existing arr(z) file is overwritten <2>
- 06: Issue #318: Saving arrangements failed if some diagrams reside in an arrz <2>
- 06: Importer for "Struktogrammeditor" (http://whiledo.de) files added <2>
- 06: Enh. #354: New import option: file logging to a directory <2>
- 06: Enh. #354: gnuCOBOL import (still incomplete) <Simon Sobisch, 2>
- 06: Issue #354: Missing exception handling for code import added. <2>
- 06: Issue #396: Bash export now encloses function calls in $(...) [Rolf Schmidt]2
- 06: Bugfix #397: Wrong paste position with multiple selection as target <2>
- 06: Enh. #398: New built-in functions sgn (int result) and signum (float result) <2>
- 06: Enh. #399: Unsuited files dragged into Structorizer now induce a message <2>
- 06: Issue #400: Consistent behaviour of preferences dialogs [Simon Sobisch]2
- 06: Enh. #372: New export option to store author and license information <2>
- 06: Bugfix #403: Export of input/output instructions with parentheses [S. Sobisch]2
- 06: Bugfix #51: Export of empty input instructions to C# needed fixing <2>
- 06: Enh. #389: Third diagram type "includable" for importable definitons etc. <2>
- 06: Issue #405: Preference for width-reducing in CASE elements [Simon Sobisch]2
- 06: Issue #237: Efforts to improve expression transformation on BASH export <2>
- 06: Enh. #372: New dialog to inspect diagram attributes [Simon Sobisch]2
- 06: Bugfix: 411: Some unicode escape sequences caused trouble in Executor <2> 
- 06: Bugfix: 412: Code generators might produce defective unique identifiers <2>
- 06: Enh. #413: New built-in function split(strg, part) introduced <2>
- 06: Bugfix #414: Too large bounding boxes in Arranger caused GUI degrading <2>
- 06: Enh. #416: Line continuation by backslash at line end [Simon Sobisch]2
- 06: Enh. #415: Find & Replace dialog added and refined <2>
- 06: Enh. #354/#357: plugin-defined options for import/export [Simon Sobisch]2
- 06: Enh. #420: Comment import enabled for source code parsing [Simon Sobisch]2
- 06: Enh. #424: Turtleizer functions getX(), getY(), getOrientation() [newboerg]2
- 06: Enh. #423: Support for record types (structs) in Executor and Analyser <2>
- 06: Enh. #388,#389,#423: Export of Includables, records and constants to Pascal <2>
- 06: Enh. #428: Structorizer got stuck on using type name "short" <2>
- 06: Bugfix #429: Array/record literals in result statements fail in Executor <2>
- 07: Issue 430: Element editor font size now sustained in ini file [A. Poschinger]2
- 07: Execution Control frame now got a title string <2>
- 07: Issue #431: Modified handling of strings by FOR-IN loop <2>
- 07: Enh. #174/#423: Structorizer now understands nested initializers <2>
- 07: Bugfix #432: Precaution against possible sync problem on drawing diagrams <2>
- 07: Bugfix #433: Ghost results shown for procedures named like Java classes <2>
- 07: Bugfix #434: Pre-compilation of comparisons in loop conditions caused errors <2>
- 07: Bugfix #435: Executor checkboxes didn't show selected icons in scaled GUI mode <2>
- 07: Issue #432: Attempt to speed up execution by reducing redraw calls on delay 0 <2>
- 08: Issue #436: Reference consistency for array parameters (adding elements) <2>
- 08: Issue #437: Defective variable modifications in paused state now reported <2>
- 08: Issue #438: Pending variable editing now prevents from resuming execution <2>
- 08: Enh. #439: Tabular inspection/editing of array and record values in Executor <2>
- 08: Enh. #128: Design of IF and CASE elements in mode "comments + text" changed <2>
- 08: Positioning of dialog boxes no longer dependent on diagram size and selection <2>
- 08: Issue #417: Scrolling detention with many / large diagrams alleviated <2>
- 08: Enh. #423: Export support for records to Python, bash, Oberon <2>
- 08: Enh. #441: Java export now directly supports use of extracted Turtleizer <2>
- 08: Enh. #443: Preparations for multiple controller plugins like Turtleizer <2>

Version: 3.26 (2017-01-06)
- 01: Issue #213: FOR transmutation now inserts WHILE parser preferences <2>
- 01: Issue #213: Selected state of FOR transmutation result now visible <2>
- 01: Bugfix #241: Translation bugs for element editor mended <2>
- 01: Bugfix #243: Forgotten translations for some message boxes [Rolf Schmidt]<2>
- 01: Bugfix #244: Flawed logic for the save actions mended <2>
- 01: Bugfix #246: Executor now checks conditions for Boolean results <2>
- 01: Issue #245: Browser launching workaround for Linux systems [Rolf Schmidt]2
- 01: Bugfix #247: Defective BASH export of ENDLESS loops [Rolf Schmidt]2
- 01: Issue #248: Linux workaround for setting breakpoint triggers <2>
- 01: Issue #248: Linux workaround for number conversions in Locales and Executor <2>
- 01: Enh. #249: New Analyser check for subroutine argument parenthesis <2>
- 01: Analyser preferences order modified <2>
- 01: Enh. #250: FOR/FOR-IN loop editor partially redesigned <2>
- 01: Bugfix #251: Look and feel problems with Executor console window <2>
- 01: Bugfix #252: Analyser FOR loop check (14) should tolerate ":=" vs "<-" <2>
- 01: Saved diagrams now prepared for #253 (parser info included) <2>
- 01: Bugfix #254: CASE execution failed when parser keywords were used <2>
- 01: Enh. #255: Analyser now names the assumed loop variables if supernumerous <2>
- 02: Enh. #253: Keyword refactoring option for loading diagrams (files ≥ 3.25-01) <2>
- 02: Enh. #253: Keyword refactoring offer on changing parser preferences <2>
- 02: Enh. #253: Keyword refactoring offer on loading preferences from file <2>
- 02: Enh. #257: Decomposing transmutation of CASE elements <2>
- 02: Bugfix #258: Saving of FOR loops wasn't robust against keyword changes <2>
- 02: Bugfix #260: Variable name column in Executor control no longer editable <2>
- 02: Bugfix #261: Stop didn't work immediately within multi-line instructions <2>
- 02: Bugfix #262: Selection/dragging problems after insertion, undo, and redo <2>
- 02: Bugfix #263: "Save as" now updates the cached current directory <2>
- 02: Issue #264: Frequent silent exceptions caused by Executor variable display <2>
- 03: Bugfix #266: Executor failed with built-in routines copy, delete, insert <2>
- 03: Enh. #267: New Analyser check for CALLs with unavailable subroutines <2>
- 03: Issue #268: Executor output window no longer editable but font scalable <2>
- 03: Enh. #270: Possibility of disabling elements (Executor, Export, Analyser) <2
- 03: Issue #271: User-defined prompt strings in input instructions (exec+gen) <2>
- 03: Issue #272: Turtleizer now also provides a double precision mode <2>
- 03: Issue #227: For Oberon, output of literals is now exported to proper procedure <2>
- 03: Issue #273: Input of "true" and "false" now accepted as boolean values <2> 
- 03: Enh. #274: On code export, Turtleizer commands now augmented with colour info <2>
- 03: Bugfix #275: Topological sorting of subroutines involved in export fixed <2>
- 03: Bugfix #276: Flaws in parsing input values and converting Pascal strings fixed <2>
- 04: Bugfix #278: java.lang.NoSuchMethodError: java.util.HashMap.getOrDefault [Bob Fisch]
- 04: Bugfix #279: Further references to method java.util.HashMap.getOrDefault replaced <2>
- 05: Bugfix #272: The Turtle instruction replacement produced void undo entries <2>
- 05: Bugfix #268: Controlling the output console font sometimes changed colours <2>
- 05: Issue #81: Ini-based scaling workaround for icons, fonts, and frames in high DPI <2>
- 06: Bugfix #281/#282: Again, a Java 1.8 method was a show-stopper for OpenJDK <2>
- 06: Enh. #270: Translations for controls disabling elements in EN, DE, ES, IT <2>
- 06: Issue #271: Correction of C++ code export for output instructions <2>
- 07: Enh. #286: Analyser Preferences now organized into two tabs with groups <2>
- 07: Issue #81: Checkbox and radio button scaling implemented <2>
- 07: Issue #288: Radio button fix in FOR loop editor <2>
- 07: Enh. #289: Arranger files (.arr, .arrz) may now be dragged into Arranger <2>
- 07: Enh. #290: Arranger files (.arr, .arrz) loadable from Structorizer, too <2>
- 07: Bugfix #291: REPEAT loops caught cursor up traversal <2> 
- 07: Bugfix #114: Prerequisites for editing and transmutation during execution revised <2>
- 07: Issue #269: Selecting an Analyser error now scrolls to the element <2>
- 07: Issue #269: Automatic scrolling to the element currently executed <2>
- 08: Issue #231: Traditional reserved BASIC words added to name collision checks <2>
- 08: Issue #269: Vertical scrolling alignment for large elements improved <2>
- 08: Issue #284: Text field fonts in element editor now interactively resizable [ebial]2
- 08: Bugfix #293: Input and output boxes no longer pop up at odd places on screen <2>
- 08: Font resizing accelerators unified among different dialogs and menus <2>
- 08: Label defect in FOR loop editor (class InputBoxFor) mended <2>
- 08: Bugfix #294: Test coverage wasn't shown for CASE elements w/o default branch <2>
- 08: Bugfix #295: Spurious Analyser warning "wrong assignment" in return statements <2>
- 08: Bugfix #296: Wrong transmutation of return or output instructions <2>
- 08: Enh. #297: Additional pause after a diagram's last instruction in step mode <2>
- 09: Issue #294: Test coverage rules for CASE elements w/o default branch refined <2>
- 09: Enh. #300: New option for online update retrieval and version notification <2>
- 09: Bugfix #301: Parentheses handling around conditions on code export fixed <2>
- 09: Enh. #302: New Turtleizer procedures setPenColor, setBackground [newboerg]2
- 09: Bugfix #302: Effects of previous penUp and hideTurtle now undone on new start <2>
- 10: Issue #304: Menu mnemonic localization killed the menu on legacy JavaRE <2>
- 10: Issue #305: Arranger diagram index added to the Structorizer GUI [newboerg]2
- 10: Issue #307: Executor error on manipulation of FOR loop variables [newboerg]2
- 10: Bugfix #308: Collapsed REPEAT loops weren't properly drawn <2>
- 11: Enh. #305: New menu item + key binding to show/hide Arranger index <2>
- 11: Enh. #310: New options for saving diagrams [newboerg]<2>
- 11: Enh. #311: Partial menu re-organisation: Debug menu <2>
- 11: Issue #312: Focus control among work area, error list, Arranger index fixed <2>
- 11: Bugfix #305: Arranger index now sorted case-indifferently <2>
- 12: Issue #305: Clicking into the Arranger index should force Arranger visibility <2>
- 12: Enh. #305: Key binding <del> added to Arranger index (removes diagram) <2>
- 12: Enh. #267: New Analyser check against ambiguous CALLs (multiple matches) <2>
- 12: Enh. #314: File I/O API introduced (Executor, Code export) [newboerg]<2>
- 12: Enh. #315: Better equivalence check on inserting diagrams to Arranger <2>
- 12: Bugfix #317: Color of empty sequences (like empty FALSE branch) now saved <2>
- 12: Issue #271: Comma between prompt string and input variable tolerated <2>
- 12: Enh. #318: Diagrams from arrz files now keep their origin and may be updated <2>
- 12: Enh. #305: Arranger index now marks diagrams with unsaved changes <2>
- 12: Bugfix #22/#23 - result mechanism had been missing in PHPGenerator <2>
- 12: Bugfix #57 (variable prefix) in PHP header and Perl result mechanism <2>
- 12: Bugfix #320: PHPGenerator added superfluous parentheses to correct CALLs <2>
- 12: Closing Structorizer now warns Arranger and secondary Structorizer instances <2>
- 12: Arranger strategy to request saving of dirty diagrams on closing fixed <2>
- 12: Bugfix #322: C# code export of input and output instructions was wrong <2>
- 12: Enh. #319: Context menu in Arranger index [Benjamin Neuberg]2
- 12: Bugfix #324: Arrays set by input couldn't be replaced by scalar input <2>
- 12: Enh. #325: Type test functions like isArray(), isNumber() etc. added <2>
- 12: Issue #327: French default keywords replaced by English ones [newboerg]2

Version: 3.25 (2016-09-09)
- 01: Enh. #77: Test coverage mode highlights all code paths passed [elemhsb]2
- 01: Enh. #124: Generalized runtime data visualization <2>
- 01: Arranger now adopts current directory from first arranged diagram <2>
- 02: Bugfix #131: User activities during execution could compromise Executor <2>
- 02: Bugfix #132: Stale Structorizer references in Arranger caused trouble <2>
- 02: Enh. #133: Execution Call stack may now be inspected in paused state <2>
- 02: Enh. KGU#89: Executor: Extended language localization support <2>
- 03: Enh. #84/#135: For-In loops now consistently supported [R. Schmidt]<2>
- 03: Issue #79/#152: Requested Java version corrected (1.6 --> 1.8) <2>
- 04: Bugfix #96/#135: On BASH export conditions now put into [[ ]] [Rolf Schmidt]2
- 04: Bugfix #135/KGU#163: Detection of completely undefined variables <2>
- 04: Enh. #135: Improved array support on BASH export [Rolf Schmidt]2
- 04: Bugfix #138: Lvalues with nested indices like arr[arr[0]] had failed <2>
- 04: Bugfix #139: on BASH export Call instructions now converted <2>
- 05: Issue #135: Further improvements on BASH export [Rolf Schmidt] <2>
- 05: Enh. #142: New Accelerator keys (e.g. for switch text/comment) [Rolf Schmidt]2
- 05: Issue #143: Comment popups now close on editing and code export [Rolf Schmidt]2
- 05: Enh. #144: New export option to suppress content conversion <2>
- 05: Enh. #144: New "favourite code export" menu item (export preference) [Rolf Schmidt]2
- 05: Issue #145: Swapped text/comment now works on CASE and PARALLEL elements <2>
- 06: Pascal functions ord and chr supported (Executor + Code generators) <2>
- 06: Executor: Keyword case awareness (configurable) consistently ensured <2>
- 06: Issue #149: Character set (encoding) for export now selectable [Rolf Schmidt]2
- 06: Issue #151: Code export pumped the process up with useless GUI threads <2>
- 06: Issue #153: BASH export had ignored Parallel sections [Rolf Schmidt] <2> 
- 06: Bugfix #154: Analyser caused silent exception on Parallel sections <2>
- 06: Bugfix #155: "New" diagram didn't clear previous selection <2>
- 07: Enh. #158: New key bindings for element editing and selection [Rolf Schmidt]2
- 07: Enh. #137: Executor may direct all output to a text window <2>
- 07: Enh. #161: New Analyser warning on instructions following a Jump [Rolf Schmidt]2
- 07: Enh. #158: Diagram copy and paste among Structorizers and Arrangers [Rolf Schmidt]2
- 08: Issue #164: On element deletion the next element should be selected [Rolf Schmidt]2
- 08: Bugfix #165: Proper unselection on clicking outside the diagram <2>
- 09: Issue #168: Cutting an element is to pass the selection too (cf. #164) [Rolf Schmidt]2
- 09: Issue #169: Selection ensured on new / loading an NSD, undo, redo [Rolf Schmidt]2
- 09: Bugfix #171: Twos flaws in enh. #158 mended <2>
- 10: Issue #30: Lexicographic string comparison enabled (Executor). <2>
- 10: Issue #137: Output text window now styled and automatically scrolls to end. <2>
- 10: Issue #163: Tab / Shift-Tab key now move focus in element editor [Rolf Schmidt]2
- 10: Issue #169: Selection ensured on start / after export. [Rolf Schmidt]2
- 10: Issue #173: Mnemonics corrected (EN) and localized in most languages. <2>
- 10: Enh. #174: Input now accepts array initialisation expressions. <2>
- 11: Enh. #10 / bugfix #184: Flaws in Pascal import of FOR loops mended <2>
- 11: Enh. #179: Code generation and parsing in batch mode [Rolf Schmidt] <2>
- 11: Bugfix #181: Pascal export didn't convert all string delimiters <2>
- 11: Bugfix #184: Diagram imported from Pascal now enables save button <2>
- 12: Several minor bugfixes in Pascal export and import <2>
- 12: Issue #185: Pascal export of functions/procedures now as units. <2>
- 12: Issue #185: Pascal import now copes with multiple routines per file. <2> 
- 12: Executor: Enhanced language support (EN/DE/ES) and minor bugfixing <2>
- 12: Arranger now offers saving before removing "dirty" diagrams <2>
- 12: Enh. #62: Arranger may now save arrangements in a portable way <2>
- 12: Arranger: Partial language support (EN/DE/ES) introduced <2>
- 13: Enh. #188: Instruction transmutation, concatenation and splitting <2>
- 13: Enh. #185: Call identification on Pascal import improved <2>
- 13: Enh. #180: Initial editor focus dependent on switch text/comment mode [elemhsb]2
- 13: Bugfix #191: Defective FOR loop export to PHP [Frank Schenk]2
- 13: Enh. #192: File name proposals now involve parameter count <2>
- 13: Enh. #160: Code export with reachable subroutines [Rolf Schmidt]<2>
- 14: Issue #160: Subroutine export mode fixed for StrukTeX <2>
- 14: Issue #197: Keyboard selection actions on subsequences mended <2>
- 14: Issue #198: Flaw in key-controlled selection traversal <2>
- 14: Issue #199: Help menu now with link to the onlne User Guide <2>
- 14: Issue #77: Test coverage markers as set by Arranger didn't work <2>
- 14: Issue #200: The saving of preferences now closes the ini file <2>
- 14: Issue #201: Executor GUI revised, usability improved <2>
- 14: Issue #202: Arranger hadn't reacted to a Look-and-Feel change <2>
- 14: Issue #127: Height problem of Export Options dialog solved <2>
- 15: Bugfix #158: Selection traversal in un-boxed diagrams and FOREVER <2>
- 15: Bugfix #204: Width problem of Export Options dialog solved <2>
- 15: Bugfix #205: Un-boxed Roots variable highlighting didn't work <2> 
- 15: Bugfix #87: Collapsed CASE elements showed wrong icon <2>
- 15: Issue #207: Analyser warning during switch text/comment mode <2>
- 15: Issue #206: More executor error messages put under language control <2>
- 15: Bugfix #208: Subroutine diagrams now cleanly drawn <2>
- 15: Bugfix #209: Multiple PNG export fixed (uncut borders, file names) <2>
- 15: Bugfix #210: Wrong execution counting in recursive routines <2>
- 15: Issue #128: Combined comments and text mode [Hubert Klöser]2
- 15: Bugfix #211: Execution counting in recursions corrected <2>
- 15: Bugfix #212: Inverted logic of preference "enlarge FALSE" mended <2>
- 15: Icon sizes in Diagram menu unified <2>
- 15: Issue #213: FOR loop transmutation mechanism added <2>
- 15: Issue #215: New conditioned breakpoints (triggered by execution count) <2>
- 16: Bugfix #218: added new method to StringList [Bob Fisch]
- 16: Created and integrated translator [Bob Fisch]
- 16: Bugfix #214: recoded translator [Bob Fisch]
- 16: Issue #206: Table headers in Executor control now localizable <2>
- 16: Issue #220: Usability improvements for Translator [Bob Fisch]<2>
- 16: Issue #222: Structorizer localization from directly loadable file <2>
- 16: Issue #224: Workaround for table grids on Look and Feel changes <2>
- 16: Redesigned localization mechanism [Bob Fisch]
- 16: Locales: refactored some names to be more consistent [Bob Fisch]
- 16: Locales: added special case "external" [Bob Fisch]
- 16: Locales: save & load external loaded to and from the INI file [Bob Fisch]
- 16: Locales: make the INI file backward compatible [Bob Fisch]
- 16: Locales: memory usage optimisations [Bob Fisch]
- 16: Bugfix #227: Oberon module export must end with full stop [K.-P. Reimers]2
- 16: Bugfix #228: Unnecessary warning on code export of recursive routines <2>
- 17: Enh. #231: Variable name collision checks added to Analyser <2>
- 18: Bugfix #233: Function key F10 was caught by the menu bar [Rolf Schmidt]2
- 18: Issue #234: bash expression of ord and chr function restricted [Rolf Schmidt]2
- 18: Locales: Language button handling in Menu and Translator redesigned <2>
- 18: Locales: Translator enabled to reload edited files <2>

Version: 3.24 (2016-03-14)
- 01: Bugfix #50 - added return types to signature for function export in Pascal [lhoreman]
- 02: Bugfix #51 - stand-alone input/output keywords were not converted on export [IrisLuc]
- 03: Bugfix #48 - instant delay propagation to Turtleizer <2>
- 03: Bugfix #49 - failing equality detection among variables (also array elements) <2>
- 04: Enh. #36 - allowing to pause from input and output dialogs <2>
- 04: Enh. #54 - Output instruction with expression list (executor, most generators) <2>
- 04: Bugfix #55 - highlighting of variables with keywords as substring mended <2>
- 04: Bugfix #57 - Risk of endless loops and other flaws on Perl export <2>
- 04: Bugfix #59 - For loop export to Python was defective <2>
- 05: executor: Enh. #9 - Subroutine call now supported via Arranger as pool <2>
- 05: executor: Enh. #9 - Control panel shows call depth and (on error) stacktrace <2>
- 05: executor: Enh. #23 - Jump execution implemented in three categories <2>
- 05: arranger: Enh. #9 - Structorizer can now push diagrams into Arranger <2>
- 05: arranger: Enh. #35 - Arranger now got scrollbars and moves to a just added diagram <2>
- 05: arranger: Enh. #35 - Diagrams may be pinned (against replacement) and dropped <2>
- 05: generator: Enh. #23 - Export to C, C++, C#, Java, and Pascal now supports Jumps <2>
- 05: analyser: New checks for calls, jumps, return mechanisms and concurrency risks <2>
- 05: analyser: Analyser hadn't checked within Forever loops and Parallel sections <2>
- 05: Enh. #38: Multiple selection (Alt+Click: entire subqueue, Shift+Click: sequence) <2>
- 05: updated language files (DE,EN,ES) <2>
- 05: executor: Localisation attempts for Control panel <2>
- 05: Enh. #51 - Handling of empty input/output instructions by executor and export <2>
- 05: executor: Parameter splitting for function calls improved <2>
- 05: Bugfix #61: Executor precautions against type specifiers [elemhsb]<2>
- 05: Bugfix #63: Error messages on nsd loading failure no longer suppressed <2>
- 05: generator: Enh. #23 - Export to Python, Perl, PHP, and Bash/Ksh now supports Jumps <2>
- 05: generator: Enh. #23 + #66 - Export to Basic now supports Jumps and line numbers <2>
- 05: generator: Enh. #67 - Code style option (position of opening braces) for C,C++, Java <2>
- 05: generator: StrukTex export enhanced and corrected <2>
- 05: generator: Enh. #22 - Export to Pascal and Oberon now provides return values <2>
- 05: Arranger: Enh. #62 - Saving and loading arrangements provisionally enabled <2>
- 06: Bugfix #71 - Code export to shell scripts was defective (no text translation) <2>
- 06: Bugfix #51, #54 - Defective input / output export to Perl, Python <2>
- 07: Bugfix #74: Accidently disabled Pascal operators like =, <>, and, or <2>
- 07: Enh. #75: Highlighting of Jump element keywords (leave, return, exit) <2> 
- 08: Bugfix #82: Saving of NSDs with inconsistent FOR loops <2>
- 08: Bugfix #78: Reloading an Arranger constellation could cause duplicates [elemhsb]2
- 08: Bugfix #85: Diagram heading or comment changes now undoable <2>
- 09: Bugfix #65, Enh. #87: Collapsing/expanding reorganised, autoscrolling enabled [elemhsb]2 
- 10: Bugfix #89: Two flaws in variable detection (highlighting, analyser) <2>
- 10: Bugfix #90: Insufficient updating of executed subroutines in Arranger <2>
- 10: Bugfix #91: Unreliable execution of some empty Jump elements <2>
- 10: Bugfix #92: Executor: Unwanted replacements within string literals <2>
- 11: Bugfix #95: Executor: div operator support accidently dropped  <2>
- 11: Bugfix #96: export: variable prefix, test expressions for shell scripts <2>
- 12: Bugfix #99: FOR loops were saved defectively, new version can load them <2>
- 12: Arranger: Image buttons for saving and loading resized <2>
- 13: Bugfix #50: Return type specifications were split into several lines <2>
- 13: Executor enh.: Scrollable display of returned arrays (at top routine level) <2>
- 13: Enh. #101: Title string with version number and sub-thread mark [elemhsb]2
- 13: Bugfix #102: Selection wasn't cleared after deletion, undo or redo <2>
- 13: Issue #103: Save button visibility is to depend on change status <2>
- 13: Bugfix #104: Code export could provoke index range errors <2>
- 13: Bugfix #105: Displayed lines were cut off at apostrophes in keywords <2>
- 14: Bugfix #108: C++ export had converted bool type to int <2>
- 14: Bugfix #103: Change status hadn't been reset sufficiently on saving <2>
- 14: Enh. #84: C/Java-style array initialisation expressions enabled <2>
- 14: Bugfix #61+#107: More consistent handling of typed variables <2>
- 14: Enh. #110: File open dialogs now use the specific filter as default [elemshb]2
- 15: Bugfix #112: Several flaws on handling indexed variables <2>
- 15: Jump translation on export to Pascal or Oberon fixed <2>
- 15: Bugfix #114: Editing of elements being executed prevented <2>
- 15: Bugfix for enh. #38: moving up/down of multiple selection <2>
- 15: Accelerator key for breakpoints (also on multiple selection) <2>
- 15: Issue #115: Returned arrays now always presented as element list <2>
- 15: Enh. #84: Array initialisations now exportable to BASIC code <2>
- 15: Bugfix #117: Title and button update on diagram replacement <2>
- 15: Bugfix #97: Target selection on dragging stabilized <2>
- 15: Bugfix #121: Irritating error message box on file dropping <2>
- 16: Bugfix #122: Selection problems with enlargeFALSE set <2>
- 17: Bugfix #97 update: Arranger updated on global drawing changes <2>

Version 3.23 (2015-12-04)
- 01: Executor: fixed a bug in the Repeat loop [Sylvio Tabor]
- 02: Executor: fixed a bug while interpreting the title [Benjamin Bartsch]
- 03: Export: split PNG export into multiple images [Moritz Schulze]
- 04: Executor: logical operator in CASE-statement [Lies Callemeyn]
- 05: Export: added code export option [Hanspeter Thöni]
- 06: Export: added comments to Pascal export [Dirk Wilhelmi]
- 06: Export: moved export options into menu [Hanspeter Thöni]
- 07: Export: added namespace "nsd" to save files [Treaki]
- 08: Added Polish translation [Jacek Dzieniewicz]
- 09: New drawing strategy for the IF statement [David Tremain]
- 09: New colorizing strategy for elements [David Tremain]
- 10: Visual re-enforcement for drag & drop [David Tremain]
- 11: Allow to collapse / expand elements by scrolling the mouse [David Tremain]
- 12: Added preferences on how to draw IF statements [David Tremain]
- 13: Fixed "empty line" bug [David Tremain]
- 14: Fixed a drawing bug while dragging an element [Bob Fisch]
- 15: Added a Python generator [Daniel Spittank]
- 16: Removed a bug when double clicking en element [Bob Fisch]
- 16: Variable highlighting did not work anymore [Andreas Schwierz]
- 17: Executor: array support [Gennaro Donnarumma]
- 18: Added traditional Chinese translation [Joe Chem]
- 19: Multiple improvements <Kay Gürtzig>
- 20: DE: linguistic flaws corrected <Kay Gürtzig>
- 21: Major revision of generators files <Kay Gürtzig>
- 22: Possibility to switch text/comment in diagram [Samuel Schmidt]
- 23: Bug while parsing NSD files [Benedict Thienpont]
- 24: Fine tuning the ExportOptionDialoge <Kay Gürtzig>
- 24: Updated language files (RU,DE,EN,ES) <Kay Gürtzig>
- 24: Updated language files (LU,FR) [Bob Fisch]
- 25: Added hints to speed buttons [Rens Duijsens]
- 26: Export for BASIC [Jacek Dzieniewicz]
- 26: PL: updated [Jacek Dzieniewicz]
- 27: Array variable improvements in executor <Kay Gürtzig>
- 27: Updated language files (RU,DE,EN,ES) <Kay Gürtzig>
- 28: Minor change in executor for comp. with Unimozer [Bob Fisch]
- 29: Complex changes and enhancements as described (pull-request #7) <codemanyak>
- 29: Executor: breakpoints may now be placed throughout the diagram <2>
- 29: Executor: implementation for Endless loops and Parallel elements <2>
- 29: Executor: execution highlighting separated from selection <2>
- 29: Executor: variable list now updated on every pause even with delay 0 <2>
- 29: GUI: More localisation support for element editor (InputBox) <2>
- 29: Updated language files (DE,EN,ES,RU,IT) <2>
- 29: Export: indentation mechanism revised, BASH export corrected <2>
- 29: Export: Python export no longer "eats" lines within Repeat loops <2>
- 29: Comment popup: sticky popups eliminated, no element level limit <2>
- 29: Arranger: No longer loses track when related Structorizer reloads <2>
- 30: Several Chinese (ZH-CN) translations added and typos eliminated <Zijun Ke>
- 30: Issue on closing Structorizer fixed, file update question may be cancelled. <2>
- 31: Major enhancement supporting cleaner For loop evaluation (issue #10) <2>
- 31: Enhancement to allow lists of constants ruling a Case branch (issue #13) <2>
- 31: Code export process decomposed, less redundant Generator classes <2>
- 31: String handling improved (comparison, empty strings, quote consistency) <2>
- 31: Variables, function names etc. within strings no longer executed <2>
- 31: Newly created empty diagrams are no longer flagged as changed <2>
- 31: Content of array variables now sensibly displayed on execution (issue #14) <2>
- 31: Variable content may now effectively be edited on execution pauses (issue #15) <2>
- 31: Menu item File > Quit action consistent to the [x] button now (bug #16) <2>
- 31: Phenomenon of stalling execution on syntax errors within loops fixed (bug #17) <2>
- 31: Several fixes induced by wide-spread code rebuilding in versions 29...30 <2>
- 32: Bugfixes for code export C etc.: div operators remained, switch bug <2>
- 32: Issues #24 and #25 fixed (defective condition conversion) <2> 
- 32: Issue #21 fixed: return instructions now terminate the execution <2>
- 32: Operator highlighting fixed, new colouring for string and character literals <2>
- 32: Bugs #28, #31, and #32 fixed, all concerning element degrading on undoing/copying <2>
- 32: More adaptive approach to either exit or dispose a Structorizer on closing <2>
- 33: Bugfix #39 - Errors on drawing empty Case structures, confused texts and comments <2>
- 33: Bugfix #41 - Shift operators <<, >>, shl, shr hadn't been supported <2>
- 33: Bugfix #40 - Recent nsd files got truncated on saving errors <2>
- 33: Bugfix #42 - Default saving directory should not be root (/) but home [elemhsb]2

Version 3.22 (2011-11-21)
- 01: Some fixes in Executor.java & Control.java [Kay Gürtzig]
- 02: Save & load INI configuration to and from external file [Dirk Wilhelmi]
- 03: Added Russian translation [Юра Лебедев]
- 04: double-clicking saved files now also works for JWS [David Mancini]
- 05: fixed a replacement issue while exporting to code [Sylvio Tabor]
- 06: implemented show/hideTurtle in Turtleizer [Sylvio Tabor]
- 07: do not allow ":" in parser preferences [Sylvio Tabor]

Version 3.21 (2011-06-28)
- 01: added possibility to scale all icons [Fabian Wenzel]
- 02: added element "parallel statement" as stated in DIN 66261 point 5.5 [Jun Pang]
- 03: first bugfix for the parallel statement [Jun Pang]
- 03: cleared the debugging output from the scaling feature [Bob Fisch]
- 04: visual performance updates [Bob Fisch]
- 05: fix of some small click problems [Bob Fisch]
- 06: fixing a performance problem [Laurent Haan]
- 07: fixing a diagram copy-to-clipboard problem [Neuberger Dominik]
- 08: visual performance updates [Bob Fisch]
- 09: recoded auto-size algorithm for alternatives [Matthias Paul]
- 09: updated drawing code to respect variable highlighting [Bob Fisch]
- 10: dialogue for graphics export now remembers the last visited path [Matthias Paul]
- 11: SVG export is now UTF-8-encoded [Csaba Rostagni]


Version 3.20 (2010-11-15)
- 01: Some bugfixes in the generator classes [Georg Braun]
- 02: Some more improvements to the C generator [Kay Gürtzig]
- 03: Different other bugfixes in the generator classes [Kay Gürtzig]
- 03: Some small changes to the variable highlighting [Kay Gürtzig]
- 04: More bugfixes for C, C#, and Java generator [Kay Gürtzig]
- 05: Step-by-step didn't work in Turtleizer [Kay Gürtzig]
- 06: Coded PHP generator [Rolf Schmidt]
- 07: do not allow negative position [EVEGI]
- 08: added Czech language support [Vaščák Vladimír]

Version 3.19 (2010-08-07)
- Have a backup of the INI file in the current application directory.
  This makes the application "portable" [Peter Ehrlich]
- Added "sqrt" to the function export of the executor [FISRO]
- Bug while printing in landscape [Albrecht Dreß]
- UTF-8 encoded Oberon output [Thijs Zandwijk]
- StrucTeX generator update [Matthias Plha / Klaus-Peter Reimers]
- Added Chinese translation (simplified Chinese) [Wang Lei]
- C#-Generator [Gunter Schillebeeckx]

Version 3.18 (2009-12-20)
- Update for the Brazilian Portuguese localization [Theldo Cruz]
- Gave the SVG export a new try using Freehep (bug #14) [Marcus Radisch]
- Activated anti-aliasing (bug #20) Reinhard Schiedermeier]
- Overwrite prompt when exporting a diagram as picture (issue #2897065) [Marcus Radisch]
- Overwrite prompt when exporting a diagram as source code (issue #2897065) [Marcus Radisch]
- "Show comments?" settings being overwritten by diagram (issue #2898346) [Marcus Radisch]
- Structorizer is now published under the terms of the GPLv3 license [FISRO]
- Italian localization [Andrea Maiani]
- ANALYSER: "Result" is now a good variable name for function results [FISRO]

Version 3.17 (2009-10-18)
- Brazilian Portuguese localization [Theldo Cruz]
- Bug in the executor not correctly setting some variable values [FISRO]
- The keyword "var" is now supported for functions/procedures [FISRO]
- Bug while saving diagram type (bug #15) [Marcus Radisch]
- Bug while using "save as" (bug #15) [Marcus Radisch]
- EXECUTOR: Problem on comparing two items (bug #18) [FISRO]
- Show the filename in the main window title (bug #16) [Marcus Radisch]
- EXECUTOR: Problem with the FOR loop variable (bug #19) [Jos Swennen / FISRO]
- Problem with the path of the INI file using Vista (bug #17) [Marcus Radisch]

Version 3.16 (2009-08-22)
- MAC: Files do not open with double click (bug #7) [Thijs Zandwijk]
    * Re-added the "AppleJavaExtensions.jar" to the libraries
    * This should not interfere with other OS
    * It will not be included in the source package either ...
- MAC: The menubar was disappearing after opening any dialog [FISRO]
    * This is a known apple bug with a known workaround *uff*
- MAC: Shortcut key stopped working [FISRO]
    * I found that this was related to the previous bug, so fixing
      that one fixed this issue as well.
- Added file association in Java Web Start [FISRO]
- Fixed an issue with the Luxemburgish language file [FISRO]
- Bugfixes in the "C" & "Java" source code generator (bug #8) [Theldo Cruz]
- Updates of the "C", "Java" & "Pascal" code generators [FISRO]
- Added "Structorizer Arranger" [Stephan O. Merckens]
    * Start via Java Web Start: http://structorizer.fisch.lu/webstart/Arranger.jnlp

Version 3.15 (2009-08-13)
- Fixed a bug concerning execution of a "REPEAT" loop (bug #3) [Jos Swennen]
- Implemented the execution of the "CASE" structure (bug #4) [Jos Swennen]
- Fixed a bug in class responsible for saving the preferences [FISRO]
- Bugfixes in the C source code export [Gunter Schillebeeckx]
- Implementation of a Java source code export [Gunter Schillebeeckx]
- Bug fixed concerning the displaying of a comment (bug #6) [Nico]

Version 3.14 (2009-07-06)
- Updated NSD execution feature [FISRO]
  * pascal syntax:
    ° pascal string notation
    ° defined second "pos" function
    ° operator conversion: different from
- The development will be continued using NetBeans instead of XCode [FISRO]
- Bug in the EMF export [Jan Hilsdorf]
- Yet another scrolling bug [Bernhard Grünewaldt]
- Generated NSD files are now UTF-8-coded [Bernhard Grünewaldt]

Version 3.13 (2009-05-23)
- Corrected the C generator [FISRO]
- Corrected the Perl generator [FISRO]
- Added turtle drawing module [FISRO]
  * implemented procedures
    ° init()
    ° forward(int)
    ° backward(int)
    ° left(double)
    ° right(double)
    ° gotoXY(int,int)
    ° gotoX(int)
    ° gotoY(int)
    ° penUp()
    ° penDown()
- Added NSD execution feature [FISRO]
  * use of variables
  * use of general expressions
  * input (parameter or prompt): String, Character, Integer or Double
  * output: direct and function result
  * Java syntax => built in (BeanShell)
  * Pascal syntax:
    ° standard math functions: abs, sqrt, sqr, cos, sin, tan, acos, asin, atan
    ° random functions: randomize(), random(int)
    ° compare strings with "=" (auto conversion to "equals")
    ° compare primitive types with "=" (auto conversion to "==")
    ° string functions: length, pos, copy, lowercase, uppercase, trim
      (auto convert)
    ° string procedure: delete, insert (auto convert to function)
  * pause, step-by-step & break functionality
  * live variable watch (execution table)
- Analyser: the use of the "return" instruction is now allowed [FISRO]

Version 3.12 (2009-01-18)
- Added a C generator [Praveen Kumar]
- Fixed a bug for saving preferences [FISRO]

Version 3.11 (2008-11-14)
- Double-clicking a file under Windows which contained spaces in
  its name did not open correctly [FABFR]

Version 3.10 (2008-09-28)
- Added Spanish translation [Andrés Cabrera]

Version 3.09 (2008-08-14)
- Minor bug in analyzer while analyzing functions [FISRO]
- Added parameter name check "pABC" [FISRO]
- Added analyzer preferences [FISRO]
- D7 parser problem with {...} comments [FABFR]
- Added a new error to analyzer (now 13) [FISRO]
- BASH Code Export [Markus Grundner]
- Added translations for analyzer [FISRO]
- Added source package for Eclipse [Markus Grundner]
- Added simple command line compilation script [Klaus-Peter Reimers]
- Unification of the previous mentioned source packages [FISRO]
- NL translated strings [Jerone]
- Modified OBERON code generator [Klaus-Peter Reimers]

Version 3.08 (2008-05-16)
- KSH & Perl Code Export [Jan Peter Klippel]
- Added code generator plugin architecture [Jan Peter Klippel]
- Implemented NSD analyzer [FISRO]
- Improvement of the analyzer routines [FISRO]
- "Show comments" option now persistent [FISRO]
- "Highlight variables" option now persistent [FISRO]
- D7 parser problem with (*...*) comments [Klaus-Peter Reimers]
- INI-file now in home directory of user [Klaus-Peter Reimers]
- Recent file list bug [Klaus-Peter Reimers]

Version 3.07 (2008-03-04)
- Open file from directory with ASCII-characters > 127 [FISRO]
- Save and export bug [FISRO]
- Vector graphics exports: EMF, SWF & PDF [Serge Linckels]
- EMF export to clipboard (Windows only!) [Serge Linckels]

Version 3.06 (2008-02-10)
- Add DIN / non-DIN switch [Klaus-Peter Reimers]
- Added "ENDLESS Loop" [Klaus-Peter Reimers]
- "Save preferences now" button [Klaus-Peter Reimers]
- New Windows wrapper which [FISRO]

Version 3.05 (2008-02-05)
- Comments / popup bug detected [Jerone]
- Another bug in undo/redo function detected [Jan Kruschwitz]
- Removed flickering while working on huge diagrams [FISRO]
- Copy diagram to system clipboard [FISRO]
- Highlighting input/output [FISRO]
- Added recently opened files to menu [FABFR]
- Bug while saving INI-files on Windows systems [Heinrich Villinger]
- Restructured INI-file to XML [FISRO]

Version 3.04 (2008-01-28)
- Added language system [FISRO]
- Bug detected in PAS & MOD generator [Klaus-Peter Reimers]
- Modified TEX generator [Klaus-Peter Reimers]
- Moved "Parser.java" to parsers lu.fisch.structorizer.package [FISRO]
- Renamed "Parser.java" to "NSDParser.java" [FISRO]
- French translation [FISRO]
- Dutch translation [Jerone]
- German translation [Klaus-Peter Reimers]
- Luxemburgish translation [Laurent Zender]
- Persistent Look & Feel [Klaus-Peter Reimers]
- Changed language file encoding to UTF-8 [FISRO]
- Bug in undo/redo function detected [Jan Kruschwitz]
- Print preview dialog [FISRO]
- Mac version opens NSD-files by double-click [FISRO]
- Scrolling bug detected [Lucas Cabeza]

Version 3.03 (2008-01-11)
- Minor bugs in the variable detection routine [FISRO]
- Added colorization of special symbols [FISRO]
- Added Oberon source code generator [Klaus-Peter Reimers]
- Program proposes filename to save [Jerone]
- Replaced "backspace" by "delete" for removing items [Jerone]
- Added correct headers to all source files [Klaus-Peter Reimers]
- Remember last file location [Jerone]

Version 3.02 (2008-01-07)
- Added Pascal input parser [FISRO]
- Added Look & Feel choice in menu (not persistent) [FISRO]
- Modified test string in font dialog to test for symbols [FISRO]
- Modified parser engine to load grammars from JAR file [FISRO]
- Broke up toolbars to fit in design [Klaus-Peter Reimers]
- Toolbars are now floatable (not persistent) [FISRO]
- Added simple variable detection [FISRO]
- Added variable highlighting [FISRO]

Version 3.01 (2008-01-02)
- Moved INI file to "Structorizer.app" folder [FISRO]
- Bug for WHILE/REPEAT preferences [FISRO]
- Ask for saving while quitting application [FISRO]
- Fixing different minor "save & open" bugs [FISRO]
- Fixing a minor bug with the border of the exported PNG file [FISRO]
- Dialogs "remember" the location of the opened file [FISRO]
- Added rounded corners for "sub" diagrams [FISRO]

Version 3.00 (2008-01-01)
- First public release of the new JAVA version [FISRO]

----%<---------------------------------------------------

Version 2.06 (2007-11-01)
- Integrated changelog in "About" dialog [FISRO]
- Umlaut-Problem solved for MAC
- Scroll-box seems to work now => adaptation [FISRO]
- Bug while exporting to picture [11TG1 2007/2008 - Ben Elsen]
- Export defaults now to JPG, but BMP is still possible. [FISRO]

Version 2.05 (2007-10-28) - LINUX GTK2 & Mac
- StrukTeX export debugging [Klaus-Peter Reimers]
- New "About" dialog [FISRO]

Version 2.04 (2007-10-25) - LINUX GTK2 only
- I think that the "Umlaut" Problem has been solved
  for GTK2. GTK does not seem to be capable of managing
  UTF-8 correctly? [FISRO]
- Added Umlaut export for StrukTeX [Klaus-Peter Reimers]

Version 2.03 (2007-10-20) - LINUX only
- StrucTeX output [Klaus-Peter Reimers]
- languages files rewritten [FABFR]
- coherent dialogs and menu entries [FABFR]

Version 2.02 (2007-09-05) - LINUX only
- Depending on some libraries, the Linux version
  did not run on some machines without root privileges.
  I found a workaround, but I'm still not really happy
  with it.

Version 2.01 (2007-08-14)
- Autoscroll was not enabled [Sascha Meyer]
  This seems not yet to work under Mac OSX (Windows & Linux = OK)
- The language choice for LU was not persistent, no load from
  and save to INI file [11TG2 2006/2007 - Laurent Zender]
- UTF-8 conversion was missing for imported source code.

Version 2.00 (2007-08-09)
- Please take also a look at the file "_D6 to Lazarus.txt"

----%<---------------------------------------------------

Version 1.31 (2007-11-07)
- Case without "else"-part [Andreas Jenet]
- JPG export [FISRO]
- Bug on loading a CASE statement from a savefile [FISRO]

Version 1.30 (2007-10-27)
- Bug detected in analyser [Iris Adae]
- German Umlaute export for StrukTeX [Klaus-Peter Reimers]
- Serious speed improvements [FISRO]
- Executor now calls analyser too [FISRO]

Version 1.29 (2007-10-19)
- Allow ":=" as assignment while parsing out variable names [Sebastian Lehn]
- BUG: "<-" are not drawn correctly in version 1.28 because
  of a problem in the drawing method. [FISRO]
- rotating text for instructions by 90° [Michael Gerdes]
- language support for analyser messages [FISRO]
- minor bugs in the analyser algorithms [FISRO]
- StrucTeX output [Klaus-Peter Reimers]

Version 1.28 (2007-10-13)
- analyser: different minor bugs fixed [FISRO]
- analyser: different minor improvements [FISRO]
- activating analyser for anybody [FISRO]
- language files rewritten [FABFR]
- bugs when pressing CANCEL [FABFR]
- "Initialising" screen [FABFR]
- modified diagram for simplified scheme (not "nice") [FABFR]
- different improvements in the parser interpretation [FABFR]
- missing CASE statement while importing from source code [FABFR]
- new "about" dialogs [FABFR]
- added "changelog.txt" to about-dialog [FISRO]
- coherent dialogs and menu entries [FABFR]

Version 1.27 [???]
- copy & paste between MDI children works fine [FISRO]
- variable names are now also extracted from method parameters [FISRO]
- Added language file for LU [11TG2 2006/2007 - Laurent Zender]

Version 1.26 (2007-06-12)
- Bug detected in BCall, BJump and BCase [Andreas Jenet]
- Bug detected in the cut method [Andreas Jenet]
- MDI: Eliminated memory bug in MDI application [FISRO]
- MDI: First working MDI application called "Projectorizer"
- MDI: Project save and load works. Filetype = combined NSD
  files in XML format. Extension = nsdp [FISRO]
- MDI: Add diagram to project [FISRO]
- MDI: Menu integration [FISRO]

Version 1.25 (2007-06-05)
- conversion between (instruction, call, jump) [FISRO]
- analyser: read INI-file [FISRO]
- conversion from (instruction, call, jump)
  to (if, for, repeat, while) [FISRO]
- user colors [Sascha Meyer]
- made all subforms owned by the mainform
  => create an MDI application [FISRO]
  ~> The 'utils' class still depends on two other
     classes, so the mainform cannot be used independently!
- Wiped out a bug due to the recent owner changes [FISRO]
- Added code the capture <ESC> during showmodal of some windows [FISRO]
- Changed vertical lines in the case statement
  to intersect with the falling line. [Andreas Jenet]
- Created a BUtils class for interaction between
  parameters and forms
  => create an MDI application [FISRO]

Version 1.24 (2007-05-30)
- analyser: Problem with non-initialized
  variables in REPEAT loops [FISRO]
- analyser: recognises "lire A,B" without
  spaces [T1IF1 2006/2007 - Tom Schons]
- Minimum font size [T1IF1 2006/2007 - Kevin Schoup]
- Maximum font size [T1IF1 2006/2007 - Jill Saudt]
- Disable MouseWheel scrolling because
  of blank scrolling problems [T1IF1 2006/2007 - JosÈ Espinosa]
- Adaptation of auto-size algorithm when
  analyser is *on* [FISRO]
- Drag & drop of an empty element should
  not be possible [T1IF1 2006/2007 - Tom Schons]
- Bug in analyser while loading grammar
  files [FISRO]
- Missing translations found [T0IF2 2006/2007 - Mike Lill]
- Added JUMP statement [Christian Fandel]
- Changed call to analyser procedure in
  order to speed up the entire GUI [FISRO]

Version 1.23 (never published)
- added paste from windows clipboard [T1IF1 2006/2007 - Marc Schonckert]
- removed automatic ":=" to "<-" conversion [FISRO]
- added array support

Version 1.22 (2007-01-23)
- added: application.title = NSD title
  [T1IF2 2006/2007 - Stephen Edwards]
- added: mainform.caption = NSD title [FISRO]
- bugfix in schematic of the CASE
  statement [FISRO]
- added nederlands lang-file [Tom Van Houdenhove]
- added more strings to the language
  systems [Tom Van Houdenhove]
- added customisation for CASE
  statement [Tom Van Houdenhove]
- changes to customisation for IF
  statement [Tom Van Houdenhove]
- eliminated bug in the CASE statement [Tom Van Houdenhove]
- added btnCancel to InputBox [Tom Van Houdenhove]
- bug fixed in display (red-color-bug) [FISOR]

Version 1.21 (2007-01-15)
- added CASE statement [MARSE]
- added call [Prophet05]
- small fixes in PAS2NSD [FISRO]
- small fix in "save-as" routine [T1IF2 2006/2007 - Noëmie Feltgen]

Version 1.20 (never published)
- some small fixes [FISRO]

Version 1.19 (2006-12-16)
- selection can now be moved with
  the arrow keys [T1IF1]
- The default content of the different
  structures can now be modified via
  the options menu [FISRO]
- code optimization to block out some
  wanna-be-hackers ;-) [FISRO]

Version 1.18 (2006-12-13)
- multi-language support [Bernhard Wiesner]
- Another small bug in the save routine [PYRSI]
- Langs: EN [FISRO]
         DE [FISRO]
         FR [FISRO]

Version 1.17 (2006-12-05)
- Bug detected while updating comments [FISRO]
- Bug on saving when title contained
  illegal characters. Solved for ":" [PYRSI]
- First Linux version written in Lazarus! [FISRO]

Version 1.16 (2006-11-26)
- Copy & Paste of elements [FISRO]
- Structorizer was unable to close
  on a medium marked read-only [MARSE]
- Fixed some small bugs concerning
  element selection. [FISRO]
- Shortcuts for inserting elements [BELGI]
- User check buttons for visual styles [SIBCL]
- Fixed some bugs during first
  colorizer use [FISRO]
- Added shortcut for colorizer [FISRO]

Version 1.15 (never published)
- Small bug in code generator
  erased [FISRO]
- Small bug in PAS2NSD generator
  fixed [FISRO]
- For instructions only: automatically
  convert ":=" to " <- " [FISRO]
- Printing support with
  print-preview [T1IF1 2006/2007 - José-Maria Espinosa]

Version 1.14 (200-11-16)
- Press <ESC> to cancel input
  dialog [T1IF1 2006/2007]
- Switch visual style [LOEGU]

Version 1.13 (2006-11-13)
- Each element also contains
  a comment now. [FISRO]
- An new-old bug had reappeared
  and been eliminated once again [MARSE]

Version 1.12 (never published)
- Variable colorizing [FISRO]
- Drag & drop of NSD-Files [T1IF1 2006/2007]

Version 1.11 (2006-10-25)
- <Shift-Enter> or <Return-Enter>
  for validating input [T1IF1 2006/2007]
- Drag'n'Drop bug wiped out. [FISRO]
- Disable buttons if no element
  selected [T1IF1 2006/2007]

Version 1.10 (2006-10-22)
- Undo / Redo functionality [MARSE]
- NSD can be scrolled if larger
  then the visible area [MARSE]
- Automatic NSD title or savename
  proposal [MARSE]
- Fixed "const"-section recognition
  for PAS2NSD-conversion [MARSE]
- Fixed wrong displayed dialogs at
  120 dpi font size [MARSE + GAMCA]
- New name for new diagram [PIRSY]
- Double-click on empty sequence = new
  instruction [PIRSY]

Version 1.09 (never published)
- Dynamic font increase/decrease [FISRO]

Version 1.08 (never published)
- BMP export of the diagram [FISRO]

Version 1.07 (2006-10-01)
- A security bug has been reported
  and finally swept out... [FISRO]

Version 1.06 (2006-09-27)
- The different elements can now be
  colorized. Color is persistent,
  which means that it is stored in
  the NSD-File. [FISRO]

Version 1.05 (2006-09-19)
- I implemented an NSD-2-PAS conversion.
  This includes a variable auto-detection,
  which, unfortunately, does not work
  yet with complex types. [FISRO]
- Read-Only-INI-File Bug => fixed [MARSE]

Version 1.04 (2006-09-15)
- I finally found a working Delphi/Pascal
  parser that operates with tree generation. The
  PAS-2-NSD converter now works fine :-D [FISRO]

  Added functionality:
  * Load from source file [FISRO]
  * Create from source text [FISRO]
  * Real-time creation while typing [FISRO]

Version 1.03 (never published)
- First "satisfying" implementation of
  a PAS-2-NSD converter. Simple examples
  are OK, but bigger ones ... hmmm ... :-/
  => Would need a "real" Pascal syntax parser [FISRO]

Version 1.02 (2006-09-14)
- Change font.name and font.size of the
  graph, even on the fly! Store information
  in the INI-File. [FISRO]
- Two types of graphs [FISRO]
  * programs (rectangle)
  * subs (rounded rectangle)

Version 1.01 (2006-09-01)
- Added click-to-open support, so you now
  only need to double-click an NSD-File to
  open it immediately. [FISRO]<|MERGE_RESOLUTION|>--- conflicted
+++ resolved
@@ -15,11 +15,7 @@
 - Shell export neither copes with nested array/record initialisers and component access
   nor with cleanly handling usual and associative arrays as parameters or results.
 
-<<<<<<< HEAD
-Current development version: 3.30-14 (2021-01-18)
-=======
 Current development version: 3.30-15 (2021-01-19)
->>>>>>> a5cfdd4d
 - 01: Bugfix #759: Dried up another source of stale Mainforms. <2>
 - 01: Bugfix #761: Code preview defect flooded the log stream. <2>
 - 01: Precautions against empty error messages on startup <2>
@@ -188,12 +184,9 @@
 - 14: Bugfix #908 The variable content was not legible on editing with Nimbus <2>
 - 14: Enh. #909 Extended support for display and editing of enumerator values <2>
 - 14: Enh. #910 Extended DiagramController interface (for plugin modules) <2>
-<<<<<<< HEAD
-- 14: Issue #800: Parts of the new expression parsing mechanism established. <2>
-=======
 - 14: "About" icon (eye) in toolbar / Help menu replaced by "info" icon <2>
 - 14: Arrangement group visibility now includes member diagrams, not only bounds <2>
->>>>>>> a5cfdd4d
+- 15: Issue #800: Parts of the new expression parsing mechanism established. <2>
 
 Version: 3.30 (2019-10-06)
 - 01: Issue #657: Spanish message in German locale replaced <2>
