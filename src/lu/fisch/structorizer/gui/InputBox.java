--- conflicted
+++ resolved
@@ -32,7 +32,6 @@
  *
  *      Author          Date        Description
  *      ------          ----        -----------
-<<<<<<< HEAD
  *      Bob Fisch       2007-12-23  First Issue
  *      Kay Gürtzig     2015-10-12  A checkbox added for breakpoint control (KGU#43)
  *      Kay Gürtzig     2015-10-14  Element-class-specific language support (KGU#42)
@@ -52,31 +51,10 @@
  *      Kay Gürtzig     2017-03-14  Enh. #372: Additional hook for subclass InputBoxRoot.
  *      Kay Gürtzig     2017-10-06  Enh. #430: The scaled TextField font size (#284) is now kept during the session
  *      Kay Gürtzig     2020-12-15  Bugfix #885 Focus rule was flawed (ignored suppression of switch text/comments mode)
-=======
- *      Bob Fisch       2007.12.23  First Issue
- *      Kay Gürtzig     2015.10.12  A checkbox added for breakpoint control (KGU#43)
- *      Kay Gürtzig     2015.10.14  Element-class-specific language support (KGU#42)
- *      Kay Gürtzig     2015.10.25  Hook for subclassing added to method create() (KGU#3)
- *      Kay Gürtzig     2016.04.26  Issue #165: Focus transfer reset to Tab and Shift-Tab
- *      Kay Gürtzig     2016.07.14  Enh. #180: Initial focus dependent on switchTextComment mode (KGU#169)
- *      Kay Gürtzig     2016.08.02  Enh. #215: Breakpoint trigger counts partially implemented
- *      Kay Gürtzig     2016.09.13  Bugfix #241: Obsolete mechanisms removed (remnants of KGU#42)
- *      Kay Gürtzig     2016.09.22  Bugfix #241 revised by help of a LangDialog API modification
- *      Kay Gürtzig     2016.10.13  Enh. #270: New checkbox chkDisabled
- *      Kay Gürtzig     2016.11.02  Issue #81: Workaround for lacking DPI awareness
- *      Kay Gürtzig     2016.11.09  Issue #81: Scale factor no longer rounded but ensured to be >= 1
- *      Kay Gürtzig     2016.11.11  Issue #81: DPI-awareness workaround for checkboxes
- *      Kay Gürtzig     2016.11.21  Issue #284: Opportunity to scale up/down the TextField fonts by Ctrl-Numpad+/-
- *      Kay Gürtzig     2017.01.07  Bugfix #330 (issue #81): checkbox scaling suppressed for "Nimbus" l&f
- *      Kay Gürtzig     2017.01.09  Bugfix #330 (issue #81): Basic scaling outsourced to class GUIScaler
- *      Kay Gürtzig     2017.03.14  Enh. #372: Additional hook for subclass InputBoxRoot.
- *      Kay Gürtzig     2017.10.06  Enh. #430: The scaled TextField font size (#284) is now kept during the session
- *      Kay Gürtzig     2020-10-15  Bugfix #885 Focus rule was flawed (ignored suppression of switch text/comments mode)
  *      Kay Gürtzig     2021-01-22  Enh. #714 New checkbox for TRY elements
  *      Kay Gürtzig     2021-01-04  Enh. #914 UndoManagers added to text and comment field.
  *      Kay Gürtzig     2021-01-25  Enh. #915 New supporting methods for JTables
  *      Kay Gürtzig     2021-01-26  Issue #400: Some Components had not reacted to Esc and Shift/Ctrl-Enter
->>>>>>> ecfbf2f1
  *
  ******************************************************************************************************
  *
@@ -105,7 +83,7 @@
 
 @SuppressWarnings("serial")
 public class InputBox extends LangDialog implements ActionListener, KeyListener {
-	
+
     // START KGU#428 2017-10-06: Issue #430 Modified editor font size should be maintained
     /** font size for the text fields, 0 = default, may be overridden by keys or from ini */
     public static float FONT_SIZE = 0;	// Default value
@@ -221,7 +199,6 @@
         //txtBreakTrigger.addKeyListener(this);
         // END KGU#213 2016-08-01
         addKeyListener(this);
-        // START 
         
         int border = (int)(4 * scaleFactor);
         Border emptyBorder = BorderFactory.createEmptyBorder(border, border, border, border);
