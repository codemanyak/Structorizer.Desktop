--- conflicted
+++ resolved
@@ -49,11 +49,8 @@
  *      Kay Gürtzig     2019-03-03  Enh. #327: New methods removeLocale(String, boolean), removeLocales(boolean)
  *      Kay Gürtzig     2019-06-14  Issue #728: Mechanism for setting mnemonics enhanced
  *      Kay Gürtzig     2019-09-30  KGU#736 Precaution against newlines in tooltips
-<<<<<<< HEAD
  *      Kay Gürtzig     2020-10-25  KGU#882 New convenience method getLoadedLocale() on occasion of issue #800
-=======
  *      Kay Gürtzig     2021-01-28  New static convenience method getValue(String, String, boolean)
->>>>>>> 1e6f7683
  *
  ******************************************************************************************************
  *
