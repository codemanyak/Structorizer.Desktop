/*
    Structorizer
    A little tool which you can use to create Nassi-Schneiderman Diagrams (NSD)

    Copyright (C) 2009  Bob Fisch

    This program is free software: you can redistribute it and/or modify
    it under the terms of the GNU General Public License as published by
    the Free Software Foundation, either version 3 of the License, or any
    later version.

    This program is distributed in the hope that it will be useful,
    but WITHOUT ANY WARRANTY; without even the implied warranty of
    MERCHANTABILITY or FITNESS FOR A PARTICULAR PURPOSE.  See the
    GNU General Public License for more details.

    You should have received a copy of the GNU General Public License
    along with this program.  If not, see <http://www.gnu.org/licenses/>.
*/

package lu.fisch.structorizer.generators;

/******************************************************************************************************
 *
 *      Author:         Bob Fisch
 *
 *      Description:    This class generates Basic code.
 *
 ******************************************************************************************************
 *
 *      Revision List
 *
 *      Author              Date            Description
 *      ------              ----            -----------
 *      Jacek Dzieniewicz   2013-03-02      First Issue
 *      Kay Gürtzig         2015-10-18      Comment generation revised
 *      Kay Gürtzig         2015-11-02      Case generation was defective (KGU#58), comments exported,
 *                                          transformation reorganised, FOR loop mended (KGU#3)
 *      Kay Gürtzig         2015-12-18      Enh. #9 (KGU#2) Call mechanisms had to be refined,
 *                                          Enh. #23 (KGU#78) Jump mechanism implemented
 *                                          Root generation decomposed and fundamentally revised
 *                                          Enh. #67 (KGU#113) Line number generation considered
 *      Kay Gürtzig         2015-12-19      Bugfix #51 (KGU#108) empty input instruction
 *                                          Enh. #54 (KGU#101) multiple expressions on output
 *      Kay Gürtzig         2015-12-21      Bugfix #41/#68/#69 (= KGU#93)
 *      Kay Gürtzig         2016-01-22      Bugfix/Enh. #84 (= KGU#100): Array initialisation
 *      Kay Gürtzig         2016-03-31      Enh. #144 - content conversion may be switched off
 *      Kay Gürtzig         2016-04-04      Enh. #150 - Pascal functions ord and chr translated
 *      Kay Gürtzig         2016-07-20      Enh. #160: Option to involve subroutines implemented (=KGU#178),
 *                                          though this is only provisional for the line numbering mode
 *      Kay Gürtzig         2016-08-12      Enh. #231: Additions for Analyser checks 18 and 19 (variable name collisions)
 *      Kay Gürtzig         2016-09-25      Enh. #253: CodeParser.keywordMap refactoring done
 *      Kay Gürtzig         2016-10-13      Enh. #270: Handling of disabled elements added.
 *      Kay Gürtzig         2016-10-15      Enh. #271: Support for input instructions with prompt
 *      Kay Gürtzig         2016-10-16      Enh. #274: Colour info for Turtleizer procedures added
 *      Kay Gürtzig         2016-11-20      KGU#293: Some forgotten traditional keywords added to reservedWords (#231)
 *      Kay Gürtzig         2017-02-27      Enh. #346: Formal adaptation
 *      Kay Gürtzig         2017-03-15      Bugfix #382: FOR-IN loop value list items hadn't been transformed 
 *      Kay Gürtzig         2017-05-16      Enh. #372: Export of copyright information
 *      Kay Gürtzig         2017-11-02      Issues #416, #447: Line continuation in Case elements supported
 *      Kay Gürtzig         2019-03-08      Enh. #385: Support for parameter default values
 *      Kay Gürtzig         2019-03-13      Enh. #696: All references to Arranger replaced by routinePool
 *      Kay Gürtzig         2019-03-08      Enh. #385: Support for parameter default values
 *      Kay Gürtzig         2019-03-18      Enh. #56: Export of Try blocks implemented
 *      Kay Gürtzig         2019-03-28      Enh. #657: Retrieval for subroutines now with group filter
 *      Kay Gürtzig         2019-12-01      Bugfix #789 (function calls); keyword case modified for non-vintage BASIC,
 *                                          bugfix #790 line continuation according to #416 hadn't been considered,
 *                                          array initializers and record types hadn't been handled correctly
 *      Kay Gürtzig         2020-04-08      Issue #828 modifications supporting group export
 *      Kay Gürtzig         2020-08-12      Enh. #800: Started to redirect syntactic analysis to class Syntax
 *      Kay Gürtzig         2020-10-16      Bugfix #874: Nullpointer exception on Calls with non-ASCII letters in name
 *      Kay Gürtzig         2021-02-03      Issue #920: Attempt to transform "Infinity" literal
 *      Kay Gürtzig         2021-06-07      Issue #67: lineNumering option made plugin-specific
 *      Kay Gürtzig         2021-10-03/04   Bugfix #993: Wrong handling of constant parameters, array types, and mere declarations
 *      Kay Gürtzig         2021-12-05      Bugfix #1024: Precautions against defective record initializers
 *      Kay Gürtzig         2023-10-04      Bugfix #1093 Undue final return 0 on function diagrams
 *      Kay Gürtzig         2023-11-08      Bugfix #1109 Insufficient handling of rethrow
 *
 ******************************************************************************************************
 *
 *      Comments:
 *
 *      2015.12.21 - Bugfix #41/#68/#69 (Kay Gürtzig)
 *      - Operator replacement had induced unwanted padding and string literal modifications
 *      - new subclassable method transformTokens() for all token-based replacements 
 *      
 *      2015-11-01 - Code revision / enhancements
 *      - Most of the transform stuff delegated to Element and Generator (KGU#18/KGU#23)
 *      - Enhancement #10 (KGU#3): FOR loops now provide more reliable loop parameters 
 *      - Enhancement KGU#15: Support for the gathering of several case values in CASE instructions
 *
 ******************************************************************************************************///

import java.util.ArrayList;
import java.util.HashMap;
import java.util.Map;
import java.util.Map.Entry;

import lu.fisch.structorizer.elements.Alternative;
import lu.fisch.structorizer.elements.Call;
import lu.fisch.structorizer.elements.Case;
import lu.fisch.structorizer.elements.Element;
import lu.fisch.structorizer.elements.For;
import lu.fisch.structorizer.elements.Forever;
import lu.fisch.structorizer.elements.ILoop;
import lu.fisch.structorizer.elements.Instruction;
import lu.fisch.structorizer.elements.Jump;
import lu.fisch.structorizer.elements.Parallel;
import lu.fisch.structorizer.elements.Repeat;
import lu.fisch.structorizer.elements.Root;
import lu.fisch.structorizer.elements.Subqueue;
import lu.fisch.structorizer.elements.Try;
import lu.fisch.structorizer.elements.TypeMapEntry;
import lu.fisch.structorizer.elements.While;
import lu.fisch.structorizer.generators.Generator.TryCatchSupportLevel;
import lu.fisch.structorizer.syntax.Function;
import lu.fisch.structorizer.syntax.Syntax;
import lu.fisch.structorizer.syntax.TokenList;
import lu.fisch.utils.StringList;


public class BasGenerator extends Generator 
{

	// START KGU#74 2015-12-18: Bugfix #22: Needed for one of the return mechanisms
	// The method name of root
	protected String procName = "";
	
	protected int lineNumber = 10;
	protected int lineIncrement = 10;
	protected int[] labelMap;
	// END KGU#74 2015-12-18
	
	/************ Fields ***********************/
    @Override
    protected String getDialogTitle()
    {
            return "Export Basic Code ...";
    }

    @Override
    protected String getFileDescription()
    {
            return "Basic Code";
    }

    @Override
    protected String getIndent()
    {
            return "  ";
    }

    @Override
    protected String[] getFileExtensions()
    {
            String[] exts = {"bas"};
            return exts;
    }

    // START KGU 2015-10-18: New pseudo field
    @Override
    protected String commentSymbolLeft()
    {
    	return transformKeyword("REM");
    }
    // END KGU 2015-10-18

    // START KGU#371 2019-03-07: Enh. #385
    /**
     * @return The level of subroutine overloading support in the target language
     */
    @Override
    protected OverloadingLevel getOverloadingLevel() {
        if(this.optionCodeLineNumbering()) {
            // Well, with GOSUB n, this is not even an issue...
            return OverloadingLevel.OL_NO_OVERLOADING;
        }
        else {
            return OverloadingLevel.OL_DEFAULT_ARGUMENTS;
        }
    }
    // END KGU#371 2019-03-07

	// START KGU#686 2019-03-18: Enh. #56
	/**
	 * Subclassable method to specify the degree of availability of a try-catch-finally
	 * construction in the target language.
	 * @return a {@link TryCatchSupportLevel} value
	 */
	protected TryCatchSupportLevel getTryCatchLevel()
	{
		return (this.optionCodeLineNumbering() ? TryCatchSupportLevel.TC_NO_TRY : TryCatchSupportLevel.TC_TRY_CATCH_FINALLY);
	}
	// END KGU#686 2019-03-18
	
	//	// START KGU 2016-08-12: Enh. #231 - information for analyser
//    private static final String[] reservedWords = new String[]{
//		"FUNCTION", "SUB",
//		"REM", "LET", "AS", "DIM",
//		"IF", "THEN", "ELSE", "END",
//		"SELECT", "CASE",
//		"FOR", "TO", "STEP", "NEXT",
//		"DO", "WHILE", "UNTIL", "LOOP",
//		"CALL", "RETURN", "GOTO", "GOSUB", "STOP",
//		// START KGU#293 2016-11-20
//		"INPUT", "PRINT", "READ", "DATA", "RESTORE",
//		// END KGU#293 2016-11-20
//		"AND", "OR", "NOT"};
//	public String[] getReservedWords()
//	{
//		return reservedWords;
//	}
//	public boolean isCaseSignificant()
//	{
//		return false;
//	}
//	// END KGU 2016-08-12

	// START KGU#78 2015-12-18: Enh. #23 We must know whether to create labels for simple breaks
	/* (non-Javadoc)
	 * @see lu.fisch.structorizer.generators.Generator#supportsSimpleBreak()
	 */
	@Override
	protected boolean breakMatchesCase()
	{
		return false;
	}
	// END KGU#78 2015-12-18
	
	// START KGU#351 2017-02-26: Enh. #346 - include / import / uses config
	/* (non-Javadoc)
	 * @see lu.fisch.structorizer.generators.Generator#getIncludePattern()
	 */
	@Override
	protected String getIncludePattern()
	{
		return null;
	}
	// END KGU#351 2017-02-26

	/************ Code Generation **************/
	// START KGU#18/KGU#23 2015-11-01 Transformation decomposed
	/* (non-Javadoc)
	 * @see lu.fisch.structorizer.generators.Generator#getInputReplacer(boolean)
	 */
	// START KGU#281-10-15: Enh. #271 (support for input with prompt)
	//protected String getInputReplacer(boolean withPrompt)
	//{
	//	return "INPUT $1";
	//}
	@Override
	protected String getInputReplacer(boolean withPrompt)
	{
		if (withPrompt) {
			return "PRINT $1; : INPUT $2";
		}
		return "INPUT $1";
	}
	// END KGU#281 2016-10-15

	/* (non-Javadoc)
	 * @see lu.fisch.structorizer.generators.Generator#getOutputReplacer()
	 */
	@Override
	protected String getOutputReplacer()
	{
		return "PRINT $1";
	}

	// START KGU#113 2021-06-07: Enh. #67 - Line numbering now as plugin-specific option
	/**
	 * Returns the value of the export option whether to generate line numbers
	 * at the beginning of every single line.
	 * @return true if lines are to start with numbers.
	 */
	protected boolean optionCodeLineNumbering() {
		// START KGU 2016-04-04: Issue #151 - Get rid of the inflationary eod threads
		//return (eod.lineNumbersCheckBox.isSelected());
		// START KGU#113 2021-06-07: Enh. #67 Converted to a plugin-specific option
		//return this.generateLineNumbers;
		Object optionVal = this.getPluginOption("lineNumbering", false);
		return optionVal instanceof Boolean && (Boolean)optionVal;
		// END KGU 2016-04-04
	}
	// END KGU#113 2015-12-18	
	
	// START KGU 2019-12-01 - Use different case styles for Vintage BASIC and modern BASIC
	private String transformKeyword(String keyword)
	{
		if (this.optionCodeLineNumbering()) {
			keyword = keyword.toUpperCase();
		}
		else {
			String[] parts = keyword.split(" ", -2);
			for (int i = 0; i < parts.length; i++) {
				String part = parts[i];
				if (!part.isEmpty()) {
					parts[i] = Character.toUpperCase(part.charAt(0)) + part.substring(1).toLowerCase();
				}
			}
			keyword = (new StringList(parts)).concatenate(" ");
		}
		return keyword;
	}
	// END KGU 2019-12-01
	
	// START KGU#93 2015-12-21: Bugfix #41/#68/#69
	/* (non-Javadoc)
	 * @see lu.fisch.structorizer.generators.Generator#transformTokens(lu.fisch.utils.StringList)
	 */
	@Override
	protected String transformTokens(TokenList tokens)
	{
		tokens.replaceAll("==", "=", true);
		tokens.replaceAll("!=", "<>", true);
		tokens.replaceAll("&&", "AND", true);
		tokens.replaceAll("||", "OR", true);
		tokens.replaceAll("!", "NOT", true);
		tokens.replaceAll("[", "(", true);
		tokens.replaceAll("]", ")", true);
		tokens.replaceAll("div", "/", true);
		// START KGU#920 2021-02-03: Issue #920 Handle Infinity literal
		// FIXME: Will only work with VisualBasic, others might try with 1.0/0.0
		if (!this.optionCodeLineNumbering())
		{
			tokens.replaceAll("Infinity", "Double.PositiveInfinity", true);
		}
		// END KGU#920 2021-02-03
		// START KGU#150 2016-04-04: Handle Pascal ord and chr function
		int pos = - 1;
		while ((pos = tokens.indexOf("ord", pos+1)) >= 0 && pos+1 < tokens.size() && tokens.get(pos+1).equals("("))
		{
			tokens.set(pos, "Asc");
		}
		pos = -1;
		while ((pos = tokens.indexOf("chr", pos+1)) >= 0 && pos+1 < tokens.size() && tokens.get(pos+1).equals("("))
		{
			if (this.optionCodeLineNumbering())
			{
				tokens.set(pos, "Chr$");
			}
			else
			{
				tokens.set(pos,  "Chr");
			}
		}
		// END KGU#150 2016-04-04
		// START KGU 2019-12-01 In vintage BASIC there is no "const"
		if (this.optionCodeLineNumbering()) {
			tokens.removeAll("const");
		}
		// END KGU 2019-12-01
		if (tokens.contains("<-") && this.optionCodeLineNumbering())
		{
			// Insert a "LET" keyword but ensure a separating blank between it and the variable name
			tokens.add(0, transformKeyword("LET"));
		}
		// START KGU#100 2016-01-22: Enh #84 - Array initialisation for Visual/modern BASIC
		if (!this.optionCodeLineNumbering())
		{
			tokens.replaceAll("{", "Array(", true);
			tokens.replaceAll("}", ")", true);
		}
		// END KGU#100 2016-01-22
		tokens.replaceAll("<-", "=", true);
		return tokens.getString();
	}
	// END KGU#93 2015-12-21
	// END KGU#18/KGU#23 2015-11-01
	
	// START KGU#113 2015-12-18: Enh. #67: 
	/**
	 * Provides a current line number string plus blank as line prefix if required.</br>
	 * NOTE: This call increments the line number by {@link #lineIncrement} in line
	 * numbering mode! You may inspect field {@link #lineNumber} instead if you don't
	 * want to manipulate its value.
	 */
	protected String getLineNumber()
	{
		String prefix = "";
		if (this.optionCodeLineNumbering())
		{
			prefix = this.lineNumber + " ";
			this.lineNumber += this.lineIncrement;
		}
		return prefix;
	}

	protected void placeJumpTarget(ILoop _loop, String _indent)
	{
		if (this.jumpTable.containsKey(_loop.getLoop()))
		{
			if (this.optionCodeLineNumbering())
			{
				// Associate label number with line number of the following dummy comment 
				this.labelMap[this.jumpTable.get(_loop.getLoop()).intValue()] = this.lineNumber;
				appendComment("Exit point from above loop.", _indent);
			}
			else
			{
				// START KGU#277 2016-10-13: Enh. #270
				//code.add(_indent + this.labelBaseName + this.jumpTable.get(_loop).toString() + ": " +
				//		this.commentSymbolLeft() + " Exit point from above loop.");
				addCode(this.labelBaseName + this.jumpTable.get(_loop.getLoop()).toString() + ": " +
						this.commentSymbolLeft() + " Exit point from above loop.",
						_indent, _loop.isDisabled(false));
				// END KGU#277 2016-10-13
			}
		}

	}
	
	// We need an overridden fundamental comment method here to be able to insert line numbers.
	/* (non-Javadoc)
	 * @see lu.fisch.structorizer.generators.Generator#appendComment(java.lang.String, java.lang.String)
	 */
	@Override
	protected void appendComment(String _text, String _indent)
	{
		String[] lines = _text.split("\n");
		for (int i = 0; i < lines.length; i++)
		{
			code.add(this.getLineNumber() + _indent + commentSymbolLeft() + " " + lines[i] + " " + commentSymbolRight());
		}
	}

	/* (non-Javadoc)
	 * @see lu.fisch.structorizer.generators.Generator#appendBlockComment(lu.fisch.utils.StringList, java.lang.String, java.lang.String, java.lang.String, java.lang.String)
	 */
	@Override
	protected void appendBlockComment(StringList _sl, String _indent, String _start, String _cont, String _end)
	{
		int oldSize = code.count();
		super.appendBlockComment(_sl, _indent, _start, _cont, _end);
		// Set the line numbers afterwards, the super method wouldn't have done it
		if (this.optionCodeLineNumbering())
		{
			for (int i = oldSize; i < code.count(); i++)
			{
				code.set(i, this.getLineNumber() + " " + code.get(i));
			}
		}
	}
	// END KGU#113 2015-12-18

	// START KGU#18/KGU#23 2015-11-02: Method properly sub-classed
	//    private String transform(String _input)
	@Override
	protected String transform(String _input)
	{
		// START KGU#101 2015-12-19: Enh. #54 - support lists of output expressions
		// FIXME: Fails if there is no gap between then keyword and the firts expression.
		if (_input.matches("^" + getKeywordPattern(Syntax.getKeyword("output").trim()) + "[ ](.*?)"))
		{
			// Replace commas by semicolons to avoid tabulation
			StringList expressions = 
					Syntax.splitExpressionList(_input.substring(Syntax.getKeyword("output").trim().length()), ",");
			expressions.remove(expressions.count()-1);	// Get rid of line tail
			_input = Syntax.getKeyword("output").trim() + " " + expressions.getText().replace("\n", "; ");
		}
		// END KGU#101 2015-12-19

		String interm = super.transform(_input);
		
		// START KGU#993 2021-10-04: Issue #993
		if (interm.startsWith("const ")) {
			interm = this.transformKeyword("CONST") + interm.substring("const".length());
		}
		// END KGU#993 2021-10-04
		
		// Operator translations; KGU#93: now in transformTokens() 
//		interm = interm.replace(" == ", " = ");
//		interm = interm.replace(" != ", " <> ");
//		interm = interm.replace(" && ", " AND ");
//		interm = interm.replace(" || ", " OR ");
//		interm = interm.replace(" ! ", " NOT ");
//		// START KGU 2015-12-19: In BASIC, array indices are usually encöosed by parentheses rather than brackets
//		interm = interm.replace("[", "(");
//		interm = interm.replace("]", ")");
		// END KGU 2015-12-19

		// START KGU#108 2015-12-19: Bugfix #51/Enh. #271: Cope with empty input
		if (interm.trim().equals("INPUT") || interm.endsWith(": INPUT"))
		{
			interm = interm.replace("INPUT", transformKeyword("SLEEP"));	// waits for key hit (according to https://en.wikibooks.org/wiki/BASIC_Programming/Beginning_BASIC/User_Input)
		}
		// END KGU#108 2015-12-19

		return interm.trim();
	}
	// END KGU#18/KGU#23 2015-11-02
	
	// START KGU#16 2015-12-19
	/* (non-Javadoc)
	 * @see lu.fisch.structorizer.generators.Generator#transformType(java.lang.String, java.lang.String)
	 */
	@Override
	protected String transformType(String _type, String _default) {
		if (_type == null)
			_type = _default;
		else {
			_type = _type.trim();
			if (_type.equalsIgnoreCase("int")) _type = "Integer";
			else if (_type.equalsIgnoreCase("string") || _type.equals("char[]")) _type = "String";
			// To be continued if required...
			// START KGU#993 2021-10-03: Bugfix #993: Need an array translation for arglists
			else if (_type.startsWith("array ") || _type.startsWith("array[")) {
				_type = _type.substring("array".length());
				int posOf = _type.indexOf(" of ");
				String elemType = _default;
				if (posOf >= 0) {
					elemType = transformType(_type.substring(posOf + " of ".length()), _default);
					_type = _type.substring(0, posOf);
				}
				// Intermediate step: make _type the index range or size
				_type = _type.trim();
				if (_type.startsWith("[") && _type.endsWith("]")) {
					// Cut the brackets off and transform a potential range
					_type = _type.substring(1, _type.length()-1).replace("..", this.transformKeyword(" TO "));
				}
				else {
					int size = this.optionDefaultArraySize();
					if (size <= 0) {
						_type ="";
					}
					_type = "" + size;
				}
				// Combine the index ranges if elemType is an array itself
				int posPar = elemType.indexOf('(');
				if (posPar > 0) {
					_type = elemType.substring(0, posPar+1)
							+ _type
							+ "," + elemType.substring(posPar + 1);
				}
				else {
					_type = elemType + "(" + _type + ")";
				}
			}
			// END KGU#993 2021-10-03
		}
		return _type;
	}
	// END KGU#1 2015-12-19	

	// START KGU#277 2016-10-13: Enh. #270
	@Override
	protected void addCode(String text, String _indent, boolean isDisabled)
	{
		if (isDisabled)
		{
			appendComment(_indent + text, "");
		}
		else
		{
			code.add(this.getLineNumber() + _indent + text);
		}
	}
	// END KGU#277 2016-10-13

	@Override
	protected void generateCode(Instruction _inst, String _indent)
	{

		if(!appendAsComment(_inst, _indent)) {
			// START KGU#277 2016-10-13: Enh. #270
			boolean disabled = _inst.isDisabled(false);
			// END KGU#277 2016-10-13
			// START KGU 2014-11-16
			appendComment(_inst, _indent);
			// END KGU 2014-11-16
			// START KGU#779 2019-12-01: Bugfix #790 (enh. #416)
			//for(int i=0; i<_inst.getText().count(); i++)
			Root root = Element.getRoot(_inst);
			ArrayList<TokenList> lines = _inst.getUnbrokenTokenText();
			for (int i = 0; i < lines.size(); i++)
			// END KGU#779 2019-12-01
			{
				// START KGU#779 2019-12-01: Bugfix #790 (enh. #416)
				TokenList tokens = lines.get(i);
				Syntax.unifyOperators(tokens, false);
				boolean isRecordInit = false;
				// END KGU#779 2019-12-01
				// START KGU#100 2016-01-22: Enh. #84 - resolve array initialisation
				boolean isArrayInit = false;
				// START KGU#171 2016-03-31: Enh. #144 / KGU#779 2019-12-01: bugfix #790 
				//if (this.optionBasicLineNumbering())
				if (!this.suppressTransformation /*&& this.optionCodeLineNumbering()*/)
				// END KGU#171 2016-03-31 / KGU#779 2019-12-01
				{
					// START KGU#779 2019-12-01
					// FIXME: Could we provide the typemap or isn't it worth the trouble?
					if (Instruction.isTypeDefinition(tokens, null)) {
						generateTypeDef(tokens, root, _indent, disabled);
						continue;
					}
					// The crux is: we don't know the index range!
					// So we'll invent an index base variable easy to be modified in code
					//code.add(_indent + transform(line) + ";");
					int asgnPos = tokens.indexOf("<-");
					if (asgnPos >= 0)
					{
						TokenList leftSide = tokens.subSequence(0, asgnPos);
						String varName = Instruction.getAssignedVarname(leftSide, false);
						// START KGU#1089 2023-10-17: Issue #980 Suppress defective initialisations
						if (varName == null) {
							this.appendComment("***ILLEGAL LINE SKIPPED: " + tokens.getString(), _indent);
							continue;
						}
						// END KGU#1089 2023-10-17: Issue #980
						TokenList exprTokens = tokens.subSequenceToEnd(asgnPos+1);
						isArrayInit = !exprTokens.isEmpty() && exprTokens.get(0).equals("{") 
								&& exprTokens.get(exprTokens.size()-1).equals("}");
						// START KGU#780 2019-12-01 - trouble with complicated left sides fixed
						int posColon = leftSide.indexOf(":");
						int posAs = leftSide.indexOf("as", false);
						if (posColon > 0) {
							leftSide = leftSide.subSequence(0, posColon);
						}
						if (posAs > 0 && posAs < leftSide.size()) {
							leftSide = leftSide.subSequence(0, posAs);
						}
						String target = leftSide.getString();
						varName = transform(target.substring(target.indexOf(varName)));
						// END KGU#780 2019-12-01
						if (isArrayInit)
						{
							generateArrayInit(varName, exprTokens, _indent, disabled);
						}
						TokenList compList = null;
						isRecordInit = !isArrayInit && exprTokens.size() > 2 && Syntax.isIdentifier(exprTokens.get(0), false, null)
								&& exprTokens.get(exprTokens.size()-1).equals("}")
								&& !(compList = exprTokens.subSequenceToEnd(1)).isBlank()
								&& compList.get(0).equals("{");
						if (isRecordInit) {
							TypeMapEntry type = root.getTypeInfo(routinePool).get(":" + exprTokens.get(0));
							if (type != null && Syntax.isIdentifier(varName, false, null) && !this.wasDefHandled(root, varName, true)) {
								addCode(transformKeyword("DIM ") + varName + transformKeyword(" AS ") + type.typeName, _indent, disabled);
							}
							this.generateRecordInit(varName, exprTokens.getString(), _indent, disabled, type);
						}
					}
				}
				if (!isArrayInit && !isRecordInit)
				{
				// END KGU#100 2016-01-22
					// START KGU#277/KGU#284 2016-10-13/16: Enh. #270 + Enh. #274
					//code.add(this.getLineNumber() + _indent + transform(_inst.getText().get(i)));
					String codeLine = transform(tokens.getString());
					if (Instruction.isTurtleizerMove(tokens)) {
						codeLine += " : " + this.commentSymbolLeft() + " color = " + _inst.getHexColor();
					}
					// START KGU#993 2021-10-04: Bugfix #993 We suppress unused declarations
					//addCode(codeLine, _indent, disabled);
					if (!Instruction.isMereDeclaration(tokens)) {
						addCode(codeLine, _indent, disabled);
					}
					// END KGU#993 2021-10-04
					// END KGU#277/KGU#284 2016-10-13/16
				// START KGU#100 2016-01-22: Enh. #84 (continued)
				}
				// END KGU#100 2016-01-22				
			}
		}
	}

	/**
	 * @param _targetVar
	 * @param _exprTokens
	 * @param _indent
	 * @param _disabled
	 */
	private void generateArrayInit(String _targetVar, TokenList _exprTokens, String _indent, boolean _disabled) {
		ArrayList<TokenList> elements = Syntax.splitExpressionList(
				_exprTokens.subSequenceToEnd(1), ",");
		if (this.optionCodeLineNumbering()) {
			// In order to be consistent with possible index access
			// at other positions in code, we use the standard Java
			// index range here (though in Pascal indexing usually 
			// starts with 1 but may vary widely). We solve the problem
			// by providing a configurable start index variable 
			appendComment("TODO: Check indexBase value (automatically generated)", _indent);
			// START KGU#277 2016-10-13: Enh. #270
			//code.add(this.getLineNumber() + _indent + "LET indexBase = 0");
			addCode(transformKeyword("LET") + " indexBase = 0", _indent, _disabled);
			// END KGU#277 2016-10-13
			for (int el = 0; el < elements.size()-1; el++)
			{
				// START KGU#277 2016-10-13: Enh. #270
				//code.add(this.getLineNumber() + _indent + "LET " + varName + 
				//		"(indexBase + " + el + ") = " + 
				//		transform(elements.get(el)));
				addCode(transformKeyword("LET ") + _targetVar + "(indexBase + " + el + ") = " + 
						transform(elements.get(el).getString()), _indent, _disabled);
				// END KGU#277 2016-10-13
			}
		}
		else {
			addCode(transformKeyword("LET ") + _targetVar + " = " + 
					transform(_exprTokens.getString()), _indent, _disabled);
		}
	}

	// START KGU#779 2019-12-01: Issue #790 Type (record/enum) definitions hadn't been handled at all
	/**
	 * Generates a type definition (as well as possible) from the given token list, depending on
	 * the export preferences (vintage BASIC / modern BASIC)
	 * @param _tokens - the lexically split type definition line
	 * @param _root - the owning Root
	 * @param _indent - the current indentation level
	 * @param _disabled - whether the element is disabled
	 */
	private boolean generateTypeDef(TokenList _tokens, Root _root, String _indent, boolean _disabled) {
		String typeName = _tokens.get(1);
		String typeKey = ":" + typeName;
		TypeMapEntry type = _root.getTypeInfo(routinePool).get(typeKey);
		String indentPlus1 = _indent + this.getIndent();
		if (type == null) {
			return false;
		}
		else if (this.wasDefHandled(_root, typeKey, false)) {
			// Nothing to do
			return true;
		}
		if (type.isRecord()) {
			Map<String, TypeMapEntry> compSpecs = type.getComponentInfo(true);
			if (this.optionCodeLineNumbering()) {
				// We apply a QBASIC construct (see https://en.wikibooks.org/wiki/QBasic/Arrays_and_Types)
				addCode(transformKeyword("TYPE ") + typeName, _indent, _disabled);
				for (Entry<String, TypeMapEntry> entry: compSpecs.entrySet()) {
					String compTypeName = "???";
					if (entry.getValue() != null) {
						compTypeName = entry.getValue().getCanonicalType(true, true);
					}
					addCode(entry.getKey() + transformKeyword(" AS ") + transformType(compTypeName, "???"), indentPlus1, _disabled);
				}
				addCode(transformKeyword("END TYPE"), _indent, _disabled);
			}
		}
		else if (type.isEnum()) {
			StringList enumItems = type.getEnumerationInfo();
			if (this.optionCodeLineNumbering()) {
				appendComment(_tokens.getString().replace("==", "="), _indent);
				// In vintage BASIC, we will just generate separate variable definitions
				int offset = 0;
				String lastVal = "";
				for (int i = 0; i < enumItems.count(); i++) {
					String[] itemSpec = enumItems.get(i).split("=", 2);
					if (itemSpec.length > 1) {
						lastVal = itemSpec[1].trim();
						offset = 0;
						try {
							int code = Integer.parseUnsignedInt(lastVal);
							lastVal = "";
							offset = code;
						}
						catch (NumberFormatException ex) {}
					}
					addCode(transformKeyword("LET ") + itemSpec[0] + " = " + transform(lastVal) + (lastVal.isEmpty() ? "" : "+") + offset, _indent, _disabled);
					offset++;
				}
				appendComment("end type "+ typeName, _indent);
			}
			else {
				// We use a VisualBasic feature here (see https://docs.microsoft.com/de-de/dotnet/visual-basic/language-reference/statements/enum-statement)
				addCode(transformKeyword("ENUM ") + typeName, _indent, _disabled);
				for (int i = 0; i < enumItems.count(); i++) {
					addCode(transform(enumItems.get(i)), indentPlus1, _disabled);
				}
				addCode(transformKeyword("END ENUM"), _indent, _disabled);
			}
		}
		this.setDefHandled(_root.getSignatureString(false, false), typeKey);
		return true;
	}

	// START KGU#388 2019-12-01: Enh. #423
	/**
	 * Generates code that decomposes a record initializer into separate component assignments if
	 * necessary or converts it into the appropriate target language.
	 * 
	 * @param _lValue - the left side of the assignment (without modifiers!)
	 * @param _recordValue - the record initializer according to Structorizer syntax
	 * @param _indent - current indentation level (as String)
	 * @param _isDisabled - indicates whether the code is o be commented out
	 * @param _typeEntry - used to interpret a simplified record initializer (may be null)
	 */
	// START KGU#559 2018-07-20: Enh. #563
	//protected void generateRecordInit(String _lValue, String _recordValue, String _indent, boolean _isDisabled) {
	//	HashMap<String, String> comps = Instruction.splitRecordInitializer(_recordValue, null);
	protected void generateRecordInit(String _lValue, String _recordValue, String _indent, boolean _isDisabled, TypeMapEntry _typeEntry)
	{
		// START KGU#771 2019-11-24: Bugfix #783 In case of an unknown record type we should at least write the original content
		if (_typeEntry == null) {
			addCode(transformKeyword("LET ") + transform(_lValue) + " = " + _recordValue + "\t" + this.commentSymbolLeft() + " FIXME: missing type information for struct! " + this.commentSymbolRight(),
					_indent, false);
			return;
		}
		HashMap<String, String> comps = Instruction.splitRecordInitializer(_recordValue, _typeEntry);
		// START KGU#1021 2021-12-05: Bugfix #1024 Instruction might be defective
		if (comps == null) {
			appendComment("ERROR: defective record initializer in diagram:", _indent);
			appendComment(_recordValue, _indent);
			return;
		}
		// END KGU#1021 2021-12-05
		for (Entry<String, String> comp: comps.entrySet()) {
			String compName = comp.getKey();
			String compVal = comp.getValue();
			if (!compName.startsWith("§") && compVal != null) {
				// FIXME (KGU#560) 2018-07-21: how can we fix recursive initializers? See CGenerator
				addCode(transformKeyword("LET ") + transform(_lValue) + "." + compName + " = " + transform(compVal), _indent, _isDisabled);
			}
		}
	}
	// END KGU#388 2019-12-01

    @Override
    protected void generateCode(Alternative _alt, String _indent)
    {

    	String condition = transform(_alt.getUnbrokenText().getLongString()).trim();
    	String indentPlusOne = _indent + this.getIndent();

    	// START KGU 2015-11-02
    	appendComment(_alt, _indent);
    	// END KGU 2015-11-02

    	// START KGU#277 2016-10-13: Enh. #270
    	//code.add(this.getLineNumber() + _indent + "IF " + condition + " THEN");
    	boolean disabled = _alt.isDisabled(false);
    	addCode(transformKeyword("IF ") + condition + " " + transformKeyword("THEN"), _indent, disabled);
    	// END KGU#277 2016-10-13
    	generateCode(_alt.qTrue, indentPlusOne);
    	if(_alt.qFalse.getSize() > 0)
    	{
    		// START KGU#277 2016-10-13: Enh. #270
    		//code.add(this.getLineNumber() + _indent + "ELSE");
    		addCode(transformKeyword("ELSE"), _indent, disabled);
    		// END KGU#277 2016-10-13
    		generateCode(_alt.qFalse, indentPlusOne);
    	}
    	// START KGU#277 2016-10-13: Enh. #270
    	//code.add(this.getLineNumber() + _indent + "END IF");
    	addCode(transformKeyword("END IF"), _indent, disabled);
    	// END KGU#277 2016-10-13
    }

    @Override
    protected void generateCode(Case _case, String _indent)
    {
        // START KGU#453 2017-11-02: Issue #447 - consider line continuation now
        //String discriminator = transform(_case.getText().get(0));
        StringList unbrokenText = _case.getUnbrokenText();
        String discriminator = transform(unbrokenText.get(0));
        // END KGU #453 2017-11-02
        String indentPlusOne = _indent + this.getIndent();
        String indentPlusTwo = indentPlusOne + this.getIndent();

        // START KGU 2015-11-02
        appendComment(_case, _indent);
        // END KGU 2015-11-02

        // START KGU#277 2016-10-13: Enh. #270
        //code.add(this.getLineNumber() + _indent + "SELECT CASE " + selection);
        boolean disabled =_case.isDisabled(false); 
        addCode(transformKeyword("SELECT CASE ") + discriminator, _indent, disabled);
        // END KGU#277 2016-10-13

        for (int i=0; i<_case.qs.size()-1; i++)
        {
        	// START KGU#277 2016-10-13: Enh. #270
        	//code.add(this.getLineNumber() + indentPlusOne + "CASE " + _case.getText().get(i+1).trim());
        	// START KGU#453 2017-11-02: Issue #447
        	//addCode("CASE " + _case.getText().get(i+1).trim(), indentPlusOne, disabled);
        	addCode(transformKeyword("CASE ") + unbrokenText.get(i+1).trim(), indentPlusOne, disabled);
        	// END KGU#453 2017-11-02
        	// END KGU#277 2016-10-13
        	//    code.add(_indent+_indent.substring(0,1)+_indent.substring(0,1));
        	generateCode((Subqueue) _case.qs.get(i), indentPlusTwo);
        	//    code.add(_indent+_indent.substring(0,1)+_indent.substring(0,1));
        }

        // START KGU#453 2017-11-02: Issue #447
        //if(!_case.getText().get(_case.qs.size()).trim().equals("%"))
        if (!unbrokenText.get(_case.qs.size()).trim().equals("%"))
        // END KGU#453 2017-11-02
        {
        	// START KGU#277 2016-10-13: Enh. #270
        	//code.add(this.getLineNumber() + indentPlusOne + "CASE ELSE");
        	addCode(transformKeyword("CASE ELSE"), indentPlusOne, disabled);
        	// END KGU#277 2016-10-13
        	generateCode((Subqueue)_case.qs.get(_case.qs.size()-1), indentPlusTwo);
        }
        // START KGU#277 2016-10-13: Enh. #270
        //code.add(this.getLineNumber() + _indent + "END SELECT");
        addCode(transformKeyword("END SELECT"), _indent, disabled);
        // END KGU#277 2016-10-13
    }

    @Override
    protected void generateCode(For _for, String _indent)
    {
    	// START KGU#3 2015-11-02: Sensible handling of FOR loops
        //code.add(_indent+"FOR "+BString.replace(transform(_for.getText().getText()),"\n","").trim()+"");
    	appendComment(_for, _indent);
    	
    	// START KGU#61 2016-03-23: Enh. 84
    	if (_for.isForInLoop() && generateForInCode(_for, _indent))
    	{
    		// All done
    		return;
    	}
    	// END KGU#61 2016-03-23

    	String[] parts = _for.splitForClause();
    	String increment = "";
    	if (!parts[3].trim().equals("1")) increment = transformKeyword(" STEP ") + parts[3];
    	// START KGU#277 2016-10-13: Enh. #270
    	//code.add(this.getLineNumber() + _indent + "FOR " +
    	//		parts[0] + " = " + transform(parts[1], false) +
    	//		" TO " + transform(parts[2], false) + increment);
    	boolean disabled = _for.isDisabled(false);
    	addCode(transformKeyword("FOR ") + parts[0] + " = " + transform(parts[1], false) +
    			transformKeyword(" TO ") + transform(parts[2], false) + increment, _indent, disabled);
    	// END KGU#277 2016-10-13
    	// END KGU 2015-11-02
    	generateCode(_for.q, _indent + this.getIndent());
    	// START KGU#277 2016-10-13: Enh. #270
    	//code.add(this.getLineNumber() + _indent + "NEXT " + parts[0]);
    	addCode(transformKeyword("NEXT ") + parts[0], _indent, disabled);
    	// END KGU#277 2016-10-13
    	
    	// START KGU#78 2015-12-18: Enh. #23
    	this.placeJumpTarget(_for, _indent);
    	// END KGU#78 2915-12-18
    }

	// START KGU#61 2016-03-23: Enh. #84 - Support for FOR-IN loops
	/**
	 * We try our very best to create a working loop from a FOR-IN construct
	 * This will only work, however, if we can get reliable information about
	 * the size of the value list, which won't be the case if we obtain it e.g.
	 * via a variable.
	 * (Here, we will just apply Visual Basic syntax until someone complains.)
	 * @param _for - the element to be exported
	 * @param _indent - the current indentation level
	 * @return true iff the method created some loop code (sensible or not)
	 */
	protected boolean generateForInCode(For _for, String _indent)
	{
		boolean done = false;
		String var = _for.getCounterVar();
		String valueList = _for.getValueList();
		ArrayList<TokenList> items = _for.getValueListItems();
		// START KGU#277 2016-10-13: Enh. #270
		boolean disabled = _for.isDisabled(false);
		// END KGU#277 2016-10-13
		// START KGU#171 2016-03-31: Enh. #144
		//if (items != null)
		if (!this.suppressTransformation && items != null)
		// END KGU#171 2016-03-31
		{
			// Good question is: how do we guess the element type and what do we
			// do if items are heterogenous? We will just try four types: boolean,
			// integer, real and string, where we can only test literals.
			// If none of them match then we add a TODO comment.
			int nItems = items.size();
			boolean allBoolean = true;
			boolean allInt = true;
			boolean allReal = true;
			boolean allString = true;
			StringList itemStrings = new StringList();
			for (int i = 0; i < nItems; i++)
			{
				String item = items.get(i).getString().trim();
				if (allBoolean)
				{
					if (!item.equalsIgnoreCase("true") && !item.equalsIgnoreCase("false"))
					{
						allBoolean = false;
					}
				}
				if (allInt)
				{
					try {
						Integer.parseInt(item);
					}
					catch (NumberFormatException ex)
					{
						allInt = false;
					}
				}
				if (allReal)
				{
					try {
						Double.parseDouble(item);
					}
					catch (NumberFormatException ex)
					{
						allReal = false;
					}
				}
				if (allString)
				{
					allString = item.startsWith("\"") && item.endsWith("\"") &&
							!item.substring(1, item.length()-1).contains("\"");
				}
				// START KGU#368 2017-03-15: Bugfix #382
				itemStrings.add(transform(item));
				// END KGU#368 2017-03-15
			}
			
			// Create some generic and unique variable names
			String postfix = Integer.toHexString(_for.hashCode());
			String arrayName = "array" + postfix;
			//String indexName = "index" + postfix;

			String itemType = "";
			if (allBoolean) itemType = "Boolean";
			else if (allInt) itemType = "Integer";
			else if (allReal) itemType = "Real";
			else if (allString) itemType = "String";
			else {
				itemType = "FIXME_" + postfix;
				// We do a dummy type definition
				this.appendComment("TODO: Specify an appropriate element type for the array!", _indent);
			}

			// Insert the array declaration and initialisation
			// START KGU#277 2016-10-13: Enh. #270
			//code.add(this.getLineNumber() + _indent + "DIM " + arrayName + "() AS " + itemType + " = {" + 
			//		items.concatenate(", ") + "}");
			addCode(transformKeyword("DIM ") + arrayName + "() " + transformKeyword("AS ") + itemType + " = {" + 
					itemStrings.concatenate(", ") + "}", _indent, disabled);
			// END KGU#277 2016-10-13
			valueList = arrayName;
		}
			
		// Creation of the loop header
		// START KGU#277 2016-10-13: Enh. #270
		//code.add(this.getLineNumber() + _indent + "FOR EACH " + var + " IN " + valueList);
		addCode(transformKeyword("FOR EACH ") + var + transformKeyword(" IN ") + valueList, _indent, disabled);
		// END KGU#277 2016-10-13

		// Creation of the loop body
    	generateCode(_for.q, _indent + this.getIndent());
		// START KGU#277 2016-10-13: Enh. #270
    	//code.add(this.getLineNumber() + _indent + "NEXT " + var);
    	addCode(transformKeyword("NEXT ") + var, _indent, disabled);
		// END KGU#277 2016-10-13
    	
		this.placeJumpTarget(_for, _indent);	// Enh. #23: Takes care for correct jumps

		done = true;
		return done;
	}
	// END KGU#61 2016-03-23

    @Override
    protected void generateCode(While _while, String _indent)
    {
            // START KGU#779 2019-12-01: Bugfix #790 (enh. #416)
            //String condition = transform(_while.getText().getLongString(), false).trim();
            String condition = transform(_while.getUnbrokenText().getLongString(), false).trim();
            // END KGU#779 2019-12-01

            // START KGU 2015-11-02
            appendComment(_while, _indent);
            // END KGU 2015-11-02

            // The traditional BASIC while loop looks like WHILE condition ... WEND
            // START KGU#2772 2016-10-13: Enh. #270
            //code.add(this.getLineNumber() + _indent + "DO WHILE " + condition);
            boolean disabled = _while.isDisabled(false);
            addCode(transformKeyword("DO WHILE ") + condition, _indent, disabled);
            // END KGU#277 2016-10-13
            generateCode(_while.q, _indent+this.getIndent());
            // START KGU#2772 2016-10-13: Enh. #270
            //code.add(this.getLineNumber() + _indent + "LOOP");
            addCode(transformKeyword("LOOP"), _indent, disabled);
            // END KGU#277 2016-10-13

            // START KGU#78 2015-12-18: Enh. #23
            this.placeJumpTarget(_while, _indent);
            // END KGU#78 2915-12-18
    }

    @Override
    protected void generateCode(Repeat _repeat, String _indent)
    {
            // START KGU#779 2019-12-01: Bugfix #790 (enh. #416)
            //String condition = transform(_repeat.getText().getLongString()).trim();
            String condition = transform(_repeat.getUnbrokenText().getLongString(), false).trim();
            // END KGU#779 2019-12-01

            // START KGU 2015-11-02
            appendComment(_repeat, _indent);
            // END KGU 2015-11-02

            // START KGU#277 2016-10-13: Enh. #270
            //code.add(this.getLineNumber() + _indent + "DO");
            boolean disabled = _repeat.isDisabled(false);
            addCode(transformKeyword("DO"), _indent, disabled);
            // END KGU#277 2016-10-13
            generateCode(_repeat.q, _indent + this.getIndent());
            // START KGU#277 2016-10-13: Enh. #270
            //code.add(this.getLineNumber() + _indent + "LOOP UNTIL " + condition);
            addCode(transformKeyword("LOOP UNTIL ") + condition, _indent, disabled);
            // END KGU#277 2016-10-13

            // START KGU#78 2015-12-18: Enh. #23
            this.placeJumpTarget(_repeat, _indent);
            // END KGU#78 2915-12-18
    }

    @Override
    protected void generateCode(Forever _forever, String _indent)
    {
        // START KGU 2015-11-02
        appendComment(_forever, _indent);
        // END KGU 2015-11-02

        // START KGU#277 2016-10-13: Enh. #270
        //code.add(this.getLineNumber() + _indent + "DO");
        boolean disabled = _forever.isDisabled(false);
        addCode(transformKeyword("DO"), _indent, disabled);
        // END KGU#277 2016-10-13
        generateCode(_forever.q, _indent+this.getIndent());
        // START KGU#277 2016-10-13: Enh. #270
        //code.add(this.getLineNumber() + _indent + "LOOP");
        addCode(transformKeyword("LOOP"), _indent, disabled);
        // END KGU#277 2016-10-13

        // START KGU#78 2015-12-18: Enh. #23
        this.placeJumpTarget(_forever, _indent);
        // END KGU#78 2915-12-18
    }
	
	@Override
	protected void generateCode(Call _call, String _indent)
	{
		if(!appendAsComment(_call, _indent)) {
			// START KGU 2014-11-16
			appendComment(_call, _indent);
			// END KGU 2014-11-16
			Root owningRoot = Element.getRoot(_call);
			StringList lines = _call.getUnbrokenText();
			for (int i = 0; i < lines.count(); i++)
			{
				// START KGU#2 2015-12-18: Enh. #9 This may require a CALL command prefix
				//code.add(_indent+transform(_call.getText().get(i)));
				// START KGU#371 2019-03-08: Enh. #385 Support for declared optional arguments
				//String line = transform(_call.getText().get(i));
				String line = lines.get(i);
				boolean isAsgnmt = Instruction.isAssignment(line);
				//START KGU#790 2023-11-06: Only to convert the first call is unproportional
				//if (i == 0 && this.getOverloadingLevel() == OverloadingLevel.OL_NO_OVERLOADING && (routinePool != null)
				//		&& line.endsWith(")")) {
				//	Function call = _call.getCalledRoutine();
				if (this.getOverloadingLevel() == OverloadingLevel.OL_NO_OVERLOADING && (routinePool != null)
						&& line.endsWith(")")) {
					Function call = _call.getCalledRoutine(i);
				// END KGU#2023-11-06
					// START KGU#877 2020-10-16: Bugfix #874 name extraction may fail (e.g. non-ASCII letters)
					if (call != null) {
					// END KGU#877 2020-10-16
						java.util.Vector<Root> callCandidates = 
								routinePool.findRoutinesBySignature(call.getName(), call.paramCount(), owningRoot, false);
						if (!callCandidates.isEmpty()) {
							// FIXME We'll just fetch the very first one for now...
							Root called = callCandidates.get(0);
							StringList defaults = called.getParameterDefaults();
							if (defaults.count() > call.paramCount()) {
								// We just insert the list of default values for the missing arguments
								line = line.substring(0, line.length()-1) + (call.paramCount() > 0 ? ", " : "") + 
										defaults.subSequence(call.paramCount(), defaults.count()).concatenate(", ") + ")";
							}
						}
					// START KGU#877 2020-10-16: Bugfix #874 name extraction may fail (e.g. non-ASCII letters)
					}
					// END KGU#877 2020-10-16
				}
				// END KGU#371 2019-03-08
				// START KGU#778 2019-12-01: Bugfix #789 - The detection of function calls was corrupted by patch #385
				//if (!line.startsWith("LET") || line.indexOf(" = ") < 0)
				if (!isAsgnmt)
				// END KGU#778 2019-12-01
				{
					line = transformKeyword("CALL ") + line;
				}
				// START KGU#277 2016-10-13: Enh. #270
				//code.add(this.getLineNumber() + _indent + line);
				addCode(transform(line), _indent, _call.isDisabled(false));
				// END KGU#277 2016-10-13
				// END KGU#2 2015-12-18
			}
		}
	}

	@Override
	protected void generateCode(Jump _jump, String _indent)
	{
		if(!appendAsComment(_jump, _indent)) {
			// START #277 2016-10-13: Enh. #270
			boolean disabled = _jump.isDisabled(false);
			// END KGU#277 2016-10-13
			// START KGU 2014-11-16
			appendComment(_jump, _indent);
			// END KGU 2014-11-16

			// START KGU#78 2015-12-18: Enh. #23 Generate sensible goto instructions
			//for(int i=0;i<_jump.getText().count();i++)
			//{
			//	code.add(_indent+transform(_jump.getText().get(i)));
			//}
			boolean isEmpty = true;

			// START KGU#779 2019-12-01: Bugfix #790 (enh. #416)
			//StringList lines = _jump.getText();
			StringList lines = _jump.getUnbrokenText();
			// END KGU#779 2019-12-01
			String preReturn  = Syntax.getKeywordOrDefault("preReturn", "return");
			String preThrow   = Syntax.getKeywordOrDefault("preThrow", "throw");
			for (int i = 0; isEmpty && i < lines.count(); i++) {
				String line = transform(lines.get(i)).trim();
				if (!line.isEmpty())
				{
					isEmpty = false;
				}
				// START KGU#74/KGU#78 2015-11-30: More sophisticated jump handling
				//code.add(_indent + line + ";");
				if (Jump.isReturn(line))
				{
					String argument = line.substring(preReturn.length()).trim();
					if (!argument.isEmpty())
					{
						//code.add(_indent + this.getLineNumber() + this.procName + " = " + argument + " : END");
						// START KGU#277 2016-10-13: Enh. #270
						//code.add(this.getLineNumber() + _indent + "RETURN " + argument);
						addCode(transformKeyword("RETURN ") + argument, _indent, disabled);
						// END KGU#277 2016-10-13
					}
				}
				else if (Jump.isExit(line))
				{
					// START KGU#277 2016-10-13: Enh. #270
					//code.add(this.getLineNumber() + _indent + "STOP");
					addCode(transformKeyword("STOP"), _indent, disabled);
					// END KGU#277 2016-10-13
				}
				// START KGU#686 2019-03-18: Enh. #56
				else if (Jump.isThrow(line)) {
					// START KGU#1102 2023-11-08: Bugfix #1109 Rethrow not correctly handled
					String arg = line.substring(preThrow.length()).trim();
					// END KGU#1102 2023-11-08
					if (this.optionCodeLineNumbering()) {
						appendComment("FIXME: Only a number is allowed as parameter:", _indent);
						// START KGU#1102 2023-11-08: Bugfix #1109 Rethrow not correctly handled
						//addCode("ERROR " + line.substring(preThrow.length()).trim(), _indent, disabled);
						addCode ("ERROR " + arg, _indent, disabled);
						// END KGU#1102 2023-11-08
					}
					else {
						// START KGU#1102 2023-11-08: Bugfix #1109 Rethrow not correctly handled
						//addCode("Throw New Exception(" + line.substring(preThrow.length()).trim() + ")", _indent, disabled);
						if (arg.isEmpty()) {
							// Could be a rethrow - look for a catch context
<<<<<<< HEAD
							Element parent = _jump;
							while ((parent = parent.parent) != null) {
								Element grandPa = null;
								if (parent instanceof Subqueue
										&& (grandPa = parent.parent) instanceof Try
										&& parent == ((Try)grandPa).qCatch) {
									arg = "ex" + Integer.toHexString(((Try)grandPa).hashCode());
									break;
								}
=======
							if (Try.findEnclosingTry(_jump, true) == null) {
								arg = "New Exception(\"FIXME - missing argument!\")";
>>>>>>> cf3c3469
							}
						}
						else {
							arg = "New Exception(" + arg + ")";
						}
						addCode("Throw " + arg, _indent, disabled);
						// END KGU#1102 2023-11-08
					}
				}
				// END KGU#686 2019-03-18
				// Has it already been matched with a loop? Then syntax must have been okay...
				else if (this.jumpTable.containsKey(_jump))
				{
					Integer ref = this.jumpTable.get(_jump);
					String label = this.labelBaseName + ref;
					if (ref.intValue() < 0)
					{
						appendComment("FIXME: Structorizer detected this illegal jump attempt:", _indent);
						appendComment(line, _indent);
						label = "__ERROR__";
					}
					// START KGU#277 2016-10-13: Enh. #270
					//code.add(this.getLineNumber() + _indent + "GOTO " + label);
					addCode(transformKeyword("GOTO ") + label, _indent, disabled);
					// END KGU#277 2016-10-13
					isEmpty = false;	// Leave the above loop now 
				}
				else if (!isEmpty)
				{
					appendComment("FIXME: Structorizer detected the following illegal jump attempt:", _indent);
					appendComment(line, _indent);
				}
				// END KGU#74/KGU#78 2015-11-30
			}
			if (isEmpty && this.jumpTable.containsKey(_jump))
			{
				Integer ref = this.jumpTable.get(_jump);
				String label = this.labelBaseName + ref;
				if (ref.intValue() < 0)
				{
					appendComment("FIXME: Structorizer detected illegal jump attempt here!", _indent);
					label = "__ERROR__";
				}
				// START KGU#277 2016-10-13: Enh. #270
				//code.add(this.getLineNumber() + _indent + "GOTO " + label);
				addCode(transformKeyword("GOTO ") + label, _indent, disabled);
				// END KGU#277 2016-10-13
				isEmpty = false;	// Leave the above loop now 
			}
			// END KGU#78 2015-12-18
		}
	}

	// START KGU#47 2015-12-18: Offer at least a sequential execution (which is one legal execution order)
	protected void generateCode(Parallel _para, String _indent)
	{
		String indentPlusOne = _indent + this.getIndent();
		appendComment(_para, _indent);

		// START KGU#277 2016-10-13: Enh. #270
		//code.add(this.getLineNumber());
		boolean disabled = _para.isDisabled(false);
		addCode("", "", disabled);
		// END KGU#277 2016-10-13
		appendComment("==========================================================", _indent);
		appendComment("================= START PARALLEL SECTION =================", _indent);
		appendComment("==========================================================", _indent);
		appendComment("TODO: add the necessary code to run the threads concurrently", _indent);
		//code.add(this.getLineNumber() + _indent + "PARALLEL");

		for (int i = 0; i < _para.qs.size(); i++) {
			// START KGU#277 2016-10-13: Enh. #270
			//code.add(this.getLineNumber());
			addCode("", "", disabled);
			// END KGU#277 2016-10-13
			appendComment("----------------- START THREAD " + i + " -----------------", indentPlusOne);
			//code.add(this.getLineNumber() + indentPlusOne + "THREAD");
			generateCode((Subqueue) _para.qs.get(i), indentPlusOne + this.getIndent());
			//code.add(this.getLineNumber() + indentPlusOne + "END THREAD");
			appendComment("------------------ END THREAD " + i + " ------------------", indentPlusOne);
			// START KGU#277 2016-10-13: Enh. #270
			//code.add(this.getLineNumber());
			addCode("", "", disabled);
			// END KGU#277 2016-10-13
		}

		//code.add(this.getLineNumber() + _indent + "END PARALLEL");
		appendComment("==========================================================", _indent);
		appendComment("================== END PARALLEL SECTION ==================", _indent);
		appendComment("==========================================================", _indent);
		// START KGU#277 2016-10-13: Enh. #270
		//code.add(this.getLineNumber());
		addCode("", "", disabled);
		// END KGU#277 2016-10-13
	}
	// END KGU#47 2015-12-18

	/* (non-Javadoc)
	 * @see lu.fisch.structorizer.generators.Generator#generateCode(lu.fisch.structorizer.elements.Try, java.lang.String)
	 */
	@Override
	protected void generateCode(Try _try, String _indent)
	{

		boolean isDisabled = _try.isDisabled(false);
		appendComment(_try, _indent);

		String indent1 = _indent + this.getIndent();
		String varName = _try.getExceptionVarName();
		boolean supportsTry = this.getTryCatchLevel() != TryCatchSupportLevel.TC_NO_TRY;
		if (supportsTry) {
			// Modern code (~ VisualBasic)
			this.addCode("Try", _indent, isDisabled);

			generateCode(_try.qTry, indent1);

			if (varName != null && !varName.isEmpty()) {
				String exName = "ex" + Integer.toHexString(_try.hashCode());
				this.addCode("Catch " + exName + " As Exception", _indent, isDisabled);
				this.addCode("Dim " + varName + " As String = " + exName + ".ToString()", indent1, isDisabled);
			}
			else {
				this.addCode("Catch", _indent, isDisabled);
			}

			generateCode(_try.qCatch, indent1);

			if (_try.qFinally.getSize() > 0) {
				this.addCode("Finally", _indent, isDisabled);

				generateCode(_try.qFinally, indent1);
			}
			
			this.addCode("End Try", _indent, isDisabled);
		}
		else {
			// Vintage Basic

			// There is at least the ON ERROR GOTO construct...
			int ixOnGoto = this.code.count();
			this.addCode("ON ERROR GOTO §§§", _indent, isDisabled);

			generateCode(_try.qTry, _indent);

			int ixGotoFinal = this.code.count();
			this.addCode("GOTO §§§", _indent, isDisabled);
			this.appendComment("Start of error handler, FIXME: variable '" + varName + "' should conatain error info ...", _indent);
			this.code.set(ixOnGoto, this.code.get(ixOnGoto).replace("§§§", Integer.toString(this.lineNumber)));
		
			generateCode(_try.qCatch, indent1);
		
			this.appendComment("End of error handler, resume here ...", _indent);
			this.code.set(ixGotoFinal, this.code.get(ixGotoFinal).replace("§§§", Integer.toString(this.lineNumber)));
		
			this.addCode("ON ERROR GOTO 0", _indent, isDisabled);
			if (_try.qFinally.getSize() > 0) {

				generateCode(_try.qFinally, _indent);

			}
		}
	}


// START KGU#74 2015-12-18: Decomposed and fine-tuned 
	/**
	 * Composes the heading for the program or function according to the
	 * syntactic rules of the target language and adds it to this.code.
	 * @param _root - The diagram root element
	 * @param _indent - the initial indentation string
	 * @param _procName - the procedure name
	 * @param paramNames - list of the argument names
	 * @param paramTypes - list of corresponding type names (possibly null) 
	 * @param resultType - result type name (possibly null)
	 * @return the default indentation string for the subsequent stuff
	 */
	protected String generateHeader(Root _root, String _indent, String _procName,
			StringList _paramNames, StringList _paramTypes, String _resultType, boolean _public)
	{
		String furtherIndent = _indent;
		this.labelMap = new int[this.labelCount];
		String pr = this.commentSymbolLeft() + " program";
		this.procName = _procName;	// Needed for value return mechanisms

		// START KGU#178 206-07-20: Enh. #160 - option to involve called subroutines
		//insertComment(_root, _indent);
		//insertComment("Generated by Structorizer " + Element.E_VERSION, _indent);
		if (topLevel)
		{
			appendComment(_root, _indent);
			appendComment("Generated by Structorizer " + Element.E_VERSION, _indent);
			// START KGU#363 2017-05-16: Enh. #372
			appendCopyright(_root, _indent, true);
			// END KGU#363 2017-05-16
			subroutineInsertionLine = code.count();	// (this will be revised in line numbering mode)
			appendComment("", _indent);
		}
		else
		{
			appendComment("", _indent);
			appendComment(_root, _indent);
			// START KGU#815 2020-03-26: Enh. #828
			if (_public) {
				appendCopyright(_root, _indent, false);
			}
			// END KGU#815 2020-03-26
		}
		// END KGU#178 2016-07-20

		String signature = _root.getMethodName();
		// START KGU#815 2020-04-08: Enh. #828
		//if (_root.isSubroutine()) {
		if (_root.isSubroutine() || this.isLibraryModule() && topLevel && _root.isInclude()) {
		// END KGU#815 2020-04-08
			boolean isFunction = _resultType != null || this.returns || this.isResultSet || this.isFunctionNameSet; 
			pr = transformKeyword(isFunction ? "FUNCTION" : "SUB");
			
			// START KGU#815 2020-04-08: Enh. #828 - group export
			if (this.isLibraryModule() && _public && !this.optionCodeLineNumbering()) {
				pr = "Public " + pr;
			}
			// END KGU#815 2020-04-08

			// Compose the function header
			signature += "(";
			if (this.optionCodeLineNumbering())
			{
				appendComment("TODO: Add type-specific suffixes where necessary!", _indent);
			}
			else
			{
				appendComment("TODO: Check (and specify if needed) the argument and result types!", _indent);        		
			}
			// START KGU#371 2019-03-08: Enh. #385 Deal with optional arguments#
			int minArgs = _root.getMinParameterCount();
			StringList argDefaults = _root.getParameterDefaults();
			// END KGU#371 2019-03-08
			for (int p = 0; p < _paramNames.count(); p++) {
				signature += ((p > 0) ? ", " : "");
				// START KGU#993 2021-10-03: Bugfix #993 Wrong handling of const and array parameters
				String pType = null;
				if (_paramTypes != null) {
					pType = _paramTypes.get(p);
					if (pType != null && pType.startsWith("const ")) {
						signature += transformKeyword("CONST ");
						pType = pType.substring("const ".length());
					}
				}
				// END KGU#993 2021-10-03
				signature += (_paramNames.get(p)).trim();
				if (_paramTypes != null)
				{
					// START KGU#993 2021-10-03: Bugfix #993 Wrong handling of const and array parameters
					//String type = this.transformType(_paramTypes.get(p), "");
					String type = "";
					if (pType != null) {
						type = this.transformType(pType, "");
					}
					// END KGU#993 2021-10-03
					if (!type.isEmpty())
					{
						signature += transformKeyword(" AS ") + type;
					}
				}
				// START KGU#371 2019-03-08: Enh. #385 Deal with optional arguments#
				if (p >= minArgs && this.getOverloadingLevel() == OverloadingLevel.OL_DEFAULT_ARGUMENTS) {
					signature += " = " + transform(argDefaults.get(p));
				}
				// END KGU#371 2019-03-08
			}
			signature += ")";
			if (_resultType != null)
			{
				signature += transformKeyword(" AS ") + transformType(_resultType, "Real");
			}
			furtherIndent += this.getIndent();
		}

		code.add(this.getLineNumber() + _indent + pr + " " + signature);

		return furtherIndent;
	}
	
	/* (non-Javadoc)
	 * @see lu.fisch.structorizer.generators.Generator#generatePreamble(lu.fisch.structorizer.elements.Root, java.lang.String, lu.fisch.utils.StringList)
	 */
	@Override
	protected String generatePreamble(Root _root, String _indent, StringList _varNames)
	{
		// Old BASIC dialocts with line numbers usually don't support declarations
		if (!this.optionCodeLineNumbering())
		{
			appendComment("TODO: Check and accomplish your variable declarations here:", _indent );
			for (int v = 0; v < _varNames.count(); v++) {
				// START KGU#542 2019-12-01: Enh. #739 Don't do this for enumeration constants here
				//appendComment(transformKeyword("DIM ") + _varNames.get(v) + transformKeyword(" AS") + " <type>", indentPlusOne);
				String varName = _varNames.get(v);
				String constVal = null;
				if (((constVal = _root.constants.get(varName)) == null || !constVal.startsWith(":"))
						&& !this.wasDefHandled(_root, varName, true)) {
					TypeMapEntry type = _root.getTypeInfo().get(varName);
					String typeName = "???";
					if (type != null) {
						StringList typeNames = this.getTransformedTypes(type, true);
						if (typeNames.count() == 1) {
							typeName = typeNames.get(0);
						}
						while (typeName.startsWith("@")) {
							varName += "()";
							typeName = typeName.substring(1);
						}
						// START KGU#993 2021-10-04: Issue #993
						varName = varName.replace(")(", ",");
						// END KGU#993 2021-10-04
					}
					addCode(transformKeyword("DIM ") + varName + transformKeyword(" AS ") + typeName, _indent, false);
				}
				// END KGU#542 2019-12-01
			}
			appendComment("", _indent);
		}
		else
		{
			appendComment("TODO: add the respective type suffixes to your variable names if required", _indent );
		}
		return _indent;
	}

	/* (non-Javadoc)
	 * @see lu.fisch.structorizer.generators.Generator#generateResult(lu.fisch.structorizer.elements.Root, java.lang.String, boolean, lu.fisch.utils.StringList)
	 */
	@Override
	protected String generateResult(Root _root, String _indent, boolean alwaysReturns, StringList varNames)
	{
		if (_root.isSubroutine() && (returns || _root.getResultTypeDescr() != null || isFunctionNameSet || isResultSet) && !alwaysReturns)
		{
			String result = "0";
			if (isFunctionNameSet)
			{
				result = _root.getMethodName();
			}
			else if (isResultSet)
			{
				int vx = varNames.indexOf("result", false);
				result = varNames.get(vx);
			}
			// START KGU#1084 2023-10-04: Bugfix #1093 Don't invent an undue return statement here
			else {
				return _indent;
			}
			// END KGU#1084 2023-10-24
			code.add(this.getLineNumber() + _indent + transformKeyword("RETURN ") + result);
		}
		return _indent;
	}

	/* (non-Javadoc)
	 * @see lu.fisch.structorizer.generators.Generator#generateFooter(lu.fisch.structorizer.elements.Root, java.lang.String)
	 */
	@Override
	protected void generateFooter(Root _root, String _indent)
	{
		String endPhrase = "END";
		if (_root.isSubroutine())
		{
			if (_root.getResultTypeDescr() != null || this.returns || this.isResultSet || this.isFunctionNameSet)
			{
				endPhrase += " FUNCTION";
			}
			else
			{
				endPhrase += " SUB";
			}
		}
		code.add(_indent + this.getLineNumber() + transformKeyword(endPhrase));
		
		if (this.optionCodeLineNumbering())
		{
			// Okay now, in line numbering mode, we will have to replace the generic labels by line numbers
			for (int i = 0; i < code.count(); i++)
			{
				String line = code.get(i);
				int labelPos = line.indexOf(this.labelBaseName);
				if (labelPos >= 0)
				{
					// Supposed to be a jump instruction:
					// Identify the label number, look for the corresponding line number and replace the label by the latter
					int posLN = labelPos + this.labelBaseName.length();		// position of the label number
					String labelNoStr = line.substring(posLN);
					int labelNo = Integer.parseInt(labelNoStr);
					int lineNo = this.labelMap[labelNo];
					code.set(i, line.replace(this.labelBaseName + labelNoStr, Integer.toString(lineNo)));
				}
			}
		}
		// FIXME: We will have to find a way to renumber code lines!
		// In line numbering mode we may not insert the subroutines further up because this would break the number ordering
		if (topLevel)
		{
			subroutineInsertionLine = code.count();
			// START KGU#815/KGU#824 2020-03-19: Enh. #828, bugfix #836
			libraryInsertionLine = code.count();
			// END KGU#815/KGU#824 2020-03-19
		}
	}
	// END KGU#74 2015-12-18
	
}<|MERGE_RESOLUTION|>--- conflicted
+++ resolved
@@ -1265,20 +1265,8 @@
 						//addCode("Throw New Exception(" + line.substring(preThrow.length()).trim() + ")", _indent, disabled);
 						if (arg.isEmpty()) {
 							// Could be a rethrow - look for a catch context
-<<<<<<< HEAD
-							Element parent = _jump;
-							while ((parent = parent.parent) != null) {
-								Element grandPa = null;
-								if (parent instanceof Subqueue
-										&& (grandPa = parent.parent) instanceof Try
-										&& parent == ((Try)grandPa).qCatch) {
-									arg = "ex" + Integer.toHexString(((Try)grandPa).hashCode());
-									break;
-								}
-=======
 							if (Try.findEnclosingTry(_jump, true) == null) {
 								arg = "New Exception(\"FIXME - missing argument!\")";
->>>>>>> cf3c3469
 							}
 						}
 						else {
