--- conflicted
+++ resolved
@@ -699,14 +699,10 @@
 					// END KGU#1177 2025-02-16
 					// START KGU#993 2021-10-04: Bugfix #993 We suppress unused declarations
 					//addCode(codeLine, _indent, disabled);
-<<<<<<< HEAD
-					if (!Instruction.isMereDeclaration(tokens)) {
-=======
 					// START KGU#1193 2025-09-03: Issue #1210 In case suppressTransformation we need it
-					//if (!Instruction.isMereDeclaration(line)) {
-					if (suppressTransformation || !Instruction.isMereDeclaration(line)) {
+					//if (!Instruction.isMereDeclaration(tokens)) {
+					if (suppressTransformation || !Instruction.isMereDeclaration(tokens)) {
 					// END KGU#1193 2025-09-03
->>>>>>> 949e63e0
 						addCode(codeLine, _indent, disabled);
 					}
 					// START KGU#1175 2025-02-07: Bugfix #1190 We should not suppress within Includables
@@ -1384,18 +1380,9 @@
 			//StringList lines = _jump.getText();
 			ArrayList<TokenList> lines = _jump.getUnbrokenTokenText();
 			// END KGU#779 2019-12-01
-<<<<<<< HEAD
 			for (int i = 0; isEmpty && i < lines.size(); i++) {
 				TokenList lineTokens = lines.get(i);
 				if (!lineTokens.isEmpty())
-=======
-			String preReturn  = CodeParser.getKeywordOrDefault("preReturn", "return");
-			String preExit = CodeParser.getKeywordOrDefault("preExit", "exit");
-			String preThrow   = CodeParser.getKeywordOrDefault("preThrow", "throw");
-			for (int i = 0; isEmpty && i < lines.count(); i++) {
-				String line = transform(lines.get(i)).trim();
-				if (!line.isEmpty())
->>>>>>> 949e63e0
 				{
 					isEmpty = false;
 				}
@@ -1415,14 +1402,10 @@
 				}
 				else if (Jump.isExit(lineTokens))
 				{
-<<<<<<< HEAD
-					// We ignore the exit code here
-=======
-					String exitCode = line.substring(preExit.length()).trim();
+					String exitCode = lineTokens.subSequenceToEnd(1).getString().trim();
 					if (!exitCode.isEmpty()) {
 						appendComment("FIXME: The following exit code was intended to pass: " + exitCode, _indent);
 					}
->>>>>>> 949e63e0
 					// START KGU#277 2016-10-13: Enh. #270
 					//code.add(this.getLineNumber() + _indent + "STOP");
 					addCode(transformKeyword("STOP"), _indent, isDisabled);
@@ -1465,16 +1448,12 @@
 					if (ref.intValue() < 0)
 					{
 						appendComment("FIXME: Structorizer detected this illegal jump attempt:", _indent);
-<<<<<<< HEAD
-						appendComment(lineTokens.getString(), _indent);
-=======
 						// START KGU#1193 2025-08-30: Issue #1210 consider supressTransaction
 						if (suppressTransformation) {
-							addCode(line, _indent, isDisabled);
+							addCode(lineTokens.getString(), _indent, isDisabled);
 							continue;
 						}
-						appendComment(line, _indent);
->>>>>>> 949e63e0
+						appendComment(lineTokens.getString(), _indent);
 						label = "__ERROR__";
 					}
 					// START KGU#277 2016-10-13: Enh. #270
@@ -1486,19 +1465,15 @@
 				else if (!isEmpty)
 				{
 					appendComment("FIXME: Structorizer detected the following illegal jump attempt:", _indent);
-<<<<<<< HEAD
-					appendComment(lineTokens.getString(), _indent);
-=======
 					// START KGU#1193 2025-08-30: Issue #1210 Consider suppressTrasformation
-					//appendComment(line, _indent);
+					//appendComment(lineTokens.getString(), _indent);
 					if (suppressTransformation) {
-						addCode(line, _indent, isDisabled);
+						addCode(lineTokens.getString(), _indent, isDisabled);
 					}
 					else {
-						appendComment(line, _indent);
+						appendComment(lineTokens.getString(), _indent);
 					}
 					// END KGU#1193 20255-08-30
->>>>>>> 949e63e0
 				}
 				// END KGU#74/KGU#78 2015-11-30
 			} // for (i = 0; isEmpty && i < lines.count(); i++)
