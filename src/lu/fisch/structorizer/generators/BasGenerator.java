--- conflicted
+++ resolved
@@ -690,13 +690,8 @@
 						codeLine += " : " + this.commentSymbolLeft() + " color = " + _inst.getHexColor();
 					}
 					// START KGU#1177 2025-02-16: Bugfix #1192 Return instruction keywords weren't transformed
-<<<<<<< HEAD
 					else if (Jump.isReturn(tokens)) {
 						codeLine = transformKeyword("RETURN ") + transform(tokens.subSequenceToEnd(1).getString()).trim();
-=======
-					else if (Jump.isReturn(line)) {
-						codeLine = (transformKeyword("RETURN ") + transform(tokens.concatenate("", 1))).trim();
->>>>>>> 522bd4aa
 					}
 					// END KGU#1177 2025-02-16
 					// START KGU#993 2021-10-04: Bugfix #993 We suppress unused declarations
