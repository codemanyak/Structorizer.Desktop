--- conflicted
+++ resolved
@@ -59,7 +59,6 @@
 import lu.fisch.structorizer.parsers.AuParser;
 import lu.fisch.structorizer.syntax.Syntax;
 import lu.fisch.structorizer.syntax.TokenList;
-import lu.fisch.utils.StringList;
 
 /**
  * Syntax checker class for ArmGenerator, based on GOLDParser 5.0 for the StructorizerArmLine
@@ -397,15 +396,9 @@
 	private String preprocessLine(String line, Element owner, int lineNo)
 	{
 		String className = owner.getClass().getSimpleName();
-<<<<<<< HEAD
-		// START KGU#1066 2022-09-30: Bugfix #2022-09-30 verbose operators were rejected
+		// START KGU#1066/KGU#1068/KGU#1069 2022-09-30: Bugfix #1074, #1075 verbose operators were rejected
 		line = Syntax.unifyOperators(line);
-		// END KGU#1066 2022-09-30
-=======
-		// START KGU#1066/KGU#1068/KGU#1069 2022-09-30: Bugfix #1074, #1075 verbose operators were rejected
-		line = Element.unifyOperators(line);
 		// END KGU#1066/KGU#1068/KGU#1069 2022-09-30
->>>>>>> 5422faab
 		if (className.equals("Call")) {
 			line = "§CALL§ " + line;
 		}
