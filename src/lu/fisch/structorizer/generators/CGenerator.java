--- conflicted
+++ resolved
@@ -132,13 +132,10 @@
  *                                              correctly translated (pointer insertion failed)
  *      Kay Gürtzig             2025-02-05      Bugfix #1186: The initialisation part of C-Style declarations got lost
  *      Kay Gürtzig             2025-02-16      Bugfix #1192: Translation of tail return instruction keywords
-<<<<<<< HEAD
  *      Kay Gürtzig             2025-08-15      Issue #800: getOperatorMap() implementation introduced
-=======
  *      Kay Gürtzig             2025-08-25/29   Bugfix #1210: suppressTransformation mode wasn't consistently observed
  *      Kay Gürtzig             2025-09-04      Issue #1123 slightly revised on occasion of bugfix #1216 (JsGenerator)
  *      Kay Gürtzig             2025-09-05      Bugfix #1219: Revision of generateCode(Try, String) to avoid sticky disabling of Try elements
->>>>>>> 949e63e0
  *
  ******************************************************************************************************
  *
@@ -657,26 +654,17 @@
 		pos = -1;
 		while ((pos = tokens.indexOf("random", pos+1)) >= 0 && pos+2 < tokens.size() && tokens.get(pos+1).equals("("))
 		{
-<<<<<<< HEAD
 			ArrayList<TokenList> exprs = Syntax.splitExpressionList(tokens.subSequence(pos+2, tokens.size()), ",");
 			if (exprs.size() == 2 && !exprs.get(1).isBlank() && exprs.get(1).get(0).equals(")")) {
 				tokens.remove(pos, tokens.size());
-				tokens.addAll(new TokenList("(rand() % ("));
-				tokens.addAll(exprs.get(0));
-				tokens.add(")");
+				tokens.addAll(new TokenList("(rand() %"));
+				TokenList expr0Tokens = exprs.get(0);
+				if (expr0Tokens.size() > 1 && !Element.isParenthesized(expr0Tokens)) {
+					tokens.add("(");
+					expr0Tokens.add(")");
+				}
+				tokens.addAll(expr0Tokens);
 				tokens.addAll(exprs.get(1));
-=======
-			StringList exprs = Element.splitExpressionList(tokens.subSequence(pos+2, tokens.count()),
-					",", true);
-			if (exprs.count() == 2 && exprs.get(1).startsWith(")")) {
-				tokens.remove(pos, tokens.count());
-				String expr0 = exprs.get(0).trim();
-				StringList expr0Tokens = Element.splitLexically(expr0, true);
-				if (expr0Tokens.count() > 1 && !Element.isParenthesized(expr0Tokens)) {
-					expr0 = "(" + expr0 + ")";
-				}
-				tokens.add(Element.splitLexically("(rand() % " + expr0 + exprs.get(1), true));
->>>>>>> 949e63e0
 				pos += 5;
 			}
 		}
@@ -2461,17 +2449,24 @@
 
 			appendComment(_jump, _indent);
 
-<<<<<<< HEAD
 			ArrayList<TokenList> tokenLines = _jump.getUnbrokenTokenText();
 			TokenList tokens = null;
 			for (int i = 0; (tokens == null || tokens.isBlank()) && i < tokenLines.size(); i++) {
 				tokens = tokenLines.get(i);
 			}
 			boolean isEmpty = tokens == null || tokens.isBlank();
-			if (_jump.isReturn() || _jump.isExit())
+			
+			if (_jump.isReturn())
 			{
 				addCode("return " + transform(tokens.subSequenceToEnd(1).getString()) + ";",
 						_indent, isDisabled);
+			}
+			else if (_jump.isExit())
+			{
+				// START KGU#989 2021-10-01: Bugfix #989 missing expression translation
+				//appendExitInstr(line.substring(preExit.length()).trim(), _indent, isDisabled);
+				appendExitInstr(transform(tokens.subSequenceToEnd(1)).trim(), _indent, isDisabled);
+				// END KGU#989 2021-10-01
 			}
 			else if (_jump.isThrow() && this.getTryCatchLevel() != TryCatchSupportLevel.TC_NO_TRY)
 			{
@@ -2482,130 +2477,53 @@
 			{
 				Integer ref = this.jumpTable.get(_jump);
 				String label = this.labelBaseName + ref;
-				if (ref.intValue() < 0)
-				{
-					appendComment("FIXME: Structorizer detected this illegal jump attempt:", _indent);
-					appendComment("throw " + tokens.subSequenceToEnd(1).getString(), _indent);
-					label = "__ERROR__";
-=======
-			// START KGU#380 2017-04-14: Bugfix #394 Done in another way now
-			// KGU 2015-10-18: In case of an empty text generate a break
-			// instruction by default.
-			//boolean isEmpty = true;
-			// END KGU#380 207-04-14
-			
-			StringList lines = _jump.getText();
-			boolean isEmpty = lines.getLongString().trim().isEmpty();
-			String preReturn = CodeParser.getKeywordOrDefault("preReturn", "return").trim();
-			String preExit   = CodeParser.getKeywordOrDefault("preExit", "exit").trim();
-			// START KGU#380 2017-04-14: Bugfix #394 - We don't consider superfluous lines anymore
-			//String preLeave  = CodeParser.getKeywordOrDefault("preLeave", "leave").trim();
-			//String preReturnMatch = Matcher.quoteReplacement(preReturn)+"([\\W].*|$)";
-			//String preExitMatch   = Matcher.quoteReplacement(preExit)+"([\\W].*|$)";
-			//String preLeaveMatch  = Matcher.quoteReplacement(preLeave)+"([\\W].*|$)";
-			//for (int i = 0; isEmpty && i < lines.count(); i++) {
-			//	String line = transform(lines.get(i)).trim();
-			//	if (!line.isEmpty())
-			//	{
-			//		isEmpty = false;
-			//	}
-			String line = "";
-			if (!isEmpty) {
-				line = lines.get(0).trim();
-			}
-				// START KGU#74/KGU#78 2015-11-30: More sophisticated jump handling
-				//code.add(_indent + line + ";");
-				//if (line.matches(preReturnMatch))
-				if (_jump.isReturn())
-				{
-					// START KGU#989 2021-10-01: Bugfix #989 missing expression translation
-					//addCode("return " + line.substring(preReturn.length()).trim() + ";",
-					addCode("return " + transform(line.substring(preReturn.length()).trim()) + ";",
-					// END KGU#989 2021-10-01
-							_indent, isDisabled);
-				}
-				//else if (line.matches(preExitMatch))
-				else if (_jump.isExit())
-				{
-					// START KGU#989 2021-10-01: Bugfix #989 missing expression translation
-					//appendExitInstr(line.substring(preExit.length()).trim(), _indent, isDisabled);
-					appendExitInstr(transform(line.substring(preExit.length()).trim()), _indent, isDisabled);
-					// END KGU#989 2021-10-01
-				}
-				// START KGU#686 2019-03-20: Enh. #56 Throw has to be implemented
-				else if (_jump.isThrow() && this.getTryCatchLevel() != TryCatchSupportLevel.TC_NO_TRY) {
-					// START KGU#989 2021-10-01: Bugfix #989 missing expression translation
-					//this.generateThrowWith(line.substring(
-					//		CodeParser.getKeywordOrDefault("preThrow", "throw").length()).trim(), _indent, isDisabled);
-					this.generateThrowWith(transform(line.substring(
-							CodeParser.getKeywordOrDefault("preThrow", "throw").length()).trim()), _indent, isDisabled);
-					// END KGU#989 2021-10-01
-				}
-				// END KGU#686 2019-03-20
-				// Has it already been matched with a loop? Then syntax must have been okay...
-				else if (this.jumpTable.containsKey(_jump))
-				{
-					Integer ref = this.jumpTable.get(_jump);
-					String label = this.labelBaseName + ref;
-					// START KGU#1193 2025-08-29: Issue #1210 Respect suppressTransformation
-					if (suppressTransformation && !_jump.isLeave()) {
-						if (!line.endsWith(";")) {
-							line += ";";
-						}
-						addCode(line, _indent, isDisabled);
+				// START KGU#1193 2025-08-29: Issue #1210 Respect suppressTransformation
+				if (suppressTransformation && !_jump.isLeave()) {
+					if (!tokens.get(tokens.size()-1).equals(";")) {
+						tokens.add(";");
 					}
-					else {
-					// END KGU#1193 2025-08-29
-						if (ref.intValue() < 0)
-						{
-							appendComment("FIXME: Structorizer detected this illegal jump attempt:", _indent);
-							appendComment(line, _indent);
-							label = "__ERROR__";
-						}
-						addCode(this.getMultiLevelLeaveInstr() + " " + label + ";", _indent, isDisabled);
-					// START KGU#1193 2025-08-29: Issue #1210 Respect suppressTransformation
+					addCode(tokens.getString(), _indent, isDisabled);
+				}
+				else {
+				// END KGU#1193 2025-08-29
+					if (ref.intValue() < 0)
+					{
+						appendComment("FIXME: Structorizer detected this illegal jump attempt:", _indent);
+						appendComment("throw " + tokens.subSequenceToEnd(1).getString(), _indent);
+						label = "__ERROR__";
 					}
-					// END KGU#1193 2025-08-29
-				}
-				//else if (line.matches(preLeaveMatch))
-				else if (_jump.isLeave())
-				{
-					// START KGU 2017-02-06: The "funny comment" was irritating and dubious itself
-					// Seems to be an ordinary one-level break without need to concoct a jump statement
-					// (Are there also strange cases - neither matched nor rejected? And how could this happen?)
-					//addCode("break;\t// FIXME: Dubious occurrence of break instruction!", _indent, isDisabled);
-					addCode("break;", _indent, isDisabled);
-					// END KGU 2017-02-06
-				}
-				else if (!isEmpty)
-				{
-					// START KGU#1193 2025-08-29: Issue #1210 Respect suppressTransformation
-					if (suppressTransformation) {
-						if (!line.endsWith(";")) {
-							line += ";";
-						}
-						addCode(line, _indent, isDisabled);
-					}
-					else {
-					// END KGU#1193 2025-08-29
-						appendComment("FIXME: jump/exit instruction of unrecognised kind!", _indent);
-						appendComment(line, _indent);
-					// START KGU#1193 2025-08-29: Issue #1210 (see above)
-					}
-					// END KGU#1193 2025-08-29
->>>>>>> 949e63e0
-				}
-				addCode(this.getMultiLevelLeaveInstr() + " " + label + ";", _indent, isDisabled);
+					addCode(this.getMultiLevelLeaveInstr() + " " + label + ";", _indent, isDisabled);
+				// START KGU#1193 2025-08-29: Issue #1210 Respect suppressTransformation
+				}
+				// END KGU#1193 2025-08-29
 			}
 			else if (_jump.isLeave())
 			{
+				// START KGU 2017-02-06: The "funny comment" was irritating and dubious itself
+				// Seems to be an ordinary one-level break without need to concoct a jump statement
+				// (Are there also strange cases - neither matched nor rejected? And how could this happen?)
+				//addCode("break;\t// FIXME: Dubious occurrence of break instruction!", _indent, isDisabled);
 				addCode("break;", _indent, isDisabled);
+				// END KGU 2017-02-06
 			}
 			else if (!isEmpty)
 			{
-				appendComment("FIXME: jump/exit instruction of unrecognised kind!", _indent);
-				appendComment(Syntax.decodeLine(tokens).getString(), _indent);
-			}
+				// START KGU#1193 2025-08-29: Issue #1210 Respect suppressTransformation
+				if (suppressTransformation) {
+					if (!tokens.get(tokens.size()-1).equals(";")) {
+						tokens.add(";");
+					}
+					addCode(tokens.getString(), _indent, isDisabled);
+				}
+				else {
+				// END KGU#1193 2025-08-29
+					appendComment("FIXME: jump/exit instruction of unrecognised kind!", _indent);
+					appendComment(tokens.getString(), _indent);
+				// START KGU#1193 2025-08-29: Issue #1210 (see above)
+				}
+				// END KGU#1193 2025-08-29
+			}
+			// END KGU#74/KGU#78 2015-11-30
 		}
 	}
 
