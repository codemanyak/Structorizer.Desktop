--- conflicted
+++ resolved
@@ -106,12 +106,9 @@
  *      Kay Gürtzig             2020-03-23      Issues #828, #840: Revisions w.r.t. the File API
  *      Kay Gürtzig             2020-04-22      Bugfix #854: Deterministic topological order of type definitions ensured
  *                                              Enh. #855: New configurable default array size considered
-<<<<<<< HEAD
  *      Kay Gürtzig             2020-08-12      Enh. #800: Started to redirect syntactic analysis to class Syntax
-=======
  *      Kay Gürtzig             2020-10-16      Bugfix #873: Type definition handling was compromised by bugfix #808
  *      Kay Gürtzig             2020-10-16      Bugfix #874: Nullpointer exception on Calls with non-ASCII letters in name
->>>>>>> b00b0fc6
  *
  ******************************************************************************************************
  *
@@ -2011,20 +2008,7 @@
 							}
 							// END KGU#815 2020-03-26
 						}
-<<<<<<< HEAD
-						// START KGU#815 2020-03-26: Enh. #828 we have to cope with class methods from a foreign library
-						if (this.importedLibRoots != null && this.importedLibRoots.contains(called)) {
-							StringList tokens = Syntax.splitLexically(line, true);
-							Element.unifyOperators(tokens, true);
-							int posAsgn = tokens.indexOf("<-");
-							int posCall = tokens.indexOf(call.getName(), posAsgn+1);
-							tokens.set(posCall, this.makeLibCallName(call.getName()));
-							line = tokens.concatenate();
-						}
-						// END KGU#815 2020-03-26
-=======
 					// START KGU#877 2020-10-16: Bugfix #874 name extraction may fail (e.g. non-ASCII letters)
->>>>>>> b00b0fc6
 					}
 					// END KGU#877 2020-10-16
 				}
