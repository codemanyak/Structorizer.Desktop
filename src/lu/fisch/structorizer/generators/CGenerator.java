/*
    Structorizer
    A little tool which you can use to create Nassi-Schneiderman Diagrams (NSD)

    Copyright (C) 2009, 2020  Bob Fisch

    This program is free software: you can redistribute it and/or modify
    it under the terms of the GNU General Public License as published by
    the Free Software Foundation, either version 3 of the License, or any
    later version.

    This program is distributed in the hope that it will be useful,
    but WITHOUT ANY WARRANTY; without even the implied warranty of
    MERCHANTABILITY or FITNESS FOR A PARTICULAR PURPOSE.  See the
    GNU General Public License for more details.

    You should have received a copy of the GNU General Public License
    along with this program.  If not, see <http://www.gnu.org/licenses/>.
 */

package lu.fisch.structorizer.generators;

/******************************************************************************************************
 *
 *      Author:         Bob Fisch
 *
 *      Description:    This class generates ANSI C code.
 *
 ******************************************************************************************************
 *
 *      Revision List
 *
 *      Author                  Date            Description
 *      ------                  ----            -----------
 *      Bob Fisch               2008-11-17      First Issue
 *      Gunter Schillebeeckx    2009-08-10      Bugfixes (see comment)
 *      Bob Fisch               2009-08-17      Bugfixes (see comment)
 *      Bob Fisch               2010-08-30      Different fixes asked by Kay Gürtzig
 *                                              and Peter Ehrlich
 *      Kay Gürtzig             2010-09-10      Bugfixes and cosmetics (see comment)
 *      Bob Fisch               2011-11-07      Fixed an issue while doing replacements
 *      Kay Gürtzig             2014-11-06      Support for logical Pascal operators added
 *      Kay Gürtzig             2014-11-16      Bugfixes in operator conversion
 *      Kay Gürtzig             2015-10-18      Indentation and comment mechanisms revised, bugfix
 *      Kay Gürtzig             2015-10-21      New generator now supports multiple-case branches
 *      Kay Gürtzig             2015-11-01      Language transforming reorganised, FOR loop revision
 *      Kay Gürtzig             2015-11-10      Bugfixes KGU#71 (switch default), KGU#72 (div operators)
 *      Kay Gürtzig             2015-11-10      Code style option optionBlockBraceNextLine() added,
 *                                              bugfix/enhancement #22 (KGU#74 jump and return handling)
 *      Kay Gürtzig             2015-12-13      Bugfix #51 (=KGU#108): Cope with empty input and output
 *      Kay Gürtzig             2015-12-21      Adaptations for Bugfix #41/#68/#69 (=KGU#93)
 *      Kay Gürtzig             2016-01-15      Bugfix #64 (exit instruction was exported without ';')
 *      Kay Gürtzig             2016-01-15      Issue #61/#107: improved handling of typed variables 
 *      Kay Gürtzig             2016-03-16      Enh. #84: Minimum support for FOR-IN loops (KGU#61) 
 *      Kay Gürtzig             2016-04-01      Enh. #144: Export option to suppress content conversion 
 *      Kay Gürtzig             2016-04-03      Enh. KGU#150: ord and chr functions converted (raw approach)
 *      Kay Gürtzig             2016-07-20      Enh. #160: Option to involve subroutines implemented (=KGU#178)
 *      Kay Gürtzig             2016-08-10      Issue #227: <stdio.h> and TODOs only included if needed 
 *      Kay Gürtzig             2016-08-12      Enh. #231: Additions for Analyser checks 18 and 19 (variable name collisions)
 *      Kay Gürtzig             2016-09-25      Enh. #253: CodeParser.keywordMap refactored 
 *      Kay Gürtzig             2016-10-14      Enh. 270: Handling of disabled elements (code.add(...) --> addCode(..))
 *      Kay Gürtzig             2016-10-15      Enh. 271: Support for input instructions with prompt
 *      Kay Gürtzig             2016-10-16      Enh. #274: Colour info for Turtleizer procedures added
 *      Kay Gürtzig             2016-12-01      Bugfix #301: More sophisticated test for condition enclosing by parentheses
 *      Kay Gürtzig             2016-12-22      Enh. #314: Support for File API
 *      Kay Gürtzig             2017-01-26      Enh. #259/#335: Type retrieval and improved declaration support 
 *      Kay Gürtzig             2017-01-31      Enh. #113: Array parameter transformation
 *      Kay Gürtzig             2017-02-06      Minor corrections in generateJump(), String delimiter conversion (#343)
 *      Kay Gürtzig             2017-02-27      Enh. #346: Insertion mechanism for user-specific include directives
 *      Kay Gürtzig             2017-03-05      Bugfix #365: Fundamental revision of generateForInCode(), see comment.
 *      Kay Gürtzig             2017-03-15      Bugfix #181/#382: String delimiter transformation didn't work 
 *      Kay Gürtzig             2017-03-15      Issue #346: Insertion mechanism was misplaced (depended on others)
 *      Kay Gürtzig             2017-03-30      Issue #365: FOR-IN loop code generation revised again
 *      Kay Gürtzig             2017-04-12      Enh. #388: Handling of constants
 *      Kay Gürtzig             2017-04-13      Enh. #389: Preparation for subclass-dependent handling of import CALLs
 *      Kay Gürtzig             2017-04-14      Bugfix #394: Export of Jump elements (esp. leave) revised
 *      Kay Gürtzig             2017-05-16      Enh. #372: Export of copyright information
 *      Kay Gürtzig             2017-09-26      Enh. #389/#423: Export with includable diagrams (as global definitions)
 *      Kay Gürtzig             2017-09-30      Enh. #423: struct export fixed.
 *      Kay Gürtzig             2017-11-02      Issue #447: Line continuation in Alternative and Case elements supported
 *      Kay Gürtzig             2017-11-06      Issue #453: Modifications for string type and input and output instructions
 *      Kay Gürtzig             2018-03-13      Bugfix #520,#521: Mode suppressTransform enforced for declarations
 *      Kay Gürtzig             2018-07-21      Enh. #563, Bugfix #564: Smarter record initializers / array initializer defects
 *      Kay Gürtzig             2018-10-30      bool type no longer converted to int, instead #include <stdbool.h> generated
 *      Kay Gürtzig             2019-01-21      Bugfix #669: Export of some FOR-In loops produced structurally defective code
 *      Kay Gürtzig             2019-02-14      Enh. #680: Support for input instructions with several variables
 *      Kay Gürtzig             2019-03-07      Enh. #385: Support for optional parameters (by argument extension in the Call)
 *      Kay Gürtzig             2019-03-13      Enh. #696: All references to Arranger replaced by routinePool
 *      Kay Gürtzig             2019-03-18      Enh. #56: Export of try-catch-finally blocks
 *      Kay Gürtzig             2019-03-28      Enh. #657: Retrieval for subroutines now with group filter
 *      Kay Gürtzig             2019-03-30      Issue #696: Type retrieval had to consider an alternative pool
 *      Kay Gürtzig             2019-09-24/25   Bugfix #752: Declarations in Calls are to be handled, workaround for type defects
 *      Kay Gürtzig             2019-10-02      Enh. #721: New hooks for Jacascript in declaration handling
 *      Kay Gürtzig             2019-10-03      Bugfix #756: Transformation damage on expressions containing "<-" and brackets
 *      Kay Gürtzig             2019-11-08      Bugfix #769: Undercomplex selector list splitting in CASE generation mended
 *      Kay Gürtzig             2019-11-12      Bugfix #752: Outcommenting of incomplete declarations ended
 *      Kay Gürtzig             2019-11-17      Enh. #739: Modifications for support of enum type definitions
 *      Kay Gürtzig             2019-11-24      Bugfix #783: Defective record initializers were simply skipped without trace
 *      Kay Gürtzig             2019-11-30      Bugfix #782: Handling of global/local declarations mended
 *      Kay Gürtzig             2019-12-02      KGU#784 Type descriptor transformation improved.
 *      Kay Gürtzig             2020-02-10      Bugfix #808: For initialised declarations, operator unification was forgotten.
 *      Kay Gürtzig             2020-02-11      Bugfix #806: Mechanism to derive rudimentary format strings for printf/scanf
 *      Kay Gürtzig             2020-02-15      Issue #814: An empty parameter list should be translated into ...(void)
 *      Kay Gürtzig             2020-03-17      Enh. #828: New configuration method prepareGeneratorIncludeItem()
 *      Kay Gürtzig             2020-03-20/27   Enh. #828, bugfix #836: Group export implemented, batch export improved
 *      Kay Gürtzig             2020-03-23      Issues #828, #840: Revisions w.r.t. the File API
 *      Kay Gürtzig             2020-04-22      Bugfix #854: Deterministic topological order of type definitions ensured
 *                                              Enh. #855: New configurable default array size considered
 *      Kay Gürtzig             2020-08-12      Enh. #800: Started to redirect syntactic analysis to class Syntax
 *      Kay Gürtzig             2020-10-16      Bugfix #873: Type definition handling was compromised by bugfix #808
 *      Kay Gürtzig             2020-10-16      Bugfix #874: Nullpointer exception on Calls with non-ASCII letters in name
 *      Kay Gürtzig             2021-02-03      Issue #920: Transformation for "Infinity" literal
 *      Kay Gürtzig             2021-10-01      Bugfix #989: No expression translation in EXIT elements to C, C++, etc.
 *      Kay Gürtzig             2021-10-03      Bugfix #990: Made-up result types on exported procedures
 *                                              Bugfix #993: Wrong handling of constant parameters
 *      Kay Gürtzig             2021-12-05      Bugfix #1024: Precautions against defective record initializers
 *      Kay Gürtzig             2022-08-23      Issue #1068: transformIndexLists() inserted into transformTokens(),
 *                                              transformOrGenerateArrayInit() mended (mutilated empty initialisers)
 *      Kay Gürtzig             2022-09-29      Bugfix #1073: Call comments had always been duplicated
 *      Kay Gürtzig             2023-09-28      Bugfix #1092: Sensible export of alias type definitions enabled
 *      Kay Gürtzig             2023-10-04      Bugfix #1093: Undue final return 0 on function diagrams
 *      Kay Gürtzig             2023-10-12      Issue #980: Cope with multi-variable declarations
 *      Kay Gürtzig             2023-10-15      Bugfix #1096: Handles complicated C-/Java-style declarations
 *      Kay Gürtzig             2023-10-17      Bugfix #1099: Constants defined by an external routine call no longer moved
 *                                              to top (to change execution order could severely compromise the algorithm!)
 *      Kay Gürtzig             2023-11-06      Issue #800: First bugfixing after code revision towards TokenList
 *      Kay Gürtzig             2023-12-14      Bugfix #1118: The comment of Instructions without a line wasn't exported
 *      Kay Gürtzig             2023-12-26      Issue #1123: Translation of built-in function random() added.
 *      Kay Gürtzig             2024-01-22      Issue #800: Parts of the transformation adapted to internal keys
 *      Kay Gürtzig             2024-03-19      Issue #1148: Special indentation for "if else if" chains
 *      Kay Gürtzig             2024-12-19      Issue #423: Recursive record definitions via array components weren't
 *                                              correctly translated (pointer insertion failed)
 *      Kay Gürtzig             2025-02-05      Bugfix #1186: The initialisation part of C-Style declarations got lost
 *      Kay Gürtzig             2025-02-16      Bugfix #1192: Translation of tail return instruction keywords
 *
 ******************************************************************************************************
 *
 *      Comment:
 *      
 *      2017-03-05 - Bugfix #365 (Kay Gürtzig)
 *      - Improved FOR-IN loop export applying the now available typeMap information.
 *      - generic names no longer with constant suffix but with loop-specific hash code, allowing global distinction
 *      - generic type definitions now global (old ANSI C didn't support local type definitions (relevant for reimport)
 *
 *      2016-04-01 - Enh. #144 (Kay Gürtzig)
 *      - A new export option suppresses conversion of text content and restricts the export
 *        more or less to the mere control structure generation.
 *        
 *      2015-12-21 - Bugfix #41/#68/#69 (Kay Gürtzig)
 *      - Operator replacement had induced unwanted padding and string literal modifications
 *      - new subclassable method transformTokens() for all token-based replacements 
 *      
 *      2015-11-29 - enhancement #23: Sensible handling of Jump elements (break / return / exit)
 *      - return instructions and assignments to variables named "result" or like the function
 *        are registered, such that return instructions may be generated on demand
 *      - "leave" jumps will generate break or goto instructions
 *      - exit instructions are produced as well.
 *      - new methods insertBlockHeading() and insertBlockTail() facilitate code style variation and
 *        subclassing w.r.t. multi-level jump instructions.
 *      
 *      2015-11-01 - Code revision / enhancements
 *      - Most of the transform stuff delegated to Element and Generator (KGU#18/KGU23)
 *      - Enhancement #10 (KGU#3): FOR loops themselves now provide more reliable loop parameters  
 *      
 *      2015-10-21 - Enhancement KGU#15: Case element with comma-separated constant list per branch
 *      
 *      2015-10-18 - Bugfixes and modificatons (Kay Gürtzig)
 *      - Bugfix: The export option "export instructions as comments" had been ignored before
 *      - An empty Jump element will now be translated into a break; instruction by default.
 *      - Comment method signature simplified
 *      - Indentation mechanism revised
 *      
 *      2014-11-16 - Bugfixes (Kay Gürtzig)
 *      - conversion of comparison and logical operators had still been flawed
 *      - comment generation unified by new inherited generic method insertComment 
 *      
 *      2014-11-06 - Enhancement (Kay Gürtzig)
 *      - logical operators "and", "or", and "not" supported 
 *      
 *      2010-09-10 - Bugfixes (Kay Gürtzig)
 *      - conditions for automatic bracket insertion for "while", "switch", "if" corrected
 *      - case keyword inserted for the branches of "switch"
 *      - function header and return statement for non-program diagram export adjusted
 *      - "cosmetic" changes to the block ends of "switch" and "do while" 
 *      
 *      2010-08-30
 *      - replaced standard I/O by the correct versions for C (not Pascal ;-P))
 *      - comments are put into code as well
 *      - code transformations (copied from Java)
 *
 *      2009-08-17 - Bugfixes
 *      - added automatic brackets for "while", "switch" & "if"
 *      - in the "repeat": "not" => "!"
 *      - pascal operator convertion
 *
 *      2009-08-10 - Bugfixes
 *      - Mistyping of the keyword "switch" in CASE statement
 *      - Mistyping of brackets in IF statement
 *      - Implementation of FOR loop
 *      - Indent replaced from 2 spaces to TAB-character (TAB configurable in IDE)
 *
 ******************************************************************************************************///

import java.util.ArrayList;
import java.util.HashMap;
import java.util.LinkedHashMap;
import java.util.Stack;
import java.util.TreeMap;
import java.util.Vector;
import java.util.Map.Entry;
import java.util.logging.Level;

import lu.fisch.utils.*;
import lu.fisch.structorizer.syntax.Syntax;
import lu.fisch.structorizer.syntax.TokenList;
import lu.fisch.structorizer.elements.*;
import lu.fisch.structorizer.syntax.Function;

public class CGenerator extends Generator {

	
	/************ Fields ***********************/
	@Override
	protected String getDialogTitle() {
		return "Export ANSI C ...";
	}

	@Override
	protected String getFileDescription() {
		return "ANSI C Source Code";
	}

	@Override
	protected String getIndent() {
		return "\t";
	}

	@Override
	protected String[] getFileExtensions() {
		String[] exts = { "c" };
		return exts;
	}

	// START KGU 2015-10-18: New pseudo field
	@Override
	protected String commentSymbolLeft() {
		// In ANSI C99, line comments are already allowed
		return "//";
	}
	// END KGU 2015-10-18
	
	// START KGU#371 2019-03-07: Enh. #385
	/**
	 * @return The level of subroutine overloading support in the target language
	 */
	@Override
	protected OverloadingLevel getOverloadingLevel() {
		return OverloadingLevel.OL_NO_OVERLOADING;
	}
	// END KGU#371 2019-03-07
	


// START KGU#16 2015-12-18: Moved to Generator.java	and made an ExportOptionDialog option
//	// START KGU#16 2015-11-29: Code style option for opening brace placement
//	protected boolean optionBlockBraceNextLine() {
//		// (KGU 2015-11-29): Should become an ExportOptionDialog option
//		return true;
//	}
//	// END KGU#16 2015-11-29
// END KGU#16 2015-12-18
	
	// START KGU#261/#332 2017-01-27: Enh. #259/#335
	protected HashMap<String, TypeMapEntry> typeMap;
	// END KGU#261/#332 2017-01-27
	
	// START KGU#16/KGU#74 2015-11-30: Unification of block generation (configurable)
	/**
	 * This subclassable method is used for insertBlockHeading()
	 * @return Indicates where labels for multi-level loop exit jumps are to be placed
	 * (in C, C++, C# after the loop, in Java at the beginning of the loop). 
	 */
	protected boolean isLabelAtLoopStart()
	{
		return false;
	}
	
	/**
	 * Instruction to be used to leave an outer loop (subclassable)
	 * A label string is supposed to be appended without parentheses.
	 * @return a string containing the respective reserved word
	 */
	protected String getMultiLevelLeaveInstr()
	{
		return "goto";
	}
	
	// See also appendExitInstr(int, String)
	// END KGU#16/KGU#74 2015-11-30

	// START KGU#78 2015-12-18: Enh. #23 We must know whether to create labels for simple breaks
	/* (non-Javadoc)
	 * @see lu.fisch.structorizer.generators.Generator#supportsSimpleBreak()
	 */
	@Override
	protected boolean breakMatchesCase()
	{
		return true;
	}
	// END KGU#78 2015-12-18

//	// START KGU 2016-08-12: Enh. #231 - information for analyser - obsolete since 3.27
//    private static final String[] reservedWords = new String[]{
//		"auto", "break", "case", "char", "const", "continue",
//		"default", "do", "double", "else", "enum", "extern",
//		"float", "for", "goto", "if", "int", "long",
//		"register", "return",
//		"short", "signed", "sizeof", "static", "struct", "switch",
//		"typedef", "union", "unsigned", "void", "volatile", "while"};
//	public String[] getReservedWords()
//	{
//		return reservedWords;
//	}
//	public boolean isCaseSignificant()
//	{
//		return true;
//	}
//	// END KGU 2016-08-12

	// START KGU#351 2017-02-26: Enh. #346 - include / import / uses config
	/* (non-Javadoc)
	 * @see lu.fisch.structorizer.generators.Generator#getIncludePattern()
	 */
	@Override
	protected String getIncludePattern()
	{
		return "#include %";
	}
	// END KGU#351 2017-02-26

	/************ Code Generation **************/

	// START KGU#311/KGU#828 2020-03-22: Enh. #314, #828
	protected static final String FILE_API_CLASS_NAME = "StructorizerFileAPI";
	// END KGU#311/KGU#828 2020-03-22

	// START KGU#815 2020-03-20: Enh. #828
	/** Holds the name of a required library module during group export of depending modules */
	protected String libModuleName = null;
	// END KGU#815 2020-03-20
	
	// START KGU#686 2019-03-18: Enh. #56
	/** Contains the declaration or name of the caught exception of the closest surrounding try block */
	protected String caughtException = null;
	
	/**
	 * Subclassable method to specify the degree of availability of a try-catch-finally
	 * construction in the target language.
	 * @return a {@link TryCatchSupportLevel} value
	 * @see #appendCatchHeading(Try, String)
	 */
	protected TryCatchSupportLevel getTryCatchLevel()
	{
		return TryCatchSupportLevel.TC_NO_TRY;
	}
	// END KGU#686 2019-03-18

	// START KGU#560 2018-07-22 Bugfix #564
	/** @return whether the element number is to be given in array type specifiers */
	protected boolean wantsSizeInArrayType()
	{
		return true;
	}
	// END KGU#560 2018-07-22
	
	// START KGU#784 2019-12-02
	/** @return whether the index range for array declarations is to be appended to the element type (otherwise to the variable name) */
	protected boolean arrayBracketsAtTypeName()
	{
		return false;
	}
	// END KGU#784 2019-12-02
	
	// START KGU#1112 2023-12-26: Issue #1123: Care for random translation
	/** @return whether the translation of a {@code random(expr)} expression requires a local Random class instance. */
	protected boolean needsRandomClassInstance()
	{
		return false;
	}
	// END KGU#1112 2023-12-26

	// START KGU#18/KGU#23 2015-11-01 Transformation decomposed
	/* (non-Javadoc)
	 * @see lu.fisch.structorizer.generators.Generator#getInputReplacer(boolean)
	 */
	// START KGU#281 2016-10-15: Enh. #271
	//protected String getInputReplacer() {
	//	return "scanf(\"\", &$1)";
	//}
	@Override
	protected String getInputReplacer(boolean withPrompt) {
		if (withPrompt) {
			// START KGU#794 2020-02-11: Issue #806
			//return "printf($1); scanf(\"TODO: specify format\", &$2)";
			return "printf($1); scanf($2)";
			// END KGU#794 2020-02-11
		}
		// START KGU#794 2020-02-11: Issue #806
		//return "scanf(\"TODO: specify format\", &$1)";
		return "scanf($1)";
		// END KGU#794 2020-02-11
	}
	// END KGU#281 2016-10-15

	/* (non-Javadoc)
	 * @see lu.fisch.structorizer.generators.Generator#getOutputReplacer()
	 */
	@Override
	protected String getOutputReplacer() {
		return "printf(\"TODO: specify format\\n\", $1)";
	}

	// START KGU#815/KGU#824 2020-03-19: Enh. #828, bugfix #836
	/* (non-Javadoc)
	 * @see lu.fisch.structorizer.generators.Generator#insertPrototype(lu.fisch.structorizer.elements.Root, java.lang.String, boolean, int)
	 */
	@Override
	protected int insertPrototype(Root _root, String _indent, boolean _withComment, int _atLine)
	{
		final String CONST_PREFIX = "const ";
		int lines = 0;	// Result value = number of inserted lines
		String fnHeader = "int main(void)";
		boolean returnsArray = false;
		if (!_root.isProgram()) {
			// This is explicitly also to be done for Includables (resulting in an initialisation function)
			String fnName = _root.getMethodName();
			StringList paramNames = new StringList();
			StringList paramTypes = new StringList();
			_root.collectParameters(paramNames, paramTypes, null);
			// START KGU#990 2021-10-02: Bugfix #990 _root is not necessarily the current Root
			StringList vars = _root.getVarNames();
			// END KGU#990 2021-10-02
			fnHeader = transformTypeWithLookup(_root.getResultTypeDescr(),
					// START KGU#990 2021-10-02: Bugfix #990 These values could be from a different root
					//((this.returns || this.isResultSet || this.isFunctionNameSet) ? "int" : "void"));
					((_root.returnsValue == Boolean.TRUE || vars.contains("result", false) || vars.contains(fnName)) ? "int" : "void"));
					// END KGU#990 2021-10-02
			// START KGU#140 2017-01-31: Enh. #113 - improved type recognition and transformation
			returnsArray = fnHeader.toLowerCase().contains("array") || fnHeader.contains("]");
			if (returnsArray) {
				fnHeader = transformArrayDeclaration(fnHeader, "");
			}
			// END KGU#140 2017-01-31
			fnHeader += " " + fnName + "(";
			for (int p = 0; p < paramNames.count(); p++) {
				if (p > 0) { fnHeader += ", "; }
				// START KGU#140 2017-01-31: Enh. #113: Proper conversion of array types
				//fnHeader += (transformType(_paramTypes.get(p), "/*type?*/") + " " + 
				//		_paramNames.get(p)).trim();
				// START KGU#993 2021-10-03: Bugfix #993 wrong handling of constant parameters
				//fnHeader += transformArrayDeclaration(
				//		transformTypeWithLookup(paramTypes.get(p), "???").trim(),
				//		paramNames.get(p));
				String pType = paramTypes.get(p);
				if (pType != null && pType.startsWith(CONST_PREFIX)) {
					fnHeader += CONST_PREFIX;
					pType = pType.substring(CONST_PREFIX.length());
				}
				fnHeader += transformArrayDeclaration(
						transformTypeWithLookup(pType, "???").trim(),
						paramNames.get(p));
				// END KGU#993 2021-10-03
				// END KGU#140 2017-01-31
			}
			// START KGU#800 2020-02-15: Issue #814
			if (paramNames.isEmpty()) {
				fnHeader += "void";
			}
			// END KGU#800 2020-02-15
			fnHeader += ")";
		}
		if (_withComment) {
			insertCode("", _atLine);
			lines += 1 + insertComment(_root, _indent, _atLine + 1);
			/* If we are in the library module then the comment is only placed in the header file,
			 * so it is to be a mere prototype
			 */
			if (this.isLibraryModule()) {
				if (topLevel) {
					lines += insertSepaLine("", _atLine + lines);
					lines += insertComment("Initialisation function for this library.", _indent, _atLine + lines);
				}
				fnHeader += ";";
			}
		}
		if (_root.isSubroutine()) {
			lines += insertComment("TODO: Revise the return type and declare the parameters.", _indent, _atLine + lines);
			// START KGU#140 2017-01-31: Enh. #113
			if (returnsArray) {	// Tries to return an array
				lines += insertComment("      C does not permit to return arrays - find an other way to pass the result!",
						_indent, _atLine + lines);
			}
			// END KGU#140 2017-01-31
		}
		insertCode(fnHeader, _atLine + lines);
		return lines + 1;
	}
	// END KGU #815/KGU#824 2020-03-19

	// START KGU#351 2017-02-26: Enh. #346 - include / import / uses config
	/**
	 * Method pre-processes an include file name for the #include
	 * clause. This version surrounds a string not enclosed in angular
	 * brackets by quotes.
	 * @param _includeFileName a string from the user include configuration
	 * @return the preprocessed string as to be actually inserted
	 */
	protected String prepareUserIncludeItem(String _includeFileName)
	{
		boolean isQuoted = _includeFileName.startsWith("<") && _includeFileName.endsWith(">")
				|| _includeFileName.startsWith("\"") && _includeFileName.endsWith("\"");
		if (!isQuoted) {
			_includeFileName = "\"" + _includeFileName + "\"";
		}
		return _includeFileName;
	}
	// END KGU#351 2017-02-26
	// START KGU#815/KGU#826 2020-03-17: Enh. #828, bugfix #836
	/**
	 * Method converts some generic module name into a generator-specific include file name or
	 * module name for the import / use clause.<br/>
	 * To be used before adding a generic name to {@link #generatorIncludes}.
	 * This version adds a ".h" suffix if there was neither {@code <...>} nor {@code "..."} around
	 * it and it it didn't end with ".h". Will then call {@link #prepareUserIncludeItem(String)}. 
	 * @see #getIncludePattern()
	 * @see #appendGeneratorIncludes(String)
	 * @see #prepareUserIncludeItem(String)
	 * @param _includeName a generic (language-independent) string for the generator include configuration
	 * @return the converted string as to be actually added to {@link #generatorIncludes}
	 */
	protected String prepareGeneratorIncludeItem(String _includeName)
	{
		_includeName = _includeName.trim();
		boolean isQuoted = _includeName.startsWith("<") && _includeName.endsWith(">")
				|| _includeName.startsWith("\"") && _includeName.endsWith("\"");
		if (!isQuoted && !_includeName.endsWith(".h")) {
			_includeName = this.prepareUserIncludeItem(_includeName + ".h");
		}
		return _includeName;
	}
	// END KGU#815/KGU#826 2020-03-17

	// START KGU#16/#47 2015-11-30
	/**
	 * Instruction to create a language-specific exit instruction (subclassable)
	 * The exit code will be passed to the generated code.
	 */
	protected void appendExitInstr(String _exitCode, String _indent, boolean isDisabled)
	{
		// START KGU 2016-01-15: Bugfix #64 (reformulated) semicolon was missing
		//code.add(_indent + "exit(" + _exitCode + ")");
		addCode("exit(" + _exitCode + ");", _indent, isDisabled);
		// END KGU 2016-01-15
	}
	// END KGU#16/#47 2015-11-30

	// START KGU#93 2015-12-21: Bugfix #41/#68/#69
	/* (non-Javadoc)
	 * @see lu.fisch.structorizer.generators.Generator#transformTokens(lu.fisch.utils.TokenList)
	 */
	@Override
	protected String transformTokens(TokenList tokens)
	{
		// START KGU#1061 2022-08-23: Issue #1068
		transformIndexLists(tokens);
		// END KGU#1061 2022-08-23
		// START KGU#920 2021-02-03: Issue #920 Handle Infinity literal
		tokens.replaceAll("Infinity", "INFINITY", true);
		// END KGU#920 2021-02-03
		tokens.replaceAll("div", "/", false);
		tokens.replaceAll("<-", "=", true);
		// START KGU#150 2016-04-03: Handle Pascal ord and chr function
		int pos = - 1;
		while ((pos = tokens.indexOf("ord", pos+1)) >= 0 && pos+1 < tokens.size() && tokens.get(pos+1).equals("("))
		{
			tokens.set(pos, "(int)");
		}
		pos = -1;
		while ((pos = tokens.indexOf("chr", pos+1)) >= 0 && pos+1 < tokens.size() && tokens.get(pos+1).equals("("))
		{
			tokens.set(pos, "(char)");
		}
		// END KGU#150 2016-04-03
		// START KGU#1112 2023-12-17: Issue #1123: Convert random(expr) calls
		pos = -1;
		while ((pos = tokens.indexOf("random", pos+1)) >= 0 && pos+2 < tokens.size() && tokens.get(pos+1).equals("("))
		{
			ArrayList<TokenList> exprs = Syntax.splitExpressionList(tokens.subSequence(pos+2, tokens.size()), ",");
			if (exprs.size() == 2 && !exprs.get(1).isBlank() && exprs.get(1).get(0).equals(")")) {
				tokens.remove(pos, tokens.size());
				tokens.addAll(new TokenList("(rand() % ("));
				tokens.addAll(exprs.get(0));
				tokens.add(")");
				tokens.addAll(exprs.get(1));
				pos += 5;
			}
		}
		// END KGU#1112 2023-12-17
		
		// START KGU#311 2016-12-22: Enh. #314 - Structorizer file API support
		// KGU#832 2020-03-23: Bugfix #840 Even in case of disabled File API elements the code should be transformed
		//if (this.usesFileAPI) {
		transformFileAPITokens(tokens);
		//}
		// END KGU#311 2016-12-22
		// START KGU#342 2017-02-07: Bugfix #343
		for (int i = 0; i < tokens.size(); i++) {
			String token = tokens.get(i);
			int tokenLen = token.length();
			// START KGU#190 2017-03-15: Bugfix #181/#382 - String delimiter conversion had failed
			//if (tokenLen >= 2 && (token.startsWith("'") && token.endsWith("\"") || token.startsWith("\"") && token.endsWith("'"))) {
			if (tokenLen >= 2 && (token.startsWith("'") && token.endsWith("'") || token.startsWith("\"") && token.endsWith("\""))) {
			// END KGU#190 2017-03-15
				char delim = token.charAt(0);
				String internal = token.substring(1, tokenLen-1);
				// Escape all unescaped double quotes
				pos = -1;
				while ((pos = internal.indexOf("\"", pos+1)) >= 0) {
					if (pos == 0 || internal.charAt(pos-1) != '\\') {
						internal = internal.substring(0, pos) + "\\\"" + internal.substring(pos+1);
						pos++;
					}
				}
				if (!(tokenLen == 3 || tokenLen == 4 && token.charAt(1) == '\\')) {
					delim = '\"';
				}
				tokens.set(i, delim + internal + delim);
			}
		}
		// END KGU#342 2017-02-07
		return tokens.getString().trim();
	}
	// END KGU#93 2015-12-21

	// END KGU#18/KGU#23 2015-11-01

	// START KGU#311 2016-12-22: Enh. #314 - Structorizer file API support
	/**
	 * Subclassable submethod of transformTokens(), designed to do specific replacements or manipulations
	 * with the subroutine names of the File API. It is called after all other token transformations are done
	 * (immediately before re-concatenation).
	 * This does some C-specific stuff here prefixing fileRead with pointer operators and a dummy type casting,
	 * so subclasses should better overwrite it.
	 * @param tokens - the tokens of the current line or line section
	 */
	protected void transformFileAPITokens(TokenList tokens)
	{
		int pos = -1;
		while ((pos = tokens.indexOf("fileRead", pos+1)) >= 0 && pos+1 < tokens.size() && tokens.get(pos+1).equals("("))
		{
			tokens.set(pos, "*(/*type?*/*)fileRead");
		}
	}
	// END KGU#311 2016-12-22
	
// START KGU#18/KGU#23 2015-11-01: Obsolete    
//	public static String transform(String _input)
	/* (non-Javadoc)
	 * @see lu.fisch.structorizer.generators.Generator#transform(java.lang.String, boolean)
	 */
	@Override
	protected String transform(String _input, boolean _doInputOutput)
	{
		// START KGU#162 2016-04-01: Enh. #144
		if (!this.suppressTransformation)
		{
		// END KGU#162 2016-04-01
			// START KGU#109/KGU#141 2016-01-16: Bugfix #61,#107,#112
			_input = Syntax.unifyOperators(_input);
			int asgnPos = _input.indexOf("<-");
			if (asgnPos > 0)
			{
				// START KGU#739 2019-10-03: Bugfix #756 we must avoid false positives...
				//String lval = _input.substring(0, asgnPos).trim();
				//String expr = _input.substring(asgnPos + "<-".length()).trim();
				TokenList tokens = new TokenList(_input, true);
				if ((asgnPos = tokens.indexOf("<-")) > 0) {
					TokenList lval = tokens.subSequence(0, asgnPos);
					String expr = tokens.subSequenceToEnd(asgnPos+1).getString().trim();
				// END KGU#739 2019-10-03
					String[] typeNameIndex = this.lValueToTypeNameIndexComp(lval);
					String index = typeNameIndex[2];
					_input = (typeNameIndex[0] + " " + typeNameIndex[1] + 
							(index.isEmpty() ? "" : "["+index+"]") + 
							// START KGU#388 2017-09-27: Enh. #423
							typeNameIndex[3] +
							// END KGU#388 2017-09-27: Enh. #423
							" <- " + expr).trim();
				// START KGU#739 2019-10-03: Bugfix #756 part 2
				}
				// END KGU#739 2019-10-03
			}
			// END KGU#109/KGU#141 2016-01-16
		// START KGU#162 2016-04-01: Enh. #144
		}
		// END KGU#162 2016-04-01
		
		_input = super.transform(_input, _doInputOutput);

		// START KGU#108 2015-12-13: Bugfix #51: Cope with empty input and output
		if (_doInputOutput) {
			// START KGU#794 2020-02-11: Issue #806 - more intelligent format string handling
			//_input = _input.replace("scanf(\"TODO: specify format\", &)", "getchar()");
			//_input = _input.replace("printf(\"TODO: specify format\", ); ", "");
			_input = _input.replace("scanf()", "getchar()").replace("§$§$§", "\"");
			//_input = _input.replace("printf(\"TODO: specify format\\n\", )", "printf(\"\\n\")");
			if (_input.startsWith("printf(\"TODO: specify format\\n\",")) {
				// Decompose the output items and try to derive sensible format specifiers
				ArrayList<TokenList> exprs = Syntax.splitExpressionList(
						new TokenList(_input.substring("printf(\"TODO: specify format\\n\",".length())), ",");
				if (exprs.size() <= 1) {
					_input = "printf(\"\\n\")";
				}
				else {
					TokenList tail = exprs.get(exprs.size() - 1);
					exprs.remove(exprs.size()-1);
					_input = "printf(\"";
					StringList exprStrings = new StringList();
					for (int i = 0; i < exprs.size(); i++) {
						TokenList tokens = exprs.get(i);
						if (tokens.isBlank()) {
							continue;
						}
						String fSpec = "?";
						if (tokens.size() == 1) {
							String token = tokens.get(0);
							if (token.startsWith("\"") && token.endsWith("\"")) {
								fSpec = "s";
							}
							else if (token.startsWith("'") && token.endsWith("'")) {
								int len = token.length();
								if (len == 3 || len == 4 && token.charAt(1) == '\\') {
									fSpec = "c";
								}
								else {
									fSpec = "s";
								}
							}
							else if (token.equals("false") || token.equals("true")) {
								fSpec = "d";
							}
							else if (typeMap.containsKey(token)) {
								TypeMapEntry type = typeMap.get(token);
								String typeName = transformTypeFromEntry(type, null, true);
								if (type.isEnum()) {
									fSpec = "d";
								}
								else if (typeName != null) {
									if (typeName.endsWith("int") || typeName.endsWith("short") || typeName.endsWith("long")) {
										fSpec = "d";
									}
									else if (typeName.equals("double") || typeName.equals("float")) {
										fSpec = "g";
									}
									else if (typeName.equals("char*")) {
										fSpec = "s";
									}
									else if (typeName.equals("char")) {
										fSpec = "c";
									}
								}
							}
							else {
								try {
									Double.parseDouble(token);
									fSpec = "g";
									Integer.parseInt(token);
									fSpec = "d";
								}
								catch (NumberFormatException ex) {}
							}
						}
						_input += "%" + fSpec;
						exprStrings.add(tokens.getString());
					}
					_input +="\\n\"" + (exprs.isEmpty() ? "" : ", ")
							+ exprStrings.concatenate(", ") + tail.getString();
				}
			}
			// END KGU#794 2020-02-11
		}
		// END KGU#108 2015-12-13

		return _input.trim();
	}

	// START KGU#16 2015-11-29
	/* (non-Javadoc)
	 * @see lu.fisch.structorizer.generators.Generator#transformTypeString(java.lang.String, java.lang.String)
	 * see also: transformType(java.lang.String, java.lang.String)
	 */
	@Override
	protected String transformType(String _type, String _default) {
		if (_type == null) {
			_type = _default;
		}
		// START KGU 2017-04-12: We must not generally flatten the case (consider user types!)
		//_type = _type.toLowerCase();
		//_type = _type.replace("integer", "int");
		//_type = _type.replace("real", "double");
		//_type = _type.replace("boolean", "int");
		//_type = _type.replace("boole", "int");
		//_type = _type.replace("character", "char");
		_type = _type.replaceAll("(^|.*\\W)(I" + BString.breakup("nt", true) + ")($|\\W.*)", "$1int$3");
		_type = _type.replaceAll("(^|.*\\W)(" + BString.breakup("integer", true) + ")($|\\W.*)", "$1int$3");
		_type = _type.replaceAll("(^|.*\\W)(L" + BString.breakup("ong", true) + ")($|\\W.*)", "$1long$3");
		_type = _type.replaceAll("(^|.*\\W)(" + BString.breakup("longint", true) + ")($|\\W.*)", "$1long$3");
		_type = _type.replaceAll("(^|.*\\W)(D" + BString.breakup("ouble", true) + ")($|\\W.*)", "$1double$3");
		_type = _type.replaceAll("(^|.*\\W)(" + BString.breakup("real", true) + ")($|\\W.*)", "$1double$3");
		_type = _type.replaceAll("(^|.*\\W)(F" + BString.breakup("loat", true) + ")($|\\W.*)", "$1float$3");
		// START KGU#607 2018-10-30: We may insert "#include <stdbool.h>", so bool can be used
		//_type = _type.replaceAll("(^|.*\\W)(" + BString.breakup("boolean") + ")($|\\W.*)", "$1int$3");
		//_type = _type.replaceAll("(^|.*\\W)(" + BString.breakup("boole") + ")($|\\W.*)", "$1int$3");
		//_type = _type.replaceAll("(^|.*\\W)(" + BString.breakup("bool") + ")($|\\W.*)", "$1int$3");
		_type = _type.replaceAll("(^|.*\\W)(" + BString.breakup("boolean", true) + ")($|\\W.*)", "$1bool$3");
		_type = _type.replaceAll("(^|.*\\W)(" + BString.breakup("boole", true) + ")($|\\W.*)", "$1bool$3");
		// END KGU#607 2018-10-30
		_type = _type.replaceAll("(^|.*\\W)(C" + BString.breakup("har", true) + ")($|\\W.*)", "$1char$3");
		_type = _type.replaceAll("(^|.*\\W)(" + BString.breakup("character", true) + ")($|\\W.*)", "$1char$3");
		// END KGU 2017-04-12
		// START KGU#332 2017-01-30: Enh. #335 - more sophisticated type info
		if (this.getClass().getSimpleName().equals("CGenerator")) {
			// START KGU#854 2020-04-22: Enh. #855 default string length
			//_type = _type.replace("string", "char*");
			//_type = _type.replace("String", "char*");
			/*
			 * It wouldn't make much sense to define the string type as char[<defaultStringLength>] as in most
			 * cases we are better off with the pointer type, e.g. fo arguments, assignments and even return
			 * values, so we don't make use of the default value introduced with version 3.30.08 here.
			 */
			_type = _type.replaceAll("(^|.*\\W)(" + BString.breakup("String", true) + ")($|\\W.*)", "$1char*$3");
			// END KGU#854 2020-04-22
		}
		// END KGU#332 2017-01-30
		return _type;
	}
	// END KGU#16 2015-11-29
	
	// START KGU#388 2017-09-29: Enh. #423
	protected String transformTypeWithLookup(String _type, String _default) {
		TypeMapEntry typeInfo = this.typeMap.get(":" + _type);
		// The typeInfo might be an alias, in this case no specific measures are necessary
		// START KGU#542 2019-11-17: Enh. #739
		//if (typeInfo != null && typeInfo.isRecord() && _type.equals(typeInfo.typeName)) {
		//	_type = this.transformRecordTypeRef(typeInfo.typeName, false);
		//}
		if (typeInfo != null && (typeInfo.isRecord() || typeInfo.isEnum()) && _type.equals(typeInfo.typeName)) {
			if (typeInfo.isRecord()) {
				_type = this.transformRecordTypeRef(typeInfo.typeName, false);
			}
			else {
				_type = this.transformEnumTypeRef(typeInfo.typeName);
			}
		}
		// END KGU#542 2019-11-17
		else {
			_type = transformType(_type, _default);
		}
		return _type;
	}
	// END KGU#388 2017-09-29



	// START KGU#140 2017-01-31: Enh. #113: Advanced array transformation
	protected String transformArrayDeclaration(String _typeDescr, String _varName)
	{
		String decl = "";
		if (_typeDescr.toLowerCase().startsWith("array") || _typeDescr.endsWith("]")) {
			// TypeMapEntries are really good at analysing array definitions
			TypeMapEntry typeInfo = new TypeMapEntry(_typeDescr, null, null, null, 0, false, true);
			String canonType = typeInfo.getTypes().get(0);
			decl = this.makeArrayDeclaration(canonType, _varName, typeInfo).trim();
		}
		else {
			// START KGU#711 2019-09-30: Enh. #721 - for Javascript we should allow to substitute the type
			//decl = (_typeDescr + " " + _varName).trim();
			decl = this.composeTypeAndNameForDecl(_typeDescr, _varName).trim();
			// END KGU#711 2019-09-30
		}
		return decl;
	}
	// END KGU#140 2017-01-31
	
	// START KGU#388 2017-09-26: Enh. #423 struct type support
	/**
	 * Returns a target-language expression replacing the Structorizer record
	 * initializer - as far as it can be handled within one line
	 * 
	 * @param constValue - the tokenized Structorizer record initializer
	 * @param typeInfo - the TypeMapEntry describing the record type
	 * @return the equivalent target code as expression string
	 */
	protected String transformRecordInit(TokenList constValue, TypeMapEntry typeInfo) {
		// START KGU#559 2018-07-20: Enh. #563 - smarter initializer evaluation
		//HashMap<String, String> comps = Instruction.splitRecordInitializer(constValue);
		HashMap<String, String> comps = Syntax.splitRecordInitializer(constValue, typeInfo);
		// END KGU#559 2018-07-20
		LinkedHashMap<String, TypeMapEntry> compInfo = typeInfo.getComponentInfo(true);
		StringBuilder recordInit = new StringBuilder("{");
		boolean isFirst = true;
		for (Entry<String, TypeMapEntry> compEntry: compInfo.entrySet()) {
			String compName = compEntry.getKey();
			// START KGU#1021 2021-12-05: Bugfix #1024 Instruction might be defective
			//String compVal = comps.get(compName);
			String compVal = null;
			if (comps != null) {
				compVal = comps.get(compName);
			}
			// END KGU#1021 2021-12-05
			if (isFirst) {
				isFirst = false;
			}
			else {
				recordInit.append(", ");
			}
			if (!compName.startsWith("§")) {
				if (compVal == null) {
					recordInit.append("0 /*undef.*/");
				}
				else if (compEntry.getValue().isRecord()) {
					recordInit.append(transformRecordInit(new TokenList(compVal), compEntry.getValue()));
				}
				else {
					recordInit.append(transform(compVal));
				}
			}
		}
		recordInit.append("}");
		return recordInit.toString();
	}
	// END KGU#388 2017-09-26

	protected void appendBlockHeading(Element elem, String _headingText, String _indent)
	{
		boolean isDisabled = elem.isDisabled(false);
		if (elem instanceof Loop && this.jumpTable.containsKey(elem) && this.isLabelAtLoopStart())  
		{
				_headingText = this.labelBaseName + this.jumpTable.get(elem) + ": " + _headingText;
		}
		if (!this.optionBlockBraceNextLine())
		{
			addCode(_headingText + " {", _indent, isDisabled);
		}
		else
		{
			addCode(_headingText, _indent, isDisabled);
			addCode("{", _indent, isDisabled);
		}
	}

	protected void appendBlockTail(Element elem, String _tailText, String _indent)
	{
		boolean isDisabled = elem.isDisabled(false);
		if (_tailText == null) {
			addCode("}", _indent, isDisabled);
		}
		else {
			addCode("} " + _tailText + ";", _indent, isDisabled);
		}
		
		if (elem instanceof Loop && this.jumpTable.containsKey(elem) && !this.isLabelAtLoopStart()) {
			addCode(this.labelBaseName + this.jumpTable.get(elem) + ": ;", _indent, isDisabled);
		}
	}
	// END KGU#74 2015-11-30
	
	// START KGU#332 2017-01-27: Enh. #335
	/**
	 * States whether constant definitions or variable declarations may occur anywhere in
	 * the code or only at block beginning.<b/>
	 * Note that this option only applies to explicit declarations in e.g. Instruction or
	 * Call elements; in case of a mere first assignment somewhere we could not be sure that
	 * a declaration in this place would cover all occurrences (e.g., if introduced in
	 * several branches of an Alternative or Case element).
	 * @return true if declarations may be mixed among instructions
	 */
	protected boolean isInternalDeclarationAllowed()
	{
		return false;
	}
	// END KGU#332 2017-01-27
	
	// START KGU#388 2017-09-26: Enh. #423
	/**
	 * Creates a type description suited for C code from the given TypeMapEntry {@code typeInfo}
	 * The returned type description will have to be split before the first
	 * occurring opening bracket in order to place the variable or type name there.
	 * 
	 * @param typeInfo - the defining or derived TypeMapInfo of the type 
	 * @param definingWithin - a possible outer type context
	 * @param preferName - whether the type name is to be preferred over the structure
	 * @return a String suited as C type description in declarations etc. 
	 */
	@Override
	// START KGU#1082 2023-09-28: Bugfix #1092 Sensible handling of alias types
	//protected String transformTypeFromEntry(TypeMapEntry typeInfo, TypeMapEntry definingWithin) {
	protected String transformTypeFromEntry(TypeMapEntry typeInfo, TypeMapEntry definingWithin, boolean preferName) {
	// END KGU#1082 2023-09-28
		// Record type description won't usually occur (rather names)
		String _typeDescr;
//		String canonType = typeInfo.getTypes().get(0);
		// START KGU#1082 2023-09-28: Bugfix #1092 Sensible handling of alias types
		//String canonType = typeInfo.getCanonicalType(true, true);
		String canonType = typeInfo.getCanonicalType(true, preferName);
		// END KGU#1082 2023-09-28
		int nLevels = canonType.lastIndexOf('@')+1;
		String elType = (canonType.substring(nLevels)).trim();
		// START KGU#1167 2024-12-19: Bugfix #423 With a missing backlink it didn't work
		//if (nLevels > 0 && typeInfo.getTypeMap() != null && typeInfo.getTypeMap().containsKey(":"+elType)) {
		//	elTypeInfo = typeInfo.getTypeMap().get(":" + elType);
		//}
		TypeMapEntry elTypeInfo = typeInfo;
		HashMap<String, TypeMapEntry> myTypeMap = typeInfo.getTypeMap();
		if (myTypeMap == null) {
			myTypeMap = typeMap;
		}
		if (nLevels > 0 && myTypeMap != null && myTypeMap.containsKey(":"+elType)) {
			elTypeInfo = myTypeMap.get(":" + elType);
		}
		// END KGU#1167 2024-12-19
		// FIXME KGU#1167 This might still fail with alias types...
		if (elTypeInfo.isRecord() && elType.equals(elTypeInfo.typeName)) {
			elType = transformRecordTypeRef(elType, elTypeInfo == definingWithin);
		}
		// START KGU#542 2019-11-17: Enh. #739 - support for enum types
		else if (elTypeInfo.isEnum() && elType.equals(elTypeInfo.typeName)) {
			elType = transformEnumTypeRef(elType);
		}
		// END KGU#542 2019-11-17
		else {
			elType = transformType(elType, "???");
		}
		_typeDescr = elType;
		for (int i = 0; i < nLevels; i++) {
			_typeDescr += "[";
			if (this.wantsSizeInArrayType()) {
				int minIndex = typeInfo.getMinIndex(i);
				int maxIndex = typeInfo.getMaxIndex(i);
				// START KGU#854 2020-04-22: Enh. #855
				if (maxIndex < 0) {
					maxIndex = this.optionDefaultArraySize() - 1;
				}
				// END KGU#854 2020-04-22
				int indexRange = maxIndex+1 - minIndex;
				// We try a workaround for negative minIndex...
				if (indexRange > maxIndex + 1) {
					maxIndex = indexRange - 1;
				}
				if (maxIndex >= 0) {
					_typeDescr += Integer.toString(maxIndex+1);
				}
			}
			_typeDescr += "]";
		}
		return _typeDescr;
	}

	/**
	 * Special adaptation of record type name references in C-like languages, e.g. C
	 * adds a prefix "struct" wherever it is used. C++ doesn't need to, Java and C#
	 * don't, so the inheriting classes must override this.
	 * @param structName - name of the structured type
	 * @param isRecursive - if used defining this very type
	 * @return the prepared reference string
	 */
	protected String transformRecordTypeRef(String structName, boolean isRecursive) {
		return "struct " + structName + (isRecursive ? " * " : "");
	}
	
	// START KGU#542 2019-11-17: Enh. #739
	/**
	 * Special adaptation of enum type name references in C-like languages, e.g. C
	 * adds a prefix "enum" wherever it is used. C++ doesn't need to, Java and C#
	 * don't, so the inheriting classes must override this.
	 * @param enumName - name of the structured type
	 * @return the prepared reference string
	 */
	protected String transformEnumTypeRef(String enumName) {
		return "enum " + enumName;
	}
	// END KGU#542 2019-11-17

	/**
	 * Adds the type definitions for all types in {@code _root.getTypeInfo()}.
	 * @param _root - originating Root
	 * @param _indent - current indentation level (as String)
	 */
	protected void generateTypeDefs(Root _root, String _indent) {
		// START KGU#676 2019-03-30: Enh. #696 special pool in case of batch export
		//for (Entry<String, TypeMapEntry> typeEntry: _root.getTypeInfo().entrySet()) {
		for (Entry<String, TypeMapEntry> typeEntry: _root.getTypeInfo(routinePool).entrySet()) {
		// END KGU#676 2019-03-30
			String typeKey = typeEntry.getKey();
			if (typeKey.startsWith(":")) {
				generateTypeDef(_root, typeKey.substring(1), typeEntry.getValue(), _indent, false);
			}
		}
	}

	/**
	 * Appends a typedef or struct definition for the type passed in by {@code _typeEnry}
	 * if it hadn't been defined globally or in the preamble before.
	 * @param _root - the originating Root
	 * @param _typeName - the designated name for the type to be defined
	 * @param _type - the type map entry the definition for which is requested here
	 * @param _indent - the current indentation
	 * @param _asComment - if the type definition is only to be added as comment (disabled)
	 */
	protected void generateTypeDef(Root _root, String _typeName, TypeMapEntry _type, String _indent, boolean _asComment) {
		String typeKey = ":" + _typeName;
		if (this.wasDefHandled(_root, typeKey, true)) {
			return;
		}
		// START KGU#1082 2023-09-28: Bugfix #1092 sensible support for alias types
		if (_type.typeName != null && !_typeName.equals(_type.typeName)) {
			// Seems to be an alias - so make sure the referred type is defined
			generateTypeDef(_root, _type.typeName, _type, _indent, _asComment);
			String prefix = "";
			if ("CGenerator".equals(this.getClass().getSimpleName())) {
				if (_type.isRecord()) {
					prefix = "struct ";
				}
				else if (_type.isEnum()) {
					prefix = "enum ";
				}
			}
			addCode("typedef " + prefix + _type.typeName + " " + _typeName + ";",
					_indent, _asComment);
			return;
		}
		// END KGU#1082 2023-09-28
		String indentPlus1 = _indent + this.getIndent();
		appendDeclComment(_root, _indent, typeKey);
		if (_type.isRecord()) {
			addCode("struct " + _type.typeName + " {", _indent, _asComment);
			for (Entry<String, TypeMapEntry> compEntry: _type.getComponentInfo(false).entrySet()) {
				// START KGU#837 2020-03-30: Inconsistent (not recursive) approach to place an array length correctly
				//addCode(transformTypeFromEntry(compEntry.getValue(), _type) + "\t" + compEntry.getKey() + ";",
				//		indentPlus1, _asComment);
				TypeMapEntry compType = compEntry.getValue();
				String transType = transformTypeFromEntry(compType, _type, true).trim();
				int posBrack0 = -1, posBrack1 = -1;
				String bracks = "";
				if (compType.isArray() && transType != null
						&& !this.arrayBracketsAtTypeName()
						&& (posBrack0 = transType.indexOf("[")) > 0
						&& (posBrack1 = transType.lastIndexOf("]")) > posBrack0
						&& posBrack1 + 1 == transType.length()) {
					bracks = transType.substring(posBrack0, posBrack1+1);
					transType = transType.substring(0, posBrack0);
				}
				addCode(transType + "\t" + compEntry.getKey() + bracks + ";", indentPlus1, _asComment);
				// END KGU#837 2020-03-30
			}
			addCode("};", _indent, _asComment);
		}
		// START KGU#542 2019-11-17: Enh. #739
		else if (_type.isEnum()) {
			StringList items = _type.getEnumerationInfo();
			String itemList = items.concatenate(", ");
			if (itemList.length() > 70) {
				addCode("enum " + _type.typeName + "{", _indent, _asComment);
				for (int i = 0; i < items.count(); i++) {
					// FIXME: We might have to transform the value...
					addCode(items.get(i) + (i < items.count() -1 ? "," : ""), indentPlus1, _asComment);
				}
				addCode("};", _indent, _asComment);
			}
			else {
				addCode("enum " + _type.typeName + "{" + itemList + "};", _indent, _asComment);
			}
		}
		// END KGU#542 2019-11-17
		else {
			// START KGU#1082 2023-09-28: Bugfix #1092 Sensible handling of alias types
			//addCode("typedef " + this.transformTypeFromEntry(_type, null, true) + " " + _typeName + ";",
			addCode("typedef " + this.transformTypeFromEntry(_type, null, !_typeName.equals(_type.typeName)) + " " + _typeName + ";",
			// END KGU#1082 2023-09-28
					_indent, _asComment);
		}
	}
	// END KGU#388 2017-09-26

	@Override
	protected void generateCode(Instruction _inst, String _indent) {

		if (!appendAsComment(_inst, _indent)) {

			// Avoid the comment here if the element contains mere declarations
			boolean commentInserted = false;

			ArrayList<TokenList> lines = _inst.getUnbrokenTokenText();
			for (int i = 0; i < lines.size(); i++) {
				// Every line will be distinguished among:
				// 1. assignment
				// 1.1 with declaration (mind record initializer!)
				// 1.1.1 as constant
				// 1.1.2 as variable
				// 1.2 without declaration 
				// 1.2.1 with record or array initializer
				// 1.2.2 without record initializer
				// 2. mere declaration
				// 2.1 as constant
				// 2.2 as variable
				// 3. type definition
				// 4. Input / output
<<<<<<< HEAD
				// START KGU#1107 2023-12-15: Bugfix #1118
				//commentInserted = generateInstructionLine(_inst, _indent,
				//		commentInserted, lines.get(i));
				TokenList tokList = lines.get(i);
				if (!tokList.isBlank()) {
					commentInserted = generateInstructionLine(_inst, _indent,
							commentInserted, tokList);
				}
				else if (!commentInserted) {
					appendComment(_inst, _indent);
					commentInserted = true;
					addCode("", _indent, false);
=======
				// 5. tail return statement
				// START KGU#277/KGU#284 2016-10-13/16: Enh. #270 + Enh. #274
				//code.add(_indent + transform(lines.get(i)) + ";");
				// START KGU#504 2018-03-13: Bugfix #520/#521
				//String line = _inst.getText().get(i);
				String line = lines.get(i);
				// END KGU#504 2018-03-13
				// START KGU#1107 2023-12-14: Bugfix #1118 Skip an empty line
				if (line.isEmpty()) {
					if (!commentInserted) {
						appendComment(_inst, _indent);
						commentInserted = true;
						addCode(line, _indent, false);
					}
					continue;
>>>>>>> 522bd4aa
				}
				// END KGU#1107 2023-12-15
			}
			// START KGU#1107 2023-12-14: Bugfix #1118 - the comment of an empty element wasn't exported
			if (!commentInserted) {
				appendComment(_inst, _indent);
			}
			// END KGU#1107 2023-12-14
		}
		
	}

	// START KGU#730 2019-09-24: Bugfix #752 Outsourced from generateCode(Instruction, String) because also needed for Calls
	/**
	 * Generates the code for the given {@code Instruction} line {@code _line}.
	 * 
	 * @param _inst - the Instruction (or Call) element
	 * @param _indent - current indentation
	 * @param _commentInserted - whether the element comment had already been inserted
	 * @param _line - the current instruction line
	 * @return {@code true} if the element comment will have been inserted when this
	 *     routine is being left
	 */
	protected boolean generateInstructionLine(Instruction _inst, String _indent, boolean _commentInserted, TokenList tokens) {
		// Cases to be distinguished and handled:
		// 1. assignment
		// 1.1 with declaration (mind record initializer!)
		// 1.1.1 as constant
		// 1.1.2 as variable
		// 1.2 without declaration 
		// 1.2.1 with record or array initializer
		// 1.2.2 without record initializer
		// 2. mere declaration
		// 2.1 as constant
		// 2.2 as variable
		// 3. type definition
		// 4. Input / output
<<<<<<< HEAD
		boolean isDisabled = _inst.isDisabled(false);
		boolean isTypeDef = Instruction.isTypeDefinition(tokens, this.typeMap);
=======
		// 5. tail return statement
		boolean isDisabled = _inst.isDisabled(false); 
		StringList tokens = Element.splitLexically(_line.trim(), true);
>>>>>>> 522bd4aa
		// START KGU#796 2020-02-10: Bugfix #808
		Syntax.unifyOperators(tokens, false);
		// END KGU#796 2020-02-10
		TokenList exprTokens = null;	// Tokens of the expression in case of an assignment
		String expr = null;	// Original expression
		int posAsgn = tokens.indexOf("<-");
		if (posAsgn < 0) {
			posAsgn = tokens.size();
		}
		else {
			exprTokens = tokens.subSequenceToEnd(posAsgn + 1);
		}
		String codeLine = null;
		// The varName result will only make sense in case of an assignment or declaration
		String varName = Instruction.getAssignedVarname(tokens, false);
		boolean isDecl = Instruction.isDeclaration(tokens);
		//exprTokens.removeAll(" ");
		if (!this.suppressTransformation && (isDecl || exprTokens != null)) {
			// Cases 1 or 2
			// If there is an initialization then it must at least be generated
			// as assignment.
			// With declaration styles other than than C-like, this requires
			// cutting out the type specification together with the
			// specific keywords and separators ("var"+":" / "dim"+"as").
			// With C-style initializations, however, it depends on whether
			// code-internal declarations are allowed (C++, C#, Java) or not
			// (pure C): If allowed then we may just convert it as is, otherwise
			// we must cut off the type specification (i.e. all text preceding the
			// variable name).
			Root root = Element.getRoot(_inst);
			StringList paramNames = root.getParameterNames();
			// START KGU#375 2017-04-12: Enh. #388 special treatment of constants
			if (tokens.get(0).equals("const")) {
				// Cases 1.1.1 or 2.1
				if (!this.isInternalDeclarationAllowed()) {
					return _commentInserted;
				}
				// We try to enrich or accomplish defective type information
				if (root.constants.get(varName) != null) {
					this.appendDeclaration(root, varName, _indent, true);
					// KGU#424: Avoid the comment here if the element contains mere declarations
					return true;
				}	
			}
			// END KGU#375 2017-04-12
			if (isDecl && (this.isInternalDeclarationAllowed() || exprTokens != null)) {
				// cases 1.1.2 or 2.2
				if (tokens.get(0).equalsIgnoreCase("var") || tokens.get(0).equalsIgnoreCase("dim")) {
					// Case 1.1.2a/b or 2.2a/b (Pascal/BASIC declaration)
					String separator = tokens.get(0).equalsIgnoreCase("dim") ? "as" : ":";
					int posColon = tokens.indexOf(separator, 2, false);
					// Declaration well-formed?
					if (posColon > 0) {
						// Compose the lval without type
						// FIXME convert transform to TokenList arg
						codeLine = transform(tokens.subSequence(1, posColon).getString().trim());
						if (this.isInternalDeclarationAllowed()) {
						// START KGU#1089 2023-10-12: Issue #980 Face a list of variables
							//// START KGU#711 2019-10-01: Enh. #721 Precaution for Javascript
							//if (exprTokens == null && wasDefHandled(root, varName, false)) {
							//	return commentInserted;
							//}
							//// END KGU#711 2019-10-01
							//// Insert the type description
							//String type = tokens.subSequence(posColon+1, posAsgn).concatenate().trim();
							//// START KGU#561 2018-07-21: Bugfix #564
							////codeLine = transform(transformType(type, "")) + " " + codeLine;
							//type = transformType(type, "");
							//codeLine = this.transformArrayDeclaration(type, codeLine);
							//// END KGU#561 2018-07-21
							String type = tokens.subSequence(posColon+1, posAsgn).getString().trim();
							ArrayList<TokenList> declItems = Syntax.splitExpressionList(tokens.subSequence(1, posColon), ",");
							for (int i = 0; i < declItems.size() - 1; i++) {
								TokenList declItem = declItems.get(i);
								// FIXME there could be asterisks and more!
								int posBrack = declItem.indexOf("[");
								TokenList brackets = new TokenList();
								if (posBrack >= 0) {
									brackets = declItem.subSequenceToEnd(posBrack);
									declItem.remove(posBrack, declItem.size());
								}
								String declVar = declItem.getString().trim();
								// START KGU#711 2019-10-01: Enh. #721 Precaution for Javascript
								if (declVar.isEmpty()
										|| exprTokens == null && wasDefHandled(root, declVar, false)) {
									codeLine = null;	// If this was the last loop cycle then ensure nothing gets coded.
									continue;
								}
								// END KGU#711 2019-10-01
								StringList dims = new StringList();
								while (!brackets.isBlank() && brackets.get(0).equals("[")) {
									ArrayList<TokenList> ranges = Syntax.splitExpressionList(brackets.subSequenceToEnd(1), ",");
									for (int j = 0; j < ranges.size()-1; j++) {
										dims.add(ranges.get(j).getString().trim());
									}
									brackets = ranges.get(ranges.size()-1);
									if (!brackets.isBlank() && brackets.get(0).equals("]")) {
										brackets.remove(0);
									}
								}
								String type1 = type;
								if (!dims.isEmpty()) {
									type1 = "array [ " + dims.concatenate(",") + " ] of " + type;
								}
								// Insert the type description
								// START KGU#561 2018-07-21: Bugfix #564
								//codeLine = transform(transformType(type, "")) + " " + codeLine;
								type1 = transformType(type1, "");
								codeLine = this.transformArrayDeclaration(type1, declVar);
								// END KGU#561 2018-07-21
								if (!_commentInserted) {
									appendComment(_inst, _indent);
									_commentInserted = true;
								}
								if (exprTokens == null || declItems.size() > 2) {
									addCode(codeLine + ";", _indent, isDisabled);
									wasDefHandled(root, declVar, true);
									codeLine = null;
								}
							}
							// END KGU#1089 2023-10-12: Issue #980
						}
					}
				}
				else {
					// Case 1.1.2c or 2.2c (2.2c not needed if internal declarations not allowed)
					// Must be C-style declaration
					if (this.isInternalDeclarationAllowed()) {
						// Case 2.2c (allowed) or 1.1.2c
						// START KGU#711 2019-10-01: Enh. #721 Avoid nonsense declarations in Javascript
						// START KGU#1089 2023-10-16: Bugfix #980 Handle multi-variable declarations sensibly
						//if (exprTokens == null && this.wasDefHandled(root, varName, false)) {
						//	return _commentInserted;
						//}
						//String declVar = varName;
						StringList declVars = null;
						if (varName != null) {
							declVars = StringList.getNew(varName);
						}
						else {
							// Apparently many declared variables, ambiguous assignment
							declVars = Instruction.getDeclaredVariables(tokens);
							if (declVars.count() > 1) {
								exprTokens = null;
							}
						}
						int posVar0 = 0;
						ArrayList<TokenList> declZones = new ArrayList<TokenList>(); // Will be filled in the first loop cycle
						for (int i = 0; i < declVars.count(); i++) {
							String declVar = declVars.get(i);
						// END KGU#1089 2023-10-16
							if (exprTokens == null && declVar != null
									&& this.wasDefHandled(root, declVar, false)) {
								return _commentInserted;
							}
						// END KGU#711 2019-10-01
							// START KGU#560 2018-07-22: Bugfix #564
							//codeLine = transform(tokens.subSequence(0, posAsgn).concatenate().trim());
							TypeMapEntry type = this.typeMap.get(declVar);
							if (type != null && type.isArray()) {
								String canonType = type.getCanonicalType(true, false);
								codeLine = this.makeArrayDeclaration(this.transformType(canonType, "int"), declVar, type);
							}
							else {
								// START KGU#711 2019-09-30: Enh. #721: Consider Javascript
								// Combine type and variable as is
								//codeLine = transform(tokens.subSequence(0, posAsgn).concatenate().trim());
								int posVar = tokens.indexOf(declVar);
								if (i == 0) {
									posVar0 = posVar;
									declZones = Syntax.splitExpressionList(tokens.subSequence(posVar0, posAsgn), ",");
								}
								TokenList typeTokens = tokens.subSequence(0, posVar0);
								int posLBrack = declZones.get(i).indexOf("[");
								int posRBrack = declZones.get(i).lastIndexOf("]");
								if (!typeTokens.isEmpty() && posLBrack > 0 && posRBrack > posLBrack) {
									//typeStr.insert("array "
									//		+ declZones.get(i).substring(posLBrack, posRBrack+1) + " of ", 0);
									typeTokens.addAll(0, new TokenList("array  of"));
									typeTokens.addAll(1, declZones.get(i).subSequence(posLBrack, posRBrack+1));
								}
								else if (typeTokens.isEmpty() && exprTokens != null) {
									declVar = declZones.get(i).getString();
								}
								// FIXME don't pass this through strings
								codeLine = this.composeTypeAndNameForDecl(
										typeTokens.getString().trim(),
										declVar.trim());
								codeLine = transform(codeLine);
								// END KGU#711 2019-09-30
							}
							// END KGU#560 2018-07-22
							// START KGU#1171 2025-02-05: Bugfix #1186 C-style initialisations got lost
							//addCode(codeLine + ";", _indent, isDisabled);
							//codeLine = null;
							if (i < declVars.count() - 1 || exprTokens == null || exprTokens.isBlank()) {
								addCode(codeLine + ";", _indent, isDisabled);
								codeLine = null;
							}
							// END KGU#1171 2025-02-05
						}
					}
					else if (exprTokens != null) {
						// Case 1.1.2c (2.2c not allowed)
						// Cut out leading type specification
						int posVar = tokens.indexOf(varName);
						// START KGU#560 2018-07-21: Bugfix #564 In case of an array declaration we must wipe off the array stuff
						//codeLine = transform(tokens.subSequence(posVar, posAsgn).concatenate().trim());
						int posEnd = tokens.indexOf("[", posVar+1);
						if (!isDecl || posEnd < 0 || posEnd > posAsgn) {
							posEnd = posAsgn;
						}
						// FIXME Don't descend to string here
						codeLine = transform(tokens.subSequence(posVar, posEnd).getString().trim());
						// END KGU#560 2018-07-21
					}
//							// START KGU#375 2017-04-13: Enh. #388
//							//codeLine = transform(tokens.concatenate().trim());
//							else if (tokens.get(0).equals("const")) {
//								// We try to enrich or accomplish defective type information
//								Root root = Element.getRoot(_inst);
//								if (root.constants.get(varName) != null) {
//									this.insertDeclaration(root, varName, _indent, true);
//									// START KGU#424 2017-09-26: Avoid the comment here if the element contains mere declarations
//									commentInserted = true;
//									// END KGU#424 2017-09-26
//									continue;
//								}
//							}
				}
			}
			else if (!isDecl && exprTokens != null) {
				// Case 1.2
				// Combine variable access as is
				codeLine = transform(tokens.subSequence(0, posAsgn).getString()).trim();
				// START KGU#767 2019-11-30: Bugfix #782 maybe we must introduce a postponed declaration here
				if (varName != null
						&& Syntax.isIdentifier(varName, false, null)
						&& codeLine.indexOf(varName) + varName.length() == codeLine.length()
						&& !paramNames.contains(varName)
						&& !this.wasDefHandled(root, varName, false)) {
					TypeMapEntry type = this.typeMap.get(varName);
					String typeName = "???";
					if (type != null) {
						typeName = transformTypeFromEntry(type, null, true);
						if (type.isRecord()) {
							isDecl = true;
						}
						// START KGU#784 2019-12-02
						else if (type.isArray() && !this.arrayBracketsAtTypeName()) {
							int posBrack = typeName.indexOf("[");
							if (posBrack > 0) {
								codeLine += typeName.substring(posBrack);
								typeName = typeName.substring(0, posBrack);
							}
						}
						// END KGU#784 2019-12-02
					}
					codeLine = typeName + " " + codeLine;
					this.setDefHandled(root.getSignatureString(false, false), varName);
				}
				// END KGU#767 2019-11-30
			}
			// Now we care for a possible assignment
			if (codeLine != null && exprTokens != null && !exprTokens.isBlank()) {
				// START KGU#560 2018-07-21: Bugfix #564 - several problems with array initializers
				int posBrace = exprTokens.indexOf("{");
				if (posBrace >= 0 && posBrace <= 1 && exprTokens.get(exprTokens.size()-1).equals("}")) {
					// Case 1.1 or 1.2.1 (either array or record initializer)
					if (posBrace == 1 && exprTokens.size() >= 3 && Syntax.isIdentifier(exprTokens.get(0), false, null)) {
						String typeName = exprTokens.get(0);
						TypeMapEntry recType = this.typeMap.get(":"+typeName);
						if (isDecl && this.isInternalDeclarationAllowed() && recType != null) {
							// transforms the Structorizer record initializer into a C-conform one
							expr = this.transformRecordInit(exprTokens, recType);
						}
						else {
							// In this case it's either no declaration or the declaration has already been generated
							// at the block beginning
							if (!_commentInserted) {
								appendComment(_inst, _indent);
								_commentInserted = true;
							}
							// FIXME: Possibly codeLine (the lval string) might be too much as first argument
							// START KGU#559 2018-07-20: Enh. #563
							//this.generateRecordInit(codeLine, pureExprTokens.concatenate(), _indent, isDisabled, null);
							this.generateRecordInit(codeLine, exprTokens, _indent, isDisabled, recType);
							// END KGU#559 2018-07-20
							return _commentInserted;
						}
					}
					else {
						ArrayList<TokenList> items = Syntax.splitExpressionList(exprTokens.subSequenceToEnd(1), ",");
						String elemType = null;
						TypeMapEntry arrType = this.typeMap.get(varName);
						if (arrType != null && arrType.isArray()) {
							elemType = arrType.getCanonicalType(true, false);
							if (elemType != null && elemType.startsWith("@")) {
								elemType = elemType.substring(1);
							}
							// START KGU#784 2019-12-02: varName is only part of the left side, there may be indices, so reduce the type if so
							int posIdx = codeLine.indexOf(varName) + varName.length();
							String indices = codeLine.substring(posIdx).trim();
							while (elemType.startsWith("@") && indices.startsWith("[")) {
								elemType = elemType.substring(1);
								StringList indexList = Syntax.splitExpressionList(indices.substring(1), ",");
								indexList.remove(0); // Drop first index expression (has already been handled)
								// Are there perhaps more indices within the same bracket pair (comma-separated list)?
								while (indexList.count() > 1 && elemType.startsWith("@")) {
									indexList.remove(0);
									elemType = elemType.substring(1);
								}
								if (indexList.isEmpty()) {
									indices = "";
								}
								else if (indexList.get(0).trim().startsWith("]")) {
									// This should be the tail
									indices = indexList.get(0).substring(1);
								}
							}
							// END KGU#784 2019-12-02
						}
						items.remove(items.size()-1); // Get rid of tail
						expr = this.transformOrGenerateArrayInit(codeLine, items, _indent, isDisabled, elemType, isDecl);
						if (expr == null) {
							return _commentInserted;
						}
					}
				}
				// END KGU#560 2018-07-21
				else {
					// FIXME Don't descend to string level
					expr = this.transform(exprTokens.getString()).trim();
				}
			}
			if (expr != null) {
				// In this case codeLine must be different from null
				codeLine += " = " + expr;
			}
		} // if (!this.suppressTransformation && (isDecl || exprTokens != null))
		// START KGU#388 2017-09-25: Enh. #423
		else if (!this.suppressTransformation && isTypeDef) {
			// Attention! The following condition must not be combined with the above one! 
			if (this.isInternalDeclarationAllowed()) {
				// START KGU#878 2020-10-16: Bugfix #873 - collateral damage of bugfix #808 mended
				//int posEqu = tokens.indexOf("=");
				int posEqu = tokens.indexOf("==");
				// END KGU#878 2020-10-16
				String typeName = null;
				if (posEqu == 2) {
					typeName = tokens.get(1);
				}
				TypeMapEntry type = this.typeMap.get(":" + typeName);
				Root root = Element.getRoot(_inst);
				if (type != null) {
					this.generateTypeDef(root, typeName, type, _indent, isDisabled);
					_commentInserted = true;
					// CodeLine is not filled because the code has already been generated
				}
				else {
					// Hardly a recognizable type definition, just put it as is...
					// FIXME Don't descend to String level
					codeLine = "typedef " + transform(tokens.subSequenceToEnd(posEqu + 1).getString()) + " " + typeName;
				}
			}
		}
		// END KGU#388 2017-09-25
		// START KGU#1177 2025-02-16: Bugfix #1192: Transform return keyword
		else if (Jump.isReturn(_line)) {
			codeLine = _line;
			if (!this.suppressTransformation) {
				codeLine = transform(_line);
			}
			codeLine = "return" + codeLine.substring(CodeParser.getKeywordOrDefault("preReturn", "return").length());
		}
		// END KGU#1177 2025-02-16
		
		else {
			// All other cases (e.g. input, output)
			// START KGU#653 2019-02-14: Enh. #680 - care for multi-variable input lines
			//codeLine = transform(line);
			StringList inputItems = Instruction.getInputItems(tokens);
			if (inputItems == null
					|| !generateMultipleInput(inputItems, _indent, isDisabled, _commentInserted ? null : _inst.getComment())) {
				// FIXME Don't descend to String level
				codeLine = transform(tokens.getString());
			}
			else {
				codeLine = null;
			}
			// END KGU#653 2019-02-14
		}
		// Now append the codeLine in case it was composed and not already appended
		if (codeLine != null) {
			String lineEnd = ";";
			if (Instruction.isTurtleizerMove(tokens)) {
				codeLine = this.enhanceWithColor(codeLine, _inst);
				lineEnd = "";	// codeLine already contains a line end in this case
			}
			// START KGU#424 2017-09-26: Avoid the comment here if the element contains mere declarations
			if (!_commentInserted) {
				appendComment(_inst, _indent);
				_commentInserted = true;
			}
			// END KGU#424 2017-09-26
			// START KGU#794 2020-02-11: Issue #806
			if (codeLine.startsWith("printf(")) {
				this.appendComment("TODO: check format specifiers, replace all '?'!", _indent);
			}
			// END KGU#794 2020-02-11
			addCode(codeLine + lineEnd, _indent, isDisabled);
		}
		// END KGU#261 2017-01-26
		return _commentInserted;
	}

	// START KGU#653 2019-02-14: Enh. #680 - auxiliary methods for handling multi-item input instructions
	/**
	 * Generates a series of code lines representing a decomposed multi-item input instruction
	 * @param _inputItems - list of input items (first the prompt string, then the lvar expressions)
	 * @param _indent - current code indentation
	 * @param _isDisabled - whether the containing instruction is disabled (i.e. is to be commented out)
	 * @param _comment - the instruction comment (if not exported already)
	 * @return true is all was done here, false if no code had been expressed
	 */
	private boolean generateMultipleInput(StringList _inputItems, String _indent, boolean _isDisabled, StringList _comment) {
		boolean done = false;
		if (this.getClass().getSimpleName().equals("CGenerator")) {
			this.appendComment("TODO: check format specifiers, replace all '?'!", _indent);
		}
		// START KGU#794 2020-02-13: Issue #806
		//if (_inputItems.count() > 2) {
		if (_inputItems.count() > 2 || this.getClass().getSimpleName().equals("CGenerator") && _inputItems.count() == 2) {
		// END KGU#794 2020-02-13
			// START KGU#1097 2024-01-22: Issue #800 we need the internal key now
			//String inputKey = Syntax.getKeyword("input") + " ";
			String inputKey = "§INPUT§ ";
			// END KGU#1097 2024-01-22
			String prompt = _inputItems.get(0);
			if (!prompt.isEmpty()) {
				prompt += " ";
			}
			_inputItems.remove(0);
			if (_comment != null) {
				this.appendComment(_comment, _indent);
			}
			String targetList = composeInputItems(_inputItems);
			if (targetList != null) {
				// Multiple-item conversion available, so create a single line
				_inputItems.clear();
				_inputItems.add(targetList);
			}
			else if (!prompt.isEmpty()) {
				addCode(transform(Syntax.getKeyword("output") + " " + prompt), _indent, _isDisabled);
			}
			for (int i = 0; i < _inputItems.count(); i++) {
				if (targetList == null) {
					prompt = "\"" + _inputItems.get(i) + ": \" ";
				}
				String codeLine = transform(inputKey + prompt + _inputItems.get(i));
				addCode(codeLine + ";", _indent, _isDisabled);
			}
			done = true;
		}
		return done;
	}
	/**
	 * Subclassable method possibly to obtain a suited transformed argument list string for the given series of
	 * input items (i.e. expressions designating an input target variable each) to be inserted in the input replacer
	 * returned by {@link #getInputReplacer(boolean)}, this allowing to generate a single input instruction only.<br/>
	 * This instance concatenates all elements with commas and address operators and inserts a draft format string
	 * at the beginning (as needed for {@code scanf)).
	 * @param _inputVarItems - {@link StringList} of variable descriptions for input
	 * @return either a syntactically converted combined string with suited operator or separator symbols, or null.
	 */
	@Override
	protected String composeInputItems(StringList _inputVarItems)
	{
		// START KGU#794 2020-02-11: Issue #806 - more intelligent format preparation
		//return _inputVarItems.concatenate(", &");
		StringList format = new StringList();
		StringList items = new StringList();
		for (int i = 0; i < _inputVarItems.count(); i++) {
			String varItem = _inputVarItems.get(i);
			String[] formatAndItem = this.makeScanfFormatVarPair(varItem);
			format.add(formatAndItem[0]);
			items.add(formatAndItem[1]);
		}
		items.insert("§$§$§" + format.concatenate(" ") + "§$§$§", 0);
		return items.concatenate(", ");
		// END KGU#794 2020-02-11
	}
	// END KGU#653 2019-02-14
	
	// START KGU#794 2020-02-11: Issue #806
	private String[] makeScanfFormatVarPair(String inputItem)
	{
		String[] pair = new String[] {
				"%?",
				"&" + inputItem
		};
		TypeMapEntry type = this.typeMap.get(inputItem);
		if (type != null) {
			String typeName = this.transformTypeFromEntry(type, null, true);
			if (typeName.equals("char*")) {
				pair[0] = "%s";
				pair[1] = inputItem;	// No address operator!
			}
			else {
				if (typeName.startsWith("unsigned")) {
					pair[0] ="%u";
				}
				else if (typeName.endsWith("int") || typeName.endsWith("long") || typeName.endsWith("short")) {
					pair[0] = "%i";
				}
				else if (typeName.equalsIgnoreCase("bool")) {
					pair[0] = "%d";
				}
				else if (typeName.endsWith("double")) {
					pair[0] = "%lg";
				}
				else if (typeName.equals("float")) {
					pair[0] = "%g";
				}
				else if (typeName.endsWith("char")) {
					pair[0] = "%c1";
				}
			}
		}
		return pair;
	}
	// END KGU#794 2020-02-11

	protected String enhanceWithColor(String _codeLine, Instruction _inst) {
		return _codeLine + "; " + this.commentSymbolLeft() + " color = " + _inst.getHexColor();
	}

	@Override
	protected void generateCode(Alternative _alt, String _indent) {
		
		appendComment(_alt, _indent);
		
		// START KGU#453 2017-11-02: Issue #447
		//String condition = transform(_alt.getText().getLongString(), false).trim();
		// FIXME -> #800
		String condition = transform(_alt.getUnbrokenText().getLongString(), false).trim();
		// END KGU#453 2017-11-02
		// START KGU#301 2016-12-01: Bugfix #301
		//if (!condition.startsWith("(") || !condition.endsWith(")"))
		if (!isParenthesized(condition))
		// END KGU#301 2016-12-01
			condition = "(" + condition + ")";
		
		appendBlockHeading(_alt, "if " + condition, _indent);
		generateCode(_alt.qTrue, _indent + this.getIndent());
		appendBlockTail(_alt, null, _indent);

		// START KGU#1137 2024-03-19: Issue #1148 We ought to make use of the ELSE IF if possible
		Element ele = null;
		// We must cater for the code mapping of the chained sub-alternatives
		Stack<Element> processedAlts = new Stack<Element>();
		Stack<Integer> storedLineNos = new Stack<Integer>();
		while (_alt.qFalse.getSize() == 1 
				&& (ele = _alt.qFalse.getElement(0)) instanceof Alternative) {
			_alt = (Alternative)ele;
			// FIXME -> #800
			condition = transform(_alt.getUnbrokenText().getLongString(), false).trim();
			if (!isParenthesized(condition)) {
				condition = "(" + condition + ")";
			}
			// We must care for the code mapping explicitly here since we circumvent generateCode()
			markElementStart(_alt, _indent, processedAlts, storedLineNos);
			appendComment(_alt, _indent);
			appendBlockHeading(_alt, "else if " + condition, _indent);
			generateCode(_alt.qTrue, _indent + this.getIndent());
			appendBlockTail(_alt, null, _indent);
		}
		// END KGU#1137 2024-03-19
		
		if (_alt.qFalse.getSize() != 0) {
			appendBlockHeading(_alt, "else", _indent);
			generateCode(_alt.qFalse, _indent + this.getIndent());
			appendBlockTail(_alt, null, _indent);
		}
		
		// START KGU#1137 2024-03-19: Issue #1148 Accomplish the code map for the processed child alternatives
		markElementEnds(processedAlts, storedLineNos);
		// END KGU#1137 2024-03-19
	}

	@Override
	protected void generateCode(Case _case, String _indent) {
		
		boolean isDisabled = _case.isDisabled(false);
		appendComment(_case, _indent);
		
		// START KGU#453 2017-11-02: Issue #447
		//StringList lines = _case.getText();
		StringList lines = _case.getUnbrokenText();
		// END KGU#453 2017-11-02
		String condition = transform(lines.get(0), false);
		// START KGU#301 2016-12-01: Bugfix #301
		//if (!condition.startsWith("(") || !condition.endsWith(")")) {
		if (!isParenthesized(condition)) {
		// END KGU#301 2016-12-01
			condition = "(" + condition + ")";
		}

		appendBlockHeading(_case, "switch " + condition, _indent);

		for (int i = 0; i < _case.qs.size() - 1; i++) {
			// START KGU#15 2015-10-21: Support for multiple constants per
			// branch
			// START KGU#755 2019-11-08: Bugfix #769 - more precise splitting necessary
			//StringList constants = StringList.explode(lines.get(i + 1), ",");
			StringList constants = Syntax.splitExpressionList(lines.get(i + 1), ",");
			// END KGU#755 2019-11-08
			for (int j = 0; j < constants.count() - 1; j++) {
				addCode("case " + constants.get(j).trim() + ":", _indent, isDisabled);
			}
			// END KGU#15 2015-10-21
			// START KGU#380 2017-04-14: Bugfix #394 - Avoid redundant break instructions
			//generateCode((Subqueue) _case.qs.get(i), _indent + this.getIndent());
			//addCode(this.getIndent() + "break;", _indent, isDisabled);
			Subqueue sq = _case.qs.get(i);
			generateCode(sq, _indent + this.getIndent());
			Element lastEl = null;
			for (int j = sq.getSize() - 1; lastEl == null && j >= 0; j--) {
				if ((lastEl = sq.getElement(j)).isDisabled(true)) {
					lastEl = null;
				}
			}
			Integer label = null;
			if (lastEl == null || !(lastEl instanceof Jump) || (label = this.jumpTable.get(lastEl)) != null && label == -1) {
				addCode(this.getIndent() + "break;", _indent, isDisabled);
			}
			// END KGU#380 2017-04-14
		}

		if (!lines.get(_case.qs.size()).trim().equals("%")) {
			addCode("default:", _indent, isDisabled);
			Subqueue squeue = (Subqueue) _case.qs.get(_case.qs.size() - 1);
			generateCode(squeue, _indent + this.getIndent());
			// START KGU#71 2015-11-10: For an empty default branch, at least a
			// semicolon is required
			if (squeue.getSize() == 0) {
				addCode(this.getIndent() + ";", _indent, isDisabled);
			}
			// END KGU#71 2015-11-10
		}
		
		appendBlockTail(_case, null, _indent);
	}

	// END KGU#18/#23 2015-10-20

	@Override
	protected void generateCode(For _for, String _indent) {

		appendComment(_for, _indent);
		
		// START KGU#61 2016-03-22: Enh. #84 - Support for FOR-IN loops
		if (_for.isForInLoop())
		{
			// There aren't many ideas how to implement this here in general,
			// but subclasses may have better chances to do so.
			if (generateForInCode(_for, _indent)) return;
		}
		// END KGU#61 2016-03-22

		String var = _for.getCounterVar();
		String decl = "";
		// START KGU#376 2017-09-27: Enh. #389
		if (this.isInternalDeclarationAllowed() && !wasDefHandled(Element.getRoot(_for), var, false)) {
			// We just insert a loop-local declaration
			decl = "int ";
		}
		// END KGU#376 2017-09-27
		int step = _for.getStepConst();
		String compOp = (step > 0) ? " <= " : " >= ";
		String increment = var + " += (" + step + ")";
		// START KGU#934 2021-02-13: Bugfix #935: NullpointerException
		//appendBlockHeading(_for, "for (" + decl + var + " = "
		//		+ transform(_for.getStartValue(), false) + "; " + var + compOp
		//		+ transform(_for.getEndValue(), false) + "; " + increment + ")",
		//		_indent);
		String header = transform(_for.getUnbrokenText().getLongString());
		if (_for.style == For.ForLoopStyle.COUNTER) {
			header = "for (" + decl + var + " = "
					+ transform(_for.getStartValue(), false) + "; "
					+ var + compOp
					+ transform(_for.getEndValue(), false) + "; "
					+ increment + ")";
		}
		else {
			appendComment("TODO: No automatic FOR loop conversion found!", _indent);
		}
		appendBlockHeading(_for, header, _indent);
		// END KGU#934 2021-02-13

		generateCode(_for.getBody(), _indent + this.getIndent());

		appendBlockTail(_for, null, _indent);

	}
	
	// START KGU#61 2016-03-22: Enh. #84 - Support for FOR-IN loops
	/**
	 * We try our very best to create a working loop from a FOR-IN construct
	 * This will only work, however, if we can get reliable information about
	 * the size of the value list, which won't be the case if we obtain it e.g.
	 * via a variable.
	 * @param _for - the element to be exported
	 * @param _indent - the current indentation level
	 * @return true iff the method created some loop code (sensible or not)
	 */
	protected boolean generateForInCode(For _for, String _indent)
	{
		boolean done = false;
		String var = _for.getCounterVar();
		String valueList = _for.getValueList();
		TypeMapEntry typeInfo = this.typeMap.get(valueList);
		//StringList items = this.extractForInListItems(_for);
		ArrayList<TokenList> items = _for.getValueListItems();
		String itemVar = var;
		String itemType = "";
		String nameSuffix = Integer.toHexString(_for.hashCode());
		String arrayName = "array" + nameSuffix;
		String indexName = "index" + nameSuffix;
		String indent = _indent + this.getIndent();
		String startValStr = "0";
		String endValStr = "???";
		boolean isDisabled = _for.isDisabled(false);
		// START KGU#640 2019-01-21: Bugfix #669
		boolean isLoopConverted = false;
		// END KGU#640 2019-01-21
		if (items != null)
		{
			// Good question is: how do we guess the element type and what do we
			// do if items are heterogeneous? We will scan literals and make use
			// of the typeMap hoping to get sensible information.
			// Otherwise we add a TODO comment.
			int nItems = items.size();
			boolean allChar = true;	// KGU#782 2019-12-02: We now also detect char elements
			boolean allInt = true;
			boolean allDouble = true;
			boolean allString = true;
			StringList itemTypes = new StringList();
			for (int i = 0; i < nItems; i++)
			{
				TokenList item = items.get(i);
				String type = Syntax.identifyExprType(this.typeMap, item, false);
				itemTypes.add(this.transformType(type, "int"));
				if (!type.equals("char")) {
					allChar = false;
				}
				if (!type.equals("int") && !type.equals("boolean") && !type.equals("char")) {
					allInt = false;
				}
				// START KGU#355 2017-03-30: #365 - allow type conversion
				//if (!type.equals("double")) {
				if (!type.equals("int") && !type.equals("boolean") && !type.equals("double")) {
				// END KGU#355 2017-03-30
					allDouble = false;
				}
				if (!type.equals("String") && !type.equals("char")) {
					allString = false;
				}
			}
			if (allChar) itemType = "char";
			else if (allInt) itemType = "int";
			else if (allDouble) itemType = "double";
			else if (allString) itemType = "char*";
			String arrayLiteral = "{" + TokenList.concatenate(items, ", ").getString().trim() + "}";

			// Start an extra block to encapsulate the additional definitions
			addCode("{", _indent, isDisabled);
			
			if (itemType.isEmpty())
			{
				if (nItems <= 1) {
					itemType = "int";	// the default...
				}
				else {
					itemType = "union ItemTyp" + nameSuffix;
					// We create a dummy type definition
					String typeDef = itemType + " {";
					// START KGU#355 2017-03-30: #365 - initializers needs selectors
					// and we overwrite the array literal
					arrayLiteral = "{";
					// END KGU#355 2017-03-30
					for (int i = 0; i < nItems; i++) {
						typeDef += itemTypes.get(i) + " comp" + i + "; ";
						// START KGU#355 2017-03-30: #365 - initializers needs selectors
						if (i > 0) arrayLiteral += ", ";
						arrayLiteral += ".comp" + i + "<-" + items.get(i).getString();
						// END KGU#355 2017-03-30
					}
					// START KGU#355 2017-03-30: #365 - initializers needs selectors
					//typeDef += "}";
					typeDef = typeDef.trim() + "};";
					arrayLiteral += "}";
					// END KGU#355 2017-03-30
					// START KGU#355 2017-03-30: #365 - it was not correct that types must be defined globally
					//this.addGlobalTypeDef(typeDef, "TODO: Define a sensible 'ItemType' for the loop further down", isDisabled);
					this.addCode(typeDef, indent, isDisabled);
					// END KGU#355 2017-03-30
					this.appendComment("TODO: Prepare the elements of the array according to defined type (or conversely).", indent);
				}
				// We define a fixed array here
				addCode(itemType + " " + arrayName +  "[" + nItems + "] = "
						+ transform(arrayLiteral, false) + ";", indent, isDisabled);
				
				endValStr = Integer.toString(nItems);
				// START KGU#640 2019-01-21: Bugfix #669
				isLoopConverted = true;
				// END KGU#640 2019-01-21
			}
			// START KGU#790 2023-11-07 Issue #800
			else {
				addCode(itemType + " " + arrayName +  "[] = "
						+ transform(arrayLiteral, false) + ";", indent, isDisabled);
				endValStr = Integer.toString(nItems);
				isLoopConverted = true;
			}
			// END KGU#790 2023-11-07
		}
		else if (typeInfo != null && typeInfo.isArray()) {
			String limitName = "count" + nameSuffix;
			StringList typeDecls = getTransformedTypes(typeInfo, false);
			if (typeDecls.count() == 1) {
				itemType = typeDecls.get(0).substring(1);
				int lastAt = itemType.lastIndexOf('@');
				if (lastAt >= 0) {
					itemType = itemType.substring(lastAt+1);
					for (int i = 0; i <= lastAt; i++) {
						itemVar += "[]";
					}
				}
			}
			startValStr = Integer.toString(Math.max(0, typeInfo.getMinIndex(0)));
			int endVal = typeInfo.getMaxIndex(0);
			if (endVal > -1) {
				endValStr = Integer.toString(endVal + 1);
			}
			arrayName = valueList;
			
			// Start an extra block to encapsulate the additional definitions
			addCode("{", _indent, isDisabled);

			if (endValStr.equals("???")) {
				this.appendComment("TODO: Find out and fill in the number of elements of the array " + valueList + " here!", _indent);
			}
			addCode("int " + limitName + " = " + endValStr +";", indent, isDisabled);

			endValStr = limitName;
			// START KGU#640 2019-01-21: Bugfix #669
			isLoopConverted = true;
			// END KGU#640 2019-01-21
		}
		// START KGU#640 2019-01-21: Bugfix #669 - There could as well be a string as type but no items
		else if (typeInfo != null && typeInfo.getCanonicalType(true, true).equalsIgnoreCase("string")) {
			// Just a dummy block to be compatible with other branches
			addCode("{", _indent, isDisabled);
			endValStr = "strlen(" + valueList + ")";
			arrayName = valueList;
			isLoopConverted = true;
		}
		// END KGU#640 2019-01-21
		
		// START KGU#640 2019-01-21: Bugfix #669
		//if (items != null || typeInfo != null) {
		if (isLoopConverted) {
		// END KGU#640 2019-01-21
			
			// Definition of the loop index variable
			addCode("int " + indexName + ";", indent, isDisabled);

			// Creation of the loop header
			appendBlockHeading(
					_for, "for (" + indexName + " = " + startValStr + "; " +
					indexName + " < " + endValStr + "; " + indexName + "++)",
					indent);
			
			// Assignment of a single item to the given variable
			if (itemType.startsWith("union ")) {
				this.appendComment("TODO: Extract the value from the appropriate component here and care for type conversion!", _indent);
			}
			// Well, this is local to the loop, so it won't cause trouble with an automatic declaration in the outer context
			addCode(this.getIndent() + (itemType + " " + itemVar + " = " +
					arrayName + "[" + indexName + "];").trim(), indent, isDisabled);

			// Add the loop body as is
			generateCode(_for.getBody(), indent + this.getIndent());

			// Accomplish the loop
			appendBlockTail(_for, null, indent);

			// Close the extra block
			addCode("}", _indent, isDisabled);
			done = true;
		}
		else
		{
			// END KGU#355 2017-03-05
			// We have no strategy here, no idea how to find out the number and type of elements,
			// no idea how to iterate the members, so we leave it similar to C# and just add a TODO comment...
			this.appendComment("TODO: Rewrite this loop (there was no way to convert this automatically)", _indent);

			// Creation of the loop header
			appendBlockHeading(_for, "foreach (" + var + " in " + transform(valueList, false) + ")", _indent);
			// Add the loop body as is
			generateCode(_for.getBody(), _indent + this.getIndent());
			// Accomplish the loop
			appendBlockTail(_for, null, _indent);
			
			done = true;
		}
		return done;
	}
	// END KGU#61 2016-03-22

	@Override
	protected void generateCode(While _while, String _indent) {
		
		appendComment(_while, _indent);
		

		String condition = transform(_while.getText().getLongString(), false)
				.trim();
		// START KGU#301 2016-12-01: Bugfix #301
		//if (!condition.startsWith("(") || !condition.endsWith(")")) {
		if (!isParenthesized(condition)) {
		// END KGU#301 2016-12-01
			condition = "(" + condition + ")";
		}

		appendBlockHeading(_while, "while " + condition, _indent);

		generateCode(_while.getBody(), _indent + this.getIndent());

		appendBlockTail(_while, null, _indent);

	}

	@Override
	protected void generateCode(Repeat _repeat, String _indent) {
		
		appendComment(_repeat, _indent);

		appendBlockHeading(_repeat, "do", _indent);

		generateCode(_repeat.getBody(), _indent + this.getIndent());

		// START KGU#301 2016-12-01: Bugfix #301
		//insertBlockTail(_repeat, "while (!(" 
		//		+ transform(_repeat.getText().getLongString()).trim() + "))", _indent);
		// START KGU#811 2020-02-21: Use existing base technology
		//String condition = transform(_repeat.getText().getLongString()).trim();
		//if (!isParenthesized(condition)) {
		//	condition = "(" + condition + ")";
		//}
		//appendBlockTail(_repeat, "while (!" + condition + ")", _indent);
		String condition = Element.negateCondition(_repeat.getUnbrokenText().getLongString().trim());
		appendBlockTail(_repeat, "while (" + transform(condition) + ")", _indent);
		// END KGU#811 2020-02-21
		// END KGU#301 2016-12-01
	}

	@Override
	protected void generateCode(Forever _forever, String _indent) {
		
		appendComment(_forever, _indent);

		appendBlockHeading(_forever, "while (true)", _indent);

		generateCode(_forever.getBody(), _indent + this.getIndent());

		appendBlockTail(_forever, null, _indent);
	}

	@Override
	protected void generateCode(Call _call, String _indent) {
 
		if (!appendAsComment(_call, _indent)) {

			boolean commentInserted = false;

			boolean isDisabled = _call.isDisabled(false);

			// START KGU#1065 2022-09-29: Bugfix #1073 Case comments occurred twice
			//appendComment(_call, _indent);
			// END KGU#1065 2022-09-29
			// In theory, here should be only one line, but we better be prepared...
			ArrayList<TokenList> lines = _call.getUnbrokenTokenText();
			Root owningRoot = Element.getRoot(_call);
			for (int i = 0; i < lines.size(); i++) {
				TokenList tokens = lines.get(i);
				if (tokens.isBlank()) {
					// START KGU#1107 2023-12-14: Bugfix #1118 Skip an empty line
					if (!commentInserted) {
						appendComment(_call, _indent);
						commentInserted = true;
					}
					// END KGU#1107 2023-12-14
					addCode("", _indent, isDisabled);
					continue;
				}
//				// START KGU#376 2017-04-13: Enh. #389 handle import calls - withdrawn here
//				if (!isDisabled && Call.isImportCall(lines.get(i))) {
//					generateImportCode(_call, line, _indent);
//				}
//				else
//				// END KGU#376 2017-04-13
				// START KGU#371 2019-03-07: Enh. #385 Support for declared optional arguments
				boolean isAssignment = Instruction.isAssignment(tokens);
				boolean mustHealDefaults = tokens.get(tokens.size()-1).equals(")")
						&& this.getOverloadingLevel() == OverloadingLevel.OL_NO_OVERLOADING;
				if ((routinePool != null) && (mustHealDefaults || this.importedLibRoots != null)) {
					Function call = _call.getCalledRoutine(i);
					// START KGU#877 2020-10-16: Bugfix #874 name extraction may fail (e.g. non-ASCII letters)
					if (call != null) {
					// END KGU#877 2020-10-16
						java.util.Vector<Root> callCandidates = routinePool.findRoutinesBySignature(call.getName(), call.paramCount(), owningRoot, false);
						if (!callCandidates.isEmpty()) {
							// FIXME We'll just fetch the very first one for now...
							Root called = callCandidates.get(0);
							if (mustHealDefaults) {
								StringList defaults = new StringList();
								called.collectParameters(null, null, defaults);
								if (defaults.count() > call.paramCount()) {
									// We just add the list of default values for the missing arguments
									//line = line.substring(0, line.length()-1) + (call.paramCount() > 0 ? ", " : "") + 
									//		defaults.subSequence(call.paramCount(), defaults.count()).concatenate(", ") + ")";
									if (call.paramCount() > 0) {
										tokens.add(tokens.size()-1, ",");
									}
									tokens.addAll(tokens.size()-1,
											new TokenList(defaults.subSequence(call.paramCount(), defaults.count()).concatenate(", ")));
								}
							}
							// START KGU#815 2020-03-26: Enh. #828 we have to cope with class methods from a foreign library
							if (this.importedLibRoots != null && this.importedLibRoots.contains(called)) {
								Syntax.unifyOperators(tokens, true);
								int posAsgn = tokens.indexOf("<-");
								int posCall = tokens.indexOf(call.getName(), posAsgn+1);
								tokens.set(posCall, this.makeLibCallName(call.getName()));
							}
							// END KGU#815 2020-03-26
						}
					// START KGU#877 2020-10-16: Bugfix #874 name extraction may fail (e.g. non-ASCII letters)
					}
					// END KGU#877 2020-10-16
				}
				// END KGU#371 2019-03-07
				// Input or Output should not occur here
				// START KGU#730 2019-09-24: Bugfix #752 ... but declarations (even const definitions) could occur!
//				addCode(transform(line, false) + ";", _indent, isDisabled);
				if (isAssignment) {
					commentInserted = generateInstructionLine(_call, _indent, commentInserted, tokens);
				}
				else {
					// START KGU#1065 2022-09-29: Bugfix #1073 Case comments had occurred twice
					if (!commentInserted) {
						appendComment(_call, _indent);
						commentInserted = true;
					}
					// END KGU#1065 2022-09-29
					// FIXME should avoid concatenation here
					addCode(transform(tokens.getString(), false) + ";", _indent, isDisabled);
				}
				// END KGU#730 2019-09-24
			}
			// START KGU#1107 2023-12-14: Bugfix #1118 - the comment of an empty element wasn't exported
			if (!commentInserted) {
				appendComment(_call, _indent);
			}
			// END KGU#1107 2023-12-14
		}
		
	}

	// START KGU#815 2020-03-26: Enh. #828 support for library references
	/**
	 * Returns the language-specifically qualified name for the call of routine {@code name}
	 * from the external library {@link #libModuleName}.
	 * @param name - pure (unqualified) routine name
	 * @return the transformed name
	 */
	protected String makeLibCallName(String name) {
		return name;
	}
	// END KGU#815 2020-03-26

	@Override
	protected void generateCode(Jump _jump, String _indent)
	{
		// START KGU 2015-10-18: The "export instructions as comments"
		// configuration had been ignored here
		// insertComment(_jump, _indent);
		// for(int i=0;i<_jump.getText().count();i++)
		// {
		// code.add(_indent+transform(_jump.getText().get(i))+";");
		// }
		if (!appendAsComment(_jump, _indent)) {
			
			boolean isDisabled = _jump.isDisabled(false);

			appendComment(_jump, _indent);

			// START KGU#380 2017-04-14: Bugfix #394 Done in another way now
			// KGU 2015-10-18: In case of an empty text generate a break
			// instruction by default.
			//boolean isEmpty = true;
			// END KGU#380 207-04-14
			
			StringList lines = _jump.getText();
			boolean isEmpty = lines.getLongString().trim().isEmpty();
			String preReturn = Syntax.getKeywordOrDefault("preReturn", "return").trim();
			String preExit   = Syntax.getKeywordOrDefault("preExit", "exit").trim();
			// START KGU#380 2017-04-14: Bugfix #394 - We don't consider superfluous lines anymore
			//String preLeave  = CodeParser.getKeywordOrDefault("preLeave", "leave").trim();
			//String preReturnMatch = Matcher.quoteReplacement(preReturn)+"([\\W].*|$)";
			//String preExitMatch   = Matcher.quoteReplacement(preExit)+"([\\W].*|$)";
			//String preLeaveMatch  = Matcher.quoteReplacement(preLeave)+"([\\W].*|$)";
			//for (int i = 0; isEmpty && i < lines.count(); i++) {
			//	String line = transform(lines.get(i)).trim();
			//	if (!line.isEmpty())
			//	{
			//		isEmpty = false;
			//	}
			String line = "";
			if (!isEmpty) {
				line = lines.get(0).trim();
			}
				// START KGU#74/KGU#78 2015-11-30: More sophisticated jump handling
				//code.add(_indent + line + ";");
				//if (line.matches(preReturnMatch))
				if (_jump.isReturn())
				{
					// START KGU#989 2021-10-01: Bugfix #989 missing expression translation
					//addCode("return " + line.substring(preReturn.length()).trim() + ";",
					addCode("return " + transform(line.substring(preReturn.length()).trim()) + ";",
					// END KGU#989 2021-10-01
							_indent, isDisabled);
				}
				//else if (line.matches(preExitMatch))
				else if (_jump.isExit())
				{
					// START KGU#989 2021-10-01: Bugfix #989 missing expression translation
					//appendExitInstr(line.substring(preExit.length()).trim(), _indent, isDisabled);
					appendExitInstr(transform(line.substring(preExit.length()).trim()), _indent, isDisabled);
					// END KGU#989 2021-10-01
				}
				// START KGU#686 2019-03-20: Enh. #56 Throw has to be implemented
				else if (_jump.isThrow() && this.getTryCatchLevel() != TryCatchSupportLevel.TC_NO_TRY) {
					// START KGU#989 2021-10-01: Bugfix #989 missing expression translation
					//this.generateThrowWith(line.substring(
					//		Syntax.getKeywordOrDefault("preThrow", "throw").length()).trim(), _indent, isDisabled);
					this.generateThrowWith(transform(line.substring(
							Syntax.getKeywordOrDefault("preThrow", "throw").length()).trim()), _indent, isDisabled);
					// END KGU#989 2021-10-01
				}
				// END KGU#686 2019-03-20
				// Has it already been matched with a loop? Then syntax must have been okay...
				else if (this.jumpTable.containsKey(_jump))
				{
					Integer ref = this.jumpTable.get(_jump);
					String label = this.labelBaseName + ref;
					if (ref.intValue() < 0)
					{
						appendComment("FIXME: Structorizer detected this illegal jump attempt:", _indent);
						appendComment(line, _indent);
						label = "__ERROR__";
					}
					addCode(this.getMultiLevelLeaveInstr() + " " + label + ";", _indent, isDisabled);
				}
				//else if (line.matches(preLeaveMatch))
				else if (_jump.isLeave())
				{
					// START KGU 2017-02-06: The "funny comment" was irritating and dubious itself
					// Seems to be an ordinary one-level break without need to concoct a jump statement
					// (Are there also strange cases - neither matched nor rejected? And how could this happen?)
					//addCode("break;\t// FIXME: Dubious occurrence of break instruction!", _indent, isDisabled);
					addCode("break;", _indent, isDisabled);
					// END KGU 2017-02-06
				}
				else if (!isEmpty)
				{
					appendComment("FIXME: jump/exit instruction of unrecognised kind!", _indent);
					appendComment(line, _indent);
				}
				// END KGU#74/KGU#78 2015-11-30
			}
//			if (isEmpty) {
//				addCode("break;", _indent, isDisabled);
//			}
//			// END KGU 2015-10-18
//		}
		// END KGU#380 207-04-14
	}

	/**
	 * This method is to be overridden by the subclasses to append a suited throw
	 * instruction from string {@code _thrown} as taken from the Jump element text
	 * line (after the "preThrow" keyword).<br/>
	 * If the throw occurs with in a catch block then field {@link #caughtException}
	 * will contain the exception to be rethrown if {@code _thrown} is empty.
	 * @param _thrown - the text line tail after the "preThrow" keyword.
	 * @param _indent - the current indentation
	 * @param _asComment - whether the throw instruction is to be exported as comment
	 */
	protected void generateThrowWith(String _thrown, String _indent, boolean _asComment) {
	}

	// START KGU#47 2015-11-30: Offer at least a sequential execution (which is one legal execution order)
	protected void generateCode(Parallel _para, String _indent)
	{

		boolean isDisabled = _para.isDisabled(false);
		appendComment(_para, _indent);

		addCode("", "", isDisabled);
		appendComment("==========================================================", _indent);
		appendComment("================= START PARALLEL SECTION =================", _indent);
		appendComment("==========================================================", _indent);
		appendComment("TODO: add the necessary code to run the threads concurrently", _indent);
		addCode("{", _indent, isDisabled);

		for (int i = 0; i < _para.qs.size(); i++) {
			addCode("", "", isDisabled);
			appendComment("----------------- START THREAD " + i + " -----------------", _indent + this.getIndent());
			addCode("{", _indent + this.getIndent(), isDisabled);
			generateCode((Subqueue) _para.qs.get(i), _indent + this.getIndent() + this.getIndent());
			addCode("}", _indent + this.getIndent(), isDisabled);
			appendComment("------------------ END THREAD " + i + " ------------------", _indent + this.getIndent());
			addCode("", "", isDisabled);
		}

		addCode("}", _indent, isDisabled);
		appendComment("==========================================================", _indent);
		appendComment("================== END PARALLEL SECTION ==================", _indent);
		appendComment("==========================================================", _indent);
		addCode("", "", isDisabled);
	}
	// END KGU#47 2015-11-30
	
	// START KGU#686 2019-03-18: Enh. #56
	/* (non-Javadoc)
	 * @see lu.fisch.structorizer.generators.Generator#generateCode(lu.fisch.structorizer.elements.Try, java.lang.String)
	 */
	@Override
	protected void generateCode(Try _try, String _indent)
	{

		boolean isDisabled = _try.isDisabled(false);
		appendComment(_try, _indent);
	
		TryCatchSupportLevel trySupport = this.getTryCatchLevel();
		if (trySupport == TryCatchSupportLevel.TC_NO_TRY) {
			this.appendComment("TODO: Find an equivalent for this non-supported try / catch block!", _indent);
		}
		// We will temporarily modify the disabled status depending on the language capabilities
		_try.setDisabled(isDisabled || trySupport == TryCatchSupportLevel.TC_NO_TRY);
		try {
			this.appendBlockHeading(_try, "try", _indent);
			_try.setDisabled(isDisabled);

			generateCode(_try.qTry, _indent + this.getIndent());

			_try.setDisabled(isDisabled || trySupport == TryCatchSupportLevel.TC_NO_TRY);
			this.appendBlockTail(_try, null, _indent);
			String caught = this.caughtException;
			this.appendCatchHeading(_try, _indent);

			// If try/catch isn't supported then the entire catch block is to be disabled
			generateCode(_try.qCatch, _indent + this.getIndent());

			this.caughtException = caught;
			this.appendBlockTail(_try, null, _indent);
			if (_try.qFinally.getSize() > 0) {
				_try.setDisabled(isDisabled || trySupport != TryCatchSupportLevel.TC_TRY_CATCH_FINALLY);
				this.appendBlockHeading(_try, "finally", _indent);
				_try.setDisabled(isDisabled);

				generateCode(_try.qFinally, _indent + this.getIndent());

				_try.setDisabled(isDisabled || trySupport != TryCatchSupportLevel.TC_TRY_CATCH_FINALLY);
				this.appendBlockTail(_try, null, _indent);
			}
		}
		finally {
			// Restore the original disabled status
			_try.setDisabled(isDisabled);
		}
	}

	/**
	 * Generates the catch block header with the language-specific variable
	 * declarations etc.<br/>
	 * This base method just generates a header with a char array variable
	 * declaration, to be subclassed therefore.<br/>
	 * Whether the header gets exported uncommented depends on the current
	 * value of {@code _try.disabled}.
	 * @param _try - the {@link Try} element
	 * @param _indent - the current indentation (outside the block)
	 * @see #getTryCatchLevel()
	 */
	protected void appendCatchHeading(Try _try, String _indent) {
		String varName = _try.getExceptionVarName();
		String head = "catch (...)";
		if (varName != null && !varName.isEmpty()) {
			head = "catch(char " + varName + "[])";
		}
		this.appendBlockHeading(_try, head, _indent);
	}
	// END KGU#686 2019-03-18

	/**
	 * Composes the heading for the program or function according to the
	 * C language specification.
	 * @param _root - The diagram root
	 * @param _indent - the initial indentation string
	 * @param _procName - the procedure name
	 * @param paramNames - list of the argument names
	 * @param paramTypes - list of corresponding type names (possibly null) 
	 * @param resultType - result type name (possibly null)
	 * @return the default indentation string for the subsequent stuff
	 */
	@Override
	protected String generateHeader(Root _root, String _indent, String _procName,
			StringList _paramNames, StringList _paramTypes, String _resultType, boolean _public)
	{
		// START KGU#178 2016-07-20: Enh. #160
		if (!topLevel)
		{
			addSepaLine();
		}
		// END KGU#178 2016-07-20
		// START KGU#815/KGU#824 2020-03-20: Enh. #828, bugfix #836
		else if (this.isLibraryModule()) {
			appendScissorLine(true, this.pureFilename + ".h");
			String guardName = deriveIncludeGuardName(this.pureFilename + ".h");
			code.add("#ifndef " + guardName);
			code.add("#define " + guardName);
		}
		// START KGU#852 2020-04-22: Bugfix #854 - we must ensure topological order on export
		//this.typeMap = new HashMap<String, TypeMapEntry>(_root.getTypeInfo(routinePool));
		this.typeMap = new LinkedHashMap<String, TypeMapEntry>(_root.getTypeInfo(routinePool));
		// END KGU#852 2020-04-22
		// KGU#815/KGU#824 2020-03-20

		String pr = "program";
		if (_root.isSubroutine()) {
			pr = "function";
		} else if (_root.isInclude()) {
			pr = "includable";
		}
		appendComment(pr + " " + _root.getText().get(0), _indent);
		// START KGU#178 2016-07-20: Enh. #160
		if (topLevel)
		{
		// END KGU#178 2016-07-20
			// START KGU#815/KGU#824 2020-03-23: Enh. #828, bugfix #836
			if (this.usesFileAPI && (this.isLibraryModule() || this.importedLibRoots != null)) {
				generatorIncludes.addIfNew("FileAPI.h");
			}
			// END KGU#815/KGU#824 2020-03-23
			appendComment("Generated by Structorizer " + Element.E_VERSION, _indent);
			// START KGU#363 2017-05-16: Enh. #372
			appendCopyright(_root, _indent, true);
			// END KGU#363 2017-05-16
			addSepaLine();
			// START KGU#236 2016-08-10: Issue #227
			//code.add("#include <stdio.h>");
			//addSepaLine();
			if (this.hasInput() || this.hasOutput() || this.usesFileAPI)
			{
				code.add("#define _CRT_SECURE_NO_WARNINGS");	// VisualStudio precaution 
				this.generatorIncludes.addIfNew("<stdio.h>");
				// START KGU#815/KGU#824 2020-03-23: Enh. #828, bugfix #836
				//if (this.usesFileAPI) {
				if (this.usesFileAPI && !generatorIncludes.contains("FileAPI.h")) {
				// END KGU#815/KGU#824 2020-03-23
					this.generatorIncludes.addIfNew("<stdlib.h>");
					this.generatorIncludes.addIfNew("<string.h>");
					this.generatorIncludes.addIfNew("<errno.h>");
				}
			}
			// START KGU#607 2018-10-30: Issue 346
			this.generatorIncludes.addIfNew("<stdbool.h>");
			// END KGU#607 2018-10-30
			this.appendGeneratorIncludes("", false);
			addSepaLine();
			// START KGU#351 2017-02-26: Enh. #346 / KGU#3512017-03-17 had been mis-placed
			this.appendUserIncludes("");
			// START KGU#446 2017-10-27: Enh. #441
			this.includeInsertionLine = code.count();
			// END KGU#446 2017-10-27
			addSepaLine();
			// END KGU#351 2017-02-26
			// START KGU#376 2017-09-26: Enh. #389 - definitions from all included diagrams will follow
			appendGlobalDefinitions(_root, _indent, false);
			// END KGU#376 2017-09-26
			// START KGU#815/KGU#824 2020-03-20: Enh. #828, bugfix #836
			interfaceInsertionLine = code.count();
			if (this.isLibraryModule()) {
				addSepaLine();
				this.insertPrototype(_root, _indent, true, code.count());
				interfaceInsertionLine = code.count();
				addSepaLine();
				code.add("#endif /*" + this.deriveIncludeGuardName(this.pureFilename + ".h") + "*/");
				addSepaLine();
				appendScissorLine(true, this.pureFilename + "." + this.getFileExtensions()[0]);
				addSepaLine();
				appendComment("Generated by Structorizer " + Element.E_VERSION, _indent);
				appendCopyright(_root, _indent, true);
				addSepaLine();
				addCode("#include \"" + this.pureFilename + ".h\"", _indent, false);
				addSepaLine();
			}
			// END KGU#815/KGU#824 2020-03-20
			// END KGU#236 2016-08-10
		// START KGU#178 2016-07-20: Enh. #160
			subroutineInsertionLine = code.count();
			subroutineIndent = _indent;
			
			// START KGU#311 2016-12-22: Enh. #314 - insert File API routines if necessary
			// KGU#815/KGU#824 2020-03-20: Enh. #828, bugfix #836: Decomposed for group export!
			//if (this.usesFileAPI) {
			if (this.usesFileAPI && !generatorIncludes.contains("FileAPI.h")) {
			// END KGU#815/KGU#824 2020-03-20
				this.insertFileAPI("c");
			}
			// END KGU#311 2016-12-22
		}
		// END KGU#178 2016-07-20
		// START KGU#815 2020-03-26: Enh. #828
		else if (_public) {
			appendCopyright(_root, _indent, false);
		}
		// END KGU#815 2020-03-26

		// START KGU#815/KGU#824 2020-03-20: Enh. #828, bugfix #836 This call replaces the function header code
		//appendComment(_root, _indent);
		//if (_root.isProgram()) {
		//	code.add("int main(void)");
		//}
		//else {
		//	// Compose the function header
		//	// START KGU#676 2019-03-30: Enh. #696 special pool in case of batch export
		//	//this.typeMap = new HashMap<String, TypeMapEntry>(_root.getTypeInfo());
		//	this.typeMap = new HashMap<String, TypeMapEntry>(_root.getTypeInfo(routinePool));
		//	// END KGU#676 2019-03-30
		//}
		if (subroutineInsertionLine == code.count()) {
			code.add("");
		}
		this.insertPrototype(_root, _indent, !this.isLibraryModule(), code.count());
		// END KGU#815/KGU#824 2020-03-20
		code.add(_indent + "{");
		
		// START KGU#376 2017-09-26: Enh. #389 - add the initialization code of the includables
		// START KGU#815/KGU#824/KGU#834 2020-03-26: Moved to generateBody(Root, _indent)
		//appendGlobalInitialisations(_indent + this.getIndent());
		// END KGU#815/KGU#824 2020-03-20
		// END KGU#376 2017-09-26
		
		return _indent + this.getIndent();
	}

	// START KGU#815 2020-03-20: New auxiliary method for enh.#828
	/**
	 * Just derives a C preprocessor symbol from given {@code headerFilename} in
	 * order to form an include guard
	 * @param headerFileName - name of the header file
	 * @return the appropriate {@code #define} symbol.
	 */
	protected String deriveIncludeGuardName(String headerFileName) {
		char[] guard = headerFileName.toUpperCase().toCharArray();
		for (int i = 0; i < guard.length; i++) {
			if (!Character.isDigit(guard[i]) && (guard[i] < 'A' || guard[i] > 'Z')) {
				guard[i] = '_';
			}
		}
		return String.copyValueOf(guard);
	}

	/* (non-Javadoc)
	 * @see lu.fisch.structorizer.generators.Generator#appendGlobalInitialisations(java.lang.String)
	 */
	@Override
	protected void appendGlobalInitialisations(Root _root, String _indent) {
		if (topLevel && this.libModuleName != null) {
			// Multi-module export with a common library - insert its initialization function call
			appendGlobalInitialisationsLib(_indent);
		}
		else {
			super.appendGlobalInitialisations(_root, _indent);
		}
	}
	
	// START KGU#834 2020-03-26: Mechanism to ensure one-time initialisation
	/* (non-Javadoc)
	 * @see lu.fisch.structorizer.generators.Generator#makeStaticInitFlagDeclaration(lu.fisch.structorizer.elements.Root)
	 */
	@Override
	protected String makeStaticInitFlagDeclaration(Root incl, boolean inGlobalDecl) {
		if (!inGlobalDecl) {
			return "static bool " + this.getInitFlagName(incl) + " = false;";
		}
		return null;
	}
	// END KGU#834 2020-03-26

	// START KGU#815 2020-03-20: Enh. #828
	/**
	 * Special handling for the global initializations in case these were outsourced to
	 * an external library {@link #libModuleName}.
	 * @param _indent - current indentation
	 * @see #appendGlobalInitialisations(Root, String)
	 */
	protected void appendGlobalInitialisationsLib(String _indent) {
		// We simply call the global initialisation function of the library
		addCode(this.libModuleName + "();", _indent, false);
	}
	// END KGU#815 2020-03-20

	/**
	 * Generates some preamble (i.e. comments, language declaration section etc.)
	 * and adds it to this.code.
	 * @param _root - the diagram root element
	 * @param _indent - the current indentation string
	 * @param varNames - list of variable names introduced inside the body
	 */
	@Override
	protected String generatePreamble(Root _root, String _indent, StringList varNames)
	{
		appendComment("TODO: Check and accomplish variable declarations:", _indent);
		// START KGU#261/KGU#332 2017-01-26: Enh. #259/#335: Add actual declarations if possible
		// START KGU#504 2018-03-13: Bugfix #520, #521: only add declarations if conversion is allowed
		//insertDefinitions(_root, _indent, varNames, false);
		if (!this.suppressTransformation) {
			appendDefinitions(_root, _indent, varNames, false);
		}
		// END KGU#504 2018-03-13
		// END KGU#261/KGU#332 2017-01-26
		// START KGU#332 2017-01-30: Decomposed to ease sub-classing
		generateIOComment(_root, _indent);
		// END KGU#332 2017-01-30
		addSepaLine();
		return _indent;
	}

	// START KGU#376 2017-09-26: Enh #389 - declaration stuff condensed to a method
	/**
	 * Appends constant, type, and variable definitions for the passed-in {@link Root} {@code _root}.
	 * 
	 * @param _root - the diagram the declarations and definitions of are to be added
	 * @param _indent - the proper indentation as String
	 * @param _varNames - optionally the StringList of the variable names to be declared (my be null)
	 * @param _force - {@code true} means that the addition is forced even if some adversary option like
	 *    e.g. {@link #isInternalDeclarationAllowed()} is set 
	 */
	protected void appendDefinitions(Root _root, String _indent, StringList _varNames, boolean _force) {
		// TODO: structured constants must be defined after the type definitions (see PasGenerator)!
		int lastLine = code.count();
		// START KGU#375 2017-04-12: Enh. #388 - we want to add new information but this is not to have an impact on _root 
		//this.typeMap = _root.getTypeInfo();
		// START KGU#676 2019-03-30: Enh. #696 special pool in case of batch export
		//this.typeMap = new HashMap<String, TypeMapEntry>(_root.getTypeInfo());
		// START KGU#852 2020-04-22: Bugfix #854 - we must ensure topological order on export
		//this.typeMap = new HashMap<String, TypeMapEntry>(_root.getTypeInfo(routinePool));
		HashMap<String, TypeMapEntry> oldTypeMap = typeMap;
		this.typeMap = new LinkedHashMap<String, TypeMapEntry>(_root.getTypeInfo(routinePool));
		// END KGU#852 2020-04-22
		// END KGU#676 2019-03-30
		// END KGU#375 2017-04-12
		// END KGU#261/KGU#332 2017-01-16
		// START KGU#993 2021-10-03: Bugfix #993 constant parameters must not be defined here again!
		StringList parNames = _root.getParameterNames();
		// END KGU#993 2021-10-03
		// START KGU#375 2017-04-12: Enh. #388 special treatment of constants
		for (String constName: _root.constants.keySet()) {
			// START KGU#993 2021-10-03: Bugfix #993 constant parameters must not be defined here again!
			//appendDeclaration(_root, constName, _indent, _force || !this.isInternalDeclarationAllowed());
			if (!parNames.contains(constName)) {
				appendDeclaration(_root, constName, _indent, _force || !this.isInternalDeclarationAllowed());
			}
			// END KGU#993 2021-10-03
		}
		// END KGU#375 2017-04-12
		// START KGU#388 2017-09-26: Enh. #423 Place the necessary type definitions here
		if (_force || !this.isInternalDeclarationAllowed()) {
			this.generateTypeDefs(_root, _indent);
		}
		// END KGU#388 2017-09-26
		// START KGU 2015-11-30: List the variables to be declared (This will include merely declared variables!)
		for (int v = 0; v < _varNames.count(); v++) {
			// START KGU#261/#332 2017-01-26: Enh. #259/#335: Add actual declarations if possible
			//insertComment(varNames.get(v), _indent);
			String varName = _varNames.get(v);
			if (!_root.constants.containsKey(varName)) {
				appendDeclaration(_root, varName, _indent, _force || !this.isInternalDeclarationAllowed());
			}
			// END KGU#261/KGU#332 2017-01-16
		}
		// END KGU 2015-11-30
		// START KGU#376 2017-09-28: Enh. #423 - Specific care for merely declared (uninitialized) variables
		if (_root.isInclude()) {
			for (String id: this.typeMap.keySet()) {
				if (!id.startsWith(":") && !_varNames.contains(id)) {
					appendDeclaration(_root, id, _indent, _force || !this.isInternalDeclarationAllowed());
				}
			}
		}
		// END KGU#376 2017-09-28
		// START KGU#1112 2023-12-26: Issue #1123 Support for built-in random function
		if (needsRandomClassInstance() && rootCallsRandom(_root)) {
			String rndInst = "randGen";
			//if (_varNames.contains(rndInst)) {
			//	int i = 0;
			//	while (_varNames.contains(rndInst + i)) {
			//		i++;
			//	}
			//	rndInst += i;
			//}
			addCode("Random " + rndInst + " = new Random();", _indent, false);
		}
		// END KGU#1112 2023-12-26
		if (code.count() > lastLine) {
			addSepaLine();
		}
		// START KGU#852 2020-04-22: make sure the original type map is restored
		if (oldTypeMap != null) {
			typeMap = oldTypeMap;
		}
		// END KGU#852 2020-04-22
	}
	
	/**
	 * Checks whether the given {@code _root} (i.e. its substructure) contains
	 * a {@code random(..)} call.
	 * 
	 * @param _root - the diagram to search
	 * @return {@code true} if some of the elements of {@code _root} refers to
	 *    function {@code random()}
	 */
	private boolean rootCallsRandom(Root _root) {
		final class RandomFinder implements IElementVisitor {
			public boolean callsRandom = false;
			
			@Override
			public boolean visitPreOrder(Element _ele) {
				ArrayList<TokenList> elText = _ele.getUnbrokenTokenText();
				for (int i = 0; i < elText.size(); i++) {
					TokenList tokens = elText.get(i);
					int posRnd = tokens.indexOf("random");
					if (posRnd >= 0 && posRnd+1 < tokens.size() && tokens.get(posRnd + 1).equals("(")) {
						callsRandom = true;
						return false;
					}
				}
				return true;
			}

			@Override
			public boolean visitPostOrder(Element _ele) {
				return true;
			}
		};
		
		RandomFinder randFinder = new RandomFinder();
		_root.traverse(randFinder);
		return randFinder.callsRandom;
	}
	// END KGU#376 2017-09-26
	
	// START KGU#375 2017-04-12: Enh. #388 common preparation of constants and variables
	/**
	 * Appends a definition or declaration, respectively, for constant or variable {@code _name}
	 * to {@code this.code}. If {@code _name} represents a constant, which is checked via {@link Root}
	 * {@code _root}, then its definition is introduced.
	 * 
	 * @param _root - the owning diagram
	 * @param _name - the identifier of the variable or constant
	 * @param _indent - the current indentation (as String)
	 * @param _fullDecl - whether the declaration is to be forced in full format
	 */
	protected void appendDeclaration(Root _root, String _name, String _indent, boolean _fullDecl)
	{
		// START KGU#376 2017-09-26: Enh. #389
		if (wasDefHandled(_root, _name, false)) {
			return;
		}
		// END KGU#376 2017-09-26
		TypeMapEntry typeInfo = typeMap.get(_name);
		StringList types = null;
		String constValue = _root.constants.get(_name);
		// START KGU#542 2019-11-17: Enh. #739 Don't add enumerator constant definitions
		if (constValue != null && constValue.startsWith(":")) {
			return;	// If the value string starts with a colon then it originates in an enumeration type.
		}
		// END KGU#542 2019-11-17
		// START KGU#1092 2023-10-17: Bugfix #1099 We shouldn't simply shift around an external call
		if (!_fullDecl && constValue != null && Function.isFunction(constValue, true)) {
			Function call = new Function(constValue);
			if (this.routinePool != null) {
				java.util.Vector<Root> callCandidates = routinePool.findRoutinesBySignature(
						call.getName(), call.paramCount(), _root, false);
				if (!callCandidates.isEmpty()) {
					// Better leave it for now...
					return;
				}
			}
		}
		// END KGU#1092 2023-10-17
		String transfConst = transformType("const", "");
		if (typeInfo != null) {
			// START KGU#388 2017-09-30: Enh. #423
			//types = getTransformedTypes(typeInfo, true);
			if (typeInfo.isRecord()) {
				types = StringList.getNew(this.transformRecordTypeRef(typeInfo.typeName, false));
			}
			// START KGU#542 2019-11-17: Enh. #739 - support for enum types
			else if (typeInfo.isEnum()) {
				types = StringList.getNew(this.transformEnumTypeRef(typeInfo.typeName));
			}
			// END KGU#542 2019-11-17
			else {
				types = getTransformedTypes(typeInfo, true);
			}
			// END KGU#388 2017-09-30
		}
		// START KGU#375 2017-04-12: Enh. #388: Might be an imported constant
		// FIXME (KGU 2017-09-30): It should be extremely unlikely now that there isn't a typeMap entry
		// START KGU#730 2019-09-25: workaround #752 - unfortunately a typeMap entry may be deficient (from subroutine)
		//else if (constValue != null) {
		if (constValue != null && (types == null || types.isEmpty())) {
		// END KGU#730 2019-09-25
			getLogger().log(Level.WARNING, "appendDeclaration({0}, {1}, ...): MISSING TYPE MAP ENTRY FOR THIS CONSTANT!",
					new Object[]{_root, _name});
			// This is likely to fail if constValue is an external function call
			String type = Syntax.identifyExprType(typeMap, new TokenList(constValue), false);
			if (!type.isEmpty()) {
				types = StringList.getNew(transformType(type, "int"));
				// We place a faked workaround entry
				typeMap.put(_name, new TypeMapEntry(type, null, null, _root, 0, true, false));
			}
			// START KGU#730 2019-09-25: Bugfix #752 - we must provide something lest the definition should go lost
			else if (_fullDecl) {
				types = StringList.getNew("???");
			}
			// END KGU#730 2019-09-25
		}
		// END KGU#375 2017-04-12
		// If the type is unambiguous and has no C-style declaration or may not be
		// declared between instructions then add the declaration here
		if (types != null && types.count() == 1 && 
				// FIXME: Replace isCStyleDeclared() with isDeclared()?
				// FIXME (#619) What we may want to know here is if there is an explicit declaration in some element
				//(typeInfo != null && !typeInfo.isCStyleDeclaredAt(null) || _fullDecl)) {			
				(typeInfo != null && !typeInfo.isDeclaredWithin(null) || _fullDecl)) {			
			String decl = types.get(0).trim();
			// START KGU#375 2017-04-12: Enh. #388 - types.get(0) doesn't contain anything more than e.g. "const"?
			if (decl.equals(transfConst) && constValue != null) {
				// The actual type spec is missing but we try to extract it from the value
				decl += " " + Syntax.identifyExprType(typeMap, new TokenList(constValue), false);
				decl = decl.trim();
			}
			// END KGU#375 2017-04-12
			if (decl.startsWith("@")) {
				decl = makeArrayDeclaration(decl, _name, typeInfo);
			}
			else {
				// START KGU#711 2019-09-30: Enh. #721 Javascript generator doesn't want type names
				//decl = decl + " " + _name;
				decl = this.composeTypeAndNameForDecl(decl, _name);
				// END KGU#711 2019-09-30
			}
			// START KGU#375 2017-04-12: Enh. #388 support for constant definitions
			if (_root.constants.containsKey(_name)) {
				if (!decl.contains(transfConst + " ")) {
					decl = transfConst + " " + decl;
				}
				if (constValue != null) {
					// START KGU#388 2017-09-26: Enh. #423
					//decl += " = " + transform(constValue);
					if (constValue.contains("{") && constValue.endsWith("}") && typeInfo != null && typeInfo.isRecord()) {
						constValue = transformRecordInit(new TokenList(constValue), typeInfo);
					}
					else {
						constValue = transform(constValue);
					}
					decl += " = " + constValue;
					// END KGU#388 2017-09-26
				}
			}
			// END KGU#375 2017-04-12
			// START KGU#388 2017-09-27: Enh. #423
			if (typeInfo != null && typeInfo.isNamed()) {
				this.generateTypeDef(_root, typeInfo.typeName, typeInfo, _indent, false);
			}
			// END KGU#388 2017-09-27
			// START KGU#424 2017-09-26: Ensure the declaration comment doesn't get lost
			appendDeclComment(_root, _indent, _name);
			// Just ensure that the declaration is registered
			setDefHandled(_root.getSignatureString(false, false), _name);
			// END KGU#424 2017-09-26
			if (decl.contains("???")) {
				// START #730 2019-11-12: Issue #752 don't comment it out, a missing declaration is a syntax error anyway
				//appendComment(decl + ";", _indent);
				addCode(decl + ";", _indent, false);
				// END KGU#730 2019-11-12
			}
			else {
				// START KGU#501 2018-02-22: Bugfix #517 In Java, C++, or C# we may need modifiers here
				//code.add(_indent + decl + ";");
				code.add(_indent + this.getModifiers(_root, _name) + decl + ";");
				// END KGU#501 2018-02-22
			}
		}
		// Add a comment if there is no type info or internal declaration is not allowed
		else if (types == null || _fullDecl){
			String typeName = "???";
			// START KGU#771 2019-11-24: Bugfix #783
			if (types != null) {
				typeName = types.get(0) + "???";
			}
			// END KGU#771 2019-11-24
			// START #730 2019-11-12: Issue #752 don't comment it out, a missing declaration is a syntax error anyway
			//appendComment(_name + ";", _indent);
			addCode(typeName + " " + _name + ";", _indent, false);
			// END KGU#730 2019-11-12
			// START KGU#424 2017-09-26: Ensure the declaration comment doesn't get lost
			setDefHandled(_root.getSignatureString(false, false), _name);
			// END KGU#424 2017-09-26
		}
		// END KGU#261/KGU#332 2017-01-16
	}
	// END KGU#375 2017-04-12

	// START KGU#711 2019-09-30: Enh. #721 - Allows subclasses a different composition
	/**
	 * Just composes given type designator {@code _type} and variable name {@code _name}
	 * for a declaration.
	 * 
	 * @param _type - type designator
	 * @param _name - variable name
	 * @return the composed string (usually concatenated via blank)
	 */
	protected String composeTypeAndNameForDecl(String _type, String _name) {
		return _type + " " + _name;
	}

	// START KGU#501 2018-02-22: Bugfix #517
	/**
	 * Returns modifiers to be placed in front of the declaration of {@code _name} for the
	 * diagram {@code _root}.<br/>
	 * Method is intended to be overridden by sub-classes. If the result is non-empty then
	 * it ought to be padded at the end.
	 * @param _root - the originating {@link Root} of the entity {@code _name}
	 * @param _name - the identifier  
	 * @return a sequence of appropriate modifiers like "private static " or an empty string
	 */
	protected String getModifiers(Root _root, String _name) {
		return "";
	}
	// END KGU#501 2018-02-22

	// START KGU#388 2017-09-26: Enh. #423
	/**
	 * Generates code that decomposes a record initializer into separate component assignments if
	 * necessary or converts it into the appropriate target language.
	 * 
	 * @param _lValue - the left side of the assignment (without modifiers!)
	 * @param _recordValue - the tokenized record initializer according to Structorizer syntax
	 * @param _indent - current indentation level (as String)
	 * @param _isDisabled - indicates whether the code is o be commented out
	 * @param _typeEntry - used to interpret a simplified record initializer (may be null)
	 */
	// START KGU#559 2018-07-20: Enh. #563
	//protected void generateRecordInit(String _lValue, String _recordValue, String _indent, boolean _isDisabled) {
	//	HashMap<String, String> comps = Instruction.splitRecordInitializer(_recordValue, null);
	protected void generateRecordInit(String _lValue, TokenList _recordValue, String _indent, boolean _isDisabled, TypeMapEntry _typeEntry)
	{
		// START KGU#771 2019-11-24: Bugfix #783 In case of an unknown record type we should at least write the original content
		if (_typeEntry == null) {
			addCode(_lValue + " = " + _recordValue.getString() + ";\t" +
					this.commentSymbolLeft() + " FIXME: missing type information for struct! " + this.commentSymbolRight(),
					_indent, false);
			return;
		}
		// END KGU#771 2019-11-24
		HashMap<String, String> comps = Syntax.splitRecordInitializer(_recordValue, _typeEntry);
	// END KGU#559 2018-07-20
		// START KGU#1021 2021-12-05: Bugfix #1024 Instruction might be defective
		if (comps == null) {
			appendComment("ERROR: defective record initializer in diagram:", _indent);
			appendComment(_recordValue.getString(), _indent);
			return;
		}
		// END KGU#1021 2021-12-05
		for (Entry<String, String> comp: comps.entrySet()) {
			String compName = comp.getKey();
			String compVal = comp.getValue();
			if (!compName.startsWith("§") && compVal != null) {
				// START KGU#560 2018-07-21: Enh. #564 - on occasion of #563, we fix recursive initializers, too
				//addCode(transform(_lValue + "." + compName + " <- " + compVal) + ";", _indent, _isDisabled);
				generateAssignment(_lValue + "." + compName, new TokenList(compVal), _indent, _isDisabled);
				// END KGU#560 2018-07-21
			}
		}
	}
	// END KGU#388 2017-09-26

	// START KGU#560 2018-07-21: Bugfix #564 Array initializers have to be decomposed if not occurring in a declaration
	/**
	 * Generates code that decomposes possible initializers into a series of separate
	 * assignments if there is no compact translation, otherwise just adds appropriate
	 * transformed code.
	 * 
	 * @param _lValue - the left side of the assignment (without modifiers!)
	 * @param _exprTokens - the tokenized expression in Structorizer syntax
	 * @param _indent - current indentation level (as String)
	 * @param _isDisabled - indicates whether the code is o be commented out
	 * 
	 * @see #transformOrGenerateArrayInit(String, StringList, String, boolean, String, boolean)
	 */
	protected void generateAssignment(String _lValue, TokenList _exprTokens, String _indent, boolean _isDisabled) {
		int posBrace = _exprTokens.indexOf("{");
		if (posBrace >= 0  && posBrace <= 1 && _exprTokens.endsWith("}") && _exprTokens.size() >= 3) {
			if (posBrace == 1 && Syntax.isIdentifier(_exprTokens.get(0), false, null)) {
				// Record initializer
				String typeName = _exprTokens.get(0);
				TypeMapEntry recType = this.typeMap.get(":"+typeName);
				this.generateRecordInit(_lValue, _exprTokens, _indent, _isDisabled, recType);
				return;
			}
			else {
				// Array initializer
				ArrayList<TokenList> items = Syntax.splitExpressionList(
						_exprTokens.subSequence(1, _exprTokens.size()-1), ",");
				// START KGU#732 2019-10-03: Issue #755
				//this.generateArrayInit(_lValue, items.subSequence(0, items.count()-1), _indent, _isDisabled, null, false);
				items.remove(items.size() - 1);
				String expr = this.transformOrGenerateArrayInit(_lValue, items, _indent, _isDisabled, null, false);
				if (expr != null) {
					addCode(transform(_lValue) + " = " + expr + ";", _indent, _isDisabled);
				}
				// END KGU#732 2019-10-03
				return;
			}
		}
		// FIXME Array initializers must be handled recursively!
		addCode(transform(_lValue + " <- " + _exprTokens.getString()) + ";", _indent, _isDisabled);
	}
	
	/**
	 * Either composes and returns a syntax-conform array initializer expression
	 * (if possible and allowed) or directly generates code that decomposes an array
	 * initializer into a series of element assignments if there is no compact
	 * translation. In the latter case {@code null} will be returned.
	 * 
	 * @param _lValue - the left side of the assignment (without modifiers!), i.e.
	 *    the array name
	 * @param _arrayItems - the {@link ArrayList} of tokenized element expressions
	 *    to be assigned (in index order)
	 * @param _indent - the current indentation level
	 * @param _isDisabled - whether the code is commented out
	 * @param _elemType - the {@link TypeMapEntry} of the element type is available
	 * @param _isDecl - if this is part of a declaration (i.e. a true initialization)
	 * @return either the transformed array initializer string, or {@code null}
	 *    (in the latter case the code was already generated)
	 */
	protected String transformOrGenerateArrayInit(String _lValue, ArrayList<TokenList> _arrayItems, String _indent, boolean _isDisabled, String _elemType, boolean _isDecl)
	{
		int nItems = _arrayItems.size();
		// START KGU#1061 2022-08-23: Issue #1068
		// If the last item is an empty string then drop it
		if (nItems > 0 && _arrayItems.get(nItems-1).isBlank()) {
			_arrayItems.remove(--nItems);
		}
		// END KGU#1061 2022-08-23
		if (_isDecl && this.isInternalDeclarationAllowed()) {
			// START KGU#732 2019-10-03: Bugfix #755 we have to care for recursive transformation
			//return this.transform("{" + _arrayItems.concatenate(", ") + "}");
			StringBuilder arrIni = new StringBuilder();
			// START KGU#1061 2022-08-23 Bugfix #1068 With a empty list the brace was missing
			//String sepa = "{";
			arrIni.append("{");
			// END KGU#1061 2022-08-23
			for (int i = 0; i < nItems; i++) {
				// START KGU#1061 2022-08-23 Bugfix #1068 With a empty list the brace was missing
				//arrIni.append(sepa);
				//arrIni.append(transform(_arrayItems.get(i)));
				//sepa = ", ";
				if (i > 0) {
					arrIni.append(", ");
				}
				// FIXME don't descend to string level!
				arrIni.append(transform(_arrayItems.get(i).getString()));
				// END KGU#1061 2022-08-23
			}
			arrIni.append('}');
			return arrIni.toString();
			// END KGU#732 2019-10-03
		}
		for (int i = 0; i < nItems; i++) {
			// initializers must be handled recursively!
			generateAssignment(_lValue + "[" + i + "]", _arrayItems.get(i), _indent, _isDisabled);
		}
		return null;
	}
	// END KGU#560 2018-07-21

	// START KGU#332 2017-01-30: Decomposition of generatePreamble() to ease sub-classing
	/**
	 * Returns the language-specific array declarator (element type description plus name plus
	 * index range specifiers) in the respective order.
	 * @param _canonType - canonicalized type string to extract the array element type.
	 * @param _varName - name of the array variable to be declared
	 * @param _typeInfo - the type map entry for the array variable (to retrieve index ranges)
	 * @return the transformed declarator
	 */
	protected String makeArrayDeclaration(String _canonType, String _varName, TypeMapEntry _typeInfo)
	{
		int nLevels = _canonType.lastIndexOf('@')+1;
		// START KGU#388 2023-10-17: Enh. #423 Care for recursivity
		//String _elementType = (_canonType.substring(nLevels) + " " + _varName).trim();
		String _elementType = _canonType.substring(nLevels);
		String typeStr = (this.transformTypeWithLookup(_elementType, _elementType) + " " + _varName).trim();
		// END KGU#388 2023-10-17
		for (int i = 0; i < nLevels; i++) {
			int maxIndex = _typeInfo.getMaxIndex(i);
			// START KGU#854 2020-04-22: Enh. #855
			if (maxIndex < 0) {
				maxIndex = this.optionDefaultArraySize() - 1;
			}
			// END KGU#854 2020-04-22
			typeStr += "[" + (maxIndex >= 0 ? Integer.toString(maxIndex+1) : (i == 0 ? "" : "/*???*/") ) + "]";
		}
		return typeStr;
	}
	
	protected void generateIOComment(Root _root, String _indent)
	{
		// START KGU#236 2016-08-10: Issue #227 - don't express this information if not needed
		if (this.hasInput(_root)) {
		// END KGU#236 2016-08-10
			addSepaLine();
			appendComment("TODO:", _indent);
			appendComment(
					"For any input using the 'scanf' function you need to fill the first argument.",
					_indent);
			appendComment(
					"http://en.wikipedia.org/wiki/Scanf#Format_string_specifications",
					_indent);
		// START KGU#236 2016-08-10: Issue #227
		}
		if (this.hasOutput(_root)) {
		// END KGU#236 2016-08-10
		addSepaLine();
		appendComment("TODO:", _indent);
		appendComment(
				"For any output using the 'printf' function you need to fill the first argument:",
				_indent);
		appendComment(
				"http://en.wikipedia.org/wiki/Printf#printf_format_placeholders",
				_indent);
		// START KGU#236 2016-08-10: Issue #227
		}
		// END KGU#236 2016-08-10	
	}
	// START KGU#332 2017-01-30
	
	// START KGU#815/KGU#824/KGU#834 2020-03-26: Enh. #828, bugfix #826
	/* (non-Javadoc)
	 * @see lu.fisch.structorizer.generators.Generator#generateBody(lu.fisch.structorizer.elements.Root, java.lang.String)
	 */
	@Override
	protected boolean generateBody(Root _root, String _indent)
	{
		String indentBody = _indent;
		if (topLevel && this.isLibraryModule() && _root.isInclude()) {
			// This is the initialization code for the library
			addCode("static bool initDone_" + this.getModuleName() + " = false;", _indent, false);
			String cond = "if (!initDone_"  + this.getModuleName() + ")";
			if (!this.optionBlockBraceNextLine()) {
				addCode(cond + " {", _indent, false);
			}
			else {
				addCode(cond, _indent, false);
				addCode("{", _indent, false);
			}
			indentBody += this.getIndent();			
		}
		// END KGU#815/KGU#824 2020-03-20
		
		// START KGU#376 2017-09-26: Enh. #389 - add the initialization code of the includables
		appendGlobalInitialisations(_root, indentBody);
		// END KGU#376 2017-09-26
		
		boolean done = super.generateBody(_root, indentBody);
		
		if (!indentBody.equals(_indent)) {
			addCode("initDone_" + this.pureFilename + " = true;", indentBody, false);
			addCode("}", _indent, false);
		}
		return done;
	}
	// START KGU#815/KGU#824/KGU#834 2020-03-26
	
	/**
	 * Creates the appropriate code for returning a required result and adds it
	 * (after the algorithm code of the body) to this.code)
	 * @param _root - the diagram root element
	 * @param _indent - the current indentation string
	 * @param alwaysReturns - whether all paths of the body already force a return
	 * @param varNames - names of all assigned variables
	 */
	@Override
	protected String generateResult(Root _root, String _indent, boolean alwaysReturns, StringList varNames)
	{
		if (_root.isProgram() && !alwaysReturns)
		{
			addSepaLine();
			code.add(_indent + "return 0;");
		}
		else if (_root.isSubroutine() &&
				(returns || _root.getResultTypeDescr() != null || isFunctionNameSet || isResultSet) && !alwaysReturns)
		{
			String result = "0";
			if (isFunctionNameSet)
			{
				result = _root.getMethodName();
			}
			else if (isResultSet)
			{
				int vx = varNames.indexOf("result", false);
				result = varNames.get(vx);
			}
			// START KGU#1084 2023-10-04: Bugfix #1093 Don't invent an undue return statement here
			else {
				return _indent;
			}
			// END KGU#1084 2023-10-24
			addSepaLine();
			code.add(_indent + "return " + result + ";");
		}
		return _indent;
	}
	
	/**
	 * Method is to finish up after the text additions of the diagram, i.e. to close open blocks etc. 
	 * @param _root 
	 * @param _indent
	 */
	@Override
	protected void generateFooter(Root _root, String _indent)
	{
		code.add(_indent + "}");
		// START KGU#815/KGU#824 2020-03-20: Enh. #828, bugfix #836
		if (topLevel) {
			libraryInsertionLine = code.count();
		}
		// END KGU#815/KGU#824 2020-03-20
	}

	// START KGU#815 2020-03-20: Enh. #828 - Expanded support for code export of arrangement groups
	/* (non-Javadoc)
	 * @see lu.fisch.structorizer.generators.Generator#generateModule(java.util.Vector, java.util.TreeMap, boolean, java.util.Vector, java.lang.String)
	 */
	@Override
	protected boolean generateModule(Vector<Root> _roots, TreeMap<Root, SubTopoSortEntry> _dependencyTree, boolean _batchMode, Vector<Root> _entryPoints, String _libName) {
		// We must cache this library name for the global initializations
		this.libModuleName = _libName;
		boolean needsFileAPI = super.generateModule(_roots, _dependencyTree, _batchMode, _entryPoints, _libName);
		this.libModuleName = null;
		return needsFileAPI;
	}
	// END KGU#815 2020-03-20
	
	// START KGU#311/KGU#815/KGU#824 2020-03-23: Enh. #314, #828, issue #836
	/* (non-Javadoc)
	 * @see lu.fisch.structorizer.generators.Generator#copyFileAPIResources(java.lang.String)
	 */
	@Override
	protected boolean copyFileAPIResources(String _filePath)
	{
		/* If importedLibRoots is not null then we had a multi-module export,
		 * this function will only be called if at least one of the modules required
		 * the file API, so all requiring modules will have included "FileAPI.h".
		 * Now we simply have to make sure it gets provided.
		 */
		boolean isDone = true;	// By default nothing is to be done and that is okay
		if (this.importedLibRoots != null) {
			isDone = copyFileAPIResource("c", null, _filePath);
			isDone = copyFileAPIResource("h", null, _filePath) && isDone;
		}
		return isDone;
	}
	// END KGU#311/KGU#815/KGU#824 2020-03-23
}<|MERGE_RESOLUTION|>--- conflicted
+++ resolved
@@ -1215,7 +1215,7 @@
 				// 2.2 as variable
 				// 3. type definition
 				// 4. Input / output
-<<<<<<< HEAD
+				// 5. tail return statement
 				// START KGU#1107 2023-12-15: Bugfix #1118
 				//commentInserted = generateInstructionLine(_inst, _indent,
 				//		commentInserted, lines.get(i));
@@ -1228,23 +1228,6 @@
 					appendComment(_inst, _indent);
 					commentInserted = true;
 					addCode("", _indent, false);
-=======
-				// 5. tail return statement
-				// START KGU#277/KGU#284 2016-10-13/16: Enh. #270 + Enh. #274
-				//code.add(_indent + transform(lines.get(i)) + ";");
-				// START KGU#504 2018-03-13: Bugfix #520/#521
-				//String line = _inst.getText().get(i);
-				String line = lines.get(i);
-				// END KGU#504 2018-03-13
-				// START KGU#1107 2023-12-14: Bugfix #1118 Skip an empty line
-				if (line.isEmpty()) {
-					if (!commentInserted) {
-						appendComment(_inst, _indent);
-						commentInserted = true;
-						addCode(line, _indent, false);
-					}
-					continue;
->>>>>>> 522bd4aa
 				}
 				// END KGU#1107 2023-12-15
 			}
@@ -1282,14 +1265,9 @@
 		// 2.2 as variable
 		// 3. type definition
 		// 4. Input / output
-<<<<<<< HEAD
+		// 5. tail return statement
 		boolean isDisabled = _inst.isDisabled(false);
 		boolean isTypeDef = Instruction.isTypeDefinition(tokens, this.typeMap);
-=======
-		// 5. tail return statement
-		boolean isDisabled = _inst.isDisabled(false); 
-		StringList tokens = Element.splitLexically(_line.trim(), true);
->>>>>>> 522bd4aa
 		// START KGU#796 2020-02-10: Bugfix #808
 		Syntax.unifyOperators(tokens, false);
 		// END KGU#796 2020-02-10
@@ -1658,12 +1636,11 @@
 		}
 		// END KGU#388 2017-09-25
 		// START KGU#1177 2025-02-16: Bugfix #1192: Transform return keyword
-		else if (Jump.isReturn(_line)) {
-			codeLine = _line;
+		else if (Jump.isReturn(tokens)) {
+			tokens.set(0, "return");
 			if (!this.suppressTransformation) {
-				codeLine = transform(_line);
-			}
-			codeLine = "return" + codeLine.substring(CodeParser.getKeywordOrDefault("preReturn", "return").length());
+				codeLine = transform(tokens.getString());
+			}
 		}
 		// END KGU#1177 2025-02-16
 		
