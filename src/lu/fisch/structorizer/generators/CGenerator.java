/*
    Structorizer
    A little tool which you can use to create Nassi-Schneiderman Diagrams (NSD)

    Copyright (C) 2009, 2020  Bob Fisch

    This program is free software: you can redistribute it and/or modify
    it under the terms of the GNU General Public License as published by
    the Free Software Foundation, either version 3 of the License, or any
    later version.

    This program is distributed in the hope that it will be useful,
    but WITHOUT ANY WARRANTY; without even the implied warranty of
    MERCHANTABILITY or FITNESS FOR A PARTICULAR PURPOSE.  See the
    GNU General Public License for more details.

    You should have received a copy of the GNU General Public License
    along with this program.  If not, see <http://www.gnu.org/licenses/>.
 */

package lu.fisch.structorizer.generators;

import java.util.ArrayList;

/******************************************************************************************************
 *
 *      Author:         Bob Fisch
 *
 *      Description:    This class generates ANSI C code.
 *
 ******************************************************************************************************
 *
 *      Revision List
 *
 *      Author                  Date            Description
 *      ------                  ----            -----------
 *      Bob Fisch               2008-11-17      First Issue
 *      Gunter Schillebeeckx    2009-08-10      Bugfixes (see comment)
 *      Bob Fisch               2009-08-17      Bugfixes (see comment)
 *      Bob Fisch               2010-08-30      Different fixes asked by Kay Gürtzig
 *                                              and Peter Ehrlich
 *      Kay Gürtzig             2010-09-10      Bugfixes and cosmetics (see comment)
 *      Bob Fisch               2011-11-07      Fixed an issue while doing replacements
 *      Kay Gürtzig             2014-11-06      Support for logical Pascal operators added
 *      Kay Gürtzig             2014-11-16      Bugfixes in operator conversion
 *      Kay Gürtzig             2015-10-18      Indentation and comment mechanisms revised, bugfix
 *      Kay Gürtzig             2015-10-21      New generator now supports multiple-case branches
 *      Kay Gürtzig             2015-11-01      Language transforming reorganised, FOR loop revision
 *      Kay Gürtzig             2015-11-10      Bugfixes KGU#71 (switch default), KGU#72 (div operators)
 *      Kay Gürtzig             2015-11-10      Code style option optionBlockBraceNextLine() added,
 *                                              bugfix/enhancement #22 (KGU#74 jump and return handling)
 *      Kay Gürtzig             2015-12-13      Bugfix #51 (=KGU#108): Cope with empty input and output
 *      Kay Gürtzig             2015-12-21      Adaptations for Bugfix #41/#68/#69 (=KGU#93)
 *      Kay Gürtzig             2016-01-15      Bugfix #64 (exit instruction was exported without ';')
 *      Kay Gürtzig             2016-01-15      Issue #61/#107: improved handling of typed variables 
 *      Kay Gürtzig             2016-03-16      Enh. #84: Minimum support for FOR-IN loops (KGU#61) 
 *      Kay Gürtzig             2016-04-01      Enh. #144: Export option to suppress content conversion 
 *      Kay Gürtzig             2016-04-03      Enh. KGU#150: ord and chr functions converted (raw approach)
 *      Kay Gürtzig             2016-07-20      Enh. #160: Option to involve subroutines implemented (=KGU#178)
 *      Kay Gürtzig             2016-08-10      Issue #227: <stdio.h> and TODOs only included if needed 
 *      Kay Gürtzig             2016-08-12      Enh. #231: Additions for Analyser checks 18 and 19 (variable name collisions)
 *      Kay Gürtzig             2016-09-25      Enh. #253: CodeParser.keywordMap refactored 
 *      Kay Gürtzig             2016-10-14      Enh. 270: Handling of disabled elements (code.add(...) --> addCode(..))
 *      Kay Gürtzig             2016-10-15      Enh. 271: Support for input instructions with prompt
 *      Kay Gürtzig             2016-10-16      Enh. #274: Colour info for Turtleizer procedures added
 *      Kay Gürtzig             2016-12-01      Bugfix #301: More sophisticated test for condition enclosing by parentheses
 *      Kay Gürtzig             2016-12-22      Enh. #314: Support for File API
 *      Kay Gürtzig             2017-01-26      Enh. #259/#335: Type retrieval and improved declaration support 
 *      Kay Gürtzig             2017-01-31      Enh. #113: Array parameter transformation
 *      Kay Gürtzig             2017-02-06      Minor corrections in generateJump(), String delimiter conversion (#343)
 *      Kay Gürtzig             2017-02-27      Enh. #346: Insertion mechanism for user-specific include directives
 *      Kay Gürtzig             2017-03-05      Bugfix #365: Fundamental revision of generateForInCode(), see comment.
 *      Kay Gürtzig             2017-03-15      Bugfix #181/#382: String delimiter transformation didn't work 
 *      Kay Gürtzig             2017-03-15      Issue #346: Insertion mechanism was misplaced (depended on others)
 *      Kay Gürtzig             2017-03-30      Issue #365: FOR-IN loop code generation revised again
 *      Kay Gürtzig             2017-04-12      Enh. #388: Handling of constants
 *      Kay Gürtzig             2017-04-13      Enh. #389: Preparation for subclass-dependent handling of import CALLs
 *      Kay Gürtzig             2017-04-14      Bugfix #394: Export of Jump elements (esp. leave) revised
 *      Kay Gürtzig             2017-05-16      Enh. #372: Export of copyright information
 *      Kay Gürtzig             2017-09-26      Enh. #389/#423: Export with includable diagrams (as global definitions)
 *      Kay Gürtzig             2017-09-30      Enh. #423: struct export fixed.
 *      Kay Gürtzig             2017-11-02      Issue #447: Line continuation in Alternative and Case elements supported
 *      Kay Gürtzig             2017-11-06      Issue #453: Modifications for string type and input and output instructions
 *      Kay Gürtzig             2018-03-13      Bugfix #520,#521: Mode suppressTransform enforced for declarations
 *      Kay Gürtzig             2018-07-21      Enh. #563, Bugfix #564: Smarter record initializers / array initializer defects
 *      Kay Gürtzig             2018-10-30      bool type no longer converted to int, instead #include <stdbool.h> generated
 *      Kay Gürtzig             2019-01-21      Bugfix #669: Export of some FOR-In loops produced structurally defective code
 *      Kay Gürtzig             2019-02-14      Enh. #680: Support for input instructions with several variables
 *      Kay Gürtzig             2019-03-07      Enh. #385: Support for optional parameters (by argument extension in the Call)
 *      Kay Gürtzig             2019-03-13      Enh. #696: All references to Arranger replaced by routinePool
 *      Kay Gürtzig             2019-03-18      Enh. #56: Export of try-catch-finally blocks
 *      Kay Gürtzig             2019-03-28      Enh. #657: Retrieval for subroutines now with group filter
 *      Kay Gürtzig             2019-03-30      Issue #696: Type retrieval had to consider an alternative pool
 *      Kay Gürtzig             2019-09-24/25   Bugfix #752: Declarations in Calls are to be handled, workaround for type defects
 *      Kay Gürtzig             2019-10-02      Enh. #721: New hooks for Jacascript in declaration handling
 *      Kay Gürtzig             2019-10-03      Bugfix #756: Transformation damage on expressions containing "<-" and brackets
 *      Kay Gürtzig             2019-11-08      Bugfix #769: Undercomplex selector list splitting in CASE generation mended
 *      Kay Gürtzig             2019-11-12      Bugfix #752: Outcommenting of incomplete declarations ended
 *      Kay Gürtzig             2019-11-17      Enh. #739: Modifications for support of enum type definitions
 *      Kay Gürtzig             2019-11-24      Bugfix #783: Defective record initializers were simply skipped without trace
 *      Kay Gürtzig             2019-11-30      Bugfix #782: Handling of global/local declarations mended
 *      Kay Gürtzig             2019-12-02      KGU#784 Type descriptor transformation improved.
 *      Kay Gürtzig             2020-02-10      Bugfix #808: For initialised declarations, operator unification was forgotten.
 *      Kay Gürtzig             2020-02-11      Bugfix #806: Mechanism to derive rudimentary format strings for printf/scanf
 *      Kay Gürtzig             2020-02-15      Issue #814: An empty parameter list should be translated into ...(void)
 *      Kay Gürtzig             2020-03-17      Enh. #828: New configuration method prepareGeneratorIncludeItem()
 *      Kay Gürtzig             2020-03-20/27   Enh. #828, bugfix #836: Group export implemented, batch export improved
 *      Kay Gürtzig             2020-03-23      Issues #828, #840: Revisions w.r.t. the File API
 *      Kay Gürtzig             2020-04-22      Bugfix #854: Deterministic topological order of type definitions ensured
 *                                              Enh. #855: New configurable default array size considered
 *      Kay Gürtzig             2020-08-12      Enh. #800: Started to redirect syntactic analysis to class Syntax
 *      Kay Gürtzig             2020-10-16      Bugfix #873: Type definition handling was compromised by bugfix #808
 *      Kay Gürtzig             2020-10-16      Bugfix #874: Nullpointer exception on Calls with non-ASCII letters in name
 *      Kay Gürtzig             2021-02-03      Issue #920: Transformation for "Infinity" literal
 *      Kay Gürtzig             2021-10-01      Bugfix #989: No expression translation in EXIT elements to C, C++, etc.
 *      Kay Gürtzig             2021-10-03      Bugfix #990: Made-up result types on exported procedures
 *                                              Bugfix #993: Wrong handling of constant parameters
 *      Kay Gürtzig             2021-12-05      Bugfix #1024: Precautions against defective record initializers
 *      Kay Gürtzig             2022-08-23      Issue #1068: transformIndexLists() inserted into transformTokens(),
 *                                              transformOrGenerateArrayInit() mended (mutilated empty initialisers)
 *      Kay Gürtzig             2022-09-29      Bugfix #1073: Call comments had always been duplicated
 *      Kay Gürtzig             2023-09-28      Bugfix #1092: Sensible export of alias type definitions enabled
 *      Kay Gürtzig             2023-10-04      Bugfix #1093: Undue final return 0 on function diagrams
 *      Kay Gürtzig             2023-10-12      Issue #980: Cope with multi-variable declarations
 *      Kay Gürtzig             2023-10-15      Bugfix #1096: Handles complicated C-/Java-style declarations
 *      Kay Gürtzig             2023-10-17      Bugfix #1099: Constants defined by an external routine call no longer moved
 *                                              to top (to change execution order could severely compromise the algorithm!)
<<<<<<< HEAD
 *      Kay Gürtzig             2023-11-06      Issue #800: First bugfixing after code revision towards TokenList
=======
 *      Kay Gürtzig             2023-12-14      Bugfix #1118: The comment of Instructions without a line wasn't exported
>>>>>>> 936b861f
 *
 ******************************************************************************************************
 *
 *      Comment:
 *      
 *      2017-03-05 - Bugfix #365 (Kay Gürtzig)
 *      - Improved FOR-IN loop export applying the now available typeMap information.
 *      - generic names no longer with constant suffix but with loop-specific hash code, allowing global distinction
 *      - generic type definitions now global (old ANSI C didn't support local type definitions (relevant for reimport)
 *
 *      2016-04-01 - Enh. #144 (Kay Gürtzig)
 *      - A new export option suppresses conversion of text content and restricts the export
 *        more or less to the mere control structure generation.
 *        
 *      2015-12-21 - Bugfix #41/#68/#69 (Kay Gürtzig)
 *      - Operator replacement had induced unwanted padding and string literal modifications
 *      - new subclassable method transformTokens() for all token-based replacements 
 *      
 *      2015-11-29 - enhancement #23: Sensible handling of Jump elements (break / return / exit)
 *      - return instructions and assignments to variables named "result" or like the function
 *        are registered, such that return instructions may be generated on demand
 *      - "leave" jumps will generate break or goto instructions
 *      - exit instructions are produced as well.
 *      - new methods insertBlockHeading() and insertBlockTail() facilitate code style variation and
 *        subclassing w.r.t. multi-level jump instructions.
 *      
 *      2015-11-01 - Code revision / enhancements
 *      - Most of the transform stuff delegated to Element and Generator (KGU#18/KGU23)
 *      - Enhancement #10 (KGU#3): FOR loops themselves now provide more reliable loop parameters  
 *      
 *      2015-10-21 - Enhancement KGU#15: Case element with comma-separated constant list per branch
 *      
 *      2015-10-18 - Bugfixes and modificatons (Kay Gürtzig)
 *      - Bugfix: The export option "export instructions as comments" had been ignored before
 *      - An empty Jump element will now be translated into a break; instruction by default.
 *      - Comment method signature simplified
 *      - Indentation mechanism revised
 *      
 *      2014-11-16 - Bugfixes (Kay Gürtzig)
 *      - conversion of comparison and logical operators had still been flawed
 *      - comment generation unified by new inherited generic method insertComment 
 *      
 *      2014-11-06 - Enhancement (Kay Gürtzig)
 *      - logical operators "and", "or", and "not" supported 
 *      
 *      2010-09-10 - Bugfixes (Kay Gürtzig)
 *      - conditions for automatic bracket insertion for "while", "switch", "if" corrected
 *      - case keyword inserted for the branches of "switch"
 *      - function header and return statement for non-program diagram export adjusted
 *      - "cosmetic" changes to the block ends of "switch" and "do while" 
 *      
 *      2010-08-30
 *      - replaced standard I/O by the correct versions for C (not Pascal ;-P))
 *      - comments are put into code as well
 *      - code transformations (copied from Java)
 *
 *      2009-08-17 - Bugfixes
 *      - added automatic brackets for "while", "switch" & "if"
 *      - in the "repeat": "not" => "!"
 *      - pascal operator convertion
 *
 *      2009-08-10 - Bugfixes
 *      - Mistyping of the keyword "switch" in CASE statement
 *      - Mistyping of brackets in IF statement
 *      - Implementation of FOR loop
 *      - Indent replaced from 2 spaces to TAB-character (TAB configurable in IDE)
 *
 ******************************************************************************************************///

import java.util.HashMap;
import java.util.LinkedHashMap;
import java.util.TreeMap;
import java.util.Vector;
import java.util.Map.Entry;
import java.util.logging.Level;

import lu.fisch.utils.*;
import lu.fisch.structorizer.syntax.Syntax;
import lu.fisch.structorizer.syntax.TokenList;
import lu.fisch.structorizer.elements.*;
import lu.fisch.structorizer.syntax.Function;

public class CGenerator extends Generator {

	
	/************ Fields ***********************/
	@Override
	protected String getDialogTitle() {
		return "Export ANSI C ...";
	}

	@Override
	protected String getFileDescription() {
		return "ANSI C Source Code";
	}

	@Override
	protected String getIndent() {
		return "\t";
	}

	@Override
	protected String[] getFileExtensions() {
		String[] exts = { "c" };
		return exts;
	}

	// START KGU 2015-10-18: New pseudo field
	@Override
	protected String commentSymbolLeft() {
		// In ANSI C99, line comments are already allowed
		return "//";
	}
	// END KGU 2015-10-18
	
	// START KGU#371 2019-03-07: Enh. #385
	/**
	 * @return The level of subroutine overloading support in the target language
	 */
	@Override
	protected OverloadingLevel getOverloadingLevel() {
		return OverloadingLevel.OL_NO_OVERLOADING;
	}
	// END KGU#371 2019-03-07
	


// START KGU#16 2015-12-18: Moved to Generator.java	and made an ExportOptionDialoge option
//	// START KGU#16 2015-11-29: Code style option for opening brace placement
//	protected boolean optionBlockBraceNextLine() {
//		// (KGU 2015-11-29): Should become an ExportOptionDialoge option
//		return true;
//	}
//	// END KGU#16 2015-11-29
// END KGU#16 2015-12-18
	
	// START KGU#261/#332 2017-01-27: Enh. #259/#335
	protected HashMap<String, TypeMapEntry> typeMap;
	// END KGU#261/#332 2017-01-27
	
	// START KGU#16/KGU#74 2015-11-30: Unification of block generation (configurable)
	/**
	 * This subclassable method is used for insertBlockHeading()
	 * @return Indicates where labels for multi-level loop exit jumps are to be placed
	 * (in C, C++, C# after the loop, in Java at the beginning of the loop). 
	 */
	protected boolean isLabelAtLoopStart()
	{
		return false;
	}
	
	/**
	 * Instruction to be used to leave an outer loop (subclassable)
	 * A label string is supposed to be appended without parentheses.
	 * @return a string containing the respective reserved word
	 */
	protected String getMultiLevelLeaveInstr()
	{
		return "goto";
	}
	
	// See also appendExitInstr(int, String)
	// END KGU#16/KGU#74 2015-11-30

	// START KGU#78 2015-12-18: Enh. #23 We must know whether to create labels for simple breaks
	/* (non-Javadoc)
	 * @see lu.fisch.structorizer.generators.Generator#supportsSimpleBreak()
	 */
	@Override
	protected boolean breakMatchesCase()
	{
		return true;
	}
	// END KGU#78 2015-12-18

//	// START KGU 2016-08-12: Enh. #231 - information for analyser - obsolete since 3.27
//    private static final String[] reservedWords = new String[]{
//		"auto", "break", "case", "char", "const", "continue",
//		"default", "do", "double", "else", "enum", "extern",
//		"float", "for", "goto", "if", "int", "long",
//		"register", "return",
//		"short", "signed", "sizeof", "static", "struct", "switch",
//		"typedef", "union", "unsigned", "void", "volatile", "while"};
//	public String[] getReservedWords()
//	{
//		return reservedWords;
//	}
//	public boolean isCaseSignificant()
//	{
//		return true;
//	}
//	// END KGU 2016-08-12

	// START KGU#351 2017-02-26: Enh. #346 - include / import / uses config
	/* (non-Javadoc)
	 * @see lu.fisch.structorizer.generators.Generator#getIncludePattern()
	 */
	@Override
	protected String getIncludePattern()
	{
		return "#include %";
	}
	// END KGU#351 2017-02-26

	/************ Code Generation **************/

	// START KGU#311/KGU#828 2020-03-22: Enh. #314, #828
	protected static final String FILE_API_CLASS_NAME = "StructorizerFileAPI";
	// END KGU#311/KGU#828 2020-03-22

	// START KGU#815 2020-03-20: Enh. #828
	/** Holds the name of a required library module during group export of depending modules */
	protected String libModuleName = null;
	// END KGU#815 2020-03-20
	
	// START KGU#686 2019-03-18: Enh. #56
	/** Contains the declaration or name of the caught exception of the closest surrounding try block */
	protected String caughtException = null;
	
	/**
	 * Subclassable method to specify the degree of availability of a try-catch-finally
	 * construction in the target language.
	 * @return a {@link TryCatchSupportLevel} value
	 * @see #appendCatchHeading(Try, String)
	 */
	protected TryCatchSupportLevel getTryCatchLevel()
	{
		return TryCatchSupportLevel.TC_NO_TRY;
	}
	// END KGU#686 2019-03-18

	// START KGU#560 2018-07-22 Bugfix #564
	/** @return whether the element number is to be given in array type specifiers */
	protected boolean wantsSizeInArrayType()
	{
		return true;
	}
	// END KGU#560 2018-07-22
	
	// START KGU#784 2019-12-02
	/** @return whether the index range for array declarations is to be appended to the element type (otherwise to the variable name) */
	protected boolean arrayBracketsAtTypeName()
	{
		return false;
	}
	// END KGU#784 2019-12-02

	// START KGU#18/KGU#23 2015-11-01 Transformation decomposed
	/* (non-Javadoc)
	 * @see lu.fisch.structorizer.generators.Generator#getInputReplacer(boolean)
	 */
	// START KGU#281 2016-10-15: Enh. #271
	//protected String getInputReplacer() {
	//	return "scanf(\"\", &$1)";
	//}
	@Override
	protected String getInputReplacer(boolean withPrompt) {
		if (withPrompt) {
			// START KGU#794 2020-02-11: Issue #806
			//return "printf($1); scanf(\"TODO: specify format\", &$2)";
			return "printf($1); scanf($2)";
			// END KGU#794 2020-02-11
		}
		// START KGU#794 2020-02-11: Issue #806
		//return "scanf(\"TODO: specify format\", &$1)";
		return "scanf($1)";
		// END KGU#794 2020-02-11
	}
	// END KGU#281 2016-10-15

	/* (non-Javadoc)
	 * @see lu.fisch.structorizer.generators.Generator#getOutputReplacer()
	 */
	@Override
	protected String getOutputReplacer() {
		return "printf(\"TODO: specify format\\n\", $1)";
	}

	// START KGU#815/KGU#824 2020-03-19: Enh. #828, bugfix #836
	/* (non-Javadoc)
	 * @see lu.fisch.structorizer.generators.Generator#insertPrototype(lu.fisch.structorizer.elements.Root, java.lang.String, boolean, int)
	 */
	@Override
	protected int insertPrototype(Root _root, String _indent, boolean _withComment, int _atLine)
	{
		final String CONST_PREFIX = "const ";
		int lines = 0;	// Result value = number of inserted lines
		String fnHeader = "int main(void)";
		boolean returnsArray = false;
		if (!_root.isProgram()) {
			// This is explicitly also to be done for Includables (resulting in an initialisation function)
			String fnName = _root.getMethodName();
			StringList paramNames = new StringList();
			StringList paramTypes = new StringList();
			_root.collectParameters(paramNames, paramTypes, null);
			// START KGU#990 2021-10-02: Bugfix #990 _root is not necessarily the current Root
			StringList vars = _root.getVarNames();
			// END KGU#990 2021-10-02
			fnHeader = transformTypeWithLookup(_root.getResultTypeDescr(),
					// START KGU#990 2021-10-02: Bugfix #990 These values could be from a different root
					//((this.returns || this.isResultSet || this.isFunctionNameSet) ? "int" : "void"));
					((_root.returnsValue == Boolean.TRUE || vars.contains("result", false) || vars.contains(fnName)) ? "int" : "void"));
					// END KGU#990 2021-10-02
			// START KGU#140 2017-01-31: Enh. #113 - improved type recognition and transformation
			returnsArray = fnHeader.toLowerCase().contains("array") || fnHeader.contains("]");
			if (returnsArray) {
				fnHeader = transformArrayDeclaration(fnHeader, "");
			}
			// END KGU#140 2017-01-31
			fnHeader += " " + fnName + "(";
			for (int p = 0; p < paramNames.count(); p++) {
				if (p > 0) { fnHeader += ", "; }
				// START KGU#140 2017-01-31: Enh. #113: Proper conversion of array types
				//fnHeader += (transformType(_paramTypes.get(p), "/*type?*/") + " " + 
				//		_paramNames.get(p)).trim();
				// START KGU#993 2021-10-03: Bugfix #993 wrong handling of constant parameters
				//fnHeader += transformArrayDeclaration(
				//		transformTypeWithLookup(paramTypes.get(p), "???").trim(),
				//		paramNames.get(p));
				String pType = paramTypes.get(p);
				if (pType != null && pType.startsWith(CONST_PREFIX)) {
					fnHeader += CONST_PREFIX;
					pType = pType.substring(CONST_PREFIX.length());
				}
				fnHeader += transformArrayDeclaration(
						transformTypeWithLookup(pType, "???").trim(),
						paramNames.get(p));
				// END KGU#993 2021-10-03
				// END KGU#140 2017-01-31
			}
			// START KGU#800 2020-02-15: Issue #814
			if (paramNames.isEmpty()) {
				fnHeader += "void";
			}
			// END KGU#800 2020-02-15
			fnHeader += ")";
		}
		if (_withComment) {
			insertCode("", _atLine);
			lines += 1 + insertComment(_root, _indent, _atLine + 1);
			/* If we are in the library module then the comment is only placed in the header file,
			 * so it is to be a mere prototype
			 */
			if (this.isLibraryModule()) {
				if (topLevel) {
					lines += insertSepaLine("", _atLine + lines);
					lines += insertComment("Initialisation function for this library.", _indent, _atLine + lines);
				}
				fnHeader += ";";
			}
		}
		if (_root.isSubroutine()) {
			lines += insertComment("TODO: Revise the return type and declare the parameters.", _indent, _atLine + lines);
			// START KGU#140 2017-01-31: Enh. #113
			if (returnsArray) {	// Tries to return an array
				lines += insertComment("      C does not permit to return arrays - find an other way to pass the result!",
						_indent, _atLine + lines);
			}
			// END KGU#140 2017-01-31
		}
		insertCode(fnHeader, _atLine + lines);
		return lines + 1;
	}
	// END KGU #815/KGU#824 2020-03-19

	// START KGU#351 2017-02-26: Enh. #346 - include / import / uses config
	/**
	 * Method pre-processes an include file name for the #include
	 * clause. This version surrounds a string not enclosed in angular
	 * brackets by quotes.
	 * @param _includeFileName a string from the user include configuration
	 * @return the preprocessed string as to be actually inserted
	 */
	protected String prepareUserIncludeItem(String _includeFileName)
	{
		boolean isQuoted = _includeFileName.startsWith("<") && _includeFileName.endsWith(">")
				|| _includeFileName.startsWith("\"") && _includeFileName.endsWith("\"");
		if (!isQuoted) {
			_includeFileName = "\"" + _includeFileName + "\"";
		}
		return _includeFileName;
	}
	// END KGU#351 2017-02-26
	// START KGU#815/KGU#826 2020-03-17: Enh. #828, bugfix #836
	/**
	 * Method converts some generic module name into a generator-specific include file name or
	 * module name for the import / use clause.<br/>
	 * To be used before adding a generic name to {@link #generatorIncludes}.
	 * This version adds a ".h" suffix if there was neither {@code <...>} nor {@code "..."} around
	 * it and it it didn't end with ".h". Will then call {@link #prepareUserIncludeItem(String)}. 
	 * @see #getIncludePattern()
	 * @see #appendGeneratorIncludes(String)
	 * @see #prepareUserIncludeItem(String)
	 * @param _includeName a generic (language-independent) string for the generator include configuration
	 * @return the converted string as to be actually added to {@link #generatorIncludes}
	 */
	protected String prepareGeneratorIncludeItem(String _includeName)
	{
		_includeName = _includeName.trim();
		boolean isQuoted = _includeName.startsWith("<") && _includeName.endsWith(">")
				|| _includeName.startsWith("\"") && _includeName.endsWith("\"");
		if (!isQuoted && !_includeName.endsWith(".h")) {
			_includeName = this.prepareUserIncludeItem(_includeName + ".h");
		}
		return _includeName;
	}
	// END KGU#815/KGU#826 2020-03-17

	// START KGU#16/#47 2015-11-30
	/**
	 * Instruction to create a language-specific exit instruction (subclassable)
	 * The exit code will be passed to the generated code.
	 */
	protected void appendExitInstr(String _exitCode, String _indent, boolean isDisabled)
	{
		// START KGU 2016-01-15: Bugfix #64 (reformulated) semicolon was missing
		//code.add(_indent + "exit(" + _exitCode + ")");
		addCode("exit(" + _exitCode + ");", _indent, isDisabled);
		// END KGU 2016-01-15
	}
	// END KGU#16/#47 2015-11-30

	// START KGU#93 2015-12-21: Bugfix #41/#68/#69
	/* (non-Javadoc)
	 * @see lu.fisch.structorizer.generators.Generator#transformTokens(lu.fisch.utils.TokenList)
	 */
	@Override
	protected String transformTokens(TokenList tokens)
	{
		// START KGU#1061 2022-08-23: Issue #1068
		transformIndexLists(tokens);
		// END KGU#1061 2022-08-23
		// START KGU#920 2021-02-03: Issue #920 Handle Infinity literal
		tokens.replaceAll("Infinity", "INFINITY", true);
		// END KGU#920 2021-02-03
		tokens.replaceAll("div", "/", false);
		tokens.replaceAll("<-", "=", true);
		// START KGU#150 2016-04-03: Handle Pascal ord and chr function
		int pos = - 1;
		while ((pos = tokens.indexOf("ord", pos+1)) >= 0 && pos+1 < tokens.size() && tokens.get(pos+1).equals("("))
		{
			tokens.set(pos, "(int)");
		}
		pos = -1;
		while ((pos = tokens.indexOf("chr", pos+1)) >= 0 && pos+1 < tokens.size() && tokens.get(pos+1).equals("("))
		{
			tokens.set(pos, "(char)");
		}
		// END KGU#150 2016-04-03
		// START KGU#311 2016-12-22: Enh. #314 - Structorizer file API support
		// KGU#832 2020-03-23: Bugfix #840 Even in case of disabled File API elements the code should be transformed
		//if (this.usesFileAPI) {
		transformFileAPITokens(tokens);
		//}
		// END KGU#311 2016-12-22
		// START KGU#342 2017-02-07: Bugfix #343
		for (int i = 0; i < tokens.size(); i++) {
			String token = tokens.get(i);
			int tokenLen = token.length();
			// START KGU#190 2017-03-15: Bugfix #181/#382 - String delimiter conversion had failed
			//if (tokenLen >= 2 && (token.startsWith("'") && token.endsWith("\"") || token.startsWith("\"") && token.endsWith("'"))) {
			if (tokenLen >= 2 && (token.startsWith("'") && token.endsWith("'") || token.startsWith("\"") && token.endsWith("\""))) {
			// END KGU#190 2017-03-15
				char delim = token.charAt(0);
				String internal = token.substring(1, tokenLen-1);
				// Escape all unescaped double quotes
				pos = -1;
				while ((pos = internal.indexOf("\"", pos+1)) >= 0) {
					if (pos == 0 || internal.charAt(pos-1) != '\\') {
						internal = internal.substring(0, pos) + "\\\"" + internal.substring(pos+1);
						pos++;
					}
				}
				if (!(tokenLen == 3 || tokenLen == 4 && token.charAt(1) == '\\')) {
					delim = '\"';
				}
				tokens.set(i, delim + internal + delim);
			}
		}
		// END KGU#342 2017-02-07
		return tokens.getString().trim();
	}
	// END KGU#93 2015-12-21

	// END KGU#18/KGU#23 2015-11-01

	// START KGU#311 2016-12-22: Enh. #314 - Structorizer file API support
	/**
	 * Subclassable submethod of transformTokens(), designed to do specific replacements or manipulations
	 * with the subroutine names of the File API. It is called after all other token transformations are done
	 * (immediately before re-concatenation).
	 * This does some C-specific stuff here prefixing fileRead with pointer operators and a dummy type casting,
	 * so subclasses should better overwrite it.
	 * @param tokens - the tokens of the current line or line section
	 */
	protected void transformFileAPITokens(TokenList tokens)
	{
		int pos = -1;
		while ((pos = tokens.indexOf("fileRead", pos+1)) >= 0 && pos+1 < tokens.size() && tokens.get(pos+1).equals("("))
		{
			tokens.set(pos, "*(/*type?*/*)fileRead");
		}
	}
	// END KGU#311 2016-12-22
	
// START KGU#18/KGU#23 2015-11-01: Obsolete    
//    public static String transform(String _input)
	/* (non-Javadoc)
	 * @see lu.fisch.structorizer.generators.Generator#transform(java.lang.String, boolean)
	 */
	@Override
	protected String transform(String _input, boolean _doInputOutput)
	{
		// START KGU#162 2016-04-01: Enh. #144
		if (!this.suppressTransformation)
		{
		// END KGU#162 2016-04-01
			// START KGU#109/KGU#141 2016-01-16: Bugfix #61,#107,#112
			_input = Syntax.unifyOperators(_input);
			int asgnPos = _input.indexOf("<-");
			if (asgnPos > 0)
			{
				// START KGU#739 2019-10-03: Bugfix #756 we must avoid false positives...
				//String lval = _input.substring(0, asgnPos).trim();
				//String expr = _input.substring(asgnPos + "<-".length()).trim();
				TokenList tokens = new TokenList(_input, true);
				if ((asgnPos = tokens.indexOf("<-")) > 0) {
					TokenList lval = tokens.subSequence(0, asgnPos);
					String expr = tokens.subSequenceToEnd(asgnPos+1).getString().trim();
				// END KGU#739 2019-10-03
					String[] typeNameIndex = this.lValueToTypeNameIndexComp(lval);
					String index = typeNameIndex[2];
					_input = (typeNameIndex[0] + " " + typeNameIndex[1] + 
							(index.isEmpty() ? "" : "["+index+"]") + 
							// START KGU#388 2017-09-27: Enh. #423
							typeNameIndex[3] +
							// END KGU#388 2017-09-27: Enh. #423
							" <- " + expr).trim();
				// START KGU#739 2019-10-03: Bugfix #756 part 2
				}
				// END KGU#739 2019-10-03
			}
			// END KGU#109/KGU#141 2016-01-16
		// START KGU#162 2016-04-01: Enh. #144
		}
		// END KGU#162 2016-04-01
		
		_input = super.transform(_input, _doInputOutput);

		// START KGU#108 2015-12-13: Bugfix #51: Cope with empty input and output
		if (_doInputOutput) {
			// START KGU#794 2020-02-11: Issue #806 - more intelligent format string handling
			//_input = _input.replace("scanf(\"TODO: specify format\", &)", "getchar()");
			//_input = _input.replace("printf(\"TODO: specify format\", ); ", "");
			_input = _input.replace("scanf()", "getchar()").replace("§$§$§", "\"");
			//_input = _input.replace("printf(\"TODO: specify format\\n\", )", "printf(\"\\n\")");
			if (_input.startsWith("printf(\"TODO: specify format\\n\",")) {
				// Decompose the output items and try to derive sensible format specifiers
				ArrayList<TokenList> exprs = Syntax.splitExpressionList(
						new TokenList(_input.substring("printf(\"TODO: specify format\\n\",".length())), ",");
				if (exprs.size() <= 1) {
					_input = "printf(\"\\n\")";
				}
				else {
					TokenList tail = exprs.get(exprs.size() - 1);
					exprs.remove(exprs.size()-1);
					_input = "printf(\"";
					StringList exprStrings = new StringList();
					for (int i = 0; i < exprs.size(); i++) {
						TokenList tokens = exprs.get(i);
						if (tokens.isBlank()) {
							continue;
						}
						String fSpec = "?";
						if (tokens.size() == 1) {
							String token = tokens.get(0);
							if (token.startsWith("\"") && token.endsWith("\"")) {
								fSpec = "s";
							}
							else if (token.startsWith("'") && token.endsWith("'")) {
								int len = token.length();
								if (len == 3 || len == 4 && token.charAt(1) == '\\') {
									fSpec = "c";
								}
								else {
									fSpec = "s";
								}
							}
							else if (token.equals("false") || token.equals("true")) {
								fSpec = "d";
							}
							else if (typeMap.containsKey(token)) {
								TypeMapEntry type = typeMap.get(token);
								String typeName = transformTypeFromEntry(type, null, true);
								if (type.isEnum()) {
									fSpec = "d";
								}
								else if (typeName != null) {
									if (typeName.endsWith("int") || typeName.endsWith("short") || typeName.endsWith("long")) {
										fSpec = "d";
									}
									else if (typeName.equals("double") || typeName.equals("float")) {
										fSpec = "g";
									}
									else if (typeName.equals("char*")) {
										fSpec = "s";
									}
									else if (typeName.equals("char")) {
										fSpec = "c";
									}
								}
							}
							else {
								try {
									Double.parseDouble(token);
									fSpec = "g";
									Integer.parseInt(token);
									fSpec = "d";
								}
								catch (NumberFormatException ex) {}
							}
						}
						_input += "%" + fSpec;
						exprStrings.add(tokens.getString());
					}
					_input +="\\n\"" + (exprs.isEmpty() ? "" : ", ")
							+ exprStrings.concatenate(", ") + tail.getString();
				}
			}
			// END KGU#794 2020-02-11
		}
		// END KGU#108 2015-12-13

		return _input.trim();
	}

	// START KGU#16 2015-11-29
	/* (non-Javadoc)
	 * @see lu.fisch.structorizer.generators.Generator#transformTypeString(java.lang.String, java.lang.String)
	 * see also: transformType(java.lang.String, java.lang.String)
	 */
	@Override
	protected String transformType(String _type, String _default) {
		if (_type == null) {
			_type = _default;
		}
		// START KGU 2017-04-12: We must not generally flatten the case (consider user types!)
		//_type = _type.toLowerCase();
		//_type = _type.replace("integer", "int");
		//_type = _type.replace("real", "double");
		//_type = _type.replace("boolean", "int");
		//_type = _type.replace("boole", "int");
		//_type = _type.replace("character", "char");
		_type = _type.replaceAll("(^|.*\\W)(I" + BString.breakup("nt", true) + ")($|\\W.*)", "$1int$3");
		_type = _type.replaceAll("(^|.*\\W)(" + BString.breakup("integer", true) + ")($|\\W.*)", "$1int$3");
		_type = _type.replaceAll("(^|.*\\W)(L" + BString.breakup("ong", true) + ")($|\\W.*)", "$1long$3");
		_type = _type.replaceAll("(^|.*\\W)(" + BString.breakup("longint", true) + ")($|\\W.*)", "$1long$3");
		_type = _type.replaceAll("(^|.*\\W)(D" + BString.breakup("ouble", true) + ")($|\\W.*)", "$1double$3");
		_type = _type.replaceAll("(^|.*\\W)(" + BString.breakup("real", true) + ")($|\\W.*)", "$1double$3");
		_type = _type.replaceAll("(^|.*\\W)(F" + BString.breakup("loat", true) + ")($|\\W.*)", "$1float$3");
		// START KGU#607 2018-10-30: We may insert "#include <stdbool.h>", so bool can be used
		//_type = _type.replaceAll("(^|.*\\W)(" + BString.breakup("boolean") + ")($|\\W.*)", "$1int$3");
		//_type = _type.replaceAll("(^|.*\\W)(" + BString.breakup("boole") + ")($|\\W.*)", "$1int$3");
		//_type = _type.replaceAll("(^|.*\\W)(" + BString.breakup("bool") + ")($|\\W.*)", "$1int$3");
		_type = _type.replaceAll("(^|.*\\W)(" + BString.breakup("boolean", true) + ")($|\\W.*)", "$1bool$3");
		_type = _type.replaceAll("(^|.*\\W)(" + BString.breakup("boole", true) + ")($|\\W.*)", "$1bool$3");
		// END KGU#607 2018-10-30
		_type = _type.replaceAll("(^|.*\\W)(C" + BString.breakup("har", true) + ")($|\\W.*)", "$1char$3");
		_type = _type.replaceAll("(^|.*\\W)(" + BString.breakup("character", true) + ")($|\\W.*)", "$1char$3");
		// END KGU 2017-04-12
		// START KGU#332 2017-01-30: Enh. #335 - more sophisticated type info
		if (this.getClass().getSimpleName().equals("CGenerator")) {
			// START KGU#854 2020-04-22: Enh. #855 default string length
			//_type = _type.replace("string", "char*");
			//_type = _type.replace("String", "char*");
			/*
			 * It wouldn't make much sense to define the string type as char[<defaultStringLength>] as in most
			 * cases we are better off with the pointer type, e.g. fo arguments, assignments and even return
			 * values, so we don't make use of the default value introduced with version 3.30.08 here.
			 */
			_type = _type.replaceAll("(^|.*\\W)(" + BString.breakup("String", true) + ")($|\\W.*)", "$1char*$3");
			// END KGU#854 2020-04-22
		}
		// END KGU#332 2017-01-30
		return _type;
	}
	// END KGU#16 2015-11-29
	
	// START KGU#388 2017-09-29: Enh. #423
	protected String transformTypeWithLookup(String _type, String _default) {
		TypeMapEntry typeInfo = this.typeMap.get(":" + _type);
		// The typeInfo might be an alias, in this case no specific measures are necessary
		// START KGU#542 2019-11-17: Enh. #739
		//if (typeInfo != null && typeInfo.isRecord() && _type.equals(typeInfo.typeName)) {
		//	_type = this.transformRecordTypeRef(typeInfo.typeName, false);
		//}
		if (typeInfo != null && (typeInfo.isRecord() || typeInfo.isEnum()) && _type.equals(typeInfo.typeName)) {
			if (typeInfo.isRecord()) {
				_type = this.transformRecordTypeRef(typeInfo.typeName, false);
			}
			else {
				_type = this.transformEnumTypeRef(typeInfo.typeName);
			}
		}
		// END KGU#542 2019-11-17
		else {
			_type = transformType(_type, _default);
		}
		return _type;
	}
	// END KGU#388 2017-09-29



	// START KGU#140 2017-01-31: Enh. #113: Advanced array transformation
	protected String transformArrayDeclaration(String _typeDescr, String _varName)
	{
		String decl = "";
		if (_typeDescr.toLowerCase().startsWith("array") || _typeDescr.endsWith("]")) {
			// TypeMapEntries are really good at analysing array definitions
			TypeMapEntry typeInfo = new TypeMapEntry(_typeDescr, null, null, null, 0, false, true);
			String canonType = typeInfo.getTypes().get(0);
			decl = this.makeArrayDeclaration(canonType, _varName, typeInfo).trim();
		}
		else {
			// START KGU#711 2019-09-30: Enh. #721 - for Javascript we should allow to substitute the type
			//decl = (_typeDescr + " " + _varName).trim();
			decl = this.composeTypeAndNameForDecl(_typeDescr, _varName).trim();
			// END KGU#711 2019-09-30
		}
		return decl;
	}
	// END KGU#140 2017-01-31
	
	// START KGU#388 2017-09-26: Enh. #423 struct type support
	/**
	 * Returns a target-language expression replacing the Structorizer record
	 * initializer - as far as it can be handled within one line
	 * 
	 * @param constValue - the tokenized Structorizer record initializer
	 * @param typeInfo - the TypeMapEntry describing the record type
	 * @return the equivalent target code as expression string
	 */
	protected String transformRecordInit(TokenList constValue, TypeMapEntry typeInfo) {
		// START KGU#559 2018-07-20: Enh. #563 - smarter initializer evaluation
		//HashMap<String, String> comps = Instruction.splitRecordInitializer(constValue);
		HashMap<String, String> comps = Syntax.splitRecordInitializer(constValue, typeInfo);
		// END KGU#559 2018-07-20
		LinkedHashMap<String, TypeMapEntry> compInfo = typeInfo.getComponentInfo(true);
		StringBuilder recordInit = new StringBuilder("{");
		boolean isFirst = true;
		for (Entry<String, TypeMapEntry> compEntry: compInfo.entrySet()) {
			String compName = compEntry.getKey();
			// START KGU#1021 2021-12-05: Bugfix #1024 Instruction might be defective
			//String compVal = comps.get(compName);
			String compVal = null;
			if (comps != null) {
				compVal = comps.get(compName);
			}
			// END KGU#1021 2021-12-05
			if (isFirst) {
				isFirst = false;
			}
			else {
				recordInit.append(", ");
			}
			if (!compName.startsWith("§")) {
				if (compVal == null) {
					recordInit.append("0 /*undef.*/");
				}
				else if (compEntry.getValue().isRecord()) {
					recordInit.append(transformRecordInit(new TokenList(compVal), compEntry.getValue()));
				}
				else {
					recordInit.append(transform(compVal));
				}
			}
		}
		recordInit.append("}");
		return recordInit.toString();
	}
	// END KGU#388 2017-09-26

	protected void appendBlockHeading(Element elem, String _headingText, String _indent)
	{
		boolean isDisabled = elem.isDisabled(false);
		if (elem instanceof ILoop && this.jumpTable.containsKey(elem) && this.isLabelAtLoopStart())  
		{
				_headingText = this.labelBaseName + this.jumpTable.get(elem) + ": " + _headingText;
		}
		if (!this.optionBlockBraceNextLine())
		{
			addCode(_headingText + " {", _indent, isDisabled);
		}
		else
		{
			addCode(_headingText, _indent, isDisabled);
			addCode("{", _indent, isDisabled);
		}
	}

	protected void appendBlockTail(Element elem, String _tailText, String _indent)
	{
		boolean isDisabled = elem.isDisabled(false);
		if (_tailText == null) {
			addCode("}", _indent, isDisabled);
		}
		else {
			addCode("} " + _tailText + ";", _indent, isDisabled);
		}
		
		if (elem instanceof ILoop && this.jumpTable.containsKey(elem) && !this.isLabelAtLoopStart()) {
			addCode(this.labelBaseName + this.jumpTable.get(elem) + ": ;", _indent, isDisabled);
		}
	}
	// END KGU#74 2015-11-30
	
	// START KGU#332 2017-01-27: Enh. #335
	/**
	 * States whether constant definitions or variable declarations may occur anywhere in
	 * the code or only at block beginning.<b/>
	 * Note that this option only applies to explicit declarations in e.g. Instruction or
	 * Call elements; in case of a mere first assignment somewhere we could not be sure that
	 * a declaration in this place would cover all occurrences (e.g., if introduced in
	 * several branches of an Alternative or Case element).
	 * @return true if declarations may be mixed among instructions
	 */
	protected boolean isInternalDeclarationAllowed()
	{
		return false;
	}
	// END KGU#332 2017-01-27
	
	// START KGU#388 2017-09-26: Enh. #423
	/**
	 * Creates a type description suited for C code from the given TypeMapEntry {@code typeInfo}
	 * The returned type description will have to be split before the first
	 * occurring opening bracket in order to place the variable or type name there.
	 * 
	 * @param typeInfo - the defining or derived TypeMapInfo of the type 
	 * @param definingWithin - a possible outer type context
	 * @param preferName - whether the type name is to be preferred over the structure
	 * @return a String suited as C type description in declarations etc. 
	 */
	@Override
	// START KGU#1082 2023-09-28: Bugfix #1092 Sensible handling of alias types
	//protected String transformTypeFromEntry(TypeMapEntry typeInfo, TypeMapEntry definingWithin) {
	protected String transformTypeFromEntry(TypeMapEntry typeInfo, TypeMapEntry definingWithin, boolean preferName) {
	// END KGU#1082 2023-09-28
		// Record type description won't usually occur (rather names)
		String _typeDescr;
//		String canonType = typeInfo.getTypes().get(0);
		// START KGU#1082 2023-09-28: Bugfix #1092 Sensible handling of alias types
		//String canonType = typeInfo.getCanonicalType(true, true);
		String canonType = typeInfo.getCanonicalType(true, preferName);
		// END KGU#1082 2023-09-28
		int nLevels = canonType.lastIndexOf('@')+1;
		String elType = (canonType.substring(nLevels)).trim();
		TypeMapEntry elTypeInfo = typeInfo;
		if (nLevels > 0 && typeInfo.getTypeMap() != null && typeInfo.getTypeMap().containsKey(":"+elType)) {
			elTypeInfo = typeInfo.getTypeMap().get(":" + elType);
		}
		if (elTypeInfo.isRecord() && elType.equals(elTypeInfo.typeName)) {
			elType = transformRecordTypeRef(elType, elTypeInfo == definingWithin);
		}
		// START KGU#542 2019-11-17: Enh. #739 - support for enum types
		else if (elTypeInfo.isEnum() && elType.equals(elTypeInfo.typeName)) {
			elType = transformEnumTypeRef(elType);
		}
		// END KGU#542 2019-11-17
		else {
			elType = transformType(elType, "???");
		}
		_typeDescr = elType;
		for (int i = 0; i < nLevels; i++) {
			_typeDescr += "[";
			if (this.wantsSizeInArrayType()) {
				int minIndex = typeInfo.getMinIndex(i);
				int maxIndex = typeInfo.getMaxIndex(i);
				// START KGU#854 2020-04-22: Enh. #855
				if (maxIndex < 0) {
					maxIndex = this.optionDefaultArraySize() - 1;
				}
				// END KGU#854 2020-04-22
				int indexRange = maxIndex+1 - minIndex;
				// We try a workaround for negative minIndex...
				if (indexRange > maxIndex + 1) {
					maxIndex = indexRange - 1;
				}
				if (maxIndex >= 0) {
					_typeDescr += Integer.toString(maxIndex+1);
				}
			}
			_typeDescr += "]";
		}
		return _typeDescr;
	}

	/**
	 * Special adaptation of record type name references in C-like languages, e.g. C
	 * adds a prefix "struct" wherever it is used. C++ doesn't need to, Java and C#
	 * don't, so the inheriting classes must override this.
	 * @param structName - name of the structured type
	 * @param isRecursive - if used defining this very type
	 * @return the prepared reference string
	 */
	protected String transformRecordTypeRef(String structName, boolean isRecursive) {
		return "struct " + structName + (isRecursive ? " * " : "");
	}
	
	// START KGU#542 2019-11-17: Enh. #739
	/**
	 * Special adaptation of enum type name references in C-like languages, e.g. C
	 * adds a prefix "enum" wherever it is used. C++ doesn't need to, Java and C#
	 * don't, so the inheriting classes must override this.
	 * @param enumName - name of the structured type
	 * @return the prepared reference string
	 */
	protected String transformEnumTypeRef(String enumName) {
		return "enum " + enumName;
	}
	// END KGU#542 2019-11-17

	/**
	 * Adds the type definitions for all types in {@code _root.getTypeInfo()}.
	 * @param _root - originating Root
	 * @param _indent - current indentation level (as String)
	 */
	protected void generateTypeDefs(Root _root, String _indent) {
		// START KGU#676 2019-03-30: Enh. #696 special pool in case of batch export
		//for (Entry<String, TypeMapEntry> typeEntry: _root.getTypeInfo().entrySet()) {
		for (Entry<String, TypeMapEntry> typeEntry: _root.getTypeInfo(routinePool).entrySet()) {
		// END KGU#676 2019-03-30
			String typeKey = typeEntry.getKey();
			if (typeKey.startsWith(":")) {
				generateTypeDef(_root, typeKey.substring(1), typeEntry.getValue(), _indent, false);
			}
		}
	}

	/**
	 * Appends a typedef or struct definition for the type passed in by {@code _typeEnry}
	 * if it hadn't been defined globally or in the preamble before.
	 * @param _root - the originating Root
	 * @param _typeName - the designated name for the type to be defined
	 * @param _type - the type map entry the definition for which is requested here
	 * @param _indent - the current indentation
	 * @param _asComment - if the type definition is only to be added as comment (disabled)
	 */
	protected void generateTypeDef(Root _root, String _typeName, TypeMapEntry _type, String _indent, boolean _asComment) {
		String typeKey = ":" + _typeName;
		if (this.wasDefHandled(_root, typeKey, true)) {
			return;
		}
		// START KGU#1082 2023-09-28: Bugfix #1092 sensible support for alias types
		if (_type.typeName != null && !_typeName.equals(_type.typeName)) {
			// Seems to be an alias - so make sure the referred type is defined
			generateTypeDef(_root, _type.typeName, _type, _indent, _asComment);
			String prefix = "";
			if ("CGenerator".equals(this.getClass().getSimpleName())) {
				if (_type.isRecord()) {
					prefix = "struct ";
				}
				else if (_type.isEnum()) {
					prefix = "enum ";
				}
			}
			addCode("typedef " + prefix + _type.typeName + " " + _typeName + ";",
					_indent, _asComment);
			return;
		}
		// END KGU#1082 2023-09-28
		String indentPlus1 = _indent + this.getIndent();
		appendDeclComment(_root, _indent, typeKey);
		if (_type.isRecord()) {
			addCode("struct " + _type.typeName + " {", _indent, _asComment);
			for (Entry<String, TypeMapEntry> compEntry: _type.getComponentInfo(false).entrySet()) {
				// START KGU#837 2020-03-30: Inconsistent (not recursive) approach to place an array length correctly
				//addCode(transformTypeFromEntry(compEntry.getValue(), _type) + "\t" + compEntry.getKey() + ";",
				//		indentPlus1, _asComment);
				TypeMapEntry compType = compEntry.getValue();
				String transType = transformTypeFromEntry(compType, _type, true).trim();
				int posBrack0 = -1, posBrack1 = -1;
				String bracks = "";
				if (compType.isArray() && transType != null
						&& !this.arrayBracketsAtTypeName()
						&& (posBrack0 = transType.indexOf("[")) > 0
						&& (posBrack1 = transType.lastIndexOf("]")) > posBrack0
						&& posBrack1 + 1 == transType.length()) {
					bracks = transType.substring(posBrack0, posBrack1+1);
					transType = transType.substring(0, posBrack0);
				}
				addCode(transType + "\t" + compEntry.getKey() + bracks + ";", indentPlus1, _asComment);
				// END KGU#837 2020-03-30
			}
			addCode("};", _indent, _asComment);
		}
		// START KGU#542 2019-11-17: Enh. #739
		else if (_type.isEnum()) {
			StringList items = _type.getEnumerationInfo();
			String itemList = items.concatenate(", ");
			if (itemList.length() > 70) {
				addCode("enum " + _type.typeName + "{", _indent, _asComment);
				for (int i = 0; i < items.count(); i++) {
					// FIXME: We might have to transform the value...
					addCode(items.get(i) + (i < items.count() -1 ? "," : ""), indentPlus1, _asComment);
				}
				addCode("};", _indent, _asComment);
			}
			else {
				addCode("enum " + _type.typeName + "{" + itemList + "};", _indent, _asComment);
			}
		}
		// END KGU#542 2019-11-17
		else {
			// START KGU#1082 2023-09-28: Bugfix #1092 Sensible handling of alias types
			//addCode("typedef " + this.transformTypeFromEntry(_type, null, true) + " " + _typeName + ";",
			addCode("typedef " + this.transformTypeFromEntry(_type, null, !_typeName.equals(_type.typeName)) + " " + _typeName + ";",
			// END KGU#1082 2023-09-28
					_indent, _asComment);
		}
	}
	// END KGU#388 2017-09-26

	@Override
	protected void generateCode(Instruction _inst, String _indent) {

		if (!appendAsComment(_inst, _indent)) {

			// Avoid the comment here if the element contains mere declarations
			boolean commentInserted = false;

			ArrayList<TokenList> lines = _inst.getUnbrokenTokenText();
			for (int i = 0; i < lines.size(); i++) {
				// Every line will be distinguished among:
				// 1. assignment
				// 1.1 with declaration (mind record initializer!)
				// 1.1.1 as constant
				// 1.1.2 as variable
				// 1.2 without declaration 
				// 1.2.1 with record or array initializer
				// 1.2.2 without record initializer
				// 2. mere declaration
				// 2.1 as constant
				// 2.2 as variable
				// 3. type definition
				// 4. Input / output
<<<<<<< HEAD
				commentInserted = generateInstructionLine(_inst, _indent,
						commentInserted, lines.get(i));
=======
				// START KGU#277/KGU#284 2016-10-13/16: Enh. #270 + Enh. #274
				//code.add(_indent + transform(lines.get(i)) + ";");
				// START KGU#504 2018-03-13: Bugfix #520/#521
				//String line = _inst.getText().get(i);
				String line = lines.get(i);
				// END KGU#504 2018-03-13
				// START KGU#1107 2023-12-14: Bugfix #1118 Skip an empty line
				if (line.isEmpty()) {
					if (!commentInserted) {
						appendComment(_inst, _indent);
						commentInserted = true;
						addCode(line, _indent, false);
					}
					continue;
				}
				// END KGU#1107 2023-12-14
				// START KGU#261/KGU#332 2017-01-26: Enh. #259/#335
				//String codeLine = transform(line) + ";";
				//addCode(codeLine, _indent, isDisabled);
				// Things will get easier and more precise with tokenization
				// (which must be done based on the original line)
				commentInserted = generateInstructionLine(_inst, _indent, commentInserted, line);
				// END KGU#277/KGU#284 2016-10-13
>>>>>>> 936b861f
			}
			
			// START KGU#1107 2023-12-14: Bugfix #1118 - the comment of an empty element wasn't exported
			if (!commentInserted) {
				appendComment(_inst, _indent);
			}
			// END KGU#1107 2023-12-14
		}
		
	}

	// START KGU#730 2019-09-24: Bugfix #752 Outsourced from generateCode(Instruction, String) because also needed for Calls
	/**
	 * Generates the code for the given {@code Instruction} line {@code _line}.
	 * 
	 * @param _inst - the Instruction (or Call) element
	 * @param _indent - current indentation
	 * @param _commentInserted - whether the element comment had already been inserted
	 * @param _line - the current instruction line
	 * @return {@code true} if the element comment will have been inserted when this
	 *     routine is being left
	 */
	protected boolean generateInstructionLine(Instruction _inst, String _indent, boolean _commentInserted, TokenList tokens) {
		// Cases to be distinguished and handled:
		// 1. assignment
		// 1.1 with declaration (mind record initializer!)
		// 1.1.1 as constant
		// 1.1.2 as variable
		// 1.2 without declaration 
		// 1.2.1 with record or array initializer
		// 1.2.2 without record initializer
		// 2. mere declaration
		// 2.1 as constant
		// 2.2 as variable
		// 3. type definition
		// 4. Input / output
		boolean isDisabled = _inst.isDisabled(false);
		boolean isTypeDef = Instruction.isTypeDefinition(tokens, this.typeMap);
		// START KGU#796 2020-02-10: Bugfix #808
		Syntax.unifyOperators(tokens, false);
		// END KGU#796 2020-02-10
		TokenList exprTokens = null;	// Tokens of the expression in case of an assignment
		String expr = null;	// Original expression
		int posAsgn = tokens.indexOf("<-");
		if (posAsgn < 0) {
			posAsgn = tokens.size();
		}
		else {
			exprTokens = tokens.subSequenceToEnd(posAsgn + 1);
		}
		String codeLine = null;
		// The varName result will only make sense in case of an assignment or declaration
		String varName = Instruction.getAssignedVarname(tokens, false);
		boolean isDecl = Instruction.isDeclaration(tokens);
		//exprTokens.removeAll(" ");
		if (!this.suppressTransformation && (isDecl || exprTokens != null)) {
			// Cases 1 or 2
			// If there is an initialization then it must at least be generated
			// as assignment.
			// With declaration styles other than than C-like, this requires
			// cutting out the type specification together with the
			// specific keywords and separators ("var"+":" / "dim"+"as").
			// With C-style initializations, however, it depends on whether
			// code-internal declarations are allowed (C++, C#, Java) or not
			// (pure C): If allowed then we may just convert it as is, otherwise
			// we must cut off the type specification (i.e. all text preceding the
			// variable name).
			Root root = Element.getRoot(_inst);
			StringList paramNames = root.getParameterNames();
			// START KGU#375 2017-04-12: Enh. #388 special treatment of constants
			if (tokens.get(0).equals("const")) {
				// Cases 1.1.1 or 2.1
				if (!this.isInternalDeclarationAllowed()) {
					return _commentInserted;
				}
				// We try to enrich or accomplish defective type information
				if (root.constants.get(varName) != null) {
					this.appendDeclaration(root, varName, _indent, true);
					// KGU#424: Avoid the comment here if the element contains mere declarations
					return true;
				}	
			}
			// END KGU#375 2017-04-12
			if (isDecl && (this.isInternalDeclarationAllowed() || exprTokens != null)) {
				// cases 1.1.2 or 2.2
				if (tokens.get(0).equalsIgnoreCase("var") || tokens.get(0).equalsIgnoreCase("dim")) {
					// Case 1.1.2a/b or 2.2a/b (Pascal/BASIC declaration)
					String separator = tokens.get(0).equalsIgnoreCase("dim") ? "as" : ":";
					int posColon = tokens.indexOf(separator, 2, false);
					// Declaration well-formed?
					if (posColon > 0) {
						// Compose the lval without type
						// FIXME convert transform to TokenList arg
						codeLine = transform(tokens.subSequence(1, posColon).getString().trim());
						if (this.isInternalDeclarationAllowed()) {
						// START KGU#1089 2023-10-12: Issue #980 Face a list of variables
							//// START KGU#711 2019-10-01: Enh. #721 Precaution for Javascript
							//if (exprTokens == null && wasDefHandled(root, varName, false)) {
							//	return commentInserted;
							//}
							//// END KGU#711 2019-10-01
							//// Insert the type description
							//String type = tokens.subSequence(posColon+1, posAsgn).concatenate().trim();
							//// START KGU#561 2018-07-21: Bugfix #564
							////codeLine = transform(transformType(type, "")) + " " + codeLine;
							//type = transformType(type, "");
							//codeLine = this.transformArrayDeclaration(type, codeLine);
							//// END KGU#561 2018-07-21
							String type = tokens.subSequence(posColon+1, posAsgn).getString().trim();
							ArrayList<TokenList> declItems = Syntax.splitExpressionList(tokens.subSequence(1, posColon), ",");
							for (int i = 0; i < declItems.size() - 1; i++) {
								TokenList declItem = declItems.get(i);
								// FIXME there could be asterisks and more!
								int posBrack = declItem.indexOf("[");
								TokenList brackets = new TokenList();
								if (posBrack >= 0) {
									brackets = declItem.subSequenceToEnd(posBrack);
									declItem.remove(posBrack, declItem.size());
								}
								String declVar = declItem.getString().trim();
								// START KGU#711 2019-10-01: Enh. #721 Precaution for Javascript
								if (declVar.isEmpty()
										|| exprTokens == null && wasDefHandled(root, declVar, false)) {
									codeLine = null;	// If this was the last loop cycle then ensure nothing gets coded.
									continue;
								}
								// END KGU#711 2019-10-01
								StringList dims = new StringList();
								while (!brackets.isBlank() && brackets.get(0).equals("[")) {
									ArrayList<TokenList> ranges = Syntax.splitExpressionList(brackets.subSequenceToEnd(1), ",");
									for (int j = 0; j < ranges.size()-1; j++) {
										dims.add(ranges.get(j).getString().trim());
									}
									brackets = ranges.get(ranges.size()-1);
									if (!brackets.isBlank() && brackets.get(0).equals("]")) {
										brackets.remove(0);
									}
								}
								String type1 = type;
								if (!dims.isEmpty()) {
									type1 = "array [ " + dims.concatenate(",") + " ] of " + type;
								}
								// Insert the type description
								// START KGU#561 2018-07-21: Bugfix #564
								//codeLine = transform(transformType(type, "")) + " " + codeLine;
								type1 = transformType(type1, "");
								codeLine = this.transformArrayDeclaration(type1, declVar);
								// END KGU#561 2018-07-21
								if (!_commentInserted) {
									appendComment(_inst, _indent);
									_commentInserted = true;
								}
								if (exprTokens == null || declItems.size() > 1) {
									addCode(codeLine + ";", _indent, isDisabled);
									wasDefHandled(root, declVar, true);
									codeLine = null;
								}
							}
							// END KGU#1089 2023-10-12: Issue #980
						}
					}
				}
				else {
					// Case 1.1.2c or 2.2c (2.2c not needed if internal declarations not allowed)
					// Must be C-style declaration
					if (this.isInternalDeclarationAllowed()) {
						// Case 2.2c (allowed) or 1.1.2c
						// START KGU#711 2019-10-01: Enh. #721 Avoid nonsense declarations in Javascript
						// START KGU#1089 2023-10-16: Bugfix #980 Handle multi-variable declarations sensibly
						//if (exprTokens == null && this.wasDefHandled(root, varName, false)) {
						//	return _commentInserted;
						//}
						//String declVar = varName;
						StringList declVars = null;
						if (varName != null) {
							declVars = StringList.getNew(varName);
						}
						else {
							// Apparently many declared variables, ambiguous assignment
							declVars = Instruction.getDeclaredVariables(tokens);
							if (declVars.count() > 1) {
								exprTokens = null;
							}
						}
						int posVar0 = 0;
						ArrayList<TokenList> declZones = new ArrayList<TokenList>(); // Will be filled in the first loop cycle
						for (int i = 0; i < declVars.count(); i++) {
							String declVar = declVars.get(i);
							// END KGU#1089 2023-10-16
							if (exprTokens == null && declVar != null
									&& this.wasDefHandled(root, declVar, false)) {
								return _commentInserted;
							}
							// END KGU#711 2019-10-01
							// START KGU#560 2018-07-22: Bugfix #564
							//codeLine = transform(tokens.subSequence(0, posAsgn).concatenate().trim());
							TypeMapEntry type = this.typeMap.get(declVar);
							if (type != null && type.isArray()) {
								String canonType = type.getCanonicalType(true, false);
								codeLine = this.makeArrayDeclaration(this.transformType(canonType, "int"), declVar, type);
							}
							else {
								// START KGU#711 2019-09-30: Enh. #721: Consider Javascript
								// Combine type and variable as is
								//codeLine = transform(tokens.subSequence(0, posAsgn).concatenate().trim());
								int posVar = tokens.indexOf(declVar);
								if (i == 0) {
									posVar0 = posVar;
									declZones = Syntax.splitExpressionList(tokens.subSequence(posVar0, posAsgn), ",");
								}
								TokenList typeTokens = tokens.subSequence(0, posVar0);
								int posLBrack = declZones.get(i).indexOf("[");
								int posRBrack = declZones.get(i).lastIndexOf("]");
								if (!typeTokens.isEmpty() && posLBrack > 0 && posRBrack > posLBrack) {
									//typeStr.insert("array "
									//		+ declZones.get(i).substring(posLBrack, posRBrack+1) + " of ", 0);
									typeTokens.addAll(0, new TokenList("array  of"));
									typeTokens.addAll(1, declZones.get(i).subSequence(posLBrack, posRBrack+1));
								}
								else if (typeTokens.isEmpty() && exprTokens != null) {
									declVar = declZones.get(i).getString();
								}
								// FIXME don't pass this through strings
								codeLine = this.composeTypeAndNameForDecl(
										typeTokens.getString().trim(),
										declVar.trim());
								codeLine = transform(codeLine);
								// END KGU#711 2019-09-30
							}
							// END KGU#560 2018-07-22
							addCode(codeLine + ";", _indent, isDisabled);
							codeLine = null;
						}
					}
					else if (exprTokens != null) {
						// Case 1.1.2c (2.2c not allowed)
						// Cut out leading type specification
						int posVar = tokens.indexOf(varName);
						// START KGU#560 2018-07-21: Bugfix #564 In case of an array declaration we must wipe off the array stuff
						//codeLine = transform(tokens.subSequence(posVar, posAsgn).concatenate().trim());
						int posEnd = tokens.indexOf("[", posVar+1);
						if (!isDecl || posEnd < 0 || posEnd > posAsgn) {
							posEnd = posAsgn;
						}
						// FIXME Don't descend to string here
						codeLine = transform(tokens.subSequence(posVar, posEnd).getString().trim());
						// END KGU#560 2018-07-21
					}
//							// START KGU#375 2017-04-13: Enh. #388
//							//codeLine = transform(tokens.concatenate().trim());
//							else if (tokens.get(0).equals("const")) {
//								// We try to enrich or accomplish defective type information
//								Root root = Element.getRoot(_inst);
//								if (root.constants.get(varName) != null) {
//									this.insertDeclaration(root, varName, _indent, true);
//									// START KGU#424 2017-09-26: Avoid the comment here if the element contains mere declarations
//									commentInserted = true;
//									// END KGU#424 2017-09-26
//									continue;
//								}
//							}
				}
			}
			else if (!isDecl && exprTokens != null) {
				// Case 1.2
				// Combine variable access as is
				codeLine = transform(tokens.subSequence(0, posAsgn).getString()).trim();
				// START KGU#767 2019-11-30: Bugfix #782 maybe we must introduce a postponed declaration here
				if (varName != null
						&& Syntax.isIdentifier(varName, false, null)
						&& codeLine.indexOf(varName) + varName.length() == codeLine.length()
						&& !paramNames.contains(varName)
						&& !this.wasDefHandled(root, varName, false)) {
					TypeMapEntry type = this.typeMap.get(varName);
					String typeName = "???";
					if (type != null) {
						typeName = transformTypeFromEntry(type, null, true);
						if (type.isRecord()) {
							isDecl = true;
						}
						// START KGU#784 2019-12-02
						else if (type.isArray() && !this.arrayBracketsAtTypeName()) {
							int posBrack = typeName.indexOf("[");
							if (posBrack > 0) {
								codeLine += typeName.substring(posBrack);
								typeName = typeName.substring(0, posBrack);
							}
						}
						// END KGU#784 2019-12-02
					}
					codeLine = typeName + " " + codeLine;
					this.setDefHandled(root.getSignatureString(false, false), varName);
				}
				// END KGU#767 2019-11-30
			}
			// Now we care for a possible assignment
			if (codeLine != null && exprTokens != null && !exprTokens.isBlank()) {
				// START KGU#560 2018-07-21: Bugfix #564 - several problems with array initializers
				int posBrace = exprTokens.indexOf("{");
				if (posBrace >= 0 && posBrace <= 1 && exprTokens.get(exprTokens.size()-1).equals("}")) {
					// Case 1.1 or 1.2.1 (either array or record initializer)
					if (posBrace == 1 && exprTokens.size() >= 3 && Syntax.isIdentifier(exprTokens.get(0), false, null)) {
						String typeName = exprTokens.get(0);
						TypeMapEntry recType = this.typeMap.get(":"+typeName);
						if (isDecl && this.isInternalDeclarationAllowed() && recType != null) {
							// transforms the Structorizer record initializer into a C-conform one
							expr = this.transformRecordInit(exprTokens, recType);
						}
						else {
							// In this case it's either no declaration or the declaration has already been generated
							// at the block beginning
							if (!_commentInserted) {
								appendComment(_inst, _indent);
								_commentInserted = true;
							}
							// FIXME: Possibly codeLine (the lval string) might be too much as first argument
							// START KGU#559 2018-07-20: Enh. #563
							//this.generateRecordInit(codeLine, pureExprTokens.concatenate(), _indent, isDisabled, null);
							this.generateRecordInit(codeLine, exprTokens, _indent, isDisabled, recType);
							// END KGU#559 2018-07-20
							return _commentInserted;
						}
					}
					else {
						ArrayList<TokenList> items = Syntax.splitExpressionList(exprTokens.subSequenceToEnd(1), ",");
						String elemType = null;
						TypeMapEntry arrType = this.typeMap.get(varName);
						if (arrType != null && arrType.isArray()) {
							elemType = arrType.getCanonicalType(true, false);
							if (elemType != null && elemType.startsWith("@")) {
								elemType = elemType.substring(1);
							}
							// START KGU#784 2019-12-02: varName is only part of the left side, there may be indices, so reduce the type if so
							int posIdx = codeLine.indexOf(varName) + varName.length();
							String indices = codeLine.substring(posIdx).trim();
							while (elemType.startsWith("@") && indices.startsWith("[")) {
								elemType = elemType.substring(1);
								StringList indexList = Syntax.splitExpressionList(indices.substring(1), ",");
								indexList.remove(0); // Drop first index expression (has already been handled)
								// Are there perhaps more indices within the same bracket pair (comma-separated list)?
								while (indexList.count() > 1 && elemType.startsWith("@")) {
									indexList.remove(0);
									elemType = elemType.substring(1);
								}
								if (indexList.isEmpty()) {
									indices = "";
								}
								else if (indexList.get(0).trim().startsWith("]")) {
									// This should be the tail
									indices = indexList.get(0).substring(1);
								}
							}
							// END KGU#784 2019-12-02
						}
						items.remove(items.size()-1); // Get rid of tail
						expr = this.transformOrGenerateArrayInit(codeLine, items, _indent, isDisabled, elemType, isDecl);
						if (expr == null) {
							return _commentInserted;
						}
					}
				}
				// END KGU#560 2018-07-21
				else {
					// FIXME Don't descend to string level
					expr = this.transform(exprTokens.getString()).trim();
				}
			}
			if (expr != null) {
				// In this case codeLine must be different from null
				codeLine += " = " + expr;
			}
		} // if (!this.suppressTransformation && (isDecl || exprTokens != null))
		// START KGU#388 2017-09-25: Enh. #423
		else if (!this.suppressTransformation && isTypeDef) {
			// Attention! The following condition must not be combined with the above one! 
			if (this.isInternalDeclarationAllowed()) {
				// START KGU#878 2020-10-16: Bugfix #873 - collateral damage of bugfix #808 mended
				//int posEqu = tokens.indexOf("=");
				int posEqu = tokens.indexOf("==");
				// END KGU#878 2020-10-16
				String typeName = null;
				if (posEqu == 2) {
					typeName = tokens.get(1);
				}
				TypeMapEntry type = this.typeMap.get(":" + typeName);
				Root root = Element.getRoot(_inst);
				if (type != null) {
					this.generateTypeDef(root, typeName, type, _indent, isDisabled);
					_commentInserted = true;
					// CodeLine is not filled because the code has already been generated
				}
				else {
					// Hardly a recognizable type definition, just put it as is...
					// FIXME Don't descend to String level
					codeLine = "typedef " + transform(tokens.subSequenceToEnd(posEqu + 1).getString()) + " " + typeName;
				}
			}
		}
		// END KGU#388 2017-09-25
		else {
			// All other cases (e.g. input, output)
			// START KGU#653 2019-02-14: Enh. #680 - care for multi-variable input lines
			//codeLine = transform(line);
			StringList inputItems = Instruction.getInputItems(tokens);
			if (inputItems == null
					|| !generateMultipleInput(inputItems, _indent, isDisabled, _commentInserted ? null : _inst.getComment())) {
				// FIXME Don't descend to String level
				codeLine = transform(tokens.getString());
			}
			else {
				codeLine = null;
			}
			// END KGU#653 2019-02-14
		}
		// Now append the codeLine in case it was composed and not already appended
		if (codeLine != null) {
			String lineEnd = ";";
			if (Instruction.isTurtleizerMove(tokens)) {
				codeLine = this.enhanceWithColor(codeLine, _inst);
				lineEnd = "";	// codeLine already contains a line end in this case
			}
			// START KGU#424 2017-09-26: Avoid the comment here if the element contains mere declarations
			if (!_commentInserted) {
				appendComment(_inst, _indent);
				_commentInserted = true;
			}
			// END KGU#424 2017-09-26
			// START KGU#794 2020-02-11: Issue #806
			if (codeLine.startsWith("printf(")) {
				this.appendComment("TODO: check format specifiers, replace all '?'!", _indent);
			}
			// END KGU#794 2020-02-11
			addCode(codeLine + lineEnd, _indent, isDisabled);
		}
		// END KGU#261 2017-01-26
		return _commentInserted;
	}

	// START KGU#653 2019-02-14: Enh. #680 - auxiliary methods for handling multi-item input instructions
	/**
	 * Generates a series of code lines representing a decomposed multi-item input instruction
	 * @param _inputItems - list of input items (first the prompt string, then the lvar expressions)
	 * @param _indent - current code indentation
	 * @param _isDisabled - whether the containing instruction is disabled (i.e. is to be commented out)
	 * @param _comment - the instruction comment (if not exported already)
	 * @return true is all was done here, false if no code had been expressed
	 */
	private boolean generateMultipleInput(StringList _inputItems, String _indent, boolean _isDisabled, StringList _comment) {
		boolean done = false;
		if (this.getClass().getSimpleName().equals("CGenerator")) {
			this.appendComment("TODO: check format specifiers, replace all '?'!", _indent);
		}
		// START KGU#794 2020-02-13: Issue #806
		//if (_inputItems.count() > 2) {
		if (_inputItems.count() > 2 || this.getClass().getSimpleName().equals("CGenerator") && _inputItems.count() == 2) {
		// END KGU#794 2020-02-13
			String inputKey = Syntax.getKeyword("input") + " ";
			String prompt = _inputItems.get(0);
			if (!prompt.isEmpty()) {
				prompt += " ";
			}
			_inputItems.remove(0);
			if (_comment != null) {
				this.appendComment(_comment, _indent);
			}
			String targetList = composeInputItems(_inputItems);
			if (targetList != null) {
				// Multiple-item conversion available, so create a single line
				_inputItems.clear();
				_inputItems.add(targetList);
			}
			else if (!prompt.isEmpty()) {
				addCode(transform(Syntax.getKeyword("output") + " " + prompt), _indent, _isDisabled);
			}
			for (int i = 0; i < _inputItems.count(); i++) {
				if (targetList == null) {
					prompt = "\"" + _inputItems.get(i) + ": \" ";
				}
				String codeLine = transform(inputKey + prompt + _inputItems.get(i));
				addCode(codeLine + ";", _indent, _isDisabled);
			}
			done = true;
		}
		return done;
	}
	/**
	 * Subclassable method possibly to obtain a suited transformed argument list string for the given series of
	 * input items (i.e. expressions designating an input target variable each) to be inserted in the input replacer
	 * returned by {@link #getInputReplacer(boolean)}, this allowing to generate a single input instruction only.<br/>
	 * This instance concatenates all elements with commas and address operators and inserts a draft format string
	 * at the beginning (as needed for {@code scanf)).
	 * @param _inputVarItems - {@link StringList} of variable descriptions for input
	 * @return either a syntactically converted combined string with suited operator or separator symbols, or null.
	 */
	@Override
	protected String composeInputItems(StringList _inputVarItems)
	{
		// START KGU#794 2020-02-11: Issue #806 - more intelligent format preparation
		//return _inputVarItems.concatenate(", &");
		StringList format = new StringList();
		StringList items = new StringList();
		for (int i = 0; i < _inputVarItems.count(); i++) {
			String varItem = _inputVarItems.get(i);
			String[] formatAndItem = this.makeScanfFormatVarPair(varItem);
			format.add(formatAndItem[0]);
			items.add(formatAndItem[1]);
		}
		items.insert("§$§$§" + format.concatenate(" ") + "§$§$§", 0);
		return items.concatenate(", ");
		// END KGU#794 2020-02-11
	}
	// END KGU#653 2019-02-14
	
	// START KGU#794 2020-02-11: Issue #806
	private String[] makeScanfFormatVarPair(String inputItem)
	{
		String[] pair = new String[] {
				"%?",
				"&" + inputItem
		};
		TypeMapEntry type = this.typeMap.get(inputItem);
		if (type != null) {
			String typeName = this.transformTypeFromEntry(type, null, true);
			if (typeName.equals("char*")) {
				pair[0] = "%s";
				pair[1] = inputItem;	// No address operator!
			}
			else {
				if (typeName.startsWith("unsigned")) {
					pair[0] ="%u";
				}
				else if (typeName.endsWith("int") || typeName.endsWith("long") || typeName.endsWith("short")) {
					pair[0] = "%i";
				}
				else if (typeName.equalsIgnoreCase("bool")) {
					pair[0] = "%d";
				}
				else if (typeName.endsWith("double")) {
					pair[0] = "%lg";
				}
				else if (typeName.equals("float")) {
					pair[0] = "%g";
				}
				else if (typeName.endsWith("char")) {
					pair[0] = "%c1";
				}
			}
		}
		return pair;
	}
	// END KGU#794 2020-02-11

	protected String enhanceWithColor(String _codeLine, Instruction _inst) {
		return _codeLine + "; " + this.commentSymbolLeft() + " color = " + _inst.getHexColor();
	}

	@Override
	protected void generateCode(Alternative _alt, String _indent) {
		
		appendComment(_alt, _indent);
		
		// START KGU#453 2017-11-02: Issue #447
		//String condition = transform(_alt.getText().getLongString(), false).trim();
		String condition = transform(_alt.getUnbrokenText().getLongString(), false).trim();
		// END KGU#453 2017-11-02
		// START KGU#301 2016-12-01: Bugfix #301
		//if (!condition.startsWith("(") || !condition.endsWith(")"))
		if (!isParenthesized(condition))
		// END KGU#301 2016-12-01
			condition = "(" + condition + ")";
		
		appendBlockHeading(_alt, "if " + condition, _indent);
		generateCode(_alt.qTrue, _indent + this.getIndent());
		appendBlockTail(_alt, null, _indent);

		if (_alt.qFalse.getSize() != 0) {
			appendBlockHeading(_alt, "else", _indent);
			generateCode(_alt.qFalse, _indent + this.getIndent());
			appendBlockTail(_alt, null, _indent);
		}
	}

	@Override
	protected void generateCode(Case _case, String _indent) {
		
		boolean isDisabled = _case.isDisabled(false);
		appendComment(_case, _indent);
		
		// START KGU#453 2017-11-02: Issue #447
		//StringList lines = _case.getText();
		StringList lines = _case.getUnbrokenText();
		// END KGU#453 2017-11-02
		String condition = transform(lines.get(0), false);
		// START KGU#301 2016-12-01: Bugfix #301
		//if (!condition.startsWith("(") || !condition.endsWith(")")) {
		if (!isParenthesized(condition)) {
		// END KGU#301 2016-12-01
			condition = "(" + condition + ")";
		}

		appendBlockHeading(_case, "switch " + condition, _indent);

		for (int i = 0; i < _case.qs.size() - 1; i++) {
			// START KGU#15 2015-10-21: Support for multiple constants per
			// branch
			// START KGU#755 2019-11-08: Bugfix #769 - more precise splitting necessary
			//StringList constants = StringList.explode(lines.get(i + 1), ",");
			StringList constants = Syntax.splitExpressionList(lines.get(i + 1), ",");
			// END KGU#755 2019-11-08
			for (int j = 0; j < constants.count() - 1; j++) {
				addCode("case " + constants.get(j).trim() + ":", _indent, isDisabled);
			}
			// END KGU#15 2015-10-21
			// START KGU#380 2017-04-14: Bugfix #394 - Avoid redundant break instructions
			//generateCode((Subqueue) _case.qs.get(i), _indent + this.getIndent());
			//addCode(this.getIndent() + "break;", _indent, isDisabled);
			Subqueue sq = _case.qs.get(i);
			generateCode(sq, _indent + this.getIndent());
			Element lastEl = null;
			for (int j = sq.getSize() - 1; lastEl == null && j >= 0; j--) {
				if ((lastEl = sq.getElement(j)).isDisabled(true)) {
					lastEl = null;
				}
			}
			Integer label = null;
			if (lastEl == null || !(lastEl instanceof Jump) || (label = this.jumpTable.get(lastEl)) != null && label == -1) {
				addCode(this.getIndent() + "break;", _indent, isDisabled);
			}
			// END KGU#380 2017-04-14
		}

		if (!lines.get(_case.qs.size()).trim().equals("%")) {
			addCode("default:", _indent, isDisabled);
			Subqueue squeue = (Subqueue) _case.qs.get(_case.qs.size() - 1);
			generateCode(squeue, _indent + this.getIndent());
			// START KGU#71 2015-11-10: For an empty default branch, at least a
			// semicolon is required
			if (squeue.getSize() == 0) {
				addCode(this.getIndent() + ";", _indent, isDisabled);
			}
			// END KGU#71 2015-11-10
		}
		
		appendBlockTail(_case, null, _indent);
	}

	// END KGU#18/#23 2015-10-20

	@Override
	protected void generateCode(For _for, String _indent) {

		appendComment(_for, _indent);
		
		// START KGU#61 2016-03-22: Enh. #84 - Support for FOR-IN loops
		if (_for.isForInLoop())
		{
			// There aren't many ideas how to implement this here in general,
			// but subclasses may have better chances to do so.
			if (generateForInCode(_for, _indent)) return;
		}
		// END KGU#61 2016-03-22

		String var = _for.getCounterVar();
		String decl = "";
		// START KGU#376 2017-09-27: Enh. #389
		if (this.isInternalDeclarationAllowed() && !wasDefHandled(Element.getRoot(_for), var, false)) {
			// We just insert a loop-local declaration
			decl = "int ";
		}
		// END KGU#376 2017-09-27
		int step = _for.getStepConst();
		String compOp = (step > 0) ? " <= " : " >= ";
		String increment = var + " += (" + step + ")";
		// START KGU#934 2021-02-13: Bugfix #935: NullpointerException
		//appendBlockHeading(_for, "for (" + decl + var + " = "
		//		+ transform(_for.getStartValue(), false) + "; " + var + compOp
		//		+ transform(_for.getEndValue(), false) + "; " + increment + ")",
		//		_indent);
		String header = transform(_for.getUnbrokenText().getLongString());
		if (_for.style == For.ForLoopStyle.COUNTER) {
			header = "for (" + decl + var + " = "
					+ transform(_for.getStartValue(), false) + "; "
					+ var + compOp
					+ transform(_for.getEndValue(), false) + "; "
					+ increment + ")";
		}
		else {
			appendComment("TODO: No automatic FOR loop conversion found!", _indent);
		}
		appendBlockHeading(_for, header, _indent);
		// END KGU#934 2021-02-13

		generateCode(_for.q, _indent + this.getIndent());

		appendBlockTail(_for, null, _indent);

	}
	
	// START KGU#61 2016-03-22: Enh. #84 - Support for FOR-IN loops
	/**
	 * We try our very best to create a working loop from a FOR-IN construct
	 * This will only work, however, if we can get reliable information about
	 * the size of the value list, which won't be the case if we obtain it e.g.
	 * via a variable.
	 * @param _for - the element to be exported
	 * @param _indent - the current indentation level
	 * @return true iff the method created some loop code (sensible or not)
	 */
	protected boolean generateForInCode(For _for, String _indent)
	{
		boolean done = false;
		String var = _for.getCounterVar();
		String valueList = _for.getValueList();
		TypeMapEntry typeInfo = this.typeMap.get(valueList);
		//StringList items = this.extractForInListItems(_for);
		ArrayList<TokenList> items = _for.getValueListItems();
		String itemVar = var;
		String itemType = "";
		String nameSuffix = Integer.toHexString(_for.hashCode());
		String arrayName = "array" + nameSuffix;
		String indexName = "index" + nameSuffix;
		String indent = _indent + this.getIndent();
		String startValStr = "0";
		String endValStr = "???";
		boolean isDisabled = _for.isDisabled(false);
		// START KGU#640 2019-01-21: Bugfix #669
		boolean isLoopConverted = false;
		// END KGU#640 2019-01-21
		if (items != null)
		{
			// Good question is: how do we guess the element type and what do we
			// do if items are heterogeneous? We will scan literals and make use
			// of the typeMap hoping to get sensible information.
			// Otherwise we add a TODO comment.
			int nItems = items.size();
			boolean allChar = true;	// KGU#782 2019-12-02: We now also detect char elements
			boolean allInt = true;
			boolean allDouble = true;
			boolean allString = true;
			StringList itemTypes = new StringList();
			for (int i = 0; i < nItems; i++)
			{
				TokenList item = items.get(i);
				String type = Syntax.identifyExprType(this.typeMap, item, false);
				itemTypes.add(this.transformType(type, "int"));
				if (!type.equals("char")) {
					allChar = false;
				}
				if (!type.equals("int") && !type.equals("boolean") && !type.equals("char")) {
					allInt = false;
				}
				// START KGU#355 2017-03-30: #365 - allow type conversion
				//if (!type.equals("double")) {
				if (!type.equals("int") && !type.equals("boolean") && !type.equals("double")) {
				// END KGU#355 2017-03-30
					allDouble = false;
				}
				if (!type.equals("String") && !type.equals("char")) {
					allString = false;
				}
			}
			if (allChar) itemType = "char";
			else if (allInt) itemType = "int";
			else if (allDouble) itemType = "double";
			else if (allString) itemType = "char*";
			String arrayLiteral = "{" + TokenList.concatenate(items, ", ").getString().trim() + "}";

			// Start an extra block to encapsulate the additional definitions
			addCode("{", _indent, isDisabled);
			
			if (itemType.isEmpty())
			{
				if (nItems <= 1) {
					itemType = "int";	// the default...
				}
				else {
					itemType = "union ItemTyp" + nameSuffix;
					// We create a dummy type definition
					String typeDef = itemType + " {";
					// START KGU#355 2017-03-30: #365 - initializers needs selectors
					// and we overwrite the array literal
					arrayLiteral = "{";
					// END KGU#355 2017-03-30
					for (int i = 0; i < nItems; i++) {
						typeDef += itemTypes.get(i) + " comp" + i + "; ";
						// START KGU#355 2017-03-30: #365 - initializers needs selectors
						if (i > 0) arrayLiteral += ", ";
						arrayLiteral += ".comp" + i + "<-" + items.get(i).getString();
						// END KGU#355 2017-03-30
					}
					// START KGU#355 2017-03-30: #365 - initializers needs selectors
					//typeDef += "}";
					typeDef = typeDef.trim() + "};";
					arrayLiteral += "}";
					// END KGU#355 2017-03-30
					// START KGU#355 2017-03-30: #365 - it was not correct that types must be defined globally
					//this.addGlobalTypeDef(typeDef, "TODO: Define a sensible 'ItemType' for the loop further down", isDisabled);
					this.addCode(typeDef, indent, isDisabled);
					// END KGU#355 2017-03-30
					this.appendComment("TODO: Prepare the elements of the array according to defined type (or conversely).", indent);
				}
				// We define a fixed array here
				addCode(itemType + " " + arrayName +  "[" + nItems + "] = "
						+ transform(arrayLiteral, false) + ";", indent, isDisabled);
				
				endValStr = Integer.toString(nItems);
				// START KGU#640 2019-01-21: Bugfix #669
				isLoopConverted = true;
				// END KGU#640 2019-01-21
			}
			// START KGU#790 2023-11-07 Issue #800
			else {
				addCode(itemType + " " + arrayName +  "[] = "
						+ transform(arrayLiteral, false) + ";", indent, isDisabled);
				endValStr = Integer.toString(nItems);
				isLoopConverted = true;
			}
			// END KGU#790 2023-11-07
		}
		else if (typeInfo != null && typeInfo.isArray()) {
			String limitName = "count" + nameSuffix;
			StringList typeDecls = getTransformedTypes(typeInfo, false);
			if (typeDecls.count() == 1) {
				itemType = typeDecls.get(0).substring(1);
				int lastAt = itemType.lastIndexOf('@');
				if (lastAt >= 0) {
					itemType = itemType.substring(lastAt+1);
					for (int i = 0; i <= lastAt; i++) {
						itemVar += "[]";
					}
				}
			}
			startValStr = Integer.toString(Math.max(0, typeInfo.getMinIndex(0)));
			int endVal = typeInfo.getMaxIndex(0);
			if (endVal > -1) {
				endValStr = Integer.toString(endVal + 1);
			}
			arrayName = valueList;
			
			// Start an extra block to encapsulate the additional definitions
			addCode("{", _indent, isDisabled);

			if (endValStr.equals("???")) {
				this.appendComment("TODO: Find out and fill in the number of elements of the array " + valueList + " here!", _indent);
			}
			addCode("int " + limitName + " = " + endValStr +";", indent, isDisabled);

			endValStr = limitName;
			// START KGU#640 2019-01-21: Bugfix #669
			isLoopConverted = true;
			// END KGU#640 2019-01-21
		}
		// START KGU#640 2019-01-21: Bugfix #669 - There could as well be a string as type but no items
		else if (typeInfo != null && typeInfo.getCanonicalType(true, true).equalsIgnoreCase("string")) {
			// Just a dummy block to be compatible with other branches
			addCode("{", _indent, isDisabled);
			endValStr = "strlen(" + valueList + ")";
			arrayName = valueList;
			isLoopConverted = true;
		}
		// END KGU#640 2019-01-21
		
		// START KGU#640 2019-01-21: Bugfix #669
		//if (items != null || typeInfo != null) {
		if (isLoopConverted) {
		// END KGU#640 2019-01-21
			
			// Definition of the loop index variable
			addCode("int " + indexName + ";", indent, isDisabled);

			// Creation of the loop header
			appendBlockHeading(
					_for, "for (" + indexName + " = " + startValStr + "; " +
					indexName + " < " + endValStr + "; " + indexName + "++)",
					indent);
			
			// Assignment of a single item to the given variable
			if (itemType.startsWith("union ")) {
				this.appendComment("TODO: Extract the value from the appropriate component here and care for type conversion!", _indent);
			}
			// Well, this is local to the loop, so it won't cause trouble with an automatic declaration in the outer context
			addCode(this.getIndent() + (itemType + " " + itemVar + " = " +
					arrayName + "[" + indexName + "];").trim(), indent, isDisabled);

			// Add the loop body as is
			generateCode(_for.q, indent + this.getIndent());

			// Accomplish the loop
			appendBlockTail(_for, null, indent);

			// Close the extra block
			addCode("}", _indent, isDisabled);
			done = true;
		}
		else
		{
			// END KGU#355 2017-03-05
			// We have no strategy here, no idea how to find out the number and type of elements,
			// no idea how to iterate the members, so we leave it similar to C# and just add a TODO comment...
			this.appendComment("TODO: Rewrite this loop (there was no way to convert this automatically)", _indent);

			// Creation of the loop header
			appendBlockHeading(_for, "foreach (" + var + " in " + transform(valueList, false) + ")", _indent);
			// Add the loop body as is
			generateCode(_for.q, _indent + this.getIndent());
			// Accomplish the loop
			appendBlockTail(_for, null, _indent);
			
			done = true;
		}
		return done;
	}
	// END KGU#61 2016-03-22

	@Override
	protected void generateCode(While _while, String _indent) {
		
		appendComment(_while, _indent);
		

		String condition = transform(_while.getText().getLongString(), false)
				.trim();
		// START KGU#301 2016-12-01: Bugfix #301
		//if (!condition.startsWith("(") || !condition.endsWith(")")) {
		if (!isParenthesized(condition)) {
		// END KGU#301 2016-12-01
			condition = "(" + condition + ")";
		}

		appendBlockHeading(_while, "while " + condition, _indent);

		generateCode(_while.q, _indent + this.getIndent());

		appendBlockTail(_while, null, _indent);

	}

	@Override
	protected void generateCode(Repeat _repeat, String _indent) {
		
		appendComment(_repeat, _indent);

		appendBlockHeading(_repeat, "do", _indent);

		generateCode(_repeat.q, _indent + this.getIndent());

		// START KGU#301 2016-12-01: Bugfix #301
		//insertBlockTail(_repeat, "while (!(" 
		//		+ transform(_repeat.getText().getLongString()).trim() + "))", _indent);
		// START KGU#811 2020-02-21: Use existing base technology
		//String condition = transform(_repeat.getText().getLongString()).trim();
		//if (!isParenthesized(condition)) {
		//	condition = "(" + condition + ")";
		//}
		//appendBlockTail(_repeat, "while (!" + condition + ")", _indent);
		String condition = Element.negateCondition(_repeat.getUnbrokenText().getLongString().trim());
		appendBlockTail(_repeat, "while (" + transform(condition) + ")", _indent);
		// END KGU#811 2020-02-21
		// END KGU#301 2016-12-01
	}

	@Override
	protected void generateCode(Forever _forever, String _indent) {
		
		appendComment(_forever, _indent);

		appendBlockHeading(_forever, "while (true)", _indent);

		generateCode(_forever.q, _indent + this.getIndent());

		appendBlockTail(_forever, null, _indent);
	}

	@Override
	protected void generateCode(Call _call, String _indent) {
 
		if (!appendAsComment(_call, _indent)) {

			boolean commentInserted = false;

			boolean isDisabled = _call.isDisabled(false);

			// START KGU#1065 2022-09-29: Bugfix #1073 Case comments occurred twice
			//appendComment(_call, _indent);
			// END KGU#1065 2022-09-29
			// In theory, here should be only one line, but we better be prepared...
			ArrayList<TokenList> lines = _call.getUnbrokenTokenText();
			Root owningRoot = Element.getRoot(_call);
<<<<<<< HEAD
			for (int i = 0; i < lines.size(); i++) {
				TokenList tokens = lines.get(i);
				if (tokens.isBlank()) {
					addCode("", _indent, isDisabled);
					continue;
				}
=======
			for (int i = 0; i < lines.count(); i++) {
				String line = lines.get(i).trim();
				// START KGU#1107 2023-12-14: Bugfix #1118 Skip an empty line
				if (line.isEmpty()) {
					if (!commentInserted) {
						appendComment(_call, _indent);
						commentInserted = true;
						addCode(line, _indent, isDisabled);
					}
					continue;
				}
				// END KGU#1107 2023-12-14
>>>>>>> 936b861f
//				// START KGU#376 2017-04-13: Enh. #389 handle import calls - withdrawn here
//				if (!isDisabled && Call.isImportCall(lines.get(i))) {
//					generateImportCode(_call, line, _indent);
//				}
//				else
//				// END KGU#376 2017-04-13
				// START KGU#371 2019-03-07: Enh. #385 Support for declared optional arguments
				boolean isAssignment = Instruction.isAssignment(tokens);
				boolean mustHealDefaults = tokens.get(tokens.size()-1).equals(")")
						&& this.getOverloadingLevel() == OverloadingLevel.OL_NO_OVERLOADING;
				if ((routinePool != null) && (mustHealDefaults || this.importedLibRoots != null)) {
					Function call = _call.getCalledRoutine(i);
					// START KGU#877 2020-10-16: Bugfix #874 name extraction may fail (e.g. non-ASCII letters)
					if (call != null) {
					// END KGU#877 2020-10-16
						java.util.Vector<Root> callCandidates = routinePool.findRoutinesBySignature(call.getName(), call.paramCount(), owningRoot, false);
						if (!callCandidates.isEmpty()) {
							// FIXME We'll just fetch the very first one for now...
							Root called = callCandidates.get(0);
							if (mustHealDefaults) {
								StringList defaults = new StringList();
								called.collectParameters(null, null, defaults);
								if (defaults.count() > call.paramCount()) {
									// We just add the list of default values for the missing arguments
									//line = line.substring(0, line.length()-1) + (call.paramCount() > 0 ? ", " : "") + 
									//		defaults.subSequence(call.paramCount(), defaults.count()).concatenate(", ") + ")";
									if (call.paramCount() > 0) {
										tokens.add(tokens.size()-1, ",");
									}
									tokens.addAll(tokens.size()-1,
											new TokenList(defaults.subSequence(call.paramCount(), defaults.count()).concatenate(", ")));
								}
							}
							// START KGU#815 2020-03-26: Enh. #828 we have to cope with class methods from a foreign library
							if (this.importedLibRoots != null && this.importedLibRoots.contains(called)) {
								Syntax.unifyOperators(tokens, true);
								int posAsgn = tokens.indexOf("<-");
								int posCall = tokens.indexOf(call.getName(), posAsgn+1);
								tokens.set(posCall, this.makeLibCallName(call.getName()));
							}
							// END KGU#815 2020-03-26
						}
					// START KGU#877 2020-10-16: Bugfix #874 name extraction may fail (e.g. non-ASCII letters)
					}
					// END KGU#877 2020-10-16
				}
				// END KGU#371 2019-03-07
				// Input or Output should not occur here
				// START KGU#730 2019-09-24: Bugfix #752 ... but declarations (even const definitions) could occur!
//				addCode(transform(line, false) + ";", _indent, isDisabled);
				if (isAssignment) {
					commentInserted = generateInstructionLine(_call, _indent, commentInserted, tokens);
				}
				else {
					// START KGU#1065 2022-09-29: Bugfix #1073 Case comments had occurred twice
					if (!commentInserted) {
						appendComment(_call, _indent);
						commentInserted = true;
					}
					// END KGU#1065 2022-09-29
					// FIXME should avoid concatenation here
					addCode(transform(tokens.getString(), false) + ";", _indent, isDisabled);
				}
				// END KGU#730 2019-09-24
			}
			// START KGU#1107 2023-12-14: Bugfix #1118 - the comment of an empty element wasn't exported
			if (!commentInserted) {
				appendComment(_call, _indent);
			}
			// END KGU#1107 2023-12-14
		}
		
	}

	// START KGU#815 2020-03-26: Enh. #828 support for library references
	/**
	 * Returns the language-specifically qualified name for the call of routine {@code name}
	 * from the external library {@link #libModuleName}.
	 * @param name - pure (unqualified) routine name
	 * @return the transformed name
	 */
	protected String makeLibCallName(String name) {
		return name;
	}
	// END KGU#815 2020-03-26

	@Override
	protected void generateCode(Jump _jump, String _indent)
	{
		// START KGU 2015-10-18: The "export instructions as comments"
		// configuration had been ignored here
		// insertComment(_jump, _indent);
		// for(int i=0;i<_jump.getText().count();i++)
		// {
		// code.add(_indent+transform(_jump.getText().get(i))+";");
		// }
		if (!appendAsComment(_jump, _indent)) {
			
			boolean isDisabled = _jump.isDisabled(false);

			appendComment(_jump, _indent);

			// START KGU#380 2017-04-14: Bugfix #394 Done in another way now
			// KGU 2015-10-18: In case of an empty text generate a break
			// instruction by default.
			//boolean isEmpty = true;
			// END KGU#380 207-04-14
			
			StringList lines = _jump.getText();
			boolean isEmpty = lines.getLongString().trim().isEmpty();
			String preReturn = Syntax.getKeywordOrDefault("preReturn", "return").trim();
			String preExit   = Syntax.getKeywordOrDefault("preExit", "exit").trim();
			// START KGU#380 2017-04-14: Bugfix #394 - We don't consider superfluous lines anymore
			//String preLeave  = CodeParser.getKeywordOrDefault("preLeave", "leave").trim();
			//String preReturnMatch = Matcher.quoteReplacement(preReturn)+"([\\W].*|$)";
			//String preExitMatch   = Matcher.quoteReplacement(preExit)+"([\\W].*|$)";
			//String preLeaveMatch  = Matcher.quoteReplacement(preLeave)+"([\\W].*|$)";
			//for (int i = 0; isEmpty && i < lines.count(); i++) {
			//	String line = transform(lines.get(i)).trim();
			//	if (!line.isEmpty())
			//	{
			//		isEmpty = false;
			//	}
			String line = "";
			if (!isEmpty) {
				line = lines.get(0).trim();
			}
				// START KGU#74/KGU#78 2015-11-30: More sophisticated jump handling
				//code.add(_indent + line + ";");
				//if (line.matches(preReturnMatch))
				if (_jump.isReturn())
				{
					// START KGU#989 2021-10-01: Bugfix #989 missing expression translation
					//addCode("return " + line.substring(preReturn.length()).trim() + ";",
					addCode("return " + transform(line.substring(preReturn.length()).trim()) + ";",
					// END KGU#989 2021-10-01
							_indent, isDisabled);
				}
				//else if (line.matches(preExitMatch))
				else if (_jump.isExit())
				{
					// START KGU#989 2021-10-01: Bugfix #989 missing expression translation
					//appendExitInstr(line.substring(preExit.length()).trim(), _indent, isDisabled);
					appendExitInstr(transform(line.substring(preExit.length()).trim()), _indent, isDisabled);
					// END KGU#989 2021-10-01
				}
				// START KGU#686 2019-03-20: Enh. #56 Throw has to be implemented
				else if (_jump.isThrow() && this.getTryCatchLevel() != TryCatchSupportLevel.TC_NO_TRY) {
					// START KGU#989 2021-10-01: Bugfix #989 missing expression translation
					//this.generateThrowWith(line.substring(
					//		Syntax.getKeywordOrDefault("preThrow", "throw").length()).trim(), _indent, isDisabled);
					this.generateThrowWith(transform(line.substring(
							Syntax.getKeywordOrDefault("preThrow", "throw").length()).trim()), _indent, isDisabled);
					// END KGU#989 2021-10-01
				}
				// END KGU#686 2019-03-20
				// Has it already been matched with a loop? Then syntax must have been okay...
				else if (this.jumpTable.containsKey(_jump))
				{
					Integer ref = this.jumpTable.get(_jump);
					String label = this.labelBaseName + ref;
					if (ref.intValue() < 0)
					{
						appendComment("FIXME: Structorizer detected this illegal jump attempt:", _indent);
						appendComment(line, _indent);
						label = "__ERROR__";
					}
					addCode(this.getMultiLevelLeaveInstr() + " " + label + ";", _indent, isDisabled);
				}
				//else if (line.matches(preLeaveMatch))
				else if (_jump.isLeave())
				{
					// START KGU 2017-02-06: The "funny comment" was irritating and dubious itself
					// Seems to be an ordinary one-level break without need to concoct a jump statement
					// (Are there also strange cases - neither matched nor rejected? And how could this happen?)
					//addCode("break;\t// FIXME: Dubious occurrence of break instruction!", _indent, isDisabled);
					addCode("break;", _indent, isDisabled);
					// END KGU 2017-02-06
				}
				else if (!isEmpty)
				{
					appendComment("FIXME: jump/exit instruction of unrecognised kind!", _indent);
					appendComment(line, _indent);
				}
				// END KGU#74/KGU#78 2015-11-30
			}
//			if (isEmpty) {
//				addCode("break;", _indent, isDisabled);
//			}
//			// END KGU 2015-10-18
//		}
		// END KGU#380 207-04-14
	}

	/**
	 * This method is to be overridden by the subclasses to append a suited throw
	 * instruction from string {@code _thrown} as taken from the Jump element text
	 * line (after the "preThrow" keyword).<br/>
	 * If the throw occurs with in a catch block then field {@link #caughtException}
	 * will contain the exception to be rethrown if {@code _thrown} is empty.
	 * @param _thrown - the text line tail after the "preThrow" keyword.
	 * @param _indent - the current indentation
	 * @param _asComment - whether the throw instruction is to be exported as comment
	 */
	protected void generateThrowWith(String _thrown, String _indent, boolean _asComment) {
	}

	// START KGU#47 2015-11-30: Offer at least a sequential execution (which is one legal execution order)
	protected void generateCode(Parallel _para, String _indent)
	{

		boolean isDisabled = _para.isDisabled(false);
		appendComment(_para, _indent);

		addCode("", "", isDisabled);
		appendComment("==========================================================", _indent);
		appendComment("================= START PARALLEL SECTION =================", _indent);
		appendComment("==========================================================", _indent);
		appendComment("TODO: add the necessary code to run the threads concurrently", _indent);
		addCode("{", _indent, isDisabled);

		for (int i = 0; i < _para.qs.size(); i++) {
			addCode("", "", isDisabled);
			appendComment("----------------- START THREAD " + i + " -----------------", _indent + this.getIndent());
			addCode("{", _indent + this.getIndent(), isDisabled);
			generateCode((Subqueue) _para.qs.get(i), _indent + this.getIndent() + this.getIndent());
			addCode("}", _indent + this.getIndent(), isDisabled);
			appendComment("------------------ END THREAD " + i + " ------------------", _indent + this.getIndent());
			addCode("", "", isDisabled);
		}

		addCode("}", _indent, isDisabled);
		appendComment("==========================================================", _indent);
		appendComment("================== END PARALLEL SECTION ==================", _indent);
		appendComment("==========================================================", _indent);
		addCode("", "", isDisabled);
	}
	// END KGU#47 2015-11-30
	
	// START KGU#686 2019-03-18: Enh. #56
	/* (non-Javadoc)
	 * @see lu.fisch.structorizer.generators.Generator#generateCode(lu.fisch.structorizer.elements.Try, java.lang.String)
	 */
	@Override
	protected void generateCode(Try _try, String _indent)
	{

		boolean isDisabled = _try.isDisabled(false);
		appendComment(_try, _indent);
	
		TryCatchSupportLevel trySupport = this.getTryCatchLevel();
		if (trySupport == TryCatchSupportLevel.TC_NO_TRY) {
			this.appendComment("TODO: Find an equivalent for this non-supported try / catch block!", _indent);
		}
		// We will temporarily modify the disabled status depending on the language capabilities
		_try.setDisabled(isDisabled || trySupport == TryCatchSupportLevel.TC_NO_TRY);
		try {
			this.appendBlockHeading(_try, "try", _indent);
			_try.setDisabled(isDisabled);

			generateCode(_try.qTry, _indent + this.getIndent());

			_try.setDisabled(isDisabled || trySupport == TryCatchSupportLevel.TC_NO_TRY);
			this.appendBlockTail(_try, null, _indent);
			String caught = this.caughtException;
			this.appendCatchHeading(_try, _indent);

			// If try/catch isn't supported then the entire catch block is to be disabled
			generateCode(_try.qCatch, _indent + this.getIndent());

			this.caughtException = caught;
			this.appendBlockTail(_try, null, _indent);
			if (_try.qFinally.getSize() > 0) {
				_try.setDisabled(isDisabled || trySupport != TryCatchSupportLevel.TC_TRY_CATCH_FINALLY);
				this.appendBlockHeading(_try, "finally", _indent);
				_try.setDisabled(isDisabled);

				generateCode(_try.qFinally, _indent + this.getIndent());

				_try.setDisabled(isDisabled || trySupport != TryCatchSupportLevel.TC_TRY_CATCH_FINALLY);
				this.appendBlockTail(_try, null, _indent);
			}
		}
		finally {
			// Restore the original disabled status
			_try.setDisabled(isDisabled);
		}
	}

	/**
	 * Generates the catch block header with the language-specific variable
	 * declarations etc.<br/>
	 * This base method just generates a header with a char array variable
	 * declaration, to be subclassed therefore.<br/>
	 * Whether the header gets exported uncommented depends on the current
	 * value of {@code _try.disabled}.
	 * @param _try - the {@link Try} element
	 * @param _indent - the current indentation (outside the block)
	 * @see #getTryCatchLevel()
	 */
	protected void appendCatchHeading(Try _try, String _indent) {
		String varName = _try.getExceptionVarName();
		String head = "catch (...)";
		if (varName != null && !varName.isEmpty()) {
			head = "catch(char " + varName + "[])";
		}
		this.appendBlockHeading(_try, head, _indent);
	}
	// END KGU#686 2019-03-18

	/**
	 * Composes the heading for the program or function according to the
	 * C language specification.
	 * @param _root - The diagram root
	 * @param _indent - the initial indentation string
	 * @param _procName - the procedure name
	 * @param paramNames - list of the argument names
	 * @param paramTypes - list of corresponding type names (possibly null) 
	 * @param resultType - result type name (possibly null)
	 * @return the default indentation string for the subsequent stuff
	 */
	@Override
	protected String generateHeader(Root _root, String _indent, String _procName,
			StringList _paramNames, StringList _paramTypes, String _resultType, boolean _public)
	{
		// START KGU#178 2016-07-20: Enh. #160
		if (!topLevel)
		{
			addSepaLine();
		}
		// END KGU#178 2016-07-20
		// START KGU#815/KGU#824 2020-03-20: Enh. #828, bugfix #836
		else if (this.isLibraryModule()) {
			appendScissorLine(true, this.pureFilename + ".h");
			String guardName = deriveIncludeGuardName(this.pureFilename + ".h");
			code.add("#ifndef " + guardName);
			code.add("#define " + guardName);
		}
		// START KGU#852 2020-04-22: Bugfix #854 - we must ensure topological order on export
		//this.typeMap = new HashMap<String, TypeMapEntry>(_root.getTypeInfo(routinePool));
		this.typeMap = new LinkedHashMap<String, TypeMapEntry>(_root.getTypeInfo(routinePool));
		// END KGU#852 2020-04-22
		// KGU#815/KGU#824 2020-03-20

		String pr = "program";
		if (_root.isSubroutine()) {
			pr = "function";
		} else if (_root.isInclude()) {
			pr = "includable";
		}
		appendComment(pr + " " + _root.getText().get(0), _indent);
		// START KGU#178 2016-07-20: Enh. #160
		if (topLevel)
		{
		// END KGU#178 2016-07-20
			// START KGU#815/KGU#824 2020-03-23: Enh. #828, bugfix #836
			if (this.usesFileAPI && (this.isLibraryModule() || this.importedLibRoots != null)) {
				generatorIncludes.addIfNew("FileAPI.h");
			}
			// END KGU#815/KGU#824 2020-03-23
			appendComment("Generated by Structorizer " + Element.E_VERSION, _indent);
			// START KGU#363 2017-05-16: Enh. #372
			appendCopyright(_root, _indent, true);
			// END KGU#363 2017-05-16
			addSepaLine();
			// START KGU#236 2016-08-10: Issue #227
			//code.add("#include <stdio.h>");
			//addSepaLine();
			if (this.hasInput() || this.hasOutput() || this.usesFileAPI)
			{
				code.add("#define _CRT_SECURE_NO_WARNINGS");	// VisualStudio precaution 
				this.generatorIncludes.addIfNew("<stdio.h>");
				// START KGU#815/KGU#824 2020-03-23: Enh. #828, bugfix #836
				//if (this.usesFileAPI) {
				if (this.usesFileAPI && !generatorIncludes.contains("FileAPI.h")) {
				// END KGU#815/KGU#824 2020-03-23
					this.generatorIncludes.addIfNew("<stdlib.h>");
					this.generatorIncludes.addIfNew("<string.h>");
					this.generatorIncludes.addIfNew("<errno.h>");
				}
			}
			// START KGU#607 2018-10-30: Issue 346
			this.generatorIncludes.addIfNew("<stdbool.h>");
			// END KGU#607 2018-10-30
			this.appendGeneratorIncludes("", false);
			addSepaLine();
			// START KGU#351 2017-02-26: Enh. #346 / KGU#3512017-03-17 had been mis-placed
			this.appendUserIncludes("");
			// START KGU#446 2017-10-27: Enh. #441
			this.includeInsertionLine = code.count();
			// END KGU#446 2017-10-27
			addSepaLine();
			// END KGU#351 2017-02-26
			// START KGU#376 2017-09-26: Enh. #389 - definitions from all included diagrams will follow
			appendGlobalDefinitions(_root, _indent, false);
			// END KGU#376 2017-09-26
			// START KGU#815/KGU#824 2020-03-20: Enh. #828, bugfix #836
			interfaceInsertionLine = code.count();
			if (this.isLibraryModule()) {
				addSepaLine();
				this.insertPrototype(_root, _indent, true, code.count());
				interfaceInsertionLine = code.count();
				addSepaLine();
				code.add("#endif /*" + this.deriveIncludeGuardName(this.pureFilename + ".h") + "*/");
				addSepaLine();
				appendScissorLine(true, this.pureFilename + "." + this.getFileExtensions()[0]);
				addSepaLine();
				appendComment("Generated by Structorizer " + Element.E_VERSION, _indent);
				appendCopyright(_root, _indent, true);
				addSepaLine();
				addCode("#include \"" + this.pureFilename + ".h\"", _indent, false);
				addSepaLine();
			}
			// END KGU#815/KGU#824 2020-03-20
			// END KGU#236 2016-08-10
		// START KGU#178 2016-07-20: Enh. #160
			subroutineInsertionLine = code.count();
			subroutineIndent = _indent;
			
			// START KGU#311 2016-12-22: Enh. #314 - insert File API routines if necessary
			// KGU#815/KGU#824 2020-03-20: Enh. #828, bugfix #836: Decomposed for group export!
			//if (this.usesFileAPI) {
			if (this.usesFileAPI && !generatorIncludes.contains("FileAPI.h")) {
			// END KGU#815/KGU#824 2020-03-20
				this.insertFileAPI("c");
			}
			// END KGU#311 2016-12-22
		}
		// END KGU#178 2016-07-20
		// START KGU#815 2020-03-26: Enh. #828
		else if (_public) {
			appendCopyright(_root, _indent, false);
		}
		// END KGU#815 2020-03-26

		// START KGU#815/KGU#824 2020-03-20: Enh. #828, bugfix #836 This call replaces the function header code
		//appendComment(_root, _indent);
		//if (_root.isProgram()) {
		//	code.add("int main(void)");
		//}
		//else {
		//	// Compose the function header
		//	// START KGU#676 2019-03-30: Enh. #696 special pool in case of batch export
		//	//this.typeMap = new HashMap<String, TypeMapEntry>(_root.getTypeInfo());
		//	this.typeMap = new HashMap<String, TypeMapEntry>(_root.getTypeInfo(routinePool));
		//	// END KGU#676 2019-03-30
		//}
		if (subroutineInsertionLine == code.count()) {
			code.add("");
		}
		this.insertPrototype(_root, _indent, !this.isLibraryModule(), code.count());
		// END KGU#815/KGU#824 2020-03-20
		code.add(_indent + "{");
		
		// START KGU#376 2017-09-26: Enh. #389 - add the initialization code of the includables
		// START KGU#815/KGU#824/KGU#834 2020-03-26: Moved to generateBody(Root, _indent)
		//appendGlobalInitialisations(_indent + this.getIndent());
		// END KGU#815/KGU#824 2020-03-20
		// END KGU#376 2017-09-26
		
		return _indent + this.getIndent();
	}

	// START KGU#815 2020-03-20: New auxiliary method for enh.#828
	/**
	 * Just derives a C preprocessor symbol from given {@code headerFilename} in
	 * order to form an include guard
	 * @param headerFileName - name of the header file
	 * @return the appropriate {@code #define} symbol.
	 */
	protected String deriveIncludeGuardName(String headerFileName) {
		char[] guard = headerFileName.toUpperCase().toCharArray();
		for (int i = 0; i < guard.length; i++) {
			if (!Character.isDigit(guard[i]) && (guard[i] < 'A' || guard[i] > 'Z')) {
				guard[i] = '_';
			}
		}
		return String.copyValueOf(guard);
	}

	/* (non-Javadoc)
	 * @see lu.fisch.structorizer.generators.Generator#appendGlobalInitialisations(java.lang.String)
	 */
	@Override
	protected void appendGlobalInitialisations(Root _root, String _indent) {
		if (topLevel && this.libModuleName != null) {
			// Multi-module export with a common library - insert its initialization function call
			appendGlobalInitialisationsLib(_indent);
		}
		else {
			super.appendGlobalInitialisations(_root, _indent);
		}
	}
	
	// START KGU#834 2020-03-26: Mechanism to ensure one-time initialisation
	/* (non-Javadoc)
	 * @see lu.fisch.structorizer.generators.Generator#makeStaticInitFlagDeclaration(lu.fisch.structorizer.elements.Root)
	 */
	@Override
	protected String makeStaticInitFlagDeclaration(Root incl, boolean inGlobalDecl) {
		if (!inGlobalDecl) {
			return "static bool " + this.getInitFlagName(incl) + " = false;";
		}
		return null;
	}
	// END KGU#834 2020-03-26

	// START KGU#815 2020-03-20: Enh. #828
	/**
	 * Special handling for the global initializations in case these were outsourced to
	 * an external library {@link #libModuleName}.
	 * @param _indent - current indentation
	 * @see #appendGlobalInitialisations(Root, String)
	 */
	protected void appendGlobalInitialisationsLib(String _indent) {
		// We simply call the global initialisation function of the library
		addCode(this.libModuleName + "();", _indent, false);
	}
	// END KGU#815 2020-03-20

	/**
	 * Generates some preamble (i.e. comments, language declaration section etc.)
	 * and adds it to this.code.
	 * @param _root - the diagram root element
	 * @param _indent - the current indentation string
	 * @param varNames - list of variable names introduced inside the body
	 */
	@Override
	protected String generatePreamble(Root _root, String _indent, StringList varNames)
	{
		appendComment("TODO: Check and accomplish variable declarations:", _indent);
		// START KGU#261/KGU#332 2017-01-26: Enh. #259/#335: Add actual declarations if possible
		// START KGU#504 2018-03-13: Bugfix #520, #521: only add declarations if conversion is allowed
		//insertDefinitions(_root, _indent, varNames, false);
		if (!this.suppressTransformation) {
			appendDefinitions(_root, _indent, varNames, false);
		}
		// END KGU#504 2018-03-13
		// END KGU#261/KGU#332 2017-01-26
		// START KGU#332 2017-01-30: Decomposed to ease sub-classing
		generateIOComment(_root, _indent);
		// END KGU#332 2017-01-30
		addSepaLine();
		return _indent;
	}

	// START KGU#376 2017-09-26: Enh #389 - declaration stuff condensed to a method
	/**
	 * Appends constant, type, and variable definitions for the passed-in {@link Root} {@code _root}.<br/>
	 * @param _root - the diagram the declarations and definitions of are to be added
	 * @param _indent - the proper indentation as String
	 * @param _varNames - optionally the StringList of the variable names to be declared (my be null)
	 * @param _force - true means that the addition is forced even if option {@link #isInternalDeclarationAllowed()} is set 
	 */
	protected void appendDefinitions(Root _root, String _indent, StringList _varNames, boolean _force) {
		// TODO: structured constants must be defined after the type definitions (see PasGenerator)!
		int lastLine = code.count();
		// START KGU#375 2017-04-12: Enh. #388 - we want to add new information but this is not to have an impact on _root 
		//this.typeMap = _root.getTypeInfo();
		// START KGU#676 2019-03-30: Enh. #696 special pool in case of batch export
		//this.typeMap = new HashMap<String, TypeMapEntry>(_root.getTypeInfo());
		// START KGU#852 2020-04-22: Bugfix #854 - we must ensure topological order on export
		//this.typeMap = new HashMap<String, TypeMapEntry>(_root.getTypeInfo(routinePool));
		HashMap<String, TypeMapEntry> oldTypeMap = typeMap;
		this.typeMap = new LinkedHashMap<String, TypeMapEntry>(_root.getTypeInfo(routinePool));
		// END KGU#852 2020-04-22
		// END KGU#676 2019-03-30
		// END KGU#375 2017-04-12
		// END KGU#261/KGU#332 2017-01-16
		// START KGU#993 2021-10-03: Bugfix #993 constant parameters must not be defined here again!
		StringList parNames = _root.getParameterNames();
		// END KGU#993 2021-10-03
		// START KGU#375 2017-04-12: Enh. #388 special treatment of constants
		for (String constName: _root.constants.keySet()) {
			// START KGU#993 2021-10-03: Bugfix #993 constant parameters must not be defined here again!
			//appendDeclaration(_root, constName, _indent, _force || !this.isInternalDeclarationAllowed());
			if (!parNames.contains(constName)) {
				appendDeclaration(_root, constName, _indent, _force || !this.isInternalDeclarationAllowed());
			}
			// END KGU#993 2021-10-03
		}
		// END KGU#375 2017-04-12
		// START KGU#388 2017-09-26: Enh. #423 Place the necessary type definitions here
		if (_force || !this.isInternalDeclarationAllowed()) {
			this.generateTypeDefs(_root, _indent);
		}
		// END KGU#388 2017-09-26
		// START KGU 2015-11-30: List the variables to be declared (This will include merely declared variables!)
		for (int v = 0; v < _varNames.count(); v++) {
			// START KGU#261/#332 2017-01-26: Enh. #259/#335: Add actual declarations if possible
			//insertComment(varNames.get(v), _indent);
			String varName = _varNames.get(v);
			if (!_root.constants.containsKey(varName)) {
				appendDeclaration(_root, varName, _indent, _force || !this.isInternalDeclarationAllowed());
			}
			// END KGU#261/KGU#332 2017-01-16
		}
		// END KGU 2015-11-30
		// START KGU#376 2017-09-28: Enh. #423 - Specific care for merely declared (uninitialized) variables
		if (_root.isInclude()) {
			for (String id: this.typeMap.keySet()) {
				if (!id.startsWith(":") && !_varNames.contains(id)) {
					appendDeclaration(_root, id, _indent, _force || !this.isInternalDeclarationAllowed());
				}
			}
		}
		// END KGU#376 2017-09-28
		if (code.count() > lastLine) {
			addSepaLine();
		}
		// START KGU#852 2020-04-22: make sure the original type map is restored
		if (oldTypeMap != null) {
			typeMap = oldTypeMap;
		}
		// END KGU#852 2020-04-22
	}
	// END KGU#376 2017-09-26
	
	// START KGU#375 2017-04-12: Enh. #388 common preparation of constants and variables
	/**
	 * Appends a definition or declaration, respectively, for constant or variable {@code _name}
	 * to {@code this.code}. If {@code _name} represents a constant, which is checked via {@link Root}
	 * {@code _root}, then its definition is introduced.
	 * 
	 * @param _root - the owning diagram
	 * @param _name - the identifier of the variable or constant
	 * @param _indent - the current indentation (as String)
	 * @param _fullDecl - whether the declaration is to be forced in full format
	 */
	protected void appendDeclaration(Root _root, String _name, String _indent, boolean _fullDecl)
	{
		// START KGU#376 2017-09-26: Enh. #389
		if (wasDefHandled(_root, _name, false)) {
			return;
		}
		// END KGU#376 2017-09-26
		TypeMapEntry typeInfo = typeMap.get(_name);
		StringList types = null;
		String constValue = _root.constants.get(_name);
		// START KGU#542 2019-11-17: Enh. #739 Don't add enumerator constant definitions
		if (constValue != null && constValue.startsWith(":")) {
			return;	// If the value string starts with a colon then it originates in an enumeration type.
		}
		// END KGU#542 2019-11-17
		// START KGU#1092 2023-10-17: Bugfix #1099 We shouldn't simply shift around an external call
		if (!_fullDecl && constValue != null && Function.isFunction(constValue, true)) {
			Function call = new Function(constValue);
			if (this.routinePool != null) {
				java.util.Vector<Root> callCandidates = routinePool.findRoutinesBySignature(
						call.getName(), call.paramCount(), _root, false);
				if (!callCandidates.isEmpty()) {
					// Better leave it for now...
					return;
				}
			}
		}
		// END KGU#1092 2023-10-17
		String transfConst = transformType("const", "");
		if (typeInfo != null) {
			// START KGU#388 2017-09-30: Enh. #423
			//types = getTransformedTypes(typeInfo, true);
			if (typeInfo.isRecord()) {
				types = StringList.getNew(this.transformRecordTypeRef(typeInfo.typeName, false));
			}
			// START KGU#542 2019-11-17: Enh. #739 - support for enum types
			else if (typeInfo.isEnum()) {
				types = StringList.getNew(this.transformEnumTypeRef(typeInfo.typeName));
			}
			// END KGU#542 2019-11-17
			else {
				types = getTransformedTypes(typeInfo, true);
			}
			// END KGU#388 2017-09-30
		}
		// START KGU#375 2017-04-12: Enh. #388: Might be an imported constant
		// FIXME (KGU 2017-09-30): It should be extremely unlikely now that there isn't a typeMap entry
		// START KGU#730 2019-09-25: workaround #752 - unfortunately a typeMap entry may be deficient (from subroutine)
		//else if (constValue != null) {
		if (constValue != null && (types == null || types.isEmpty())) {
		// END KGU#730 2019-09-25
			getLogger().log(Level.WARNING, "appendDeclaration({0}, {1}, ...): MISSING TYPE MAP ENTRY FOR THIS CONSTANT!",
					new Object[]{_root, _name});
			// This is likely to fail if constValue is an external function call
			String type = Syntax.identifyExprType(typeMap, new TokenList(constValue), false);
			if (!type.isEmpty()) {
				types = StringList.getNew(transformType(type, "int"));
				// We place a faked workaround entry
				typeMap.put(_name, new TypeMapEntry(type, null, null, _root, 0, true, false));
			}
			// START KGU#730 2019-09-25: Bugfix #752 - we must provide something lest the definition should go lost
			else if (_fullDecl) {
				types = StringList.getNew("???");
			}
			// END KGU#730 2019-09-25
		}
		// END KGU#375 2017-04-12
		// If the type is unambiguous and has no C-style declaration or may not be
		// declared between instructions then add the declaration here
		if (types != null && types.count() == 1 && 
				// FIXME: Replace isCStyleDeclared() with isDeclared()?
				// FIXME (#619) What we may want to know here is if there is an explicit declaration in some element
				//(typeInfo != null && !typeInfo.isCStyleDeclaredAt(null) || _fullDecl)) {			
				(typeInfo != null && !typeInfo.isDeclaredWithin(null) || _fullDecl)) {			
			String decl = types.get(0).trim();
			// START KGU#375 2017-04-12: Enh. #388 - types.get(0) doesn't contain anything more than e.g. "const"?
			if (decl.equals(transfConst) && constValue != null) {
				// The actual type spec is missing but we try to extract it from the value
				decl += " " + Syntax.identifyExprType(typeMap, new TokenList(constValue), false);
				decl = decl.trim();
			}
			// END KGU#375 2017-04-12
			if (decl.startsWith("@")) {
				decl = makeArrayDeclaration(decl, _name, typeInfo);
			}
			else {
				// START KGU#711 2019-09-30: Enh. #721 Javascript generator doesn't want type names
				//decl = decl + " " + _name;
				decl = this.composeTypeAndNameForDecl(decl, _name);
				// END KGU#711 2019-09-30
			}
			// START KGU#375 2017-04-12: Enh. #388 support for constant definitions
			if (_root.constants.containsKey(_name)) {
				if (!decl.contains(transfConst + " ")) {
					decl = transfConst + " " + decl;
				}
				if (constValue != null) {
					// START KGU#388 2017-09-26: Enh. #423
					//decl += " = " + transform(constValue);
					if (constValue.contains("{") && constValue.endsWith("}") && typeInfo != null && typeInfo.isRecord()) {
						constValue = transformRecordInit(new TokenList(constValue), typeInfo);
					}
					else {
						constValue = transform(constValue);
					}
					decl += " = " + constValue;
					// END KGU#388 2017-09-26
				}
			}
			// END KGU#375 2017-04-12
			// START KGU#388 2017-09-27: Enh. #423
			if (typeInfo != null && typeInfo.isNamed()) {
				this.generateTypeDef(_root, typeInfo.typeName, typeInfo, _indent, false);
			}
			// END KGU#388 2017-09-27
			// START KGU#424 2017-09-26: Ensure the declaration comment doesn't get lost
			appendDeclComment(_root, _indent, _name);
			// Just ensure that the declaration is registered
			setDefHandled(_root.getSignatureString(false, false), _name);
			// END KGU#424 2017-09-26
			if (decl.contains("???")) {
				// START #730 2019-11-12: Issue #752 don't comment it out, a missing declaration is a syntax error anyway
				//appendComment(decl + ";", _indent);
				addCode(decl + ";", _indent, false);
				// END KGU#730 2019-11-12
			}
			else {
				// START KGU#501 2018-02-22: Bugfix #517 In Java, C++, or C# we may need modifiers here
				//code.add(_indent + decl + ";");
				code.add(_indent + this.getModifiers(_root, _name) + decl + ";");
				// END KGU#501 2018-02-22
			}
		}
		// Add a comment if there is no type info or internal declaration is not allowed
		else if (types == null || _fullDecl){
			String typeName = "???";
			// START KGU#771 2019-11-24: Bugfix #783
			if (types != null) {
				typeName = types.get(0) + "???";
			}
			// END KGU#771 2019-11-24
			// START #730 2019-11-12: Issue #752 don't comment it out, a missing declaration is a syntax error anyway
			//appendComment(_name + ";", _indent);
			addCode(typeName + " " + _name + ";", _indent, false);
			// END KGU#730 2019-11-12
			// START KGU#424 2017-09-26: Ensure the declaration comment doesn't get lost
			setDefHandled(_root.getSignatureString(false, false), _name);
			// END KGU#424 2017-09-26
		}
		// END KGU#261/KGU#332 2017-01-16
	}
	// END KGU#375 2017-04-12

	// START KGU#711 2019-09-30: Enh. #721 - Allows subclasses a different composition
	/**
	 * Just composes given type designator {@code _type} and variable name {@code _name}
	 * for a declaration.
	 * 
	 * @param _type - type designator
	 * @param _name - variable name
	 * @return the composed string (usually concatenated via blank)
	 */
	protected String composeTypeAndNameForDecl(String _type, String _name) {
		return _type + " " + _name;
	}

	// START KGU#501 2018-02-22: Bugfix #517
	/**
	 * Returns modifiers to be placed in front of the declaration of {@code _name} for the
	 * diagram {@code _root}.<br/>
	 * Method is intended to be overridden by sub-classes. If the result is non-empty then
	 * it ought to be padded at the end.
	 * @param _root - the originating {@link Root} of the entity {@code _name}
	 * @param _name - the identifier  
	 * @return a sequence of appropriate modifiers like "private static " or an empty string
	 */
	protected String getModifiers(Root _root, String _name) {
		return "";
	}
	// END KGU#501 2018-02-22

	// START KGU#388 2017-09-26: Enh. #423
	/**
	 * Generates code that decomposes a record initializer into separate component assignments if
	 * necessary or converts it into the appropriate target language.
	 * 
	 * @param _lValue - the left side of the assignment (without modifiers!)
	 * @param _recordValue - the tokenized record initializer according to Structorizer syntax
	 * @param _indent - current indentation level (as String)
	 * @param _isDisabled - indicates whether the code is o be commented out
	 * @param _typeEntry - used to interpret a simplified record initializer (may be null)
	 */
	// START KGU#559 2018-07-20: Enh. #563
	//protected void generateRecordInit(String _lValue, String _recordValue, String _indent, boolean _isDisabled) {
	//	HashMap<String, String> comps = Instruction.splitRecordInitializer(_recordValue, null);
	protected void generateRecordInit(String _lValue, TokenList _recordValue, String _indent, boolean _isDisabled, TypeMapEntry _typeEntry)
	{
		// START KGU#771 2019-11-24: Bugfix #783 In case of an unknown record type we should at least write the original content
		if (_typeEntry == null) {
			addCode(_lValue + " = " + _recordValue.getString() + ";\t" +
					this.commentSymbolLeft() + " FIXME: missing type information for struct! " + this.commentSymbolRight(),
					_indent, false);
			return;
		}
		// END KGU#771 2019-11-24
		HashMap<String, String> comps = Syntax.splitRecordInitializer(_recordValue, _typeEntry);
	// END KGU#559 2018-07-20
		// START KGU#1021 2021-12-05: Bugfix #1024 Instruction might be defective
		if (comps == null) {
			appendComment("ERROR: defective record initializer in diagram:", _indent);
			appendComment(_recordValue.getString(), _indent);
			return;
		}
		// END KGU#1021 2021-12-05
		for (Entry<String, String> comp: comps.entrySet()) {
			String compName = comp.getKey();
			String compVal = comp.getValue();
			if (!compName.startsWith("§") && compVal != null) {
				// START KGU#560 2018-07-21: Enh. #564 - on occasion of #563, we fix recursive initializers, too
				//addCode(transform(_lValue + "." + compName + " <- " + compVal) + ";", _indent, _isDisabled);
				generateAssignment(_lValue + "." + compName, new TokenList(compVal), _indent, _isDisabled);
				// END KGU#560 2018-07-21
			}
		}
	}
	// END KGU#388 2017-09-26

	// START KGU#560 2018-07-21: Bugfix #564 Array initializers have to be decomposed if not occurring in a declaration
	/**
	 * Generates code that decomposes possible initializers into a series of separate
	 * assignments if there is no compact translation, otherwise just adds appropriate
	 * transformed code.
	 * 
	 * @param _lValue - the left side of the assignment (without modifiers!)
	 * @param _exprTokens - the tokenized expression in Structorizer syntax
	 * @param _indent - current indentation level (as String)
	 * @param _isDisabled - indicates whether the code is o be commented out
	 * 
	 * @see #transformOrGenerateArrayInit(String, StringList, String, boolean, String, boolean)
	 */
	protected void generateAssignment(String _lValue, TokenList _exprTokens, String _indent, boolean _isDisabled) {
		int posBrace = _exprTokens.indexOf("{");
		if (posBrace >= 0  && posBrace <= 1 && _exprTokens.endsWith("}") && _exprTokens.size() >= 3) {
			if (posBrace == 1 && Syntax.isIdentifier(_exprTokens.get(0), false, null)) {
				// Record initializer
				String typeName = _exprTokens.get(0);
				TypeMapEntry recType = this.typeMap.get(":"+typeName);
				this.generateRecordInit(_lValue, _exprTokens, _indent, _isDisabled, recType);
				return;
			}
			else {
				// Array initializer
				ArrayList<TokenList> items = Syntax.splitExpressionList(
						_exprTokens.subSequence(1, _exprTokens.size()-1), ",");
				// START KGU#732 2019-10-03: Issue #755
				//this.generateArrayInit(_lValue, items.subSequence(0, items.count()-1), _indent, _isDisabled, null, false);
				items.remove(items.size() - 1);
				String expr = this.transformOrGenerateArrayInit(_lValue, items, _indent, _isDisabled, null, false);
				if (expr != null) {
					addCode(transform(_lValue) + " = " + expr + ";", _indent, _isDisabled);
				}
				// END KGU#732 2019-10-03
				return;
			}
		}
		// FIXME Array initializers must be handled recursively!
		addCode(transform(_lValue + " <- " + _exprTokens.getString()) + ";", _indent, _isDisabled);
	}
	
	/**
	 * Either composes and returns a syntax-conform array initializer expression
	 * (if possible and allowed) or directly generates code that decomposes an array
	 * initializer into a series of element assignments if there is no compact
	 * translation. In the latter case {@code null} will be returned.
	 * 
	 * @param _lValue - the left side of the assignment (without modifiers!), i.e.
	 *    the array name
	 * @param _arrayItems - the {@link ArrayList} of tokenized element expressions
	 *    to be assigned (in index order)
	 * @param _indent - the current indentation level
	 * @param _isDisabled - whether the code is commented out
	 * @param _elemType - the {@link TypeMapEntry} of the element type is available
	 * @param _isDecl - if this is part of a declaration (i.e. a true initialization)
	 * @return either the transformed array initializer string, or {@code null}
	 *    (in the latter case the code was already generated)
	 */
	protected String transformOrGenerateArrayInit(String _lValue, ArrayList<TokenList> _arrayItems, String _indent, boolean _isDisabled, String _elemType, boolean _isDecl)
	{
		int nItems = _arrayItems.size();
		// START KGU#1061 2022-08-23: Issue #1068
		// If the last item is an empty string then drop it
		if (nItems > 0 && _arrayItems.get(nItems-1).isBlank()) {
			_arrayItems.remove(--nItems);
		}
		// END KGU#1061 2022-08-23
		if (_isDecl && this.isInternalDeclarationAllowed()) {
			// START KGU#732 2019-10-03: Bugfix #755 we have to care for recursive transformation
			//return this.transform("{" + _arrayItems.concatenate(", ") + "}");
			StringBuilder arrIni = new StringBuilder();
			// START KGU#1061 2022-08-23 Bugfix #1068 With a empty list the brace was missing
			//String sepa = "{";
			arrIni.append("{");
			// END KGU#1061 2022-08-23
			for (int i = 0; i < nItems; i++) {
				// START KGU#1061 2022-08-23 Bugfix #1068 With a empty list the brace was missing
				//arrIni.append(sepa);
				//arrIni.append(transform(_arrayItems.get(i)));
				//sepa = ", ";
				if (i > 0) {
					arrIni.append(", ");
				}
				// FIXME don't descend to string level!
				arrIni.append(transform(_arrayItems.get(i).getString()));
				// END KGU#1061 2022-08-23
			}
			arrIni.append('}');
			return arrIni.toString();
			// END KGU#732 2019-10-03
		}
		for (int i = 0; i < nItems; i++) {
			// initializers must be handled recursively!
			generateAssignment(_lValue + "[" + i + "]", _arrayItems.get(i), _indent, _isDisabled);
		}
		return null;
	}
	// END KGU#560 2018-07-21

	// START KGU#332 2017-01-30: Decomposition of generatePreamble() to ease sub-classing
	/**
	 * Returns the language-specific array declarator (element type description plus name plus
	 * index range specifiers) in the respective order.
	 * @param _canonType - canonicalized type string to extract the array element type.
	 * @param _varName - name of the array variable to be declared
	 * @param _typeInfo - the type map entry for the array variable (to retrieve index ranges)
	 * @return the transformed declarator
	 */
	protected String makeArrayDeclaration(String _canonType, String _varName, TypeMapEntry _typeInfo)
	{
		int nLevels = _canonType.lastIndexOf('@')+1;
		// START KGU#388 2023-10-17: Enh. #423 Care for recursivity
		//String _elementType = (_canonType.substring(nLevels) + " " + _varName).trim();
		String _elementType = _canonType.substring(nLevels);
		String typeStr = (this.transformTypeWithLookup(_elementType, _elementType) + " " + _varName).trim();
		// END KGU#388 2023-10-17
		for (int i = 0; i < nLevels; i++) {
			int maxIndex = _typeInfo.getMaxIndex(i);
			// START KGU#854 2020-04-22: Enh. #855
			if (maxIndex < 0) {
				maxIndex = this.optionDefaultArraySize() - 1;
			}
			// END KGU#854 2020-04-22
			typeStr += "[" + (maxIndex >= 0 ? Integer.toString(maxIndex+1) : (i == 0 ? "" : "/*???*/") ) + "]";
		}
		return typeStr;
	}
	
	protected void generateIOComment(Root _root, String _indent)
	{
		// START KGU#236 2016-08-10: Issue #227 - don't express this information if not needed
		if (this.hasInput(_root)) {
		// END KGU#236 2016-08-10
			addSepaLine();
			appendComment("TODO:", _indent);
			appendComment(
					"For any input using the 'scanf' function you need to fill the first argument.",
					_indent);
			appendComment(
					"http://en.wikipedia.org/wiki/Scanf#Format_string_specifications",
					_indent);
		// START KGU#236 2016-08-10: Issue #227
		}
		if (this.hasOutput(_root)) {
		// END KGU#236 2016-08-10
		addSepaLine();
		appendComment("TODO:", _indent);
		appendComment(
				"For any output using the 'printf' function you need to fill the first argument:",
				_indent);
		appendComment(
				"http://en.wikipedia.org/wiki/Printf#printf_format_placeholders",
				_indent);
		// START KGU#236 2016-08-10: Issue #227
		}
		// END KGU#236 2016-08-10	
	}
	// START KGU#332 2017-01-30
	
	// START KGU#815/KGU#824/KGU#834 2020-03-26: Enh. #828, bugfix #826
	/* (non-Javadoc)
	 * @see lu.fisch.structorizer.generators.Generator#generateBody(lu.fisch.structorizer.elements.Root, java.lang.String)
	 */
	@Override
	protected boolean generateBody(Root _root, String _indent)
	{
		String indentBody = _indent;
		if (topLevel && this.isLibraryModule() && _root.isInclude()) {
			// This is the initialization code for the library
			addCode("static bool initDone_" + this.getModuleName() + " = false;", _indent, false);
			String cond = "if (!initDone_"  + this.getModuleName() + ")";
			if (!this.optionBlockBraceNextLine()) {
				addCode(cond + " {", _indent, false);
			}
			else {
				addCode(cond, _indent, false);
				addCode("{", _indent, false);
			}
			indentBody += this.getIndent();			
		}
		// END KGU#815/KGU#824 2020-03-20
		
		// START KGU#376 2017-09-26: Enh. #389 - add the initialization code of the includables
		appendGlobalInitialisations(_root, indentBody);
		// END KGU#376 2017-09-26
		
		boolean done = super.generateBody(_root, indentBody);
		
		if (!indentBody.equals(_indent)) {
			addCode("initDone_" + this.pureFilename + " = true;", indentBody, false);
			addCode("}", _indent, false);
		}
		return done;
	}
	// START KGU#815/KGU#824/KGU#834 2020-03-26
	
	/**
	 * Creates the appropriate code for returning a required result and adds it
	 * (after the algorithm code of the body) to this.code)
	 * @param _root - the diagram root element
	 * @param _indent - the current indentation string
	 * @param alwaysReturns - whether all paths of the body already force a return
	 * @param varNames - names of all assigned variables
	 */
	@Override
	protected String generateResult(Root _root, String _indent, boolean alwaysReturns, StringList varNames)
	{
		if (_root.isProgram() && !alwaysReturns)
		{
			addSepaLine();
			code.add(_indent + "return 0;");
		}
		else if (_root.isSubroutine() &&
				(returns || _root.getResultTypeDescr() != null || isFunctionNameSet || isResultSet) && !alwaysReturns)
		{
			String result = "0";
			if (isFunctionNameSet)
			{
				result = _root.getMethodName();
			}
			else if (isResultSet)
			{
				int vx = varNames.indexOf("result", false);
				result = varNames.get(vx);
			}
			// START KGU#1084 2023-10-04: Bugfix #1093 Don't invent an undue return statement here
			else {
				return _indent;
			}
			// END KGU#1084 2023-10-24
			addSepaLine();
			code.add(_indent + "return " + result + ";");
		}
		return _indent;
	}
	
	/**
	 * Method is to finish up after the text additions of the diagram, i.e. to close open blocks etc. 
	 * @param _root 
	 * @param _indent
	 */
	@Override
	protected void generateFooter(Root _root, String _indent)
	{
		code.add(_indent + "}");
		// START KGU#815/KGU#824 2020-03-20: Enh. #828, bugfix #836
		if (topLevel) {
			libraryInsertionLine = code.count();
		}
		// END KGU#815/KGU#824 2020-03-20
	}

	// START KGU#815 2020-03-20: Enh. #828 - Expanded support for code export of arrangement groups
	/* (non-Javadoc)
	 * @see lu.fisch.structorizer.generators.Generator#generateModule(java.util.Vector, java.util.TreeMap, boolean, java.util.Vector, java.lang.String)
	 */
	@Override
	protected boolean generateModule(Vector<Root> _roots, TreeMap<Root, SubTopoSortEntry> _dependencyTree, boolean _batchMode, Vector<Root> _entryPoints, String _libName) {
		// We must cache this library name for the global initializations
		this.libModuleName = _libName;
		boolean needsFileAPI = super.generateModule(_roots, _dependencyTree, _batchMode, _entryPoints, _libName);
		this.libModuleName = null;
		return needsFileAPI;
	}
	// END KGU#815 2020-03-20
	
	// START KGU#311/KGU#815/KGU#824 2020-03-23: Enh. #314, #828, issue #836
	/* (non-Javadoc)
	 * @see lu.fisch.structorizer.generators.Generator#copyFileAPIResources(java.lang.String)
	 */
	@Override
	protected boolean copyFileAPIResources(String _filePath)
	{
		/* If importedLibRoots is not null then we had a multi-module export,
		 * this function will only be called if at least one of the modules required
		 * the file API, so all requiring modules will have included "FileAPI.h".
		 * Now we simply have to make sure it gets provided.
		 */
		boolean isDone = true;	// By default nothing is to be done and that is okay
		if (this.importedLibRoots != null) {
			isDone = copyFileAPIResource("c", null, _filePath);
			isDone = copyFileAPIResource("h", null, _filePath) && isDone;
		}
		return isDone;
	}
	// END KGU#311/KGU#815/KGU#824 2020-03-23
}<|MERGE_RESOLUTION|>--- conflicted
+++ resolved
@@ -125,11 +125,8 @@
  *      Kay Gürtzig             2023-10-15      Bugfix #1096: Handles complicated C-/Java-style declarations
  *      Kay Gürtzig             2023-10-17      Bugfix #1099: Constants defined by an external routine call no longer moved
  *                                              to top (to change execution order could severely compromise the algorithm!)
-<<<<<<< HEAD
  *      Kay Gürtzig             2023-11-06      Issue #800: First bugfixing after code revision towards TokenList
-=======
  *      Kay Gürtzig             2023-12-14      Bugfix #1118: The comment of Instructions without a line wasn't exported
->>>>>>> 936b861f
  *
  ******************************************************************************************************
  *
@@ -1177,36 +1174,21 @@
 				// 2.2 as variable
 				// 3. type definition
 				// 4. Input / output
-<<<<<<< HEAD
-				commentInserted = generateInstructionLine(_inst, _indent,
-						commentInserted, lines.get(i));
-=======
-				// START KGU#277/KGU#284 2016-10-13/16: Enh. #270 + Enh. #274
-				//code.add(_indent + transform(lines.get(i)) + ";");
-				// START KGU#504 2018-03-13: Bugfix #520/#521
-				//String line = _inst.getText().get(i);
-				String line = lines.get(i);
-				// END KGU#504 2018-03-13
-				// START KGU#1107 2023-12-14: Bugfix #1118 Skip an empty line
-				if (line.isEmpty()) {
-					if (!commentInserted) {
-						appendComment(_inst, _indent);
-						commentInserted = true;
-						addCode(line, _indent, false);
-					}
-					continue;
-				}
-				// END KGU#1107 2023-12-14
-				// START KGU#261/KGU#332 2017-01-26: Enh. #259/#335
-				//String codeLine = transform(line) + ";";
-				//addCode(codeLine, _indent, isDisabled);
-				// Things will get easier and more precise with tokenization
-				// (which must be done based on the original line)
-				commentInserted = generateInstructionLine(_inst, _indent, commentInserted, line);
-				// END KGU#277/KGU#284 2016-10-13
->>>>>>> 936b861f
-			}
-			
+				// START KGU#1107 2023-12-15: Bugfix #1118
+				//commentInserted = generateInstructionLine(_inst, _indent,
+				//		commentInserted, lines.get(i));
+				TokenList tokList = lines.get(i);
+				if (!tokList.isBlank()) {
+					commentInserted = generateInstructionLine(_inst, _indent,
+							commentInserted, tokList);
+				}
+				else if (!commentInserted) {
+					appendComment(_inst, _indent);
+					commentInserted = true;
+					addCode("", _indent, false);
+				}
+				// END KGU#1107 2023-12-15
+			}
 			// START KGU#1107 2023-12-14: Bugfix #1118 - the comment of an empty element wasn't exported
 			if (!commentInserted) {
 				appendComment(_inst, _indent);
@@ -2193,27 +2175,18 @@
 			// In theory, here should be only one line, but we better be prepared...
 			ArrayList<TokenList> lines = _call.getUnbrokenTokenText();
 			Root owningRoot = Element.getRoot(_call);
-<<<<<<< HEAD
 			for (int i = 0; i < lines.size(); i++) {
 				TokenList tokens = lines.get(i);
 				if (tokens.isBlank()) {
-					addCode("", _indent, isDisabled);
-					continue;
-				}
-=======
-			for (int i = 0; i < lines.count(); i++) {
-				String line = lines.get(i).trim();
-				// START KGU#1107 2023-12-14: Bugfix #1118 Skip an empty line
-				if (line.isEmpty()) {
+					// START KGU#1107 2023-12-14: Bugfix #1118 Skip an empty line
 					if (!commentInserted) {
 						appendComment(_call, _indent);
 						commentInserted = true;
-						addCode(line, _indent, isDisabled);
 					}
+					// END KGU#1107 2023-12-14
+					addCode("", _indent, isDisabled);
 					continue;
 				}
-				// END KGU#1107 2023-12-14
->>>>>>> 936b861f
 //				// START KGU#376 2017-04-13: Enh. #389 handle import calls - withdrawn here
 //				if (!isDisabled && Call.isImportCall(lines.get(i))) {
 //					generateImportCode(_call, line, _indent);
