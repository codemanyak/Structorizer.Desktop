/*
    Structorizer
    A little tool which you can use to create Nassi-Schneiderman Diagrams (NSD)

    Copyright (C) 2009, 2020  Bob Fisch

    This program is free software: you can redistribute it and/or modify
    it under the terms of the GNU General Public License as published by
    the Free Software Foundation, either version 3 of the License, or any
    later version.

    This program is distributed in the hope that it will be useful,
    but WITHOUT ANY WARRANTY; without even the implied warranty of
    MERCHANTABILITY or FITNESS FOR A PARTICULAR PURPOSE.  See the
    GNU General Public License for more details.

    You should have received a copy of the GNU General Public License
    along with this program.  If not, see <http://www.gnu.org/licenses/>.
 */

package lu.fisch.structorizer.generators;

import java.util.ArrayList;

/******************************************************************************************************
 *
 *      Author:         Bob Fisch
 *
 *      Description:    This class generates ANSI C code.
 *
 ******************************************************************************************************
 *
 *      Revision List
 *
 *      Author                  Date            Description
 *      ------                  ----            -----------
 *      Bob Fisch               2008-11-17      First Issue
 *      Gunter Schillebeeckx    2009-08-10      Bugfixes (see comment)
 *      Bob Fisch               2009-08-17      Bugfixes (see comment)
 *      Bob Fisch               2010-08-30      Different fixes asked by Kay Gürtzig
 *                                              and Peter Ehrlich
 *      Kay Gürtzig             2010-09-10      Bugfixes and cosmetics (see comment)
 *      Bob Fisch               2011-11-07      Fixed an issue while doing replacements
 *      Kay Gürtzig             2014-11-06      Support for logical Pascal operators added
 *      Kay Gürtzig             2014-11-16      Bugfixes in operator conversion
 *      Kay Gürtzig             2015-10-18      Indentation and comment mechanisms revised, bugfix
 *      Kay Gürtzig             2015-10-21      New generator now supports multiple-case branches
 *      Kay Gürtzig             2015-11-01      Language transforming reorganised, FOR loop revision
 *      Kay Gürtzig             2015-11-10      Bugfixes KGU#71 (switch default), KGU#72 (div operators)
 *      Kay Gürtzig             2015-11-10      Code style option optionBlockBraceNextLine() added,
 *                                              bugfix/enhancement #22 (KGU#74 jump and return handling)
 *      Kay Gürtzig             2015-12-13      Bugfix #51 (=KGU#108): Cope with empty input and output
 *      Kay Gürtzig             2015-12-21      Adaptations for Bugfix #41/#68/#69 (=KGU#93)
 *      Kay Gürtzig             2016-01-15      Bugfix #64 (exit instruction was exported without ';')
 *      Kay Gürtzig             2016-01-15      Issue #61/#107: improved handling of typed variables 
 *      Kay Gürtzig             2016-03-16      Enh. #84: Minimum support for FOR-IN loops (KGU#61) 
 *      Kay Gürtzig             2016-04-01      Enh. #144: Export option to suppress content conversion 
 *      Kay Gürtzig             2016-04-03      Enh. KGU#150: ord and chr functions converted (raw approach)
 *      Kay Gürtzig             2016-07-20      Enh. #160: Option to involve subroutines implemented (=KGU#178)
 *      Kay Gürtzig             2016-08-10      Issue #227: <stdio.h> and TODOs only included if needed 
 *      Kay Gürtzig             2016-08-12      Enh. #231: Additions for Analyser checks 18 and 19 (variable name collisions)
 *      Kay Gürtzig             2016-09-25      Enh. #253: CodeParser.keywordMap refactored 
 *      Kay Gürtzig             2016-10-14      Enh. 270: Handling of disabled elements (code.add(...) --> addCode(..))
 *      Kay Gürtzig             2016-10-15      Enh. 271: Support for input instructions with prompt
 *      Kay Gürtzig             2016-10-16      Enh. #274: Colour info for Turtleizer procedures added
 *      Kay Gürtzig             2016-12-01      Bugfix #301: More sophisticated test for condition enclosing by parentheses
 *      Kay Gürtzig             2016-12-22      Enh. #314: Support for File API
 *      Kay Gürtzig             2017-01-26      Enh. #259/#335: Type retrieval and improved declaration support 
 *      Kay Gürtzig             2017-01-31      Enh. #113: Array parameter transformation
 *      Kay Gürtzig             2017-02-06      Minor corrections in generateJump(), String delimiter conversion (#343)
 *      Kay Gürtzig             2017-02-27      Enh. #346: Insertion mechanism for user-specific include directives
 *      Kay Gürtzig             2017-03-05      Bugfix #365: Fundamental revision of generateForInCode(), see comment.
 *      Kay Gürtzig             2017-03-15      Bugfix #181/#382: String delimiter transformation didn't work 
 *      Kay Gürtzig             2017-03-15      Issue #346: Insertion mechanism was misplaced (depended on others)
 *      Kay Gürtzig             2017-03-30      Issue #365: FOR-IN loop code generation revised again
 *      Kay Gürtzig             2017-04-12      Enh. #388: Handling of constants
 *      Kay Gürtzig             2017-04-13      Enh. #389: Preparation for subclass-dependent handling of import CALLs
 *      Kay Gürtzig             2017-04-14      Bugfix #394: Export of Jump elements (esp. leave) revised
 *      Kay Gürtzig             2017-05-16      Enh. #372: Export of copyright information
 *      Kay Gürtzig             2017-09-26      Enh. #389/#423: Export with includable diagrams (as global definitions)
 *      Kay Gürtzig             2017-09-30      Enh. #423: struct export fixed.
 *      Kay Gürtzig             2017-11-02      Issue #447: Line continuation in Alternative and Case elements supported
 *      Kay Gürtzig             2017-11-06      Issue #453: Modifications for string type and input and output instructions
 *      Kay Gürtzig             2018-03-13      Bugfix #520,#521: Mode suppressTransform enforced for declarations
 *      Kay Gürtzig             2018-07-21      Enh. #563, Bugfix #564: Smarter record initializers / array initializer defects
 *      Kay Gürtzig             2018-10-30      bool type no longer converted to int, instead #include <stdbool.h> generated
 *      Kay Gürtzig             2019-01-21      Bugfix #669: Export of some FOR-In loops produced structurally defective code
 *      Kay Gürtzig             2019-02-14      Enh. #680: Support for input instructions with several variables
 *      Kay Gürtzig             2019-03-07      Enh. #385: Support for optional parameters (by argument extension in the Call)
 *      Kay Gürtzig             2019-03-13      Enh. #696: All references to Arranger replaced by routinePool
 *      Kay Gürtzig             2019-03-18      Enh. #56: Export of try-catch-finally blocks
 *      Kay Gürtzig             2019-03-28      Enh. #657: Retrieval for subroutines now with group filter
 *      Kay Gürtzig             2019-03-30      Issue #696: Type retrieval had to consider an alternative pool
 *      Kay Gürtzig             2019-09-24/25   Bugfix #752: Declarations in Calls are to be handled, workaround for type defects
 *      Kay Gürtzig             2019-10-02      Enh. #721: New hooks for Jacascript in declaration handling
 *      Kay Gürtzig             2019-10-03      Bugfix #756: Transformation damage on expressions containing "<-" and brackets
 *      Kay Gürtzig             2019-11-08      Bugfix #769: Undercomplex selector list splitting in CASE generation mended
 *      Kay Gürtzig             2019-11-12      Bugfix #752: Outcommenting of incomplete declarations ended
 *      Kay Gürtzig             2019-11-17      Enh. #739: Modifications for support of enum type definitions
 *      Kay Gürtzig             2019-11-24      Bugfix #783: Defective record initializers were simply skipped without trace
 *      Kay Gürtzig             2019-11-30      Bugfix #782: Handling of global/local declarations mended
 *      Kay Gürtzig             2019-12-02      KGU#784 Type descriptor transformation improved.
 *      Kay Gürtzig             2020-02-10      Bugfix #808: For initialised declarations, operator unification was forgotten.
 *      Kay Gürtzig             2020-02-11      Bugfix #806: Mechanism to derive rudimentary format strings for printf/scanf
 *      Kay Gürtzig             2020-02-15      Issue #814: An empty parameter list should be translated into ...(void)
 *      Kay Gürtzig             2020-03-17      Enh. #828: New configuration method prepareGeneratorIncludeItem()
 *      Kay Gürtzig             2020-03-20/27   Enh. #828, bugfix #836: Group export implemented, batch export improved
 *      Kay Gürtzig             2020-03-23      Issues #828, #840: Revisions w.r.t. the File API
 *      Kay Gürtzig             2020-04-22      Bugfix #854: Deterministic topological order of type definitions ensured
 *                                              Enh. #855: New configurable default array size considered
 *      Kay Gürtzig             2020-08-12      Enh. #800: Started to redirect syntactic analysis to class Syntax
 *      Kay Gürtzig             2020-10-16      Bugfix #873: Type definition handling was compromised by bugfix #808
 *      Kay Gürtzig             2020-10-16      Bugfix #874: Nullpointer exception on Calls with non-ASCII letters in name
 *      Kay Gürtzig             2021-02-03      Issue #920: Transformation for "Infinity" literal
 *      Kay Gürtzig             2021-10-01      Bugfix #989: No expression translation in EXIT elements to C, C++, etc.
 *      Kay Gürtzig             2021-10-03      Bugfix #990: Made-up result types on exported procedures
 *                                              Bugfix #993: Wrong handling of constant parameters
 *      Kay Gürtzig             2021-12-05      Bugfix #1024: Precautions against defective record initializers
 *      Kay Gürtzig             2022-08-23      Issue #1068: transformIndexLists() inserted into transformTokens(),
 *                                              transformOrGenerateArrayInit() mended (mutilated empty initialisers)
 *      Kay Gürtzig             2022-09-29      Bugfix #1073: Call comments had always been duplicated
 *      Kay Gürtzig             2023-09-28      Bugfix #1092: Sensible export of alias type definitions enabled
 *      Kay Gürtzig             2023-10-04      Bugfix #1093: Undue final return 0 on function diagrams
 *      Kay Gürtzig             2023-10-12      Issue #980: Cope with multi-variable declarations
 *      Kay Gürtzig             2023-10-15      Bugfix #1096: Handles complicated C-/Java-style declarations
 *      Kay Gürtzig             2023-10-17      Bugfix #1099: Constants defined by an external routine call no longer moved
 *                                              to top (to change execution order could severely compromise the algorithm!)
 *      Kay Gürtzig             2023-11-06      Issue #800: First bugfixing after code revision towards TokenList
 *      Kay Gürtzig             2023-12-14      Bugfix #1118: The comment of Instructions without a line wasn't exported
 *      Kay Gürtzig             2023-12-26      Issue #1123: Translation of built-in function random() added.
 *
 ******************************************************************************************************
 *
 *      Comment:
 *      
 *      2017-03-05 - Bugfix #365 (Kay Gürtzig)
 *      - Improved FOR-IN loop export applying the now available typeMap information.
 *      - generic names no longer with constant suffix but with loop-specific hash code, allowing global distinction
 *      - generic type definitions now global (old ANSI C didn't support local type definitions (relevant for reimport)
 *
 *      2016-04-01 - Enh. #144 (Kay Gürtzig)
 *      - A new export option suppresses conversion of text content and restricts the export
 *        more or less to the mere control structure generation.
 *        
 *      2015-12-21 - Bugfix #41/#68/#69 (Kay Gürtzig)
 *      - Operator replacement had induced unwanted padding and string literal modifications
 *      - new subclassable method transformTokens() for all token-based replacements 
 *      
 *      2015-11-29 - enhancement #23: Sensible handling of Jump elements (break / return / exit)
 *      - return instructions and assignments to variables named "result" or like the function
 *        are registered, such that return instructions may be generated on demand
 *      - "leave" jumps will generate break or goto instructions
 *      - exit instructions are produced as well.
 *      - new methods insertBlockHeading() and insertBlockTail() facilitate code style variation and
 *        subclassing w.r.t. multi-level jump instructions.
 *      
 *      2015-11-01 - Code revision / enhancements
 *      - Most of the transform stuff delegated to Element and Generator (KGU#18/KGU23)
 *      - Enhancement #10 (KGU#3): FOR loops themselves now provide more reliable loop parameters  
 *      
 *      2015-10-21 - Enhancement KGU#15: Case element with comma-separated constant list per branch
 *      
 *      2015-10-18 - Bugfixes and modificatons (Kay Gürtzig)
 *      - Bugfix: The export option "export instructions as comments" had been ignored before
 *      - An empty Jump element will now be translated into a break; instruction by default.
 *      - Comment method signature simplified
 *      - Indentation mechanism revised
 *      
 *      2014-11-16 - Bugfixes (Kay Gürtzig)
 *      - conversion of comparison and logical operators had still been flawed
 *      - comment generation unified by new inherited generic method insertComment 
 *      
 *      2014-11-06 - Enhancement (Kay Gürtzig)
 *      - logical operators "and", "or", and "not" supported 
 *      
 *      2010-09-10 - Bugfixes (Kay Gürtzig)
 *      - conditions for automatic bracket insertion for "while", "switch", "if" corrected
 *      - case keyword inserted for the branches of "switch"
 *      - function header and return statement for non-program diagram export adjusted
 *      - "cosmetic" changes to the block ends of "switch" and "do while" 
 *      
 *      2010-08-30
 *      - replaced standard I/O by the correct versions for C (not Pascal ;-P))
 *      - comments are put into code as well
 *      - code transformations (copied from Java)
 *
 *      2009-08-17 - Bugfixes
 *      - added automatic brackets for "while", "switch" & "if"
 *      - in the "repeat": "not" => "!"
 *      - pascal operator convertion
 *
 *      2009-08-10 - Bugfixes
 *      - Mistyping of the keyword "switch" in CASE statement
 *      - Mistyping of brackets in IF statement
 *      - Implementation of FOR loop
 *      - Indent replaced from 2 spaces to TAB-character (TAB configurable in IDE)
 *
 ******************************************************************************************************///

import java.util.HashMap;
import java.util.LinkedHashMap;
import java.util.TreeMap;
import java.util.Vector;
import java.util.Map.Entry;
import java.util.logging.Level;

import lu.fisch.utils.*;
import lu.fisch.structorizer.syntax.Syntax;
import lu.fisch.structorizer.syntax.TokenList;
import lu.fisch.structorizer.elements.*;
import lu.fisch.structorizer.syntax.Function;

public class CGenerator extends Generator {

	
	/************ Fields ***********************/
	@Override
	protected String getDialogTitle() {
		return "Export ANSI C ...";
	}

	@Override
	protected String getFileDescription() {
		return "ANSI C Source Code";
	}

	@Override
	protected String getIndent() {
		return "\t";
	}

	@Override
	protected String[] getFileExtensions() {
		String[] exts = { "c" };
		return exts;
	}

	// START KGU 2015-10-18: New pseudo field
	@Override
	protected String commentSymbolLeft() {
		// In ANSI C99, line comments are already allowed
		return "//";
	}
	// END KGU 2015-10-18
	
	// START KGU#371 2019-03-07: Enh. #385
	/**
	 * @return The level of subroutine overloading support in the target language
	 */
	@Override
	protected OverloadingLevel getOverloadingLevel() {
		return OverloadingLevel.OL_NO_OVERLOADING;
	}
	// END KGU#371 2019-03-07
	


// START KGU#16 2015-12-18: Moved to Generator.java	and made an ExportOptionDialoge option
//	// START KGU#16 2015-11-29: Code style option for opening brace placement
//	protected boolean optionBlockBraceNextLine() {
//		// (KGU 2015-11-29): Should become an ExportOptionDialoge option
//		return true;
//	}
//	// END KGU#16 2015-11-29
// END KGU#16 2015-12-18
	
	// START KGU#261/#332 2017-01-27: Enh. #259/#335
	protected HashMap<String, TypeMapEntry> typeMap;
	// END KGU#261/#332 2017-01-27
	
	// START KGU#16/KGU#74 2015-11-30: Unification of block generation (configurable)
	/**
	 * This subclassable method is used for insertBlockHeading()
	 * @return Indicates where labels for multi-level loop exit jumps are to be placed
	 * (in C, C++, C# after the loop, in Java at the beginning of the loop). 
	 */
	protected boolean isLabelAtLoopStart()
	{
		return false;
	}
	
	/**
	 * Instruction to be used to leave an outer loop (subclassable)
	 * A label string is supposed to be appended without parentheses.
	 * @return a string containing the respective reserved word
	 */
	protected String getMultiLevelLeaveInstr()
	{
		return "goto";
	}
	
	// See also appendExitInstr(int, String)
	// END KGU#16/KGU#74 2015-11-30

	// START KGU#78 2015-12-18: Enh. #23 We must know whether to create labels for simple breaks
	/* (non-Javadoc)
	 * @see lu.fisch.structorizer.generators.Generator#supportsSimpleBreak()
	 */
	@Override
	protected boolean breakMatchesCase()
	{
		return true;
	}
	// END KGU#78 2015-12-18

//	// START KGU 2016-08-12: Enh. #231 - information for analyser - obsolete since 3.27
//    private static final String[] reservedWords = new String[]{
//		"auto", "break", "case", "char", "const", "continue",
//		"default", "do", "double", "else", "enum", "extern",
//		"float", "for", "goto", "if", "int", "long",
//		"register", "return",
//		"short", "signed", "sizeof", "static", "struct", "switch",
//		"typedef", "union", "unsigned", "void", "volatile", "while"};
//	public String[] getReservedWords()
//	{
//		return reservedWords;
//	}
//	public boolean isCaseSignificant()
//	{
//		return true;
//	}
//	// END KGU 2016-08-12

	// START KGU#351 2017-02-26: Enh. #346 - include / import / uses config
	/* (non-Javadoc)
	 * @see lu.fisch.structorizer.generators.Generator#getIncludePattern()
	 */
	@Override
	protected String getIncludePattern()
	{
		return "#include %";
	}
	// END KGU#351 2017-02-26

	/************ Code Generation **************/

	// START KGU#311/KGU#828 2020-03-22: Enh. #314, #828
	protected static final String FILE_API_CLASS_NAME = "StructorizerFileAPI";
	// END KGU#311/KGU#828 2020-03-22

	// START KGU#815 2020-03-20: Enh. #828
	/** Holds the name of a required library module during group export of depending modules */
	protected String libModuleName = null;
	// END KGU#815 2020-03-20
	
	// START KGU#686 2019-03-18: Enh. #56
	/** Contains the declaration or name of the caught exception of the closest surrounding try block */
	protected String caughtException = null;
	
	/**
	 * Subclassable method to specify the degree of availability of a try-catch-finally
	 * construction in the target language.
	 * @return a {@link TryCatchSupportLevel} value
	 * @see #appendCatchHeading(Try, String)
	 */
	protected TryCatchSupportLevel getTryCatchLevel()
	{
		return TryCatchSupportLevel.TC_NO_TRY;
	}
	// END KGU#686 2019-03-18

	// START KGU#560 2018-07-22 Bugfix #564
	/** @return whether the element number is to be given in array type specifiers */
	protected boolean wantsSizeInArrayType()
	{
		return true;
	}
	// END KGU#560 2018-07-22
	
	// START KGU#784 2019-12-02
	/** @return whether the index range for array declarations is to be appended to the element type (otherwise to the variable name) */
	protected boolean arrayBracketsAtTypeName()
	{
		return false;
	}
	// END KGU#784 2019-12-02
	
	// START KGU#1112 2023-12-26: Issue #1123: Care for random translation
	/** @return whether the translation of a {@code random(expr)} expression requires a local Random class instance. */
	protected boolean needsRandomClassInstance()
	{
		return false;
	}
	// END KGU#1112 2023-12-26

	// START KGU#18/KGU#23 2015-11-01 Transformation decomposed
	/* (non-Javadoc)
	 * @see lu.fisch.structorizer.generators.Generator#getInputReplacer(boolean)
	 */
	// START KGU#281 2016-10-15: Enh. #271
	//protected String getInputReplacer() {
	//	return "scanf(\"\", &$1)";
	//}
	@Override
	protected String getInputReplacer(boolean withPrompt) {
		if (withPrompt) {
			// START KGU#794 2020-02-11: Issue #806
			//return "printf($1); scanf(\"TODO: specify format\", &$2)";
			return "printf($1); scanf($2)";
			// END KGU#794 2020-02-11
		}
		// START KGU#794 2020-02-11: Issue #806
		//return "scanf(\"TODO: specify format\", &$1)";
		return "scanf($1)";
		// END KGU#794 2020-02-11
	}
	// END KGU#281 2016-10-15

	/* (non-Javadoc)
	 * @see lu.fisch.structorizer.generators.Generator#getOutputReplacer()
	 */
	@Override
	protected String getOutputReplacer() {
		return "printf(\"TODO: specify format\\n\", $1)";
	}

	// START KGU#815/KGU#824 2020-03-19: Enh. #828, bugfix #836
	/* (non-Javadoc)
	 * @see lu.fisch.structorizer.generators.Generator#insertPrototype(lu.fisch.structorizer.elements.Root, java.lang.String, boolean, int)
	 */
	@Override
	protected int insertPrototype(Root _root, String _indent, boolean _withComment, int _atLine)
	{
		final String CONST_PREFIX = "const ";
		int lines = 0;	// Result value = number of inserted lines
		String fnHeader = "int main(void)";
		boolean returnsArray = false;
		if (!_root.isProgram()) {
			// This is explicitly also to be done for Includables (resulting in an initialisation function)
			String fnName = _root.getMethodName();
			StringList paramNames = new StringList();
			StringList paramTypes = new StringList();
			_root.collectParameters(paramNames, paramTypes, null);
			// START KGU#990 2021-10-02: Bugfix #990 _root is not necessarily the current Root
			StringList vars = _root.getVarNames();
			// END KGU#990 2021-10-02
			fnHeader = transformTypeWithLookup(_root.getResultTypeDescr(),
					// START KGU#990 2021-10-02: Bugfix #990 These values could be from a different root
					//((this.returns || this.isResultSet || this.isFunctionNameSet) ? "int" : "void"));
					((_root.returnsValue == Boolean.TRUE || vars.contains("result", false) || vars.contains(fnName)) ? "int" : "void"));
					// END KGU#990 2021-10-02
			// START KGU#140 2017-01-31: Enh. #113 - improved type recognition and transformation
			returnsArray = fnHeader.toLowerCase().contains("array") || fnHeader.contains("]");
			if (returnsArray) {
				fnHeader = transformArrayDeclaration(fnHeader, "");
			}
			// END KGU#140 2017-01-31
			fnHeader += " " + fnName + "(";
			for (int p = 0; p < paramNames.count(); p++) {
				if (p > 0) { fnHeader += ", "; }
				// START KGU#140 2017-01-31: Enh. #113: Proper conversion of array types
				//fnHeader += (transformType(_paramTypes.get(p), "/*type?*/") + " " + 
				//		_paramNames.get(p)).trim();
				// START KGU#993 2021-10-03: Bugfix #993 wrong handling of constant parameters
				//fnHeader += transformArrayDeclaration(
				//		transformTypeWithLookup(paramTypes.get(p), "???").trim(),
				//		paramNames.get(p));
				String pType = paramTypes.get(p);
				if (pType != null && pType.startsWith(CONST_PREFIX)) {
					fnHeader += CONST_PREFIX;
					pType = pType.substring(CONST_PREFIX.length());
				}
				fnHeader += transformArrayDeclaration(
						transformTypeWithLookup(pType, "???").trim(),
						paramNames.get(p));
				// END KGU#993 2021-10-03
				// END KGU#140 2017-01-31
			}
			// START KGU#800 2020-02-15: Issue #814
			if (paramNames.isEmpty()) {
				fnHeader += "void";
			}
			// END KGU#800 2020-02-15
			fnHeader += ")";
		}
		if (_withComment) {
			insertCode("", _atLine);
			lines += 1 + insertComment(_root, _indent, _atLine + 1);
			/* If we are in the library module then the comment is only placed in the header file,
			 * so it is to be a mere prototype
			 */
			if (this.isLibraryModule()) {
				if (topLevel) {
					lines += insertSepaLine("", _atLine + lines);
					lines += insertComment("Initialisation function for this library.", _indent, _atLine + lines);
				}
				fnHeader += ";";
			}
		}
		if (_root.isSubroutine()) {
			lines += insertComment("TODO: Revise the return type and declare the parameters.", _indent, _atLine + lines);
			// START KGU#140 2017-01-31: Enh. #113
			if (returnsArray) {	// Tries to return an array
				lines += insertComment("      C does not permit to return arrays - find an other way to pass the result!",
						_indent, _atLine + lines);
			}
			// END KGU#140 2017-01-31
		}
		insertCode(fnHeader, _atLine + lines);
		return lines + 1;
	}
	// END KGU #815/KGU#824 2020-03-19

	// START KGU#351 2017-02-26: Enh. #346 - include / import / uses config
	/**
	 * Method pre-processes an include file name for the #include
	 * clause. This version surrounds a string not enclosed in angular
	 * brackets by quotes.
	 * @param _includeFileName a string from the user include configuration
	 * @return the preprocessed string as to be actually inserted
	 */
	protected String prepareUserIncludeItem(String _includeFileName)
	{
		boolean isQuoted = _includeFileName.startsWith("<") && _includeFileName.endsWith(">")
				|| _includeFileName.startsWith("\"") && _includeFileName.endsWith("\"");
		if (!isQuoted) {
			_includeFileName = "\"" + _includeFileName + "\"";
		}
		return _includeFileName;
	}
	// END KGU#351 2017-02-26
	// START KGU#815/KGU#826 2020-03-17: Enh. #828, bugfix #836
	/**
	 * Method converts some generic module name into a generator-specific include file name or
	 * module name for the import / use clause.<br/>
	 * To be used before adding a generic name to {@link #generatorIncludes}.
	 * This version adds a ".h" suffix if there was neither {@code <...>} nor {@code "..."} around
	 * it and it it didn't end with ".h". Will then call {@link #prepareUserIncludeItem(String)}. 
	 * @see #getIncludePattern()
	 * @see #appendGeneratorIncludes(String)
	 * @see #prepareUserIncludeItem(String)
	 * @param _includeName a generic (language-independent) string for the generator include configuration
	 * @return the converted string as to be actually added to {@link #generatorIncludes}
	 */
	protected String prepareGeneratorIncludeItem(String _includeName)
	{
		_includeName = _includeName.trim();
		boolean isQuoted = _includeName.startsWith("<") && _includeName.endsWith(">")
				|| _includeName.startsWith("\"") && _includeName.endsWith("\"");
		if (!isQuoted && !_includeName.endsWith(".h")) {
			_includeName = this.prepareUserIncludeItem(_includeName + ".h");
		}
		return _includeName;
	}
	// END KGU#815/KGU#826 2020-03-17

	// START KGU#16/#47 2015-11-30
	/**
	 * Instruction to create a language-specific exit instruction (subclassable)
	 * The exit code will be passed to the generated code.
	 */
	protected void appendExitInstr(String _exitCode, String _indent, boolean isDisabled)
	{
		// START KGU 2016-01-15: Bugfix #64 (reformulated) semicolon was missing
		//code.add(_indent + "exit(" + _exitCode + ")");
		addCode("exit(" + _exitCode + ");", _indent, isDisabled);
		// END KGU 2016-01-15
	}
	// END KGU#16/#47 2015-11-30

	// START KGU#93 2015-12-21: Bugfix #41/#68/#69
	/* (non-Javadoc)
	 * @see lu.fisch.structorizer.generators.Generator#transformTokens(lu.fisch.utils.TokenList)
	 */
	@Override
	protected String transformTokens(TokenList tokens)
	{
		// START KGU#1061 2022-08-23: Issue #1068
		transformIndexLists(tokens);
		// END KGU#1061 2022-08-23
		// START KGU#920 2021-02-03: Issue #920 Handle Infinity literal
		tokens.replaceAll("Infinity", "INFINITY", true);
		// END KGU#920 2021-02-03
		tokens.replaceAll("div", "/", false);
		tokens.replaceAll("<-", "=", true);
		// START KGU#150 2016-04-03: Handle Pascal ord and chr function
		int pos = - 1;
		while ((pos = tokens.indexOf("ord", pos+1)) >= 0 && pos+1 < tokens.size() && tokens.get(pos+1).equals("("))
		{
			tokens.set(pos, "(int)");
		}
		pos = -1;
		while ((pos = tokens.indexOf("chr", pos+1)) >= 0 && pos+1 < tokens.size() && tokens.get(pos+1).equals("("))
		{
			tokens.set(pos, "(char)");
		}
		// END KGU#150 2016-04-03
		// START KGU#1112 2023-12-17: Issue #1123: Convert random(expr) calls
		pos = -1;
		while ((pos = tokens.indexOf("random", pos+1)) >= 0 && pos+2 < tokens.size() && tokens.get(pos+1).equals("("))
		{
<<<<<<< HEAD
			ArrayList<TokenList> exprs = Syntax.splitExpressionList(tokens.subSequence(pos+2, tokens.size()), ",");
			if (exprs.size() == 2 && !exprs.get(1).isBlank() && exprs.get(1).get(0).equals(")")) {
				tokens.remove(pos, tokens.size());
				tokens.addAll(new TokenList("(rand() % ("));
				tokens.addAll(exprs.get(0));
				tokens.add(")");
				tokens.addAll(exprs.get(1));
=======
			StringList exprs = Element.splitExpressionList(tokens.subSequence(pos+2, tokens.count()),
					",", true);
			if (exprs.count() == 2 && exprs.get(1).startsWith(")")) {
				tokens.remove(pos, tokens.count());
				tokens.add(Element.splitLexically("(rand() % (" + exprs.get(0) + ")" + exprs.get(1), true));
				pos += 5;
>>>>>>> a3e5a5aa
			}
		}
		// END KGU#1112 2023-12-17
		
		// START KGU#311 2016-12-22: Enh. #314 - Structorizer file API support
		// KGU#832 2020-03-23: Bugfix #840 Even in case of disabled File API elements the code should be transformed
		//if (this.usesFileAPI) {
		transformFileAPITokens(tokens);
		//}
		// END KGU#311 2016-12-22
		// START KGU#342 2017-02-07: Bugfix #343
		for (int i = 0; i < tokens.size(); i++) {
			String token = tokens.get(i);
			int tokenLen = token.length();
			// START KGU#190 2017-03-15: Bugfix #181/#382 - String delimiter conversion had failed
			//if (tokenLen >= 2 && (token.startsWith("'") && token.endsWith("\"") || token.startsWith("\"") && token.endsWith("'"))) {
			if (tokenLen >= 2 && (token.startsWith("'") && token.endsWith("'") || token.startsWith("\"") && token.endsWith("\""))) {
			// END KGU#190 2017-03-15
				char delim = token.charAt(0);
				String internal = token.substring(1, tokenLen-1);
				// Escape all unescaped double quotes
				pos = -1;
				while ((pos = internal.indexOf("\"", pos+1)) >= 0) {
					if (pos == 0 || internal.charAt(pos-1) != '\\') {
						internal = internal.substring(0, pos) + "\\\"" + internal.substring(pos+1);
						pos++;
					}
				}
				if (!(tokenLen == 3 || tokenLen == 4 && token.charAt(1) == '\\')) {
					delim = '\"';
				}
				tokens.set(i, delim + internal + delim);
			}
		}
		// END KGU#342 2017-02-07
		return tokens.getString().trim();
	}
	// END KGU#93 2015-12-21

	// END KGU#18/KGU#23 2015-11-01

	// START KGU#311 2016-12-22: Enh. #314 - Structorizer file API support
	/**
	 * Subclassable submethod of transformTokens(), designed to do specific replacements or manipulations
	 * with the subroutine names of the File API. It is called after all other token transformations are done
	 * (immediately before re-concatenation).
	 * This does some C-specific stuff here prefixing fileRead with pointer operators and a dummy type casting,
	 * so subclasses should better overwrite it.
	 * @param tokens - the tokens of the current line or line section
	 */
	protected void transformFileAPITokens(TokenList tokens)
	{
		int pos = -1;
		while ((pos = tokens.indexOf("fileRead", pos+1)) >= 0 && pos+1 < tokens.size() && tokens.get(pos+1).equals("("))
		{
			tokens.set(pos, "*(/*type?*/*)fileRead");
		}
	}
	// END KGU#311 2016-12-22
	
// START KGU#18/KGU#23 2015-11-01: Obsolete    
//    public static String transform(String _input)
	/* (non-Javadoc)
	 * @see lu.fisch.structorizer.generators.Generator#transform(java.lang.String, boolean)
	 */
	@Override
	protected String transform(String _input, boolean _doInputOutput)
	{
		// START KGU#162 2016-04-01: Enh. #144
		if (!this.suppressTransformation)
		{
		// END KGU#162 2016-04-01
			// START KGU#109/KGU#141 2016-01-16: Bugfix #61,#107,#112
			_input = Syntax.unifyOperators(_input);
			int asgnPos = _input.indexOf("<-");
			if (asgnPos > 0)
			{
				// START KGU#739 2019-10-03: Bugfix #756 we must avoid false positives...
				//String lval = _input.substring(0, asgnPos).trim();
				//String expr = _input.substring(asgnPos + "<-".length()).trim();
				TokenList tokens = new TokenList(_input, true);
				if ((asgnPos = tokens.indexOf("<-")) > 0) {
					TokenList lval = tokens.subSequence(0, asgnPos);
					String expr = tokens.subSequenceToEnd(asgnPos+1).getString().trim();
				// END KGU#739 2019-10-03
					String[] typeNameIndex = this.lValueToTypeNameIndexComp(lval);
					String index = typeNameIndex[2];
					_input = (typeNameIndex[0] + " " + typeNameIndex[1] + 
							(index.isEmpty() ? "" : "["+index+"]") + 
							// START KGU#388 2017-09-27: Enh. #423
							typeNameIndex[3] +
							// END KGU#388 2017-09-27: Enh. #423
							" <- " + expr).trim();
				// START KGU#739 2019-10-03: Bugfix #756 part 2
				}
				// END KGU#739 2019-10-03
			}
			// END KGU#109/KGU#141 2016-01-16
		// START KGU#162 2016-04-01: Enh. #144
		}
		// END KGU#162 2016-04-01
		
		_input = super.transform(_input, _doInputOutput);

		// START KGU#108 2015-12-13: Bugfix #51: Cope with empty input and output
		if (_doInputOutput) {
			// START KGU#794 2020-02-11: Issue #806 - more intelligent format string handling
			//_input = _input.replace("scanf(\"TODO: specify format\", &)", "getchar()");
			//_input = _input.replace("printf(\"TODO: specify format\", ); ", "");
			_input = _input.replace("scanf()", "getchar()").replace("§$§$§", "\"");
			//_input = _input.replace("printf(\"TODO: specify format\\n\", )", "printf(\"\\n\")");
			if (_input.startsWith("printf(\"TODO: specify format\\n\",")) {
				// Decompose the output items and try to derive sensible format specifiers
				ArrayList<TokenList> exprs = Syntax.splitExpressionList(
						new TokenList(_input.substring("printf(\"TODO: specify format\\n\",".length())), ",");
				if (exprs.size() <= 1) {
					_input = "printf(\"\\n\")";
				}
				else {
					TokenList tail = exprs.get(exprs.size() - 1);
					exprs.remove(exprs.size()-1);
					_input = "printf(\"";
					StringList exprStrings = new StringList();
					for (int i = 0; i < exprs.size(); i++) {
						TokenList tokens = exprs.get(i);
						if (tokens.isBlank()) {
							continue;
						}
						String fSpec = "?";
						if (tokens.size() == 1) {
							String token = tokens.get(0);
							if (token.startsWith("\"") && token.endsWith("\"")) {
								fSpec = "s";
							}
							else if (token.startsWith("'") && token.endsWith("'")) {
								int len = token.length();
								if (len == 3 || len == 4 && token.charAt(1) == '\\') {
									fSpec = "c";
								}
								else {
									fSpec = "s";
								}
							}
							else if (token.equals("false") || token.equals("true")) {
								fSpec = "d";
							}
							else if (typeMap.containsKey(token)) {
								TypeMapEntry type = typeMap.get(token);
								String typeName = transformTypeFromEntry(type, null, true);
								if (type.isEnum()) {
									fSpec = "d";
								}
								else if (typeName != null) {
									if (typeName.endsWith("int") || typeName.endsWith("short") || typeName.endsWith("long")) {
										fSpec = "d";
									}
									else if (typeName.equals("double") || typeName.equals("float")) {
										fSpec = "g";
									}
									else if (typeName.equals("char*")) {
										fSpec = "s";
									}
									else if (typeName.equals("char")) {
										fSpec = "c";
									}
								}
							}
							else {
								try {
									Double.parseDouble(token);
									fSpec = "g";
									Integer.parseInt(token);
									fSpec = "d";
								}
								catch (NumberFormatException ex) {}
							}
						}
						_input += "%" + fSpec;
						exprStrings.add(tokens.getString());
					}
					_input +="\\n\"" + (exprs.isEmpty() ? "" : ", ")
							+ exprStrings.concatenate(", ") + tail.getString();
				}
			}
			// END KGU#794 2020-02-11
		}
		// END KGU#108 2015-12-13

		return _input.trim();
	}

	// START KGU#16 2015-11-29
	/* (non-Javadoc)
	 * @see lu.fisch.structorizer.generators.Generator#transformTypeString(java.lang.String, java.lang.String)
	 * see also: transformType(java.lang.String, java.lang.String)
	 */
	@Override
	protected String transformType(String _type, String _default) {
		if (_type == null) {
			_type = _default;
		}
		// START KGU 2017-04-12: We must not generally flatten the case (consider user types!)
		//_type = _type.toLowerCase();
		//_type = _type.replace("integer", "int");
		//_type = _type.replace("real", "double");
		//_type = _type.replace("boolean", "int");
		//_type = _type.replace("boole", "int");
		//_type = _type.replace("character", "char");
		_type = _type.replaceAll("(^|.*\\W)(I" + BString.breakup("nt", true) + ")($|\\W.*)", "$1int$3");
		_type = _type.replaceAll("(^|.*\\W)(" + BString.breakup("integer", true) + ")($|\\W.*)", "$1int$3");
		_type = _type.replaceAll("(^|.*\\W)(L" + BString.breakup("ong", true) + ")($|\\W.*)", "$1long$3");
		_type = _type.replaceAll("(^|.*\\W)(" + BString.breakup("longint", true) + ")($|\\W.*)", "$1long$3");
		_type = _type.replaceAll("(^|.*\\W)(D" + BString.breakup("ouble", true) + ")($|\\W.*)", "$1double$3");
		_type = _type.replaceAll("(^|.*\\W)(" + BString.breakup("real", true) + ")($|\\W.*)", "$1double$3");
		_type = _type.replaceAll("(^|.*\\W)(F" + BString.breakup("loat", true) + ")($|\\W.*)", "$1float$3");
		// START KGU#607 2018-10-30: We may insert "#include <stdbool.h>", so bool can be used
		//_type = _type.replaceAll("(^|.*\\W)(" + BString.breakup("boolean") + ")($|\\W.*)", "$1int$3");
		//_type = _type.replaceAll("(^|.*\\W)(" + BString.breakup("boole") + ")($|\\W.*)", "$1int$3");
		//_type = _type.replaceAll("(^|.*\\W)(" + BString.breakup("bool") + ")($|\\W.*)", "$1int$3");
		_type = _type.replaceAll("(^|.*\\W)(" + BString.breakup("boolean", true) + ")($|\\W.*)", "$1bool$3");
		_type = _type.replaceAll("(^|.*\\W)(" + BString.breakup("boole", true) + ")($|\\W.*)", "$1bool$3");
		// END KGU#607 2018-10-30
		_type = _type.replaceAll("(^|.*\\W)(C" + BString.breakup("har", true) + ")($|\\W.*)", "$1char$3");
		_type = _type.replaceAll("(^|.*\\W)(" + BString.breakup("character", true) + ")($|\\W.*)", "$1char$3");
		// END KGU 2017-04-12
		// START KGU#332 2017-01-30: Enh. #335 - more sophisticated type info
		if (this.getClass().getSimpleName().equals("CGenerator")) {
			// START KGU#854 2020-04-22: Enh. #855 default string length
			//_type = _type.replace("string", "char*");
			//_type = _type.replace("String", "char*");
			/*
			 * It wouldn't make much sense to define the string type as char[<defaultStringLength>] as in most
			 * cases we are better off with the pointer type, e.g. fo arguments, assignments and even return
			 * values, so we don't make use of the default value introduced with version 3.30.08 here.
			 */
			_type = _type.replaceAll("(^|.*\\W)(" + BString.breakup("String", true) + ")($|\\W.*)", "$1char*$3");
			// END KGU#854 2020-04-22
		}
		// END KGU#332 2017-01-30
		return _type;
	}
	// END KGU#16 2015-11-29
	
	// START KGU#388 2017-09-29: Enh. #423
	protected String transformTypeWithLookup(String _type, String _default) {
		TypeMapEntry typeInfo = this.typeMap.get(":" + _type);
		// The typeInfo might be an alias, in this case no specific measures are necessary
		// START KGU#542 2019-11-17: Enh. #739
		//if (typeInfo != null && typeInfo.isRecord() && _type.equals(typeInfo.typeName)) {
		//	_type = this.transformRecordTypeRef(typeInfo.typeName, false);
		//}
		if (typeInfo != null && (typeInfo.isRecord() || typeInfo.isEnum()) && _type.equals(typeInfo.typeName)) {
			if (typeInfo.isRecord()) {
				_type = this.transformRecordTypeRef(typeInfo.typeName, false);
			}
			else {
				_type = this.transformEnumTypeRef(typeInfo.typeName);
			}
		}
		// END KGU#542 2019-11-17
		else {
			_type = transformType(_type, _default);
		}
		return _type;
	}
	// END KGU#388 2017-09-29



	// START KGU#140 2017-01-31: Enh. #113: Advanced array transformation
	protected String transformArrayDeclaration(String _typeDescr, String _varName)
	{
		String decl = "";
		if (_typeDescr.toLowerCase().startsWith("array") || _typeDescr.endsWith("]")) {
			// TypeMapEntries are really good at analysing array definitions
			TypeMapEntry typeInfo = new TypeMapEntry(_typeDescr, null, null, null, 0, false, true);
			String canonType = typeInfo.getTypes().get(0);
			decl = this.makeArrayDeclaration(canonType, _varName, typeInfo).trim();
		}
		else {
			// START KGU#711 2019-09-30: Enh. #721 - for Javascript we should allow to substitute the type
			//decl = (_typeDescr + " " + _varName).trim();
			decl = this.composeTypeAndNameForDecl(_typeDescr, _varName).trim();
			// END KGU#711 2019-09-30
		}
		return decl;
	}
	// END KGU#140 2017-01-31
	
	// START KGU#388 2017-09-26: Enh. #423 struct type support
	/**
	 * Returns a target-language expression replacing the Structorizer record
	 * initializer - as far as it can be handled within one line
	 * 
	 * @param constValue - the tokenized Structorizer record initializer
	 * @param typeInfo - the TypeMapEntry describing the record type
	 * @return the equivalent target code as expression string
	 */
	protected String transformRecordInit(TokenList constValue, TypeMapEntry typeInfo) {
		// START KGU#559 2018-07-20: Enh. #563 - smarter initializer evaluation
		//HashMap<String, String> comps = Instruction.splitRecordInitializer(constValue);
		HashMap<String, String> comps = Syntax.splitRecordInitializer(constValue, typeInfo);
		// END KGU#559 2018-07-20
		LinkedHashMap<String, TypeMapEntry> compInfo = typeInfo.getComponentInfo(true);
		StringBuilder recordInit = new StringBuilder("{");
		boolean isFirst = true;
		for (Entry<String, TypeMapEntry> compEntry: compInfo.entrySet()) {
			String compName = compEntry.getKey();
			// START KGU#1021 2021-12-05: Bugfix #1024 Instruction might be defective
			//String compVal = comps.get(compName);
			String compVal = null;
			if (comps != null) {
				compVal = comps.get(compName);
			}
			// END KGU#1021 2021-12-05
			if (isFirst) {
				isFirst = false;
			}
			else {
				recordInit.append(", ");
			}
			if (!compName.startsWith("§")) {
				if (compVal == null) {
					recordInit.append("0 /*undef.*/");
				}
				else if (compEntry.getValue().isRecord()) {
					recordInit.append(transformRecordInit(new TokenList(compVal), compEntry.getValue()));
				}
				else {
					recordInit.append(transform(compVal));
				}
			}
		}
		recordInit.append("}");
		return recordInit.toString();
	}
	// END KGU#388 2017-09-26

	protected void appendBlockHeading(Element elem, String _headingText, String _indent)
	{
		boolean isDisabled = elem.isDisabled(false);
		if (elem instanceof ILoop && this.jumpTable.containsKey(elem) && this.isLabelAtLoopStart())  
		{
				_headingText = this.labelBaseName + this.jumpTable.get(elem) + ": " + _headingText;
		}
		if (!this.optionBlockBraceNextLine())
		{
			addCode(_headingText + " {", _indent, isDisabled);
		}
		else
		{
			addCode(_headingText, _indent, isDisabled);
			addCode("{", _indent, isDisabled);
		}
	}

	protected void appendBlockTail(Element elem, String _tailText, String _indent)
	{
		boolean isDisabled = elem.isDisabled(false);
		if (_tailText == null) {
			addCode("}", _indent, isDisabled);
		}
		else {
			addCode("} " + _tailText + ";", _indent, isDisabled);
		}
		
		if (elem instanceof ILoop && this.jumpTable.containsKey(elem) && !this.isLabelAtLoopStart()) {
			addCode(this.labelBaseName + this.jumpTable.get(elem) + ": ;", _indent, isDisabled);
		}
	}
	// END KGU#74 2015-11-30
	
	// START KGU#332 2017-01-27: Enh. #335
	/**
	 * States whether constant definitions or variable declarations may occur anywhere in
	 * the code or only at block beginning.<b/>
	 * Note that this option only applies to explicit declarations in e.g. Instruction or
	 * Call elements; in case of a mere first assignment somewhere we could not be sure that
	 * a declaration in this place would cover all occurrences (e.g., if introduced in
	 * several branches of an Alternative or Case element).
	 * @return true if declarations may be mixed among instructions
	 */
	protected boolean isInternalDeclarationAllowed()
	{
		return false;
	}
	// END KGU#332 2017-01-27
	
	// START KGU#388 2017-09-26: Enh. #423
	/**
	 * Creates a type description suited for C code from the given TypeMapEntry {@code typeInfo}
	 * The returned type description will have to be split before the first
	 * occurring opening bracket in order to place the variable or type name there.
	 * 
	 * @param typeInfo - the defining or derived TypeMapInfo of the type 
	 * @param definingWithin - a possible outer type context
	 * @param preferName - whether the type name is to be preferred over the structure
	 * @return a String suited as C type description in declarations etc. 
	 */
	@Override
	// START KGU#1082 2023-09-28: Bugfix #1092 Sensible handling of alias types
	//protected String transformTypeFromEntry(TypeMapEntry typeInfo, TypeMapEntry definingWithin) {
	protected String transformTypeFromEntry(TypeMapEntry typeInfo, TypeMapEntry definingWithin, boolean preferName) {
	// END KGU#1082 2023-09-28
		// Record type description won't usually occur (rather names)
		String _typeDescr;
//		String canonType = typeInfo.getTypes().get(0);
		// START KGU#1082 2023-09-28: Bugfix #1092 Sensible handling of alias types
		//String canonType = typeInfo.getCanonicalType(true, true);
		String canonType = typeInfo.getCanonicalType(true, preferName);
		// END KGU#1082 2023-09-28
		int nLevels = canonType.lastIndexOf('@')+1;
		String elType = (canonType.substring(nLevels)).trim();
		TypeMapEntry elTypeInfo = typeInfo;
		if (nLevels > 0 && typeInfo.getTypeMap() != null && typeInfo.getTypeMap().containsKey(":"+elType)) {
			elTypeInfo = typeInfo.getTypeMap().get(":" + elType);
		}
		if (elTypeInfo.isRecord() && elType.equals(elTypeInfo.typeName)) {
			elType = transformRecordTypeRef(elType, elTypeInfo == definingWithin);
		}
		// START KGU#542 2019-11-17: Enh. #739 - support for enum types
		else if (elTypeInfo.isEnum() && elType.equals(elTypeInfo.typeName)) {
			elType = transformEnumTypeRef(elType);
		}
		// END KGU#542 2019-11-17
		else {
			elType = transformType(elType, "???");
		}
		_typeDescr = elType;
		for (int i = 0; i < nLevels; i++) {
			_typeDescr += "[";
			if (this.wantsSizeInArrayType()) {
				int minIndex = typeInfo.getMinIndex(i);
				int maxIndex = typeInfo.getMaxIndex(i);
				// START KGU#854 2020-04-22: Enh. #855
				if (maxIndex < 0) {
					maxIndex = this.optionDefaultArraySize() - 1;
				}
				// END KGU#854 2020-04-22
				int indexRange = maxIndex+1 - minIndex;
				// We try a workaround for negative minIndex...
				if (indexRange > maxIndex + 1) {
					maxIndex = indexRange - 1;
				}
				if (maxIndex >= 0) {
					_typeDescr += Integer.toString(maxIndex+1);
				}
			}
			_typeDescr += "]";
		}
		return _typeDescr;
	}

	/**
	 * Special adaptation of record type name references in C-like languages, e.g. C
	 * adds a prefix "struct" wherever it is used. C++ doesn't need to, Java and C#
	 * don't, so the inheriting classes must override this.
	 * @param structName - name of the structured type
	 * @param isRecursive - if used defining this very type
	 * @return the prepared reference string
	 */
	protected String transformRecordTypeRef(String structName, boolean isRecursive) {
		return "struct " + structName + (isRecursive ? " * " : "");
	}
	
	// START KGU#542 2019-11-17: Enh. #739
	/**
	 * Special adaptation of enum type name references in C-like languages, e.g. C
	 * adds a prefix "enum" wherever it is used. C++ doesn't need to, Java and C#
	 * don't, so the inheriting classes must override this.
	 * @param enumName - name of the structured type
	 * @return the prepared reference string
	 */
	protected String transformEnumTypeRef(String enumName) {
		return "enum " + enumName;
	}
	// END KGU#542 2019-11-17

	/**
	 * Adds the type definitions for all types in {@code _root.getTypeInfo()}.
	 * @param _root - originating Root
	 * @param _indent - current indentation level (as String)
	 */
	protected void generateTypeDefs(Root _root, String _indent) {
		// START KGU#676 2019-03-30: Enh. #696 special pool in case of batch export
		//for (Entry<String, TypeMapEntry> typeEntry: _root.getTypeInfo().entrySet()) {
		for (Entry<String, TypeMapEntry> typeEntry: _root.getTypeInfo(routinePool).entrySet()) {
		// END KGU#676 2019-03-30
			String typeKey = typeEntry.getKey();
			if (typeKey.startsWith(":")) {
				generateTypeDef(_root, typeKey.substring(1), typeEntry.getValue(), _indent, false);
			}
		}
	}

	/**
	 * Appends a typedef or struct definition for the type passed in by {@code _typeEnry}
	 * if it hadn't been defined globally or in the preamble before.
	 * @param _root - the originating Root
	 * @param _typeName - the designated name for the type to be defined
	 * @param _type - the type map entry the definition for which is requested here
	 * @param _indent - the current indentation
	 * @param _asComment - if the type definition is only to be added as comment (disabled)
	 */
	protected void generateTypeDef(Root _root, String _typeName, TypeMapEntry _type, String _indent, boolean _asComment) {
		String typeKey = ":" + _typeName;
		if (this.wasDefHandled(_root, typeKey, true)) {
			return;
		}
		// START KGU#1082 2023-09-28: Bugfix #1092 sensible support for alias types
		if (_type.typeName != null && !_typeName.equals(_type.typeName)) {
			// Seems to be an alias - so make sure the referred type is defined
			generateTypeDef(_root, _type.typeName, _type, _indent, _asComment);
			String prefix = "";
			if ("CGenerator".equals(this.getClass().getSimpleName())) {
				if (_type.isRecord()) {
					prefix = "struct ";
				}
				else if (_type.isEnum()) {
					prefix = "enum ";
				}
			}
			addCode("typedef " + prefix + _type.typeName + " " + _typeName + ";",
					_indent, _asComment);
			return;
		}
		// END KGU#1082 2023-09-28
		String indentPlus1 = _indent + this.getIndent();
		appendDeclComment(_root, _indent, typeKey);
		if (_type.isRecord()) {
			addCode("struct " + _type.typeName + " {", _indent, _asComment);
			for (Entry<String, TypeMapEntry> compEntry: _type.getComponentInfo(false).entrySet()) {
				// START KGU#837 2020-03-30: Inconsistent (not recursive) approach to place an array length correctly
				//addCode(transformTypeFromEntry(compEntry.getValue(), _type) + "\t" + compEntry.getKey() + ";",
				//		indentPlus1, _asComment);
				TypeMapEntry compType = compEntry.getValue();
				String transType = transformTypeFromEntry(compType, _type, true).trim();
				int posBrack0 = -1, posBrack1 = -1;
				String bracks = "";
				if (compType.isArray() && transType != null
						&& !this.arrayBracketsAtTypeName()
						&& (posBrack0 = transType.indexOf("[")) > 0
						&& (posBrack1 = transType.lastIndexOf("]")) > posBrack0
						&& posBrack1 + 1 == transType.length()) {
					bracks = transType.substring(posBrack0, posBrack1+1);
					transType = transType.substring(0, posBrack0);
				}
				addCode(transType + "\t" + compEntry.getKey() + bracks + ";", indentPlus1, _asComment);
				// END KGU#837 2020-03-30
			}
			addCode("};", _indent, _asComment);
		}
		// START KGU#542 2019-11-17: Enh. #739
		else if (_type.isEnum()) {
			StringList items = _type.getEnumerationInfo();
			String itemList = items.concatenate(", ");
			if (itemList.length() > 70) {
				addCode("enum " + _type.typeName + "{", _indent, _asComment);
				for (int i = 0; i < items.count(); i++) {
					// FIXME: We might have to transform the value...
					addCode(items.get(i) + (i < items.count() -1 ? "," : ""), indentPlus1, _asComment);
				}
				addCode("};", _indent, _asComment);
			}
			else {
				addCode("enum " + _type.typeName + "{" + itemList + "};", _indent, _asComment);
			}
		}
		// END KGU#542 2019-11-17
		else {
			// START KGU#1082 2023-09-28: Bugfix #1092 Sensible handling of alias types
			//addCode("typedef " + this.transformTypeFromEntry(_type, null, true) + " " + _typeName + ";",
			addCode("typedef " + this.transformTypeFromEntry(_type, null, !_typeName.equals(_type.typeName)) + " " + _typeName + ";",
			// END KGU#1082 2023-09-28
					_indent, _asComment);
		}
	}
	// END KGU#388 2017-09-26

	@Override
	protected void generateCode(Instruction _inst, String _indent) {

		if (!appendAsComment(_inst, _indent)) {

			// Avoid the comment here if the element contains mere declarations
			boolean commentInserted = false;

			ArrayList<TokenList> lines = _inst.getUnbrokenTokenText();
			for (int i = 0; i < lines.size(); i++) {
				// Every line will be distinguished among:
				// 1. assignment
				// 1.1 with declaration (mind record initializer!)
				// 1.1.1 as constant
				// 1.1.2 as variable
				// 1.2 without declaration 
				// 1.2.1 with record or array initializer
				// 1.2.2 without record initializer
				// 2. mere declaration
				// 2.1 as constant
				// 2.2 as variable
				// 3. type definition
				// 4. Input / output
				// START KGU#1107 2023-12-15: Bugfix #1118
				//commentInserted = generateInstructionLine(_inst, _indent,
				//		commentInserted, lines.get(i));
				TokenList tokList = lines.get(i);
				if (!tokList.isBlank()) {
					commentInserted = generateInstructionLine(_inst, _indent,
							commentInserted, tokList);
				}
				else if (!commentInserted) {
					appendComment(_inst, _indent);
					commentInserted = true;
					addCode("", _indent, false);
				}
				// END KGU#1107 2023-12-15
			}
			// START KGU#1107 2023-12-14: Bugfix #1118 - the comment of an empty element wasn't exported
			if (!commentInserted) {
				appendComment(_inst, _indent);
			}
			// END KGU#1107 2023-12-14
		}
		
	}

	// START KGU#730 2019-09-24: Bugfix #752 Outsourced from generateCode(Instruction, String) because also needed for Calls
	/**
	 * Generates the code for the given {@code Instruction} line {@code _line}.
	 * 
	 * @param _inst - the Instruction (or Call) element
	 * @param _indent - current indentation
	 * @param _commentInserted - whether the element comment had already been inserted
	 * @param _line - the current instruction line
	 * @return {@code true} if the element comment will have been inserted when this
	 *     routine is being left
	 */
	protected boolean generateInstructionLine(Instruction _inst, String _indent, boolean _commentInserted, TokenList tokens) {
		// Cases to be distinguished and handled:
		// 1. assignment
		// 1.1 with declaration (mind record initializer!)
		// 1.1.1 as constant
		// 1.1.2 as variable
		// 1.2 without declaration 
		// 1.2.1 with record or array initializer
		// 1.2.2 without record initializer
		// 2. mere declaration
		// 2.1 as constant
		// 2.2 as variable
		// 3. type definition
		// 4. Input / output
		boolean isDisabled = _inst.isDisabled(false);
		boolean isTypeDef = Instruction.isTypeDefinition(tokens, this.typeMap);
		// START KGU#796 2020-02-10: Bugfix #808
		Syntax.unifyOperators(tokens, false);
		// END KGU#796 2020-02-10
		TokenList exprTokens = null;	// Tokens of the expression in case of an assignment
		String expr = null;	// Original expression
		int posAsgn = tokens.indexOf("<-");
		if (posAsgn < 0) {
			posAsgn = tokens.size();
		}
		else {
			exprTokens = tokens.subSequenceToEnd(posAsgn + 1);
		}
		String codeLine = null;
		// The varName result will only make sense in case of an assignment or declaration
		String varName = Instruction.getAssignedVarname(tokens, false);
		boolean isDecl = Instruction.isDeclaration(tokens);
		//exprTokens.removeAll(" ");
		if (!this.suppressTransformation && (isDecl || exprTokens != null)) {
			// Cases 1 or 2
			// If there is an initialization then it must at least be generated
			// as assignment.
			// With declaration styles other than than C-like, this requires
			// cutting out the type specification together with the
			// specific keywords and separators ("var"+":" / "dim"+"as").
			// With C-style initializations, however, it depends on whether
			// code-internal declarations are allowed (C++, C#, Java) or not
			// (pure C): If allowed then we may just convert it as is, otherwise
			// we must cut off the type specification (i.e. all text preceding the
			// variable name).
			Root root = Element.getRoot(_inst);
			StringList paramNames = root.getParameterNames();
			// START KGU#375 2017-04-12: Enh. #388 special treatment of constants
			if (tokens.get(0).equals("const")) {
				// Cases 1.1.1 or 2.1
				if (!this.isInternalDeclarationAllowed()) {
					return _commentInserted;
				}
				// We try to enrich or accomplish defective type information
				if (root.constants.get(varName) != null) {
					this.appendDeclaration(root, varName, _indent, true);
					// KGU#424: Avoid the comment here if the element contains mere declarations
					return true;
				}	
			}
			// END KGU#375 2017-04-12
			if (isDecl && (this.isInternalDeclarationAllowed() || exprTokens != null)) {
				// cases 1.1.2 or 2.2
				if (tokens.get(0).equalsIgnoreCase("var") || tokens.get(0).equalsIgnoreCase("dim")) {
					// Case 1.1.2a/b or 2.2a/b (Pascal/BASIC declaration)
					String separator = tokens.get(0).equalsIgnoreCase("dim") ? "as" : ":";
					int posColon = tokens.indexOf(separator, 2, false);
					// Declaration well-formed?
					if (posColon > 0) {
						// Compose the lval without type
						// FIXME convert transform to TokenList arg
						codeLine = transform(tokens.subSequence(1, posColon).getString().trim());
						if (this.isInternalDeclarationAllowed()) {
						// START KGU#1089 2023-10-12: Issue #980 Face a list of variables
							//// START KGU#711 2019-10-01: Enh. #721 Precaution for Javascript
							//if (exprTokens == null && wasDefHandled(root, varName, false)) {
							//	return commentInserted;
							//}
							//// END KGU#711 2019-10-01
							//// Insert the type description
							//String type = tokens.subSequence(posColon+1, posAsgn).concatenate().trim();
							//// START KGU#561 2018-07-21: Bugfix #564
							////codeLine = transform(transformType(type, "")) + " " + codeLine;
							//type = transformType(type, "");
							//codeLine = this.transformArrayDeclaration(type, codeLine);
							//// END KGU#561 2018-07-21
							String type = tokens.subSequence(posColon+1, posAsgn).getString().trim();
							ArrayList<TokenList> declItems = Syntax.splitExpressionList(tokens.subSequence(1, posColon), ",");
							for (int i = 0; i < declItems.size() - 1; i++) {
								TokenList declItem = declItems.get(i);
								// FIXME there could be asterisks and more!
								int posBrack = declItem.indexOf("[");
								TokenList brackets = new TokenList();
								if (posBrack >= 0) {
									brackets = declItem.subSequenceToEnd(posBrack);
									declItem.remove(posBrack, declItem.size());
								}
								String declVar = declItem.getString().trim();
								// START KGU#711 2019-10-01: Enh. #721 Precaution for Javascript
								if (declVar.isEmpty()
										|| exprTokens == null && wasDefHandled(root, declVar, false)) {
									codeLine = null;	// If this was the last loop cycle then ensure nothing gets coded.
									continue;
								}
								// END KGU#711 2019-10-01
								StringList dims = new StringList();
								while (!brackets.isBlank() && brackets.get(0).equals("[")) {
									ArrayList<TokenList> ranges = Syntax.splitExpressionList(brackets.subSequenceToEnd(1), ",");
									for (int j = 0; j < ranges.size()-1; j++) {
										dims.add(ranges.get(j).getString().trim());
									}
									brackets = ranges.get(ranges.size()-1);
									if (!brackets.isBlank() && brackets.get(0).equals("]")) {
										brackets.remove(0);
									}
								}
								String type1 = type;
								if (!dims.isEmpty()) {
									type1 = "array [ " + dims.concatenate(",") + " ] of " + type;
								}
								// Insert the type description
								// START KGU#561 2018-07-21: Bugfix #564
								//codeLine = transform(transformType(type, "")) + " " + codeLine;
								type1 = transformType(type1, "");
								codeLine = this.transformArrayDeclaration(type1, declVar);
								// END KGU#561 2018-07-21
								if (!_commentInserted) {
									appendComment(_inst, _indent);
									_commentInserted = true;
								}
								if (exprTokens == null || declItems.size() > 1) {
									addCode(codeLine + ";", _indent, isDisabled);
									wasDefHandled(root, declVar, true);
									codeLine = null;
								}
							}
							// END KGU#1089 2023-10-12: Issue #980
						}
					}
				}
				else {
					// Case 1.1.2c or 2.2c (2.2c not needed if internal declarations not allowed)
					// Must be C-style declaration
					if (this.isInternalDeclarationAllowed()) {
						// Case 2.2c (allowed) or 1.1.2c
						// START KGU#711 2019-10-01: Enh. #721 Avoid nonsense declarations in Javascript
						// START KGU#1089 2023-10-16: Bugfix #980 Handle multi-variable declarations sensibly
						//if (exprTokens == null && this.wasDefHandled(root, varName, false)) {
						//	return _commentInserted;
						//}
						//String declVar = varName;
						StringList declVars = null;
						if (varName != null) {
							declVars = StringList.getNew(varName);
						}
						else {
							// Apparently many declared variables, ambiguous assignment
							declVars = Instruction.getDeclaredVariables(tokens);
							if (declVars.count() > 1) {
								exprTokens = null;
							}
						}
						int posVar0 = 0;
						ArrayList<TokenList> declZones = new ArrayList<TokenList>(); // Will be filled in the first loop cycle
						for (int i = 0; i < declVars.count(); i++) {
							String declVar = declVars.get(i);
							// END KGU#1089 2023-10-16
							if (exprTokens == null && declVar != null
									&& this.wasDefHandled(root, declVar, false)) {
								return _commentInserted;
							}
							// END KGU#711 2019-10-01
							// START KGU#560 2018-07-22: Bugfix #564
							//codeLine = transform(tokens.subSequence(0, posAsgn).concatenate().trim());
							TypeMapEntry type = this.typeMap.get(declVar);
							if (type != null && type.isArray()) {
								String canonType = type.getCanonicalType(true, false);
								codeLine = this.makeArrayDeclaration(this.transformType(canonType, "int"), declVar, type);
							}
							else {
								// START KGU#711 2019-09-30: Enh. #721: Consider Javascript
								// Combine type and variable as is
								//codeLine = transform(tokens.subSequence(0, posAsgn).concatenate().trim());
								int posVar = tokens.indexOf(declVar);
								if (i == 0) {
									posVar0 = posVar;
									declZones = Syntax.splitExpressionList(tokens.subSequence(posVar0, posAsgn), ",");
								}
								TokenList typeTokens = tokens.subSequence(0, posVar0);
								int posLBrack = declZones.get(i).indexOf("[");
								int posRBrack = declZones.get(i).lastIndexOf("]");
								if (!typeTokens.isEmpty() && posLBrack > 0 && posRBrack > posLBrack) {
									//typeStr.insert("array "
									//		+ declZones.get(i).substring(posLBrack, posRBrack+1) + " of ", 0);
									typeTokens.addAll(0, new TokenList("array  of"));
									typeTokens.addAll(1, declZones.get(i).subSequence(posLBrack, posRBrack+1));
								}
								else if (typeTokens.isEmpty() && exprTokens != null) {
									declVar = declZones.get(i).getString();
								}
								// FIXME don't pass this through strings
								codeLine = this.composeTypeAndNameForDecl(
										typeTokens.getString().trim(),
										declVar.trim());
								codeLine = transform(codeLine);
								// END KGU#711 2019-09-30
							}
							// END KGU#560 2018-07-22
							addCode(codeLine + ";", _indent, isDisabled);
							codeLine = null;
						}
					}
					else if (exprTokens != null) {
						// Case 1.1.2c (2.2c not allowed)
						// Cut out leading type specification
						int posVar = tokens.indexOf(varName);
						// START KGU#560 2018-07-21: Bugfix #564 In case of an array declaration we must wipe off the array stuff
						//codeLine = transform(tokens.subSequence(posVar, posAsgn).concatenate().trim());
						int posEnd = tokens.indexOf("[", posVar+1);
						if (!isDecl || posEnd < 0 || posEnd > posAsgn) {
							posEnd = posAsgn;
						}
						// FIXME Don't descend to string here
						codeLine = transform(tokens.subSequence(posVar, posEnd).getString().trim());
						// END KGU#560 2018-07-21
					}
//							// START KGU#375 2017-04-13: Enh. #388
//							//codeLine = transform(tokens.concatenate().trim());
//							else if (tokens.get(0).equals("const")) {
//								// We try to enrich or accomplish defective type information
//								Root root = Element.getRoot(_inst);
//								if (root.constants.get(varName) != null) {
//									this.insertDeclaration(root, varName, _indent, true);
//									// START KGU#424 2017-09-26: Avoid the comment here if the element contains mere declarations
//									commentInserted = true;
//									// END KGU#424 2017-09-26
//									continue;
//								}
//							}
				}
			}
			else if (!isDecl && exprTokens != null) {
				// Case 1.2
				// Combine variable access as is
				codeLine = transform(tokens.subSequence(0, posAsgn).getString()).trim();
				// START KGU#767 2019-11-30: Bugfix #782 maybe we must introduce a postponed declaration here
				if (varName != null
						&& Syntax.isIdentifier(varName, false, null)
						&& codeLine.indexOf(varName) + varName.length() == codeLine.length()
						&& !paramNames.contains(varName)
						&& !this.wasDefHandled(root, varName, false)) {
					TypeMapEntry type = this.typeMap.get(varName);
					String typeName = "???";
					if (type != null) {
						typeName = transformTypeFromEntry(type, null, true);
						if (type.isRecord()) {
							isDecl = true;
						}
						// START KGU#784 2019-12-02
						else if (type.isArray() && !this.arrayBracketsAtTypeName()) {
							int posBrack = typeName.indexOf("[");
							if (posBrack > 0) {
								codeLine += typeName.substring(posBrack);
								typeName = typeName.substring(0, posBrack);
							}
						}
						// END KGU#784 2019-12-02
					}
					codeLine = typeName + " " + codeLine;
					this.setDefHandled(root.getSignatureString(false, false), varName);
				}
				// END KGU#767 2019-11-30
			}
			// Now we care for a possible assignment
			if (codeLine != null && exprTokens != null && !exprTokens.isBlank()) {
				// START KGU#560 2018-07-21: Bugfix #564 - several problems with array initializers
				int posBrace = exprTokens.indexOf("{");
				if (posBrace >= 0 && posBrace <= 1 && exprTokens.get(exprTokens.size()-1).equals("}")) {
					// Case 1.1 or 1.2.1 (either array or record initializer)
					if (posBrace == 1 && exprTokens.size() >= 3 && Syntax.isIdentifier(exprTokens.get(0), false, null)) {
						String typeName = exprTokens.get(0);
						TypeMapEntry recType = this.typeMap.get(":"+typeName);
						if (isDecl && this.isInternalDeclarationAllowed() && recType != null) {
							// transforms the Structorizer record initializer into a C-conform one
							expr = this.transformRecordInit(exprTokens, recType);
						}
						else {
							// In this case it's either no declaration or the declaration has already been generated
							// at the block beginning
							if (!_commentInserted) {
								appendComment(_inst, _indent);
								_commentInserted = true;
							}
							// FIXME: Possibly codeLine (the lval string) might be too much as first argument
							// START KGU#559 2018-07-20: Enh. #563
							//this.generateRecordInit(codeLine, pureExprTokens.concatenate(), _indent, isDisabled, null);
							this.generateRecordInit(codeLine, exprTokens, _indent, isDisabled, recType);
							// END KGU#559 2018-07-20
							return _commentInserted;
						}
					}
					else {
						ArrayList<TokenList> items = Syntax.splitExpressionList(exprTokens.subSequenceToEnd(1), ",");
						String elemType = null;
						TypeMapEntry arrType = this.typeMap.get(varName);
						if (arrType != null && arrType.isArray()) {
							elemType = arrType.getCanonicalType(true, false);
							if (elemType != null && elemType.startsWith("@")) {
								elemType = elemType.substring(1);
							}
							// START KGU#784 2019-12-02: varName is only part of the left side, there may be indices, so reduce the type if so
							int posIdx = codeLine.indexOf(varName) + varName.length();
							String indices = codeLine.substring(posIdx).trim();
							while (elemType.startsWith("@") && indices.startsWith("[")) {
								elemType = elemType.substring(1);
								StringList indexList = Syntax.splitExpressionList(indices.substring(1), ",");
								indexList.remove(0); // Drop first index expression (has already been handled)
								// Are there perhaps more indices within the same bracket pair (comma-separated list)?
								while (indexList.count() > 1 && elemType.startsWith("@")) {
									indexList.remove(0);
									elemType = elemType.substring(1);
								}
								if (indexList.isEmpty()) {
									indices = "";
								}
								else if (indexList.get(0).trim().startsWith("]")) {
									// This should be the tail
									indices = indexList.get(0).substring(1);
								}
							}
							// END KGU#784 2019-12-02
						}
						items.remove(items.size()-1); // Get rid of tail
						expr = this.transformOrGenerateArrayInit(codeLine, items, _indent, isDisabled, elemType, isDecl);
						if (expr == null) {
							return _commentInserted;
						}
					}
				}
				// END KGU#560 2018-07-21
				else {
					// FIXME Don't descend to string level
					expr = this.transform(exprTokens.getString()).trim();
				}
			}
			if (expr != null) {
				// In this case codeLine must be different from null
				codeLine += " = " + expr;
			}
		} // if (!this.suppressTransformation && (isDecl || exprTokens != null))
		// START KGU#388 2017-09-25: Enh. #423
		else if (!this.suppressTransformation && isTypeDef) {
			// Attention! The following condition must not be combined with the above one! 
			if (this.isInternalDeclarationAllowed()) {
				// START KGU#878 2020-10-16: Bugfix #873 - collateral damage of bugfix #808 mended
				//int posEqu = tokens.indexOf("=");
				int posEqu = tokens.indexOf("==");
				// END KGU#878 2020-10-16
				String typeName = null;
				if (posEqu == 2) {
					typeName = tokens.get(1);
				}
				TypeMapEntry type = this.typeMap.get(":" + typeName);
				Root root = Element.getRoot(_inst);
				if (type != null) {
					this.generateTypeDef(root, typeName, type, _indent, isDisabled);
					_commentInserted = true;
					// CodeLine is not filled because the code has already been generated
				}
				else {
					// Hardly a recognizable type definition, just put it as is...
					// FIXME Don't descend to String level
					codeLine = "typedef " + transform(tokens.subSequenceToEnd(posEqu + 1).getString()) + " " + typeName;
				}
			}
		}
		// END KGU#388 2017-09-25
		else {
			// All other cases (e.g. input, output)
			// START KGU#653 2019-02-14: Enh. #680 - care for multi-variable input lines
			//codeLine = transform(line);
			StringList inputItems = Instruction.getInputItems(tokens);
			if (inputItems == null
					|| !generateMultipleInput(inputItems, _indent, isDisabled, _commentInserted ? null : _inst.getComment())) {
				// FIXME Don't descend to String level
				codeLine = transform(tokens.getString());
			}
			else {
				codeLine = null;
			}
			// END KGU#653 2019-02-14
		}
		// Now append the codeLine in case it was composed and not already appended
		if (codeLine != null) {
			String lineEnd = ";";
			if (Instruction.isTurtleizerMove(tokens)) {
				codeLine = this.enhanceWithColor(codeLine, _inst);
				lineEnd = "";	// codeLine already contains a line end in this case
			}
			// START KGU#424 2017-09-26: Avoid the comment here if the element contains mere declarations
			if (!_commentInserted) {
				appendComment(_inst, _indent);
				_commentInserted = true;
			}
			// END KGU#424 2017-09-26
			// START KGU#794 2020-02-11: Issue #806
			if (codeLine.startsWith("printf(")) {
				this.appendComment("TODO: check format specifiers, replace all '?'!", _indent);
			}
			// END KGU#794 2020-02-11
			addCode(codeLine + lineEnd, _indent, isDisabled);
		}
		// END KGU#261 2017-01-26
		return _commentInserted;
	}

	// START KGU#653 2019-02-14: Enh. #680 - auxiliary methods for handling multi-item input instructions
	/**
	 * Generates a series of code lines representing a decomposed multi-item input instruction
	 * @param _inputItems - list of input items (first the prompt string, then the lvar expressions)
	 * @param _indent - current code indentation
	 * @param _isDisabled - whether the containing instruction is disabled (i.e. is to be commented out)
	 * @param _comment - the instruction comment (if not exported already)
	 * @return true is all was done here, false if no code had been expressed
	 */
	private boolean generateMultipleInput(StringList _inputItems, String _indent, boolean _isDisabled, StringList _comment) {
		boolean done = false;
		if (this.getClass().getSimpleName().equals("CGenerator")) {
			this.appendComment("TODO: check format specifiers, replace all '?'!", _indent);
		}
		// START KGU#794 2020-02-13: Issue #806
		//if (_inputItems.count() > 2) {
		if (_inputItems.count() > 2 || this.getClass().getSimpleName().equals("CGenerator") && _inputItems.count() == 2) {
		// END KGU#794 2020-02-13
			String inputKey = Syntax.getKeyword("input") + " ";
			String prompt = _inputItems.get(0);
			if (!prompt.isEmpty()) {
				prompt += " ";
			}
			_inputItems.remove(0);
			if (_comment != null) {
				this.appendComment(_comment, _indent);
			}
			String targetList = composeInputItems(_inputItems);
			if (targetList != null) {
				// Multiple-item conversion available, so create a single line
				_inputItems.clear();
				_inputItems.add(targetList);
			}
			else if (!prompt.isEmpty()) {
				addCode(transform(Syntax.getKeyword("output") + " " + prompt), _indent, _isDisabled);
			}
			for (int i = 0; i < _inputItems.count(); i++) {
				if (targetList == null) {
					prompt = "\"" + _inputItems.get(i) + ": \" ";
				}
				String codeLine = transform(inputKey + prompt + _inputItems.get(i));
				addCode(codeLine + ";", _indent, _isDisabled);
			}
			done = true;
		}
		return done;
	}
	/**
	 * Subclassable method possibly to obtain a suited transformed argument list string for the given series of
	 * input items (i.e. expressions designating an input target variable each) to be inserted in the input replacer
	 * returned by {@link #getInputReplacer(boolean)}, this allowing to generate a single input instruction only.<br/>
	 * This instance concatenates all elements with commas and address operators and inserts a draft format string
	 * at the beginning (as needed for {@code scanf)).
	 * @param _inputVarItems - {@link StringList} of variable descriptions for input
	 * @return either a syntactically converted combined string with suited operator or separator symbols, or null.
	 */
	@Override
	protected String composeInputItems(StringList _inputVarItems)
	{
		// START KGU#794 2020-02-11: Issue #806 - more intelligent format preparation
		//return _inputVarItems.concatenate(", &");
		StringList format = new StringList();
		StringList items = new StringList();
		for (int i = 0; i < _inputVarItems.count(); i++) {
			String varItem = _inputVarItems.get(i);
			String[] formatAndItem = this.makeScanfFormatVarPair(varItem);
			format.add(formatAndItem[0]);
			items.add(formatAndItem[1]);
		}
		items.insert("§$§$§" + format.concatenate(" ") + "§$§$§", 0);
		return items.concatenate(", ");
		// END KGU#794 2020-02-11
	}
	// END KGU#653 2019-02-14
	
	// START KGU#794 2020-02-11: Issue #806
	private String[] makeScanfFormatVarPair(String inputItem)
	{
		String[] pair = new String[] {
				"%?",
				"&" + inputItem
		};
		TypeMapEntry type = this.typeMap.get(inputItem);
		if (type != null) {
			String typeName = this.transformTypeFromEntry(type, null, true);
			if (typeName.equals("char*")) {
				pair[0] = "%s";
				pair[1] = inputItem;	// No address operator!
			}
			else {
				if (typeName.startsWith("unsigned")) {
					pair[0] ="%u";
				}
				else if (typeName.endsWith("int") || typeName.endsWith("long") || typeName.endsWith("short")) {
					pair[0] = "%i";
				}
				else if (typeName.equalsIgnoreCase("bool")) {
					pair[0] = "%d";
				}
				else if (typeName.endsWith("double")) {
					pair[0] = "%lg";
				}
				else if (typeName.equals("float")) {
					pair[0] = "%g";
				}
				else if (typeName.endsWith("char")) {
					pair[0] = "%c1";
				}
			}
		}
		return pair;
	}
	// END KGU#794 2020-02-11

	protected String enhanceWithColor(String _codeLine, Instruction _inst) {
		return _codeLine + "; " + this.commentSymbolLeft() + " color = " + _inst.getHexColor();
	}

	@Override
	protected void generateCode(Alternative _alt, String _indent) {
		
		appendComment(_alt, _indent);
		
		// START KGU#453 2017-11-02: Issue #447
		//String condition = transform(_alt.getText().getLongString(), false).trim();
		String condition = transform(_alt.getUnbrokenText().getLongString(), false).trim();
		// END KGU#453 2017-11-02
		// START KGU#301 2016-12-01: Bugfix #301
		//if (!condition.startsWith("(") || !condition.endsWith(")"))
		if (!isParenthesized(condition))
		// END KGU#301 2016-12-01
			condition = "(" + condition + ")";
		
		appendBlockHeading(_alt, "if " + condition, _indent);
		generateCode(_alt.qTrue, _indent + this.getIndent());
		appendBlockTail(_alt, null, _indent);

		if (_alt.qFalse.getSize() != 0) {
			appendBlockHeading(_alt, "else", _indent);
			generateCode(_alt.qFalse, _indent + this.getIndent());
			appendBlockTail(_alt, null, _indent);
		}
	}

	@Override
	protected void generateCode(Case _case, String _indent) {
		
		boolean isDisabled = _case.isDisabled(false);
		appendComment(_case, _indent);
		
		// START KGU#453 2017-11-02: Issue #447
		//StringList lines = _case.getText();
		StringList lines = _case.getUnbrokenText();
		// END KGU#453 2017-11-02
		String condition = transform(lines.get(0), false);
		// START KGU#301 2016-12-01: Bugfix #301
		//if (!condition.startsWith("(") || !condition.endsWith(")")) {
		if (!isParenthesized(condition)) {
		// END KGU#301 2016-12-01
			condition = "(" + condition + ")";
		}

		appendBlockHeading(_case, "switch " + condition, _indent);

		for (int i = 0; i < _case.qs.size() - 1; i++) {
			// START KGU#15 2015-10-21: Support for multiple constants per
			// branch
			// START KGU#755 2019-11-08: Bugfix #769 - more precise splitting necessary
			//StringList constants = StringList.explode(lines.get(i + 1), ",");
			StringList constants = Syntax.splitExpressionList(lines.get(i + 1), ",");
			// END KGU#755 2019-11-08
			for (int j = 0; j < constants.count() - 1; j++) {
				addCode("case " + constants.get(j).trim() + ":", _indent, isDisabled);
			}
			// END KGU#15 2015-10-21
			// START KGU#380 2017-04-14: Bugfix #394 - Avoid redundant break instructions
			//generateCode((Subqueue) _case.qs.get(i), _indent + this.getIndent());
			//addCode(this.getIndent() + "break;", _indent, isDisabled);
			Subqueue sq = _case.qs.get(i);
			generateCode(sq, _indent + this.getIndent());
			Element lastEl = null;
			for (int j = sq.getSize() - 1; lastEl == null && j >= 0; j--) {
				if ((lastEl = sq.getElement(j)).isDisabled(true)) {
					lastEl = null;
				}
			}
			Integer label = null;
			if (lastEl == null || !(lastEl instanceof Jump) || (label = this.jumpTable.get(lastEl)) != null && label == -1) {
				addCode(this.getIndent() + "break;", _indent, isDisabled);
			}
			// END KGU#380 2017-04-14
		}

		if (!lines.get(_case.qs.size()).trim().equals("%")) {
			addCode("default:", _indent, isDisabled);
			Subqueue squeue = (Subqueue) _case.qs.get(_case.qs.size() - 1);
			generateCode(squeue, _indent + this.getIndent());
			// START KGU#71 2015-11-10: For an empty default branch, at least a
			// semicolon is required
			if (squeue.getSize() == 0) {
				addCode(this.getIndent() + ";", _indent, isDisabled);
			}
			// END KGU#71 2015-11-10
		}
		
		appendBlockTail(_case, null, _indent);
	}

	// END KGU#18/#23 2015-10-20

	@Override
	protected void generateCode(For _for, String _indent) {

		appendComment(_for, _indent);
		
		// START KGU#61 2016-03-22: Enh. #84 - Support for FOR-IN loops
		if (_for.isForInLoop())
		{
			// There aren't many ideas how to implement this here in general,
			// but subclasses may have better chances to do so.
			if (generateForInCode(_for, _indent)) return;
		}
		// END KGU#61 2016-03-22

		String var = _for.getCounterVar();
		String decl = "";
		// START KGU#376 2017-09-27: Enh. #389
		if (this.isInternalDeclarationAllowed() && !wasDefHandled(Element.getRoot(_for), var, false)) {
			// We just insert a loop-local declaration
			decl = "int ";
		}
		// END KGU#376 2017-09-27
		int step = _for.getStepConst();
		String compOp = (step > 0) ? " <= " : " >= ";
		String increment = var + " += (" + step + ")";
		// START KGU#934 2021-02-13: Bugfix #935: NullpointerException
		//appendBlockHeading(_for, "for (" + decl + var + " = "
		//		+ transform(_for.getStartValue(), false) + "; " + var + compOp
		//		+ transform(_for.getEndValue(), false) + "; " + increment + ")",
		//		_indent);
		String header = transform(_for.getUnbrokenText().getLongString());
		if (_for.style == For.ForLoopStyle.COUNTER) {
			header = "for (" + decl + var + " = "
					+ transform(_for.getStartValue(), false) + "; "
					+ var + compOp
					+ transform(_for.getEndValue(), false) + "; "
					+ increment + ")";
		}
		else {
			appendComment("TODO: No automatic FOR loop conversion found!", _indent);
		}
		appendBlockHeading(_for, header, _indent);
		// END KGU#934 2021-02-13

		generateCode(_for.q, _indent + this.getIndent());

		appendBlockTail(_for, null, _indent);

	}
	
	// START KGU#61 2016-03-22: Enh. #84 - Support for FOR-IN loops
	/**
	 * We try our very best to create a working loop from a FOR-IN construct
	 * This will only work, however, if we can get reliable information about
	 * the size of the value list, which won't be the case if we obtain it e.g.
	 * via a variable.
	 * @param _for - the element to be exported
	 * @param _indent - the current indentation level
	 * @return true iff the method created some loop code (sensible or not)
	 */
	protected boolean generateForInCode(For _for, String _indent)
	{
		boolean done = false;
		String var = _for.getCounterVar();
		String valueList = _for.getValueList();
		TypeMapEntry typeInfo = this.typeMap.get(valueList);
		//StringList items = this.extractForInListItems(_for);
		ArrayList<TokenList> items = _for.getValueListItems();
		String itemVar = var;
		String itemType = "";
		String nameSuffix = Integer.toHexString(_for.hashCode());
		String arrayName = "array" + nameSuffix;
		String indexName = "index" + nameSuffix;
		String indent = _indent + this.getIndent();
		String startValStr = "0";
		String endValStr = "???";
		boolean isDisabled = _for.isDisabled(false);
		// START KGU#640 2019-01-21: Bugfix #669
		boolean isLoopConverted = false;
		// END KGU#640 2019-01-21
		if (items != null)
		{
			// Good question is: how do we guess the element type and what do we
			// do if items are heterogeneous? We will scan literals and make use
			// of the typeMap hoping to get sensible information.
			// Otherwise we add a TODO comment.
			int nItems = items.size();
			boolean allChar = true;	// KGU#782 2019-12-02: We now also detect char elements
			boolean allInt = true;
			boolean allDouble = true;
			boolean allString = true;
			StringList itemTypes = new StringList();
			for (int i = 0; i < nItems; i++)
			{
				TokenList item = items.get(i);
				String type = Syntax.identifyExprType(this.typeMap, item, false);
				itemTypes.add(this.transformType(type, "int"));
				if (!type.equals("char")) {
					allChar = false;
				}
				if (!type.equals("int") && !type.equals("boolean") && !type.equals("char")) {
					allInt = false;
				}
				// START KGU#355 2017-03-30: #365 - allow type conversion
				//if (!type.equals("double")) {
				if (!type.equals("int") && !type.equals("boolean") && !type.equals("double")) {
				// END KGU#355 2017-03-30
					allDouble = false;
				}
				if (!type.equals("String") && !type.equals("char")) {
					allString = false;
				}
			}
			if (allChar) itemType = "char";
			else if (allInt) itemType = "int";
			else if (allDouble) itemType = "double";
			else if (allString) itemType = "char*";
			String arrayLiteral = "{" + TokenList.concatenate(items, ", ").getString().trim() + "}";

			// Start an extra block to encapsulate the additional definitions
			addCode("{", _indent, isDisabled);
			
			if (itemType.isEmpty())
			{
				if (nItems <= 1) {
					itemType = "int";	// the default...
				}
				else {
					itemType = "union ItemTyp" + nameSuffix;
					// We create a dummy type definition
					String typeDef = itemType + " {";
					// START KGU#355 2017-03-30: #365 - initializers needs selectors
					// and we overwrite the array literal
					arrayLiteral = "{";
					// END KGU#355 2017-03-30
					for (int i = 0; i < nItems; i++) {
						typeDef += itemTypes.get(i) + " comp" + i + "; ";
						// START KGU#355 2017-03-30: #365 - initializers needs selectors
						if (i > 0) arrayLiteral += ", ";
						arrayLiteral += ".comp" + i + "<-" + items.get(i).getString();
						// END KGU#355 2017-03-30
					}
					// START KGU#355 2017-03-30: #365 - initializers needs selectors
					//typeDef += "}";
					typeDef = typeDef.trim() + "};";
					arrayLiteral += "}";
					// END KGU#355 2017-03-30
					// START KGU#355 2017-03-30: #365 - it was not correct that types must be defined globally
					//this.addGlobalTypeDef(typeDef, "TODO: Define a sensible 'ItemType' for the loop further down", isDisabled);
					this.addCode(typeDef, indent, isDisabled);
					// END KGU#355 2017-03-30
					this.appendComment("TODO: Prepare the elements of the array according to defined type (or conversely).", indent);
				}
				// We define a fixed array here
				addCode(itemType + " " + arrayName +  "[" + nItems + "] = "
						+ transform(arrayLiteral, false) + ";", indent, isDisabled);
				
				endValStr = Integer.toString(nItems);
				// START KGU#640 2019-01-21: Bugfix #669
				isLoopConverted = true;
				// END KGU#640 2019-01-21
			}
			// START KGU#790 2023-11-07 Issue #800
			else {
				addCode(itemType + " " + arrayName +  "[] = "
						+ transform(arrayLiteral, false) + ";", indent, isDisabled);
				endValStr = Integer.toString(nItems);
				isLoopConverted = true;
			}
			// END KGU#790 2023-11-07
		}
		else if (typeInfo != null && typeInfo.isArray()) {
			String limitName = "count" + nameSuffix;
			StringList typeDecls = getTransformedTypes(typeInfo, false);
			if (typeDecls.count() == 1) {
				itemType = typeDecls.get(0).substring(1);
				int lastAt = itemType.lastIndexOf('@');
				if (lastAt >= 0) {
					itemType = itemType.substring(lastAt+1);
					for (int i = 0; i <= lastAt; i++) {
						itemVar += "[]";
					}
				}
			}
			startValStr = Integer.toString(Math.max(0, typeInfo.getMinIndex(0)));
			int endVal = typeInfo.getMaxIndex(0);
			if (endVal > -1) {
				endValStr = Integer.toString(endVal + 1);
			}
			arrayName = valueList;
			
			// Start an extra block to encapsulate the additional definitions
			addCode("{", _indent, isDisabled);

			if (endValStr.equals("???")) {
				this.appendComment("TODO: Find out and fill in the number of elements of the array " + valueList + " here!", _indent);
			}
			addCode("int " + limitName + " = " + endValStr +";", indent, isDisabled);

			endValStr = limitName;
			// START KGU#640 2019-01-21: Bugfix #669
			isLoopConverted = true;
			// END KGU#640 2019-01-21
		}
		// START KGU#640 2019-01-21: Bugfix #669 - There could as well be a string as type but no items
		else if (typeInfo != null && typeInfo.getCanonicalType(true, true).equalsIgnoreCase("string")) {
			// Just a dummy block to be compatible with other branches
			addCode("{", _indent, isDisabled);
			endValStr = "strlen(" + valueList + ")";
			arrayName = valueList;
			isLoopConverted = true;
		}
		// END KGU#640 2019-01-21
		
		// START KGU#640 2019-01-21: Bugfix #669
		//if (items != null || typeInfo != null) {
		if (isLoopConverted) {
		// END KGU#640 2019-01-21
			
			// Definition of the loop index variable
			addCode("int " + indexName + ";", indent, isDisabled);

			// Creation of the loop header
			appendBlockHeading(
					_for, "for (" + indexName + " = " + startValStr + "; " +
					indexName + " < " + endValStr + "; " + indexName + "++)",
					indent);
			
			// Assignment of a single item to the given variable
			if (itemType.startsWith("union ")) {
				this.appendComment("TODO: Extract the value from the appropriate component here and care for type conversion!", _indent);
			}
			// Well, this is local to the loop, so it won't cause trouble with an automatic declaration in the outer context
			addCode(this.getIndent() + (itemType + " " + itemVar + " = " +
					arrayName + "[" + indexName + "];").trim(), indent, isDisabled);

			// Add the loop body as is
			generateCode(_for.q, indent + this.getIndent());

			// Accomplish the loop
			appendBlockTail(_for, null, indent);

			// Close the extra block
			addCode("}", _indent, isDisabled);
			done = true;
		}
		else
		{
			// END KGU#355 2017-03-05
			// We have no strategy here, no idea how to find out the number and type of elements,
			// no idea how to iterate the members, so we leave it similar to C# and just add a TODO comment...
			this.appendComment("TODO: Rewrite this loop (there was no way to convert this automatically)", _indent);

			// Creation of the loop header
			appendBlockHeading(_for, "foreach (" + var + " in " + transform(valueList, false) + ")", _indent);
			// Add the loop body as is
			generateCode(_for.q, _indent + this.getIndent());
			// Accomplish the loop
			appendBlockTail(_for, null, _indent);
			
			done = true;
		}
		return done;
	}
	// END KGU#61 2016-03-22

	@Override
	protected void generateCode(While _while, String _indent) {
		
		appendComment(_while, _indent);
		

		String condition = transform(_while.getText().getLongString(), false)
				.trim();
		// START KGU#301 2016-12-01: Bugfix #301
		//if (!condition.startsWith("(") || !condition.endsWith(")")) {
		if (!isParenthesized(condition)) {
		// END KGU#301 2016-12-01
			condition = "(" + condition + ")";
		}

		appendBlockHeading(_while, "while " + condition, _indent);

		generateCode(_while.q, _indent + this.getIndent());

		appendBlockTail(_while, null, _indent);

	}

	@Override
	protected void generateCode(Repeat _repeat, String _indent) {
		
		appendComment(_repeat, _indent);

		appendBlockHeading(_repeat, "do", _indent);

		generateCode(_repeat.q, _indent + this.getIndent());

		// START KGU#301 2016-12-01: Bugfix #301
		//insertBlockTail(_repeat, "while (!(" 
		//		+ transform(_repeat.getText().getLongString()).trim() + "))", _indent);
		// START KGU#811 2020-02-21: Use existing base technology
		//String condition = transform(_repeat.getText().getLongString()).trim();
		//if (!isParenthesized(condition)) {
		//	condition = "(" + condition + ")";
		//}
		//appendBlockTail(_repeat, "while (!" + condition + ")", _indent);
		String condition = Element.negateCondition(_repeat.getUnbrokenText().getLongString().trim());
		appendBlockTail(_repeat, "while (" + transform(condition) + ")", _indent);
		// END KGU#811 2020-02-21
		// END KGU#301 2016-12-01
	}

	@Override
	protected void generateCode(Forever _forever, String _indent) {
		
		appendComment(_forever, _indent);

		appendBlockHeading(_forever, "while (true)", _indent);

		generateCode(_forever.q, _indent + this.getIndent());

		appendBlockTail(_forever, null, _indent);
	}

	@Override
	protected void generateCode(Call _call, String _indent) {
 
		if (!appendAsComment(_call, _indent)) {

			boolean commentInserted = false;

			boolean isDisabled = _call.isDisabled(false);

			// START KGU#1065 2022-09-29: Bugfix #1073 Case comments occurred twice
			//appendComment(_call, _indent);
			// END KGU#1065 2022-09-29
			// In theory, here should be only one line, but we better be prepared...
			ArrayList<TokenList> lines = _call.getUnbrokenTokenText();
			Root owningRoot = Element.getRoot(_call);
			for (int i = 0; i < lines.size(); i++) {
				TokenList tokens = lines.get(i);
				if (tokens.isBlank()) {
					// START KGU#1107 2023-12-14: Bugfix #1118 Skip an empty line
					if (!commentInserted) {
						appendComment(_call, _indent);
						commentInserted = true;
					}
					// END KGU#1107 2023-12-14
					addCode("", _indent, isDisabled);
					continue;
				}
//				// START KGU#376 2017-04-13: Enh. #389 handle import calls - withdrawn here
//				if (!isDisabled && Call.isImportCall(lines.get(i))) {
//					generateImportCode(_call, line, _indent);
//				}
//				else
//				// END KGU#376 2017-04-13
				// START KGU#371 2019-03-07: Enh. #385 Support for declared optional arguments
				boolean isAssignment = Instruction.isAssignment(tokens);
				boolean mustHealDefaults = tokens.get(tokens.size()-1).equals(")")
						&& this.getOverloadingLevel() == OverloadingLevel.OL_NO_OVERLOADING;
				if ((routinePool != null) && (mustHealDefaults || this.importedLibRoots != null)) {
					Function call = _call.getCalledRoutine(i);
					// START KGU#877 2020-10-16: Bugfix #874 name extraction may fail (e.g. non-ASCII letters)
					if (call != null) {
					// END KGU#877 2020-10-16
						java.util.Vector<Root> callCandidates = routinePool.findRoutinesBySignature(call.getName(), call.paramCount(), owningRoot, false);
						if (!callCandidates.isEmpty()) {
							// FIXME We'll just fetch the very first one for now...
							Root called = callCandidates.get(0);
							if (mustHealDefaults) {
								StringList defaults = new StringList();
								called.collectParameters(null, null, defaults);
								if (defaults.count() > call.paramCount()) {
									// We just add the list of default values for the missing arguments
									//line = line.substring(0, line.length()-1) + (call.paramCount() > 0 ? ", " : "") + 
									//		defaults.subSequence(call.paramCount(), defaults.count()).concatenate(", ") + ")";
									if (call.paramCount() > 0) {
										tokens.add(tokens.size()-1, ",");
									}
									tokens.addAll(tokens.size()-1,
											new TokenList(defaults.subSequence(call.paramCount(), defaults.count()).concatenate(", ")));
								}
							}
							// START KGU#815 2020-03-26: Enh. #828 we have to cope with class methods from a foreign library
							if (this.importedLibRoots != null && this.importedLibRoots.contains(called)) {
								Syntax.unifyOperators(tokens, true);
								int posAsgn = tokens.indexOf("<-");
								int posCall = tokens.indexOf(call.getName(), posAsgn+1);
								tokens.set(posCall, this.makeLibCallName(call.getName()));
							}
							// END KGU#815 2020-03-26
						}
					// START KGU#877 2020-10-16: Bugfix #874 name extraction may fail (e.g. non-ASCII letters)
					}
					// END KGU#877 2020-10-16
				}
				// END KGU#371 2019-03-07
				// Input or Output should not occur here
				// START KGU#730 2019-09-24: Bugfix #752 ... but declarations (even const definitions) could occur!
//				addCode(transform(line, false) + ";", _indent, isDisabled);
				if (isAssignment) {
					commentInserted = generateInstructionLine(_call, _indent, commentInserted, tokens);
				}
				else {
					// START KGU#1065 2022-09-29: Bugfix #1073 Case comments had occurred twice
					if (!commentInserted) {
						appendComment(_call, _indent);
						commentInserted = true;
					}
					// END KGU#1065 2022-09-29
					// FIXME should avoid concatenation here
					addCode(transform(tokens.getString(), false) + ";", _indent, isDisabled);
				}
				// END KGU#730 2019-09-24
			}
			// START KGU#1107 2023-12-14: Bugfix #1118 - the comment of an empty element wasn't exported
			if (!commentInserted) {
				appendComment(_call, _indent);
			}
			// END KGU#1107 2023-12-14
		}
		
	}

	// START KGU#815 2020-03-26: Enh. #828 support for library references
	/**
	 * Returns the language-specifically qualified name for the call of routine {@code name}
	 * from the external library {@link #libModuleName}.
	 * @param name - pure (unqualified) routine name
	 * @return the transformed name
	 */
	protected String makeLibCallName(String name) {
		return name;
	}
	// END KGU#815 2020-03-26

	@Override
	protected void generateCode(Jump _jump, String _indent)
	{
		// START KGU 2015-10-18: The "export instructions as comments"
		// configuration had been ignored here
		// insertComment(_jump, _indent);
		// for(int i=0;i<_jump.getText().count();i++)
		// {
		// code.add(_indent+transform(_jump.getText().get(i))+";");
		// }
		if (!appendAsComment(_jump, _indent)) {
			
			boolean isDisabled = _jump.isDisabled(false);

			appendComment(_jump, _indent);

			// START KGU#380 2017-04-14: Bugfix #394 Done in another way now
			// KGU 2015-10-18: In case of an empty text generate a break
			// instruction by default.
			//boolean isEmpty = true;
			// END KGU#380 207-04-14
			
			StringList lines = _jump.getText();
			boolean isEmpty = lines.getLongString().trim().isEmpty();
			String preReturn = Syntax.getKeywordOrDefault("preReturn", "return").trim();
			String preExit   = Syntax.getKeywordOrDefault("preExit", "exit").trim();
			// START KGU#380 2017-04-14: Bugfix #394 - We don't consider superfluous lines anymore
			//String preLeave  = CodeParser.getKeywordOrDefault("preLeave", "leave").trim();
			//String preReturnMatch = Matcher.quoteReplacement(preReturn)+"([\\W].*|$)";
			//String preExitMatch   = Matcher.quoteReplacement(preExit)+"([\\W].*|$)";
			//String preLeaveMatch  = Matcher.quoteReplacement(preLeave)+"([\\W].*|$)";
			//for (int i = 0; isEmpty && i < lines.count(); i++) {
			//	String line = transform(lines.get(i)).trim();
			//	if (!line.isEmpty())
			//	{
			//		isEmpty = false;
			//	}
			String line = "";
			if (!isEmpty) {
				line = lines.get(0).trim();
			}
				// START KGU#74/KGU#78 2015-11-30: More sophisticated jump handling
				//code.add(_indent + line + ";");
				//if (line.matches(preReturnMatch))
				if (_jump.isReturn())
				{
					// START KGU#989 2021-10-01: Bugfix #989 missing expression translation
					//addCode("return " + line.substring(preReturn.length()).trim() + ";",
					addCode("return " + transform(line.substring(preReturn.length()).trim()) + ";",
					// END KGU#989 2021-10-01
							_indent, isDisabled);
				}
				//else if (line.matches(preExitMatch))
				else if (_jump.isExit())
				{
					// START KGU#989 2021-10-01: Bugfix #989 missing expression translation
					//appendExitInstr(line.substring(preExit.length()).trim(), _indent, isDisabled);
					appendExitInstr(transform(line.substring(preExit.length()).trim()), _indent, isDisabled);
					// END KGU#989 2021-10-01
				}
				// START KGU#686 2019-03-20: Enh. #56 Throw has to be implemented
				else if (_jump.isThrow() && this.getTryCatchLevel() != TryCatchSupportLevel.TC_NO_TRY) {
					// START KGU#989 2021-10-01: Bugfix #989 missing expression translation
					//this.generateThrowWith(line.substring(
					//		Syntax.getKeywordOrDefault("preThrow", "throw").length()).trim(), _indent, isDisabled);
					this.generateThrowWith(transform(line.substring(
							Syntax.getKeywordOrDefault("preThrow", "throw").length()).trim()), _indent, isDisabled);
					// END KGU#989 2021-10-01
				}
				// END KGU#686 2019-03-20
				// Has it already been matched with a loop? Then syntax must have been okay...
				else if (this.jumpTable.containsKey(_jump))
				{
					Integer ref = this.jumpTable.get(_jump);
					String label = this.labelBaseName + ref;
					if (ref.intValue() < 0)
					{
						appendComment("FIXME: Structorizer detected this illegal jump attempt:", _indent);
						appendComment(line, _indent);
						label = "__ERROR__";
					}
					addCode(this.getMultiLevelLeaveInstr() + " " + label + ";", _indent, isDisabled);
				}
				//else if (line.matches(preLeaveMatch))
				else if (_jump.isLeave())
				{
					// START KGU 2017-02-06: The "funny comment" was irritating and dubious itself
					// Seems to be an ordinary one-level break without need to concoct a jump statement
					// (Are there also strange cases - neither matched nor rejected? And how could this happen?)
					//addCode("break;\t// FIXME: Dubious occurrence of break instruction!", _indent, isDisabled);
					addCode("break;", _indent, isDisabled);
					// END KGU 2017-02-06
				}
				else if (!isEmpty)
				{
					appendComment("FIXME: jump/exit instruction of unrecognised kind!", _indent);
					appendComment(line, _indent);
				}
				// END KGU#74/KGU#78 2015-11-30
			}
//			if (isEmpty) {
//				addCode("break;", _indent, isDisabled);
//			}
//			// END KGU 2015-10-18
//		}
		// END KGU#380 207-04-14
	}

	/**
	 * This method is to be overridden by the subclasses to append a suited throw
	 * instruction from string {@code _thrown} as taken from the Jump element text
	 * line (after the "preThrow" keyword).<br/>
	 * If the throw occurs with in a catch block then field {@link #caughtException}
	 * will contain the exception to be rethrown if {@code _thrown} is empty.
	 * @param _thrown - the text line tail after the "preThrow" keyword.
	 * @param _indent - the current indentation
	 * @param _asComment - whether the throw instruction is to be exported as comment
	 */
	protected void generateThrowWith(String _thrown, String _indent, boolean _asComment) {
	}

	// START KGU#47 2015-11-30: Offer at least a sequential execution (which is one legal execution order)
	protected void generateCode(Parallel _para, String _indent)
	{

		boolean isDisabled = _para.isDisabled(false);
		appendComment(_para, _indent);

		addCode("", "", isDisabled);
		appendComment("==========================================================", _indent);
		appendComment("================= START PARALLEL SECTION =================", _indent);
		appendComment("==========================================================", _indent);
		appendComment("TODO: add the necessary code to run the threads concurrently", _indent);
		addCode("{", _indent, isDisabled);

		for (int i = 0; i < _para.qs.size(); i++) {
			addCode("", "", isDisabled);
			appendComment("----------------- START THREAD " + i + " -----------------", _indent + this.getIndent());
			addCode("{", _indent + this.getIndent(), isDisabled);
			generateCode((Subqueue) _para.qs.get(i), _indent + this.getIndent() + this.getIndent());
			addCode("}", _indent + this.getIndent(), isDisabled);
			appendComment("------------------ END THREAD " + i + " ------------------", _indent + this.getIndent());
			addCode("", "", isDisabled);
		}

		addCode("}", _indent, isDisabled);
		appendComment("==========================================================", _indent);
		appendComment("================== END PARALLEL SECTION ==================", _indent);
		appendComment("==========================================================", _indent);
		addCode("", "", isDisabled);
	}
	// END KGU#47 2015-11-30
	
	// START KGU#686 2019-03-18: Enh. #56
	/* (non-Javadoc)
	 * @see lu.fisch.structorizer.generators.Generator#generateCode(lu.fisch.structorizer.elements.Try, java.lang.String)
	 */
	@Override
	protected void generateCode(Try _try, String _indent)
	{

		boolean isDisabled = _try.isDisabled(false);
		appendComment(_try, _indent);
	
		TryCatchSupportLevel trySupport = this.getTryCatchLevel();
		if (trySupport == TryCatchSupportLevel.TC_NO_TRY) {
			this.appendComment("TODO: Find an equivalent for this non-supported try / catch block!", _indent);
		}
		// We will temporarily modify the disabled status depending on the language capabilities
		_try.setDisabled(isDisabled || trySupport == TryCatchSupportLevel.TC_NO_TRY);
		try {
			this.appendBlockHeading(_try, "try", _indent);
			_try.setDisabled(isDisabled);

			generateCode(_try.qTry, _indent + this.getIndent());

			_try.setDisabled(isDisabled || trySupport == TryCatchSupportLevel.TC_NO_TRY);
			this.appendBlockTail(_try, null, _indent);
			String caught = this.caughtException;
			this.appendCatchHeading(_try, _indent);

			// If try/catch isn't supported then the entire catch block is to be disabled
			generateCode(_try.qCatch, _indent + this.getIndent());

			this.caughtException = caught;
			this.appendBlockTail(_try, null, _indent);
			if (_try.qFinally.getSize() > 0) {
				_try.setDisabled(isDisabled || trySupport != TryCatchSupportLevel.TC_TRY_CATCH_FINALLY);
				this.appendBlockHeading(_try, "finally", _indent);
				_try.setDisabled(isDisabled);

				generateCode(_try.qFinally, _indent + this.getIndent());

				_try.setDisabled(isDisabled || trySupport != TryCatchSupportLevel.TC_TRY_CATCH_FINALLY);
				this.appendBlockTail(_try, null, _indent);
			}
		}
		finally {
			// Restore the original disabled status
			_try.setDisabled(isDisabled);
		}
	}

	/**
	 * Generates the catch block header with the language-specific variable
	 * declarations etc.<br/>
	 * This base method just generates a header with a char array variable
	 * declaration, to be subclassed therefore.<br/>
	 * Whether the header gets exported uncommented depends on the current
	 * value of {@code _try.disabled}.
	 * @param _try - the {@link Try} element
	 * @param _indent - the current indentation (outside the block)
	 * @see #getTryCatchLevel()
	 */
	protected void appendCatchHeading(Try _try, String _indent) {
		String varName = _try.getExceptionVarName();
		String head = "catch (...)";
		if (varName != null && !varName.isEmpty()) {
			head = "catch(char " + varName + "[])";
		}
		this.appendBlockHeading(_try, head, _indent);
	}
	// END KGU#686 2019-03-18

	/**
	 * Composes the heading for the program or function according to the
	 * C language specification.
	 * @param _root - The diagram root
	 * @param _indent - the initial indentation string
	 * @param _procName - the procedure name
	 * @param paramNames - list of the argument names
	 * @param paramTypes - list of corresponding type names (possibly null) 
	 * @param resultType - result type name (possibly null)
	 * @return the default indentation string for the subsequent stuff
	 */
	@Override
	protected String generateHeader(Root _root, String _indent, String _procName,
			StringList _paramNames, StringList _paramTypes, String _resultType, boolean _public)
	{
		// START KGU#178 2016-07-20: Enh. #160
		if (!topLevel)
		{
			addSepaLine();
		}
		// END KGU#178 2016-07-20
		// START KGU#815/KGU#824 2020-03-20: Enh. #828, bugfix #836
		else if (this.isLibraryModule()) {
			appendScissorLine(true, this.pureFilename + ".h");
			String guardName = deriveIncludeGuardName(this.pureFilename + ".h");
			code.add("#ifndef " + guardName);
			code.add("#define " + guardName);
		}
		// START KGU#852 2020-04-22: Bugfix #854 - we must ensure topological order on export
		//this.typeMap = new HashMap<String, TypeMapEntry>(_root.getTypeInfo(routinePool));
		this.typeMap = new LinkedHashMap<String, TypeMapEntry>(_root.getTypeInfo(routinePool));
		// END KGU#852 2020-04-22
		// KGU#815/KGU#824 2020-03-20

		String pr = "program";
		if (_root.isSubroutine()) {
			pr = "function";
		} else if (_root.isInclude()) {
			pr = "includable";
		}
		appendComment(pr + " " + _root.getText().get(0), _indent);
		// START KGU#178 2016-07-20: Enh. #160
		if (topLevel)
		{
		// END KGU#178 2016-07-20
			// START KGU#815/KGU#824 2020-03-23: Enh. #828, bugfix #836
			if (this.usesFileAPI && (this.isLibraryModule() || this.importedLibRoots != null)) {
				generatorIncludes.addIfNew("FileAPI.h");
			}
			// END KGU#815/KGU#824 2020-03-23
			appendComment("Generated by Structorizer " + Element.E_VERSION, _indent);
			// START KGU#363 2017-05-16: Enh. #372
			appendCopyright(_root, _indent, true);
			// END KGU#363 2017-05-16
			addSepaLine();
			// START KGU#236 2016-08-10: Issue #227
			//code.add("#include <stdio.h>");
			//addSepaLine();
			if (this.hasInput() || this.hasOutput() || this.usesFileAPI)
			{
				code.add("#define _CRT_SECURE_NO_WARNINGS");	// VisualStudio precaution 
				this.generatorIncludes.addIfNew("<stdio.h>");
				// START KGU#815/KGU#824 2020-03-23: Enh. #828, bugfix #836
				//if (this.usesFileAPI) {
				if (this.usesFileAPI && !generatorIncludes.contains("FileAPI.h")) {
				// END KGU#815/KGU#824 2020-03-23
					this.generatorIncludes.addIfNew("<stdlib.h>");
					this.generatorIncludes.addIfNew("<string.h>");
					this.generatorIncludes.addIfNew("<errno.h>");
				}
			}
			// START KGU#607 2018-10-30: Issue 346
			this.generatorIncludes.addIfNew("<stdbool.h>");
			// END KGU#607 2018-10-30
			this.appendGeneratorIncludes("", false);
			addSepaLine();
			// START KGU#351 2017-02-26: Enh. #346 / KGU#3512017-03-17 had been mis-placed
			this.appendUserIncludes("");
			// START KGU#446 2017-10-27: Enh. #441
			this.includeInsertionLine = code.count();
			// END KGU#446 2017-10-27
			addSepaLine();
			// END KGU#351 2017-02-26
			// START KGU#376 2017-09-26: Enh. #389 - definitions from all included diagrams will follow
			appendGlobalDefinitions(_root, _indent, false);
			// END KGU#376 2017-09-26
			// START KGU#815/KGU#824 2020-03-20: Enh. #828, bugfix #836
			interfaceInsertionLine = code.count();
			if (this.isLibraryModule()) {
				addSepaLine();
				this.insertPrototype(_root, _indent, true, code.count());
				interfaceInsertionLine = code.count();
				addSepaLine();
				code.add("#endif /*" + this.deriveIncludeGuardName(this.pureFilename + ".h") + "*/");
				addSepaLine();
				appendScissorLine(true, this.pureFilename + "." + this.getFileExtensions()[0]);
				addSepaLine();
				appendComment("Generated by Structorizer " + Element.E_VERSION, _indent);
				appendCopyright(_root, _indent, true);
				addSepaLine();
				addCode("#include \"" + this.pureFilename + ".h\"", _indent, false);
				addSepaLine();
			}
			// END KGU#815/KGU#824 2020-03-20
			// END KGU#236 2016-08-10
		// START KGU#178 2016-07-20: Enh. #160
			subroutineInsertionLine = code.count();
			subroutineIndent = _indent;
			
			// START KGU#311 2016-12-22: Enh. #314 - insert File API routines if necessary
			// KGU#815/KGU#824 2020-03-20: Enh. #828, bugfix #836: Decomposed for group export!
			//if (this.usesFileAPI) {
			if (this.usesFileAPI && !generatorIncludes.contains("FileAPI.h")) {
			// END KGU#815/KGU#824 2020-03-20
				this.insertFileAPI("c");
			}
			// END KGU#311 2016-12-22
		}
		// END KGU#178 2016-07-20
		// START KGU#815 2020-03-26: Enh. #828
		else if (_public) {
			appendCopyright(_root, _indent, false);
		}
		// END KGU#815 2020-03-26

		// START KGU#815/KGU#824 2020-03-20: Enh. #828, bugfix #836 This call replaces the function header code
		//appendComment(_root, _indent);
		//if (_root.isProgram()) {
		//	code.add("int main(void)");
		//}
		//else {
		//	// Compose the function header
		//	// START KGU#676 2019-03-30: Enh. #696 special pool in case of batch export
		//	//this.typeMap = new HashMap<String, TypeMapEntry>(_root.getTypeInfo());
		//	this.typeMap = new HashMap<String, TypeMapEntry>(_root.getTypeInfo(routinePool));
		//	// END KGU#676 2019-03-30
		//}
		if (subroutineInsertionLine == code.count()) {
			code.add("");
		}
		this.insertPrototype(_root, _indent, !this.isLibraryModule(), code.count());
		// END KGU#815/KGU#824 2020-03-20
		code.add(_indent + "{");
		
		// START KGU#376 2017-09-26: Enh. #389 - add the initialization code of the includables
		// START KGU#815/KGU#824/KGU#834 2020-03-26: Moved to generateBody(Root, _indent)
		//appendGlobalInitialisations(_indent + this.getIndent());
		// END KGU#815/KGU#824 2020-03-20
		// END KGU#376 2017-09-26
		
		return _indent + this.getIndent();
	}

	// START KGU#815 2020-03-20: New auxiliary method for enh.#828
	/**
	 * Just derives a C preprocessor symbol from given {@code headerFilename} in
	 * order to form an include guard
	 * @param headerFileName - name of the header file
	 * @return the appropriate {@code #define} symbol.
	 */
	protected String deriveIncludeGuardName(String headerFileName) {
		char[] guard = headerFileName.toUpperCase().toCharArray();
		for (int i = 0; i < guard.length; i++) {
			if (!Character.isDigit(guard[i]) && (guard[i] < 'A' || guard[i] > 'Z')) {
				guard[i] = '_';
			}
		}
		return String.copyValueOf(guard);
	}

	/* (non-Javadoc)
	 * @see lu.fisch.structorizer.generators.Generator#appendGlobalInitialisations(java.lang.String)
	 */
	@Override
	protected void appendGlobalInitialisations(Root _root, String _indent) {
		if (topLevel && this.libModuleName != null) {
			// Multi-module export with a common library - insert its initialization function call
			appendGlobalInitialisationsLib(_indent);
		}
		else {
			super.appendGlobalInitialisations(_root, _indent);
		}
	}
	
	// START KGU#834 2020-03-26: Mechanism to ensure one-time initialisation
	/* (non-Javadoc)
	 * @see lu.fisch.structorizer.generators.Generator#makeStaticInitFlagDeclaration(lu.fisch.structorizer.elements.Root)
	 */
	@Override
	protected String makeStaticInitFlagDeclaration(Root incl, boolean inGlobalDecl) {
		if (!inGlobalDecl) {
			return "static bool " + this.getInitFlagName(incl) + " = false;";
		}
		return null;
	}
	// END KGU#834 2020-03-26

	// START KGU#815 2020-03-20: Enh. #828
	/**
	 * Special handling for the global initializations in case these were outsourced to
	 * an external library {@link #libModuleName}.
	 * @param _indent - current indentation
	 * @see #appendGlobalInitialisations(Root, String)
	 */
	protected void appendGlobalInitialisationsLib(String _indent) {
		// We simply call the global initialisation function of the library
		addCode(this.libModuleName + "();", _indent, false);
	}
	// END KGU#815 2020-03-20

	/**
	 * Generates some preamble (i.e. comments, language declaration section etc.)
	 * and adds it to this.code.
	 * @param _root - the diagram root element
	 * @param _indent - the current indentation string
	 * @param varNames - list of variable names introduced inside the body
	 */
	@Override
	protected String generatePreamble(Root _root, String _indent, StringList varNames)
	{
		appendComment("TODO: Check and accomplish variable declarations:", _indent);
		// START KGU#261/KGU#332 2017-01-26: Enh. #259/#335: Add actual declarations if possible
		// START KGU#504 2018-03-13: Bugfix #520, #521: only add declarations if conversion is allowed
		//insertDefinitions(_root, _indent, varNames, false);
		if (!this.suppressTransformation) {
			appendDefinitions(_root, _indent, varNames, false);
		}
		// END KGU#504 2018-03-13
		// END KGU#261/KGU#332 2017-01-26
		// START KGU#332 2017-01-30: Decomposed to ease sub-classing
		generateIOComment(_root, _indent);
		// END KGU#332 2017-01-30
		addSepaLine();
		return _indent;
	}

	// START KGU#376 2017-09-26: Enh #389 - declaration stuff condensed to a method
	/**
	 * Appends constant, type, and variable definitions for the passed-in {@link Root} {@code _root}.
	 * 
	 * @param _root - the diagram the declarations and definitions of are to be added
	 * @param _indent - the proper indentation as String
	 * @param _varNames - optionally the StringList of the variable names to be declared (my be null)
	 * @param _force - {@code true} means that the addition is forced even if some adversary option like
	 *    e.g. {@link #isInternalDeclarationAllowed()} is set 
	 */
	protected void appendDefinitions(Root _root, String _indent, StringList _varNames, boolean _force) {
		// TODO: structured constants must be defined after the type definitions (see PasGenerator)!
		int lastLine = code.count();
		// START KGU#375 2017-04-12: Enh. #388 - we want to add new information but this is not to have an impact on _root 
		//this.typeMap = _root.getTypeInfo();
		// START KGU#676 2019-03-30: Enh. #696 special pool in case of batch export
		//this.typeMap = new HashMap<String, TypeMapEntry>(_root.getTypeInfo());
		// START KGU#852 2020-04-22: Bugfix #854 - we must ensure topological order on export
		//this.typeMap = new HashMap<String, TypeMapEntry>(_root.getTypeInfo(routinePool));
		HashMap<String, TypeMapEntry> oldTypeMap = typeMap;
		this.typeMap = new LinkedHashMap<String, TypeMapEntry>(_root.getTypeInfo(routinePool));
		// END KGU#852 2020-04-22
		// END KGU#676 2019-03-30
		// END KGU#375 2017-04-12
		// END KGU#261/KGU#332 2017-01-16
		// START KGU#993 2021-10-03: Bugfix #993 constant parameters must not be defined here again!
		StringList parNames = _root.getParameterNames();
		// END KGU#993 2021-10-03
		// START KGU#375 2017-04-12: Enh. #388 special treatment of constants
		for (String constName: _root.constants.keySet()) {
			// START KGU#993 2021-10-03: Bugfix #993 constant parameters must not be defined here again!
			//appendDeclaration(_root, constName, _indent, _force || !this.isInternalDeclarationAllowed());
			if (!parNames.contains(constName)) {
				appendDeclaration(_root, constName, _indent, _force || !this.isInternalDeclarationAllowed());
			}
			// END KGU#993 2021-10-03
		}
		// END KGU#375 2017-04-12
		// START KGU#388 2017-09-26: Enh. #423 Place the necessary type definitions here
		if (_force || !this.isInternalDeclarationAllowed()) {
			this.generateTypeDefs(_root, _indent);
		}
		// END KGU#388 2017-09-26
		// START KGU 2015-11-30: List the variables to be declared (This will include merely declared variables!)
		for (int v = 0; v < _varNames.count(); v++) {
			// START KGU#261/#332 2017-01-26: Enh. #259/#335: Add actual declarations if possible
			//insertComment(varNames.get(v), _indent);
			String varName = _varNames.get(v);
			if (!_root.constants.containsKey(varName)) {
				appendDeclaration(_root, varName, _indent, _force || !this.isInternalDeclarationAllowed());
			}
			// END KGU#261/KGU#332 2017-01-16
		}
		// END KGU 2015-11-30
		// START KGU#376 2017-09-28: Enh. #423 - Specific care for merely declared (uninitialized) variables
		if (_root.isInclude()) {
			for (String id: this.typeMap.keySet()) {
				if (!id.startsWith(":") && !_varNames.contains(id)) {
					appendDeclaration(_root, id, _indent, _force || !this.isInternalDeclarationAllowed());
				}
			}
		}
		// END KGU#376 2017-09-28
		// START KGU#1112 2023-12-26: Issue #1123 Support for built-in random function
		if (needsRandomClassInstance() && rootCallsRandom(_root)) {
			String rndInst = "randGen";
			//if (_varNames.contains(rndInst)) {
			//	int i = 0;
			//	while (_varNames.contains(rndInst + i)) {
			//		i++;
			//	}
			//	rndInst += i;
			//}
			addCode("Random " + rndInst + " = new Random();", _indent, false);
		}
		// END KGU#1112 2023-12-26
		if (code.count() > lastLine) {
			addSepaLine();
		}
		// START KGU#852 2020-04-22: make sure the original type map is restored
		if (oldTypeMap != null) {
			typeMap = oldTypeMap;
		}
		// END KGU#852 2020-04-22
	}
	
	/**
	 * Checks whether the given {@code _root} (i.e. its substructure) contains
	 * a {@code random(..)} call.
	 * 
	 * @param _root - the diagram to search
	 * @return {@code true} if some of the elements of {@code _root} refers to
	 *    function {@code random()}
	 */
	private boolean rootCallsRandom(Root _root) {
		final class RandomFinder implements IElementVisitor {
			public boolean callsRandom = false;
			
			@Override
			public boolean visitPreOrder(Element _ele) {
				ArrayList<TokenList> elText = _ele.getUnbrokenTokenText();
				for (int i = 0; i < elText.size(); i++) {
					TokenList tokens = elText.get(i);
					int posRnd = tokens.indexOf("random");
					if (posRnd >= 0 && posRnd+1 < tokens.size() && tokens.get(posRnd + 1).equals("(")) {
						callsRandom = true;
						return false;
					}
				}
				return true;
			}

			@Override
			public boolean visitPostOrder(Element _ele) {
				return true;
			}
		};
		
		RandomFinder randFinder = new RandomFinder();
		_root.traverse(randFinder);
		return randFinder.callsRandom;
	}
	// END KGU#376 2017-09-26
	
	// START KGU#375 2017-04-12: Enh. #388 common preparation of constants and variables
	/**
	 * Appends a definition or declaration, respectively, for constant or variable {@code _name}
	 * to {@code this.code}. If {@code _name} represents a constant, which is checked via {@link Root}
	 * {@code _root}, then its definition is introduced.
	 * 
	 * @param _root - the owning diagram
	 * @param _name - the identifier of the variable or constant
	 * @param _indent - the current indentation (as String)
	 * @param _fullDecl - whether the declaration is to be forced in full format
	 */
	protected void appendDeclaration(Root _root, String _name, String _indent, boolean _fullDecl)
	{
		// START KGU#376 2017-09-26: Enh. #389
		if (wasDefHandled(_root, _name, false)) {
			return;
		}
		// END KGU#376 2017-09-26
		TypeMapEntry typeInfo = typeMap.get(_name);
		StringList types = null;
		String constValue = _root.constants.get(_name);
		// START KGU#542 2019-11-17: Enh. #739 Don't add enumerator constant definitions
		if (constValue != null && constValue.startsWith(":")) {
			return;	// If the value string starts with a colon then it originates in an enumeration type.
		}
		// END KGU#542 2019-11-17
		// START KGU#1092 2023-10-17: Bugfix #1099 We shouldn't simply shift around an external call
		if (!_fullDecl && constValue != null && Function.isFunction(constValue, true)) {
			Function call = new Function(constValue);
			if (this.routinePool != null) {
				java.util.Vector<Root> callCandidates = routinePool.findRoutinesBySignature(
						call.getName(), call.paramCount(), _root, false);
				if (!callCandidates.isEmpty()) {
					// Better leave it for now...
					return;
				}
			}
		}
		// END KGU#1092 2023-10-17
		String transfConst = transformType("const", "");
		if (typeInfo != null) {
			// START KGU#388 2017-09-30: Enh. #423
			//types = getTransformedTypes(typeInfo, true);
			if (typeInfo.isRecord()) {
				types = StringList.getNew(this.transformRecordTypeRef(typeInfo.typeName, false));
			}
			// START KGU#542 2019-11-17: Enh. #739 - support for enum types
			else if (typeInfo.isEnum()) {
				types = StringList.getNew(this.transformEnumTypeRef(typeInfo.typeName));
			}
			// END KGU#542 2019-11-17
			else {
				types = getTransformedTypes(typeInfo, true);
			}
			// END KGU#388 2017-09-30
		}
		// START KGU#375 2017-04-12: Enh. #388: Might be an imported constant
		// FIXME (KGU 2017-09-30): It should be extremely unlikely now that there isn't a typeMap entry
		// START KGU#730 2019-09-25: workaround #752 - unfortunately a typeMap entry may be deficient (from subroutine)
		//else if (constValue != null) {
		if (constValue != null && (types == null || types.isEmpty())) {
		// END KGU#730 2019-09-25
			getLogger().log(Level.WARNING, "appendDeclaration({0}, {1}, ...): MISSING TYPE MAP ENTRY FOR THIS CONSTANT!",
					new Object[]{_root, _name});
			// This is likely to fail if constValue is an external function call
			String type = Syntax.identifyExprType(typeMap, new TokenList(constValue), false);
			if (!type.isEmpty()) {
				types = StringList.getNew(transformType(type, "int"));
				// We place a faked workaround entry
				typeMap.put(_name, new TypeMapEntry(type, null, null, _root, 0, true, false));
			}
			// START KGU#730 2019-09-25: Bugfix #752 - we must provide something lest the definition should go lost
			else if (_fullDecl) {
				types = StringList.getNew("???");
			}
			// END KGU#730 2019-09-25
		}
		// END KGU#375 2017-04-12
		// If the type is unambiguous and has no C-style declaration or may not be
		// declared between instructions then add the declaration here
		if (types != null && types.count() == 1 && 
				// FIXME: Replace isCStyleDeclared() with isDeclared()?
				// FIXME (#619) What we may want to know here is if there is an explicit declaration in some element
				//(typeInfo != null && !typeInfo.isCStyleDeclaredAt(null) || _fullDecl)) {			
				(typeInfo != null && !typeInfo.isDeclaredWithin(null) || _fullDecl)) {			
			String decl = types.get(0).trim();
			// START KGU#375 2017-04-12: Enh. #388 - types.get(0) doesn't contain anything more than e.g. "const"?
			if (decl.equals(transfConst) && constValue != null) {
				// The actual type spec is missing but we try to extract it from the value
				decl += " " + Syntax.identifyExprType(typeMap, new TokenList(constValue), false);
				decl = decl.trim();
			}
			// END KGU#375 2017-04-12
			if (decl.startsWith("@")) {
				decl = makeArrayDeclaration(decl, _name, typeInfo);
			}
			else {
				// START KGU#711 2019-09-30: Enh. #721 Javascript generator doesn't want type names
				//decl = decl + " " + _name;
				decl = this.composeTypeAndNameForDecl(decl, _name);
				// END KGU#711 2019-09-30
			}
			// START KGU#375 2017-04-12: Enh. #388 support for constant definitions
			if (_root.constants.containsKey(_name)) {
				if (!decl.contains(transfConst + " ")) {
					decl = transfConst + " " + decl;
				}
				if (constValue != null) {
					// START KGU#388 2017-09-26: Enh. #423
					//decl += " = " + transform(constValue);
					if (constValue.contains("{") && constValue.endsWith("}") && typeInfo != null && typeInfo.isRecord()) {
						constValue = transformRecordInit(new TokenList(constValue), typeInfo);
					}
					else {
						constValue = transform(constValue);
					}
					decl += " = " + constValue;
					// END KGU#388 2017-09-26
				}
			}
			// END KGU#375 2017-04-12
			// START KGU#388 2017-09-27: Enh. #423
			if (typeInfo != null && typeInfo.isNamed()) {
				this.generateTypeDef(_root, typeInfo.typeName, typeInfo, _indent, false);
			}
			// END KGU#388 2017-09-27
			// START KGU#424 2017-09-26: Ensure the declaration comment doesn't get lost
			appendDeclComment(_root, _indent, _name);
			// Just ensure that the declaration is registered
			setDefHandled(_root.getSignatureString(false, false), _name);
			// END KGU#424 2017-09-26
			if (decl.contains("???")) {
				// START #730 2019-11-12: Issue #752 don't comment it out, a missing declaration is a syntax error anyway
				//appendComment(decl + ";", _indent);
				addCode(decl + ";", _indent, false);
				// END KGU#730 2019-11-12
			}
			else {
				// START KGU#501 2018-02-22: Bugfix #517 In Java, C++, or C# we may need modifiers here
				//code.add(_indent + decl + ";");
				code.add(_indent + this.getModifiers(_root, _name) + decl + ";");
				// END KGU#501 2018-02-22
			}
		}
		// Add a comment if there is no type info or internal declaration is not allowed
		else if (types == null || _fullDecl){
			String typeName = "???";
			// START KGU#771 2019-11-24: Bugfix #783
			if (types != null) {
				typeName = types.get(0) + "???";
			}
			// END KGU#771 2019-11-24
			// START #730 2019-11-12: Issue #752 don't comment it out, a missing declaration is a syntax error anyway
			//appendComment(_name + ";", _indent);
			addCode(typeName + " " + _name + ";", _indent, false);
			// END KGU#730 2019-11-12
			// START KGU#424 2017-09-26: Ensure the declaration comment doesn't get lost
			setDefHandled(_root.getSignatureString(false, false), _name);
			// END KGU#424 2017-09-26
		}
		// END KGU#261/KGU#332 2017-01-16
	}
	// END KGU#375 2017-04-12

	// START KGU#711 2019-09-30: Enh. #721 - Allows subclasses a different composition
	/**
	 * Just composes given type designator {@code _type} and variable name {@code _name}
	 * for a declaration.
	 * 
	 * @param _type - type designator
	 * @param _name - variable name
	 * @return the composed string (usually concatenated via blank)
	 */
	protected String composeTypeAndNameForDecl(String _type, String _name) {
		return _type + " " + _name;
	}

	// START KGU#501 2018-02-22: Bugfix #517
	/**
	 * Returns modifiers to be placed in front of the declaration of {@code _name} for the
	 * diagram {@code _root}.<br/>
	 * Method is intended to be overridden by sub-classes. If the result is non-empty then
	 * it ought to be padded at the end.
	 * @param _root - the originating {@link Root} of the entity {@code _name}
	 * @param _name - the identifier  
	 * @return a sequence of appropriate modifiers like "private static " or an empty string
	 */
	protected String getModifiers(Root _root, String _name) {
		return "";
	}
	// END KGU#501 2018-02-22

	// START KGU#388 2017-09-26: Enh. #423
	/**
	 * Generates code that decomposes a record initializer into separate component assignments if
	 * necessary or converts it into the appropriate target language.
	 * 
	 * @param _lValue - the left side of the assignment (without modifiers!)
	 * @param _recordValue - the tokenized record initializer according to Structorizer syntax
	 * @param _indent - current indentation level (as String)
	 * @param _isDisabled - indicates whether the code is o be commented out
	 * @param _typeEntry - used to interpret a simplified record initializer (may be null)
	 */
	// START KGU#559 2018-07-20: Enh. #563
	//protected void generateRecordInit(String _lValue, String _recordValue, String _indent, boolean _isDisabled) {
	//	HashMap<String, String> comps = Instruction.splitRecordInitializer(_recordValue, null);
	protected void generateRecordInit(String _lValue, TokenList _recordValue, String _indent, boolean _isDisabled, TypeMapEntry _typeEntry)
	{
		// START KGU#771 2019-11-24: Bugfix #783 In case of an unknown record type we should at least write the original content
		if (_typeEntry == null) {
			addCode(_lValue + " = " + _recordValue.getString() + ";\t" +
					this.commentSymbolLeft() + " FIXME: missing type information for struct! " + this.commentSymbolRight(),
					_indent, false);
			return;
		}
		// END KGU#771 2019-11-24
		HashMap<String, String> comps = Syntax.splitRecordInitializer(_recordValue, _typeEntry);
	// END KGU#559 2018-07-20
		// START KGU#1021 2021-12-05: Bugfix #1024 Instruction might be defective
		if (comps == null) {
			appendComment("ERROR: defective record initializer in diagram:", _indent);
			appendComment(_recordValue.getString(), _indent);
			return;
		}
		// END KGU#1021 2021-12-05
		for (Entry<String, String> comp: comps.entrySet()) {
			String compName = comp.getKey();
			String compVal = comp.getValue();
			if (!compName.startsWith("§") && compVal != null) {
				// START KGU#560 2018-07-21: Enh. #564 - on occasion of #563, we fix recursive initializers, too
				//addCode(transform(_lValue + "." + compName + " <- " + compVal) + ";", _indent, _isDisabled);
				generateAssignment(_lValue + "." + compName, new TokenList(compVal), _indent, _isDisabled);
				// END KGU#560 2018-07-21
			}
		}
	}
	// END KGU#388 2017-09-26

	// START KGU#560 2018-07-21: Bugfix #564 Array initializers have to be decomposed if not occurring in a declaration
	/**
	 * Generates code that decomposes possible initializers into a series of separate
	 * assignments if there is no compact translation, otherwise just adds appropriate
	 * transformed code.
	 * 
	 * @param _lValue - the left side of the assignment (without modifiers!)
	 * @param _exprTokens - the tokenized expression in Structorizer syntax
	 * @param _indent - current indentation level (as String)
	 * @param _isDisabled - indicates whether the code is o be commented out
	 * 
	 * @see #transformOrGenerateArrayInit(String, StringList, String, boolean, String, boolean)
	 */
	protected void generateAssignment(String _lValue, TokenList _exprTokens, String _indent, boolean _isDisabled) {
		int posBrace = _exprTokens.indexOf("{");
		if (posBrace >= 0  && posBrace <= 1 && _exprTokens.endsWith("}") && _exprTokens.size() >= 3) {
			if (posBrace == 1 && Syntax.isIdentifier(_exprTokens.get(0), false, null)) {
				// Record initializer
				String typeName = _exprTokens.get(0);
				TypeMapEntry recType = this.typeMap.get(":"+typeName);
				this.generateRecordInit(_lValue, _exprTokens, _indent, _isDisabled, recType);
				return;
			}
			else {
				// Array initializer
				ArrayList<TokenList> items = Syntax.splitExpressionList(
						_exprTokens.subSequence(1, _exprTokens.size()-1), ",");
				// START KGU#732 2019-10-03: Issue #755
				//this.generateArrayInit(_lValue, items.subSequence(0, items.count()-1), _indent, _isDisabled, null, false);
				items.remove(items.size() - 1);
				String expr = this.transformOrGenerateArrayInit(_lValue, items, _indent, _isDisabled, null, false);
				if (expr != null) {
					addCode(transform(_lValue) + " = " + expr + ";", _indent, _isDisabled);
				}
				// END KGU#732 2019-10-03
				return;
			}
		}
		// FIXME Array initializers must be handled recursively!
		addCode(transform(_lValue + " <- " + _exprTokens.getString()) + ";", _indent, _isDisabled);
	}
	
	/**
	 * Either composes and returns a syntax-conform array initializer expression
	 * (if possible and allowed) or directly generates code that decomposes an array
	 * initializer into a series of element assignments if there is no compact
	 * translation. In the latter case {@code null} will be returned.
	 * 
	 * @param _lValue - the left side of the assignment (without modifiers!), i.e.
	 *    the array name
	 * @param _arrayItems - the {@link ArrayList} of tokenized element expressions
	 *    to be assigned (in index order)
	 * @param _indent - the current indentation level
	 * @param _isDisabled - whether the code is commented out
	 * @param _elemType - the {@link TypeMapEntry} of the element type is available
	 * @param _isDecl - if this is part of a declaration (i.e. a true initialization)
	 * @return either the transformed array initializer string, or {@code null}
	 *    (in the latter case the code was already generated)
	 */
	protected String transformOrGenerateArrayInit(String _lValue, ArrayList<TokenList> _arrayItems, String _indent, boolean _isDisabled, String _elemType, boolean _isDecl)
	{
		int nItems = _arrayItems.size();
		// START KGU#1061 2022-08-23: Issue #1068
		// If the last item is an empty string then drop it
		if (nItems > 0 && _arrayItems.get(nItems-1).isBlank()) {
			_arrayItems.remove(--nItems);
		}
		// END KGU#1061 2022-08-23
		if (_isDecl && this.isInternalDeclarationAllowed()) {
			// START KGU#732 2019-10-03: Bugfix #755 we have to care for recursive transformation
			//return this.transform("{" + _arrayItems.concatenate(", ") + "}");
			StringBuilder arrIni = new StringBuilder();
			// START KGU#1061 2022-08-23 Bugfix #1068 With a empty list the brace was missing
			//String sepa = "{";
			arrIni.append("{");
			// END KGU#1061 2022-08-23
			for (int i = 0; i < nItems; i++) {
				// START KGU#1061 2022-08-23 Bugfix #1068 With a empty list the brace was missing
				//arrIni.append(sepa);
				//arrIni.append(transform(_arrayItems.get(i)));
				//sepa = ", ";
				if (i > 0) {
					arrIni.append(", ");
				}
				// FIXME don't descend to string level!
				arrIni.append(transform(_arrayItems.get(i).getString()));
				// END KGU#1061 2022-08-23
			}
			arrIni.append('}');
			return arrIni.toString();
			// END KGU#732 2019-10-03
		}
		for (int i = 0; i < nItems; i++) {
			// initializers must be handled recursively!
			generateAssignment(_lValue + "[" + i + "]", _arrayItems.get(i), _indent, _isDisabled);
		}
		return null;
	}
	// END KGU#560 2018-07-21

	// START KGU#332 2017-01-30: Decomposition of generatePreamble() to ease sub-classing
	/**
	 * Returns the language-specific array declarator (element type description plus name plus
	 * index range specifiers) in the respective order.
	 * @param _canonType - canonicalized type string to extract the array element type.
	 * @param _varName - name of the array variable to be declared
	 * @param _typeInfo - the type map entry for the array variable (to retrieve index ranges)
	 * @return the transformed declarator
	 */
	protected String makeArrayDeclaration(String _canonType, String _varName, TypeMapEntry _typeInfo)
	{
		int nLevels = _canonType.lastIndexOf('@')+1;
		// START KGU#388 2023-10-17: Enh. #423 Care for recursivity
		//String _elementType = (_canonType.substring(nLevels) + " " + _varName).trim();
		String _elementType = _canonType.substring(nLevels);
		String typeStr = (this.transformTypeWithLookup(_elementType, _elementType) + " " + _varName).trim();
		// END KGU#388 2023-10-17
		for (int i = 0; i < nLevels; i++) {
			int maxIndex = _typeInfo.getMaxIndex(i);
			// START KGU#854 2020-04-22: Enh. #855
			if (maxIndex < 0) {
				maxIndex = this.optionDefaultArraySize() - 1;
			}
			// END KGU#854 2020-04-22
			typeStr += "[" + (maxIndex >= 0 ? Integer.toString(maxIndex+1) : (i == 0 ? "" : "/*???*/") ) + "]";
		}
		return typeStr;
	}
	
	protected void generateIOComment(Root _root, String _indent)
	{
		// START KGU#236 2016-08-10: Issue #227 - don't express this information if not needed
		if (this.hasInput(_root)) {
		// END KGU#236 2016-08-10
			addSepaLine();
			appendComment("TODO:", _indent);
			appendComment(
					"For any input using the 'scanf' function you need to fill the first argument.",
					_indent);
			appendComment(
					"http://en.wikipedia.org/wiki/Scanf#Format_string_specifications",
					_indent);
		// START KGU#236 2016-08-10: Issue #227
		}
		if (this.hasOutput(_root)) {
		// END KGU#236 2016-08-10
		addSepaLine();
		appendComment("TODO:", _indent);
		appendComment(
				"For any output using the 'printf' function you need to fill the first argument:",
				_indent);
		appendComment(
				"http://en.wikipedia.org/wiki/Printf#printf_format_placeholders",
				_indent);
		// START KGU#236 2016-08-10: Issue #227
		}
		// END KGU#236 2016-08-10	
	}
	// START KGU#332 2017-01-30
	
	// START KGU#815/KGU#824/KGU#834 2020-03-26: Enh. #828, bugfix #826
	/* (non-Javadoc)
	 * @see lu.fisch.structorizer.generators.Generator#generateBody(lu.fisch.structorizer.elements.Root, java.lang.String)
	 */
	@Override
	protected boolean generateBody(Root _root, String _indent)
	{
		String indentBody = _indent;
		if (topLevel && this.isLibraryModule() && _root.isInclude()) {
			// This is the initialization code for the library
			addCode("static bool initDone_" + this.getModuleName() + " = false;", _indent, false);
			String cond = "if (!initDone_"  + this.getModuleName() + ")";
			if (!this.optionBlockBraceNextLine()) {
				addCode(cond + " {", _indent, false);
			}
			else {
				addCode(cond, _indent, false);
				addCode("{", _indent, false);
			}
			indentBody += this.getIndent();			
		}
		// END KGU#815/KGU#824 2020-03-20
		
		// START KGU#376 2017-09-26: Enh. #389 - add the initialization code of the includables
		appendGlobalInitialisations(_root, indentBody);
		// END KGU#376 2017-09-26
		
		boolean done = super.generateBody(_root, indentBody);
		
		if (!indentBody.equals(_indent)) {
			addCode("initDone_" + this.pureFilename + " = true;", indentBody, false);
			addCode("}", _indent, false);
		}
		return done;
	}
	// START KGU#815/KGU#824/KGU#834 2020-03-26
	
	/**
	 * Creates the appropriate code for returning a required result and adds it
	 * (after the algorithm code of the body) to this.code)
	 * @param _root - the diagram root element
	 * @param _indent - the current indentation string
	 * @param alwaysReturns - whether all paths of the body already force a return
	 * @param varNames - names of all assigned variables
	 */
	@Override
	protected String generateResult(Root _root, String _indent, boolean alwaysReturns, StringList varNames)
	{
		if (_root.isProgram() && !alwaysReturns)
		{
			addSepaLine();
			code.add(_indent + "return 0;");
		}
		else if (_root.isSubroutine() &&
				(returns || _root.getResultTypeDescr() != null || isFunctionNameSet || isResultSet) && !alwaysReturns)
		{
			String result = "0";
			if (isFunctionNameSet)
			{
				result = _root.getMethodName();
			}
			else if (isResultSet)
			{
				int vx = varNames.indexOf("result", false);
				result = varNames.get(vx);
			}
			// START KGU#1084 2023-10-04: Bugfix #1093 Don't invent an undue return statement here
			else {
				return _indent;
			}
			// END KGU#1084 2023-10-24
			addSepaLine();
			code.add(_indent + "return " + result + ";");
		}
		return _indent;
	}
	
	/**
	 * Method is to finish up after the text additions of the diagram, i.e. to close open blocks etc. 
	 * @param _root 
	 * @param _indent
	 */
	@Override
	protected void generateFooter(Root _root, String _indent)
	{
		code.add(_indent + "}");
		// START KGU#815/KGU#824 2020-03-20: Enh. #828, bugfix #836
		if (topLevel) {
			libraryInsertionLine = code.count();
		}
		// END KGU#815/KGU#824 2020-03-20
	}

	// START KGU#815 2020-03-20: Enh. #828 - Expanded support for code export of arrangement groups
	/* (non-Javadoc)
	 * @see lu.fisch.structorizer.generators.Generator#generateModule(java.util.Vector, java.util.TreeMap, boolean, java.util.Vector, java.lang.String)
	 */
	@Override
	protected boolean generateModule(Vector<Root> _roots, TreeMap<Root, SubTopoSortEntry> _dependencyTree, boolean _batchMode, Vector<Root> _entryPoints, String _libName) {
		// We must cache this library name for the global initializations
		this.libModuleName = _libName;
		boolean needsFileAPI = super.generateModule(_roots, _dependencyTree, _batchMode, _entryPoints, _libName);
		this.libModuleName = null;
		return needsFileAPI;
	}
	// END KGU#815 2020-03-20
	
	// START KGU#311/KGU#815/KGU#824 2020-03-23: Enh. #314, #828, issue #836
	/* (non-Javadoc)
	 * @see lu.fisch.structorizer.generators.Generator#copyFileAPIResources(java.lang.String)
	 */
	@Override
	protected boolean copyFileAPIResources(String _filePath)
	{
		/* If importedLibRoots is not null then we had a multi-module export,
		 * this function will only be called if at least one of the modules required
		 * the file API, so all requiring modules will have included "FileAPI.h".
		 * Now we simply have to make sure it gets provided.
		 */
		boolean isDone = true;	// By default nothing is to be done and that is okay
		if (this.importedLibRoots != null) {
			isDone = copyFileAPIResource("c", null, _filePath);
			isDone = copyFileAPIResource("h", null, _filePath) && isDone;
		}
		return isDone;
	}
	// END KGU#311/KGU#815/KGU#824 2020-03-23
}<|MERGE_RESOLUTION|>--- conflicted
+++ resolved
@@ -19,8 +19,6 @@
  */
 
 package lu.fisch.structorizer.generators;
-
-import java.util.ArrayList;
 
 /******************************************************************************************************
  *
@@ -197,6 +195,7 @@
  *
  ******************************************************************************************************///
 
+import java.util.ArrayList;
 import java.util.HashMap;
 import java.util.LinkedHashMap;
 import java.util.TreeMap;
@@ -589,7 +588,6 @@
 		pos = -1;
 		while ((pos = tokens.indexOf("random", pos+1)) >= 0 && pos+2 < tokens.size() && tokens.get(pos+1).equals("("))
 		{
-<<<<<<< HEAD
 			ArrayList<TokenList> exprs = Syntax.splitExpressionList(tokens.subSequence(pos+2, tokens.size()), ",");
 			if (exprs.size() == 2 && !exprs.get(1).isBlank() && exprs.get(1).get(0).equals(")")) {
 				tokens.remove(pos, tokens.size());
@@ -597,14 +595,7 @@
 				tokens.addAll(exprs.get(0));
 				tokens.add(")");
 				tokens.addAll(exprs.get(1));
-=======
-			StringList exprs = Element.splitExpressionList(tokens.subSequence(pos+2, tokens.count()),
-					",", true);
-			if (exprs.count() == 2 && exprs.get(1).startsWith(")")) {
-				tokens.remove(pos, tokens.count());
-				tokens.add(Element.splitLexically("(rand() % (" + exprs.get(0) + ")" + exprs.get(1), true));
 				pos += 5;
->>>>>>> a3e5a5aa
 			}
 		}
 		// END KGU#1112 2023-12-17
