--- conflicted
+++ resolved
@@ -450,23 +450,21 @@
 	@Override
 	protected String transformTokens(TokenList tokens)
 	{
-<<<<<<< HEAD
 		tokens.replaceAll("Infinity", "double.PositiveInfinity", true);
-=======
-		tokens.replaceAll("Infinity", "double.PositiveInfinity");
 		// START KGU#1112 2023-12-17: Issue #1123: Convert random(expr) calls
 		int pos = -1;
-		while ((pos = tokens.indexOf("random", pos+1)) >= 0 && pos+2 < tokens.count() && tokens.get(pos+1).equals("("))
+		while ((pos = tokens.indexOf("random", pos+1)) >= 0 && pos+2 < tokens.size() && tokens.get(pos+1).equals("("))
 		{
-			StringList exprs = Element.splitExpressionList(tokens.subSequence(pos+2, tokens.count()),
-					",", true);
-			if (exprs.count() == 2 && exprs.get(1).startsWith(")")) {
-				tokens.remove(pos, tokens.count());
-				tokens.add(Element.splitLexically("randGen.Next(" + exprs.get(0) + exprs.get(1), true));
+			ArrayList<TokenList> exprs = Syntax.splitExpressionList(tokens.subSequence(pos+2, tokens.size()), ",");
+			if (exprs.size() == 2 && !exprs.get(1).isBlank() && exprs.get(1).get(0).equals(")")) {
+				tokens.remove(pos, tokens.size());
+				tokens.addAll(new TokenList("randGen.Next("));
+				tokens.addAll(exprs.get(0));
+				tokens.addAll(exprs.get(1));
+				pos += 3;
 			}
 		}
 		// END KGU#1112 2023-12-17
->>>>>>> 787d3263
 		return super.transformTokens(tokens);
 	}
 	// END KGU#920 2021-02-03
