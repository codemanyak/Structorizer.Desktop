--- conflicted
+++ resolved
@@ -219,17 +219,13 @@
 		tokens.replaceAll("!=", "\\neq");
 		tokens.replaceAll("<=", "\\leq");
 		tokens.replaceAll(">=", "\\geq");
-<<<<<<< HEAD
-		String[] keywords = Syntax.getAllProperties();
-=======
 		// START KGU#974 2021-05-12: Bugfix #975 Precaution against further critical characters
 		tokens.replaceAll("\\", "\\backslash{}");
 		tokens.replaceAll("~", "\\~{}");
 		tokens.replaceAll("&", "\\&");
 		tokens.replaceAll("^", "\\^{}");
 		// END KGU#974 2021-05-12
-		String[] keywords = CodeParser.getAllProperties();
->>>>>>> 097d8e58
+		String[] keywords = Syntax.getAllProperties();
 		HashSet<String> keys = new HashSet<String>(keywords.length);
 		for (String keyword: keywords) {
 			keys.add(keyword);
