 /*
    Structorizer
    A little tool which you can use to create Nassi-Schneiderman Diagrams (NSD)

    Copyright (C) 2009  Bob Fisch

    This program is free software: you can redistribute it and/or modify
    it under the terms of the GNU General Public License as published by
    the Free Software Foundation, either version 3 of the License, or any
    later version.

    This program is distributed in the hope that it will be useful,
    but WITHOUT ANY WARRANTY; without even the implied warranty of
    MERCHANTABILITY or FITNESS FOR A PARTICULAR PURPOSE.  See the
    GNU General Public License for more details.

    You should have received a copy of the GNU General Public License
    along with this program.  If not, see <http://www.gnu.org/licenses/>.
*/

package lu.fisch.structorizer.generators;

/******************************************************************************************************
 *
 *      Author:         Bob Fisch
 *
 *      Description:    This class generates LaTeX code.
 *
 ******************************************************************************************************
 *
 *      Revision List
 *
 *      Author          Date            Description
 *      ------          ----            -----------
 *      Bob Fisch       2007.12.27      First Issue
 *      Bob Fisch       2008.04.12      Added "Fields" section for generator to be used as plugin
 *      Kay Gürtzig     2015.10.18      Adaptations to updated Generator structure and interface
 *      Kay Gürtzig     2015.11.01      KGU#18/KGU#23 Transformation decomposed
 *      Kay Gürtzig     2015.12.18/19   KGU#2/KGU#47/KGU#78 Fixes for Call, Jump, and Parallel elements
 *      Kay Gürtzig     2016.07.20      Enh. #160 adapted (option to integrate subroutines = KGU#178)
 *      Kay Gürtzig     2016.09.25      Enh. #253: CodeParser.keywordMap refactoring done.
 *      Kay Gürtzig     2016.10.14      Enh. #270: Disabled elements are skipped here now
 *      Kay Gürtzig     2017.05.16      Enh. #372: Export of copyright information
 *      Kay Gürtzig     2017.12.30/31   Bugfix #497: Text export had been defective, Parallel export was useless
 *      Kay Gürtzig     2018.01.02      Issue #497: FOR-IN loop list conversion fixed, height arg reduced, includedRoots involved
 *      Kay Gürtzig     2019-09-27      Enh. #738: Support for code preview map on Root level
 *      Kay Gürtzig     2020-04-03      Enh. #828: Configuration for group export
<<<<<<< HEAD
 *      Kay Gürtzig     2020-08-12      Enh. #800: Started to redirect syntactic analysis to class Syntax
=======
 *      Kay Gürtzig     2020-10-19      Bugfix #877: Division by zero exception on batch export (Alternative)
>>>>>>> b00b0fc6
 *
 ******************************************************************************************************
 *
 *      Comment:		/
 *
 ******************************************************************************************************///

import lu.fisch.utils.*;

import java.io.File;
import java.text.DateFormat;
import java.util.ArrayList;
import java.util.Date;
import java.util.HashSet;
import java.util.LinkedList;

import lu.fisch.structorizer.elements.*;
import lu.fisch.structorizer.executor.Function;
import lu.fisch.structorizer.generators.Generator.TryCatchSupportLevel;
import lu.fisch.structorizer.syntax.Syntax;

public class TexGenerator extends Generator {
	
	/** Conversion factor from pixels to millimeters (assuming 72 dpi) */
	// FIXME: This factor might also depend on the current Structorizer font size!
	private final double PIXEL_TO_MM = 25.4 / 72.0;
	/** Mirror of Element.E_PADDING */
	private final int E_PADDING = 20;
	
	/************ Fields ***********************/
	protected String getDialogTitle()
	{
		return "Export StrukTeX Code ...";
	}
	
	protected String getFileDescription()
	{
		return "StrukTeX Source Code";
	}
	
	protected String getIndent()
	{
		return "  ";
	}
	
	protected String[] getFileExtensions()
	{
		String[] exts = {"tex"};
		return exts;
	}
	
    // START KGU 2015-10-18: New pseudo field
    @Override
    protected String commentSymbolLeft()
    {
    	return "%";
    }
    // END KGU 2015-10-18
	
	// START KGU#78 2015-12-18: Enh. #23 - Irrelevant here (?) but necessary now
	/* (non-Javadoc)
	 * @see lu.fisch.structorizer.generators.Generator#supportsSimpleBreak()
	 */
	@Override
	protected boolean breakMatchesCase()
	{
		return true;
	}
	// END KGU#78 2015-12-18

	// START KGU#351 2017-02-26: Enh. #346 - include / import / uses config
	/* (non-Javadoc)
	 * @see lu.fisch.structorizer.generators.Generator#getIncludePattern()
	 */
	@Override
	protected String getIncludePattern()
	{
		return "\\usepackage{%}";
	}
	// END KGU#351 2017-02-26

	// START KGU#371 2019-03-07: Enh. #385
	/**
	 * @return The level of subroutine overloading support in the target language
	 */
	@Override
	protected OverloadingLevel getOverloadingLevel() {
		// Simply pass the stuff as is...
		return OverloadingLevel.OL_DEFAULT_ARGUMENTS;
	}
	// END KGU#371 2019-03-07

	// START KGU#686 2019-03-18: Enh. #56
	/**
	 * Subclassable method to specify the degree of availability of a try-catch-finally
	 * construction in the target language.
	 * @return a {@link TryCatchSupportLevel} value
	 */
	protected TryCatchSupportLevel getTryCatchLevel()
	{
		return TryCatchSupportLevel.TC_NO_TRY;
	}
	// END KGU#686 2019-03-18

	/************ Code Generation **************/
	// START KGU#18/KGU#23 2015-11-01 Transformation decomposed
	/* (non-Javadoc)
	 * @see lu.fisch.structorizer.generators.Generator#getInputReplacer(boolean)
	 */
	@Override
	protected String getInputReplacer(boolean withPrompt)
	{
		// Will not be used
		return "scanf(\"\", &$1);";
	}

	/* (non-Javadoc)
	 * @see lu.fisch.structorizer.generators.Generator#getOutputReplacer()
	 */
	@Override
	protected String getOutputReplacer()
	{
		// Will not be used
		return "printf(\"\\n\");";
	}

	// START KGU#483 2017-12-30: Bugfix #497 - we need a more sophisticated structure here
	///**
	// * Transforms assignments in the given intermediate-language code line.
	// * Replaces "<-" by "\gets" here
	// * @param _interm - a code line in intermediate syntax
	// * @return transformed string
	// */
	//protected String transformAssignment(String _interm)
	//{
	//	return _interm.replace("<-", "\\gets");
	//}
	/** Temporary list of virtual Roots created for complex threads in Parallel elements */
	private LinkedList<Root> tasks = new LinkedList<Root>();
	private int taskNo = 0;
	/**
	 * Transforms operators and other tokens from the given intermediate
	 * language into tokens of the target language and returns the result
	 * as string.<br/>
	 * This method is called by {@link #transform(String, boolean)} but may
	 * also be used elsewhere for a specific token list.
	 * @see #transform(String, boolean)
	 * @see #transformInput(String)
	 * @see #transformOutput(String)
	 * @see #transformType(String, String)
	 * @see #suppressTransformation
	 * @param _interm - a code line in intermediate syntax
	 * @return transformed string
	 */
	@Override
	protected String transformTokens(StringList tokens)
	{
		tokens.replaceAll("{", "\\{");
		tokens.replaceAll("}", "\\}");
		tokens.replaceAll("%", "\\)\\pKey{mod}\\(");
		tokens.replaceAll("&&", "\\wedge");
		tokens.replaceAll("||", "\\vee");
		tokens.replaceAll("==", "=");
		tokens.replaceAll("!=", "\\neq");
		tokens.replaceAll("<=", "\\leq");
		tokens.replaceAll(">=", "\\geq");
		String[] keywords = Syntax.getAllProperties();
		HashSet<String> keys = new HashSet<String>(keywords.length);
		for (String keyword: keywords) {
			keys.add(keyword);
		}
		for (int i = 0; i < tokens.count(); i++) {
			String token = tokens.get(i);
			int len = token.length();
			if (token.equals("<-") || token.equals(":=")) {
				token = "\\gets";
				if (i+1 < tokens.count() && !tokens.get(i+1).trim().isEmpty()) {
					token += " ";
				}
				tokens.set(i,  token);
			}
			// Cut strings out of math mode and disarm quotes
			else if (len >= 2 && token.charAt(0) == '"' && token.charAt(len-1) == '"') {
				tokens.set(i, "\\)" + token.replace("\"", "\"{}").replace("'", "'{}").replace("^", "\\^{}") + "\\(");
			}
			else if (len >= 2 && token.charAt(0) == '\'' && token.charAt(len-1) == '\'') {
				tokens.set(i, "\\)" + token.replace("\"", "\"{}").replace("'", "'{}").replace("^", "\\^{}") + "\\(");
			}
			else if (keys.contains(token)) {
				tokens.set(i, "\\)\\pKey{" + token + "}\\(");
			}
			else if (token.contains("^")) {
				tokens.set(i, token.replace("^", "\\hat{}"));
			}
		}
		return tokens.concatenate();
	}
	// END KGU#483 2017-12-30
	// END KGU#18/KGU#23 2015-11-01

	protected String transform(String _input)
	{
		// das Zuweisungssymbol
		//_input=BString.replace(_input,"<-","\\gets");
		// START KGU#483 2017-12-30: Bugfix #497 - now done by transformTokens()
		//_input = transformAssignment(_input);
		_input = super.transform(_input, false);
		_input = _input.replace("_", "\\_");
		// END KGU#483 2017-12-30
		
		// Leerzeichen
		_input = _input.replace(" ","\\ ");
		
		// Umlaute (UTF-8 -> LaTeX)
		_input = _input.replace("\u00F6","\"o");
		_input = _input.replace("\u00D6","\"O");
		_input = _input.replace("\u00E4","\"a");
		_input = _input.replace("\u00C4","\"A");
		_input = _input.replace("\u00FC","\"u");
		_input = _input.replace("\u00DC","\"U");
		_input = _input.replace("\u00E9","\"e");
		_input = _input.replace("\u00CB","\"E");
		
		// scharfes "S"
		_input = _input.replace("\u00DF","\\ss{}");

		return _input;
	}

	@Override
	protected void generateCode(Instruction _inst, String _indent)
	{
		if (!_inst.disabled) {
			StringList lines = _inst.getUnbrokenText();
			for (int i=0; i<lines.count(); i++)
			{
				// START KGU#483 2017-12-30: Enh. #497
				//code.add(_indent+"\\assign{\\("+transform(lines.get(i))+"\\)}");
				String line = lines.get(i);
				if (Instruction.isTypeDefinition(line)) {
					code.add(_indent+"\\assign{%");
					code.add(_indent+this.getIndent() + "\\begin{declaration}[type:]");
					// get the type name
					StringList tokens = Syntax.splitLexically(line, true);
					tokens.removeAll(" ");
					String typeName = tokens.get(1);
					code.add(_indent+this.getIndent()+this.getIndent() + "\\description{" + typeName + "}{"
							+ transform(tokens.concatenate(" ", 3)) + "}");
					code.add(_indent+this.getIndent() + "\\end{declaration}");
					code.add(_indent + "}");
				}
				else if (!Instruction.isAssignment(line) && Instruction.isDeclaration(line)) {
					code.add(_indent+"\\assign{%");
					code.add(_indent+this.getIndent() + "\\begin{declaration}[variable:]");
					// get the variable name
					StringList tokens = Syntax.splitLexically(line + "<-", true);
					tokens.removeAll(" ");
					String varName = Instruction.getAssignedVarname(tokens, false);
					code.add(_indent+this.getIndent()+this.getIndent() + "\\description{" + varName + "}{"
							+ transform(line) + "}");
					code.add(_indent+this.getIndent() + "\\end{declaration}");    				
					code.add(_indent + "}");
				}
				else {
					code.add(_indent+"\\assign{\\("+transform(lines.get(i))+"\\)}");
				}
				// END KGU#483 2017-12-30
			}
		}
	}

	@Override
	protected void generateCode(Alternative _alt, String _indent)
	{
/*
		s.add(makeIndent(_indent)+' \ifthenelse{'+inttostr(max(1,8-2*self.text.Count))+'}{'+inttostr(max(1,8-2*self.text.Count))+'}{\('+ss+'\)}{'+NSDUtils.txtTrue+'}{'+NSDUtils.txtFalse+'}');
		s.AddStrings(qTrue.getTeX(_indent+E_INDENT));
		if (qFalse.children.Count>0) then
			begin
			s.add(makeIndent(_indent)+'\change');
		s.AddStrings(qFalse.getTeX(_indent+E_INDENT));
		end; 
		s.add(makeIndent(_indent)+'\ifend');
*/
		
		if (!_alt.disabled) {
			// START KGU#453 2017-11-02: Issue #447 - line continuation support was inconsistent
			//code.add(_indent + "\\ifthenelse{"+Math.max(1, 8-2*_alt.getText().count()) + "}{" + Math.max(1, 8-2*_alt.getText().count()) + "}{\\(" + transform(_alt.getUnbrokenText().getLongString()) + "\\)}{" + Element.preAltT + "}{" + Element.preAltF + "}");
			String indentPlus1 = _indent + this.getIndent();
			StringList condLines = _alt.getCuteText();
			int nCondLines = condLines.count();
			int gradient = Math.max(1, 8 - 2 * nCondLines);
			// START KGU#483 2017-12-31: Issue #497 - this was too simple and inadequate - we should estimate the actual width ratio
			//code.add(_indent + "\\ifthenelse{" + gradient + "}{" + gradient + "}{\\(" + transform(condLines.getLongString()) + "\\)}{" + Element.preAltT + "}{" + Element.preAltF + "}");
			// START KGU#881 2020-10-19: Bugfix #877 - the new mechanism fails in batch mode as it is based on drawing
			if (_alt.getRect().right == 0) {
				code.add(_indent + "\\ifthenelse{" + gradient + "}{" + gradient + "}{\\("
						+ transform(condLines.getLongString()) + "\\)}{"
						+ Element.preAltT + "}{" + Element.preAltF + "}");
			}
			else {
			// END KGU#881 2020-10-19
				// This works only in interactive mode when elements have been drawn
				int depth = Element.getNestingDepth(_alt);
				gradient = Math.max(1, gradient / Math.max(1, depth));
				int lWidth = _alt.qTrue.getRect().getRectangle().width;
				int rWidth = _alt.qFalse.getRect().getRectangle().width;
				int lRatio = Math.max(1, 2 * gradient * lWidth / (lWidth + rWidth));
				int rRatio = 2 * gradient - lRatio;
				if (gradient == 6 || depth > 2) {
					code.add(_indent + "% Reduce the ratio arguments or insert an optional height argument if the head got too flat, e.g.: \\ifthenelse{3}{3}... or \\ifthenelse[10]{" + lRatio + "}{" + rRatio +"}...");
				}
				code.add(_indent + "\\ifthenelse{" + lRatio + "}{" + rRatio + "}{\\(" + transform(condLines.getLongString()) + "\\)}{" + Element.preAltT + "}{" + Element.preAltF + "}");
			// START KGU#881 2020-10-19: Bugfix #877
			}
			// END KGU#881 2020-10-19
			// END KGU#483 2017-12-31
			// END KGU#453 2017-11-02
			generateCode(_alt.qTrue, indentPlus1);
			if(_alt.qFalse.getSize() > 0)
			{
				code.add(_indent+"\\change");
				generateCode(_alt.qFalse, indentPlus1);
			}
			else
			{
				code.add(_indent + "\\change");
			}
			code.add(_indent + "\\ifend");
		}
	}

	@Override
	protected void generateCode(Case _case, String _indent)
	{
		if (!_case.disabled) {
			// START KGU#483 2017-12-31: Issue #497 - we need a trick to activate the default branch
			//code.add(_indent+"\\case{6}{"+_case.qs.size()+"}{\\("+transform(_case.getText().get(0))+"\\)}{"+transform(_case.getText().get(1))+"}");
			String indentPlus1 = _indent + this.getIndent();
			String indentPlus2 = indentPlus1 + this.getIndent();
			StringList caseText = _case.getUnbrokenText();
			int nBranches = _case.qs.size();
			boolean hasDefaultBranch = !caseText.get(nBranches).trim().equals("%");
			String macro = "\\case{6}{"+nBranches+"}";
			if (hasDefaultBranch) {
				macro = "\\case["+(nBranches * 5)+"]{5}{"+nBranches+"}";
			}
			// The first branch is integrated in the macro
			code.add(_indent + macro + "{\\("+transform(caseText.get(0))+"\\)}{"+transform(caseText.get(1))+"}");
			// END KGU#483 2017-12-31
			generateCode((Subqueue) _case.qs.get(0), indentPlus2);
			// The further branches have to be added witch switch clauses
			for(int i=1; i < nBranches-1; i++)
			{
				code.add(indentPlus1 + "\\switch{" + transform(caseText.get(i+1).trim()) + "}");
				generateCode((Subqueue) _case.qs.get(i), indentPlus2);
			}

			if (hasDefaultBranch)
			{
				// This selector is to be right-aligned (therefore the "[r]" argument)
				code.add(indentPlus1 + "\\switch[r]{" + transform(caseText.get(nBranches).trim()) + "}");
				generateCode((Subqueue) _case.qs.get(nBranches-1), indentPlus2);
			}
			code.add(_indent+_indent.substring(0,1)+"\\caseend");
		}
	}

	protected void generateCode(For _for, String _indent)
	{
		if (!_for.disabled) {
			// START KGU#483 2017-12-30: Bugfix #497 - we should at least mark the keywords
			//code.add(_indent + "\\while{\\(" + transform(_for.getUnbrokenText().getLongString()) + "\\)}");
			String content = "";
			if (_for.isForInLoop()) {
				StringList items = this.extractForInListItems(_for);
				String valueList = "";
				if (items == null) {
					valueList = _for.getValueList();
				}
				else {
					valueList = items.concatenate(", ");
					if (items.count() != 1 || !isStringLiteral(items.get(0)) && !Function.testIdentifier(items.get(0), false, null)) {
						valueList = "\\{" + transform(valueList) + "\\}";
					}
					else {
						valueList = "\\ " + transform(valueList);
					}
				}
				content = "\\(\\forall " + transform(_for.getCounterVar()) +
						"\\in " + valueList + "\\)";				
			}
			else if (_for.style == For.ForLoopStyle.COUNTER) {
				content = "\\pKey{" + Syntax.getKeyword("preFor") + "}\\(" +
						transform(_for.getCounterVar()) +
						"\\ \\gets\\ " +
						transform(_for.getStartValue()) +
						"\\)\\pKey{" + Syntax.getKeyword("postFor") + "}\\(" +
						transform(_for.getEndValue()) + "\\)";
				if (_for.getStepConst() != 1) {
					content += "\\pKey{" + Syntax.getKeyword("stepFor") + "}\\(" +
							transform(_for.getStepString()) + "\\)";
				}
			}
			else {
				content = "\\(" + transform(_for.getUnbrokenText().getLongString()) + "\\)";
			}
			code.add(_indent + "\\while{" + content + "}");
			// END KGU#483 2017-12-30
			generateCode(_for.q, _indent + this.getIndent());
			code.add(_indent + "\\whileend");
		}
	}
	
	/** tests whether the given value list item {@code _item} is a string literal */
	private boolean isStringLiteral(String _item) {
		return _item.length() >= 2 && _item.charAt(0) == '"' && _item.charAt(_item.length()-1) == '"';
	}

	protected void generateCode(While _while, String _indent)
	{
		if (!_while.disabled) {
			code.add(_indent + "\\while{\\(" + transform(_while.getUnbrokenText().getLongString()) + "\\)}");
			generateCode(_while.q, _indent + this.getIndent());
			code.add(_indent + "\\whileend");
		}
	}
	
	protected void generateCode(Repeat _repeat, String _indent)
	{
		if (!_repeat.disabled) {
			code.add(_indent + "\\until{\\(" + transform(_repeat.getUnbrokenText().getLongString()) + "\\)}");
			generateCode(_repeat.q, _indent + this.getIndent());
			code.add(_indent + "\\untilend");
		}
	}
	
	protected void generateCode(Forever _forever, String _indent)
	{
		if (!_forever.isDisabled()) {
			code.add(_indent+"\\forever");
			generateCode(_forever.q, _indent + this.getIndent());
			code.add(_indent+"\\foreverend");
		}
	}

	protected void generateCode(Call _call, String _indent)
	{
		StringList lines = _call.getUnbrokenText();
		for(int i=0; !_call.disabled && i<lines.count(); i++)
		{
			// START KGU#2 2015-12-19: Wrong command, should be \sub
			//code.add(_indent+"\\assign{\\("+transform(_call.getText().get(i))+"\\)}");
			code.add(_indent + "\\sub{\\("+transform(lines.get(i))+"\\)}");
			// END KGU#2 2015-12-19
		}
	}
	
	protected void generateCode(Jump _jump, String _indent)
	{
		if (!_jump.disabled) {
			StringList lines = _jump.getUnbrokenText();
			// START KGU#78 2015-12-19: Enh. #23: We now distinguish exit and return boxes
			//code.add(_indent+"\\assign{\\("+transform(_jump.getText().get(i))+"\\)}");
			if (lines.count() == 0 || lines.getText().trim().isEmpty())
			{
				// START KGU#483 2017-12-30: Bugfix #497 - should contain a keyword
				//code.add(_indent+ "\\exit{}");
				code.add(_indent+ "\\exit{\\(" + transform(Syntax.getKeywordOrDefault("preLeave", "leave")) +"\\)}");
				// END KGU#483 2017-12-30
			}
			else
				// END KGU#78 2015-12-19
			{
				//String preReturn = CodeParser.getKeywordOrDefault("preReturn", "return");
				for(int i=0; i<lines.count(); i++)
				{
					// START KGU#78 2015-12-19: Enh. #23: We now distinguish exit and return boxes
					//code.add(_indent+"\\assign{\\("+transform(_jump.getText().get(i))+"\\)}");
					String line = _jump.getText().get(i);
					String command = "exit";	// Just the default
					String padding = "";	// StrukTeX handles the text orientation differently in exit and return macros
					// START KGU#483 2017-12-31: Issue #497 - distinction between return and exit repaired but then withdrawn
					// (is not compatible with DIN 66261 and indentation needs a workaround too...)
					//if (line.startsWith(preReturn))
					//{
					//	command = "return";
					//	padding = "    ";	// The return macro does no left padding in contrast to the exit macro
					//}
					// END KGU#483 2017-12-31
					code.add(_indent+ "\\" + command + "{\\("+transform(padding + line)+"\\)}");
					// END KGU#78 2015-12-19
				}
			}
		}
	}
	
	// START KGU#47 2015-12-19: Hadn't been generated at all - Trouble is: structure must not be recursive!
	protected void generateCode(Parallel _para, String _indent)
	{
		// Ignore it if there are no threads or if the element is disabled
		if (!_para.qs.isEmpty() && !_para.disabled)
		{
			// Since substructure is not allowed (at least a call would have been sensible!),
			// we transfer all non-atomic threads into virtual Roots
			code.add(_indent + "\\inparallel{" + _para.qs.size() + "} {" +
					// START KGU#483 2017-12-30: Bugfix 497
					//transform(_para.qs.get(0).getFullText(false).getLongString()) + "}");
					makeTaskDescr(_para.qs.get(0)) + "}");
					// END KGU#483 2017-12-30
			for (int q = 1; q < _para.qs.size(); q++)
			{
				// START KGU#483 2017-12-30: Bugfix 497
				//code.add(_indent + "\\task{" + transform(_para.qs.get(q).getFullText(false).getLongString()) + "}");
				code.add(_indent + "\\task{" + makeTaskDescr(_para.qs.get(q)) + "}");
				// END KGU#483 2017-12-30
			}
			code.add(_indent + "\\inparallelend");		
		}
	}
	
	// START KGU#483 2017-12-30: Enh. #497
	/**
	 * Returns a single-line description for the task represented by {@link Subqueue} {@code _sq}
	 * and creates a virtual {@link Root} with its content if not atomic to be exported afterwards
	 * as separate structogram. 
	 * @param _sq - the Element (sequence) of the task
	 * @return the describing string to be put into the {@code inparallel} macro.
	 */
	private String makeTaskDescr(Subqueue _sq) {
		Element el;
		if (_sq.getSize() == 1 && (el = _sq.getElement(0)) instanceof Instruction && el.getUnbrokenText().count() == 1) {
			return transform(el.getUnbrokenText().get(0));
		}
		String name = "Task" + ++this.taskNo;
		Root task = new Root();
		task.setText(name);
		for (int i = 0; i < _sq.getSize(); i++) {
			task.children.addElement(_sq.getElement(i).copy());
		}
		task.width = _sq.getRect().getRectangle().width;
		task.height = _sq.getRect().getRectangle().height;
		this.tasks.addLast(task);
		return name;
	}
	// END KGU#483 2017-12-19

	// END KGU#47 2015-12-19
	
//	protected void generateCode(Subqueue _subqueue, String _indent)
//	{
//		for(int i=0;i<_subqueue.getSize();i++)
//		{
//			generateCode((Element) _subqueue.getElement(i),_indent);
//		}
//	}
	
	public String generateCode(Root _root, String _indent, boolean _public)
	{
		/*
		s.add(makeIndent(_indent)+'\begin{struktogramm}('+inttostr(round(self.height/72*25.4))+','+inttostr(round(self.width/72*25.4))+')['+ss+']');
		s.AddStrings(children.getTeX(_indent+E_INDENT));
		s.add(makeIndent(_indent)+'\end{struktogramm}');
		*/

		// START KGU#705 2019-09-23: Enh. #738
		int line0 = code.count();
		if (codeMap!= null) {
			// register the triple of start line no, end line no, and indentation depth
			// (tab chars count as 1 char for the text positioning!)
			codeMap.put(_root, new int[]{line0, line0, _indent.length()});
		}
		// END KGU#705 2019-09-23

		// START KGU#178 2016-07-20: Enh. #160
		if (topLevel)
		{
		// END KGU#178 2016-07-20
			code.add("\\documentclass[a4paper,10pt]{article}");
			code.add("");
			code.add("\\usepackage{struktex}");
			code.add("\\usepackage{german}");
			// START KGU#483 2017-12-31: Issue #497 - there might also be usepackage additions
			this.appendUserIncludes("");
			// END KGU#483 2017-12-31
			code.add("");
			// START KGU#483 2017-12-31: Issue #497
			//code.add("\\title{Structorizer StrukTeX Export}");
			File file = _root.getFile();
			code.add("\\title{Structorizer StrukTeX Export" + (file != null ? " of " + file.getName().replace(" ","_").replace("_", "\\_") : "") + "}");
			// END KGU#483 2017-12-31
			// START KGU#363 2017-05-16: Enh. #372
			//code.add("\\author{Structorizer "+Element.E_VERSION+"}");
			if (this.optionExportLicenseInfo()) {
				code.add("\\author{" + _root.getAuthor() + "}");
			} else {
				code.add("\\author{Structorizer "+Element.E_VERSION+"}");
			}
			// END KGU#363 2017-05-16
			// START KGU#483 2017-12-31: Issue #497
			code.add("\\date{"+ DateFormat.getDateInstance().format(new Date()) +"}");
			// END KGU#483 2017-12-31
			code.add("");
			code.add("\\begin{document}");
		// START KGU#178 2016-07-20: Enh. #160
			subroutineInsertionLine = code.count();
		}
		// END KGU#178 2016-07-20
		code.add("");
		// START KGU#483 2017-12-30: Bugfix #497 - we must escape underscores in the name
		//code.add("\\begin{struktogramm}("+Math.round(_root.width/72.0*25.4)+","+Math.round(_root.height/75.0*25.4)+")["+transform(_root.getText().get(0))+"]");
		code.add("% TODO: Tune the width and height argument if necessary!");
		code.add("\\begin{struktogramm}("+Math.round((_root.width - 2 * E_PADDING) * PIXEL_TO_MM)+","+Math.round(_root.height * PIXEL_TO_MM / 2)+")["+transform(_root.getMethodName())+"]");
		generateParameterDecl(_root);
		// END KGU#483 2017-12-30
		generateCode(_root.children, this.getIndent());
		code.add("\\end{struktogramm}");
		code.add("");
		// START KGU#483 2017-12-30: Bugfix #497
		while (!this.tasks.isEmpty()) {
			Root task = tasks.removeFirst();
			code.add("% TODO: Tune the width and height argument if necessary!");
			code.add("\\begin{struktogramm}("+Math.round(task.width * PIXEL_TO_MM)+","+Math.round(task.height * PIXEL_TO_MM / 2)+")["+transform(task.getText().get(0))+"]");
			generateCode(task.children, this.getIndent());
			code.add("\\end{struktogramm}");			
		}
		// END KGU#483 2017-12-30
		// START KGU#178 2016-07-20: Enh. #160
		//code.add("\\end{document}");
		if (topLevel)
		{
			// START KGU#483 2018-01-02: Enh. 389, issue #497
			if (this.optionExportSubroutines()) {
				while (!this.includedRoots.isEmpty()) {
					Root incl = this.includedRoots.remove();
					// START KGU#815/KGU#824 20202-03-18: Enh. #828, bugfix #836
					//if (incl != _root) {
					if (incl != _root && (importedLibRoots == null || !importedLibRoots.contains(incl))) {
					// END KGU#815/KGU#824 2020-03-18
						this.appendDefinitions(incl, _indent, null, true);
					}
				}
			}
			// END KGU#483
			
			// START KGU#815 2020-04-03: Enh. #828 group export
			this.libraryInsertionLine = code.count();
			addSepaLine();
			// END KGU#815 2020-04-03
			
			code.add("\\end{document}");
		}
		// END KGU#178 2016-07-20
		
		// START KGU#705 2019-09-23: Enh. #738
		if (codeMap != null) {
			// Update the end line no relative to the start line no
			codeMap.get(_root)[1] += (code.count() - line0);
		}
		// END KGU#705 2019-09-23

		return code.getText();
	}

	// START KGU#483 2017-12-30: Bugfix #497
	/**
	 * Creates a dummy element declaring all arguments in case of a function diagram
	 * @param _root
	 */
	private void generateParameterDecl(Root _root) {
		boolean hasIncludes = _root.includeList != null && _root.includeList.count() > 0;
		if (_root.isSubroutine() || hasIncludes) {
			String indent1 = this.getIndent();
			String indent2 = indent1 + indent1;
			String indent3 = indent2 + indent1;
			String resType = _root.getResultType();
			ArrayList<Param> params = _root.getParams();
			if (!params.isEmpty() || resType != null || hasIncludes) {
				code.add(indent1 + "\\assign{%");
				if (!params.isEmpty()) {
					code.add(indent2 + "\\begin{declaration}[Parameters:]");
					for (Param param: params) {
						code.add(indent3 + "\\description{\\pVar{"+transform(param.getName())+
								"}}{type: \\("+ transform(param.getType()) +"\\)}");
					}
					code.add(indent2 + "\\end{declaration}");
				}
				if (resType != null) {
					code.add(indent2 + "\\begin{declaration}[Result type:]");
					code.add(indent3 + "\\description{" + resType + "}{}");
					code.add(indent2 + "\\end{declaration}");
				}
				if (hasIncludes) {
					code.add(indent2 + "\\begin{declaration}[Requires:]");
					code.add(indent3 + "\\description{" + _root.includeList.concatenate(", ") + "}{}");
					code.add(indent2 + "\\end{declaration}");					
				}
				code.add(this.getIndent() + "}");
			}
		}
	}
	// END KGU#483 2017-12-30

	// START KGU#483 2018-01-02: Enh. #389 + issue #497
	protected void appendDefinitions(Root _root, String _indent, StringList _varNames, boolean _force) {
		// Just generate the entire diagram...
		boolean wasTopLevel = topLevel;
		try {
			topLevel = false;
			generateCode(_root, _indent, false);
		}
		finally {
			topLevel = wasTopLevel;
		}
	}
	// END KGU#483 2018-01-02

	// START KGU#815 2020-04-03: Enh. #828
	/* (non-Javadoc)
	 * @see lu.fisch.structorizer.generators.Generator#generatesClass()
	 */
	@Override
	protected boolean allowsMixedModule()
	{
		return true;
	}
	
	/* (non-Javadoc)
	 * @see lu.fisch.structorizer.generators.Generator#max1MainPerModule()
	 */
	@Override
	protected boolean max1MainPerModule()
	{
		return false;
	}
	// END KGU#815 2020-04-03
	
}<|MERGE_RESOLUTION|>--- conflicted
+++ resolved
@@ -45,11 +45,8 @@
  *      Kay Gürtzig     2018.01.02      Issue #497: FOR-IN loop list conversion fixed, height arg reduced, includedRoots involved
  *      Kay Gürtzig     2019-09-27      Enh. #738: Support for code preview map on Root level
  *      Kay Gürtzig     2020-04-03      Enh. #828: Configuration for group export
-<<<<<<< HEAD
  *      Kay Gürtzig     2020-08-12      Enh. #800: Started to redirect syntactic analysis to class Syntax
-=======
  *      Kay Gürtzig     2020-10-19      Bugfix #877: Division by zero exception on batch export (Alternative)
->>>>>>> b00b0fc6
  *
  ******************************************************************************************************
  *
