/*
    This file is part of Structorizer.

    Structorizer is free software: you can redistribute it and/or modify
    it under the terms of the GNU General Public License as published by
    the Free Software Foundation, either version 3 of the License, or
    (at your option) any later version.

    Structorizer is distributed in the hope that it will be useful,
    but WITHOUT ANY WARRANTY; without even the implied warranty of
    MERCHANTABILITY or FITNESS FOR A PARTICULAR PURPOSE.  See the
    GNU General Public License for more details.

 ***********************************************************************

    Perl Source Code Generator

    Copyright (C) 2008 Jan Peter Klippel

    This file has been released under the terms of the GNU Lesser General
    Public License as published by the Free Software Foundation.

    http://www.gnu.org/licenses/lgpl.html

 */

package lu.fisch.structorizer.generators;

import java.util.ArrayList;

/******************************************************************************************************
 *
 *      Author:         Jan Peter Klippel
 *
 *      Description:    Perl Source Code Generator
 *
 ******************************************************************************************************
 *
 *      Revision List
 *
 *      Author              Date        Description
 *      ------              ----        -----------
 *      Jan Peter Klippel   2008-04-11  First Issue
 *      Bob Fisch           2008-04-12  Added "Fields" section for generator to be used as plugin
 *      Bob Fisch           2009-01-18  Corrected the FOR-loop
 *      Bob Fisch           2011-11-07  Fixed an issue while doing replacements
 *      Kay Gürtzig         2014-12-02  Additional replacement of operator "<--" by "<-"
 *      Kay Gürtzig         2015-10-18  Indentation and comment insertion revised
 *      Kay Gürtzig         2015-11-02  Reorganisation of the transformation, input/output corrected
 *      Kay Gürtzig         2015-11-02  Variable detection and renaming introduced (KGU#62)
 *                                      Code generation for Case elements (KGU#15) and For
 *                                      loops (KGU#3) revised
 *      Kay Gürtzig         2015-12-12  Bugfix #57 (KGU#103) endless loops / flaws on variable prefixing
 *      Kay Gürtzig         2015-12-17  Enh. #23 (KGU#78) jump generation revised; Root generation
 *                                      decomposed according to Generator.generateCode(Root, String);
 *                                      Enh. KGU#47: Dummy implementation for Parallel element
 *                                      Fixes in FOR and REPEAT export
 *      Kay Gürtzig         2015-12-21  Bugfix #41/#68/#69 (= KGU#93)
 *      Kay Gürtzig         2015-12-21  Bugfix #51 (= KGU#108) Didn't cope with empty input / output
 *      Kay Gürtzig         2016-03-22  Enh. #84 (= KGU#61) varNames now inherited, FOR-IN loop support
 *      Kay Gürtzig         2016-03-23  Enh. #84: Support for FOREACH loops (KGU#61)
 *      Kay Gürtzig         2016-04-01  Enh. #144: Care for the new export option suppressing content conversion
 *      Kay Gürtzig         2016-07-20  Enh. #160: Option to involve subroutines implemented (=KGU#178) 
 *      Kay Gürtzig         2016-08-12  Enh. #231: Additions for Analyser checks 18 and 19 (variable name collisions)
 *      Kay Gürtzig         2016-09-25  Enh. #253: CodeParser.keywordMap refactoring done. 
 *      Kay Gürtzig         2016-10-14  Enh. #270: Handling of disabled elements (code.add(...) --> addCode(..))
 *      Kay Gürtzig         2016-10-15  Enh. #271: Support for input instructions with prompt
 *      Kay Gürtzig         2016-10-16  Enh. #274: Colour info for Turtleizer procedures added
 *      Kay Gürtzig         2016-12-01  Bugfix #301: More precise check for parenthesis enclosing of log. conditions
 *      Kay Gürtzig         2016-12-30  Bugfix KGU#62: Result variable hadn't been prefixed in return instruction
 *      Kay Gürtzig         2017-01-04  Enh. #314: Approach to translate the File API
 *      Kay Gürtzig         2017-02-25  Enh. #348: Parallel sections translated with threading module
 *      Kay Gürtzig         2017-02-26  KGU#352: Variable prefixing revised w.r.t. arrays and references
 *      Kay Gürtzig         2017-02-27  Enh. #346: Insertion mechanism for user-specific include directives
 *      Kay Gürtzig         2017-05-16  Enh. #372: Export of copyright information
 *      Kay Gürtzig         2017-05-24  Bugfix #412: The hash codes used to generate unique identifiers could get negative
 *      Kay Gürtzig         2017-11-02  Issue #447: Line continuation in Case elements supported
 *      Kay Gürtzig         2019-02-15  Enh. #680: Support for input instructions with several variables
 *      Kay Gürtzig         2019-03-08  Enh. #385: Support for parameter default values
 *      Kay Gürtzig         2019-03-21  Enh. #56: Export of Try elements implemented
 *      Kay Gürtzig         2019-03-30  Issue #696: Type retrieval had to consider an alternative pool
 *      Kay Gürtzig         2019-11-19  Issues #423, #739: Support for struct and enum types (begun, continued 2019-12-01)
 *      Kay Gürtzig         2019-11-21  Enh. #423, #739: Enumerator stuff as well as record initializer handling revised
 *      Kay Gürtzig         2019-11-28  Issue #388: "use constant" approach withdrawn (except for enums), wrong lval references avoided
 *      Kay Gürtzig         2019-12-03  Bugfix #793: var initializations like "var v: type <- val" were incorrectly translated
 *      Kay Gürtzig         2020-03-20  Enh. #828, bugfix #836: Prepared for group and improved batch export
 *      Kay Gürtzig         2020-03-23  Bugfix #840 Conditions for code transformation w.r.t File API modified
 *      Kay Gürtzig         2020-08-12  Enh. #800: Started to redirect syntactic analysis to class Syntax
 *      Kay Gürtzig         2021-02-03  Issue #920: Transformation for "Infinity" literal
 *      Kay Gürtzig         2021-12-05  Bugfix #1024: Precautions against defective record initializers
 *      Kay Gürtzig         2023-10-04  Bugfix #1093 Undue final return 0 on function diagrams
 *      Kay Gürtzig         2024-03-19  Issue #1148: Special indentation for "if else if" chains
 *      Kay Gürtzig         2024-04-02  Bugfix #1156: Proper handling of constant definitions (new export option)
 *      Kay Gürtzig         2025-02-16  Bugfix #1192: Return statements in Instruction elements weren't transformed
 *      Kay Gürtzig         2025-07-03  Some missing Override annotations added
 *      Kay Gürtzig         2025-08-28  Bugfix #1210: suppressTransformation wasn't consistently considered
 *      Kay Gürtzig         2025-09-02  Issue #1215: Coding of loop exits (leave) revised (goto eliminated)
 *
 ******************************************************************************************************
 *
 *      Comment:		LGPL license (http://www.gnu.org/licenses/lgpl.html).
 *      
 *      2024-04-02 Issue #1156 (KGU#1143)
 *      - A somewhat more sophisticated approach for the handling of constants via pragma use constant (see
 *        comment below) was used and bound to a new Perl-specific export option. We distinguish between
 *        constants define in a CALL (which will never be involved in the use constant approach - as they
 *        cannot be evaluated at compile time) and those defined in an instruction where we dare to apply
 *        the use constant pragma only if the user had set the respective option. For the expression trans-
 *        formation we use the wasDefHandled mechanism of Generator, which hasn't been used for other stuff
 *        in PerlGenerator by now. The latter is essential. If it should be used for other declaraton purposes
 *        as well then our test for defined constants in transformTokens won't work any longer in that simple
 *        manner.
 *      2019-11-28 Issue #388 (KGU#375)
 *      - A temporary solution for constants (via use constant) had to be withdrawn because these constants
 *        cannot be scoped and don't behave like readonly variables, they can hardly be used with function
 *        calls or the like.
 *
 ******************************************************************************************************///

import java.util.HashMap;
import java.util.Stack;
import java.util.Map.Entry;
import java.util.regex.Matcher;
import java.util.regex.Pattern;

import lu.fisch.structorizer.elements.Alternative;
import lu.fisch.structorizer.elements.Call;
import lu.fisch.structorizer.elements.Case;
import lu.fisch.structorizer.elements.Element;
import lu.fisch.structorizer.elements.For;
import lu.fisch.structorizer.elements.Forever;
import lu.fisch.structorizer.elements.Loop;
import lu.fisch.structorizer.elements.Instruction;
import lu.fisch.structorizer.elements.Jump;
import lu.fisch.structorizer.elements.Parallel;
import lu.fisch.structorizer.elements.Repeat;
import lu.fisch.structorizer.elements.Root;
import lu.fisch.structorizer.elements.Subqueue;
import lu.fisch.structorizer.elements.Try;
import lu.fisch.structorizer.elements.TypeMapEntry;
import lu.fisch.structorizer.elements.While;
import lu.fisch.structorizer.generators.Generator.TryCatchSupportLevel;
import lu.fisch.structorizer.syntax.Syntax;
import lu.fisch.structorizer.syntax.TokenList;
import lu.fisch.utils.StringList;

public class PerlGenerator extends Generator {
	
	// START KGU#61 2016-03-22: Now provided by Generator class
	// (KGU 2015-11-02) We must know all variable names in order to prefix them with '$'.
	//StringList varNames = new StringList();
	// END KGU#61 2016-03-22

	/************ Fields ***********************/
	@Override
	protected String getDialogTitle()
	{
		return "Export Perl Code ...";
	}
	
	@Override
	protected String getFileDescription()
	{
		return "Perl Source Code";
	}
	
	@Override
	protected String getIndent()
	{
		return "    ";	// KGU 2015-12-17: Changed from " " to "    " (www.tutorialspoint.com/perl/perl_coding_standard.html)
	}
	
	@Override
	protected String[] getFileExtensions()
	{
		String[] exts = {"pl", "pm"};
		return exts;
	}
	
	// START KGU 2015-10-18: New pseudo field
	@Override
	protected String commentSymbolLeft()
	{
		return "#";
	}
	// END KGU 2015-10-18

	// START KGU#78 2015-12-18: Enh. #23 We must know whether to create labels for simple breaks
	/* (non-Javadoc)
	 * @see lu.fisch.structorizer.generators.Generator#supportsSimpleBreak()
	 */
	@Override
	protected boolean breakMatchesCase()
	{
		return true;
	}
	// END KGU#78 2015-12-18
	
	// START KGU#371 2019-03-07: Enh. #385
	/**
	 * @return The level of subroutine overloading support in the target language
	 */
	@Override
	protected OverloadingLevel getOverloadingLevel() {
		return OverloadingLevel.OL_NO_OVERLOADING;
	}
	// END KGU#371 2019-03-07

	// START KGU#686 2019-03-18: Enh. #56
	/**
	 * Subclassable method to specify the degree of availability of a try-catch-finally
	 * construction in the target language.
	 * @return either {@link TryCatchSupportLevel#TC_NO_TRY} or {@link TryCatchSupportLevel#TC_TRY_CATCH},
	 * or {@link TryCatchSupportLevel#TC_TRY_CATCH_FINALLY}
	 */
	@Override
	protected TryCatchSupportLevel getTryCatchLevel()
	{
		return TryCatchSupportLevel.TC_TRY_CATCH;
	}
	// END KGU#686 2019-03-18

	//	// START KGU 2016-08-12: Enh. #231 - information for analyser - obsolete since 3.27
//	private static final String[] reservedWords = new String[]{
//		"and", "cmp", "continue", "do",
//		"else", "elsif", "eq", "exp",
//		"for", "foreach", "ge", "gt",
//		"if", "le", "lock", "lt", "ne", "no", "or",
//		"package", "qq", "qr", "qw", "qx", 
//		"sub", "tr", "unless", "until", "while", "xor"
//		};
//	public String[] getReservedWords()
//	{
//		return reservedWords;
//	}
//	public boolean isCaseSignificant()
//	{
//		return false;
//	}
//	// END KGU 2016-08-12
	
	// START KGU#351 2017-02-26: Enh. #346 - include / import / uses config
	/* (non-Javadoc)
	 * @see lu.fisch.structorizer.generators.Generator#getIncludePattern()
	 */
	@Override
	protected String getIncludePattern()
	{
		return "use %;";
	}
	// END KGU#351 2017-02-26

	/************ Code Generation **************/
	
	private final Matcher varMatcher = Pattern.compile("^\\\\?[@$]?[$]?[A-Za-z_]\\w*$").matcher("");
	// START KGU#311 2017-01-04: Enh. #314 File API analysis
	private StringList fileVars = new StringList();
	// END KGU#311 2017-01-04
	
	// START KGU#352 2017-02-26
	private StringList paramNames = new StringList();
	private HashMap<String, TypeMapEntry> typeMap = null;
	private boolean isWithinCall = false;
	// END KGU#352 2017-02-26

	// START KGU#542 2019-11-20: Enh. #739 - Support enum types
	/** Currently exported {@link Root} object. */
	private Root root;
	// END KGU#542 2019-11-20
	
	// START KGU#1143 2024-04-02: Bugfix #1156/2 New option for pragma use const
	/** Line number for the insertion of use constant lines */
	private int constantInsertionLine = 0;
	/** Indent at the {@link constantInsertionLine} */
	private String constantIndent = "";
	/** Internally caches the export option value for pragma "use constant" */
	private Boolean pragmaUseConstant = null;
	/**
	 * @returns value of the (potential) export option to apply the "use constant"
	 * pragma for constants
	 */
	private boolean optionPragmaUseConstant()
	{
		if (pragmaUseConstant == null) {
			pragmaUseConstant = (boolean)getPluginOption("pragmaUseConstant", false);
		}
		return pragmaUseConstant;
	}
	/* (non-Javadoc)
	 * @see lu.fisch.structorizer.generators.Generator#updateLineMarkers(int, int)
	 */
	@Override
	protected void updateLineMarkers(int atLine, int nLines) {
		super.updateLineMarkers(atLine, nLines);
		if (this.constantInsertionLine >= atLine) {
			this.constantInsertionLine += nLines;
		}
	}
		// END KGU#1143 2024-04-02

	// START KGU#18/KGU#23 2015-11-01 Transformation decomposed
	/**
	 * A pattern how to embed the variable (right-hand side of an input instruction)
	 * into the target code
	 * @param withPrompt - is a prompt string to be considered?
	 * @return a regex replacement pattern, e.g. "$1 = (new Scanner(System.in)).nextLine();"
	 */
	// START KGU#281 2016-10-15: Enh. #271
	//protected String getInputReplacer()
	//{
	//	// START KGU#108 2015-12-22: Bugfix #51
	//	//return "$1 = <STDIN>";
	//	return "$1 = <STDIN>; chomp $1";
	//	// END KGU#108 2015-12-22
	//}
	@Override
	protected String getInputReplacer(boolean withPrompt)
	{
		if (withPrompt) {
			return "print $1; chomp($2 = <STDIN>)";
		}
		return "chomp($1 = <STDIN>)";
	}
	// END KGU#281 2016-10-15

	/**
	 * A pattern how to embed the expression (right-hand side of an output instruction)
	 * into the target code
	 * @return a regex replacement pattern, e.g. "System.out.println($1);"
	 */
	@Override
	protected String getOutputReplacer()
	{
		// START KGU#103 2015-12-12: Bugfix #57 - Too few backslashes - were consumed by the regex replacement 
		//return "print $1, \"\\n\"";
		return "print $1, \"\\n\"";
		// END KGU#103 2015-12-12
	}

	// START KGU#93 2015-12-21 Bugfix #41/#68/#69
	/* (non-Javadoc)
	 * @see lu.fisch.structorizer.generators.Generator#transformTokens(lu.fisch.structorizer.syntax.TokenList)
	 */
	@Override
	protected String transformTokens(TokenList tokens)
	{
		// START KGU#920 2021-02-03: Issue #920 Handle Infinity literal
		tokens.replaceAll("Infinity", "\"inf\"", true);
		// END KGU#920 2021-02-03
		// START KGU#388/KGU#542 2019-11-19: Enh. #423, #739 transferred the stuff from transform(String) hitherto
		// Manipulate a condensed token list copy simultaneously (makes it easier to locate neighbouring tokens)
		//StringList denseTokens = new StringList(tokens);
		//denseTokens.removeBlanks();	// Condense
		// Now transform all array and record initializers
		// To go from right to left should ensure we advance from the innermost to the outermost brace
		int posBraceL = tokens.lastIndexOf("{");
		while (posBraceL > 0) {
			int posBraceR = tokens.indexOf("}", posBraceL + 1);
			TypeMapEntry type = null;
			if ((type = this.typeMap.get(tokens.get(posBraceL-1))) != null && type.isRecord()) {
				// Transform the condensed record initializer
				StringList rInit = this.transformRecordInit(tokens.subSequence(posBraceL-1, posBraceR+1).getString(), type);
				tokens.remove(posBraceL-1, posBraceR+1);
				//tokens.insert(rInit, posBraceL-1);
				for (int i = rInit.count() - 1; i >= 0; i--) {
					tokens.add(posBraceL-1, rInit.get(i));
				}
				// Now do the analogous thing for the condensed token list
				//denseTokens.remove(posBrace0L-1, posBrace0R+1);
				//denseTokens.insert(rInit, posBrace0L-1);;
			}
			// The other case of '{' ... '}' (assumed to be a record initializer) can be ignored here,
			// since it is sufficient to have the braces replaced by parentheses, which will be done below
			posBraceL = tokens.lastIndexOf("{", posBraceL-1);
			//posBrace0L = denseTokens.lastIndexOf("{", posBrace0L + 1);
		}
		// END KGU#388/KGU#542 2019-11-19
		// START KGU#62/KGU#103 2015-12-12: Bugfix #57 - We must work based on a lexical analysis
		int posAsgn = tokens.indexOf("<-");
		for (int i = 0; i < varNames.count(); i++)
		{
			String varName = varNames.get(i);
			// Is it an enumeration constant? Then don't prefix it
			String constVal = root.constants.get(varName);
			// START KGU#1143 2024-04-02: Issue #1156/2 if constant pragma is used, don't prefix
			//if (constVal != null && constVal.startsWith(":") && constVal.contains("€")) {
			if (constVal != null && (
					constVal.startsWith(":") && constVal.contains("€")
					// NOTE: This works only while DefHandled isn't used for anything else here!
					|| optionPragmaUseConstant() && wasDefHandled(this.root, varName, false, false)
					)) {
			// END KGU#1143 2024-04-02
				//tokens.replaceAll(varName, constVal.substring(1, constVal.indexOf('€')) + '_' + varName);
				continue;
			}
			//System.out.println("Looking for " + varName + "...");	// FIXME (KGU): Remove after Test!
			//_input = _input.replaceAll("(.*?[^\\$])" + varName + "([\\W$].*?)", "$1" + "\\$" + varName + "$2");
			// START KGU#352 2017-02-26: Different approaches for arrays and references
			//tokens.replaceAll(varName, "$"+varName);
			TypeMapEntry typeEntry = this.typeMap.get(varName);
			if (typeEntry != null && (typeEntry.isArray() || typeEntry.isRecord())) {
				String refPrefix = "";
				String prefix = typeEntry.isArray() ? "@" : "$";
				int pos = -1;
				if (this.paramNames.contains(varName)) {
					refPrefix = "$";	// dereference the variable
				}
				while ((pos = tokens.indexOf(varName)) >= 0) {
					// Array element access?
					if (pos+3 < tokens.size() && tokens.get(pos+1).equals("[")) {
						tokens.set(pos, "$" + refPrefix + varName);
					}
					else if (this.isWithinCall && pos > posAsgn) {
						// To pass an array or record to a subroutine we must use a reference
						// FIXME: for a component or the like the reference would have to be applied to all ("\($foo->bar)")
						tokens.set(pos, "\\" + prefix + refPrefix + varName);
					}
					else {
						tokens.set(pos, prefix + refPrefix + varName);
					}
				}
			}
			else {
				// START KGU#388 2019-11-28: Enh. #423 - avoid to replace component names!
				//tokens.replaceAll(varName, "$"+varName);
				int pos = -1, pos0 = -1;
				while ((pos = tokens.indexOf(varName, pos+1)) >= 0) {
					if (pos == 0 || !tokens.get(pos-1).equals(".")) {
						tokens.set(pos, "$"+varName);
					}
				}
				// END KGU#388 2019-11-28
			}
			// END KGU#352 2017-02-26
		}
		// END KGU#62/KGU#103 2015-12-12
		// START KGU#375 2019-11-28: Issue #388 - a "const" keyword must not remain here
		tokens.removeAll("const");
		// END KGU#375 2019-11-28
		// START KGU 2017-02-26
		tokens.replaceAll("random", "rand", true);
		// END KGU 2017-02-26
		tokens.replaceAll("div", "/", false);
		tokens.replaceAll("<-", "=", true);
		// START KGU#61 2016-03-23: Enh. #84 - prepare array literals
		tokens.replaceAll("{", "(", true);
		tokens.replaceAll("}", ")", true);
		// END KGU#61 2016-03-23
		for (int i = 1; i < tokens.size()-1; i++) {
			if (tokens.get(i).equals(".")) {
				// Handle possible component access
				int jL = i-1;
				String pre = tokens.get(jL).trim();
				while (pre.isEmpty() && jL > 0) {
					pre = tokens.get(--jL).trim();
				}
				int jR = i+1;
				String post = tokens.get(jR).trim();
				while (post.isEmpty() && jR < tokens.size()-1) {
					post = tokens.get(++jR).trim();
				}
				// START KGU#388 2019-11-29: Issue #423 - there are a lot of combinable prefixes
				//if ((pre.equals("]") || Syntax.isIdentifier(pre, null) || pre.startsWith("$") && Syntax.isIdentifier(pre.substring(1), null))
				if ((pre.equals("]") || varMatcher.reset(pre).matches())
				// END KGU#388 2019-11-29
						&& Syntax.isIdentifier(post, false, null)) {
					tokens.remove(i+1, jR);
					tokens.set(i, "->");
					tokens.remove(++jL, i);
					i -= (i - jL);
				}
			}
		}
		return tokens.getString();
	}
	// END KGU#93 2015-12-21
	
	// END KGU#18/KGU#23 2015-11-01
	
	// START KGU#61 2016-03-23: Enh. #84 (Array/List support)
	/* (non-Javadoc)
	 * @see lu.fisch.structorizer.generators.Generator#transform(java.lang.String)
	 */
	@Override
	protected String transform(String _input)
	{
		// Set array variable name prefix in assignments with array initialiser
		// START KGU#162 2016-04-01: Enh. #144 - hands off in "no conversion" mode
		if (!this.suppressTransformation)
		{
		// END KGU#162 2016-04-01
<<<<<<< HEAD
			_input = Syntax.unifyOperators(_input);
=======
			// FIXME: Isn't this done by super, anyway?
			_input = Element.unifyOperators(_input);
>>>>>>> 949e63e0
		// START KGU#162 2016-04-01: Enh. #144 - hands off in "no conversion" mode
		}
		// END KGU#162 2016-04-01

		return super.transform(_input).trim();
	}
	// END KGU#61 2016-03-23
	
	// START KGU#108 2015-12-22: Bugfix #51
	/* (non-Javadoc)
	 * @see lu.fisch.structorizer.generators.Generator#transformInput(java.lang.String)
	 */
	@Override
	protected String transformInput(TokenList _tokens)
	{
		String transformed = super.transformInput(_tokens);
		if (transformed.startsWith(" = <STDIN>"))
		{
			transformed = "my $dummy = <STDIN>";
		}
		// START KGU#281 2016-10-16: Enh. #271
		else
		{
			transformed = transformed.replace(";  = <STDIN>; chomp", "; my $dummy = <STDIN>");
		}
		// END KGU#281 2016-10-16
		return transformed;
	}

	/* (non-Javadoc)
	 * @see lu.fisch.structorizer.generators.Generator#transformInput(java.lang.String)
	 */
	@Override
	protected String transformOutput(TokenList _tokens)
	{
		String transformed = super.transformOutput(_tokens);
		if (transformed.startsWith("print , "))
		{
			transformed = transformed.replace("print , ", "print ");
		}
		return transformed;
	}
	// END KGU#108 2015-12-22
	
	// START KGU#78 2015-12-17: Enh. #23 (jump translation)
	// START KGU#1196 2025-09-02: Issue #1215 Better strategy to export leave'
	///** Places a label with empty instruction into the code if elem is an exited loop */
	//protected void appendLabel(Element elem, String _indent)
	//{
	//	if (elem instanceof Loop && this.jumpTable.containsKey(elem)) {
	//		addCode(this.labelBaseName + this.jumpTable.get(elem) + ": ;",
	//				_indent, elem.isDisabled(false));
	//	}
	//}
	/**
	 * Checks whether this given {@link Loop} element {@code _loop} is
	 * prematurely exited by some "leave" element and if so provides
	 * a generic loop label to be inserted before the loop keyword,
	 * otherwise the result willbe empty.
	 * 
	 * @param _loop - a {@link Loop element}
	 * @return either a label (with colon an blank) or the empty string
	 */
	private String getStartLabel(Loop _loop)
	{
		String label = "";
		if (this.jumpTable.containsKey(_loop)) {
			label = this.labelBaseName + this.jumpTable.get(_loop) + ": ";
		}
		return label;
	}
	// END KGU#1196 2025-09-02
	// END KGU#78 2015-12-17

	// START KGU#388/KGU#542 2019-11-19: Enh. #423, #739
	private void generateTypeDef(Root _root, String _typeName, TypeMapEntry _type, String _indent, boolean _disabled) {
		// TODO Auto-generated method stub
		String indentPlus1 = _indent + this.getIndent();
		if (_type.isEnum()) {
			// FIXME: This was a misconception, type name will not be needed
			//addCode("use enum " + _typeName + "(" + _type.getEnumerationInfo().concatenate(" ") + ");", _indent, _disabled);
			//addCode("use enum qw(:" + _typeName + "_ " + _type.getEnumerationInfo().concatenate(" ") + ");", _indent, _disabled);
			addCode("use enum qw(" + _type.getEnumerationInfo().concatenate(" ") + ");", _indent, _disabled);
		}
		else if (_type.isRecord()) {
			// FIXME Should we use Class::Struct or simply hashtables? Can the latter define a named type?
			addCode("struct (" + _typeName + " => {", _indent, _disabled);
			for (Entry<String, TypeMapEntry> compEntry: _type.getComponentInfo(true).entrySet()) {
				String compTypeSymbol = "$";
				TypeMapEntry compType = compEntry.getValue();
				if (compType.isRecord()) {
					compTypeSymbol = compType.typeName;
				}
				else if (compType.isArray()) {
					compTypeSymbol = "@";
				}
				// enum types are basically int, so '$' is okay
				addCode(compEntry.getKey() + " => '" + compTypeSymbol + "',", indentPlus1, _disabled);
			}
			addCode(")};", _indent, _disabled);
		}
	}
	// END KGU#388/KGU#542 2019-11-19
	
	// START KGU#388 2019-11-19: Enh. #423 - support for record types
	/**
	 * Transforms the record initializer into an adequate Perl code.
	 * @param _recordValue - the record initializer according to Structorizer syntax
	 * @param _typeEntry - used to interpret a simplified record initializer (may be null)
	 * @return a string representing an adequate Perl code for the initialisation. May contain
	 * indentation and newline characters
	 */
	protected StringList transformRecordInit(String _recordValue, TypeMapEntry _typeEntry)
	{
		StringList result = new StringList();
		result.add(_typeEntry.typeName + "->new(\n");
		HashMap<String, String> comps = Instruction.splitRecordInitializer(_recordValue, _typeEntry);
		// START KGU#1021 2021-12-05: Bugfix #1024 Instruction might be defective
		if (comps == null) {
			result.add("\t" + this.commentSymbolLeft() + "DEFECTIVE: " + _recordValue + "\n");
		}
		else {
		// END KGU#1021 2021-12-05
			for (Entry<String, String> comp: comps.entrySet()) {
				String compName = comp.getKey();
				String compVal = comp.getValue();
				if (!compName.startsWith("§") && compVal != null) {
					result.add("\t" + compName);
					result.add(" => ");
					result.add(compVal);
					result.add(",\n");
				}
			}
		// START KGU#1021 2021-12-05: Bugfix #1024
		}
		// END KGU#1021 2021-12-05
		result.add(");\n");
		return result;
	}
	// END KGU#388 2019-11-19

	@Override
	protected void generateCode(Instruction _inst, String _indent) {

		if (!appendAsComment(_inst, _indent))
		{
			boolean isDisabled = _inst.isDisabled(false);
			appendComment(_inst, _indent);
			Root root = Element.getRoot(_inst);

			ArrayList<TokenList> lines = _inst.getUnbrokenTokenText();
			for (int i = 0; i < lines.size(); i++)
			{
<<<<<<< HEAD
				TokenList tokens = lines.get(i);
				boolean isAsgn = Instruction.isAssignment(tokens);
=======
				String line = lines.get(i);
				String text = null;
				boolean isAsgn = Instruction.isAssignment(line);
>>>>>>> 949e63e0
				// START KGU#1143 2024-04-02 Bugfx #1156: typed constants caused error
				//boolean isDecl = Instruction.isDeclaration(tokens);
				boolean isDecl = Instruction.isDeclaration(tokens, true);
				// END KGU#1143 2024-04-02
				// START KGU#653 2019-02-15: Enh. #680 - input with several items...
				StringList inputItems = Instruction.getInputItems(tokens);
				if (inputItems != null && inputItems.count() > 2) {
					String inputKey = Syntax.getKeyword("input");
					String prompt = inputItems.get(0);
					if (!prompt.isEmpty()) {
						addCode(transform(Syntax.getKeyword("output") + " " + prompt), _indent, isDisabled);
					}
					for (int j = 1; j < inputItems.count(); j++) {
						String item = inputItems.get(j);
						String transf = transform(inputKey + " \"" + item + ": \" " + item);
						if (!transf.endsWith(";")) { transf += ";"; }
						addCode(transf, _indent, isDisabled);
					}
					continue;
				}
				// END KGU#653 219-02-15
				// START KGU#388/KGU#542 2019-11-19: Enh. #423, #739
<<<<<<< HEAD
				else if (Instruction.isTypeDefinition(tokens, null)) {
					String typeName = tokens.subSequence(1, tokens.indexOf("=")).getString().trim();
=======
				// START KGU#1193 2025-08-28: Issue #1210 Mind supressTransformation
				//else if (Instruction.isTypeDefinition(line)) {
				else if (!suppressTransformation) {
					if (Instruction.isTypeDefinition(line)) {
				// END KGU#1193 2025-08-28
					String typeName = line.substring(line.indexOf("type")+4, line.indexOf("=")).trim();
>>>>>>> 949e63e0
					TypeMapEntry type = this.typeMap.get(":" + typeName);
					this.generateTypeDef(root, typeName, type, _indent, isDisabled);
					continue;
				}
				else if (isDecl && !isAsgn) {
					// Declarations will have been handled in the preamble
					if (!_inst.getComment().trim().isEmpty()) {
						appendComment(tokens.getString(), _indent);
					}
					continue;
				}
				// END KGU#388/KGU#542 2019-11-19

				if (isAsgn) {
					Syntax.unifyOperators(tokens, true);
					int posAsgn = tokens.indexOf("<-");
					String var = Instruction.getAssignedVarname(tokens.subSequence(0, posAsgn), true);
					TokenList expr = tokens.subSequenceToEnd(posAsgn+1);
					// START KGU#1143 2024-04-02 Bugfix #1156/2 special constant handling
					if (optionPragmaUseConstant() && tokens.get(0).equalsIgnoreCase("const")) {
						insertCode(constantIndent + "use constant " + var + " => " + this.transform(expr.getString()) + ";", constantInsertionLine);
						this.wasDefHandled(root, var, true);
						continue;
					}
					// END KGU#1143 2024-04-02
					if (Syntax.isIdentifier(var, false, null) && expr.get(0).equals("{") && expr.getLast().equals("}")) {
						text = "@" + var + " = " + transform(expr.getString());
					}
					// START KGU#787 2019-12-03: Bugfix #793 - variable declaration parts remained
					else if (isDecl) {
						// Wipe off all declaratory parts
						tokens.clear();
						tokens.add("var");
						tokens.add("<-");
						tokens.addAll(expr);
					}
					// END KGU#787 2019-12-03
				}
				// START KGU#1177 2025-02-16: Bugfix #1192: Translate the return keyword
<<<<<<< HEAD
				else if (Jump.isReturn(tokens)) {
					tokens.set(0, "return");
				}
				// END KGU#1177  2025-02-16
				if (text == null) {
					text = transform(tokens.getString());
=======
				// START KGU#1193 2025-08-28: Issue #1210 Mind suppressTransformation
				//else if (Jump.isReturn(line)) {
				}
				if (!isAsgn && Jump.isReturn(line)) {
				// END KGU#1193 2025-08-28
					line = "return " + line.substring(CodeParser.getKeyword("preReturn").length()).trim();
				}
				// END KGU#1177  2025-02-16
				if (text == null) {
					// START KGU#1193 2025-08-28: Issue #1210 Mind suppressTransformation
					text = transform(line);
//					text = line;
//					if (!suppressTransformation) {
//						text = transform(line);
//					}
					// END KGU#1193 2025-08-28
>>>>>>> 949e63e0
				}
				if (!text.endsWith(";")) { text += ";"; }
				// START KGU#311 2017-01-04: Enh. #314 - steer the user through the File API implications
				//if (this.usesFileAPI) {	// KGU#832 2020-03-23: Bugfix #840 - transform even in disabled case
				// START KGU#1193 2025-08-28: Issue #1201 ... but in case of suppressTransformation
				if (!suppressTransformation) {
				// END KGU#1193 2025-08-28
					if (text.contains("fileOpen(")) {
						String pattern = "(.*?)\\s*=\\s*fileOpen\\((.*)\\)(.*);";
						if (text.matches(pattern)) {
							String varName = text.replaceAll(pattern, "$1").trim();
							fileVars.addIfNew(varName);
							text = text.replaceAll(pattern, "open($1, \\\"<\\\", $2)$3 or die \\\"Failed to open $2\\\";");
							text = text.replaceAll("(.*or die \\\"Failed to open )\\\"(.*)\\\"(\\\";)", "$1\\\\\\\"$2\\\\\\\"$3");
						}
						else if (!isDisabled) {
							this.appendComment("TODO FileAPI: Replace the fileOpen call by something like «open(my $fHandle, \"<\", \"filename\") or die \"error message\";»", _indent);
						}
					}
					if (text.contains("fileCreate(")) {
						String pattern = "(.*?)\\s*=\\s*fileCreate\\((.*)\\)(.*);";
						if (text.matches(pattern)) {
							String varName = text.replaceAll(pattern, "$1").trim();
							fileVars.addIfNew(varName);
							text = text.replaceAll(pattern, "open($1, \\\">\\\", $2)$3 or die \\\"Failed to create $2\\\";");
							text = text.replaceAll("(.*or die \\\"Failed to create )\\\"(.*)\\\"(\\\";)", "$1\\\\\\\"$2\\\\\\\"$3");
						}
						else if (!isDisabled) {
							this.appendComment("TODO FileAPI: Replace the fileCreate call by something like «open(my $fHandle, \">\", \"filename\") or die \"error message\";»", _indent);
						}
					}
					if (text.contains("fileAppend(")) {
						String pattern = "(.*?)\\s*=\\s*fileAppend\\((.*)\\)(.*);";
						if (text.matches(pattern)) {
							String varName = text.replaceAll(pattern, "$1").trim();
							fileVars.addIfNew(varName);
							text = text.replaceAll(pattern, "open($1, \\\">>\\\", $2)$3 or die \\\"Failed to append to $2\\\";");
							text = text.replaceAll("(.*or die \\\"Failed to append to )\\\"(.*)\\\"(\\\";)", "$1\\\\\\\"$2\\\\\\\"$3");
						}
						else if (!isDisabled) {
							this.appendComment("TODO FileAPI: Replace the fileAppend call by something like «open(my $fHandle, \">>\", \"filename\") or die \"error message\";»", _indent);
						}
					}
					if (text.contains("fileRead(") || text.contains("fileReadInt(") || text.contains("fileReadDouble(") || text.contains("fileReadLine(")) {
						String fctName = text.replaceAll(".*?fileRead(\\w*)\\(.*", "$1");
						String pattern = "(.*?)\\s*=\\s*fileRead\\w*\\((.*)\\)(.*)";
						if (text.matches(pattern)) {
							if (!fctName.equals("Line")) {
								this.appendComment("TODO FileAPI: Originally this was a fileRead" + fctName + " call, so ensure to obtain the right thing!", _indent);							
							}
							text = text.replaceAll(pattern, "$1 = <$2> $3");
						}
						else if (!isDisabled) {
							this.appendComment("TODO FileAPI: Replace the fileRead" + fctName + " call by something like «<$fileHandle>\";»", _indent);							
						}
					}
					if (text.contains("fileReadChar(")) {
						String pattern = "(.*?)\\s*=\\s*fileReadChar\\((.*)\\)(.*)";
						if (text.matches(pattern)) {
							text = text.replaceAll(pattern, "$1 = gect\\($2\\)$3");
						}
						else if (!isDisabled) {
							this.appendComment("TODO FileAPI: Replace the fileReadChar* call by something like «getc($fileHandle)\";»", _indent);
						}
					}
					if (text.contains("fileWrite(")) {
						String pattern = "(.*?)fileWrite\\(\\s*(.*)\\s*,\\s*(.*)\\s*\\)(.*)";
						if (text.matches(pattern)) {
							text = text.replaceAll(pattern, "print $2 $3 $4");
						}
						else if (!isDisabled) {
							this.appendComment("TODO FileAPI: Replace the fileWrite call by something like «print $fileHandle value;»", _indent);
						}
					}
					if (text.contains("fileWriteLine(")) {
						String pattern = "(.*?)fileWriteLine\\(\\s*(.*)\\s*,\\s*(.*)\\s*\\)(.*)";
						if (text.matches(pattern)) {
							text = text.replaceAll(pattern, "print $2 $3; print $2 \\\"\\\\n\\\" $4");
						}
						else if (!isDisabled) {
							this.appendComment("TODO FileAPI: Replace the fileWriteLine call by something like «print $fileHandle value; print $fileHandle \"\\n\";»", _indent);
						}
					}
					if (text.contains("fileClose(")) {
						text = text.replace("fileClose(", "close(");
					}
				//}
				// START KGU#1193 2025-08-28: Issue #1210 (see above)
				}
				// END KGU#1193 2025-08-28		
				// END KGU#311 2017-01-04
				
				// START KGU#277/KGU#284 2016-10-13/16: Enh. #270 + Enh. #274
				//code.add(_indent + text);
<<<<<<< HEAD
				if (Instruction.isTurtleizerMove(tokens)) {
=======
				if (Instruction.isTurtleizerMove(line)) {
					// Doesn't cause harm in case of mode suppressTransformation...
>>>>>>> 949e63e0
					text += " " + this.commentSymbolLeft() + " color = " + _inst.getHexColor();
				}
				// FIXME: Is this replacement still appropriate? (might even cause harm in literals)
				addCode(text.replace("\t", this.getIndent()), _indent, isDisabled);
				// END KGU#277/KGU#284 2016-10-13
			}
		}

	}
	
	@Override
	protected void generateCode(Alternative _alt, String _indent) {
		
		boolean isDisabled = _alt.isDisabled(false);
		
		addCode("", "", false);

		appendComment(_alt, _indent);

		String condition = extractCondition(_alt, _indent);
		addCode("if " + condition + " {", _indent, isDisabled);
		generateCode(_alt.qTrue, _indent+this.getIndent());
		addCode("}", _indent, isDisabled);

		// START KGU#1137 2024-03-19: Issue #1148 We ought to make use of the ELSIF if possible
		Element ele = null;
		// We must cater for the code mapping of the chained sub-alternatives
		Stack<Element> processedAlts = new Stack<Element>();
		Stack<Integer> storedLineNos = new Stack<Integer>();
		while (_alt.qFalse.getSize() == 1 
				&& (ele = _alt.qFalse.getElement(0)) instanceof Alternative) {
			_alt = (Alternative)ele;
			isDisabled = _alt.isDisabled(false);
			// We must care for the code mapping explicitly here since we circumvent generateCode()
			markElementStart(_alt, _indent, processedAlts, storedLineNos);
			appendComment(_alt, _indent);
			condition = extractCondition(_alt, _indent);
			addCode("else if " + condition + " {", _indent, isDisabled);
			generateCode(_alt.qTrue, _indent + this.getIndent());
			addCode("}", _indent, isDisabled);
		}
		// END KGU#1137 2024-03-19
		
		if(_alt.qFalse.getSize() != 0) {
			
			addCode("else {", _indent, isDisabled);			
			generateCode(_alt.qFalse, _indent + this.getIndent());
			addCode("}", _indent, isDisabled);
			
		}
		
		addCode("", "", false);
		
		// START KGU#1137 2024-03-19: Issue #1148 Accomplish the code map for the processed child alternatives
		markElementEnds(processedAlts, storedLineNos);
		// END KGU#1137 2024-03-19
	}

	// START KGU#1137 2024-03-19: Issue #1148 Prefer IF ELSE IF chains over strict nesting
	/**
	 * Auxiliary method to obtain the condition from the text of Element {@code _ele}
	 * (which is supposed to be an Alternative, While, or Repeat loop), considering FileAPI
	 * and encapsulation in parenthesis.<br/>
	 * <b>ATTENTION</b>: This method may append comments to the code if the condition refers
	 * to FileAPI functions or variables!
	 * 
	 * @param _ele - the {@link Element} to get the condition expression from
	 * @param _indent - the current indentation (for the possible comment generation)
	 * @return - the prepared condition expression as string
	 */
	private String extractCondition(Element _ele, String _indent) {
		boolean isDisabled = _ele.isDisabled(false);
		// START KGU#162 2016-04-01: Enh. #144 new restrictive export mode
		//code.add(_indent+"if ( "+BString.replace(transform(_alt.getText().getText()),"\n","").trim()+" ) {");
		String condition = transform(_ele.getUnbrokenText().getLongString()).trim();
		// START KGU#311 2017-01-04: Enh. #314 - steer the user through the File API implications
		// START KGU#1193 2025-08-28: Isue #1210 Mind suppressTransformation
		//if (this.usesFileAPI && !isDisabled) {
		if (this.usesFileAPI && !isDisabled && !suppressTransformation) {
		// END KGU#1193 2025-08-28
			if (condition.contains("fileEOF(")) {
				this.appendComment("TODO FileAPI: Replace the fileEOF test by something like «<DATA>» in combination with «$_» for the next fileRead", _indent);
			}
			else {
				for (int k = 0; k < this.fileVars.count(); k++) {
					if (condition.contains(this.fileVars.get(k))) {
						this.appendComment("TODO FileAPI: Consider replacing / dropping this now inappropriate file test.", _indent);
					}
				}
			}
		}
		// END KGU#311 2017-01-04
		// START KGU#301 2016-12-01: Bugfix #301
		//if (!this.suppressTransformation || !(condition.startsWith("(") && condition.endsWith(")")))
		// START KGU#1193 2025-08-28: Issue #1210 This is rather a structural aspect
		//if (!this.suppressTransformation && !isParenthesized(condition))
		if (!isParenthesized(condition))
		// END KGU#1193 2025-08-28
		// END KGU#301 2016-12-01
		{
			condition = "( " + condition + " )";
		}
		return condition;
	}
	// END KGU#1137 2024-03-19
	
	@Override
	protected void generateCode(Case _case, String _indent) {
		
		boolean isDisabled = _case.isDisabled(false);
		
		addCode("", "", isDisabled);

		appendComment(_case, _indent);

		// Since Perl release 5.8.0, switch is a standard module...
		// START KGU#162 2016-04-01: Enh. #144 new restrictive export mode
		//code.add(_indent+"switch ( "+transform(_case.getText().get(0))+" ) {");
		// START KGU#453 2017-11-02: Issue #447
		//String discriminator = transform(_case.getText().get(0));
		StringList unbrokenText = _case.getUnbrokenText();
		String discriminator = transform(unbrokenText.get(0));
		// END KGU#453 2017-11-02
		// START KGU#301 2016-12-01: Bugfix #301
		//if (!this.suppressTransformation || !(selector.startsWith("(") && selector.endsWith(")")))
		// START KGU#1193 2025-08-28: Issue #1210 This is a structural syntax aspect
		//if (!this.suppressTransformation || !isParenthesized(discriminator))
		if (!isParenthesized(discriminator))
		// END KGU#1193 2025-08-28
		// END KGU#301 2016-12-01
		{
			discriminator = "( " + discriminator + " )";			
		}
		addCode("switch " + discriminator + " {", _indent, isDisabled);
		// END KGU#162 2016-04-01
		
		for (int i = 0; i < _case.qs.size()-1; i++)
		{
			addCode("", "", isDisabled);
			// START KGU#15 2015-11-02: Support multiple constants per branch
			//code.add(_indent+this.getIndent()+"case ("+_case.getText().get(i+1).trim()+") {");
			// START KGU#453 2017-11-02: Issue #447
			//String selectors = _case.getText().get(i+1).trim();
			String selectors = unbrokenText.get(i+1).trim();
			// END KGU#453 2017-11-02
			if (Syntax.splitExpressionList(selectors, ",").count() > 1)	// Is it an enumeration of values? 
			{
				selectors = "[" + selectors + "]";
			}
			else
			{
				selectors = "(" + selectors + ")";
			}
			addCode("case " + selectors +" {", _indent + this.getIndent(), isDisabled);
			// END KGU#15 2015-11-02
			//code.add(_indent+_indent.substring(0,1)+_indent.substring(0,1)+"begin");
			generateCode((Subqueue) _case.qs.get(i), _indent + this.getIndent() + this.getIndent());
			addCode("}", _indent + this.getIndent(), isDisabled);
		}
		
		// START KGU#453 2017-11-02: Issue #447
		//if(!_case.getText().get(_case.qs.size()).trim().equals("%"))
		if (!unbrokenText.get(_case.qs.size()).trim().equals("%"))
		// END KGU#453 2017-11-02
		{

			addCode("", "", isDisabled);
			addCode("else {", _indent + this.getIndent(), isDisabled);
			generateCode((Subqueue) _case.qs.get(_case.qs.size()-1), _indent + this.getIndent() + this.getIndent());
			addCode("}", _indent + this.getIndent(), isDisabled);
		}
		addCode("}", _indent, isDisabled);
		addCode("", "", isDisabled);
		
	}
	
	@Override
	protected void generateCode(For _for, String _indent) {
		
		boolean isDisabled = _for.isDisabled(false);
		
		addCode("", "", isDisabled);
		
		appendComment(_for, _indent);

		String var = _for.getCounterVar();
		// START KGU#162 2016-04-01: Enh. #144 new restrictive export mode
		if (!var.startsWith("$"))
		{
			var = "$" + var;
		}
		// END KGU#162 2016-04-01
		// START KGU#1196 2025-09-02: Issue #1215 Prefer a start label with last
		String startLabel = getStartLabel(_for);
		// END KGU#1196 2025-09-02
		// START KGU#61 2016-03-23: Enh. 84 - FOREACH support
		if (_for.isForInLoop())
		{
			String valueList = _for.getValueList();
			ArrayList<TokenList> items = _for.getValueListItems();
			if (items != null)
			{
				valueList = "@array" + Integer.toHexString(_for.hashCode());
				addCode("my " + valueList + " = (" + transform(TokenList.concatenate(items, ", ").getString(), false) + ")",
						_indent, isDisabled);
			}
			else
			{
				valueList = transform(valueList, false);
				if (!this.suppressTransformation && valueList.startsWith("$"))
				{
					valueList = "@" + valueList.substring(1);
				}
			}
			// START KGU#162 2016-04-01: Enh. #144 new restrictive export mode
			//code.add(_indent + "foreach $"+ var + " (" + valueList + ") {");
			// START KGU#1196 2025-09-02: Issue #1215 Prefer a start label with last
			//addCode("foreach "+ var + " (" + valueList + ") {", _indent, isDisabled);
			addCode(startLabel + "foreach "+ var + " (" + valueList + ") {", _indent, isDisabled);
			// END KGU#1196 2025-09-02
			// END KGU#162
		}
		// START KGU#1193 2025-08-28: Bugfix #1210 Too rash a decision
		//else
		else if (_for.style == For.ForLoopStyle.COUNTER)
		// END KGU#1193 2025-08-28
		{
		// END KGU#61 2016-03-23
			int step = _for.getStepConst();
			String compOp = (step > 0) ? " <= " : " >= ";
			// START KGU#162 2016-04-01: Enh. #144 var syntax already handled 
			//String increment = "$" + var + " += (" + step + ")";
			//code.add(_indent + "for ($" +
			//	var + " = " + transform(_for.getStartValue(), false) + "; $" +
			//		var + compOp + transform(_for.getEndValue(), false) + "; " +
			//		increment +
			//		") {");
			String increment = var + " += (" + step + ")";
			// START KGU#1193 2025-08-28: Issue #1210: Respect suppressTransform
			String startValue = _for.getStartValue();
			String endValue = _for.getEndValue();
			if (!suppressTransformation) {
				startValue = transform(startValue, false);
				endValue = transform(endValue, false);
			}
			// END KGU#1193 2025-08-28
			// START KGU#1196 2025-09-02: Issue #1215 Prefer a start label with last
			//addCode("for (" +
			addCode(startLabel + "for (" +
			// END KGU#1196 2025-09-02
					var + " = " + startValue + "; " +
					var + compOp + endValue + "; " +
					increment +
					") {", _indent, isDisabled);
			// END KGU#162 2016-04-01
		// START KGU#61 2016-03-23: Enh. 84 - FOREACH support (part 2)
		}
		// END KGU#61 2016-03-23
		// START KGU#1193 2025-08-28: Bugfix #1210 Consider FREETEXT and suppressTransformation
		else {
			// Must be a free-text loop
			String loopText = _for.getUnbrokenText().getLongString().trim();
			if (!suppressTransformation) {
				loopText = transform(loopText, false);
			}
			// START KGU#1196 2025-09-02: Issue #1215 Prefer a start label with last
			//addCode(loopText + "{", _indent, isDisabled);
			addCode(startLabel + loopText + "{", _indent, isDisabled);
			// END KGU#1196 2025-09-02
		}
		// END KGU#1193 2025-08-28
		// END KGU#3 2015-11-02
		generateCode(_for.getBody(), _indent+this.getIndent());
		addCode("}", _indent, isDisabled);
		// END KGU#1196 2025-09-02
		//// START KGU#78 2015-12-17: Enh. #23 Put a trailing label if this is a jump target
		//appendLabel(_for, _indent);
		//// END KGU#78 2015-12-17
		// END KGU#1196 2025-09-02
		addCode("", "", isDisabled);
	
	}
	
	protected void generateCode(While _while, String _indent) {
		
		boolean isDisabled = _while.isDisabled(false);
		
		addCode("", "", isDisabled);
		appendComment(_while, _indent);
		String condition = extractCondition(_while, _indent);
		// START KGU#1196 2025-09-02: Issue #1215 Prefer a start label with last
		//addCode("while " + condition + " {", _indent, isDisabled);
		String startLabel = getStartLabel(_while);
		addCode(startLabel + "while " + condition + " {", _indent, isDisabled);
		// END KGU#1196 2025-09-02
		generateCode(_while.getBody(), _indent+this.getIndent());
		addCode("}", _indent, isDisabled);
		//// START KGU#1196 2025-09-02: Issue #1215 The following became obsolete
		//// START KGU#78 2015-12-17: Enh. #23 Put a trailing label if this is a jump target
		//appendLabel(_while, _indent);
		//// END KGU#78 2015-12-17
		// END KGU#1196 2025-09-02
		addCode("", "", isDisabled);
		
	}

	
	protected void generateCode(Repeat _repeat, String _indent) {
		
		boolean isDisabled = _repeat.isDisabled(false);
		
		addCode("", "", isDisabled);

		appendComment(_repeat, _indent);

		// START KGU#1196 2025-09-02: Issue #1215 Prefer a start label with last
		//addCode("do {", _indent, isDisabled);
		String startLabel = getStartLabel(_repeat);
		addCode(startLabel + "do {", _indent, isDisabled);
		// END KGU#1196 2025-09-02
		generateCode(_repeat.getBody(), _indent + this.getIndent());
		String condition = extractCondition(_repeat, _indent + this.getIndent());
		addCode("} while (!" + condition + ");", _indent, isDisabled);
		// END KGU#162 2016-04-01
		//// START KGU#1196 2025-09-02: Issue #1215 The following became obsolete
		//// START KGU#78 2015-12-17: Enh. #23 Put a trailing label if this is a jump target
		////appendLabel(_repeat, _indent);
		//// END KGU#78 2015-12-17
		// END KGU#1196 2025-09-02
		addCode("", "", isDisabled);
		
	}

	protected void generateCode(Forever _forever, String _indent) {
		
		boolean isDisabled = _forever.isDisabled(false);
		
		addCode("", "", isDisabled);

		appendComment(_forever, _indent);

		// START KGU#1196 2025-09-02: Issue #1215 Prefer a start label with last
		//addCode("while (1) {", _indent, isDisabled);
		String startLabel = getStartLabel(_forever);
		addCode(startLabel + "while (1) {", _indent, isDisabled);
		// END KGU#1196 2025-09-02
		generateCode(_forever.getBody(), _indent+this.getIndent());
		addCode("}", _indent, isDisabled);
		// START KGU#1196 2025-09-02: Issue #1215 The following became obsolete
		// START KGU#78 2015-12-17: Enh. #23 Put a trailing label if this is a jump target
		//appendLabel(_forever, _indent);
		// END KGU#78 2015-12-17
		// END KGU#1196 2025-09-02
		addCode("", "", isDisabled);
		
	}
	
	protected void generateCode(Call _call, String _indent) {
		if(!appendAsComment(_call, _indent))
		{
			boolean isDisabled = _call.isDisabled(false);

			appendComment(_call, _indent);

			// START KGU#352 2017-02-26: Handle arrays as arguments appropriately
			this.isWithinCall = true;
			// END KGU#352 2017-02-26
			ArrayList<TokenList> tokenLines = _call.getUnbrokenTokenText();
			for (int i = 0; i < tokenLines.size(); i++)
			{
				// START KGU#1143 2024-04-03: Bugfix #1156/2 Optional constant handling
<<<<<<< HEAD
				TokenList tokens = tokenLines.get(i);
				if (optionPragmaUseConstant() && Instruction.isAssignment(tokens)) {
=======
				String line = lines.get(i);
				// START KGU#1193 2025-08-28: Issue #1210
				//if (optionPragmaUseConstant() && Instruction.isAssignment(line)) {
				if (!suppressTransformation && optionPragmaUseConstant() && Instruction.isAssignment(line)) {
				// END KGU#1193 2025-08-28
					StringList tokens = Element.splitLexically(line, true);
>>>>>>> 949e63e0
					if (tokens.get(0).equalsIgnoreCase("const")) {
						String constName = Instruction.getAssignedVarname(tokens, false);
						TypeMapEntry typeEntry = this.typeMap.get(constName);
						String prefix = (typeEntry != null && typeEntry.isArray()) ? "@" : "$";
						String text = "my " + prefix + constName + ";";
						if (isDisabled) {
							insertComment(text, constantIndent, constantInsertionLine);
						}
						else {
							insertCode(constantIndent + text, constantInsertionLine);
						}
					}
				}
				// END KGU#1143 2024-04-03
				// FIXME: Arrays must be passed as reference, i.e. "\@arr" or "\@$para"
				addCode(transform(tokens.getString()) + ";", _indent, isDisabled);
			}
			// START KGU#352 2017-02-26: Handle arrays as arguments appropriately
			this.isWithinCall = false;
			// END KGU#352 2017-02-26			
		}
	}
	
	protected void generateCode(Jump _jump, String _indent) {
		if(!appendAsComment(_jump, _indent))
// START KGU#78 2015-12-17: Block braces had been missing! Enh. #23 - jump support
//			insertComment(_jump, _indent);
//			for(int i=0;i<_jump.getText().count();i++)
//			{
//				code.add(_indent+transform(_jump.getText().get(i))+";");
//			}
		{
			boolean isDisabled = _jump.isDisabled(false);
			// In case of an empty text generate a break instruction by default.
			boolean isEmpty = true;
			
			StringList lines = _jump.getUnbrokenText();
			String preReturn = Syntax.getKeywordOrDefault("preReturn", "return");
			String preExit   = Syntax.getKeywordOrDefault("preExit", "exit");
			String preLeave  = Syntax.getKeywordOrDefault("preLeave", "leave");
			// START KGU#686 2019-03-21: Enh. #56
			String preThrow  = Syntax.getKeywordOrDefault("preThrow", "throw");
			// END KGU#686 2019-03-21
			for (int i = 0; isEmpty && i < lines.count(); i++) {
				String line = transform(lines.get(i)).trim();
				if (!line.isEmpty())
				{
					isEmpty = false;
				}
				// START KGU#74/KGU#78 2015-11-30: More sophisticated jump handling
				//code.add(_indent + line + ";");
				if (Jump.isReturn(line))
				{
					addCode("return " + line.substring(preReturn.length()).trim() + ";",
							_indent, isDisabled);
				}
				else if (Jump.isExit(line))
				{
					addCode("exit(" + line.substring(preExit.length()).trim() + ");",
							_indent, isDisabled);
				}
				// START KGU#686 2019-03-21: Enh. #56
				else if (Jump.isThrow(line))
				{
					addCode("die " + line.substring(preThrow.length()).trim() + ";",
					_indent, isDisabled);
				}
				// END KGU#686 2019-03-21
				// Has it already been matched with a loop? Then syntax must have been okay...
				else if (this.jumpTable.containsKey(_jump))
				{
					Integer ref = this.jumpTable.get(_jump);
					String label = this.labelBaseName + ref;
					if (ref.intValue() < 0)
					{
						appendComment("FIXME: Structorizer detected this illegal jump attempt:", _indent);
						appendComment(line, _indent);
						label = "__ERROR__";
					}
					// START KGU#1196 2025-09-02: Bugfix #1215 We may use "last" instead
					//addCode("goto " + label + ";", _indent, isDisabled);
					addCode("last " + label + ";", _indent, isDisabled);
					// END KGU#1196 2025-09-02
				}
				else if (line.matches(Matcher.quoteReplacement(preLeave)+"([\\W].*|$)"))
				{
					// Strange case: neither matched nor rejected - how can this happen?
					// Try with an ordinary break instruction and a funny comment
					addCode("last;\t" + this.commentSymbolLeft() + " FIXME: Dubious occurrence of 'last' instruction!",
							_indent, isDisabled);
				}
				else if (!isEmpty)
				{
					appendComment("FIXME: jump/exit instruction of unrecognised kind!", _indent);
					appendComment(line, _indent);
				}
				// END KGU#74/KGU#78 2015-11-30
			}
			if (isEmpty) {
				addCode("last;", _indent, isDisabled);
			}
			
		}
// END KGU#78 2015-12-17
			
	}

	// START KGU#47 2015-12-17: Offer at least a sequential execution (which is one legal execution order)
	protected void generateCode(Parallel _para, String _indent)
	{
		boolean isDisabled = _para.isDisabled(false);
		Root root = Element.getRoot(_para);
		int nThreads = _para.qs.size();
		StringList[] asgndVars = new StringList[nThreads];
		String indentPlusOne = _indent + this.getIndent();
		String indentPlusTwo = indentPlusOne + this.getIndent();
		String suffix = Integer.toHexString(_para.hashCode());
				
		// START KGU 2014-11-16
		appendComment(_para, _indent);
		// END KGU 2014-11-16

		addCode("", "", isDisabled);
		appendComment("==========================================================", _indent);
		appendComment("================= START PARALLEL SECTION =================", _indent);
		appendComment("==========================================================", _indent);
		appendComment("Requires at least Perl 5.8 and version threads 2.07", _indent);
		addCode("{", _indent, isDisabled);

		for (int i = 0; i < _para.qs.size(); i++) {
			addCode("", "", isDisabled);
			appendComment("----------------- START THREAD " + i + " -----------------", indentPlusOne);
			asgndVars[i] = root.getVarNames(_para.qs.get(i), false).reverse();
			boolean hasResults = asgndVars[i].count() > 0;
			StringList usedVars = root.getUsedVarNames(_para.qs.get(i), false, false).reverse();
			for (int v = 0; v < asgndVars[i].count(); v++) {
				usedVars.removeAll(asgndVars[i].get(v));
			}
			String threadVar = "$thr" + suffix + "_" + i;
			if (hasResults) {
				// Define the thread in list context such that we may obtain more results
				threadVar = "(" + threadVar + ")";
			}
			addCode("my " + threadVar + " = threads->create(sub {", indentPlusOne, isDisabled);
			for (int v = 0; v < usedVars.count(); v++) {
				addCode("my $" + usedVars.get(v) + " = $_[" + v + "];", indentPlusTwo, isDisabled);				
			}
			generateCode((Subqueue) _para.qs.get(i), indentPlusTwo);
			if (hasResults) {
				this.isWithinCall = true;				
				//addCode("return ($" + asgndVars[i].concatenate(", $") + ");", indentPlusTwo, isDisabled);
				addCode("return (" + this.transform(asgndVars[i].concatenate(", ")) + ");", indentPlusTwo, isDisabled);
				this.isWithinCall = false;
			}
			String argList = usedVars.concatenate(", ").trim();
			if (!argList.isEmpty()) {
				this.isWithinCall = true;
				argList = ", (" + this.transform(argList) + ")";
				this.isWithinCall = false;
			}
			addCode("}" + argList + ");", indentPlusOne, isDisabled);
			addCode("", "", isDisabled);
		}

		for (int i = 0; i < _para.qs.size(); i++) {
			addCode("", "", isDisabled);
			appendComment("----------------- AWAIT THREAD " + i + " -----------------", indentPlusOne);
			String resultVars = asgndVars[i].concatenate(", $").trim();
			if (!resultVars.isEmpty()) {
				resultVars = "($" + resultVars + ") = ";
			}
			addCode(resultVars + "$thr" + suffix + "_" + i + "->join();", indentPlusOne, isDisabled);
			addCode("", "", isDisabled);
		}

		addCode("}", _indent, isDisabled);
		appendComment("==========================================================", _indent);
		appendComment("================== END PARALLEL SECTION ==================", _indent);
		appendComment("==========================================================", _indent);
		addCode("", "", isDisabled);
	}
	// END KGU#47 2015-12-17
	
	// START KGU#686 2019-03-21: Enh. #56
	/* (non-Javadoc)
	 * @see lu.fisch.structorizer.generators.Generator#generateCode(lu.fisch.structorizer.elements.Try, java.lang.String)
	 */
	@Override
	protected void generateCode(Try _try, String _indent)
	{
		String indent1 = _indent + this.getIndent();
		boolean isDisabled = _try.isDisabled(false);
		this.appendAsComment(_try, _indent);
		this.addCode("eval {", _indent, isDisabled);
		if (_try.qFinally.getSize() > 0) {
			this.addCode("my $final" + Integer.toHexString(_try.hashCode()) + " = finally {", indent1, isDisabled);
			this.generateCode(_try.qFinally, indent1 + this.getIndent());
			this.addCode("};", indent1, isDisabled);
		}
		this.generateCode(_try.qTry, indent1);
		this.addCode("};", _indent, isDisabled);
		String exName = _try.getExceptionVarName();
		if (exName != null && !exName.isEmpty()) {
			exName = "ex" + Integer.toHexString(_try.hashCode());
		}
		this.addCode("if (my $" + exName + " = $@) {", _indent, isDisabled);
		this.generateCode(_try.qCatch, indent1);
		this.addCode("};", _indent, isDisabled);
	}
	// END KGU#686 2019-03-21
	
	/* (non-Javadoc)
	 * @see lu.fisch.structorizer.generators.Generator#generateHeader(lu.fisch.structorizer.elements.Root, java.lang.String, java.lang.String, lu.fisch.utils.StringList, lu.fisch.utils.StringList, java.lang.String)
	 */
	@Override
	protected String generateHeader(Root _root, String _indent, String _procName,
			StringList _paramNames, StringList _paramTypes, String _resultType, boolean _public)
	{
		String indent = _indent;
		// START KGU#542 2019-11-20: Enh. #739 - Support enum types
		this.root = _root;
		// END KGU#542 2019-11-20
		// START KGU#352 2017-02-26: Cache transform-relevant information 
		this.paramNames = _paramNames;
		// START KGU#676 2019-03-30: Enh. #696 special pool in case of batch export
		//this.typeMap = _root.getTypeInfo();
		this.typeMap = _root.getTypeInfo(routinePool);
		// END KGU#676 2019-03-30
		// END KGU#352 2017-02-26
		
		// END KGU#352 2017-02-26
		// START KGU#178 2016-07-20: Enh. #160 - don't add this if it's not at top level
		//code.add(_indent + "#!/usr/bin/perl");
		//insertComment("Generated by Structorizer " + Element.E_VERSION, _indent);
		//insertComment("", _indent);
		if (topLevel)
		{
			code.add(_indent + "#!/usr/bin/perl");
			appendComment("Generated by Structorizer " + Element.E_VERSION, _indent);
			// START KGU#363 2017-05-16: Enh. #372
			appendCopyright(_root, _indent, true);
			// END KGU#363 2017-05-16
			//if (_root.isProgram) {
			generatorIncludes.add("strict");
			generatorIncludes.add("warnings");
			// START KGU#388 2019-11-19: Enh. #423 - Support for record types
			generatorIncludes.add("Class::Struct");
			// END KGU#388 2019-11-19
			//}
			// START KGU#348 2017-02-25: Enh. #348: Support for Parallel elements
			if (this.hasParallels) {
				generatorIncludes.add("threads");
				generatorIncludes.add("threads::shared");
			}
			// END KGU#348 2017-02-25
			addSepaLine();
			this.appendGeneratorIncludes(_indent, false);
			// END KGU#686 2019-03-21
			// START KGU#351 2017-02-26: Enh. #346
			this.appendUserIncludes(_indent);
			// END KGU#351 2017-02-26
			// START KGU#311 2017-01-04: Enh. #314 Desperate approach to sell the File API...
			if (this.usesFileAPI) {
				addSepaLine();
				this.appendComment("TODO: This algorithm made use of the Structorizer File API,", _indent);
				this.appendComment("      which cannot not be translated completely.", _indent);
				this.appendComment("      Watch out for \"TODO FileAPI\" comments and try to adapt", _indent);
				this.appendComment("      the code according to the recommendations.", _indent);
				this.appendComment("      See e.g. http://perldoc.perl.org/perlopentut.html", _indent);
				addSepaLine();
			}
			// END KGU#311 2017-01-04
			// START KGU#686 2019-03-21: Enh. #56 We better prepare for finally actions
			if (this.hasTryBlocks) {
				// This approach was taken from http://wiki.c2.com/?ExceptionHandlingInPerl
				// see addFinallyPackage(String)
				addCode("sub finally (&) { Finally->new(@_) }", _indent, false);
			}
			// END KGU#66 2019-03-21
			subroutineInsertionLine = code.count();
		}
		else
		{
			addSepaLine();
		}
		// END KGU#178 2016-07-20
		appendComment(_root, _indent);
		// FIXME: What to do with includable diagrams? 
		if( _root.isSubroutine() ) {
			code.add(_indent + "sub " + _procName + " {");
			indent = _indent + this.getIndent();
			// START KGU#371 2019-03-08: Enh. #385 support optional arguments
			//for (int p = 0; p < _paramNames.count(); p++) {
			//	code.add(indent + "my $" + _paramNames.get(p).trim() + " = $_[" + p + "];");
			//}
			int minArgs = _root.getMinParameterCount();
			StringList argDefaults = _root.getParameterDefaults();
			for (int p = 0; p < minArgs; p++)
			{
				code.add(indent + "my $" + _paramNames.get(p).trim() + " = $_[" + p + "];");
			}
			for (int p = minArgs; p < _paramNames.count(); p++)
			{
				code.add(indent + "if (defined $_[" + p + "]) {");
				code.add(indent + this.getIndent() + "my $" + _paramNames.get(p).trim() + " = $_[" + p + "];");
				code.add(indent + "} else {");
				code.add(indent + this.getIndent() + "my $" + _paramNames.get(p).trim() + " = " + transform(argDefaults.get(p)));
				code.add(indent + "}");
			}
			// END KGU#371 2019-03-08
		}
	
		addSepaLine();
		
		return indent;
	}

	/* (non-Javadoc)
	 * @see lu.fisch.structorizer.generators.Generator#generatePreamble(lu.fisch.structorizer.elements.Root, java.lang.String, lu.fisch.utils.StringList)
	 */
	@Override
	protected String generatePreamble(Root _root, String _indent, StringList _varNames)
	{
		// Ensure all variables be declared
		// START KGU#352 2017-02-26: This must also be done for programs!
		//if (!_root.isProgram) {
		//	for (int v = 0; v < _varNames.count(); v++) {
		//		code.add(_indent + "my $" + _varNames.get(v) + ";");	// FIXME (KGU) What about lists?
		//	}
		//}
		// START KGU#375/KGU#542 2019-11-19: Enh. #388, #739 - Support for constants (withdrawn for inconsistency)
		//StringList paramNames = _root.getParameterNames();
		//for (Entry<String, String> constEntry: _root.constants.entrySet()) {
		//	String constName = constEntry.getKey();
		//	String constValue = constEntry.getValue();
		//	// Skip arguments and enumeration items
		//	if (!paramNames.contains(constName) && !constValue.startsWith(":")) {
		//		addCode("use constant " + constName + " => " + transform(constValue) + ";", _indent, false);
		//	}
		//}
		// END KGU#375 2019-11-19
		// START KGU#1143 2024-04-02: Bugfix #1156/2 Special constant handling
		constantInsertionLine = code.count();
		constantIndent = _indent;
		// END KGU#1143 2024-04-02
		// START KGU#1193 2025-08-28: Issue #1210 Mind suppressTransformation
		if (!suppressTransformation) {
		// END KGU#1193 2025-08-28
			for (int v = 0; v < _varNames.count(); v++) {
				String varName = _varNames.get(v);
				TypeMapEntry typeEntry = this.typeMap.get(varName);
				// START KGU#375/KGU#542 2019-12-01: Enh. #388, #739 - Don't declare enum constants here!
				//String prefix = (typeEntry != null && typeEntry.isArray()) ? "@" : "$";
				//code.add(_indent + "my " + prefix + varName + ";");
				String constVal = _root.constants.get(varName);
				// START KGU#1143 2024-04-02: Bugfix #1156/2 Special constant handling
				//if (constVal == null || !constVal.startsWith(":")) {
				if (constVal == null || !constVal.startsWith(":") && !optionPragmaUseConstant()) {
				// END KGU#1143 2024-04-02
					String prefix = (typeEntry != null && typeEntry.isArray()) ? "@" : "$";
					addCode("my " + prefix + varName + ";", _indent, false);
				}
				// END KGU#375/KGU#542 2019-11-19
			}
		// START KGU#1193 2025-08-28: Issue #1210 Mind suppressTransformation
		}
		// END KGU#1193 2025-08-28
		// END KGU#352 2017-02-26
		addSepaLine();
		// START KGU 2015-11-02: Now fetch all variable names from the entire diagram
		varNames = _root.retrieveVarNames(); // in contrast to super we need the parameter names included again.
		// END KGU 2015-11-02
		return _indent;
	}

	/* (non-Javadoc)
	 * @see lu.fisch.structorizer.generators.Generator#generateResult(lu.fisch.structorizer.elements.Root, java.lang.String, boolean, lu.fisch.utils.StringList)
	 */
	@Override
	protected String generateResult(Root _root, String _indent, boolean alwaysReturns, StringList varNames)
	{
<<<<<<< HEAD
		if (_root.isSubroutine() && (returns || _root.getResultTypeDescr() != null || isFunctionNameSet || isResultSet) && !alwaysReturns)
=======
		// START KGU#1193 2025-08-28: Issue #1210 Consider suppressTransformation
		if (suppressTransformation) {
			// Don't do anything at all here
			return _indent;
		}
		// END KGU1193 2025-08-28
		if (_root.isSubroutine() && (returns || _root.getResultType() != null || isFunctionNameSet || isResultSet) && !alwaysReturns)
>>>>>>> 949e63e0
		{
			String result = "";
			if (isFunctionNameSet)
			{
				// START KGU#62 2016-12-30: Bugfix #57
				//result = _root.getMethodName();
				result = "$" + _root.getMethodName();
				// END KGU#62 2016-12-30
			}
			else if (isResultSet)
			{
				int vx = varNames.indexOf("result", false);
				result = varNames.get(vx);
				// START KGU#62 2016-12-30: Bugfix
				if (!result.startsWith("$")) {
					result = "$" + result;
				}
				// END KGU#62 2016-12-30
			}
			// START KGU#62 2017-02-26: Bugfix #57
			if (result.isEmpty()) {
				// START KGU#1084 2023-10-04: Bugfix #1093 Don't invent an undue return statement here
				//result = "0";
				return _indent;
				// END KGU#1084 2023-10-24
			}
			else if(!result.startsWith("$") && !result.startsWith("@")) {
				String prefix = "$";
				TypeMapEntry typeEntry = this.typeMap.get(result);
				if (typeEntry != null && typeEntry.isArray()) {
					if (!this.paramNames.contains(result)) {
						prefix = "@";
					}
					else {
						prefix = "@$";
					}
				}
				result = prefix + result;
			}
			// END KGU#62 2017-02-26
			addSepaLine();
			code.add(_indent + "return " + result + ";");
		}
		return _indent;
	}
	
	/* (non-Javadoc)
	 * @see lu.fisch.structorizer.generators.Generator#generateFooter(lu.fisch.structorizer.elements.Root, java.lang.String)
	 */
	@Override
	protected void generateFooter(Root _root, String _indent)
	{
		if (_root.isSubroutine()) code.add(_indent + "}");		
		// START KGU#686 2019-03-21: Enh. #56 We better prepare for "finally" actions
		if (this.topLevel && this.hasTryBlocks) {
			this.addFinallyPackage(_indent);
		}
		// END KGU#66 2019-03-21
		// START KGU#815/KGU#824 2020-03-20: Enh. #828, bugfix #836
		if (topLevel) {
			libraryInsertionLine = code.count();
		}
		// END KGU#815/KGU#824 2020-03-20
	}
	// END KGU#78 2015-12-17
	
	// START KGU#686 2019-03-21: Enh. #56
	/**
	 * This defines a "Finally" package to allow sensible export of {@code finally} blocks
	 * using RAII.<br/>
	 * Source for this solution: <a href="http://wiki.c2.com/?ExceptionHandlingInPerl">
	 * http://wiki.c2.com/?ExceptionHandlingInPerl</a>
	 * @param _indent - current indentation
	 */
	private void addFinallyPackage(String _indent)
	{
		addSepaLine();
		appendComment("----------------------------------------------------------------------", _indent);
		appendComment(" Finally class, introduced to handle finally blocks via RAII", _indent);
		appendComment("----------------------------------------------------------------------", _indent);
		addCode("package Finally;", _indent, false);
		addCode("sub new {", _indent, false);
		addCode("my ($class, $code) = @_;", _indent + this.getIndent(), false);
		addCode("bless {code => $code}, $class;", _indent + this.getIndent(), false);
		addCode("}", _indent, false);
		addCode("sub DESTROY { my ($self) = @_; $self->{code}->() }", _indent, false);
	}
	// END KGU#686 2019-03-21
}<|MERGE_RESOLUTION|>--- conflicted
+++ resolved
@@ -489,12 +489,8 @@
 		if (!this.suppressTransformation)
 		{
 		// END KGU#162 2016-04-01
-<<<<<<< HEAD
+			// FIXME: Isn't this done by super, anyway?
 			_input = Syntax.unifyOperators(_input);
-=======
-			// FIXME: Isn't this done by super, anyway?
-			_input = Element.unifyOperators(_input);
->>>>>>> 949e63e0
 		// START KGU#162 2016-04-01: Enh. #144 - hands off in "no conversion" mode
 		}
 		// END KGU#162 2016-04-01
@@ -648,14 +644,9 @@
 			ArrayList<TokenList> lines = _inst.getUnbrokenTokenText();
 			for (int i = 0; i < lines.size(); i++)
 			{
-<<<<<<< HEAD
 				TokenList tokens = lines.get(i);
+				String text = null;
 				boolean isAsgn = Instruction.isAssignment(tokens);
-=======
-				String line = lines.get(i);
-				String text = null;
-				boolean isAsgn = Instruction.isAssignment(line);
->>>>>>> 949e63e0
 				// START KGU#1143 2024-04-02 Bugfx #1156: typed constants caused error
 				//boolean isDecl = Instruction.isDeclaration(tokens);
 				boolean isDecl = Instruction.isDeclaration(tokens, true);
@@ -678,17 +669,12 @@
 				}
 				// END KGU#653 219-02-15
 				// START KGU#388/KGU#542 2019-11-19: Enh. #423, #739
-<<<<<<< HEAD
-				else if (Instruction.isTypeDefinition(tokens, null)) {
-					String typeName = tokens.subSequence(1, tokens.indexOf("=")).getString().trim();
-=======
 				// START KGU#1193 2025-08-28: Issue #1210 Mind supressTransformation
-				//else if (Instruction.isTypeDefinition(line)) {
+				//else if (Instruction.isTypeDefinition(tokens, null)) {
 				else if (!suppressTransformation) {
-					if (Instruction.isTypeDefinition(line)) {
+					if (Instruction.isTypeDefinition(tokens, null)) {
 				// END KGU#1193 2025-08-28
-					String typeName = line.substring(line.indexOf("type")+4, line.indexOf("=")).trim();
->>>>>>> 949e63e0
+					String typeName =  tokens.subSequence(1, tokens.indexOf("=")).getString().trim();;
 					TypeMapEntry type = this.typeMap.get(":" + typeName);
 					this.generateTypeDef(root, typeName, type, _indent, isDisabled);
 					continue;
@@ -728,31 +714,22 @@
 					// END KGU#787 2019-12-03
 				}
 				// START KGU#1177 2025-02-16: Bugfix #1192: Translate the return keyword
-<<<<<<< HEAD
-				else if (Jump.isReturn(tokens)) {
-					tokens.set(0, "return");
-				}
-				// END KGU#1177  2025-02-16
-				if (text == null) {
-					text = transform(tokens.getString());
-=======
 				// START KGU#1193 2025-08-28: Issue #1210 Mind suppressTransformation
 				//else if (Jump.isReturn(line)) {
 				}
-				if (!isAsgn && Jump.isReturn(line)) {
+				if (!isAsgn && Jump.isReturn(tokens)) {
 				// END KGU#1193 2025-08-28
-					line = "return " + line.substring(CodeParser.getKeyword("preReturn").length()).trim();
+					tokens.set(0, "return");
 				}
 				// END KGU#1177  2025-02-16
 				if (text == null) {
 					// START KGU#1193 2025-08-28: Issue #1210 Mind suppressTransformation
-					text = transform(line);
+					text = transform(tokens);
 //					text = line;
 //					if (!suppressTransformation) {
 //						text = transform(line);
 //					}
 					// END KGU#1193 2025-08-28
->>>>>>> 949e63e0
 				}
 				if (!text.endsWith(";")) { text += ";"; }
 				// START KGU#311 2017-01-04: Enh. #314 - steer the user through the File API implications
@@ -847,12 +824,8 @@
 				
 				// START KGU#277/KGU#284 2016-10-13/16: Enh. #270 + Enh. #274
 				//code.add(_indent + text);
-<<<<<<< HEAD
 				if (Instruction.isTurtleizerMove(tokens)) {
-=======
-				if (Instruction.isTurtleizerMove(line)) {
 					// Doesn't cause harm in case of mode suppressTransformation...
->>>>>>> 949e63e0
 					text += " " + this.commentSymbolLeft() + " color = " + _inst.getHexColor();
 				}
 				// FIXME: Is this replacement still appropriate? (might even cause harm in literals)
@@ -1224,17 +1197,11 @@
 			for (int i = 0; i < tokenLines.size(); i++)
 			{
 				// START KGU#1143 2024-04-03: Bugfix #1156/2 Optional constant handling
-<<<<<<< HEAD
 				TokenList tokens = tokenLines.get(i);
-				if (optionPragmaUseConstant() && Instruction.isAssignment(tokens)) {
-=======
-				String line = lines.get(i);
 				// START KGU#1193 2025-08-28: Issue #1210
-				//if (optionPragmaUseConstant() && Instruction.isAssignment(line)) {
-				if (!suppressTransformation && optionPragmaUseConstant() && Instruction.isAssignment(line)) {
+				//if (optionPragmaUseConstant() && Instruction.isAssignment(tokens)) {
+				if (!suppressTransformation && optionPragmaUseConstant() && Instruction.isAssignment(tokens)) {
 				// END KGU#1193 2025-08-28
-					StringList tokens = Element.splitLexically(line, true);
->>>>>>> 949e63e0
 					if (tokens.get(0).equalsIgnoreCase("const")) {
 						String constName = Instruction.getAssignedVarname(tokens, false);
 						TypeMapEntry typeEntry = this.typeMap.get(constName);
@@ -1616,17 +1583,13 @@
 	@Override
 	protected String generateResult(Root _root, String _indent, boolean alwaysReturns, StringList varNames)
 	{
-<<<<<<< HEAD
-		if (_root.isSubroutine() && (returns || _root.getResultTypeDescr() != null || isFunctionNameSet || isResultSet) && !alwaysReturns)
-=======
 		// START KGU#1193 2025-08-28: Issue #1210 Consider suppressTransformation
 		if (suppressTransformation) {
 			// Don't do anything at all here
 			return _indent;
 		}
 		// END KGU1193 2025-08-28
-		if (_root.isSubroutine() && (returns || _root.getResultType() != null || isFunctionNameSet || isResultSet) && !alwaysReturns)
->>>>>>> 949e63e0
+		if (_root.isSubroutine() && (returns || _root.getResultTypeDescr() != null || isFunctionNameSet || isResultSet) && !alwaysReturns)
 		{
 			String result = "";
 			if (isFunctionNameSet)
