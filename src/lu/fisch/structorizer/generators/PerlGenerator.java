/*
    This file is part of Structorizer.

    Structorizer is free software: you can redistribute it and/or modify
    it under the terms of the GNU General Public License as published by
    the Free Software Foundation, either version 3 of the License, or
    (at your option) any later version.

    Structorizer is distributed in the hope that it will be useful,
    but WITHOUT ANY WARRANTY; without even the implied warranty of
    MERCHANTABILITY or FITNESS FOR A PARTICULAR PURPOSE.  See the
    GNU General Public License for more details.

 ***********************************************************************

    Perl Source Code Generator

    Copyright (C) 2008 Jan Peter Klippel

    This file has been released under the terms of the GNU Lesser General
    Public License as published by the Free Software Foundation.

    http://www.gnu.org/licenses/lgpl.html

 */

package lu.fisch.structorizer.generators;

import java.util.ArrayList;

/******************************************************************************************************
 *
 *      Author:         Jan Peter Klippel
 *
 *      Description:    Perl Source Code Generator
 *
 ******************************************************************************************************
 *
 *      Revision List
 *
 *      Author              Date        Description
 *      ------              ----        -----------
 *      Jan Peter Klippel   2008-04-11  First Issue
 *      Bob Fisch           2008-04-12  Added "Fields" section for generator to be used as plugin
 *      Bob Fisch           2009-01-18  Corrected the FOR-loop
 *      Bob Fisch           2011-11-07  Fixed an issue while doing replacements
 *      Kay Gürtzig         2014-12-02  Additional replacement of operator "<--" by "<-"
 *      Kay Gürtzig         2015-10-18  Indentation and comment insertion revised
 *      Kay Gürtzig         2015-11-02  Reorganisation of the transformation, input/output corrected
 *      Kay Gürtzig         2015-11-02  Variable detection and renaming introduced (KGU#62)
 *                                      Code generation for Case elements (KGU#15) and For
 *                                      loops (KGU#3) revised
 *      Kay Gürtzig         2015-12-12  Bugfix #57 (KGU#103) endless loops / flaws on variable prefixing
 *      Kay Gürtzig         2015-12-17  Enh. #23 (KGU#78) jump generation revised; Root generation
 *                                      decomposed according to Generator.generateCode(Root, String);
 *                                      Enh. KGU#47: Dummy implementation for Parallel element
 *                                      Fixes in FOR and REPEAT export
 *      Kay Gürtzig         2015-12-21  Bugfix #41/#68/#69 (= KGU#93)
 *      Kay Gürtzig         2015-12-21  Bugfix #51 (= KGU#108) Didn't cope with empty input / output
 *      Kay Gürtzig         2016-03-22  Enh. #84 (= KGU#61) varNames now inherited, FOR-IN loop support
 *      Kay Gürtzig         2016-03-23  Enh. #84: Support for FOREACH loops (KGU#61)
 *      Kay Gürtzig         2016-04-01  Enh. #144: Care for the new export option suppressing content conversion
 *      Kay Gürtzig         2016-07-20  Enh. #160: Option to involve subroutines implemented (=KGU#178) 
 *      Kay Gürtzig         2016-08-12  Enh. #231: Additions for Analyser checks 18 and 19 (variable name collisions)
 *      Kay Gürtzig         2016-09-25  Enh. #253: CodeParser.keywordMap refactoring done. 
 *      Kay Gürtzig         2016-10-14  Enh. #270: Handling of disabled elements (code.add(...) --> addCode(..))
 *      Kay Gürtzig         2016-10-15  Enh. #271: Support for input instructions with prompt
 *      Kay Gürtzig         2016-10-16  Enh. #274: Colour info for Turtleizer procedures added
 *      Kay Gürtzig         2016-12-01  Bugfix #301: More precise check for parenthesis enclosing of log. conditions
 *      Kay Gürtzig         2016-12-30  Bugfix KGU#62: Result variable hadn't been prefixed in return instruction
 *      Kay Gürtzig         2017-01-04  Enh. #314: Approach to translate the File API
 *      Kay Gürtzig         2017-02-25  Enh. #348: Parallel sections translated with threading module
 *      Kay Gürtzig         2017-02-26  KGU#352: Variable prefixing revised w.r.t. arrays and references
 *      Kay Gürtzig         2017-02-27  Enh. #346: Insertion mechanism for user-specific include directives
 *      Kay Gürtzig         2017-05-16  Enh. #372: Export of copyright information
 *      Kay Gürtzig         2017-05-24  Bugfix #412: The hash codes used to generate unique identifiers could get negative
 *      Kay Gürtzig         2017-11-02  Issue #447: Line continuation in Case elements supported
 *      Kay Gürtzig         2019-02-15  Enh. #680: Support for input instructions with several variables
 *      Kay Gürtzig         2019-03-08  Enh. #385: Support for parameter default values
 *      Kay Gürtzig         2019-03-21  Enh. #56: Export of Try elements implemented
 *      Kay Gürtzig         2019-03-30  Issue #696: Type retrieval had to consider an alternative pool
 *      Kay Gürtzig         2019-11-19  Issues #423, #739: Support for struct and enum types (begun, continued 2019-12-01)
 *      Kay Gürtzig         2019-11-21  Enh. #423, #739: Enumerator stuff as well as record initializer handling revised
 *      Kay Gürtzig         2019-11-28  Issue #388: "use constant" approach withdrawn (except for enums), wrong lval references avoided
 *      Kay Gürtzig         2019-12-03  Bugfix #793: var initializations like "var v: type <- val" were incorrectly translated
 *      Kay Gürtzig         2020-03-20  Enh. #828, bugfix #836: Prepared for group and improved batch export
 *      Kay Gürtzig         2020-03-23  Bugfix #840 Conditions for code transformation w.r.t File API modified
 *      Kay Gürtzig         2020-08-12  Enh. #800: Started to redirect syntactic analysis to class Syntax
 *      Kay Gürtzig         2021-02-03  Issue #920: Transformation for "Infinity" literal
 *      Kay Gürtzig         2021-12-05  Bugfix #1024: Precautions against defective record initializers
 *      Kay Gürtzig         2023-10-04  Bugfix #1093 Undue final return 0 on function diagrams
 *      Kay Gürtzig         2024-03-19  Issue #1148: Special indentation for "if else if" chains
 *      Kay Gürtzig         2024-04-02  Bugfix #1156: Proper handling of constant definitions (new export option)
 *
 ******************************************************************************************************
 *
 *      Comment:		LGPL license (http://www.gnu.org/licenses/lgpl.html).
 *      
 *      2024-04-02 Issue #1156 (KGU#1143)
 *      - A somewhat more sophisticated approach for the handling of constants via pragma use constant (see
 *        comment below) was used and bound to a new Perl-specific export option. We distinguish between
 *        constants define in a CALL (which will never be involved in the use constant approach - as they
 *        cannot be evaluated at compile time) and those defined in an instruction where we dare to apply
 *        the use constant pragma only if the user had set the respective option. For the expression trans-
 *        formation we use the wasDefHandled mechanism of Generator, which hasn't been used for other stuff
 *        in PerlGenerator by now. The latter is essential. If it should be used for other declaraton purposes
 *        as well then our test for defined constants in transformTokens won't work any longer in that simple
 *        manner.
 *      2019-11-28 Issue #388 (KGU#375)
 *      - A temporary solution for constants (via use constant) had to be withdrawn because these constants
 *        cannot be scoped and don't behave like readonly variables, they can hardly be used with function
 *        calls or the like.
 *
 ******************************************************************************************************///

import java.util.HashMap;
import java.util.Stack;
import java.util.Map.Entry;
import java.util.regex.Matcher;
import java.util.regex.Pattern;

import lu.fisch.structorizer.elements.Alternative;
import lu.fisch.structorizer.elements.Call;
import lu.fisch.structorizer.elements.Case;
import lu.fisch.structorizer.elements.Element;
import lu.fisch.structorizer.elements.For;
import lu.fisch.structorizer.elements.Forever;
import lu.fisch.structorizer.elements.ILoop;
import lu.fisch.structorizer.elements.Instruction;
import lu.fisch.structorizer.elements.Jump;
import lu.fisch.structorizer.elements.Parallel;
import lu.fisch.structorizer.elements.Repeat;
import lu.fisch.structorizer.elements.Root;
import lu.fisch.structorizer.elements.Subqueue;
import lu.fisch.structorizer.elements.Try;
import lu.fisch.structorizer.elements.TypeMapEntry;
import lu.fisch.structorizer.elements.While;
import lu.fisch.structorizer.generators.Generator.TryCatchSupportLevel;
import lu.fisch.structorizer.syntax.Syntax;
import lu.fisch.structorizer.syntax.TokenList;
import lu.fisch.utils.StringList;

public class PerlGenerator extends Generator {
	
	// START KGU#61 2016-03-22: Now provided by Generator class
	// (KGU 2015-11-02) We must know all variable names in order to prefix them with '$'.
	//StringList varNames = new StringList();
	// END KGU#61 2016-03-22

	/************ Fields ***********************/
	protected String getDialogTitle()
	{
		return "Export Perl Code ...";
	}
	
	protected String getFileDescription()
	{
		return "Perl Source Code";
	}
	
	protected String getIndent()
	{
		return "    ";	// KGU 2015-12-17: Changed from " " to "    " (www.tutorialspoint.com/perl/perl_coding_standard.html)
	}
	
	protected String[] getFileExtensions()
	{
		String[] exts = {"pl", "pm"};
		return exts;
	}
	
	// START KGU 2015-10-18: New pseudo field
	@Override
	protected String commentSymbolLeft()
	{
		return "#";
	}
	// END KGU 2015-10-18

	// START KGU#78 2015-12-18: Enh. #23 We must know whether to create labels for simple breaks
	/* (non-Javadoc)
	 * @see lu.fisch.structorizer.generators.Generator#supportsSimpleBreak()
	 */
	@Override
	protected boolean breakMatchesCase()
	{
		return true;
	}
	// END KGU#78 2015-12-18
	
	// START KGU#371 2019-03-07: Enh. #385
	/**
	 * @return The level of subroutine overloading support in the target language
	 */
	@Override
	protected OverloadingLevel getOverloadingLevel() {
		return OverloadingLevel.OL_NO_OVERLOADING;
	}
	// END KGU#371 2019-03-07

	// START KGU#686 2019-03-18: Enh. #56
	/**
	 * Subclassable method to specify the degree of availability of a try-catch-finally
	 * construction in the target language.
	 * @return either {@link TryCatchSupportLevel#TC_NO_TRY} or {@link TryCatchSupportLevel#TC_TRY_CATCH},
	 * or {@link TryCatchSupportLevel#TC_TRY_CATCH_FINALLY}
	 */
	protected TryCatchSupportLevel getTryCatchLevel()
	{
		return TryCatchSupportLevel.TC_TRY_CATCH;
	}
	// END KGU#686 2019-03-18

	//	// START KGU 2016-08-12: Enh. #231 - information for analyser - obsolete since 3.27
//	private static final String[] reservedWords = new String[]{
//		"and", "cmp", "continue", "do",
//		"else", "elsif", "eq", "exp",
//		"for", "foreach", "ge", "gt",
//		"if", "le", "lock", "lt", "ne", "no", "or",
//		"package", "qq", "qr", "qw", "qx", 
//		"sub", "tr", "unless", "until", "while", "xor"
//		};
//	public String[] getReservedWords()
//	{
//		return reservedWords;
//	}
//	public boolean isCaseSignificant()
//	{
//		return false;
//	}
//	// END KGU 2016-08-12
	
	// START KGU#351 2017-02-26: Enh. #346 - include / import / uses config
	/* (non-Javadoc)
	 * @see lu.fisch.structorizer.generators.Generator#getIncludePattern()
	 */
	@Override
	protected String getIncludePattern()
	{
		return "use %;";
	}
	// END KGU#351 2017-02-26

	/************ Code Generation **************/
	
	private final Matcher varMatcher = Pattern.compile("^\\\\?[@$]?[$]?[A-Za-z_]\\w*$").matcher("");
	// START KGU#311 2017-01-04: Enh. #314 File API analysis
	private StringList fileVars = new StringList();
	// END KGU#311 2017-01-04
	
	// START KGU#352 2017-02-26
	private StringList paramNames = new StringList();
	private HashMap<String, TypeMapEntry> typeMap = null;
	private boolean isWithinCall = false;
	// END KGU#352 2017-02-26

	// START KGU#542 2019-11-20: Enh. #739 - Support enum types
	/** Currently exported {@link Root} object. */
	private Root root;
	// END KGU#542 2019-11-20
	
	// START KGU#1143 2024-04-02: Bugfix #1156/2 New option for pragma use const
	/** Line number for the insertion of use constant lines */
	private int constantInsertionLine = 0;
	/** Indent at the {@link constantInsertionLine} */
	private String constantIndent = "";
	/** Internally caches the export option value for pragma "use constant" */
	private Boolean pragmaUseConstant = null;
	/**
	 * @returns value of the (potential) export option to apply the "use constant"
	 * pragma for constants
	 */
	private boolean optionPragmaUseConstant()
	{
		if (pragmaUseConstant == null) {
			pragmaUseConstant = (boolean)getPluginOption("pragmaUseConstant", false);
		}
		return pragmaUseConstant;
	}
	/* (non-Javadoc)
	 * @see lu.fisch.structorizer.generators.Generator#updateLineMarkers(int, int)
	 */
	@Override
	protected void updateLineMarkers(int atLine, int nLines) {
		super.updateLineMarkers(atLine, nLines);
		if (this.constantInsertionLine >= atLine) {
			this.constantInsertionLine += nLines;
		}
	}
		// END KGU#1143 2024-04-02

	// START KGU#18/KGU#23 2015-11-01 Transformation decomposed
	/**
	 * A pattern how to embed the variable (right-hand side of an input instruction)
	 * into the target code
	 * @param withPrompt - is a prompt string to be considered?
	 * @return a regex replacement pattern, e.g. "$1 = (new Scanner(System.in)).nextLine();"
	 */
	// START KGU#281 2016-10-15: Enh. #271
	//protected String getInputReplacer()
	//{
	//	// START KGU#108 2015-12-22: Bugfix #51
	//	//return "$1 = <STDIN>";
	//	return "$1 = <STDIN>; chomp $1";
	//	// END KGU#108 2015-12-22
	//}
	protected String getInputReplacer(boolean withPrompt)
	{
		if (withPrompt) {
			return "print $1; chomp($2 = <STDIN>)";
		}
		return "chomp($1 = <STDIN>)";
	}
	// END KGU#281 2016-10-15

	/**
	 * A pattern how to embed the expression (right-hand side of an output instruction)
	 * into the target code
	 * @return a regex replacement pattern, e.g. "System.out.println($1);"
	 */
	protected String getOutputReplacer()
	{
		// START KGU#103 2015-12-12: Bugfix #57 - Too few backslashes - were consumed by the regex replacement 
		//return "print $1, \"\\n\"";
		return "print $1, \"\\n\"";
		// END KGU#103 2015-12-12
	}

	// START KGU#93 2015-12-21 Bugfix #41/#68/#69
	/* (non-Javadoc)
	 * @see lu.fisch.structorizer.generators.Generator#transformTokens(lu.fisch.structorizer.syntax.TokenList)
	 */
	@Override
	protected String transformTokens(TokenList tokens)
	{
		// START KGU#920 2021-02-03: Issue #920 Handle Infinity literal
		tokens.replaceAll("Infinity", "\"inf\"", true);
		// END KGU#920 2021-02-03
		// START KGU#388/KGU#542 2019-11-19: Enh. #423, #739 transferred the stuff from transform(String) hitherto
		// Manipulate a condensed token list copy simultaneously (makes it easier to locate neighbouring tokens)
		//StringList denseTokens = new StringList(tokens);
		//denseTokens.removeBlanks();	// Condense
		// Now transform all array and record initializers
		// To go from right to left should ensure we advance from the innermost to the outermost brace
		int posBraceL = tokens.lastIndexOf("{");
		while (posBraceL > 0) {
			int posBraceR = tokens.indexOf("}", posBraceL + 1);
			TypeMapEntry type = null;
			if ((type = this.typeMap.get(tokens.get(posBraceL-1))) != null && type.isRecord()) {
				// Transform the condensed record initializer
				StringList rInit = this.transformRecordInit(tokens.subSequence(posBraceL-1, posBraceR+1).getString(), type);
				tokens.remove(posBraceL-1, posBraceR+1);
				//tokens.insert(rInit, posBraceL-1);
				for (int i = rInit.count() - 1; i >= 0; i--) {
					tokens.add(posBraceL-1, rInit.get(i));
				}
				// Now do the analogous thing for the condensed token list
				//denseTokens.remove(posBrace0L-1, posBrace0R+1);
				//denseTokens.insert(rInit, posBrace0L-1);;
			}
			// The other case of '{' ... '}' (assumed to be a record initializer) can be ignored here,
			// since it is sufficient to have the braces replaced by parentheses, which will be done below
			posBraceL = tokens.lastIndexOf("{", posBraceL-1);
			//posBrace0L = denseTokens.lastIndexOf("{", posBrace0L + 1);
		}
		// END KGU#388/KGU#542 2019-11-19
		// START KGU#62/KGU#103 2015-12-12: Bugfix #57 - We must work based on a lexical analysis
		int posAsgn = tokens.indexOf("<-");
		for (int i = 0; i < varNames.count(); i++)
		{
			String varName = varNames.get(i);
			// Is it an enumeration constant? Then don't prefix it
			String constVal = root.constants.get(varName);
			// START KGU#1143 2024-04-02: Issue #1156/2 if constant pragma is used, don't prefix
			//if (constVal != null && constVal.startsWith(":") && constVal.contains("€")) {
			if (constVal != null && (
					constVal.startsWith(":") && constVal.contains("€")
					// NOTE: This works only while DefHandled isn't used for anything else here!
					|| optionPragmaUseConstant() && wasDefHandled(this.root, varName, false, false)
					)) {
			// END KGU#1143 2024-04-02
				//tokens.replaceAll(varName, constVal.substring(1, constVal.indexOf('€')) + '_' + varName);
				continue;
			}
			//System.out.println("Looking for " + varName + "...");	// FIXME (KGU): Remove after Test!
			//_input = _input.replaceAll("(.*?[^\\$])" + varName + "([\\W$].*?)", "$1" + "\\$" + varName + "$2");
			// START KGU#352 2017-02-26: Different approaches for arrays and references
			//tokens.replaceAll(varName, "$"+varName);
			TypeMapEntry typeEntry = this.typeMap.get(varName);
			if (typeEntry != null && (typeEntry.isArray() || typeEntry.isRecord())) {
				String refPrefix = "";
				String prefix = typeEntry.isArray() ? "@" : "$";
				int pos = -1;
				if (this.paramNames.contains(varName)) {
					refPrefix = "$";	// dereference the variable
				}
				while ((pos = tokens.indexOf(varName)) >= 0) {
					// Array element access?
					if (pos+3 < tokens.size() && tokens.get(pos+1).equals("[")) {
						tokens.set(pos, "$" + refPrefix + varName);
					}
					else if (this.isWithinCall && pos > posAsgn) {
						// To pass an array or record to a subroutine we must use a reference
						// FIXME: for a component or the like the reference would have to be applied to all ("\($foo->bar)")
						tokens.set(pos, "\\" + prefix + refPrefix + varName);
					}
					else {
						tokens.set(pos, prefix + refPrefix + varName);
					}
				}
			}
			else {
				// START KGU#388 2019-11-28: Enh. #423 - avoid to replace component names!
				//tokens.replaceAll(varName, "$"+varName);
				int pos = -1, pos0 = -1;
				while ((pos = tokens.indexOf(varName, pos+1)) >= 0) {
					if (pos == 0 || !tokens.get(pos-1).equals(".")) {
						tokens.set(pos, "$"+varName);
					}
				}
				// END KGU#388 2019-11-28
			}
			// END KGU#352 2017-02-26
		}
		// END KGU#62/KGU#103 2015-12-12
		// START KGU#375 2019-11-28: Issue #388 - a "const" keyword must not remain here
		tokens.removeAll("const");
		// END KGU#375 2019-11-28
		// START KGU 2017-02-26
		tokens.replaceAll("random", "rand", true);
		// END KGU 2017-02-26
		tokens.replaceAll("div", "/", false);
		tokens.replaceAll("<-", "=", true);
		// START KGU#61 2016-03-23: Enh. #84 - prepare array literals
		tokens.replaceAll("{", "(", true);
		tokens.replaceAll("}", ")", true);
		// END KGU#61 2016-03-23
		for (int i = 1; i < tokens.size()-1; i++) {
			if (tokens.get(i).equals(".")) {
				// Handle possible component access
				int jL = i-1;
				String pre = tokens.get(jL).trim();
				while (pre.isEmpty() && jL > 0) {
					pre = tokens.get(--jL).trim();
				}
				int jR = i+1;
				String post = tokens.get(jR).trim();
				while (post.isEmpty() && jR < tokens.size()-1) {
					post = tokens.get(++jR).trim();
				}
				// START KGU#388 2019-11-29: Issue #423 - there are a lot of combinable prefixes
				//if ((pre.equals("]") || Syntax.isIdentifier(pre, null) || pre.startsWith("$") && Syntax.isIdentifier(pre.substring(1), null))
				if ((pre.equals("]") || varMatcher.reset(pre).matches())
				// END KGU#388 2019-11-29
						&& Syntax.isIdentifier(post, false, null)) {
					tokens.remove(i+1, jR);
					tokens.set(i, "->");
					tokens.remove(++jL, i);
					i -= (i - jL);
				}
			}
		}
		return tokens.getString();
	}
	// END KGU#93 2015-12-21
	
	// END KGU#18/KGU#23 2015-11-01
	
	// START KGU#61 2016-03-23: Enh. #84 (Array/List support)
	/* (non-Javadoc)
	 * @see lu.fisch.structorizer.generators.Generator#transform(java.lang.String)
	 */
	@Override
	protected String transform(String _input)
	{
		// Set array variable name prefix in assignments with array initialiser
		// START KGU#162 2016-04-01: Enh. #144 - hands off in "no conversion" mode
		if (!this.suppressTransformation)
		{
		// END KGU#162 2016-04-01
			_input = Syntax.unifyOperators(_input);
		// START KGU#162 2016-04-01: Enh. #144 - hands off in "no conversion" mode
		}
		// END KGU#162 2016-04-01

		return super.transform(_input).trim();
	}
	// END KGU#61 2016-03-23
	
	// START KGU#108 2015-12-22: Bugfix #51
	/* (non-Javadoc)
	 * @see lu.fisch.structorizer.generators.Generator#transformInput(java.lang.String)
	 */
	@Override
	protected String transformInput(String _interm)
	{
		String transformed = super.transformInput(_interm);
		if (transformed.startsWith(" = <STDIN>"))
		{
			transformed = "my $dummy = <STDIN>";
		}
		// START KGU#281 2016-10-16: Enh. #271
		else
		{
			transformed = transformed.replace(";  = <STDIN>; chomp", "; my $dummy = <STDIN>");
		}
		// END KGU#281 2016-10-16
		return transformed;
	}

	/* (non-Javadoc)
	 * @see lu.fisch.structorizer.generators.Generator#transformInput(java.lang.String)
	 */
	@Override
	protected String transformOutput(String _interm)
	{
		String transformed = super.transformOutput(_interm);
		if (transformed.startsWith("print , "))
		{
			transformed = transformed.replace("print , ", "print ");
		}
		return transformed;
	}
	// END KGU#108 2015-12-22
	
	// START KGU#78 2015-12-17: Enh. #23 (jump translation)
	// Places a label with empty instruction into the code if elem is an exited loop
	protected void appendLabel(Element elem, String _indent)
	{
		if (elem instanceof ILoop && this.jumpTable.containsKey(elem)) {
			addCode(this.labelBaseName + this.jumpTable.get(elem) + ": ;",
					_indent, elem.isDisabled(false));
		}
	}
	// END KGU#78 2015-12-17

	// START KGU#388/KGU#542 2019-11-19: Enh. #423, #739
	private void generateTypeDef(Root _root, String _typeName, TypeMapEntry _type, String _indent, boolean _disabled) {
		// TODO Auto-generated method stub
		String indentPlus1 = _indent + this.getIndent();
		if (_type.isEnum()) {
			// FIXME: This was a misconception, type name will not be needed
			//addCode("use enum " + _typeName + "(" + _type.getEnumerationInfo().concatenate(" ") + ");", _indent, _disabled);
			//addCode("use enum qw(:" + _typeName + "_ " + _type.getEnumerationInfo().concatenate(" ") + ");", _indent, _disabled);
			addCode("use enum qw(" + _type.getEnumerationInfo().concatenate(" ") + ");", _indent, _disabled);
		}
		else if (_type.isRecord()) {
			// FIXME Should we use Class::Struct or simply hashtables? Can the latter define a named type?
			addCode("struct (" + _typeName + " => {", _indent, _disabled);
			for (Entry<String, TypeMapEntry> compEntry: _type.getComponentInfo(true).entrySet()) {
				String compTypeSymbol = "$";
				TypeMapEntry compType = compEntry.getValue();
				if (compType.isRecord()) {
					compTypeSymbol = compType.typeName;
				}
				else if (compType.isArray()) {
					compTypeSymbol = "@";
				}
				// enum types are basically int, so '$' is okay
				addCode(compEntry.getKey() + " => '" + compTypeSymbol + "',", indentPlus1, _disabled);
			}
			addCode(")};", _indent, _disabled);
		}
	}
	// END KGU#388/KGU#542 2019-11-19
	
	// START KGU#388 2019-11-19: Enh. #423 - support for record types
	/**
	 * Transforms the record initializer into an adequate Perl code.
	 * @param _recordValue - the record initializer according to Structorizer syntax
	 * @param _typeEntry - used to interpret a simplified record initializer (may be null)
	 * @return a string representing an adequate Perl code for the initialisation. May contain
	 * indentation and newline characters
	 */
	protected StringList transformRecordInit(String _recordValue, TypeMapEntry _typeEntry)
	{
		StringList result = new StringList();
		result.add(_typeEntry.typeName + "->new(\n");
		HashMap<String, String> comps = Instruction.splitRecordInitializer(_recordValue, _typeEntry);
		// START KGU#1021 2021-12-05: Bugfix #1024 Instruction might be defective
		if (comps == null) {
			result.add("\t" + this.commentSymbolLeft() + "DEFECTIVE: " + _recordValue + "\n");
		}
		else {
		// END KGU#1021 2021-12-05
			for (Entry<String, String> comp: comps.entrySet()) {
				String compName = comp.getKey();
				String compVal = comp.getValue();
				if (!compName.startsWith("§") && compVal != null) {
					result.add("\t" + compName);
					result.add(" => ");
					result.add(compVal);
					result.add(",\n");
				}
			}
		// START KGU#1021 2021-12-05: Bugfix #1024
		}
		// END KGU#1021 2021-12-05
		result.add(");\n");
		return result;
	}
	// END KGU#388 2019-11-19


	protected void generateCode(Instruction _inst, String _indent) {

		if (!appendAsComment(_inst, _indent))
		{
			boolean isDisabled = _inst.isDisabled(false);
			appendComment(_inst, _indent);
			Root root = Element.getRoot(_inst);

			ArrayList<TokenList> lines = _inst.getUnbrokenTokenText();
			for (int i = 0; i < lines.size(); i++)
			{
<<<<<<< HEAD
				TokenList tokens = lines.get(i);
				boolean isAsgn = Instruction.isAssignment(tokens);
				boolean isDecl = Instruction.isDeclaration(tokens);
=======
				String line = lines.get(i);
				boolean isAsgn = Instruction.isAssignment(line);
				// START KGU#1143 2024-04-02 Bugfx #1156: typed constants caused error
				//boolean isDecl = Instruction.isDeclaration(line);
				boolean isDecl = Instruction.isDeclaration(line, true);
				// END KGU#1143 2024-04-02
>>>>>>> 5d009470
				// START KGU#653 2019-02-15: Enh. #680 - input with several items...
				StringList inputItems = Instruction.getInputItems(tokens);
				if (inputItems != null && inputItems.count() > 2) {
					String inputKey = Syntax.getKeyword("input");
					String prompt = inputItems.get(0);
					if (!prompt.isEmpty()) {
						addCode(transform(Syntax.getKeyword("output") + " " + prompt), _indent, isDisabled);
					}
					for (int j = 1; j < inputItems.count(); j++) {
						String item = inputItems.get(j);
						String transf = transform(inputKey + " \"" + item + ": \" " + item);
						if (!transf.endsWith(";")) { transf += ";"; }
						addCode(transf, _indent, isDisabled);
					}
					continue;
				}
				// END KGU#653 219-02-15
				// START KGU#388/KGU#542 2019-11-19: Enh. #423, #739
				else if (Instruction.isTypeDefinition(tokens, null)) {
					String typeName = tokens.subSequence(1, tokens.indexOf("=")).getString().trim();
					TypeMapEntry type = this.typeMap.get(":" + typeName);
					this.generateTypeDef(root, typeName, type, _indent, isDisabled);
					continue;
				}
				else if (isDecl && !isAsgn) {
					// Declarations will have been handled in the preamble
					if (!_inst.getComment().trim().isEmpty()) {
						appendComment(tokens.getString(), _indent);
					}
					continue;
				}
				// END KGU#388/KGU#542 2019-11-19

				String text = null;
				if (isAsgn) {
					Syntax.unifyOperators(tokens, true);
					int posAsgn = tokens.indexOf("<-");
					String var = Instruction.getAssignedVarname(tokens.subSequence(0, posAsgn), true);
<<<<<<< HEAD
					TokenList expr = tokens.subSequenceToEnd(posAsgn+1);
					if (Syntax.isIdentifier(var, false, null) && expr.get(0).equals("{") && expr.getLast().equals("}")) {
						text = "@" + var + " = " + transform(expr.getString());
=======
					StringList expr = tokens.subSequence(posAsgn+1, tokens.count());
					// START KGU#1143 2024-04-02 Bugfix #1156/2 special constant handling
					if (optionPragmaUseConstant() && tokens.get(0).equalsIgnoreCase("const")) {
						insertCode(constantIndent + "use constant " + var + " => " + this.transform(expr.concatenate(null)) + ";", constantInsertionLine);
						this.wasDefHandled(root, var, true);
						continue;
					}
					// END KGU#1143 2024-04-02
					if (Function.testIdentifier(var, false, null) && expr.get(0).equals("{") && expr.get(expr.count()-1).equals("}")) {
						text = "@" + var + " = " + transform(expr.concatenate(null));
>>>>>>> 5d009470
					}
					// START KGU#787 2019-12-03: Bugfix #793 - variable declaration parts remained
					else if (isDecl) {
						// Wipe off all declaratory parts
						tokens.clear();
						tokens.add("var");
						tokens.add("<-");
						tokens.addAll(expr);
					}
					// END KGU#787 2019-12-03
				}
				if (text == null) {
					text = transform(tokens.getString());
				}
				if (!text.endsWith(";")) { text += ";"; }
				// START KGU#311 2017-01-04: Enh. #314 - steer the user through the File API implications
				//if (this.usesFileAPI) {	// KGU#832 2020-03-23: Bugfix #840 - transform even in disabled case
					if (text.contains("fileOpen(")) {
						String pattern = "(.*?)\\s*=\\s*fileOpen\\((.*)\\)(.*);";
						if (text.matches(pattern)) {
							String varName = text.replaceAll(pattern, "$1").trim();
							fileVars.addIfNew(varName);
							text = text.replaceAll(pattern, "open($1, \\\"<\\\", $2)$3 or die \\\"Failed to open $2\\\";");
							text = text.replaceAll("(.*or die \\\"Failed to open )\\\"(.*)\\\"(\\\";)", "$1\\\\\\\"$2\\\\\\\"$3");
						}
						else if (!isDisabled) {
							this.appendComment("TODO FileAPI: Replace the fileOpen call by something like «open(my $fHandle, \"<\", \"filename\") or die \"error message\";»", _indent);
						}
					}
					if (text.contains("fileCreate(")) {
						String pattern = "(.*?)\\s*=\\s*fileCreate\\((.*)\\)(.*);";
						if (text.matches(pattern)) {
							String varName = text.replaceAll(pattern, "$1").trim();
							fileVars.addIfNew(varName);
							text = text.replaceAll(pattern, "open($1, \\\">\\\", $2)$3 or die \\\"Failed to create $2\\\";");
							text = text.replaceAll("(.*or die \\\"Failed to create )\\\"(.*)\\\"(\\\";)", "$1\\\\\\\"$2\\\\\\\"$3");
						}
						else if (!isDisabled) {
							this.appendComment("TODO FileAPI: Replace the fileCreate call by something like «open(my $fHandle, \">\", \"filename\") or die \"error message\";»", _indent);
						}
					}
					if (text.contains("fileAppend(")) {
						String pattern = "(.*?)\\s*=\\s*fileAppend\\((.*)\\)(.*);";
						if (text.matches(pattern)) {
							String varName = text.replaceAll(pattern, "$1").trim();
							fileVars.addIfNew(varName);
							text = text.replaceAll(pattern, "open($1, \\\">>\\\", $2)$3 or die \\\"Failed to append to $2\\\";");
							text = text.replaceAll("(.*or die \\\"Failed to append to )\\\"(.*)\\\"(\\\";)", "$1\\\\\\\"$2\\\\\\\"$3");
						}
						else if (!isDisabled) {
							this.appendComment("TODO FileAPI: Replace the fileAppend call by something like «open(my $fHandle, \">>\", \"filename\") or die \"error message\";»", _indent);
						}
					}
					if (text.contains("fileRead(") || text.contains("fileReadInt(") || text.contains("fileReadDouble(") || text.contains("fileReadLine(")) {
						String fctName = text.replaceAll(".*?fileRead(\\w*)\\(.*", "$1");
						String pattern = "(.*?)\\s*=\\s*fileRead\\w*\\((.*)\\)(.*)";
						if (text.matches(pattern)) {
							if (!fctName.equals("Line")) {
								this.appendComment("TODO FileAPI: Originally this was a fileRead" + fctName + " call, so ensure to obtain the right thing!", _indent);							
							}
							text = text.replaceAll(pattern, "$1 = <$2> $3");
						}
						else if (!isDisabled) {
							this.appendComment("TODO FileAPI: Replace the fileRead" + fctName + " call by something like «<$fileHandle>\";»", _indent);							
						}
					}
					if (text.contains("fileReadChar(")) {
						String pattern = "(.*?)\\s*=\\s*fileReadChar\\((.*)\\)(.*)";
						if (text.matches(pattern)) {
							text = text.replaceAll(pattern, "$1 = gect\\($2\\)$3");
						}
						else if (!isDisabled) {
							this.appendComment("TODO FileAPI: Replace the fileReadChar* call by something like «getc($fileHandle)\";»", _indent);
						}
					}
					if (text.contains("fileWrite(")) {
						String pattern = "(.*?)fileWrite\\(\\s*(.*)\\s*,\\s*(.*)\\s*\\)(.*)";
						if (text.matches(pattern)) {
							text = text.replaceAll(pattern, "print $2 $3 $4");
						}
						else if (!isDisabled) {
							this.appendComment("TODO FileAPI: Replace the fileWrite call by something like «print $fileHandle value;»", _indent);
						}
					}
					if (text.contains("fileWriteLine(")) {
						String pattern = "(.*?)fileWriteLine\\(\\s*(.*)\\s*,\\s*(.*)\\s*\\)(.*)";
						if (text.matches(pattern)) {
							text = text.replaceAll(pattern, "print $2 $3; print $2 \\\"\\\\n\\\" $4");
						}
						else if (!isDisabled) {
							this.appendComment("TODO FileAPI: Replace the fileWriteLine call by something like «print $fileHandle value; print $fileHandle \"\\n\";»", _indent);
						}
					}
					if (text.contains("fileClose(")) {
						text = text.replace("fileClose(", "close(");
					}
				//}
				// END KGU#311 2017-01-04
				
				// START KGU#277/KGU#284 2016-10-13/16: Enh. #270 + Enh. #274
				//code.add(_indent + text);
				if (Instruction.isTurtleizerMove(tokens)) {
					text += " " + this.commentSymbolLeft() + " color = " + _inst.getHexColor();
				}
				addCode(text.replace("\t", this.getIndent()), _indent, isDisabled);
				// END KGU#277/KGU#284 2016-10-13
			}
		}

	}
	
	protected void generateCode(Alternative _alt, String _indent) {
		
		boolean isDisabled = _alt.isDisabled(false);
		
		addCode("", "", false);

		appendComment(_alt, _indent);

		String condition = extractCondition(_alt, _indent);
		addCode("if " + condition + " {", _indent, isDisabled);
		generateCode(_alt.qTrue,_indent+this.getIndent());
		addCode("}", _indent, isDisabled);

		// START KGU#1137 2024-03-19: Issue #1148 We ought to make use of the ELSIF if possible
		Element ele = null;
		// We must cater for the code mapping of the chained sub-alternatives
		Stack<Element> processedAlts = new Stack<Element>();
		Stack<Integer> storedLineNos = new Stack<Integer>();
		while (_alt.qFalse.getSize() == 1 
				&& (ele = _alt.qFalse.getElement(0)) instanceof Alternative) {
			_alt = (Alternative)ele;
			isDisabled = _alt.isDisabled(false);
			// We must care for the code mapping explicitly here since we circumvent generateCode()
			markElementStart(_alt, _indent, processedAlts, storedLineNos);
			appendComment(_alt, _indent);
			condition = extractCondition(_alt, _indent);
			addCode("else if " + condition + " {", _indent, isDisabled);
			generateCode(_alt.qTrue, _indent + this.getIndent());
			addCode("}", _indent, isDisabled);
		}
		// END KGU#1137 2024-03-19
		
		if(_alt.qFalse.getSize() != 0) {
			
			addCode("else {", _indent, isDisabled);			
			generateCode(_alt.qFalse, _indent + this.getIndent());
			addCode("}", _indent, isDisabled);
			
		}
		
		addCode("", "", false);
		
		// START KGU#1137 2024-03-19: Issue #1148 Accomplish the code map for the processed child alternatives
		markElementEnds(processedAlts, storedLineNos);
		// END KGU#1137 2024-03-19
	}

	// START KGU#1137 2024-03-19: Issue #1148 Prefer IF ELSE IF chains over strict nesting
	/**
	 * Auxiliary method to obtain the condition from the text of Element {@code _ele}
	 * (which is supposed to be an Alternative, While, or Repeat loop), considering FileAPI
	 * and encapsulation in parenthesis.<br/>
	 * <b>ATTENTION</b>: This method may append comments to the code if the condition refers
	 * to FileAPI functions or variables!
	 * 
	 * @param _ele - the {@link Element} to get the condition expression from
	 * @param _indent - the current indentation (for the possible comment generation)
	 * @return - the prepared condition expression as string
	 */
	private String extractCondition(Element _ele, String _indent) {
		boolean isDisabled = _ele.isDisabled(false);
		// START KGU#162 2016-04-01: Enh. #144 new restrictive export mode
		//code.add(_indent+"if ( "+BString.replace(transform(_alt.getText().getText()),"\n","").trim()+" ) {");
		String condition = transform(_ele.getUnbrokenText().getLongString()).trim();
		// START KGU#311 2017-01-04: Enh. #314 - steer the user through the File API implications
		if (this.usesFileAPI && !isDisabled) {
			if (condition.contains("fileEOF(")) {
				this.appendComment("TODO FileAPI: Replace the fileEOF test by something like «<DATA>» in combination with «$_» for the next fileRead", _indent);
			}
			// TODO Why was this test resticted to Alternatives? Is it irrelevant/wrong for loops?
			else /*if (_ele instanceof Alternative)*/ {
				for (int k = 0; k < this.fileVars.count(); k++) {
					if (condition.contains(this.fileVars.get(k))) {
						this.appendComment("TODO FileAPI: Consider replacing / dropping this now inappropriate file test.", _indent);
					}
				}
			}
		}
		// END KGU#311 2017-01-04
		// START KGU#301 2016-12-01: Bugfix #301
		//if (!this.suppressTransformation || !(condition.startsWith("(") && condition.endsWith(")")))
		if (!this.suppressTransformation && !isParenthesized(condition))
		// END KGU#301 2016-12-01
		{
			condition = "( " + condition + " )";
		}
		return condition;
	}
	// END KGU#1137 2024-03-19
	
	protected void generateCode(Case _case, String _indent) {
		
		boolean isDisabled = _case.isDisabled(false);
		
		addCode("", "", isDisabled);

		appendComment(_case, _indent);

		// Since Perl release 5.8.0, switch is a standard module...
		// START KGU#162 2016-04-01: Enh. #144 new restrictive export mode
		//code.add(_indent+"switch ( "+transform(_case.getText().get(0))+" ) {");
		// START KGU#453 2017-11-02: Issue #447
		//String discriminator = transform(_case.getText().get(0));
		StringList unbrokenText = _case.getUnbrokenText();
		String discriminator = transform(unbrokenText.get(0));
		// END KGU#453 2017-11-02
		// START KGU#301 2016-12-01: Bugfix #301
		//if (!this.suppressTransformation || !(selector.startsWith("(") && selector.endsWith(")")))
		if (!this.suppressTransformation || !isParenthesized(discriminator))
		// END KGU#301 2016-12-01
		{
			discriminator = "( " + discriminator + " )";			
		}
		addCode("switch " + discriminator + " {", _indent, isDisabled);
		// END KGU#162 2016-04-01
		
		for (int i=0; i<_case.qs.size()-1; i++)
		{
			addCode("", "", isDisabled);
			// START KGU#15 2015-11-02: Support multiple constants per branch
			//code.add(_indent+this.getIndent()+"case ("+_case.getText().get(i+1).trim()+") {");
			// START KGU#453 2017-11-02: Issue #447
			//String selectors = _case.getText().get(i+1).trim();
			String selectors = unbrokenText.get(i+1).trim();
			// END KGU#453 2017-11-02
			if (Syntax.splitExpressionList(selectors, ",").count() > 1)	// Is it an enumeration of values? 
			{
				selectors = "[" + selectors + "]";
			}
			else
			{
				selectors = "(" + selectors + ")";
			}
			addCode("case " + selectors +" {", _indent + this.getIndent(), isDisabled);
			// END KGU#15 2015-11-02
			//code.add(_indent+_indent.substring(0,1)+_indent.substring(0,1)+"begin");
			generateCode((Subqueue) _case.qs.get(i), _indent + this.getIndent() + this.getIndent());
			addCode("}", _indent + this.getIndent(), isDisabled);
		}
		
		// START KGU#453 2017-11-02: Issue #447
		//if(!_case.getText().get(_case.qs.size()).trim().equals("%"))
		if (!unbrokenText.get(_case.qs.size()).trim().equals("%"))
		// END KGU#453 2017-11-02
		{

			addCode("", "", isDisabled);
			addCode("else {", _indent + this.getIndent(), isDisabled);
			generateCode((Subqueue) _case.qs.get(_case.qs.size()-1), _indent + this.getIndent() + this.getIndent());
			addCode("}", _indent + this.getIndent(), isDisabled);
		}
		addCode("}", _indent, isDisabled);
		addCode("", "", isDisabled);
		
	}
	
	
	protected void generateCode(For _for, String _indent) {
		
		boolean isDisabled = _for.isDisabled(false);
		
		addCode("", "", isDisabled);
		
		appendComment(_for, _indent);

		String var = _for.getCounterVar();
		// START KGU#162 2016-04-01: Enh. #144 new restrictive export mode
		if (!var.startsWith("$"))
		{
			var = "$" + var;
		}
		// END KGU#162 2016-04-01
		// START KGU#61 2016-03-23: Enh. 84 - FOREACH support
		if (_for.isForInLoop())
		{
			String valueList = _for.getValueList();
			ArrayList<TokenList> items = _for.getValueListItems();
			if (items != null)
			{
				valueList = "@array" + Integer.toHexString(_for.hashCode());
				addCode("my " + valueList + " = (" + transform(TokenList.concatenate(items, ", ").getString(), false) + ")",
						_indent, isDisabled);
			}
			else
			{
				valueList = transform(valueList, false);
				if (!this.suppressTransformation && valueList.startsWith("$"))
				{
					valueList = "@" + valueList.substring(1);
				}
			}
			// START KGU#162 2016-04-01: Enh. #144 new restrictive export mode
			//code.add(_indent + "foreach $"+ var + " (" + valueList + ") {");
			addCode("foreach "+ var + " (" + valueList + ") {", _indent, isDisabled);
			// END KGU#162
		}
		else
		{
			// END KGU#61 2016-03-23
			int step = _for.getStepConst();
			String compOp = (step > 0) ? " <= " : " >= ";
			// START KGU#162 2016-04-01: Enh. #144 var syntax already handled 
			//String increment = "$" + var + " += (" + step + ")";
			//code.add(_indent + "for ($" +
			//	var + " = " + transform(_for.getStartValue(), false) + "; $" +
			//		var + compOp + transform(_for.getEndValue(), false) + "; " +
			//		increment +
			//		") {");
			String increment = var + " += (" + step + ")";
			addCode("for (" +
					var + " = " + transform(_for.getStartValue(), false) + "; " +
					var + compOp + transform(_for.getEndValue(), false) + "; " +
					increment +
					") {", _indent, isDisabled);
			// END KGU#162 2016-04-01
			// START KGU#61 2016-03-23: Enh. 84 - FOREACH support (part 2)
		}
		// END KGU#61 2016-03-23
		// END KGU#3 2015-11-02
		generateCode(_for.q, _indent+this.getIndent());
		addCode("}", _indent, isDisabled);
		// START KGU#78 2015-12-17: Enh. #23 Put a trailing label if this is a jump target
		appendLabel(_for, _indent);
		// END KGU#78 2015-12-17
		addCode("", "", isDisabled);
	
	}
	
	protected void generateCode(While _while, String _indent) {
		
		boolean isDisabled = _while.isDisabled(false);
		
		addCode("", "", isDisabled);
		appendComment(_while, _indent);
		String condition = extractCondition(_while, _indent);
		addCode("while " + condition + " {", _indent, isDisabled);
		// END KGU#162 2016-04-01
		generateCode(_while.q, _indent+this.getIndent());
		addCode("}", _indent, isDisabled);
		// START KGU#78 2015-12-17: Enh. #23 Put a trailing label if this is a jump target
		appendLabel(_while, _indent);
		// END KGU#78 2015-12-17
		addCode("", "", isDisabled);
		
	}

	
	protected void generateCode(Repeat _repeat, String _indent) {
		
		boolean isDisabled = _repeat.isDisabled(false);
		
		addCode("", "", isDisabled);

		appendComment(_repeat, _indent);

		addCode("do {", _indent, isDisabled);
		generateCode(_repeat.q, _indent + this.getIndent());
		String condition = extractCondition(_repeat, _indent + this.getIndent());
		addCode("} while (!" + condition + ");", _indent, isDisabled);
		// END KGU#162 2016-04-01
		// START KGU#78 2015-12-17: Enh. #23 Put a trailing label if this is a jump target
		appendLabel(_repeat, _indent);
		// END KGU#78 2015-12-17
		addCode("", "", isDisabled);
		
	}

	protected void generateCode(Forever _forever, String _indent) {
		
		boolean isDisabled = _forever.isDisabled(false);
		
		addCode("", "", isDisabled);

		appendComment(_forever, _indent);

		addCode("while (1) {", _indent, isDisabled);		
		generateCode(_forever.q, _indent+this.getIndent());
		addCode("}", _indent, isDisabled);
		// START KGU#78 2015-12-17: Enh. #23 Put a trailing label if this is a jump target
		appendLabel(_forever, _indent);
		// END KGU#78 2015-12-17
		addCode("", "", isDisabled);
		
	}
	
	protected void generateCode(Call _call, String _indent) {
		if(!appendAsComment(_call, _indent))
		{
			boolean isDisabled = _call.isDisabled(false);

			appendComment(_call, _indent);

			// START KGU#352 2017-02-26: Handle arrays as arguments appropriately
			this.isWithinCall = true;
			// END KGU#352 2017-02-26
			StringList lines = _call.getUnbrokenText();
			for (int i = 0; i < lines.count(); i++)
			{
				// START KGU#1143 2024-04-03: Bugfix #1156/2 Optional constant handling
				String line = lines.get(i);
				if (optionPragmaUseConstant() && Instruction.isAssignment(line)) {
					StringList tokens = Element.splitLexically(line, true);
					if (tokens.get(0).equalsIgnoreCase("const")) {
						tokens.removeAll(" ");
						String constName = Instruction.getAssignedVarname(tokens, false);
						TypeMapEntry typeEntry = this.typeMap.get(constName);
						String prefix = (typeEntry != null && typeEntry.isArray()) ? "@" : "$";
						String text = "my " + prefix + constName + ";";
						if (isDisabled) {
							insertComment(text, constantIndent, constantInsertionLine);
						}
						else {
							insertCode(constantIndent + text, constantInsertionLine);
						}
					}
				}
				// END KGU#1143 2024-04-03
				// FIXME: Arrays must be passed as reference, i.e. "\@arr" or "\@$para"
				addCode(transform(lines.get(i)) + ";", _indent, isDisabled);
			}
			// START KGU#352 2017-02-26: Handle arrays as arguments appropriately
			this.isWithinCall = false;
			// END KGU#352 2017-02-26			
		}
	}
	
	protected void generateCode(Jump _jump, String _indent) {
		if(!appendAsComment(_jump, _indent))
// START KGU#78 2015-12-17: Block braces had been missing! Enh. #23 - jump support
//			insertComment(_jump, _indent);
//			for(int i=0;i<_jump.getText().count();i++)
//			{
//				code.add(_indent+transform(_jump.getText().get(i))+";");
//			}
		{
			boolean isDisabled = _jump.isDisabled(false);
			// In case of an empty text generate a break instruction by default.
			boolean isEmpty = true;
			
			StringList lines = _jump.getUnbrokenText();
			String preReturn = Syntax.getKeywordOrDefault("preReturn", "return");
			String preExit   = Syntax.getKeywordOrDefault("preExit", "exit");
			String preLeave  = Syntax.getKeywordOrDefault("preLeave", "leave");
			// START KGU#686 2019-03-21: Enh. #56
			String preThrow  = Syntax.getKeywordOrDefault("preThrow", "throw");
			// END KGU#686 2019-03-21
			for (int i = 0; isEmpty && i < lines.count(); i++) {
				String line = transform(lines.get(i)).trim();
				if (!line.isEmpty())
				{
					isEmpty = false;
				}
				// START KGU#74/KGU#78 2015-11-30: More sophisticated jump handling
				//code.add(_indent + line + ";");
				if (Jump.isReturn(line))
				{
					addCode("return " + line.substring(preReturn.length()).trim() + ";",
							_indent, isDisabled);
				}
				else if (Jump.isExit(line))
				{
					addCode("exit(" + line.substring(preExit.length()).trim() + ");",
							_indent, isDisabled);
				}
				// START KGU#686 2019-03-21: Enh. #56
				else if (Jump.isThrow(line))
				{
					addCode("die " + line.substring(preThrow.length()).trim() + ";",
					_indent, isDisabled);
				}
				// END KGU#686 2019-03-21
				// Has it already been matched with a loop? Then syntax must have been okay...
				else if (this.jumpTable.containsKey(_jump))
				{
					Integer ref = this.jumpTable.get(_jump);
					String label = this.labelBaseName + ref;
					if (ref.intValue() < 0)
					{
						appendComment("FIXME: Structorizer detected this illegal jump attempt:", _indent);
						appendComment(line, _indent);
						label = "__ERROR__";
					}
					addCode("goto " + label + ";", _indent, isDisabled);
				}
				else if (line.matches(Matcher.quoteReplacement(preLeave)+"([\\W].*|$)"))
				{
					// Strange case: neither matched nor rejected - how can this happen?
					// Try with an ordinary break instruction and a funny comment
					addCode("last;\t" + this.commentSymbolLeft() + " FIXME: Dubious occurrence of 'last' instruction!",
							_indent, isDisabled);
				}
				else if (!isEmpty)
				{
					appendComment("FIXME: jump/exit instruction of unrecognised kind!", _indent);
					appendComment(line, _indent);
				}
				// END KGU#74/KGU#78 2015-11-30
			}
			if (isEmpty) {
				addCode("last;", _indent, isDisabled);
			}
			
		}
// END KGU#78 2015-12-17
			
	}

	// START KGU#47 2015-12-17: Offer at least a sequential execution (which is one legal execution order)
	protected void generateCode(Parallel _para, String _indent)
	{
		boolean isDisabled = _para.isDisabled(false);
		Root root = Element.getRoot(_para);
		int nThreads = _para.qs.size();
		StringList[] asgndVars = new StringList[nThreads];
		String indentPlusOne = _indent + this.getIndent();
		String indentPlusTwo = indentPlusOne + this.getIndent();
		String suffix = Integer.toHexString(_para.hashCode());
				
		// START KGU 2014-11-16
		appendComment(_para, _indent);
		// END KGU 2014-11-16

		addCode("", "", isDisabled);
		appendComment("==========================================================", _indent);
		appendComment("================= START PARALLEL SECTION =================", _indent);
		appendComment("==========================================================", _indent);
		appendComment("Requires at least Perl 5.8 and version threads 2.07", _indent);
		addCode("{", _indent, isDisabled);

		for (int i = 0; i < _para.qs.size(); i++) {
			addCode("", "", isDisabled);
			appendComment("----------------- START THREAD " + i + " -----------------", indentPlusOne);
			asgndVars[i] = root.getVarNames(_para.qs.get(i), false).reverse();
			boolean hasResults = asgndVars[i].count() > 0;
			StringList usedVars = root.getUsedVarNames(_para.qs.get(i), false, false).reverse();
			for (int v = 0; v < asgndVars[i].count(); v++) {
				usedVars.removeAll(asgndVars[i].get(v));
			}
			String threadVar = "$thr" + suffix + "_" + i;
			if (hasResults) {
				// Define the thread in list context such that we may obtain more results
				threadVar = "(" + threadVar + ")";
			}
			addCode("my " + threadVar + " = threads->create(sub {", indentPlusOne, isDisabled);
			for (int v = 0; v < usedVars.count(); v++) {
				addCode("my $" + usedVars.get(v) + " = $_[" + v + "];", indentPlusTwo, isDisabled);				
			}
			generateCode((Subqueue) _para.qs.get(i), indentPlusTwo);
			if (hasResults) {
				this.isWithinCall = true;				
				//addCode("return ($" + asgndVars[i].concatenate(", $") + ");", indentPlusTwo, isDisabled);
				addCode("return (" + this.transform(asgndVars[i].concatenate(", ")) + ");", indentPlusTwo, isDisabled);
				this.isWithinCall = false;
			}
			String argList = usedVars.concatenate(", ").trim();
			if (!argList.isEmpty()) {
				this.isWithinCall = true;
				argList = ", (" + this.transform(argList) + ")";
				this.isWithinCall = false;
			}
			addCode("}" + argList + ");", indentPlusOne, isDisabled);
			addCode("", "", isDisabled);
		}

		for (int i = 0; i < _para.qs.size(); i++) {
			addCode("", "", isDisabled);
			appendComment("----------------- AWAIT THREAD " + i + " -----------------", indentPlusOne);
			String resultVars = asgndVars[i].concatenate(", $").trim();
			if (!resultVars.isEmpty()) {
				resultVars = "($" + resultVars + ") = ";
			}
			addCode(resultVars + "$thr" + suffix + "_" + i + "->join();", indentPlusOne, isDisabled);
			addCode("", "", isDisabled);
		}

		addCode("}", _indent, isDisabled);
		appendComment("==========================================================", _indent);
		appendComment("================== END PARALLEL SECTION ==================", _indent);
		appendComment("==========================================================", _indent);
		addCode("", "", isDisabled);
	}
	// END KGU#47 2015-12-17
	
	// START KGU#686 2019-03-21: Enh. #56
	/* (non-Javadoc)
	 * @see lu.fisch.structorizer.generators.Generator#generateCode(lu.fisch.structorizer.elements.Try, java.lang.String)
	 */
	@Override
	protected void generateCode(Try _try, String _indent)
	{
		String indent1 = _indent + this.getIndent();
		boolean isDisabled = _try.isDisabled(false);
		this.appendAsComment(_try, _indent);
		this.addCode("eval {", _indent, isDisabled);
		if (_try.qFinally.getSize() > 0) {
			this.addCode("my $final" + Integer.toHexString(_try.hashCode()) + " = finally {", indent1, isDisabled);
			this.generateCode(_try.qFinally, indent1 + this.getIndent());
			this.addCode("};", indent1, isDisabled);
		}
		this.generateCode(_try.qTry, indent1);
		this.addCode("};", _indent, isDisabled);
		String exName = _try.getExceptionVarName();
		if (exName != null && !exName.isEmpty()) {
			exName = "ex" + Integer.toHexString(_try.hashCode());
		}
		this.addCode("if (my $" + exName + " = $@) {", _indent, isDisabled);
		this.generateCode(_try.qCatch, indent1);
		this.addCode("};", _indent, isDisabled);
	}
	// END KGU#686 2019-03-21
	
	/* (non-Javadoc)
	 * @see lu.fisch.structorizer.generators.Generator#generateHeader(lu.fisch.structorizer.elements.Root, java.lang.String, java.lang.String, lu.fisch.utils.StringList, lu.fisch.utils.StringList, java.lang.String)
	 */
	@Override
	protected String generateHeader(Root _root, String _indent, String _procName,
			StringList _paramNames, StringList _paramTypes, String _resultType, boolean _public)
	{
		String indent = _indent;
		// START KGU#542 2019-11-20: Enh. #739 - Support enum types
		this.root = _root;
		// END KGU#542 2019-11-20
		// START KGU#352 2017-02-26: Cache transform-relevant information 
		this.paramNames = _paramNames;
		// START KGU#676 2019-03-30: Enh. #696 special pool in case of batch export
		//this.typeMap = _root.getTypeInfo();
		this.typeMap = _root.getTypeInfo(routinePool);
		// END KGU#676 2019-03-30
		// END KGU#352 2017-02-26
		
		// END KGU#352 2017-02-26
		// START KGU#178 2016-07-20: Enh. #160 - don't add this if it's not at top level
		//code.add(_indent + "#!/usr/bin/perl");
		//insertComment("Generated by Structorizer " + Element.E_VERSION, _indent);
		//insertComment("", _indent);
		if (topLevel)
		{
			code.add(_indent + "#!/usr/bin/perl");
			appendComment("Generated by Structorizer " + Element.E_VERSION, _indent);
			// START KGU#363 2017-05-16: Enh. #372
			appendCopyright(_root, _indent, true);
			// END KGU#363 2017-05-16
			//if (_root.isProgram) {
			generatorIncludes.add("strict");
			generatorIncludes.add("warnings");
			// START KGU#388 2019-11-19: Enh. #423 - Support for record types
			generatorIncludes.add("Class::Struct");
			// END KGU#388 2019-11-19
			//}
			// START KGU#348 2017-02-25: Enh. #348: Support for Parallel elements
			if (this.hasParallels) {
				generatorIncludes.add("threads");
				generatorIncludes.add("threads::shared");
			}
			// END KGU#348 2017-02-25
			addSepaLine();
			this.appendGeneratorIncludes(_indent, false);
			// END KGU#686 2019-03-21
			// START KGU#351 2017-02-26: Enh. #346
			this.appendUserIncludes(_indent);
			// END KGU#351 2017-02-26
			// START KGU#311 2017-01-04: Enh. #314 Desperate approach to sell the File API...
			if (this.usesFileAPI) {
				addSepaLine();
				this.appendComment("TODO: This algorithm made use of the Structorizer File API,", _indent);
				this.appendComment("      which cannot not be translated completely.", _indent);
				this.appendComment("      Watch out for \"TODO FileAPI\" comments and try to adapt", _indent);
				this.appendComment("      the code according to the recommendations.", _indent);
				this.appendComment("      See e.g. http://perldoc.perl.org/perlopentut.html", _indent);
				addSepaLine();
			}
			// END KGU#311 2017-01-04
			// START KGU#686 2019-03-21: Enh. #56 We better prepare for finally actions
			if (this.hasTryBlocks) {
				// This approach was taken from http://wiki.c2.com/?ExceptionHandlingInPerl
				// see addFinallyPackage(String)
				addCode("sub finally (&) { Finally->new(@_) }", _indent, false);
			}
			// END KGU#66 2019-03-21
			subroutineInsertionLine = code.count();
		}
		else
		{
			addSepaLine();
		}
		// END KGU#178 2016-07-20
		appendComment(_root, _indent);
		// FIXME: What to do with includable diagrams? 
		if( _root.isSubroutine() ) {
			code.add(_indent + "sub " + _procName + " {");
			indent = _indent + this.getIndent();
			// START KGU#371 2019-03-08: Enh. #385 support optional arguments
			//for (int p = 0; p < _paramNames.count(); p++) {
			//	code.add(indent + "my $" + _paramNames.get(p).trim() + " = $_[" + p + "];");
			//}
			int minArgs = _root.getMinParameterCount();
			StringList argDefaults = _root.getParameterDefaults();
			for (int p = 0; p < minArgs; p++)
			{
				code.add(indent + "my $" + _paramNames.get(p).trim() + " = $_[" + p + "];");
			}
			for (int p = minArgs; p < _paramNames.count(); p++)
			{
				code.add(indent + "if (defined $_[" + p + "]) {");
				code.add(indent + this.getIndent() + "my $" + _paramNames.get(p).trim() + " = $_[" + p + "];");
				code.add(indent + "} else {");
				code.add(indent + this.getIndent() + "my $" + _paramNames.get(p).trim() + " = " + transform(argDefaults.get(p)));
				code.add(indent + "}");
			}
			// END KGU#371 2019-03-08
		}
	
		addSepaLine();
		
		return indent;
	}

	/* (non-Javadoc)
	 * @see lu.fisch.structorizer.generators.Generator#generatePreamble(lu.fisch.structorizer.elements.Root, java.lang.String, lu.fisch.utils.StringList)
	 */
	@Override
	protected String generatePreamble(Root _root, String _indent, StringList _varNames)
	{
		// Ensure all variables be declared
		// START KGU#352 2017-02-26: This must also be done for programs!
		//if (!_root.isProgram) {
		//	for (int v = 0; v < _varNames.count(); v++) {
		//		code.add(_indent + "my $" + _varNames.get(v) + ";");	// FIXME (KGU) What about lists?
		//	}
		//}
		// START KGU#375/KGU#542 2019-11-19: Enh. #388, #739 - Support for constants (withdrawn for inconsistency)
		//StringList paramNames = _root.getParameterNames();
		//for (Entry<String, String> constEntry: _root.constants.entrySet()) {
		//	String constName = constEntry.getKey();
		//	String constValue = constEntry.getValue();
		//	// Skip arguments and enumeration items
		//	if (!paramNames.contains(constName) && !constValue.startsWith(":")) {
		//		addCode("use constant " + constName + " => " + transform(constValue) + ";", _indent, false);
		//	}
		//}
		// END KGU#375 2019-11-19
		// START KGU#1143 2024-04-02: Bugfix #1156/2 Special constant handling
		constantInsertionLine = code.count();
		constantIndent = _indent;
		// END KGU#1143 2024-04-02
		for (int v = 0; v < _varNames.count(); v++) {
			String varName = _varNames.get(v);
			TypeMapEntry typeEntry = this.typeMap.get(varName);
			// START KGU#375/KGU#542 2019-12-01: Enh. #388, #739 - Don't declare enum constants here!
			//String prefix = (typeEntry != null && typeEntry.isArray()) ? "@" : "$";
			//code.add(_indent + "my " + prefix + varName + ";");
			String constVal = _root.constants.get(varName);
			// START KGU#1143 2024-04-02: Bugfix #1156/2 Special constant handling
			//if (constVal == null || !constVal.startsWith(":")) {
			if (constVal == null || !constVal.startsWith(":") && !optionPragmaUseConstant()) {
			// END KGU#1143 2024-04-02
				String prefix = (typeEntry != null && typeEntry.isArray()) ? "@" : "$";
				addCode("my " + prefix + varName + ";", _indent, false);
			}
			// END KGU#375/KGU#542 2019-11-19
		}
		// END KGU#352 2017-02-26
		addSepaLine();
		// START KGU 2015-11-02: Now fetch all variable names from the entire diagram
		varNames = _root.retrieveVarNames(); // in contrast to super we need the parameter names included again.
		// END KGU 2015-11-02
		return _indent;
	}

	/* (non-Javadoc)
	 * @see lu.fisch.structorizer.generators.Generator#generateResult(lu.fisch.structorizer.elements.Root, java.lang.String, boolean, lu.fisch.utils.StringList)
	 */
	@Override
	protected String generateResult(Root _root, String _indent, boolean alwaysReturns, StringList varNames)
	{
		if (_root.isSubroutine() && (returns || _root.getResultTypeDescr() != null || isFunctionNameSet || isResultSet) && !alwaysReturns)
		{
			String result = "";
			if (isFunctionNameSet)
			{
				// START KGU#62 2016-12-30: Bugfix #57
				//result = _root.getMethodName();
				result = "$" + _root.getMethodName();
				// END KGU#62 2016-12-30
			}
			else if (isResultSet)
			{
				int vx = varNames.indexOf("result", false);
				result = varNames.get(vx);
				// START KGU#62 2016-12-30: Bugfix
				if (!result.startsWith("$")) {
					result = "$" + result;
				}
				// END KGU#62 2016-12-30
			}
			// START KGU#62 2017-02-26: Bugfix #57
			if (result.isEmpty()) {
				// START KGU#1084 2023-10-04: Bugfix #1093 Don't invent an undue return statement here
				//result = "0";
				return _indent;
				// END KGU#1084 2023-10-24
			}
			else if(!result.startsWith("$") && !result.startsWith("@")) {
				String prefix = "$";
				TypeMapEntry typeEntry = this.typeMap.get(result);
				if (typeEntry != null && typeEntry.isArray()) {
					if (!this.paramNames.contains(result)) {
						prefix = "@";
					}
					else {
						prefix = "@$";
					}
				}
				result = prefix + result;
			}
			// END KGU#62 2017-02-26
			addSepaLine();
			code.add(_indent + "return " + result + ";");
		}
		return _indent;
	}
	
	/* (non-Javadoc)
	 * @see lu.fisch.structorizer.generators.Generator#generateFooter(lu.fisch.structorizer.elements.Root, java.lang.String)
	 */
	@Override
	protected void generateFooter(Root _root, String _indent)
	{
		if (_root.isSubroutine()) code.add(_indent + "}");		
		// START KGU#686 2019-03-21: Enh. #56 We better prepare for "finally" actions
		if (this.topLevel && this.hasTryBlocks) {
			this.addFinallyPackage(_indent);
		}
		// END KGU#66 2019-03-21
		// START KGU#815/KGU#824 2020-03-20: Enh. #828, bugfix #836
		if (topLevel) {
			libraryInsertionLine = code.count();
		}
		// END KGU#815/KGU#824 2020-03-20
	}
	// END KGU#78 2015-12-17
	
	// START KGU#686 2019-03-21: Enh. #56
	/**
	 * This defines a "Finally" package to allow sensible export of {@code finally} blocks
	 * using RAII.<br/>
	 * Source for this solution: <a href="http://wiki.c2.com/?ExceptionHandlingInPerl">
	 * http://wiki.c2.com/?ExceptionHandlingInPerl</a>
	 * @param _indent - current indentation
	 */
	private void addFinallyPackage(String _indent)
	{
		addSepaLine();
		appendComment("----------------------------------------------------------------------", _indent);
		appendComment(" Finally class, introduced to handle finally blocks via RAII", _indent);
		appendComment("----------------------------------------------------------------------", _indent);
		addCode("package Finally;", _indent, false);
		addCode("sub new {", _indent, false);
		addCode("my ($class, $code) = @_;", _indent + this.getIndent(), false);
		addCode("bless {code => $code}, $class;", _indent + this.getIndent(), false);
		addCode("}", _indent, false);
		addCode("sub DESTROY { my ($self) = @_; $self->{code}->() }", _indent, false);
	}
	// END KGU#686 2019-03-21
}<|MERGE_RESOLUTION|>--- conflicted
+++ resolved
@@ -613,18 +613,12 @@
 			ArrayList<TokenList> lines = _inst.getUnbrokenTokenText();
 			for (int i = 0; i < lines.size(); i++)
 			{
-<<<<<<< HEAD
 				TokenList tokens = lines.get(i);
 				boolean isAsgn = Instruction.isAssignment(tokens);
-				boolean isDecl = Instruction.isDeclaration(tokens);
-=======
-				String line = lines.get(i);
-				boolean isAsgn = Instruction.isAssignment(line);
 				// START KGU#1143 2024-04-02 Bugfx #1156: typed constants caused error
-				//boolean isDecl = Instruction.isDeclaration(line);
-				boolean isDecl = Instruction.isDeclaration(line, true);
+				//boolean isDecl = Instruction.isDeclaration(tokens);
+				boolean isDecl = Instruction.isDeclaration(tokens, true);
 				// END KGU#1143 2024-04-02
->>>>>>> 5d009470
 				// START KGU#653 2019-02-15: Enh. #680 - input with several items...
 				StringList inputItems = Instruction.getInputItems(tokens);
 				if (inputItems != null && inputItems.count() > 2) {
@@ -663,22 +657,16 @@
 					Syntax.unifyOperators(tokens, true);
 					int posAsgn = tokens.indexOf("<-");
 					String var = Instruction.getAssignedVarname(tokens.subSequence(0, posAsgn), true);
-<<<<<<< HEAD
 					TokenList expr = tokens.subSequenceToEnd(posAsgn+1);
+					// START KGU#1143 2024-04-02 Bugfix #1156/2 special constant handling
+					if (optionPragmaUseConstant() && tokens.get(0).equalsIgnoreCase("const")) {
+						insertCode(constantIndent + "use constant " + var + " => " + this.transform(expr.getString()) + ";", constantInsertionLine);
+						this.wasDefHandled(root, var, true);
+						continue;
+					}
+					// END KGU#1143 2024-04-02
 					if (Syntax.isIdentifier(var, false, null) && expr.get(0).equals("{") && expr.getLast().equals("}")) {
 						text = "@" + var + " = " + transform(expr.getString());
-=======
-					StringList expr = tokens.subSequence(posAsgn+1, tokens.count());
-					// START KGU#1143 2024-04-02 Bugfix #1156/2 special constant handling
-					if (optionPragmaUseConstant() && tokens.get(0).equalsIgnoreCase("const")) {
-						insertCode(constantIndent + "use constant " + var + " => " + this.transform(expr.concatenate(null)) + ";", constantInsertionLine);
-						this.wasDefHandled(root, var, true);
-						continue;
-					}
-					// END KGU#1143 2024-04-02
-					if (Function.testIdentifier(var, false, null) && expr.get(0).equals("{") && expr.get(expr.count()-1).equals("}")) {
-						text = "@" + var + " = " + transform(expr.concatenate(null));
->>>>>>> 5d009470
 					}
 					// START KGU#787 2019-12-03: Bugfix #793 - variable declaration parts remained
 					else if (isDecl) {
@@ -1085,15 +1073,13 @@
 			// START KGU#352 2017-02-26: Handle arrays as arguments appropriately
 			this.isWithinCall = true;
 			// END KGU#352 2017-02-26
-			StringList lines = _call.getUnbrokenText();
-			for (int i = 0; i < lines.count(); i++)
+			ArrayList<TokenList> tokenLines = _call.getUnbrokenTokenText();
+			for (int i = 0; i < tokenLines.size(); i++)
 			{
 				// START KGU#1143 2024-04-03: Bugfix #1156/2 Optional constant handling
-				String line = lines.get(i);
-				if (optionPragmaUseConstant() && Instruction.isAssignment(line)) {
-					StringList tokens = Element.splitLexically(line, true);
+				TokenList tokens = tokenLines.get(i);
+				if (optionPragmaUseConstant() && Instruction.isAssignment(tokens)) {
 					if (tokens.get(0).equalsIgnoreCase("const")) {
-						tokens.removeAll(" ");
 						String constName = Instruction.getAssignedVarname(tokens, false);
 						TypeMapEntry typeEntry = this.typeMap.get(constName);
 						String prefix = (typeEntry != null && typeEntry.isArray()) ? "@" : "$";
@@ -1108,7 +1094,7 @@
 				}
 				// END KGU#1143 2024-04-03
 				// FIXME: Arrays must be passed as reference, i.e. "\@arr" or "\@$para"
-				addCode(transform(lines.get(i)) + ";", _indent, isDisabled);
+				addCode(transform(tokens.getString()) + ";", _indent, isDisabled);
 			}
 			// START KGU#352 2017-02-26: Handle arrays as arguments appropriately
 			this.isWithinCall = false;
