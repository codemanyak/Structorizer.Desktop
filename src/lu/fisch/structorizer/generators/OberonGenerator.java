/*
    This file is part of Structorizer.

    Structorizer is free software: you can redistribute it and/or modify
    it under the terms of the GNU General Public License as published by
    the Free Software Foundation, either version 3 of the License, or
    (at your option) any later version.

    Structorizer is distributed in the hope that it will be useful,
    but WITHOUT ANY WARRANTY; without even the implied warranty of
    MERCHANTABILITY or FITNESS FOR A PARTICULAR PURPOSE.  See the
    GNU General Public License for more details.

 ***********************************************************************

    OBERON Source Code Generator

    Copyright (C) 2008 Klaus-Peter Reimers

    This file has been released under the terms of the GNU General
    Public License as published by the Free Software Foundation.

 */

package lu.fisch.structorizer.generators;

/******************************************************************************************************
 *
 *      Author:         Klaus-Peter Reimers
 *
 *      Description:    This class generates Oberon code.
 *
 ******************************************************************************************************
 *
 *      Revision List
 *
 *      Author              Date            Description
 *      ------              ----            -----------
 *      Klaus-Peter Reimers 2008-01-08      First Issue
 *      Bob Fisch           2008-01-08      Modified "private String transform(String _input)"
 *      Bob Fisch           2008-04-12      Added "Fields" section for generator to be used as plugin
 *      Bob Fisch           2008-08-14      Added declaration output. A comment line in the root element
 *                                          with a "#" is ignored. All other lines are written to the code.
 *      Bob Fisch           2011-11-07      Fixed an issue while doing replacements
 *      Kay Gürtzig         2014-11-10      Operator conversion modified (see comment)
 *      Kay Gürtzig         2014-11-16      Operator conversion corrected (see comment)
 *      Kay Gürtzig         2014-12-02      Additional replacement of long assignment operator "<--" by "<-"
 *      Kay Gürtzig         2015-10-18      Indentation issue fixed and comment generation revised
 *      Kay Gürtzig         2015-12-21      Bugfix #41/#68/#69 (= KGU#93)
 *      Kay Gürtzig         2016-01-16      KGU#109: Bugfix #61 - handling of type names in assignments
 *                                          Enh. #84 + Bugfix #112 (KGU#141): Assignment export revised
 *      Kay Gürtzig         2016-03-23      Enh. #84: Support for FOR-IN loops (KGU#61)
 *      Kay Gürtzig         2016-04-03      KGU#150 Support for CHR and ORD and other built-in functions
 *      Kay Gürtzig         2016-04-29      Bugfix #144 suppressTransformation mode didn't fully work
 *      Kay Gürtzig         2016-07-20      Enh. #160 (subroutines involved) implemented
 *      Kay Gürtzig         2016-08-10      Bugfix #227 (Modules = main programs have to end with full stop)
 *      Kay Gürtzig         2016-08-12      Two tiny embellishments
 *      Kay Gürtzig         2016-08-12      Enh. #231: Additions for Analyser checks 18 and 19 (variable name collisions)
 *      Kay Gürtzig         2016-09-25      Enh. #253: CodeParser.keywordMap refactoring done 
 *      Kay Gürtzig         2016-10-14      Enh. #270: Handling of disabled elements (code.add(...) --> addCode(..))
 *      Kay Gürtzig         2016-10-15      Enh. #271: Support for input instructions with prompt string,
 *                                          Issue #227: In obvious cases (literals) output procedure names inserted.
 *      Kay Gürtzig         2016-10-16      Enh. #274: Colour info for Turtleizer procedures added
 *      Kay Gürtzig         2016-12-22      Issue #227: input and output usage more routine-specific
 *      Kay Gürtzig         2016-01-30      Enh. #335, bugfix #337: More sophisticated type treatment
 *      Kay Gürtzig         2017-02-27      Enh. #346: Insertion mechanism for user-specific include directives
 *      Kay Gürtzig         2017-03-15      Bugfix #382: FOR-IN loop value list items hadn't been transformed 
 *      Kay Gürtzig         2017-05-16      Enh. #372: Export of copyright information
 *      Kay Gürtzig         2017-10-24      Enh. #389, #423: Export strategy for includables and records
 *      Kay Gürtzig         2017-11-02      Issue #447: Line continuation in Alternative and Case elements supported
 *      Kay Gürtzig         2018-03-13      Bugfix #259,#335,#520,#521: Mode suppressTransform enforced for declarations
 *      Kay Gürtzig         2018-07-22      Enh. #563 (simplified record initializers), bugfix #564 (array initializers)
 *      Kay Gürtzig         2019-02-14      Enh. #680: Support for input instructions with several variables
 *      Kay Gürtzig         2019-03-08      Enh. #385: Support for optional parameters (by argument extension in the Call)
 *      Kay Gürtzig         2019-03-13      Enh. #696: All references to Arranger replaced by routinePool
 *      Kay Gürtzig         2019-03-28      Enh. #657: Retrieval for called subroutines now with group filter
 *      Kay Gürtzig         2019-03-30      Issue #696: Type retrieval had to consider an alternative pool
 *      Kay Gürtzig         2019-11-11      Bugfix #773: Mere declarations at top level exported, declarations
 *                                          with incomplete type no longer outcommented but marked with FIXME! comments
 *      Kay Gürtzig         2019-11-12      Enh. #775: Slightly more type-sensitive input instruction handling
 *      Kay Gürtzig         2019-11-13      Bugfix #776: Mere global declarations (from includables must not be repeated
 *                                          as local declarations in subroutines where the variables get assigned
 *      Kay Gürtzig         2019-11-14      Bugfix #779 Correct handling of input and output in case of program diagrams
 *      Kay Gürtzig         2019-11-14      Issue #780: Definitions and calls of parameterless procedures omit parentheses
 *      Kay Gürtzig         2019-11-21      Enh. #739: enum type inference for FOR-IN loops and output
 *      Kay Gürtzig         2019-02-15      Issue #814: Unidentified parameter type marker changed: (*type?*) --> ???
 *      Kay Gürtzig         2020-03-17      Bugfix #838: Generator include mechanism was buggy.
 *      Kay Gürtzig         2020-03-18      Issues #828/#836 Group export enabled, includables had been wrongly handled
 *                                          bugfix #839, fix for issue #780 revised
 *      Kay Gürtzig         2020-03-26      Bugfix KGU#833: The function name got declared as variable without need.
 *      Kay Gürtzig         2020-04-22      Enh. #855: Configurable default array / string size considered
 *      Kay Gürtzig         2020-04-24      Issue #861/1: Comment placement now according to the GNU Pascal Coding Standards
 *      Kay Gürtzig         2020-08-12      Enh. #800: Started to redirect syntactic analysis to class Syntax
 *      Kay Gürtzig         2020-10-16      Bugfix #874: Nullpointer exception on Calls with non-ASCII letters in name
 *      Kay Gürtzig         2021-12-05      Bugfix #1024: Precautions against defective record initializers
 *      Kay Gürtzig         2023-09-28      Bugfix #1092: Sensible export of alias type definitions enabled
 *      Kay Gürtzig         2023-10-04      Bugfix #1093 Undue final return 0 on function diagrams
 *      Kay Gürtzig         2024-03-18/19   Bugfix #1146 Wrong END between THEN and ELSE on Alternative export,
 *                                          missed opportunity to use ELSIF in IF chains now implemented
 *      Kay Gürtzig         2024-03-19      Issue #1148 Auxiliary methods markElementStart() and markElementEnds()
 *      Kay Gürtzig         2025-02-16      Issue #800 + bugfix #1192: Handling of return statements in Instructions revised
 *      Kay Gürtzig         2025-07-03      Missing Override annotations added
 *      Kay Gürtzig         2025-08-16      Issue #800 + bugfix #1206: Proper translation of exit instructions
 *      Kay Gürtzig             2025-08-16      Bugfix #1206: Proper translation for exit instructions implemented
 *      Kay Gürtzig             2025-08-29      Bugfix #1210: Free-text FOR loops caused errors in suppressTransition mode
 *
 ******************************************************************************************************
 *
 *      Comment:		Based on "PasGenerator.java" from Bob Fisch
 *      
 *      2015.12.21 - Bugfix #41/#68/#69 (Kay Gürtzig)
 *      - Operator replacement had induced unwanted padding and string literal modifications
 *      - new subclassable method transformTokens() for all token-based replacements 
 *      
 *      2015.10.18 - Bugfix / Code revision (Kay Gürtzig)
 *      - Indentation had worked in an exponential way (duplicated every level: _indent+_indent)
 *      - Interface of comment insertion methods modified
 *      
 *      2014.11.16 - Bugfix / Enhancements
 *      - operator conversion had to be adjusted to comply with Oberon2 syntax
 *      - case structure wasn't properly exported
 *      - comment export inserted
 *
 *      2014.11.10 - Enhancement
 *      - Conversion of C-style logical operators to the Pascal-like ones added
 *      - assignment operator conversion now preserves or ensures surrounding spaces
 *
 ******************************************************************************************************///

import java.util.ArrayList;
import java.util.HashMap;
import java.util.LinkedHashMap;
import java.util.LinkedList;
import java.util.Map;
import java.util.Map.Entry;
import java.util.Queue;
import java.util.Stack;
import java.util.regex.Matcher;

import lu.fisch.utils.*;
import lu.fisch.structorizer.syntax.Syntax;
import lu.fisch.structorizer.syntax.TokenList;
import lu.fisch.structorizer.syntax.Expression.Operator;
import lu.fisch.structorizer.elements.*;
import lu.fisch.structorizer.generators.Generator.TryCatchSupportLevel;
import lu.fisch.structorizer.syntax.Expression;
import lu.fisch.structorizer.syntax.Function;

public class OberonGenerator extends Generator {
	
	/************ Fields ***********************/
	@Override
	protected String getDialogTitle()
	{
		return "Export Oberon Code ...";
	}
	
	@Override
	protected String getFileDescription()
	{
		return "Oberon Source Code";
	}
	
	@Override
	protected String getIndent()
	{
		return "  ";
	}
	
	@Override
	protected String[] getFileExtensions()
	{
		String[] exts = {"Mod"};
		return exts;
	}

	// START KGU 2015-10-18: New pseudo field
	@Override
	protected String commentSymbolLeft()
	{
		return "(*";
	}

	@Override
	protected String commentSymbolRight()
	{
		return "*)";
	}
	// END KGU 2015-10-18

	// START KGU#78 2015-12-18: Enh. #23 We must know whether to create labels for simple breaks
	/* (non-Javadoc)
	 * @see lu.fisch.structorizer.generators.Generator#supportsSimpleBreak()
	 */
	@Override
	protected boolean breakMatchesCase()
	{
		return true;
	}
	// END KGU#78 2015-12-18

	// START KGU#371 2019-03-07: Enh. #385
	/**
	 * @return The level of subroutine overloading support in the target language
	 */
	@Override
	protected OverloadingLevel getOverloadingLevel() {
		return OverloadingLevel.OL_NO_OVERLOADING;
	}
	// END KGU#371 2019-03-07

	// START KGU#686 2019-03-18: Enh. #56
	/**
	 * Subclassable method to specify the degree of availability of a try-catch-finally
	 * construction in the target language.
	 * @return a {@link TryCatchSupportLevel} value
	 */
	@Override
	protected TryCatchSupportLevel getTryCatchLevel()
	{
		return TryCatchSupportLevel.TC_NO_TRY;
	}
	// END KGU#686 2019-03-18

//	// START KGU 2016-08-12: Enh. #231 - information for analyser - obsolete since 3.27
//    private static final String[] reservedWords = new String[]{
//    	"ARRAY", "BEGIN", "BY", "CASE", "CONST", "DIV", "DO", "ELSE", "ELSIF", "END", "EXIT",
//    	"FOR", "IF", "IMPORT", "IN", "IS", "LOOP", "MOD", "MODULE", "NIL", "OF", "OR",
//    	"POINTER", "PROCEDURE", "RECORD", "REPEAT", "RETURN", "THEN", "TO", "TYPE",
//    	"UNTIL", "VAR", "WHILE", "WITH",
//    	"BOOLEAN", "CHAR", "FALSE", "HALT", "INTEGER", "LONG", "LONGINT", "LONGREAL",
//    	"NEW", "REAL", "SET", "SHORT", "SHORTINT", "TRUE"
//    };
//	public String[] getReservedWords()
//	{
//		return reservedWords;
//	}
//	public boolean isCaseSignificant()
//	{
//		return true;
//	}
//	// END KGU 2016-08-12
	
	// START KGU#351 2017-02-26: Enh. #346 - include / import / uses config
	/* (non-Javadoc)
	 * @see lu.fisch.structorizer.generators.Generator#getIncludePattern()
	 */
	@Override
	protected String getIncludePattern()
	{
		return "IMPORT %%;";
	}
	// END KGU#351 2017-02-26

	// START KGU#815/KGU#824 2020-03-18: Enh. #828, bugfix #836
	/* (non-Javadoc)
	 * @see lu.fisch.structorizer.generators.Generator#generatesClass()
	 */
	@Override
	protected boolean allowsMixedModule()
	{
		return true;
	}
	// END KGU#815/KGU#836 2020-03-18
	
	/************ Code Generation **************/

	// START KGU#790 2025-08-15: Issue #800
	/**
	 * Maps operator symbols from the key set of {@link #OPERATOR_PRECEDENCE} to
	 * pairs of an alternative (more verbose equivalent) symbol and precedence,
	 * e.g. to be used with {@link #transform(Expression)}
	 */
	@SuppressWarnings("serial")
	public static final HashMap<String, Operator> oberonOperators = new HashMap<String, Operator>() {{
		put("<-", new Operator(":=", 0));
		put("or", new Operator("OR", 9));
		put("||", new Operator("OR", 9));
		put("and", new Operator("&", 10));
		put("&&", new Operator("&", 10));
		put("|", new Operator("bitOr"));	// FIXME provide an implementation over Sets
		put("^", new Operator("bitXor"));	// FIXME provide an implementation over Sets
		put("xor", new Operator("bitXor"));	// FIXME provide an implementation over Sets
		put("&", new Operator("bitAnd"));	// FIXME provide an implementation over Sets
		//put("=", new Operator("=", 6));	// Does not change anything
		put("==", new Operator("=", 6));
		put("<>", new Operator("#", 6));
		put("!=", new Operator("#", 6));
		put("<", new Operator("<", 6));
		put(">", new Operator(">", 6));
		put("<=", new Operator("<=", 6));
		put(">=", new Operator(">=", 6));
		put("shl", new Operator("ASH"));
		put("<<", new Operator("ASH"));
		put("shr", new Operator("ASH", null, new String[] {"", "-($)"}));
		put(">>", new Operator("ASH", null, new String[] {"", "-($)"}));
		put(">>>", new Operator("ASH", null, new String[] {"", "-($)"}));
		//put("+", new Operator("+", 9));		// redundant
		//put("-", new Operator("-", 9));		// redundant
		//put("*", new Operator("*", 10));		// redundant
		//put("/", new Operator("/", 10));		// redundant
		put("div", new Operator("DIV", 10));
		put("mod", new Operator("MOD", 10));
		put("%", new Operator("MOD", 10));
		put("not", new Operator("~", 11));
		put("!", new Operator("~", 11));
		put("+1", new Operator("+1", 11));	// sign
		put("-1", new Operator("-1", 11));	// sign
		put("*1", new Operator("1^", 11));	// pointer deref (C)
		put("&1", new Operator("SYSTEM.ADD"));	
		//put("[]", new Operator("[]", 12));	// redundant
		//put(".", new Operator(".", 12));		// redundant
	}};
	
	@Override
	protected HashMap<String, Operator> getOperatorMap() {
		return oberonOperators;
	}
	
	/**
	 * The implementation of a workaround for bit OR
	 * @see #BIT_AND
	 */
	private static final String[] BIT_OR = {
			"FUNCTION bitOr(opd1, opd2: INTEGER): INTEGER",
			"  VAR s1, s2: SET;",
			"BEGIN",
			"  s1 := SYSTEM.VAL(SET, opd1);",
			"  s2 := SYSTEM.VAL(SET, opd2);",
			"  RETURN SYSTEM.VAL(INTEGER, s1 + s2)",
			"END bitOr"
	};
	/**
	 * The implementation of a workaround for bit OR
	 * @see #BIT_OR
	 */
	private static String[] BIT_AND = {
			"FUNCTION bitAnd(opd1, opd2: INTEGER): INTEGER",
			"  VAR s1, s2: SET;",
			"BEGIN",
			"  s1 := SYSTEM.VAL(SET, opd1);",
			"  s2 := SYSTEM.VAL(SET, opd2);",
			"  RETURN SYSTEM.VAL(INTEGER, s1 * s2)",
			"END bitAnd"
	};
	/**
	 * The implementation of a workaround for bit OR
	 * @see #BIT_OR
	 */
	private static String[] BIT_XOR = {
			"FUNCTION bitXor(opd1, opd2: INTEGER): INTEGER",
			"  VAR s1, s2: SET;",
			"BEGIN",
			"  s1 := SYSTEM.VAL(SET, opd1);",
			"  s2 := SYSTEM.VAL(SET, opd2);",
			"  RETURN SYSTEM.VAL(INTEGER, s1 / s2)",
			"END bitXor"
	};
	private boolean needsBitOr = false;
	private boolean needsBitAnd = false;
	private boolean needsBitXor = false;
	// END KGU#790 2025-08-15

	// START KGU#332 2017-01-30: Enh. #335
	private Map<String,TypeMapEntry> typeMap;
	// END KGU#332 2017-01-30

	// START KGU#18/KGU#23 2015-11-01 Transformation decomposed
	/* (non-Javadoc)
	 * @see lu.fisch.structorizer.generators.Generator#getInputReplacer(boolean)
	 */
	@Override
	// START KGU#281 2016-10-15: Enh. #271
	//protected String getInputReplacer()
	//{
	//	return "In.TYPE($1)";
	//}
	protected String getInputReplacer(boolean withPrompt)
	{
		if (withPrompt) {
			return "Out.String($1); In.TYPE($2)";
		}
		return "In.TYPE($1)";
	}
	// END KGU#281 2016-10-15

	/* (non-Javadoc)
	 * @see lu.fisch.structorizer.generators.Generator#getOutputReplacer()
	 */
	@Override
	protected String getOutputReplacer()
	{
		// START KGU#236 2016-10-16: Enh. #227 - we needed a substitution marker to accomplish identified routines
		//return "Out.TYPE($1)";
		return "Out.TYPE($1%LEN%)";
		// END KGU#236 2016-10-16
	}

	// START KGU#815 2020-03-26: Enh. #828
	/* (non-Javadoc)
	 * @see lu.fisch.structorizer.generators.Generator#appendComment(lu.fisch.utils.StringList, java.lang.String)
	 */
	@Override
	protected void appendComment(StringList _sl, String _indent)
	{
		if (!_sl.getLongString().trim().isEmpty()) {
			if (_sl.count() == 1 && !_sl.get(0).contains("\n")) {
				this.appendComment(_sl.get(0), _indent);
			}
			else {
				this.appendBlockComment(_sl, _indent, this.commentSymbolLeft(), "  ", " " + this.commentSymbolRight());
			}
		}
	}
	/* (non-Javadoc)
	 * @see lu.fisch.structorizer.generators.Generator#insertComment(lu.fisch.utils.StringList, java.lang.String, int)
	 */
	@Override
	protected int insertComment(StringList _sl, String _indent, int _atLine)
	{
		if (_sl.getLongString().trim().isEmpty()) {
			return 0;
		}
		else if (_sl.count() == 1 && !_sl.get(0).contains("\n")) {
			return this.insertComment(_sl.get(0), _indent, _atLine);
		}
		return this.insertBlockComment(_sl, _indent, this.commentSymbolLeft(), " * ", " " + this.commentSymbolRight(), _atLine);
	}
	// END KGU#815 2020-03-26
	
	// START KGU#16 2015-11-30
	/**
	 * Transforms type identifier into the target language (as far as possible)
	 * @param _type - a string potentially meaning a datatype (or null)
	 * @param _default - a default string returned if _type happens to be null
	 * @return a type identifier (or the unchanged _type value if matching failed)
	 */
	@Override
	protected String transformType(String _type, String _default) {
		if (_type == null)
			_type = _default;
		else {
			_type = _type.trim();
			if (_type.equalsIgnoreCase("long") ||
					_type.equalsIgnoreCase("unsigned long")) _type = "LONGINT";
			else if (_type.equalsIgnoreCase("int") ||
					_type.equalsIgnoreCase("integer") ||
					_type.equalsIgnoreCase("unsigned") ||
					_type.equalsIgnoreCase("unsigned int")) _type = "INTEGER";
			else if (_type.equalsIgnoreCase("short") ||
					_type.equalsIgnoreCase("unsigned short") ||
					_type.equalsIgnoreCase("unsigned char")) _type = "SHORTINT";
			else if (_type.equalsIgnoreCase("char") ||
					_type.equalsIgnoreCase("character")) _type = "CHAR";
			else if (_type.equalsIgnoreCase("float") ||
					_type.equalsIgnoreCase("single") ||
					_type.equalsIgnoreCase("real")) _type = "REAL";
			else if (_type.equalsIgnoreCase("double") ||
					_type.equalsIgnoreCase("longreal")) _type = "LONGREAL";
			else if (_type.equalsIgnoreCase("bool") ||
					_type.equalsIgnoreCase("boolean")) _type = "BOOLEAN";
			// START KGU#854 2020-04-22. Enh. #855: We have a configurable default value now
			//else if (_type.equalsIgnoreCase("string")) _type = "ARRAY 100 OF CHAR"; // may be too short but how can we guess?
			else if (_type.equalsIgnoreCase("string")) {
				int length = this.optionDefaultStringLength();
				if (length == 0) {
					length = 100;	// For backward compatibility
				}
				_type = "ARRAY " + length + " OF CHAR";
			}
			// END KGU#854 2020-04-22
			// START KGU#332 2017-01-30: Enh. #335
			_type = _type.replace("array", "ARRAY");
			_type = _type.replace(" of ", " OF ");
			String pattern = "(.*)ARRAY\\s*?\\[\\s*[0-9]+\\s*[.][.][.]?\\s*([0-9]+)\\s*\\]\\s*OF\\s*(.*)";
			if (_type.matches(pattern)) {
				String upperIndex = _type.replaceFirst(pattern, "$2");
				int nElements = Integer.parseInt(upperIndex) + 1;
				String elementType = _type.replaceFirst(pattern,  "$3").trim();
				_type = _type.replaceFirst(pattern, "$1ARRAY " + nElements +" OF ") + transformType(elementType, elementType);
			}
			else if (_type.matches(pattern = "ARRAY\\s*OF\\s*(.*)")) {
				String elementType = _type.replaceFirst(pattern, "$1").trim();
				// START KGU#854 2020-04-22: Enh. #855: New default array size
				//_type = "ARRAY OF " + transformType(elementType, elementType);
				String sizeStr = "";
				int defSize = this.optionDefaultArraySize();
				if (defSize > 0) {
					sizeStr = Integer.toString(defSize) + " ";
				}
				_type = "ARRAY " + sizeStr + "OF " + transformType(elementType, elementType);
				// END KGU#854 2020-04-22
			}
			// END KGU#332 2017-01-30
			// To be continued if required...
		}
		return _type;
	}
	// END KGU#16 2015-11-30	

	// START KGU#140/KGU#388 2017-10-24: Enh. #113, #423
	/**
	 * Creates a type description suited for Oberon code from the given TypeMapEntry {@code typeInfo}
	 * @param typeInfo - the defining or derived TypeMapInfo of the type 
	 * @param definingWithin - a possible outer type context
	 * @param preferName - whether the type name is to be preferred over the structure
	 * @return a String suited as Pascal type description in declarations etc. 
	 */
	@Override
	// START KGU#1082 2023-09-28: Bugfix #1092 Sensible handling of alias types
	//protected String transformTypeFromEntry(TypeMapEntry typeInfo, TypeMapEntry definingWithin) {
	protected String transformTypeFromEntry(TypeMapEntry typeInfo, TypeMapEntry definingWithin, boolean preferName) {
	// END KGU#1082 2023-09-28
		// Record type descriptions won't usually occur here (rather names)
		String _typeDescr;
//		String canonType = typeInfo.getTypes().get(0);
		// START KGU#1082 2023-09-28: Bugfix #1092 Sensible handling of alias types
		//String canonType = typeInfo.getCanonicalType(true, true);
		String canonType = typeInfo.getCanonicalType(true, preferName);
		// END KGU#1082 2023-09-28
		int nLevels = canonType.lastIndexOf('@')+1;
		String elType = (canonType.substring(nLevels)).trim();
		elType = transformType(elType, "(*???*)");
		_typeDescr = "";
		for (int i = 0; i < nLevels; i++) {
			_typeDescr += "ARRAY ";
			int maxIndex = typeInfo.getMaxIndex(i);
			// START KGU#854 2020-04-22: Enh. #855
			if (maxIndex < 0) {
				maxIndex = this.optionDefaultArraySize() - 1;
			}
			// END KGU#854 2020-04-22
			if (maxIndex >= 0) {
				_typeDescr += (maxIndex + 1) + " ";
			}
			_typeDescr += "OF ";
		}
		_typeDescr += elType;
		return _typeDescr;
	}
	// END KGU#140/KGU#388 2017-10-24

	// START KGU#93 2015-12-21: Bugfix #41/#68/#69
	/* (non-Javadoc)
	 * @see lu.fisch.structorizer.generators.Generator#transformTokens(lu.fisch.syntax.TokenList)
	 */
	@Override
	protected String transformTokens(TokenList tokens)
	{
		tokens.replaceAll("==", "=", true);
		tokens.replaceAll("!=","#", true);
		// C and Pascal division operators
		tokens.replaceAll("div","DIV", false);
		tokens.replaceAll("%"," MOD ", true);
		// logical operators required transformation, too
		tokens.replaceAll("&&","&", true);
		tokens.replaceAll("||"," OR ", true);
		tokens.replaceAll("!","~", true);
		tokens.replaceAll("<-", ":=", true);
		// START KGU#150 2016-04-03: Support for ord and chr function and capitalization
		String[] functionNames = {"abs", "inc", "dec", "chr", "ord", "uppercase"};
		for (int i = 0; i < functionNames.length; i++)
		{
			int pos = -1;
			while ((pos = tokens.indexOf(functionNames[i], pos+1)) >= 0 &&
					pos+1 < tokens.size() &&
					tokens.get(pos+1).equals("("))
			{
				tokens.set(pos, functionNames[i].toUpperCase());
			}
		}
		tokens.replaceAll("UPPERCASE", "CAP", true);
		// END KGU#15ß 2016-04-03
		String result = tokens.getString();
		// We now shrink superfluous padding - this may affect string literals, though!
		//result = result.replace("  ", " ");
		//result = result.replace("  ", " ");	// twice to catch odd-numbered space sequences, too
		return result;
	}

	/* (non-Javadoc)
	 * @see lu.fisch.structorizer.generators.Generator#transform(java.lang.String, boolean)
	 */
	@Override
	protected String transform(String _input, boolean _doInputOutput)
	{
		// START KGU#18/KGU#23 2015-11-02
		String transline = super.transform(_input, _doInputOutput);
		// END KGU#18/KGU#23 2015-11-02

// START KGU#93 205-12-21: No longer needed (Bugfix #41/#68/#69)
//		// START KGU 2014-11-16: Comparison operator had to be converted properly first
//		_input=BString.replace(_input," == "," = ");
//		_input=BString.replace(_input," != "," # ");
//		_input=BString.replace(_input," <> "," # ");
//		// C and Pascal division operators
//		_input=BString.replace(_input," div "," DIV ");
//		_input=BString.replace(_input," % "," MOD ");
//		// logical operators required transformation, too
//		_input=BString.replace(_input," && "," & ");
//		_input=BString.replace(_input," || "," OR ");
//		_input=BString.replace(_input," ! "," ~ ");
//		_input=BString.replace(_input,"!"," ~ ");
//		// END KGU 2014-11-16
// END KGU#93 2015-12-21
		// START KGU#162 2016-04-29: Bugfix for enh. #144
		if (!this.suppressTransformation)
		{
		// END KGU#162 2016-04-29
			int asgnPos = transline.indexOf(":=");
			// START KGU#109/KGU#141 2016-01-16: Bugfix #61,#112 - suppress type specifications
			if (asgnPos >= 0)
			{
				String varName = transline.substring(0, asgnPos).trim();
				String expr = transline.substring(asgnPos+2).trim();
				String[] typeNameIndex = this.lValueToTypeNameIndexComp(varName);
				varName = typeNameIndex[1];
				String index = typeNameIndex[2];
				if (!index.isEmpty())
				{
					varName = varName + "["+index+"]";
				}
				// START KGU#388 2017-09-27: Enh. #423 Add found qualifiers (always at end??)
				varName += typeNameIndex[3];
				// END KGU#388 2017-09-27: Enh. #423
				transline = varName + " := " + expr;
			}
			// END KGU#109/KGU#141 2016-01-16
		// START KGU#162 2016-04-29: Bugfix for enh. #144
		}
		// END KGU#162 2016-04-29

		return transline.trim();
	}

	// START KGU#790 2025-08-15: Issue #800
	@Override
	protected TokenList transform(Expression _expr)
	{
		TokenList transformed = _expr.asTokenList(getOperatorMap());
		if (transformed.contains("bitOr")) {
			needsBitOr = true;
		}
		if (transformed.contains("bitAnd")) {
			needsBitAnd = true;
		}
		if (transformed.contains("bitXor")) {
			needsBitXor = true;
		}
		return transformed;
	}
	// END KGU#790 2025-08-15


	// START KGU#61 2016-03-23: New for enh. #84
	private void insertDeclaration(String _category, String text, int _maxIndent)
	{
		int posDecl = -1;
		String seekIndent = "";
		while (posDecl < 0 && seekIndent.length() < _maxIndent)
		{
			posDecl = code.indexOf(seekIndent + _category);
			seekIndent += this.getIndent();
		}
		// START KGU#332 2017-01-30: Enh. #335 Enables const declarations
		if (posDecl < 0 && _category.equals("CONST")) {
			seekIndent = "";
			while (posDecl < 0 && seekIndent.length() < _maxIndent)
			{
				posDecl = code.indexOf(seekIndent + "VAR");
				if (posDecl >= 0) {
					insertCode("", posDecl);
					insertCode(seekIndent + _category, posDecl);
				}
				seekIndent += this.getIndent();
			}
		}
		// END KGU#332 2017-01-30
		insertCode(seekIndent + text, posDecl + 1);
	}
	// END KGU#61 2016-03-23

	@Override
	protected void generateCode(Instruction _inst, String _indent)
	{
		// START KGU 2015-10-18: The "export instructions as comments" configuration had been ignored here
//		insertComment(_inst, _indent);
//		for(int i=0;i<_inst.getText().count();i++)
//		{
//			code.add(_indent+transform(_inst.getText().get(i))+";");
//		}
		if (!appendAsComment(_inst, _indent)) {
			
			boolean isDisabled = _inst.isDisabled(false);
			
			appendComment(_inst, _indent);

			ArrayList<TokenList> lines = _inst.getUnbrokenTokenText();
			for (int i = 0; i < lines.size(); i++)
			{
				// START KGU#1089 2023-10-17: Issue #980 Ensure line-specific suppression is lifted
				isDisabled = _inst.isDisabled(false);
				// END KGU#1089 2023-10-17
				// START KGU#101/KGU#108 2015-12-20 Issue #51/#54
				//code.add(_indent+transform(_inst.getText().get(i))+";");
				TokenList tokens = lines.get(i);
				// START KGU#236 2016-08-10: Issue #227: Simplification by delegation
//				String matcherInput = "^" + getKeywordPattern(CodeParser.input);
//				String matcherOutput = "^" + getKeywordPattern(CodeParser.output);
//				if (Character.isJavaIdentifierPart(CodeParser.input.charAt(CodeParser.input.length()-1))) { matcherInput += "[ ]"; }
//				if (Character.isJavaIdentifierPart(CodeParser.output.charAt(CodeParser.output.length()-1))) { matcherOutput += "[ ]"; }
//				boolean isInput = (line.trim()+" ").matches(matcherInput + "(.*)");			// only non-empty input instructions relevant  
//				boolean isOutput = (line.trim()+" ").matches(matcherOutput + "(.*)"); 	// also empty output instructions relevant
				// END KGU#236 2016-08-10
				if (Instruction.isInput(tokens))
				{
					// START KGU#236 2016-08-10: Issue #227 - moved to the algorithm start now
					//code.add(_indent + "In.Open;");
					// END KGU#236 2016-08-10
					// START KGU#281 2016-10-15: Enh. #271
					//if (line.substring(inputKey.length()).trim().isEmpty())
					//{
					//	addCode("In.Char(dummyInputChar);", _indent, isDisabled);
					//}
					//else
					//{	
					//	insertComment("TODO: Replace \"TYPE\" by the the actual In procedure name for this type!", _indent);
					//	addCode(transform(line) + ";", _indent, isDisabled);
					//}
					// START KGU#653 2019-02-14: Enh. #680 - there may be several variables in an input instruction since 3.29-03
					//String transf = transform(line).replace("In.TYPE()", "In.Char(dummyInputChar)") + ";";
					//if (transf.contains("In.TYPE(")) {
					//	insertComment("TODO: Replace \"TYPE\" by the the actual In procedure name for this type!", _indent);
					//}
					//addCode(transf, _indent, isDisabled);
					StringList inputItems = Instruction.getInputItems(tokens);
					if (inputItems.count() > 2) {
						String inputKey = Syntax.key2token("input");
						String prompt = inputItems.get(0);
						if (!prompt.isEmpty()) {
							generateTypeSpecificOutput(new TokenList(prompt), _indent, isDisabled);
						}
						//appendComment("TODO: Replace \"TYPE\" by the the actual In procedure name for the respective type!", _indent);
						for (int j = 1; j < inputItems.count(); j++) {
							String inputItem = inputItems.get(j);
							// START KGU#761 2019-11-12: Enh. #775 - slightly more intelligence is feasible here
							//addCode(transform(inputKey + " \"" + inputItem + "\" " + inputItem), _indent, isDisabled);
							addCode(specifyInputMethod(_indent, inputItem, transform(inputKey + " \"" + inputItem + "\" " + inputItem)), _indent, isDisabled);
							// END KGU#761 2019-11-12
						}
					}
					else {
						// FIXME Don't descend to string level
						String transf = transform(tokens.getString()).replace("In.TYPE()", "In.Char(dummyInputChar)") + ";";
						if (transf.contains("In.TYPE(")) {
							// START KGU#761 2019-11-12: Enh. #775 - slightly more intelligence is feasible here
							//appendComment("TODO: Replace \"TYPE\" by the the actual In procedure name for this type!", _indent);
							transf = specifyInputMethod(_indent, inputItems.get(1), transf);
							// END KGU#761 2019-11-12
						}
						addCode(transf, _indent, isDisabled);
					}
					// END KGU#653 2019-02-14
					// END KGU#281 2016-10-15
				}
				else if (Instruction.isOutput(tokens))
				{
					ArrayList<TokenList> expressions = Syntax.splitExpressionList(tokens.subSequenceToEnd(1), ",");
					// Produce an output instruction for every expression except the tail (according to type)
					for (int j = 0; j < expressions.size() - 1; j++)
					{
						// START KGU#236 2016-10-15: Issue #227 - For literals, we can of course determine the type...
						//addCode(transform(outputKey + " " + expressions.get(j)) + ";", _indent, isDisabled);
						generateTypeSpecificOutput(expressions.get(j), _indent, isDisabled);
						// END KGU#236 2016-10-15
					}
					TokenList tail = expressions.get(expressions.size()-1);
					if (!tail.isBlank()) {
						this.appendComment("FIXME: doubious line part «" + tail.getString() + "» ignored.", _indent);
					}
					addCode("Out.Ln;", _indent, isDisabled);
				}
				// START KGU#388 2017-10-24: Enh. #423 suppress type definitions here
				//else
				// START KGU#504 2018-03-13: Bugfix #520, #521 - consider transformation suppression
				//else if (!Instruction.isTypeDefinition(line))
				else if (this.suppressTransformation || !Instruction.isTypeDefinition(tokens, null))
				// START KGU#504 2018-03-13: Bugfix #520, #521 - consider transformation suppression
				// END KGU#388 2017-10-24
				{
					// START KGU#100/#KGU#141 2016-01-16: Enh. #84 + Bugfix #112 - array handling
					//code.add(_indent + transform(line) + ";");
					boolean isConstant = !tokens.isBlank() && tokens.get(0).equalsIgnoreCase("const");
					// FIXME shouldn't transform AFTER the structural analysis?
					String transline = transform(tokens.getString());
					TokenList transTokens = new TokenList(transline);
					int asgnPos = transTokens.indexOf(":=");
					boolean isComplexInit = false;
					// START KGU#1089 2023-10-17: Issue #980 Suppress defective declarations
<<<<<<< HEAD
					//StringList tokens = Syntax.splitLexically(line, true);
					//tokens.removeAll(" ");
=======
					StringList tokens = Element.splitLexically(line, true);
					tokens.removeAll(" ");
>>>>>>> 949e63e0
					if (asgnPos > 0 && Instruction.getAssignedVarname(tokens, false) == null) {
						isDisabled = true;
					}
					// END KGU#1089 2023-10-17
					// START KGU#100 2016-01-16: Enh. #84 - resolve array initialisation
					// START KGU#504 2018-03-13: Bugfix #520, #521
					//if (asgnPos >= 0 && transline.contains("{") && transline.contains("}"))
					if (!this.suppressTransformation && asgnPos >= 0 && transline.contains("{")
							&& transline.contains("}"))
					// END KGU#504 2018-03-13
					{
						TokenList varName = transTokens.subSequence(0, asgnPos);
						TokenList expr = transTokens.subSequenceToEnd(asgnPos+1);
						int bracePos = expr.indexOf("{");
						isComplexInit = bracePos == 0 && expr.getLast().equals("}");
						if (isComplexInit)
						{
							// START KGU#560 2018-07-22: Bugfix #564
							if (Instruction.isDeclaration(tokens) && varName.contains("[")) {
								varName = varName.subSequence(0, varName.indexOf("["));
							}
							// END KGU#56 2018-07-22
							// START KGU#100 2017-10-24: Enh. #84
//							StringList elements = Element.splitExpressionList(
//									expr.substring(1, expr.length()-1), ",");
//							for (int el = 0; el < elements.count(); el++)
//							{
//								addCode(varName + "[" + el + "] := " + elements.get(el) + ";",
//										_indent, isDisabled);
//							}
							ArrayList<TokenList> elements = Syntax.splitExpressionList(
									expr.subSequence(1, expr.size()-1), ",");
							this.generateArrayInit(varName.getString(), elements, _indent, isDisabled);
							// END KGU#100 2017-10-24
						}
						// START KGU#388 2017-10-24: Enh. #423 cope with record initializers
						else if (bracePos == 1 && expr.getLast().equals("}")
								&& Syntax.isIdentifier(expr.get(0), false, null))
						{
							isComplexInit = true;
							// START KGU#559 2018-07-22: Enh. #563
							//this.generateRecordInit(varName, expr, _indent, isConstant, isDisabled);
							this.generateRecordInit(varName.getString(), expr, _indent, isConstant, isDisabled, typeMap.get(":"+expr.get(0)));
							// END KGU#559 2018-07-22
						}
						// END KGU#388 2017-10-24
					}
					// non-complex constants will already have been defined
					if (!isComplexInit && !isConstant)
					{
						// START KGU#277/KGU#284 2016-10-13/16: Enh. #270 + Enh. #274
						//code.add(_indent + transline + ";");
<<<<<<< HEAD
						transline += ";";
						if (Instruction.isTurtleizerMove(tokens)) {
=======
						if (!transline.endsWith(";")) {
							transline += ";";
						}
						if (Instruction.isTurtleizerMove(line)) {
>>>>>>> 949e63e0
							transline += " " + this.commentSymbolLeft() + " color = " + _inst.getHexColor() + " " + this.commentSymbolRight();
						}
						// START KGU 2017-01-31: return must be capitalized here
						// START KGU#1177 2025-02-16: Bugfix #1192 We have to face internal key
						//transline = transline.replaceFirst("^" + BString.breakup(Syntax.getKeywordOrDefault("preReturn", "return"), true) + "($|\\W+.*)", "RETURN$1");
						else if (Jump.isReturn(tokens)) {
							transline = ("RETURN " + transTokens.subSequenceToEnd(1).getString()).trim() + ";";
						}
						// END KGU#1177 2025-02-16
						// END KGU 2017-01-31
						// START KGU#261/KGU#504 2018-03-13: Enh. #259/#335, bugfix #521
						//addCode(transline, _indent, isDisabled);
						if (!this.suppressTransformation && transline.matches("^(var|dim) .*")) {
							if (asgnPos > 0) {
								// First remove the "var" or "dim" key word
								String separator = transline.startsWith("var") ? ":" : " as ";
								transline = transline.substring(4);
								int posColon = transline.substring(0, asgnPos).indexOf(separator);
								if (posColon > 0) {
									transline = transline.substring(0, posColon) + transline.substring(asgnPos);
								}
							}
							else {
								// No initialization - so ignore it here
								// (the declaration will appear in the var section)
								transline = null;
							}
						}
						if (transline != null) {
							addCode(transline, _indent, isDisabled);
						}
						// END KGU#261/KGU#504 2018-03-13
						// END KGU#277/KGU#284 2016-10-13
					}
					// END KGU#100 2016-01-16
				}
				// END KGU#101/KGU#108 2015-12-20
			}

		}
		// END KGU 2015-10-18
	}
	
	// START KGU#761 2019-11-12: Enh. #775 - slightly more intelligence is feasible here
	/**
	 * Tries to replace the placeholder `TYPE' in the transformed default input phrase {@code transf}
	 * by a type-specific actual method name for the type of the variable given by {@code varName}.
	 * @param _indent - current indentation level
	 * @param varName - input variable string (might of course be an array element or a record component)
	 * @param transf - the general transformed input instruction, presumably with placeholder "In.TYPE(..."
	 * @return a revised (and more specific) input instruction
	 */
	private String specifyInputMethod(String _indent, String varName, String transf) {
		boolean done = false;
		TypeMapEntry type = this.typeMap.get(varName);
		if (type != null) {
			String typeName = type.getCanonicalType(true, true);
			if (typeName != null && !typeName.trim().isEmpty() && !typeName.contains("???")) {
				typeName = this.transformType(typeName, "TYPE");
				done = true;
				if (typeName.equals("INTEGER") || typeName.equals("SHORTINT")) {
					transf = transf.replace("In.TYPE(", "In.Int(");
				}
				else if (typeName.equals("LONGINT")) {
					transf = transf.replace("In.TYPE(", "In.LongInt(");
				}
				else if (typeName.equals("CHAR")) {
					transf = transf.replace("In.TYPE(", "In.Char(");
				}
				else if (typeName.endsWith("REAL")) {
					transf = transf.replace("In.TYPE(", "In.Real(");
				}
				else if (typeName.equals("ARRAY 100 OF CHAR")) {
					transf = transf.replace("In.TYPE(", "In.String(");
				}
				else {
					done = false;
				}
			}
		}
		if (!done) {
			appendComment("TODO: Replace \"TYPE\" by the the actual In procedure name for this type!", _indent);
		}
		return transf;
	}
	// END KGU#761 2019-11-12

	// START KGU#236 2016-10-15: Issue #227 - For literals, we can of course determine the type...
	/**
	 * Generates an Oberon output command for expression {@code _expression}
	 * 
	 * @param _expression - tokenized expression the value of which is to be output
	 * @param _indent - current source line indentation (as string)
	 * @param _isDisabled - whether the element is disabled
	 */
	protected void generateTypeSpecificOutput(TokenList _expression, String _indent, boolean _isDisabled) {
		// FIXME: Rewrite this type induction based on Expression class
		String procName = "";
		String length = "";
		if (_expression.size() == 1) {
			String literal = _expression.get(0);
			try {
				Double.parseDouble(literal);
				procName = "Real";
				length = ", 10";
			}
			catch (NumberFormatException ex) {}
			try {
				Integer.parseInt(literal);
				procName = "Int";
				length = ", 10";
			}
			catch (NumberFormatException ex) {}
			if (procName.isEmpty() 
					&& literal.length() >= 2
					&& (literal.startsWith("\"") && literal.endsWith("\"")
							|| literal.startsWith("'") && literal.endsWith("'") && literal.length() != 3)) {
				procName = "String";
			}
		}
		// START KGU#332 2017-01-30: Enh. #335 Identify variable types if possible
		String exprStr = _expression.getString();
		if (procName.isEmpty() && Syntax.isIdentifier(exprStr, false, ".")) {
			// START KGU#388 2017-10-24: Enh. 423
			//TypeMapEntry typeInfo = typeMap.get(expr);
			String[] nameParts = exprStr.split("[.]");
			String topVar = nameParts[0];
			TypeMapEntry typeInfo = typeMap.get(topVar);
			int level = 1;
			while (typeInfo != null && level < nameParts.length) {
				if (typeInfo.isRecord()) {
					LinkedHashMap<String, TypeMapEntry> compInfo = typeInfo.getComponentInfo(false);
					if (compInfo != null) {
						typeInfo = compInfo.get(nameParts[level++]);
					}
					else {
						typeInfo = null;
					}
				}
				else {
					typeInfo = null;
				}
			}
			// END KGU#388 2017-10-24
			if (typeInfo != null) {
				StringList types = this.getTransformedTypes(typeInfo, false);
				if (types.count() == 1) {
					String type = types.get(0);
					// START KGU#542 2019-11-21: Enh. #739 - also accept enum type here
					//if (type.equals("INTEGER") || type.equals("LONGINT") || type.equals("SHORTINT")) {
					if (typeInfo.isEnum() || type.equals("INTEGER") || type.equals("LONGINT") || type.equals("SHORTINT")) {
					// END KGU#542 2019-11-231
						procName = "Int";
						length = ", 10";
					}
					else if (type.equals("REAL") || type.equals("LONGREAL")) {
						procName = "Real";
						length = ", 10";
					}
					else if (type.equalsIgnoreCase("STRING") || type.matches("ARRAY(\\s\\d+)? OF CHAR")) {
						procName = "String";
					}
					else if (type.equals("CHAR")) {
						procName = "Char";
					}
				}
			}
		}
		// END KGU#332 2017-01-30
		// FIXME Don't descend to string level
		String codeLine = transform(Syntax.key2token("output") + " " + exprStr).replace("%LEN%", length) + ";";
		if (!procName.isEmpty()) {
			codeLine = codeLine.replace("Out.TYPE(", "Out."+procName+"(");
		}
		else {
			appendComment("TODO: Replace \"TYPE\" by the the actual Out procedure name for this type and add a length argument where needed!", _indent);
		}
		addCode(codeLine, _indent, _isDisabled);
	}
	// END KGU#236 2016-10-15
	
	// START KGU#388 2017-10-23: Enh. #423 (copied from PasGenerator)
	/**
	 * Appends the code for an array initialisation of variable {@code _varName} from
	 * the pre-transformed expression {@code _exprExprs}.
	 * 
	 * @param _varName - name of the variable to be initialized
	 * @param _elemExprs - list of tokenized transformed initializer elements
	 * @param _indent - current indentation string
	 * @param _isDisabled - whether the source element is disabled (means to comment out the code)
	 */
	private void generateArrayInit(String _varName, ArrayList<TokenList> _elemExprs, String _indent, boolean _isDisabled) {
		appendComment("Hint: Automatically decomposed array initialization", _indent);
		if (_varName.matches("\\w+\\[.*\\]")) {
			_varName = _varName.replace("]", ", ");
		}
		else {
			_varName = _varName + "[";
		}
		for (int ix = 0; ix < _elemExprs.size(); ix++)
		{
			// START KGU#560 2018-07-22: Bugfix #564
			//addCode(_varName + ix + "] := " + 
			//		_elements.get(ix) + ";",
			//		_indent, _isDisabled);
			generateAssignment(_varName + ix + "]", _elemExprs.get(ix), _indent, _isDisabled);
			// END KGU#560 2018-07-22
		}
	}

	/**
	 * Appends the code for a record initialisation of variable {@code _varName} from
	 * the pre-transformed expression {@code _expr}.
	 * @param _varName - name of the variable to be initialized
	 * @param _expr - tokenized transformed initializer
	 * @param _indent - current indentation string
	 * @param _forConstant - whether this initializer is needed for a constant (a variable otherwise)
	 * @param _isDisabled - whether the source element is disabled (means to comment out the code)
	 * @param _recType - used for component name retrieval if the initializer omits them (may be null)
	 */
	private void generateRecordInit(String _varName, TokenList _expr, String _indent, boolean _forConstant, boolean _isDisabled, TypeMapEntry _recType)
	{
		// START KGU#559 2018-07-22: Enh. #563
		//HashMap<String, String> components = Instruction.splitRecordInitializer(_expr);
		HashMap<String, String> components = Syntax.splitRecordInitializer(_expr, _recType);
		// END KGU#559 2018-07-22
		if (_forConstant) {
			appendComment("Note: " + _varName + " was meant to be a record CONSTANT...", _indent);
		}
		// START KGU#1021 2021-12-05: Bugfix #1024 Instruction might be defective
		if (components == null) {
			appendComment("ERROR: defective record initializer in diagram:", _indent);
			appendComment(_expr.getString(), _indent);
			return;
		}
		// END KGU#1021 2021-12-05
		for (Entry<String, String> comp: components.entrySet())
		{
			String compName = comp.getKey();
			if (!compName.startsWith("§")) {
				// START KGU#560 2018-07-22: Enh. #564 - on occasion of #563, we fix recursive initializers, too
				//addCode(_varName + "." + compName + " := " + comp.getValue() + ";",
				//		_indent, _isDisabled);
				generateAssignment(_varName + "." + compName, new TokenList(comp.getValue()), _indent, _isDisabled);
				// END KGU#560 2018-07-22
			}
		}
	}
	// END KGU#388 2017-10-24
   
	// START KGU#560 2018-07-22: Bugfix #564 Array initializers have to be decomposed if not occurring in a declaration
	/**
	 * Generates code that decomposes possible initializers into a series of separate assignments if
	 * there no compact translation, otherwise just adds appropriate transformed code.
	 * @param _target - the left side of the assignment (without modifiers!)
	 * @param _exprTokens - the tokenized expression in Structorizer syntax
	 * @param _indent - current indentation level (as String)
	 * @param _isDisabled - indicates whether the code is o be commented out
	 */
	private void generateAssignment(String _target, TokenList _exprTokens, String _indent, boolean _isDisabled) {
		if (_exprTokens.contains("{") && _exprTokens.endsWith("}")) {
			int posBrace = _exprTokens.indexOf("{");
			if (_exprTokens.size() >= 3 && posBrace <= 1) {
				if (posBrace == 1 && Syntax.isIdentifier(_exprTokens.get(0), false, null)) {
					// Record initializer
					String typeName = _exprTokens.get(0);							
					TypeMapEntry recType = this.typeMap.get(":"+typeName);
					this.generateRecordInit(_target, _exprTokens, _indent, false, _isDisabled, recType);
				}
				else {
					// Array initializer
					ArrayList<TokenList> items = Syntax.splitExpressionList(_exprTokens.subSequence(1, _exprTokens.size()-1), ",");
					items.remove(items.size()-1); // Get rid of the tail
					this.generateArrayInit(_target, items, _indent, _isDisabled);
				}
			}
			else {
				addCode(_target + " := " + _exprTokens.getString() + ";", _indent, _isDisabled);
			}
		}
		else {
			addCode(_target + " := " + _exprTokens.getString() + ";", _indent, _isDisabled);
		}
	}
	// END KGU#560 2018-07-22

	@Override
	protected void generateCode(Alternative _alt, String _indent)
	{
		boolean isDisabled = _alt.isDisabled(false);
		// START KGU 2014-11-16
		appendComment(_alt, _indent);
		// END KGU 2014-11-16
		// START KGU#453 2017-11-02: Issue #447
		//addCode("IF "+ transform(_alt.getText().getLongString()) + " THEN",
		// FIXME -> #800
		addCode("IF "+ transform(_alt.getUnbrokenText().getLongString()) + " THEN",
		// END KGU#453 2017-1102
				_indent, isDisabled);
		generateCode(_alt.qTrue, _indent+this.getIndent());
		
		// START KGU#1135 2024-03-18: Issue #1146 We ought to make use of the ELSIF if possible
		Element ele = null;
		// We must cater for the code mapping of the chained sub-alternatives
		Stack<Element> processedAlts = new Stack<Element>();
		Stack<Integer> storedLineNos = new Stack<Integer>();
		while (_alt.qFalse.getSize() == 1 
				&& (ele = _alt.qFalse.getElement(0)) instanceof Alternative) {
			_alt = (Alternative)ele;
			// We must care for the code mapping explicitly here since we circumvent generateCode()
			markElementStart(_alt, _indent, processedAlts, storedLineNos);
			appendComment(_alt, _indent);
			// FIXME -> #800
			addCode("ELSIF "+ transform(_alt.getUnbrokenText().getLongString()) + " THEN",
					_indent, ele.isDisabled(false));
			generateCode(_alt.qTrue, _indent+this.getIndent());
		}
		// END KGU#1135 2024-03-18
		
		if (_alt.qFalse.getSize() != 0)
		{
			// START KGU#1135 2024-03-18: Bugfix #1146 END is wrong here
			//addCode("END", _indent, isDisabled);
			// END KGU#1135 2024-03-18
			addCode("ELSE", _indent, _alt.isDisabled(false));
			generateCode(_alt.qFalse, _indent+this.getIndent());
		}
		addCode("END;", _indent, isDisabled);
		// START KGU#1135 2024-03-18: Issue #1146 Accomplish the code map for the processed child alternatives
		markElementEnds(processedAlts, storedLineNos);
		// END KGU#1135 2024-03-18
	}

	@Override
	protected void generateCode(Case _case, String _indent)
	{
		boolean isDisabled = _case.isDisabled(false);
		// START KGU 2014-11-16
		appendComment(_case, _indent);
		// END KGU 2014-11-16
		// START KGU#453 2017-11-02: Issue #447
		//addCode("CASE "+transform(_case.getText().get(0))+" OF", _indent, isDisabled);
		StringList unbrokenText = _case.getUnbrokenText();
		addCode("CASE " + transform(unbrokenText.get(0)) + " OF", _indent, isDisabled);
		// END KGU#453 2017-11-02
		
		for (int i=0; i<_case.qs.size()-1; i++)
		{
			// START KGU#453 2017-11-02: Issue #447
			//addCode(this.getIndent() + _case.getText().get(i+1).trim() + ":",
			addCode(this.getIndent() + unbrokenText.get(i+1).trim() + ":",
			// END KGU#453 2017-11-02
					_indent, isDisabled);
			generateCode((Subqueue) _case.qs.get(i),_indent+this.getIndent());
			// START KGU 2014-11-16: Wrong case separator replaced
			//code.add(_indent+"END;");
			addCode("|", _indent, isDisabled);
			// END KGU 2014-11-16
		}
		
		// START KGU#453 2017-11-02: Issue #447
		//if(!_case.getText().get(_case.qs.size()).trim().equals("%"))
		if (!unbrokenText.get(_case.qs.size()).trim().equals("%"))
		// END KGU#453 2017-11-02
		{
			addCode("ELSE", _indent+this.getIndent(), isDisabled);
			generateCode((Subqueue) _case.qs.get(_case.qs.size()-1),_indent+this.getIndent()+this.getIndent());
		}
		// START KGU 2014-11-16: Wrong indentation mended
		//code.add(_indent+this.getIndent()+"END;");
		addCode("END;", _indent, isDisabled);
		// END KGU 2014-11-16
	}
	
	@Override
	protected void generateCode(For _for, String _indent)
	{
		// START KGU 2014-11-16
		appendComment(_for, _indent);
		// END KGU 2014-11-16

		// START KGU#61 2016-03-23: Enh. 84
		if (_for.isForInLoop() && generateForInCode(_for, _indent))
		{
			// All done
			return;
		}
		// END KGU#61 2016-03-23

		boolean isDisabled = _for.isDisabled(false);

		// START KGU#3 2015-11-02: New reliable loop parameter mechanism
		//code.add(_indent+"FOR "+BString.replace(transform(_for.getText().getText()),"\n","")+" DO");
		// START KGU#1193 2025-08-29: Bugfix #1210 With suppressTransformation this may crash
		if (_for.style == For.ForLoopStyle.COUNTER) {
		// END KGU#1193 2025-08-29
			int step = _for.getStepConst();
			String incr = (step == 1) ? "" : " BY "+ step;
			addCode("FOR " + _for.getCounterVar() + " := " + transform(_for.getStartValue(), false) +
					" TO " + transform(_for.getEndValue(), false) + incr +" DO",
					_indent, isDisabled);
		// START KGU#1193 2025-08-29: Bugfix #1210 see above
		}
		else {
			String text = _for.getUnbrokenText().getLongString();
			this.appendComment("FIXME: Unrecognised loop header - requires manual translation.", _indent);
			if (!suppressTransformation) {
				text = transform(text);
			}
			addCode(text + " DO", _indent, isDisabled);
		}
		// END KGU#1193 2025-08-29
		// END KGU#3 2015-11-02
		generateCode(_for.getBody(),_indent+this.getIndent());
		addCode("END;", _indent, isDisabled);
	}

	// START KGU#61 2016-03-23: Enh. #84 - Support for FOR-IN loops
	/**
	 * We try our very best to create a working loop from a FOR-IN construct
	 * This will only work, however, if we can get reliable information about
	 * the size of the value list, which won't be the case if we obtain it e.g.
	 * via a variable.
	 * @param _for - the element to be exported
	 * @param _indent - the current indentation level
	 * @return true iff the method created some loop code (sensible or not)
	 */
	protected boolean generateForInCode(For _for, String _indent)
	{
		boolean done = false;
		String var = _for.getCounterVar();
		ArrayList<TokenList> items = _for.getValueListItems();
		// Create some generic and unique variable names
		String postfix = Integer.toHexString(_for.hashCode());
		String arrayName = "array" + postfix;
		String indexName = "index" + postfix;
		String itemType = "FIXME_" + postfix;
		boolean isDisabled = _for.isDisabled(false);

		if (items != null)
		{
			// Good question is: how do we guess the element type and what do we
			// do if items are heterogenous? We will just try five types: boolean,
			// common enum type, integer, real and string, where we can only test literals.
			// If none of them match then we add a TODO comment.
			int nItems = items.size();
			// START KGU#542 2019-11-21: Enh. #739
			String allEnum = "";
			// END KGU#542 2019-11-21
			boolean allBoolean = true;
			boolean allInt = true;
			boolean allReal = true;
			boolean allString = true;
			for (int i = 0; i < nItems; i++)
			{
				String item = items.get(i).getString().trim();
				// START KGU#542 2019-11-21: Enh. #739
				TypeMapEntry tme = this.typeMap.get(item);
				// END KGU#542 2019-11-21
				if (allBoolean)
				{
					if (!item.equalsIgnoreCase("true") && !item.equalsIgnoreCase("false"))
					{
						allBoolean = false;
					}
				}
				if (allInt)
				{
					try {
						Integer.parseInt(item);
					}
					catch (NumberFormatException ex)
					{
						// START KGU#542 2019-11-21: Enh. #739 enum type support - it might be an enumerator constant
						//allInt = false;
						allInt = tme != null && tme.isEnum();
						// END KGU#542 2019-11-21
					}
				}
				if (allReal)
				{
					try {
						Double.parseDouble(item);
					}
					catch (NumberFormatException ex)
					{
						allReal = false;
					}
				}
				if (allString)
				{
					allString = item.startsWith("\"") && item.endsWith("\"") &&
							!item.substring(1, item.length()-1).contains("\"") ||
							item.startsWith("\'") && item.endsWith("\'") &&
							!item.substring(1, item.length()-1).contains("\'");
				}
				// START KGU#542 2019-11-21: Enh. #739 support for enumerator types
				if (allEnum != null)
				{
					if (tme != null && tme.isEnum()) {
						if (allEnum.isEmpty()) {
							allEnum = tme.typeName;
						}
						else if (!allEnum.equals(tme.typeName)) {
							allEnum = null;	// Game over for enumerator (different enumerators)
						}
					}
					else {
						// Obviously no enumerator constant
						allEnum = null;
					}
				}
				// END KGU#542 2019-11-21
			}
			
			if (allBoolean) itemType = "BOOLEAN";
			// START KGU#542 2019-11-21: Enh. #739
			else if (allEnum != null && !allEnum.isEmpty()) itemType = allEnum;
			// END KGU#542 2019-11-21
			else if (allInt) itemType = "INTEGER";
			else if (allReal) itemType = "REAL";
			else if (allString) itemType = "ARRAY 100 OF CHAR";
			else {
				// We do a dummy type definition
				this.appendComment("TODO: Specify an appropriate element type for the array!", _indent);
			}

			// Insert the array and index declarations
			insertDeclaration("VAR", arrayName + ": " + "ARRAY " + 
					nItems + " OF " + itemType + ";", _indent.length());
			insertDeclaration("VAR", indexName + ": INTEGER;",
					_indent.length());

			// Now we create code to fill the array with the enumerated values
			for (int i = 0; i < nItems; i++)
			{
				// START KGU#369 2017-03-15: Bugfix #382 item transformation had been missing
				//addCode(arrayName + "[" + i + "] := " + items.get(i) + ";",
				addCode(arrayName + "[" + i + "] := " + transform(items.get(i).getString().trim()) + ";",
				// END KGU#369 2017-03-15
						_indent, isDisabled);
			}
			
			// Creation of the loop header
			addCode("FOR " + indexName + " := 0 TO " + (nItems-1) + " DO", _indent, isDisabled);

			// Creation of the loop body
			addCode(var + " := " + arrayName + "[" + indexName + "];", _indent+this.getIndent(), isDisabled);
			generateCode(_for.getBody(), _indent+this.getIndent());
			addCode("END;", _indent, isDisabled);

			done = true;
		}
		else
		{
			String valueList = _for.getValueList();
			// Fortunately, there is a predefined function LEN in Oberon that makes it possible
			// to convert this in to a COUNTER loop. We just need a generic index variable
			if (Function.isFunction(valueList, false))
			{
				// For performance reasons, it wouldn't be so good an idea to call the function all the way again
				this.insertDeclaration("VAR", arrayName + ": ARRAY OF " + itemType + ";", _indent.length());
				addCode(arrayName + " := " + valueList, _indent, isDisabled);
				valueList = arrayName;
			}
			insertDeclaration("VAR", indexName + ": INTEGER;", _indent.length());
			// Creation of the loop header
			addCode("FOR " + indexName + " := 0 TO LEN(" + transform(valueList, false) + ")-1 DO",
					_indent, isDisabled);
			addCode(var + " := " + valueList + "[" + indexName + "];",
					_indent+this.getIndent(), isDisabled);
			// Add the loop body as is
			generateCode(_for.getBody(), _indent + this.getIndent());
			addCode("END;", _indent, isDisabled);

			done = true;
		}
		return done;
	}
	// END KGU#61 2016-03-23

	@Override
	protected void generateCode(While _while, String _indent)
	{
		boolean isDisabled = _while.isDisabled(false);
		// START KGU 2014-11-16
		appendComment(_while, _indent);
		// END KGU 2014-11-16
//		addCode("WHILE "+BString.replace(transform(_while.getUnbrokenText().getText()),"\n","")+" DO",
//				_indent, isDisabled);
		addCode("WHILE " + transform(_while.getUnbrokenText().getLongString()) + " DO",
				_indent, isDisabled);
		generateCode(_while.getBody(), _indent + this.getIndent());
		addCode("END;", _indent, isDisabled);
	}
	
	@Override
	protected void generateCode(Repeat _repeat, String _indent)
	{
		boolean isDisabled = _repeat.isDisabled(false);
		// START KGU 2014-11-16
		appendComment(_repeat, _indent);
		// END KGU 2014-11-16
		addCode("REPEAT", _indent, isDisabled);
		generateCode(_repeat.getBody(),_indent+this.getIndent());
//		addCode("UNTIL "+BString.replace(transform(_repeat.getUnbrokenText().getText()),"\n","")+";",
//				_indent, isDisabled);
		addCode("UNTIL " + transform(_repeat.getUnbrokenText().getLongString()) + ";",
				_indent, isDisabled);
	}
	
	@Override
	protected void generateCode(Forever _forever, String _indent)
	{
		boolean isDisabled = _forever.isDisabled(false);
		// START KGU 2014-11-16
		appendComment(_forever, _indent);
		// END KGU 2014-11-16
		addCode("LOOP", _indent, isDisabled);
		generateCode(_forever.getBody(),_indent+this.getIndent());
		addCode("END;", _indent, isDisabled);
	}
	
	@Override
	protected void generateCode(Call _call, String _indent)
	{
		boolean isDisabled = _call.isDisabled(false);
		// START KGU 2014-11-16
		appendComment(_call, _indent);
		// END KGU 2014-11-16
		Root owningRoot = Element.getRoot(_call);
		StringList lines = _call.getUnbrokenText();
		for (int i = 0; i < lines.count(); i++)
		{
			// START KGU#371 2019-03-08: Enh. #385 Support for declared optional arguments
			//addCode(transform(lines.get(i))+";", _indent, isDisabled);
			String line = lines.get(i);
			// START KGU#766 2019-11-14: Issue #780 Omit empty parentheses on procedure calls.
			boolean isFctCall = Instruction.isAssignment(line);
			// END KGU#766 2019-11-14
			if (i == 0 && this.getOverloadingLevel() == OverloadingLevel.OL_NO_OVERLOADING && (routinePool != null) && line.endsWith(")")) {
				Function call = _call.getCalledRoutine();
				// START KGU#877 2020-10-16: Bugfix #874 name extraction may fail (e.g. non-ASCII letters)
				if (call != null) {
				// END KGU#877 2020-10-16
					java.util.Vector<Root> callCandidates = routinePool.findRoutinesBySignature(call.getName(), call.paramCount(), owningRoot, false);
					if (!callCandidates.isEmpty()) {
						// FIXME We'll just fetch the very first one for now...
						Root called = callCandidates.get(0);
						StringList defaults = new StringList();
						called.collectParameters(null, null, defaults);
						if (defaults.count() > call.paramCount()) {
							// We just insert the list of default values for the missing arguments
							line = line.substring(0, line.length()-1) + (call.paramCount() > 0 ? ", " : "") + 
									defaults.subSequence(call.paramCount(), defaults.count()).concatenate(", ") + ")";
						}
						// START KGU#766 2019-11-14: Issue #780 Check if it might yet be a function
						if (called.getResultTypeDescr() != null) {
							isFctCall = true;
						}
						// END KGU#766 2019-11-14
					}
				// START KGU#877 2020-10-16: Bugfix #874 name extraction may fail (e.g. non-ASCII letters)
				}
				// END KGU#877 2020-10-16
			}
			// START KGU#766 2019-11-14: Issue #780 Omit empty parentheses on procedure calls.
			if (!isFctCall && line.endsWith("()")) {
				line = line.substring(0, line.length()-2);
			}
			// END KGU#766 2019-11-14
			addCode(transform(line)+";", _indent, isDisabled);
			// END KGU#371 2019-03-08
		}
	}
	
	@Override
	protected void generateCode(Jump _jump, String _indent)
	{
		boolean isDisabled = _jump.isDisabled(false);
		// START KGU 2014-11-16
		appendComment(_jump, _indent);
		// END KGU 2014-11-16

		// START KGU#74/KGU#78 2016-01-17: actual jump handling
		//for(int i=0;i<_jump.getText().count();i++)
		//{
		//	code.add(_indent+transform(_jump.getText().get(i))+";");
		//}
		// Only EXIT (= break) and RETURN exist, no further jump allowed
		boolean isEmpty = true;

		ArrayList<TokenList> tokenLines = _jump.getUnbrokenTokenText();
		for (int i = 0; isEmpty && i < tokenLines.size(); i++) {
			TokenList tokens = tokenLines.get(i);
			if (!tokens.isBlank())
			{
				isEmpty = false;
			}
			// START KGU#74/KGU#78 2015-11-30: More sophisticated jump handling
			//code.add(_indent + line + ";");
			if (Jump.isReturn(tokens))
			{
				addCode("RETURN " + transform(tokens.subSequenceToEnd(1).getString()).trim() + ";",
						_indent, isDisabled);
			}
			else if (Jump.isExit(tokens))
			{
				// START KGU#1189 2025-08-16: Bugfix #1206
				//appendComment("FIXME: Find a solution to exit the program here!", _indent);
				//appendComment("EXITPROG " + transform(tokens.subSequenceToEnd(1).getString()).trim(), _indent);
				addCode ("HALT(" + transform(tokens.subSequenceToEnd(1)).trim() + ");",
						_indent, isDisabled);
				// END KGU#1189 2025-08-16
			}
			else if (Jump.isLeave(tokens))
			{
				String argument = transform(tokens.subSequenceToEnd(1).getString()).trim();
				if (!argument.isEmpty() && !argument.equals("1"))
				{
					appendComment("FIXME: No multi-level EXIT in OBERON; reformulate your loops to leave " + argument + " levels!", _indent);
					appendComment("EXIT " + argument, _indent);
				}
				code.add(_indent + "EXIT;");
			}
			else if (!isEmpty)
			{
<<<<<<< HEAD
				appendComment("FIXME: jump/exit instruction of unrecognised kind!", _indent);
				appendComment(Syntax.decodeLine(tokens).getString(), _indent);
=======
				// START KGU#1193 2025-08-29: Issue #1210: Mind suppressTransformation
				//appendComment("FIXME: jump/exit instruction of unrecognised kind!", _indent);
				//appendComment(line, _indent);
				if (suppressTransformation) {
					addCode(line, _indent, isDisabled);
				}
				else {
					appendComment("FIXME: jump/exit instruction of unrecognised kind!", _indent);
					appendComment(line, _indent);
				}
				// END KGU#1193 2025-08-29
>>>>>>> 949e63e0
			}
		}
		if (isEmpty) {
			addCode("EXIT;", _indent , isDisabled);
		}
		// END KGU#74/KGU#78 2016-01-17
	}
	
	// START KGU#47 2015-12-20: Offer at least a sequential execution (which is one legal execution order)
	@Override
	protected void generateCode(Parallel _para, String _indent)
	{
		boolean isDisabled = _para.isDisabled(false);
		appendComment(_para, _indent);

		addCode("", "", isDisabled);
		appendComment("==========================================================", _indent);
		appendComment("================= START PARALLEL SECTION =================", _indent);
		appendComment("==========================================================", _indent);
		appendComment("TODO: add the necessary code to run the threads concurrently", _indent);
		addCode("BEGIN", _indent, isDisabled);

		for (int i = 0; i < _para.qs.size(); i++) {
			addCode("", "", isDisabled);
			appendComment("----------------- START THREAD " + i + " -----------------", _indent + this.getIndent());
			addCode("BEGIN", _indent + this.getIndent(), isDisabled);
			generateCode((Subqueue) _para.qs.get(i), _indent + this.getIndent() + this.getIndent());
			addCode("END;", _indent + this.getIndent(), isDisabled);
			appendComment("------------------ END THREAD " + i + " ------------------", _indent + this.getIndent());
			addCode("", "", isDisabled);
		}

		addCode("END;", _indent, isDisabled);
		appendComment("==========================================================", _indent);
		appendComment("================== END PARALLEL SECTION ==================", _indent);
		appendComment("==========================================================", _indent);
		addCode("", "", isDisabled);
	}
	// END KGU#47 2015-12-20

//	protected void generateCode(Subqueue _subqueue, String _indent)
//	{
//		// code.add(_indent+"");
//		for(int i=0;i<_subqueue.getSize();i++)
//		{
//			generateCode((Element) _subqueue.getElement(i),_indent);
//		}
//		// code.add(_indent+"");
//	}
	
	// START KGU 2015-12-20: Decomposition according to super class Generator
//	public String generateCode(Root _root, String _indent)
//	{
//		String pr = "MODULE";
//		String modname = _root.getText().get(0);
//		if(_root.isProgram==false) {pr="PROCEDURE";}
//		
//		code.add(pr+" "+modname+";");
//		addSepaLine();
//
//		// Add comments and/or declarations to the program (Bob)
//		for(int i=0;i<_root.getComment().count();i++)
//		{
//			if(!_root.getComment().get(i).startsWith("#"))
//			{
//				code.add(_root.getComment().get(i));
//			}
//			// START KGU 2014-11-16: Don't get the comments get lost
//			else {
//				insertComment(_root.getComment().get(i).substring(1), "");
//			}
//			// END KGU 2014-11-16
//			
//		}
//		
//		//code.add("// declare your variables here");
//		addSepaLine();
//		code.add("BEGIN");
//		generateCode(_root.children,_indent+this.getIndent());
//		code.add("END "+modname+".");
//		
//		return code.getText();
//	}
	
	/* (non-Javadoc)
	 * @see lu.fisch.structorizer.generators.Generator#generateHeader(lu.fisch.structorizer.elements.Root, java.lang.String, java.lang.String, lu.fisch.utils.StringList, lu.fisch.utils.StringList, java.lang.String)
	 */
	@Override
	protected String generateHeader(Root _root, String _indent, String _procName,
			StringList _paramNames, StringList _paramTypes, String _resultType, boolean _public)
	{
		String header = (_root.isProgram() ? "MODULE " : "PROCEDURE ") + _procName;
		// START KGU#765 2019-11-14: Enh. 346, bugfix #779 Avoid duplicate IMPORTs
		if (topLevel) {
			if (this.hasInput()) generatorIncludes.add("In");
			if (this.hasOutput()) generatorIncludes.add("Out");
		}
		// END KGU#765 2019-11-14
		if (!_root.isProgram())
		{
			// FIXME: How to handle includable diagrams?
			// START KGU#236 2016-08-10: Issue #227 - create a MODULE context
			if (topLevel /*&& this.optionExportSubroutines()*/)	// FIXME: Why this restriction to subroutine mode here?
			{
				// Though the MODULE name is to be the same as the file name
				// (or vice versa),
				// we must not allow non-identifier characters. so convert
				// all characters that are neither letters nor digits into 
				// underscores.
				code.add(_indent + "MODULE " + getModuleName() + ";");
				appendComment("Generated by Structorizer " + Element.E_VERSION, _indent);
				addSepaLine();

				// START KGU#351 2017-02-26: Enh. #346
				this.appendUserIncludes(_indent);
				// END KGU#351 2017-02-26
				// START KGU#826 2020-03-17: Bugfix #838
				//if (this.hasInput() || this.hasOutput())
				//{
				//	StringList ioModules = new StringList();
				//	if (this.hasInput()) ioModules.add("In");
				//	if (this.hasOutput()) ioModules.add("Out");
				//	code.add(_indent + "IMPORT " + ioModules.concatenate(", ") + ";");
				//	addSepaLine();
				//}
				this.appendGeneratorIncludes(_indent, false);
				// END KGU#826 2020-03-17
				if (this.hasEmptyInput(_root))
				{
					// FIXME This might me misplaced as another VAR declaration block might follow
					code.add(_indent + "VAR");
					code.add(_indent + this.getIndent() + "dummyInputChar: CHAR;	" +
							this.commentSymbolLeft() + " for void input " + this.commentSymbolRight());
					addSepaLine();
				}
				subroutineIndent = _indent;
				subroutineInsertionLine = code.count();
			}
			// END KGU#236 2016-08-10

			if (_public) {
				header += "*";	// Marked for export as default
			}
			String lastType = "";
			//header += "(";
			String paramList = "";
			int nParams = _paramNames.count();
			for (int p = 0; p < nParams; p++) {
				// START KGU#800 2020-02-15: Type name surrogate unified to ???
				//String type = transformType(_paramTypes.get(p), "(*type?*)");
				// START KGU#993 2021-10-03: Bugfix #993 constant and array parameters were handled badly
				//String type = transformType(_paramTypes.get(p), "???");
				boolean isConst = false;
				String pType = _paramTypes.get(p);
				if (pType != null && pType.startsWith("const ")) {
					pType = pType.substring("const ".length());
					isConst = true;
				}
				String type = transformType(pType, "???");
				// END KGU#993 2021-10-03
				// END KGU#800 2020-02-15
				// START KGU#140 2017-01-31; Enh. #113 - array conversion in argument list
				//if (p == 0) {
				//	header += "(";
				//}
				//else if (type.equals("(*type?*)") || !type.equals(lastType)) {
				if (p > 0) {
					// START KGU#800 2020-02-15: Type name surrogate unified to ???
					//if (type.equals("(*type?*)") || !type.equals(lastType)) {
					if (type.equals("???") || !type.equals(lastType)) {
					// END KGU#800 2020-02-15
				// END KGU#140 2017-01-31
						paramList += ": " + lastType + "; ";
						// START KGU#332 2017-01-31: Enh. #335 Improved type support
						// START KGU#993 2021-10-03: Bugfix #993 constant arrays must not be passed as VAR
						//if (type.contains("ARRAY") && !_paramNames.get(p).trim().startsWith("VAR ")) {
						if (type.contains("ARRAY") && !isConst && !_paramNames.get(p).trim().startsWith("VAR ")) {
						// END KGU#993 2021-10-03
							paramList += "VAR ";
						}
						// END KGU#332 2017-01-31
					}
					else {
						paramList += ", ";
					}
				// START KGU#140 2017-01-31; Enh. #113 - array conversion in argument list
				}
				// END KGU#140 2017-01-31
				paramList += _paramNames.get(p).trim();
				if (p+1 == nParams) {
					//header += ": " + type + ")";
					paramList += ": " + type;
				}
				lastType = type;
			}
			//header += ")";
			if (!_root.isInclude())
			{
				// START KGU#766 2019-11-14: Issue #780
				//header += "(" + paramList + ")";
				if (!paramList.isEmpty()) {
					header += "(" + paramList + ")";
				}
				// END KGU#766 2019-11-14
				// START KGU#332 2017-01-31: Enh. #335
				//header += ": " + transformType(_resultType, "");
				if (_resultType != null || this.returns || this.isFunctionNameSet || this.isResultSet) {
					String oberonType = transformType(_resultType, "???");
					if (oberonType.contains("ARRAY")) {
						appendComment("TODO: Oberon doesn't permit to return arrays - pass the result in a different way!", _indent);					
					}
					header += ": " + oberonType;
				}
				// END KGI#332 2017-01-31
			}
		}
		
		// START KGU#860 2020-04-24: Issue #861/1 Moved hitherto from below the header
		if (!_root.getComment().getLongString().trim().isEmpty())
		{
			appendComment(_root, _indent);	// Since #828 this will automatically decide for a block comment
		}
		// END KGU#860 2020-04-24
		// START KGU#815/KGU#824 2020-03-18: Enh. #828, bugfix #836 - An includable has never a procedure heading
		//code.add(_indent + header + ";");
		if (!_root.isInclude()) {
			code.add(_indent + header + ";");
		}
		// END KGU#815/KGU#824 2020-03-18
		
		// START KGU#61 2016-03-23: For a module, we will import In and Out
		// START KGU#236 2016-08-10: Issue #227 - only if needed now
		//if (_root.isProgram)
		//{
		//	code.add(_indent + "IMPORT In, Out");	// Later, this could be done on demand
		//}
		// START KGU#765 2019-11-14: Bugfix #779
		//if (_root.isProgram() && (this.hasInput(_root) || this.hasOutput(_root)))
		//{
		//	StringList ioModules = new StringList();
		//	if (this.hasInput(_root)) ioModules.add("In");
		//	if (this.hasOutput(_root)) ioModules.add("Out");
		//	code.add(_indent + "IMPORT " + ioModules.concatenate(", ") + ";");
		//}
		if (_root.isProgram())
		{
			appendComment("Generated by Structorizer " + Element.E_VERSION, _indent);
			this.appendUserIncludes(_indent);
			// START KGU#826 2020-03-17: Bugfix #838
			//if (this.hasInput() || this.hasOutput()) {
			//	StringList ioModules = new StringList();
			//	if (this.hasInput()) ioModules.add("In");
			//	if (this.hasOutput()) ioModules.add("Out");
			//	code.add(_indent + "IMPORT " + ioModules.concatenate(", ") + ";");
			//	addSepaLine();
			//}
			this.appendGeneratorIncludes(_indent, false);
			// END KGU#826 2020-03-17
		}
		// END KGU#765 2019-11-14
		// END KGU#236 2016-08-10
		// END KGU#61 2016-03-23

		// START KGU 2015-12-20: Don't understand what this was meant to achieve
		// Add comments and/or declarations to the program (Bob)
//		for(int i=0; i<_root.getComment().count(); i++)
//		{
//			if(!_root.getComment().get(i).startsWith("#"))
//			{
//				code.add(_indent + _root.getComment().get(i));
//			}
//			// START KGU 2014-11-16: Don't let the comments get lost
//			else {
//				insertComment(_root.getComment().get(i).substring(1), _indent);
//			}
//			// END KGU 2014-11-16
//		}
		// START KGU 2016-01-16: No need to create an empty comment
		//insertBlockComment(_root.getComment(), _indent, this.commentSymbolLeft(),
		//		" * ", " " + this.commentSymbolRight());
		// START KGU#860 2020-04-24: Issue #861/1 Moved above the declaration
		//if (!_root.getComment().getLongString().trim().isEmpty())
		//{
		//	appendBlockComment(_root.getComment(), _indent, this.commentSymbolLeft(),
		//			" * ", " " + this.commentSymbolRight());
		//}
		// END KGU#860 2020-04-24
		if (topLevel)
		{
			// START KGU#363 2017-05-16: Enh. #372
			appendCopyright(_root, _indent, true);
			// END KGU#363 2017-05-16
		}
		// END KGU 2016-01-16
		// END KGU 2015-12-20

		return _indent;
	}

	/* (non-Javadoc)
	 * @see lu.fisch.structorizer.generators.Generator#generatePreamble(lu.fisch.structorizer.elements.Root, java.lang.String, lu.fisch.utils.StringList)
	 */
	@Override
	protected String generatePreamble(Root _root, String _indent, StringList varNames)
	{
		String indentPlusOne = _indent + this.getIndent();
		// START KGU#261 2017-01-30: Enh. #259: Insert actual declarations if possible
		// START KGU#676 2019-03-30: Enh. #696 special pool in case of batch export
		//typeMap = _root.getTypeInfo();
		typeMap = _root.getTypeInfo(routinePool);
		// END KGU#676 2019-03-30
		// END KGU#261 2017-01-30
		// START KGU#388 2017-10-24: Enh. #423
		//if (varNames.count() > 0) {
		//	code.add(_indent + "VAR");
		//	insertComment("TODO: Check and accomplish local variable declarations:", indentPlusOne);
		//}
		//for (int v = 0; v < varNames.count(); v++) {
		//   // START KGU#332 2017-01-30: Enh. #335: Insert actual declarations if possible
		//	//insertComment(varNames.get(v), indentPlusOne);
		//	String varName = varNames.get(v);
		//	TypeMapEntry typeInfo = typeMap.get(varName); 
		//	StringList types = null;
		//	if (typeInfo != null) {
		//		 types = getTransformedTypes(typeInfo, false);
		//	}
		//	if (types != null && types.count() == 1) {
		//		String type = resolveArrayType(typeInfo, types.get(0));
		//		if (type.contains("???")) {
		//			insertComment(varName + ": " + type + ";", _indent + this.getIndent());
		//		}
		//		else {
		//			code.add(_indent + this.getIndent() + varName + ": " + type + ";");
		//		}
		//	}
		//	else {
		//		insertComment(varName, _indent + this.getIndent());
		//	}
		//	// END KGU#332 2017-01-30
		//}
		// START KGU#815/KGU#824 2020-03-18: Enh. #828, bugfix #836 result no longer needed
		//StringList complexConsts = new StringList();
		//Root[] includes = this.generateDeclarations(_root, _indent, varNames, complexConsts);
		this.generateDeclarations(_root, _indent, varNames);
		// END KGU#815/KGU#824 2020-03-18
		// END KGU#388 2017-10-24
		
		// START KGU#178 2016-07-20: Enh. #160 (subroutine export integration)
		// START KGU#815 2020-03-17: Enh. #828 - the mode restriction didn't seem to make sense
		//if (topLevel && _root.isProgram() && this.optionExportSubroutines())
		if (topLevel && _root.isProgram())
		// END KGU#815 2020-03-17
		{
			addSepaLine();
			subroutineIndent = _indent;
			subroutineInsertionLine = code.count();
			// START KGU#815/KGU#824 2020-03-19: Enh. #828, bugfix #836
			libraryInsertionLine = code.count();
			// END KGU#815/KGU#824 2020-03-19
		}
		// END KGU#178 2016-07-20
		
		// START KGU#815/KGU#824 2020-03-18: Enh. #828, bugfix #836
		//code.add(_indent + "BEGIN");
		if (!_root.isInclude()) {
			code.add(_indent + "BEGIN");
		}
		// END KGU#815/KGU#824 2020-03-18
		// START KGU#236 2016-08-10: Issue #227
		// START KGU#815 2020-03-17: Enh. #828 - the mode restriction does not make sense anymore
		//boolean isProcModule = _root.isSubroutine() && this.optionExportSubroutines();
		boolean isProcModule = !_root.isProgram();
		// END KGU#815 2020-03-17
		// START KGU#765 2019-11-14: Bugfix #779
		//if (topLevel && this.hasInput(_root) && !isProcModule)
		if (topLevel && this.hasInput() && !isProcModule)
		// END KGU#765 2019-11-14
		{
			code.add(indentPlusOne + "In.Open;");
		}
		// START KGU#765 2019-11-14: Bugfix #779
		//if (topLevel && this.hasOutput(_root) && !isProcModule)
		if (topLevel && this.hasOutput() && !isProcModule)
		// END KGU#765 2019-11-14
		{
			code.add(indentPlusOne + "Out.Open;");	// This is optional, actually
		}
		// END KGU#236 2016-08-10
		// START KGU#376 2017-10-24: Enh. #389 - code of includes is to be produced here
		/* FIXME (#828, #836): This is not true if the includes are imported from another module
		 * and what about public procedures or functions in a library - ther it ought to go to the
		 * module initialisation
		 */
		if (_root.isProgram()) {
			// START KGU#815/KGU#824 2020-03-18: Enh. #828, bugfix #836
			//for (Root incl: includes) {
			//	generateCode(incl.children, _indent + this.getIndent());
			//}
			this.appendGlobalInitialisations(_root, indentPlusOne);
			// END KGU#815/KGU#824 2020-03-18
		}
		// END KGU#376 2017-10-24
		return indentPlusOne;
	}
	
	// START KGU#376/KGU#388 2017-10-24: nh. #389, #423 (copied from PasGenerator)
	/**
	 * Appends the const, type, and var declarations for the referred includable roots
	 * and - possibly - {@code _root} itself to the code, as far as they haven't been
	 * generated already.<br/>
	 * Note:<br/>
	 * The declarations of referred includables are only appended if we are at top level.<br/>
	 * The declarations of {@code _root} itself are suppressed if {@code _varNames} is
	 * null - in this case it is assumed that we are in the IMPLEMENTATION part of a UNIT
	 * outside of any function.
	 * @param _root - the currently processed diagram (usually at top level)
	 * @param _indent - the indentation string of the current nesting level
	 * @param _varNames - list of variable names if this is within preamble, otherwise null
	 * @return topologically sorted array of included Roots.
	 */
	// START KGU#815/KGU#824 2020-03-19: Enh. #828, bugfix #836 last argument not needed externally
	//protected Root[] generateDeclarations(Root _root, String _indent, StringList _varNames, StringList complexConsts) {
	protected Root[] generateDeclarations(Root _root, String _indent, StringList _varNames) {
		/* A StringList being filled with the names of those structured
		 * constants that cannot be converted to structured Oberon constants but are to
		 * be deconstructed as mere variables in the body. */
		StringList complexConsts = new StringList();
	// END KGU#815/KGU#824 2020-03-19
		Root[] includes = new Root[]{};
		boolean introPlaced = false;	// Has the CONST keyword already been written?
		if (topLevel) {
			includes = includedRoots.toArray(includes);
			for (Root incl: includes) {
				// START KGU#815/KGU#824 20202-03-18: Enh. #828, bugfix #836
				//if (incl != _root) {
				if (incl != _root && (importedLibRoots == null || !importedLibRoots.contains(incl))) {
				// END KGU#815/KGU#824 2020-03-18
					introPlaced = generateConstDefs(incl, _indent, complexConsts, introPlaced);
				}
			}
		}
		// START KGU#388 2017-09-19: Enh. #423 record type definitions introduced
		// START KGU#375 2017-04-12: Enh. #388 now passed to generatePreamble
		// START KGU#504 2018-03-13: Bugfix #520, #521
		//if (_varNames != null) {
		if (_varNames != null && (!this.suppressTransformation || _root.isInclude())) {
		// END KGU#504 2018-03-13
			generateConstDefs(_root, _indent, complexConsts, introPlaced);
		}
		
		// START KGU#376 2017-09-21: Enh. #389 Concentrate all included definitions here
		introPlaced = false;	// Has the TYPE keyword already been written?
		for (Root incl: includes) {
			// START KGU#815/KGU#824 20202-03-18: Enh. #828, bugfix #836
			//if (incl != _root) {
			if (incl != _root && (importedLibRoots == null || !importedLibRoots.contains(incl))) {
			// END KGU#815/KGU#824 2020-03-18
				introPlaced = generateTypeDefs(incl, _indent, introPlaced);
			}
		}
		// START KGU#388 2017-09-19: Enh. #423 record type definitions introduced
		// START KGU#504 2018-03-13: Bugfix #520, #521
		//if (_varNames != null) {
		if (_varNames != null && (!this.suppressTransformation || _root.isInclude())) {
		// END KGU#504 2018-03-13
			introPlaced = generateTypeDefs(_root, _indent, introPlaced);
		}
		// END KGU#388 2017-09-19
		
		if (!this.structuredInitialisations.isEmpty()) {
			// Was there a type definition inbetween?
			if (introPlaced) {
				code.add(_indent + "const");
			}
			// START KGU#375 2017-09-20: Enh. #388 initialization of structured constants AFTER type definitions
			// (Only if structured constants are allowed, which is not the case in Oberon 2)
			for (Root incl: includes) {
				// START KGU#815/KGU#824 20202-03-18: Enh. #828, bugfix #836
				//if (incl != _root) {
				if (incl != _root && (importedLibRoots == null || !importedLibRoots.contains(incl))) {
				// END KGU#815/KGU#824 2020-03-18
					this.appendPostponedInitialisations(incl, _indent + this.getIndent());
				}
			}
			// START KGU#504 2018-03-13: Bugfix #520, #521
			//if (_varNames != null) {
			if (_varNames != null && (!this.suppressTransformation || _root.isInclude())) {
			// END KGU#504 2018-03-13
				this.appendPostponedInitialisations(_root, _indent + this.getIndent());
			}
			// END KGU#375 2017-09-20
			addSepaLine();
		}
		
		introPlaced = false;	// Has the TYPE keyword already been written?
		// We must not repeat global declaration on local level, the loop won't be executed on sub-levels
		// because `includes' was only filled at top level (see above)
		for (Root incl: includes) {
			// START KGU#815/KGU#824 20202-03-18: Enh. #828, bugfix #836
			//if (incl != _root) {
			if (incl != _root && (importedLibRoots == null || !importedLibRoots.contains(incl))) {
			// END KGU#815/KGU#824 2020-03-18
				introPlaced = generateVarDecls(incl, _indent, incl.retrieveVarNames(), complexConsts, introPlaced);
			}
		}
		// START KGU#504 2018-03-13: Bugfix #520, #521
		//if (_varNames != null) {
		if (_varNames != null && (!this.suppressTransformation || _root.isInclude())) {
		// END KGU#504 2018-03-13
			// START KGU#762 2019-11-13: Bugfix #776 - we must not repeat mere declarations from Includables here
			//introPlaced = generateVarDecls(_root, _indent, _varNames, _complexConsts, introPlaced);
			StringList ownVarNames = new StringList(_varNames);
			if (!topLevel && _root.includeList != null) {
				for (Root incl: includedRoots) {
					// Because of recursiveness of declaration retrieval, we may restrict to the
					// directly included diagrams, this reduces the risk of eliminating variable
					// names that are not included but locally defined.
					if (_root.includeList.contains(incl.getMethodName())) {
						// START KGU#833 2020-03-26: Avoid the function name being declared unless it was used for result
						//StringList declNames = incl.getMereDeclarationNames();
						StringList declNames = incl.getMereDeclarationNames(true);
						// END KGU#833 2020-03-26
						for (int i = 0; i < declNames.count(); i++) {
							ownVarNames.removeAll(declNames.get(i));
						}
					}
				}
			}
			introPlaced = generateVarDecls(_root, _indent, ownVarNames, complexConsts, introPlaced);
			// END KGU#762 2019-11-13
		}
		// END KGU#375 2017-04-12
		// START KGU#759 2019-11-11: Bugfix #773 - Specific care for merely declared (uninitialized) variables
		if (topLevel) {
			// START KGU#833 2020-03-26: Avoid the function name being declared unless it was used for result
			//generateVarDecls(_root, _indent, _root.getMereDeclarationNames(), new StringList(), introPlaced);
			generateVarDecls(_root, _indent, _root.getMereDeclarationNames(this.isFunctionNameSet), new StringList(), introPlaced);
			// END KGU#833 2020-03-26
		}
		// END KGU#759 2019-11-11
		return includes;
	}

	/**
	 * Adds constant definitions for all non-complex constants in {@code _root.constants}.
	 * @param _root - originating Root
	 * @param _indent - current indentation level (as String)
	 * @param _complexConsts - a list of constants of array or record structure to be postponed
	 * @param _sectionBegun - whether the CONST section had already been introduced by keyword CONST
	 * @return true if CONST section has been introduced (no matter whether before or here)
	 */
	protected boolean generateConstDefs(Root _root, String _indent, StringList _complexConsts, boolean _sectionBegun) {
		if (!_root.constants.isEmpty()) {
			String indentPlus1 = _indent + this.getIndent();
			// START KGU#993 2021-10-03: Bugfix #993 - We must not re-define constant parameters!
			StringList params = _root.getParameterNames();
			// END KGU#993 2021-10-03
			// START KGU#815/KGU#824 2020-03-18: Enh. #828, bugfix #836
			String glob = "";
			if (topLevel && _root.isInclude() && this.importedLibRoots == null) {
				glob = "*";
			}
			// END KGU#815/KGU#824 2020-03-18
			// _root.constants is expected to be a LinkedHashMap, such that topological
			// ordering should not be necessary
			for (Entry<String, String> constEntry: _root.constants.entrySet()) {
				String constName = constEntry.getKey();
				// We must make sure that the constant hasn't been included from a diagram
				// already handled at top level.
				// START KGU#993 2021-10-03: Bugfix #993 - skip constant parameters as well
				//if (wasDefHandled(_root, constName, true)) {
				if (params.contains(constName) || wasDefHandled(_root, constName, true)) {
				// END KGU#993 2021-10-03
					continue;
				}
				// START KGU#452 2019-11-17: Enh. #739 Skip enumerator values - they are to be handled in a type definition
				//String expr = transform(constEntry.getValue());
				String expr = constEntry.getValue();
				if (expr != null && expr.startsWith(":")) {
					continue;
				}
				expr = transform(expr);
				// END KGU#452 2019-11-17
				// START KGU#676 2019-03-30: Enh. #696 special pool in case of batch export
				//TypeMapEntry constType = _root.getTypeInfo().get(constEntry.getKey()); 
				TypeMapEntry constType = _root.getTypeInfo(routinePool).get(constEntry.getKey()); 
				// END KGU#676 2019-03-30
				if (constType == null || (!constType.isArray() && !constType.isRecord())) {
					if (!_sectionBegun) {
						code.add(_indent + "CONST");
						//insertComment("TODO: check and accomplish constant definitions", indentPlus1);
						_sectionBegun = true;
					}
					// START KGU#424 2017-09-25
					appendDeclComment(_root, indentPlus1, constName);
					// END KGU#424 2017-09-25
					// START KGU#815/KGU#824 2020-03-18: Enh. #828, bugfix #836
					//code.add(indentPlus1 + constEntry.getKey() + " = " + expr + ";");
					code.add(indentPlus1 + constName + glob + " = " + expr + ";");
					// END KGU#815/KGU#824 2020-03-18
				}
				else {
					_complexConsts.add(constName);
				}
			}
			addSepaLine();
		}
		return _sectionBegun;
	}

	/**
	 * Adds type definitions for all types in {@code _root.getTypeInfo()}.
	 * @param _root - originating Root
	 * @param _indent - current indentation level (as String)
	 * @param _sectionBegun - whether the TYPE section had already been introduced by keyword CONST
	 * @return true if TYPE section has been introduced (no matter whether before or here)
	 */
	protected boolean generateTypeDefs(Root _root, String _indent, boolean _sectionBegun) {
		// START KGU#676 2019-03-30: Enh. #696 special pool in case of batch export
		//for (Entry<String, TypeMapEntry> typeEntry: _root.getTypeInfo().entrySet()) {
		for (Entry<String, TypeMapEntry> typeEntry: _root.getTypeInfo(routinePool).entrySet()) {
		// END KGU#676 2019-03-30
			String key = typeEntry.getKey();
			if (key.startsWith(":") /*&& typeEntry.getValue().isDeclaredWithin(_root)*/) {
				_sectionBegun = generateTypeDef(_root, key.substring(1), typeEntry.getValue(),
						_indent, _sectionBegun);
			}
		}
		return _sectionBegun;
	}

	/**
	 * Adds the type definition for the given type {@code _typeEntry} to the code
	 * 
	 * @param _root - originating {@link Root}
	 * @param _typeName - name of the type to be defined
	 * @param _type - the {@link TypeMapEntry} for the type to be defined
	 * @param _indent - current indentation level (as String)
	 * @param _sectionBegun - had the keyword TYPE already been inserted?
	 * @return {@code true} iff the keyword TYPE had already been inserted
	 */
	private boolean generateTypeDef(Root _root, String _typeName, TypeMapEntry _type, String _indent, boolean _sectionBegun) {
		String indentPlus1 = _indent + this.getIndent();
		String indentPlus2 = indentPlus1 + this.getIndent();
		String indentPlus3 = indentPlus2 + this.getIndent();
		if (wasDefHandled(_root, ":"+_typeName, true)) {
			return _sectionBegun;
		}
		// START KGU#815/KGU#824 2020-03-18: Enh. #828, bugfix #836
		String postfix = "";
		if (topLevel && _root.isInclude() && this.importedLibRoots == null) {
			postfix = "*";	// Mark the type as global (this is only a vague heuristics, though)
		}
		// END KGU#815/KGU#824 2020-03-18
		if (!_sectionBegun) {
			code.add(_indent + "TYPE");
			_sectionBegun = true;
		}
		appendDeclComment(_root, indentPlus1, ":"+_typeName);
		// START KGU#1082 2023-09-28: Bugfix #1092 sensible support for alias types
		if (_type.typeName != null && !_typeName.equals(_type.typeName)) {
			// Seems to be an alias - so make sure the referred type is defined
			_sectionBegun = generateTypeDef(_root, _type.typeName, _type, _indent, _sectionBegun);
			code.add(indentPlus1 + _typeName + postfix + " = " + _type.typeName + ";");
			return _sectionBegun;
		}
		// END KGU#1082 2023-09-28
		if (_type.isRecord()) {
			String lastLine = indentPlus1 + _typeName + postfix + " = RECORD";
			code.add(lastLine);
			for (Entry<String, TypeMapEntry> compEntry: _type.getComponentInfo(false).entrySet()) {
				lastLine = indentPlus3 + compEntry.getKey() + ":\t" + transformTypeFromEntry(compEntry.getValue(), null, true) + ";";
				code.add(lastLine);
			}
			if (lastLine.endsWith(";")) {
				code.set(code.count()-1, lastLine.substring(0, lastLine.length()-1));
			}
			code.add(indentPlus2 + "END;");
		}
		// START KGU#542 2019-11-17: Enh. #739
		else if (_type.isEnum()) {
			code.add(indentPlus1 + _typeName + postfix + " = ENUM");
			StringList items = _type.getEnumerationInfo();
			for (int i = 0; i < items.count(); i++) {
				// FIXME: We might have to transform the value...
				code.add(indentPlus3 + items.get(i) + (i < items.count()-1 ? "," : ""));
			}
			code.add(indentPlus2 + "END;");
		}
		// END KGU#542 2019-11-17
		else {
			// START KGU#1082 2023-09-28: Bugfix #1092 Sensible handling of alias types
			//code.add(indentPlus1 + _typeName + postfix + " = " + this.transformTypeFromEntry(_type, null, true) + ";");					
			code.add(indentPlus1 + _typeName + postfix + " = "
					+ this.transformTypeFromEntry(_type, null, !_typeName.equals(_type.typeName)) + ";");					
			// END KGU#1082 2023-09-28
		}
		addSepaLine();
		return _sectionBegun;
	}
	
	
	/**
	 * Adds declarations for the variables and complex constants in {@code _varNames} from
	 * the given {@link Root} {@code _root}.  
	 * @param _root - the owning {@link Root}
	 * @param _indent - the current indentation (as string)
	 * @param _varNames - list of occurring variable names
	 * @param _complexConsts - list of constants with non-scalar type
	 * @param _sectionBegun - whether the introducing keyword for this declaration section has already been placed
	 * @return whether the type section has been opened.
	 */
	protected boolean generateVarDecls(Root _root, String _indent, StringList _varNames, StringList _complexConsts, boolean _sectionBegun) {
		String indentPlus1 = _indent + this.getIndent();
		// Insert actual declarations if possible
		//HashMap<String, TypeMapEntry> typeMap = _root.getTypeInfo();	// 2017-01-30: Became obsolete by field
		// START KGU#236 2016-08-10: Issue #227: Declare this variable only if needed
		//code.add(indentPlusOne + "dummyInputChar: Char;	" +
		//		this.commentSymbolLeft() + " for void input " + this.commentSymbolRight());
		// START KGU#815 2020-03-17: Enh. #828 - the mode restriction didn't mssem to make sense
		//boolean isProcModule = _root.isSubroutine() && this.optionExportSubroutines();
		boolean isProcModule = _root.isSubroutine();
		// END KGU#815 2020-03-17
		if (topLevel && this.hasEmptyInput(_root) && !isProcModule)
		{
			if (!_sectionBegun) {
				code.add(_indent + "VAR");
				_sectionBegun = true;
			}
			code.add(indentPlus1 + "dummyInputChar: Char;	" +
					this.commentSymbolLeft() + " for void input " + this.commentSymbolRight());
		}
		// END KGU#236 2016-08-10
		// START KGU#815/KGU#824 2020-03-18: Enh. #828, bugfix #836
		String glob = "";
		if (topLevel && _root.isInclude() && importedLibRoots == null) {
			glob = "*";
		}
		// END KGU#815/KGU#824 2020-03-18
		for (int v = 0; v < _varNames.count(); v++) {
			String varName = _varNames.get(v);
			// constants have already been defined
			boolean isComplexConst = _complexConsts.contains(varName);
			if (_root.constants.containsKey(varName) && !isComplexConst) {
				continue;
			}
			if (wasDefHandled(_root, varName, true)) {
				continue;
			}
			if (!_sectionBegun) {
				code.add(_indent + "VAR");
				appendComment("TODO: check and accomplish variable declarations", _indent + this.getIndent());
				_sectionBegun = true;
			}
			appendDeclComment(_root, indentPlus1, varName);
			TypeMapEntry typeInfo = typeMap.get(varName); 
			StringList types = null;
			if (typeInfo != null) {
				types = getTransformedTypes(typeInfo, true);
			}
			if (types != null && types.count() == 1) {
				String type = this.resolveArrayType(typeInfo, types.get(0));
				String comment = "";
				if (type.contains("???")) {
					// START KGU#759 2019-11-11: Issue #733 - it only irritates the user to outcomment this - the code isn't compilable anyway
					//appendComment(varName + ": " + type + ";", indentPlus1);
					comment = "\t" + this.commentSymbolLeft() + " FIXME! " + this.commentSymbolRight();
					// END KGU#759 2019-11-11
				}
				//else {
				if (isComplexConst) {
					varName = this.commentSymbolLeft() + "const" + this.commentSymbolRight() + " " + varName;
				}
				// START KGU#815/KGU#824 2020-03-18: Enh. #828, bugfix #836
				//addCode(varName + ": " + type + ";" + comment, indentPlus1, false);
				addCode(varName + glob + ": " + type + ";" + comment, indentPlus1, false);
				// END KGU#815/KGU#824 2020-03-18
				//}
			}
			else {
				// START KGU#759 2019-11-11: Issue #773 - it only irritates the user to outcomment this - the code isn't compilable anyway
				//appendComment(varName + ": ???;", indentPlus1);
				// START KGU#815/KGU#824 2020-03-18: Enh. #828, bugfix #836
				//addCode(varName + ": ???;\t" + this.commentSymbolLeft() + " FIXME! " + this.commentSymbolRight(), indentPlus1, false);
				addCode(varName + glob + ": ???;\t" + this.commentSymbolLeft() + " FIXME! " + this.commentSymbolRight(), indentPlus1, false);
				// END KGU#815/KGU#824 2020-03-18
				// END KGU#759 2019-11-11
			}
		}
		return _sectionBegun;
	}

	// START KGU#375/KGU#376/KGU#388 2017-09-20: Enh. #388, #389, #423 
	// Unlikely that this code will ever be active in Oberon
	private void appendPostponedInitialisations(Root _root, String _indent) {
		StringList initLines = this.structuredInitialisations.get(_root);
		if (initLines != null) {
			for (int i = 0; i < initLines.count(); i++) {
				code.add(_indent + initLines.get(i));
			}
			// The same initialisations must not be inserted another time somewhere else!
			this.structuredInitialisations.remove(_root);
		}
	}
	// END KGU#375/KGU#376/KGU#388 2017-09-20

	/**
	 * With help of the respective {@code typeInfo}, resolves array markers in the
	 * transformed type description {@code typeStr}.
	 * @param typeInfo - the {@link TypeMapEntry} corresponding with {@code typeStr}
	 * @param typeStr - a pre-transformed canonical type description or name
	 * @return the Pascal-conform type description with resolved array levels.
	 */
	protected String resolveArrayType(TypeMapEntry typeInfo, String typeStr) {
		int level = 0;
		String prefix = "";
		while (typeStr.startsWith("@")) {
			// It's an array, so get its index range
			int maxIndex = typeInfo.getMaxIndex(level++);
			// START KGU#854 2020-04-22: Enh. #855
			if (maxIndex < 0) {
				maxIndex = this.optionDefaultArraySize() - 1;
			}
			// END KGU#854 2020-04-22
			String nElements = "";
			if (maxIndex >= 0) {
				nElements = " " + (maxIndex+1);
			}
			prefix += "ARRAY" + nElements + " OF ";
			typeStr = typeStr.substring(1);
		}
		typeStr = prefix + typeStr;
		return typeStr;
	}

	// START KGU#815/KGU#824 2020-03-18: Enh. #828, bugfix #826
	/* (non-Javadoc)
	 * @see lu.fisch.structorizer.generators.Generator#generateBody(lu.fisch.structorizer.elements.Root, java.lang.String)
	 */
	@Override
	protected boolean generateBody(Root _root, String _indent)
	{
		if (_root.isInclude()) {
			return false;
		}
		return super.generateBody(_root, _indent);
	}
	// START KGU#815/KGU#824 2020-03-18

	/* (non-Javadoc)
	 * @see lu.fisch.structorizer.generators.Generator#generateResult(lu.fisch.structorizer.elements.Root, java.lang.String, boolean, lu.fisch.utils.StringList)
	 */
	@Override
	protected String generateResult(Root _root, String _indent, boolean alwaysReturns, StringList varNames)
	{
		if ((this.returns || _root.getResultTypeDescr() != null || isFunctionNameSet || isResultSet) && !alwaysReturns) {
			String result = "0";
			if (isFunctionNameSet) {
				result = _root.getMethodName();
			} else if (isResultSet) {
				int vx = varNames.indexOf("result", false);
				result = varNames.get(vx);
			}
			// START KGU#1084 2023-10-04: Bugfix #1093 Don't invent an undue return statement here
			else {
				return _indent;
			}
			// END KGU#1084 2023-10-24
			//addSepaLine();
			code.add(_indent + this.getIndent() + "RETURN " + result + ";");
		}
		return _indent;
	}

	/* (non-Javadoc)
	 * @see lu.fisch.structorizer.generators.Generator#generateFooter(lu.fisch.structorizer.elements.Root, java.lang.String)
	 */
	@Override
	protected void generateFooter(Root _root, String _indent)
	{
		// Method block close
		// START KGU#236 2016-08-10: Bugfix #227
		//code.add(_indent + "END " + _root.getMethodName() + ";");
		// START KGU#815/KGU#824 2020-02-18: Enh. #828, bugfix #836
		//code.add(_indent + "END " + _root.getMethodName() + (_root.isProgram() ? "." : ";"));
		if (!_root.isInclude()) {
			code.add(_indent + "END " + _root.getMethodName() + (_root.isProgram() ? "." : ";"));
		}
		// END KGU#815/KGU#824 2020-03-18
		// END KGU#236 2016-08-10
		// START KGU#178 2016-07-20: Enh. #160 - separate the routines
		if (!topLevel)
		{
			addSepaLine();
		}
		// END KGU#178 2016-07-20

		// START KGU#236 2016-08-10: Issue #227 - create an additional MODULE context
		// FIXME: An include diagram should be handled in yet another way (separate file)...
		// START KGU#790 2025-08-16: Issue #800
		//else if (!_root.isProgram() /*&& this.optionExportSubroutines()*/)
		{
			if (needsBitOr) {
				for (String line: BIT_OR) {
					this.insertCode(this.subroutineIndent + line, this.subroutineInsertionLine);
				}
			}
			if (needsBitAnd) {
				for (String line: BIT_AND) {
					this.insertCode(this.subroutineIndent + line, this.subroutineInsertionLine);
				}
			}
			if (needsBitXor) {
				for (String line: BIT_XOR) {
					this.insertCode(this.subroutineIndent + line, this.subroutineInsertionLine);
				}
			}
			if (!_root.isProgram() /*&& this.optionExportSubroutines()*/) {
		// END KGU#790 2025-08-16
				// We are at top level here!
				// START KGU#815/KGU#824 2020-03-19: Enh. #828, bugfix #836
				libraryInsertionLine = code.count();
				// END KGU#815/KGU#824 2020-03-19

				// Additionally append an empty module body as initialization code if we export a
				// potential bunch of routines (module without program)
				addSepaLine();
				code.add(_indent + "BEGIN");
				// FIXME: We should make sure that subroutines don't open the streams again
				if (this.hasInput())
				{
					code.add(_indent + this.getIndent() + "In.Open;");
				}
				if (this.hasOutput())
				{
					code.add(_indent + this.getIndent() + "Out.Open;");	// This is optional, actually
				}
				// START KGU#816/KGU#824 2020-03-18: Enh. #828, bugfix #837
				String indentPlusOne = _indent + this.getIndent();
				this.appendGlobalInitialisations(_root, indentPlusOne);
				if (_root.isInclude() && !includedRoots.contains(_root)) {
					Queue<Root> origIncludes = includedRoots;
					try {
						includedRoots = new LinkedList<Root>();
						includedRoots.add(_root);
						this.appendGlobalInitialisations(_root, indentPlusOne);
					}
					finally {
						includedRoots = origIncludes;
					}
				}
			// END KGU#816/KGU#824 2020-03-18
			code.add(_indent + "END " + this.getModuleName() + ".");
			// START KGU#790 2025-08-16: Issue #800
			}
			// END KGU#790 2025-08-16
		}
		// END KGU#236 2016-08-10

		super.generateFooter(_root, _indent);
	}
	// END KGU 2015-12-20
	
	/* (non-Javadoc)
	 * @see lu.fisch.structorizer.generators.Generator#getModuleName()
	 */
	@Override
	protected String getModuleName()
	{
		String unitName = "";
		for (int i = 0; i < pureFilename.length(); i++)
		{
			char ch = pureFilename.charAt(i);
			if (!Character.isAlphabetic(ch) && !Character.isDigit(ch))
			{
				ch = '_';
			}
			unitName += ch;
		}
		return unitName;
	}

}<|MERGE_RESOLUTION|>--- conflicted
+++ resolved
@@ -797,13 +797,8 @@
 					int asgnPos = transTokens.indexOf(":=");
 					boolean isComplexInit = false;
 					// START KGU#1089 2023-10-17: Issue #980 Suppress defective declarations
-<<<<<<< HEAD
 					//StringList tokens = Syntax.splitLexically(line, true);
 					//tokens.removeAll(" ");
-=======
-					StringList tokens = Element.splitLexically(line, true);
-					tokens.removeAll(" ");
->>>>>>> 949e63e0
 					if (asgnPos > 0 && Instruction.getAssignedVarname(tokens, false) == null) {
 						isDisabled = true;
 					}
@@ -856,15 +851,10 @@
 					{
 						// START KGU#277/KGU#284 2016-10-13/16: Enh. #270 + Enh. #274
 						//code.add(_indent + transline + ";");
-<<<<<<< HEAD
-						transline += ";";
-						if (Instruction.isTurtleizerMove(tokens)) {
-=======
 						if (!transline.endsWith(";")) {
 							transline += ";";
 						}
-						if (Instruction.isTurtleizerMove(line)) {
->>>>>>> 949e63e0
+						if (Instruction.isTurtleizerMove(tokens)) {
 							transline += " " + this.commentSymbolLeft() + " color = " + _inst.getHexColor() + " " + this.commentSymbolRight();
 						}
 						// START KGU 2017-01-31: return must be capitalized here
@@ -1592,22 +1582,17 @@
 			}
 			else if (!isEmpty)
 			{
-<<<<<<< HEAD
-				appendComment("FIXME: jump/exit instruction of unrecognised kind!", _indent);
-				appendComment(Syntax.decodeLine(tokens).getString(), _indent);
-=======
 				// START KGU#1193 2025-08-29: Issue #1210: Mind suppressTransformation
 				//appendComment("FIXME: jump/exit instruction of unrecognised kind!", _indent);
 				//appendComment(line, _indent);
 				if (suppressTransformation) {
-					addCode(line, _indent, isDisabled);
+					addCode(Syntax.decodeLine(tokens).getString(), _indent, isDisabled);
 				}
 				else {
 					appendComment("FIXME: jump/exit instruction of unrecognised kind!", _indent);
-					appendComment(line, _indent);
+					appendComment(Syntax.decodeLine(tokens).getString(), _indent);
 				}
 				// END KGU#1193 2025-08-29
->>>>>>> 949e63e0
 			}
 		}
 		if (isEmpty) {
