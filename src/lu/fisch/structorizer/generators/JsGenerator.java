/*
    Structorizer
    A little tool which you can use to create Nassi-Shneiderman Diagrams (NSD)

    Copyright (C) 2009  Bob Fisch

    This program is free software: you can redistribute it and/or modify
    it under the terms of the GNU General Public License as published by
    the Free Software Foundation, either version 3 of the License, or any
    later version.

    This program is distributed in the hope that it will be useful,
    but WITHOUT ANY WARRANTY; without even the implied warranty of
    MERCHANTABILITY or FITNESS FOR A PARTICULAR PURPOSE.  See the
    GNU General Public License for more details.

    You should have received a copy of the GNU General Public License
    along with this program.  If not, see <http://www.gnu.org/licenses/>.
 */
package lu.fisch.structorizer.generators;

import java.util.ArrayList;

/******************************************************************************************************
 *
 *      Author:         Kay Gürtzig
 *
 *      Description:    This class generates Javascript code
 *
 ******************************************************************************************************
 *
 *      Revision List
 *
 *      Author          Date            Description
 *      ------          ----            -----------
 *      Kay Gürtzig     2019-05-21      First Issue (#721)
 *      Kay Gürtzig     2019-09-30      Array and record initializer handling added...
 *      Kay Gürtzig     2019-10-03      ... and improved (still not clean - we need a new recursive approach)
 *      Kay Gürtzig     2019-11-24      Bugfix #783 - Workaround for record initializers without known type
 *      Kay Gürtzig     2020-02-11      Bugfix #810 - multiple-input instruction export wasn't properly configured
 *      Kay Gürtzig     2020-04-03      Enh. #828 - configuration and modifications for group export
 *      Kay Gürtzig     2020-04-22      Bugfix #854: Deterministic topological order of type definitions ensured
 *      Kay Gürtzig     2021-02-03      Issue #920: Transformation for "Infinity" literal, see comment
 *      Kay Gürtzig     2021-12-05      Bugfix #1024: Precautions against defective record initializers
 *      Kay Gürtzig     2023-10-04      Bugfix #1093: Undue final return 0 on function diagrams
 *      Kay Gürtzig     2023-10-16      Bugfix #1098: Recursive application of initializer transformation ensured
 *      Kay Gürtzig     2023-12-26      Bugfix #1122: getInputReplacer() was defective for promptless input.
 *      Kay Gürtzig     2023-12-27      Issue #1123: Translation of built-in function random() added.
 *      Kay Gürtzig     2025-07-03      Some missing Override annotation added
 *      Kay Gürtzig     2025-09-04      Bugfix #1216: Translation of random() function was deficient
 *      Kay Gürtzig     2025-09-05      Bugfix #1217: Undue copying of FileAPI.h/FileAPI.h averted
 *
 ******************************************************************************************************
 *
 *      Comment: See e.g. https://www.w3schools.com/js/default.asp
 *      
 *      2021-02-03 - Issue #920 (Kay Gürtzig)
 *      - According to https://www.w3schools.com/jsref/jsref_infinity.asp, "Infinity" represents the
 *        infinite number in Javascript, so nothing would have to be done to transform "Infinity", if
 *        parent CGenerator didn't so. Hence we must prevent it from doing so - by padding it before
 *        (see transformTokens(StringList))
 *
 ******************************************************************************************************///

import java.util.HashMap;
import java.util.LinkedHashMap;
import java.util.Map.Entry;

import lu.fisch.structorizer.elements.Element;
import lu.fisch.structorizer.elements.For;
import lu.fisch.structorizer.elements.Instruction;
import lu.fisch.structorizer.elements.Root;
import lu.fisch.structorizer.elements.Try;
import lu.fisch.structorizer.elements.TypeMapEntry;
import lu.fisch.structorizer.syntax.Syntax;
import lu.fisch.structorizer.syntax.TokenList;
import lu.fisch.utils.StringList;

/**
 * @author Kay Gürtzig
 * Javascript generator for Structorizer (requested by A. Brusinsky)
 */
public class JsGenerator extends CGenerator {

	private Root currentRoot = null;
	
	/**
	 * Generates a blank Javascript code generator
	 */
	public JsGenerator() {
		// TODO Auto-generated constructor stub
	}

	/* (non-Javadoc)
	 * @see lu.fisch.structorizer.generators.Generator#getDialogTitle()
	 */
	@Override
	protected String getDialogTitle() {
		return "Export Javascript ...";
	}

	/* (non-Javadoc)
	 * @see lu.fisch.structorizer.generators.Generator#getFileDescription()
	 */
	@Override
	protected String getFileDescription() {
		return "Javascript Code";
	}

	/* (non-Javadoc)
	 * @see lu.fisch.structorizer.generators.Generator#getFileExtensions()
	 */
	@Override
	protected String[] getFileExtensions() {
		String[] exts = {"js"};
		return exts;
	}

	/* (non-Javadoc)
	 * @see lu.fisch.structorizer.generators.Generator#getIndent()
	 */
	@Override
	protected String getIndent() {
		return "\t";
	}

	/* (non-Javadoc)
	 * @see lu.fisch.structorizer.generators.Generator#commentSymbolLeft()
	 */
	@Override
	protected String commentSymbolLeft() {
		return "//";
	}

	/* (non-Javadoc)
	 * @see lu.fisch.structorizer.generators.CGenerator#isInternalDeclarationAllowed()
	 */
	@Override
	protected boolean isInternalDeclarationAllowed()
	{
		return true;
	}

	/* (non-Javadoc)
	 * @see lu.fisch.structorizer.generators.CGenerator#getTryCatchLevel()
	 */
	@Override
	protected TryCatchSupportLevel getTryCatchLevel()
	{
		return TryCatchSupportLevel.TC_TRY_CATCH_FINALLY;
	}

	/* (non-Javadoc)
	 * @see lu.fisch.structorizer.generators.Generator#getInputReplacer(boolean)
	 */
	@Override
	protected String getInputReplacer(boolean withPrompt) {
		if (withPrompt) {
			return "$2 = prompt($1)";
		}
		// START KGU#1110 2023-12-26: Issue #1122 prompt requires two arguments
		return "$1 = prompt(\"$1\")";
		// END KGU#1110 2023-12-26
	}

	/* (non-Javadoc)
	 * @see lu.fisch.structorizer.generators.Generator#getOutputReplacer()
	 */
	@Override
	protected String getOutputReplacer() {
		return "document.write(($1) + \"<br/>\")";
	}

	/* (non-Javadoc)
	 * @see lu.fisch.structorizer.generators.Generator#breakMatchesCase()
	 */
	@Override
	protected boolean breakMatchesCase() {
		return true;
	}

	/* (non-Javadoc)
	 * @see lu.fisch.structorizer.generators.Generator#getIncludePattern()
	 */
	@Override
	protected String getIncludePattern() {
		// TODO Auto-generated method stub
		return "import %;";
	}

	/* (non-Javadoc)
	 * @see lu.fisch.structorizer.generators.Generator#getOverloadingLevel()
	 */
	@Override
	protected OverloadingLevel getOverloadingLevel() {
		return OverloadingLevel.OL_DEFAULT_ARGUMENTS;	// Both overloading and default arguments (ES6/ES2015)
	}

	// START KGU#815 2020-04-03: Enh. #828 configuration for group export
	/* (non-Javadoc)
	 * @see lu.fisch.structorizer.generators.CGenerator#insertPrototype(lu.fisch.structorizer.elements.Root, java.lang.String, boolean, int)
	 */
	@Override
	protected int insertPrototype(Root _root, String _indent, boolean _withComment, int _atLine)
	{
		return 0;
	}

	/* (non-Javadoc)
	 * @see lu.fisch.structorizer.generators.CGenerator#prepareGeneratorIncludeItem(java.lang.String)
	 */
	@Override
	protected String prepareGeneratorIncludeItem(String _includeName)
	{
		return "./" + _includeName + ".js";
	}
	// END KGU#815 2020-04-03

	@Override
	protected String transformTokens(TokenList tokens)
	{
		// START KGU#920 2021-02-03: Issue #920 Handle Infinity literal
		// This is a little trick to hinder super from replacing Infinity.
		// FIXME Decompose generator hierarchy
		//tokens.replaceAll("Infinity", "Infinity ", true);
		int posInf = -1;
		while ((posInf = tokens.indexOf("Infinity", posInf + 1)) >= 0) {
			tokens.set(posInf, "Infnity ");
		}
		// END KGU#920 2021-02-03
		// START KGU#1091 2023-10-16: Bugfix #1098
		if (tokens.contains("{") && tokens.lastIndexOf("}") == tokens.size()-1) {
			int posBrace = tokens.indexOf("{");
			if (tokens.size() >= 3 && posBrace <= 1) {
				if (posBrace == 1 && Syntax.isIdentifier(tokens.get(0), false, null)) {
					// Record initializer
					String typeName = tokens.get(0);
					TypeMapEntry recType = this.typeMap.get(":"+typeName);
					if (recType != null) {
						return this.transformRecordInit(tokens, recType);
					}
				}
				else if (posBrace == 0) {
					// Array initializer
					ArrayList<TokenList> exprs = Syntax.splitExpressionList(tokens.subSequence(1, tokens.size()-1), ",");
					TokenList tail = exprs.remove(exprs.size()-1);
					return transformOrGenerateArrayInit("", exprs, null, false, null, false) + transformTokens(tail);
				}
			}
		}
		// END KGU#1091 2023-10-16
		// START KGU#1112 2023-12-17: Issue #1123: Convert random(expr) calls
		int pos = -1;
		while ((pos = tokens.indexOf("random", pos+1)) >= 0 && pos+2 < tokens.size() && tokens.get(pos+1).equals("("))
		{
<<<<<<< HEAD
			ArrayList<TokenList> exprs = Syntax.splitExpressionList(tokens.subSequence(pos+2, tokens.size()), ",");
			if (exprs.size() == 2 && !exprs.get(1).isBlank() && exprs.get(1).get(0).equals(")")) {
				tokens.remove(pos, tokens.size());
				tokens.addAll(new TokenList("Math.floor(Math.random() * "));
				tokens.addAll(exprs.get(0));
				tokens.addAll(exprs.get(1));
=======
			StringList exprs = Element.splitExpressionList(tokens.subSequence(pos+2, tokens.count()),
					",", true);
			if (exprs.count() == 2 && exprs.get(1).startsWith(")")) {
				tokens.remove(pos, tokens.count());
				// The code "§RANDOM§" is to protect it from super. It will be replaced after super call.
				// START KGU#1198 2025-09-04: Bugfix #1216 the argument expr. may have need parentheses 
				//tokens.add(Element.splitLexically("Math.floor(Math.random() * " + exprs.get(0) + exprs.get(1), true));
				String expr0 = exprs.get(0).trim();
				StringList expr0Tokens = Element.splitLexically(expr0, true);
				if (expr0Tokens.count() > 1 && !Element.isParenthesized(expr0Tokens)) {
					expr0 = "(" + expr0 + ")";
				}
				tokens.add(Element.splitLexically("Math.floor(Math.random() * " + expr0 + exprs.get(1), true));
				// END KGU#1198 2025-09-04
>>>>>>> 949e63e0
				pos += 9;
			}
		}
		// END KGU#1112 2023-12-17
		return super.transformTokens(tokens);
	}
	
	@Override
	protected String transformOutput(TokenList _tokens)
	{
		String outputToken = Syntax.key2token("output");
		if (_tokens.size() == 1) {
			// No expressions to write - just produce a newline
			return "document.write(\"<br/>\")";
		}
		ArrayList<TokenList> expressions = Syntax.splitExpressionList(_tokens.subSequenceToEnd(1), ",", true);
		String tail = expressions.remove(expressions.size()-1).getString();
		TokenList transf = TokenList.concatenate(expressions, ") + (");
		transf.trim();
		transf.add(0, outputToken);
		transf.add(tail);
		return super.transformOutput(transf);
	}

	/**
	 * Composes and returns a syntax-conform array initializer expression for the
	 * passed-in {@code _arrayItems}, recursively transforming these as well if
	 * necessary.<br/>
	 * In contrast to super this method will never directly generate code but always
	 * return the transformed initializer.
	 * 
	 * @param _lValue - the left side of the assignment (ignored here)
	 * @param _arrayItems - the {@link ArrayList} of tokenised element expressions
	 *    to be applied (in index order)
	 * @param _indent - the current indentation level (ignored here)
	 * @param _isDisabled - whether the code is commented out (ignored here)
	 * @param _elemType - the {@link TypeMapEntry} of the element type is available
	 * @param _isDecl - if this is part of a declaration (i.e. a true initialization)
	 */
	@Override
	protected String transformOrGenerateArrayInit(String _lValue, ArrayList<TokenList> _arrayItems, String _indent, boolean _isDisabled, String _elemType, boolean _isDecl)
	{
		StringList transItems = new StringList();
		for (int i = 0; i < _arrayItems.size(); i++) {
			transItems.add(this.transform(_arrayItems.get(i).getString(), false));
		}
		return "[" + transItems.concatenate(", ") + "]";
	}

	/* (non-Javadoc)
	 * @see lu.fisch.structorizer.generators.CGenerator#transformRecordInit(java.lang.String, lu.fisch.structorizer.elements.TypeMapEntry)
	 */
	@Override
	protected String transformRecordInit(TokenList constValue, TypeMapEntry typeInfo) {
		// START KGU#559 2018-07-20: Enh. #563 - smarter initializer evaluation
		//HashMap<String, String> comps = Instruction.splitRecordInitializer(constValue);
		// START KGU#771 2019 11-24: Bugfix #783 - precaution against unknown type
		//HashMap<String, String> comps = Instruction.splitRecordInitializer(constValue, typeInfo);
		HashMap<String, String> comps = Syntax.splitRecordInitializer(constValue, typeInfo);
		// END KGU#771 2019-11-24
		// END KGU#559 2018-07-20
		LinkedHashMap<String, TypeMapEntry> compInfo;
		if (typeInfo != null) {
			compInfo = typeInfo.getComponentInfo(true);
		}
		else {
			compInfo = new LinkedHashMap<String, TypeMapEntry>();
			for (String key: comps.keySet()) {
				compInfo.put(key, null);
			}
		}
		StringBuilder recordInit = new StringBuilder("{");
		boolean isFirst = true;
		for (Entry<String, TypeMapEntry> compEntry: compInfo.entrySet()) {
			String compName = compEntry.getKey();
			// START KGU#1021 2021-12-05: Bugfix #1024 Instruction might be defective
			//String compVal = comps.get(compName);
			String compVal = null;
			if (comps != null) {
				compVal = comps.get(compName);
			}
			// END KGU#1021 2021-12-05
			TypeMapEntry compType = compEntry.getValue();
			if (!compName.startsWith("§") && compVal != null) {
				TokenList compValTokens = new TokenList(compVal);
				if (isFirst) {
					isFirst = false;
				}
				else {
					recordInit.append(", ");
				}
				recordInit.append(compName + ": ");
				if (compType != null && compType.isRecord()) {
					recordInit.append(transformRecordInit(compValTokens, compType));
				}
				// START KGU#732 2019-10-03: Bugfix #755 FIXME - nasty workaround
				// START KGU#771 2019-11-24: Bugfix #783 Caused a NullPointer exception on missing type info
				//else if (compType.isArray() && compVal.startsWith("{") && compVal.endsWith("}")) {
				else if (compType != null && compType.isArray() && compValTokens.size() >= 2
						&& compValTokens.get(0).equals("{") && compValTokens.getLast().equals("}")) {
				// END KGU#771 2019-11-24
					StringList items = Syntax.splitExpressionList(compVal.substring(1), ",");
					items.delete(items.count()-1);
					for (int i = 0; i < items.count(); i++) {
						items.set(i, transform(items.get(i)));
					}
					recordInit.append("[");
					recordInit.append(items.concatenate(", ", 0));
					recordInit.append("]");
				}
				// END KGU#561 2018-07-21
				else {
					recordInit.append(transform(compVal, false));
				}
			}
		}
		recordInit.append("}");
		return recordInit.toString();
	}
	
	/* (non-Javadoc)
	 * @see lu.fisch.structorizer.generators.CGenerator#makeArrayDeclaration(java.lang.String, java.lang.String, lu.fisch.structorizer.elements.TypeMapEntry)
	 */
	@Override
	protected String makeArrayDeclaration(String _canonType, String _varName, TypeMapEntry _typeInfo)
	{
		return ("var " + _varName).trim(); 
	}

	/* (non-Javadoc)
	 * @see lu.fisch.structorizer.generators.CGenerator#generateRecordInit(java.lang.String, java.lang.String, java.lang.String, boolean, lu.fisch.structorizer.elements.TypeMapEntry)
	 */
	@Override
	protected void generateRecordInit(String _lValue, TokenList _recordValue, String _indent,
			boolean _isDisabled, TypeMapEntry _typeEntry)
	{
		String compVal = transformRecordInit(_recordValue, _typeEntry);
		addCode(_lValue + " = " + compVal, _indent, _isDisabled);
	}
	
	
	/**
	 * We suppress type definitions here and replace them by a comment line.
	 * @see lu.fisch.structorizer.generators.CGenerator#generateTypeDef(lu.fisch.structorizer.elements.Root, java.lang.String, lu.fisch.structorizer.elements.TypeMapEntry, java.lang.String, boolean)
	 */
	@Override
	protected void generateTypeDef(Root _root, String _typeName, TypeMapEntry _type, String _indent, boolean _asComment) {
		String typeKey = ":" + _typeName;
		if (this.wasDefHandled(_root, typeKey, true)) {
			return;
		}
		appendDeclComment(_root, _indent, typeKey);
		appendComment("type " + _typeName + ": " + _type.getCanonicalType(false, false).replace("$", "object"), _indent);
	}
	
	// START KGU#653/KGU#797 2020-02-11: Enh. #680, bugfix #810
	/**
	 * Subclassable method possibly to obtain a suited transformed argument list string
	 * for the given series of input items (i.e. expressions designating an input target
	 * variable each) to be inserted in the input replacer returned by
	 * {@link #getInputReplacer(boolean)}, this allowing to generate a single input
	 * instruction only.<br/>
	 * This instance just returns null (forcing the generate method to produce consecutive
	 * lines).
	 * 
	 * @param _inputVarItems - {@link StringList} of variable descriptions for input
	 * @return either a syntactically converted combined string with suited operator or separator symbols, or null.
	 */
	@Override
	protected String composeInputItems(StringList _inputVarItems)
	{
		return null;
	}
	// END KGU#653/KGU#797 2020-02-11

	/* (non-Javadoc)
	 * @see lu.fisch.structorizer.generators.CGenerator#generateInstructionLine(lu.fisch.structorizer.elements.Instruction, java.lang.String, boolean, java.lang.String)
	 */
	@Override
	protected boolean generateInstructionLine(Instruction _inst, String _indent, boolean _commentInserted,
			TokenList _tokens)
	{
		// Don't do anything with type definitions
		if (Instruction.isTypeDefinition(_tokens, typeMap)) {
			return false;
		}
		return super.generateInstructionLine(_inst, _indent, _commentInserted, _tokens);
	}
	
	/**
	 * We try our very best to create a working loop from a FOR-IN construct.
	 * @param _for - the element to be exported
	 * @param _indent - the current indentation level
	 * @return true iff the method created some loop code (sensible or not)
	 */
	@Override
	protected boolean generateForInCode(For _for, String _indent)
	{
		String var = _for.getCounterVar();
		String valueList = _for.getValueList();
		//StringList items = this.extractForInListItems(_for);
		ArrayList<TokenList> items = _for.getValueListItems();
		
		if (items != null) {
			for (int i = 0; i < items.size(); i++) {
				// FIXME Don't descend to string level, transform via the parsed expressions
				items.set(i, new TokenList (transform(items.get(i).getString(), false)));
			}
			valueList = "[" + TokenList.concatenate(items, ", ").getString() + "]";
		}
		
		// Creation of the loop header
		appendBlockHeading(_for, "for (const " + var + " of " +	valueList + ")", _indent);

		// Add the loop body as is
		generateCode(_for.getBody(), _indent + this.getIndent());

		// Accomplish the loop
		appendBlockTail(_for, null, _indent);

		return true;
	}

	@Override
	protected String composeTypeAndNameForDecl(String _type, String _name) {
		String prefix = "";
		if (!this.wasDefHandled(currentRoot, _name, true)) {
			prefix = "var ";
		}
		return prefix + _name;
	}

	/* (non-Javadoc)
	 * @see lu.fisch.structorizer.generators.CGenerator#makeExceptionFrom(java.lang.String)
	 */
	@Override
	protected void generateThrowWith(String _thrown, String _indent, boolean _asComment) {
		// If it isn't a rethrow then fake some text
		if (_thrown.isEmpty()) {
			if (this.caughtException == null) {
				_thrown = "new Error(\"unspecified error\")";
			}
			else {
				_thrown = this.caughtException;
			}
		}
		addCode (("throw " + _thrown).trim() + ";", _indent, _asComment);
	}
	
	/* (non-Javadoc)
	 * @see lu.fisch.structorizer.generators.JavaGenerator#insertCatchHeading(lu.fisch.structorizer.elements.Try, java.lang.String)
	 */
	@Override
	protected void appendCatchHeading(Try _try, String _indent) {
		boolean isDisabled = _try.isDisabled(false);
		String varName = _try.getExceptionVarName();
		String exName = "ex" + Integer.toHexString(_try.hashCode());;
		String head = "catch (" + exName + ")";
		this.appendBlockHeading(_try, head, _indent);
		if (varName != null && !varName.isEmpty()) {
			this.addCode(varName + " = " + exName + ".message", _indent + this.getIndent(), isDisabled);
		}
		this.caughtException = exName;
	}
	
	
	/**
	 * Composes the heading for the program or function according to the
	 * C language specification.
	 * @param _root - The diagram root
	 * @param _indent - the initial indentation string
	 * @param _procName - the procedure name
	 * @param _paramNames - list of the argument names
	 * @param _paramTypes - list of corresponding type names (possibly null) 
	 * @param _resultType - result type name (possibly null)
	 * @param _public - whether the resulting functions are to be public
	 * @return the default indentation string for the subsequent stuff
	 */
	@Override
	protected String generateHeader(Root _root, String _indent, String _procName,
			StringList _paramNames, StringList _paramTypes, String _resultType, boolean _public)
	{
		currentRoot = _root;
		if (topLevel)
		{
			// START KGU#815 2020-04-03: Enh. #828 group export
			// START KGU#1040 2022-08-01: Bugfix #1047 was ugly in batch export to console
			//if (this.isLibraryModule()) {
			if (this.isLibraryModule() && !this.pureFilename.isEmpty()) {
			// END KGU#1040 2022-08-01
				appendScissorLine(true, this.pureFilename + ".js");
			}
			// END KGU#815 2020-04-03
			code.add("<script>");
		}
		else {
			addSepaLine();
		}
		String pr = "program";
		if (_root.isSubroutine()) {
			pr = "function";
		} else if (_root.isInclude()) {
			pr = "includable";
		}
		appendComment(pr + " " + _root.getText().get(0), _indent);

		this.typeMap = new LinkedHashMap<String, TypeMapEntry>(_root.getTypeInfo(routinePool));
		
		// START KGU#178 2016-07-20: Enh. #160
		if (topLevel)
		{
		// END KGU#178 2016-07-20
			appendComment("Generated by Structorizer " + Element.E_VERSION, _indent);
			// START KGU#363 2017-05-16: Enh. #372
			appendCopyright(_root, _indent, true);
			// END KGU#363 2017-05-16
			addSepaLine();
//			if (this.usesFileAPI) {
//				this.generatorIncludes.add("<stlib.h>");
//				this.generatorIncludes.add("<string.h>");
//				this.generatorIncludes.add("<errno.h>");
//			}
			this.appendGeneratorIncludes("", false);
			addSepaLine();
			// START KGU#351 2017-02-26: Enh. #346 / KGU#3512017-03-17 had been mis-placed
			this.appendUserIncludes("");
			// START KGU#446 2017-10-27: Enh. #441
			this.includeInsertionLine = code.count();
			// END KGU#446 2017-10-27
			addSepaLine();
			// END KGU#351 2017-02-26
			// START KGU#376 2017-09-26: Enh. #389 - definitions from all included diagrams will follow
			appendGlobalDefinitions(_root, _indent, false);
			// END KGU#376 2017-09-26
			// END KGU#236 2016-08-10
			// START KGU#178 2016-07-20: Enh. #160
			subroutineInsertionLine = code.count();
			subroutineIndent = _indent;
			
			// START KGU#311 2016-12-22: Enh. #314 - insert File API routines if necessary
//			if (this.usesFileAPI) {
//				this.insertFileAPI("js");
//			}
			// END KGU#311 2016-12-22
		}
		// END KGU#178 2016-07-20

		appendComment(_root, _indent);
		// START KGU#815 2020-04-03: Enh. #828 group export
		//if (_root.isSubroutine()) {
		if (topLevel && this.isLibraryModule() && _root.isInclude()) {
			// Obviously it is the library initialization routine
			addSepaLine();
			appendBlockComment(StringList.explode("Flag ensures that initialisation function " + this.getModuleName() +"() runs just one time.", "\n"),
					_indent, this.commentSymbolLeft(),  this.commentSymbolLeft(), null);
			addCode(this.makeStaticInitFlagDeclaration(_root, true), _indent, false);
			addSepaLine();
		}
		if (_root.isSubroutine() || topLevel && this.isLibraryModule() && _root.isInclude()) {
		// END KGU#815 2020-04-03
			//this.typeMap = new HashMap<String, TypeMapEntry>(_root.getTypeInfo(routinePool));
			String fnHeader = "function " + _procName + "(";
			for (int p = 0; p < _paramNames.count(); p++) {
				if (p > 0) { fnHeader += ", "; }
				fnHeader += _paramNames.get(p);
			}
			fnHeader += ") {";
			// START KGU#815 2020-03
			if (this.isLibraryModule() || _public) {
				fnHeader = "export " + fnHeader;
			}
			code.add(_indent + fnHeader);
			_indent += this.getIndent();
		}
		
		// START KGU#376 2017-09-26: Enh. #389 - insert the initialization code of the includables
		// START KGU#815 2020-04-03: Enh. #828 for library top level now done in generateBody()
		//appendGlobalInitialisations(_indent);
		if (!(topLevel && this.isLibraryModule() && _root.isInclude())) {
			appendGlobalInitialisations(_root, _indent);
		}
		// END KGU#815 2020-04-03
		// END KGU#376 2017-09-26
		
		return _indent;
	}

	// START KGU#834 2020-04-03: Mechanism to ensure one-time initialisation
	/* (non-Javadoc)
	 * @see lu.fisch.structorizer.generators.Generator#makeStaticInitFlagDeclaration(lu.fisch.structorizer.elements.Root)
	 */
	@Override
	protected String makeStaticInitFlagDeclaration(Root incl, boolean inGlobalDecl) {
		if (inGlobalDecl) {
			return "var " + this.getInitFlagName(incl) + " = false;";
		}
		return null;
	}
	// END KGU#834 2020-04-03

	/**
	 * Generates some preamble (i.e. comments, language declaration section etc.)
	 * and adds it to this.code.<br/>
	 * NOTE: This overwrites {@link #typeMap} with the one derived from {@code _root}! 
	 * @param _root - the diagram root element
	 * @param _indent - the current indentation string
	 * @param varNames - list of variable names introduced inside the body
	 */
	@Override
	protected String generatePreamble(Root _root, String _indent, StringList varNames)
	{
		if (!this.suppressTransformation) {
			appendDefinitions(_root, _indent, varNames, false);
		}
		if (this.typeMap == null) {
			// START KGU#852 2020-04-22: Bugfix #854 - we must ensure topological order on export
			//this.typeMap = new HashMap<String, TypeMapEntry>(_root.getTypeInfo(routinePool));
			this.typeMap = new LinkedHashMap<String, TypeMapEntry>(_root.getTypeInfo(routinePool));
			// END KGU#852 2020-04-22
		}
		//generateIOComment(_root, _indent);
		addSepaLine();
		return _indent;
	}

	/**
	 * Appends a definition or declaration, respectively, for constant or variable {@code _name}
	 * to {@code this.code}. If {@code _name} represents a constant, which is checked via {@link Root}
	 * {@code _root}, then its definition is introduced.
	 * @param _root - the owning diagram
	 * @param _name - the identifier of the variable or constant
	 * @param _indent - the current indentation (as String)
	 * @param _fullDecl - whether the declaration is to be forced in full format
	 */
	@Override
	protected void appendDeclaration(Root _root, String _name, String _indent, boolean _fullDecl)
	{
		if (wasDefHandled(_root, _name, false)) {
			return;
		}
		String constValue = _root.getConstValueString(_name);
		String decl = "var " + _name;
		if (_root.constants.containsKey(_name) && constValue != null) {
			decl = "const " + _name;
			// FIXME
			TypeMapEntry typeInfo = typeMap.get(_name);
					if (constValue.contains("{") && constValue.endsWith("}")
							&& typeInfo != null && typeInfo.isRecord()) {
						constValue = transformRecordInit(new TokenList(constValue), typeInfo);
					}
					else {
						constValue = transform(constValue);
					}
			decl += " = " + constValue;
		}
		appendDeclComment(_root, _indent, _name);
		setDefHandled(_root.getSignatureString(false, false), _name);
		code.add(_indent + this.getModifiers(_root, _name) + decl + ";");
		// Add a comment if there is no type info or internal declaration is not allowed
		setDefHandled(_root.getSignatureString(false, false), _name);
		// END KGU#424 2017-09-26
	}
	
	// START KGU#815 2020-04-03: Enh. #828 group export
	/* (non-Javadoc)
	 * @see lu.fisch.structorizer.generators.CGenerator#getModifiers(lu.fisch.structorizer.elements.Root, java.lang.String)
	 */
	@Override
	protected String getModifiers(Root _root, String _name) {
		/* FIXME The crux is we don't know for sure which includables of the library are
		 * referenced from outside and which are not. So we will have to export all as it
		 * could be needed outside.
		 */
		if (topLevel & this.isLibraryModule() && _root.isInclude()) {
			return "export ";
		}
		return "";
	}
	// END KGU#815 2020-04-03

	// START KGU#815/KGU#824/KGU#834 2020-04-03: Enh. #828, bugfix #826
	/* (non-Javadoc)
	 * @see lu.fisch.structorizer.generators.Generator#generateBody(lu.fisch.structorizer.elements.Root, java.lang.String)
	 */
	@Override
	protected boolean generateBody(Root _root, String _indent)
	{
		String indentBody = _indent;
		if (topLevel && this.isLibraryModule() && _root.isInclude()) {
			// This is the initialization code for the library
			String cond = "if (!initDone_"  + this.pureFilename + ")";
			if (!this.optionBlockBraceNextLine()) {
				addCode(cond + " {", _indent, false);
			}
			else {
				addCode(cond, _indent, false);
				addCode("{", _indent, false);
			}
			indentBody += this.getIndent();			
			// START KGU#376 2017-09-26: Enh. #389 - add the initialization code of the includables
			appendGlobalInitialisations(_root, indentBody);
			// END KGU#376 2017-09-26
		}
		// END KGU#815/KGU#824 2020-03-20
				
		this.generateCode(_root.children, indentBody);
		boolean done = true;
		
		if (!indentBody.equals(_indent)) {
			addCode("initDone_" + this.pureFilename + " = true;", indentBody, false);
			addCode("}", _indent, false);
		}
		return done;
	}
	// END KGU#815/KGU#824/KGU#834 2020-04-03

	/**
	 * Creates the appropriate code for returning a required result and adds it
	 * (after the algorithm code of the body) to this.code)
	 * @param _root - the diagram root element
	 * @param _indent - the current indentation string
	 * @param alwaysReturns - whether all paths of the body already force a return
	 * @param varNames - names of all assigned variables
	 */
	@Override
	protected String generateResult(Root _root, String _indent, boolean alwaysReturns, StringList varNames)
	{
		if (_root.isSubroutine() &&
				(returns || _root.getResultTypeDescr() != null || isFunctionNameSet || isResultSet) && !alwaysReturns)
		{
			String result = "0";
			if (isFunctionNameSet)
			{
				result = _root.getMethodName();
			}
			else if (isResultSet)
			{
				int vx = varNames.indexOf("result", false);
				result = varNames.get(vx);
			}
			// START KGU#1084 2023-10-04: Bugfix #1093 Don't invent an undue return statement here
			else {
				return _indent;
			}
			// END KGU#1084 2023-10-24
			addSepaLine();
			code.add(_indent + "return " + result + ";");
		}
		return _indent;
	}

	// START KGU 2015-12-15: Method block must be closed as well
	/**
	 * Method is to finish up after the text insertions of the diagram, i.e. to close open blocks etc. 
	 * @param _root 
	 * @param _indent
	 */
	@Override
	protected void generateFooter(Root _root, String _indent)
	{
		// START KGU#815 2020-04-03: Enh. #828: Group export
		//if (_root.isSubroutine()) {
		if (_root.isSubroutine() || topLevel && this.isLibraryModule() && _root.isInclude()) {
		// END KGU#815 2020-04-03
			code.add(_indent + "}");
		}

		if (topLevel) {
			// START KGU#815/KGU#824 2020-03-19: Enh. #828, bugfix #836
			libraryInsertionLine = code.count();
			// END KGU#815/KGU#824 2020-03-19
			code.add("</script>");
		}
//		if (topLevel && this.usesFileAPI) {
//			this.insertFileAPI("java");
//		}

//		if (topLevel && this.usesTurtleizer) {
//			// START KGU#563 2018-07-26: Issue #566
//			//code.insert(this.commentSymbolLeft() + " TODO: Download the turtle package from http://structorizer.fisch.lu and put it into this project", this.includeInsertionLine++);
//			code.insert(this.commentSymbolLeft() + " TODO: Download the turtle package from " + Element.E_HOME_PAGE + " and put it into this project", this.includeInsertionLine++);
//			// END KGU#563 2018-07-26
//			code.insert((_root.isSubroutine() ? this.commentSymbolLeft() : "") + "import lu.fisch.turtle.adapters.Turtleizer;", this.includeInsertionLine);
//		}
	}

	// START KGU#1190 2025-09-05: Bugfix #1217 Unduly copied C recources
	@Override
	protected boolean copyFileAPIResources(String _filePath)
	{
		// FIXME: We might have to provide files on behalf of issue #1218
		return true;
	}
	// END KGU#1190 2025-09-05
	
}<|MERGE_RESOLUTION|>--- conflicted
+++ resolved
@@ -253,29 +253,20 @@
 		int pos = -1;
 		while ((pos = tokens.indexOf("random", pos+1)) >= 0 && pos+2 < tokens.size() && tokens.get(pos+1).equals("("))
 		{
-<<<<<<< HEAD
 			ArrayList<TokenList> exprs = Syntax.splitExpressionList(tokens.subSequence(pos+2, tokens.size()), ",");
 			if (exprs.size() == 2 && !exprs.get(1).isBlank() && exprs.get(1).get(0).equals(")")) {
 				tokens.remove(pos, tokens.size());
 				tokens.addAll(new TokenList("Math.floor(Math.random() * "));
-				tokens.addAll(exprs.get(0));
+				// START KGU#1198 2025-09-04: Bugfix #1216 the argument expr. may need parentheses
+				//tokens.addAll(exprs.get(0));
+				TokenList expr0Tokens = exprs.get(0);
+				if (expr0Tokens.size() > 1 && !Element.isParenthesized(expr0Tokens)) {
+					tokens.add("(");
+					expr0Tokens.add(")");
+					tokens.addAll(expr0Tokens);
+				}
+				// END KGU#1198 2025-09-04
 				tokens.addAll(exprs.get(1));
-=======
-			StringList exprs = Element.splitExpressionList(tokens.subSequence(pos+2, tokens.count()),
-					",", true);
-			if (exprs.count() == 2 && exprs.get(1).startsWith(")")) {
-				tokens.remove(pos, tokens.count());
-				// The code "§RANDOM§" is to protect it from super. It will be replaced after super call.
-				// START KGU#1198 2025-09-04: Bugfix #1216 the argument expr. may have need parentheses 
-				//tokens.add(Element.splitLexically("Math.floor(Math.random() * " + exprs.get(0) + exprs.get(1), true));
-				String expr0 = exprs.get(0).trim();
-				StringList expr0Tokens = Element.splitLexically(expr0, true);
-				if (expr0Tokens.count() > 1 && !Element.isParenthesized(expr0Tokens)) {
-					expr0 = "(" + expr0 + ")";
-				}
-				tokens.add(Element.splitLexically("Math.floor(Math.random() * " + expr0 + exprs.get(1), true));
-				// END KGU#1198 2025-09-04
->>>>>>> 949e63e0
 				pos += 9;
 			}
 		}
