--- conflicted
+++ resolved
@@ -256,14 +256,10 @@
 			ArrayList<TokenList> exprs = Syntax.splitExpressionList(tokens.subSequence(pos+2, tokens.size()), ",");
 			if (exprs.size() == 2 && !exprs.get(1).isBlank() && exprs.get(1).get(0).equals(")")) {
 				tokens.remove(pos, tokens.size());
-				// The code "§RANDOM§" is to protect it from super. It will be replaced after super call.
-<<<<<<< HEAD
+				tokens.add(Element.splitLexically("Math.floor(Math.random() * " + exprs.get(0) + exprs.get(1), true));
 				tokens.addAll(new TokenList("Math.floor(Math.random() * "));
 				tokens.addAll(exprs.get(0));
 				tokens.addAll(exprs.get(1));
-=======
-				tokens.add(Element.splitLexically("Math.floor(Math.random() * " + exprs.get(0) + exprs.get(1), true));
->>>>>>> a3e5a5aa
 				pos += 9;
 			}
 		}
