--- conflicted
+++ resolved
@@ -1221,6 +1221,21 @@
 	//	String intermed = super.transform(_input);
 	protected String transform(TokenList _tokens, boolean _doInputOutput)
 	{
+		// START KGU#1193 2025-09-26: Issue #2210 More precise suppression rules
+		if (!_tokens.isBlank()) {
+			String token0 = _tokens.get(0);
+			if (token0.equals(Syntax.key2token("preLeave"))) {
+				_tokens.set(0, "break");
+			}
+			else if (token0.equals(Syntax.key2token("preReturn"))) {
+				// KGU#803 2020-02-16: Issue #816 - should only be reached within a main or includable diagram now
+				_tokens.set(0, "return");
+			}
+			else if (token0.equals(Syntax.key2token("preExit"))) {
+				_tokens.set(0, "exit");
+			}
+		}
+		// END KGU#1193 2025-09-26
 		String intermed = super.transform(_tokens, _doInputOutput);
 	// END KGU#1190 2025-08-17
 		
@@ -1233,34 +1248,26 @@
 			intermed = intermed.replace(" div ", " / ");
 			// END KGU 2014-11-06
 
-			// START KGU#78 2015-12-19: Enh. #23: We only have to ensure the correct keywords
-			// START KGU#288 2016-11-06: Issue #279 - some JREs don't know method getOrDefault()
-			//String preLeave = CodeParser.keywordMap.getOrDefault("preLeave","").trim();
-			//String preReturn = CodeParser.keywordMap.getOrDefault("preReturn","").trim();
-			//String preExit = CodeParser.keywordMap.getOrDefault("preExit","").trim();
-			// START KGU#790 2025-08-16: Issue #800 Check for internal key tokens
-			//String preLeave = Syntax.getKeywordOrDefault("preLeave","leave").trim();
-			//String preReturn = Syntax.getKeywordOrDefault("preReturn","return").trim();
-			//String preExit = Syntax.getKeywordOrDefault("preExit","exit").trim();
-			String preLeave = Syntax.key2token("preLeave");
-			String preReturn = Syntax.key2token("preReturn");
-			String preExit = Syntax.key2token("preExit");
-			// END KGU#790 2025-08-16
-			// END KGU#288 2016-11-06
-			if (intermed.matches("^" + Matcher.quoteReplacement(preLeave) + "(\\W.*|$)"))
-			{
-				intermed = "break " + intermed.substring(preLeave.length());
-			}
-			else if (intermed.matches("^" + Matcher.quoteReplacement(preReturn) + "(\\W.*|$)"))
-			{
-				// FIXME KGU#803 2020-02-16: Issue #816 - should only be reached within a main or includable diagram now
-				intermed = "return " + intermed.substring(preReturn.length());
-			}
-			else if (intermed.matches("^" + Matcher.quoteReplacement(preExit) + "(\\W.*|$)"))
-			{
-				intermed = "exit " + intermed.substring(preExit.length());
-			} 
-			// END KGU#78 2015-12-19
+// START KGU#1193 2025-09-26: Issue #2210 More precise suppression rules
+//			// START KGU#78 2015-12-19: Enh. #23: We only have to ensure the correct keywords
+//			String preLeave = Syntax.key2token("preLeave");
+//			String preReturn = Syntax.key2token("preReturn");
+//			String preExit = Syntax.key2token("preExit");
+//			if (intermed.matches("^" + Matcher.quoteReplacement(preLeave) + "(\\W.*|$)"))
+//			{
+//				intermed = "break " + intermed.substring(preLeave.length());
+//			}
+//			else if (intermed.matches("^" + Matcher.quoteReplacement(preReturn) + "(\\W.*|$)"))
+//			{
+//				// FIXME KGU#803 2020-02-16: Issue #816 - should only be reached within a main or includable diagram now
+//				intermed = "return " + intermed.substring(preReturn.length());
+//			}
+//			else if (intermed.matches("^" + Matcher.quoteReplacement(preExit) + "(\\W.*|$)"))
+//			{
+//				intermed = "exit " + intermed.substring(preExit.length());
+//			} 
+//			// END KGU#78 2015-12-19
+// END KGU#1193 2025-09-26
 			
 		// START KGU#162 2016-03-31: Enh. #144
 		}
@@ -2035,11 +2042,10 @@
 			boolean disabled = _jump.isDisabled(false);
 			// END KGU#277 2016-10-14
 			ArrayList<TokenList> tokenLines = _jump.getUnbrokenTokenText();
-			for (int i=0; i < tokenLines.size(); i++)
+			for (int i = 0; i < tokenLines.size(); i++)
 			{
 				TokenList tokens = tokenLines.get(i);
-				// FIXME (KGU 2016-03-25): Handle the kinds of exiting jumps!
-				// START KGU#803 2020-02-16: Issue #816
+				// START KGU#803 2020-02-16: Issue #816 Handle the different flavours
 				if (root.isSubroutine() && Jump.isReturn(tokens)) {
 					String expr = tokens.subSequenceToEnd(1).getString().trim();
 					// START KGU#1205 2025-09-06: Issue #1210 no workaround with suppressTransformation!
@@ -2056,14 +2062,10 @@
 					}
 				}
 				// START KGU#1102 2023-11-07: Bugfix #1109 There is such thing as try/catch/throw in bash
-<<<<<<< HEAD
 				else if (Jump.isThrow(tokens)) {
-					appendComment("throw " + transform(tokens.subSequenceToEnd(1).getString()) + " (FIXME!)", _indent);
-=======
-				else if (Jump.isThrow(line)) {
 					// START KGU#1206 2025-09-08: Enh. #1223 We must either fail or return
-					//appendComment(line + " (FIXME!)", _indent);
-					appendComment(line, _indent);
+					//appendComment("throw " + transform(tokens.subSequenceToEnd(1).getString() + " (FIXME!)", _indent);
+					appendComment(tokens.getString(), _indent);
 					if (findEnclosingTry(_jump) != null) {
 						// The context will be &&-ed such that failing leads up to the catch
 						addCode("false", _indent, disabled);
@@ -2077,15 +2079,18 @@
 						addCode("exit 42", _indent, disabled);						
 					}
 					// END KGU#1206 2025-09-08
->>>>>>> 7d10f8a6
 				}
 				// END KGU#1102 2023-11-07
-				else
+				else {
 				// END KGU#803 2020-02-16
-				// START KGU#277 2016-10-14: Enh. #270
-				//code.add(_indent+transform(_jump.getText().get(i)));
-				addCode(transform(tokens.getString()), _indent, disabled);
-				// END KGU#277 2016-10-14
+					// START KGU#277 2016-10-14: Enh. #270
+					//code.add(_indent+transform(_jump.getText().get(i)));
+					// START KGU#790 2025-09-26: 
+					addCode(transform(tokens.getString()), _indent, disabled);
+					// END KGU#277 2016-10-14
+				// START KGU#803 2020-02-16: Issue #816 Handle the different flavours
+				}
+				// END KGU#803 2020-02-16
 			}
 		}
 	}
