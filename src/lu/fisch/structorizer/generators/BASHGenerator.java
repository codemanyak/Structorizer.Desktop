/*
    This file is part of Structorizer.

    Structorizer is free software: you can redistribute it and/or modify
    it under the terms of the GNU General Public License as published by
    the Free Software Foundation, either version 3 of the License, or
    (at your option) any later version.

    Structorizer is distributed in the hope that it will be useful,
    but WITHOUT ANY WARRANTY; without even the implied warranty of
    MERCHANTABILITY or FITNESS FOR A PARTICULAR PURPOSE.  See the
    GNU General Public License for more details.

 ***********************************************************************

    BASH Source Code Generator

    Copyright (C) 2008 Markus Grundner

    This file has been released under the terms of the GNU Lesser General
    Public License as published by the Free Software Foundation.

    http://www.gnu.org/licenses/lgpl.html

 */

package lu.fisch.structorizer.generators;

/******************************************************************************************************
 *
 *      Author:         Markus Grundner
 *
 *      Description:    BASH Source Code Generator
 *
 ******************************************************************************************************
 *
 *      Revision List
 *
 *      Author				Date			Description
 *      ------				----			-----------
 *      Markus Grundner     2008-06-01		First Issue based on KSHGenerator from Jan Peter Kippel
 *      Bob Fisch           2011-11-07      Fixed an issue while doing replacements
 *      Kay Gürtzig         2014-11-16      Bugfixes in operator conversion and enhancements (see comments)
 *      Kay Gürtzig         2015-10-18      Indentation logic and comment insertion revised
 *                                          generateCode(For, String) and generateCode(Root, String) modified
 *      Kay Gürtzig         2015-11-02      transform methods re-organised (KGU#18/KGU#23) using subclassing,
 *                                          Pattern list syntax in Case Elements corrected (KGU#15).
 *                                          Bugfix KGU#60 (Repeat loop was incorrectly translated).
 *      Kay Gürtzig         2015-12-19      Enh. #23 (KGU#78): Jump translation implemented
 *      Kay Gürtzig         2015-12-21      Bugfix #41/#68/#69 (= KGU#93): String literals were spoiled
 *      Kay Gürtzig         2015-12-22      Bugfix #71 (= KGU#114): Text transformation didn't work
 *      Kay Gürtzig         2016-01-08      Bugfix #96 (= KGU#129): Variable names handled properly,
 *                                          KGU#132: Logical expressions (conditions) put into ((  )).
 *      Kay Gürtzig         2016-03-22      Enh. #84/#135 (= KGU#61): Support for FOR-IN loops
 *      Kay Gürtzig         2016-03-24      Bugfix #92/#135 (= KGU#161) Input variables were prefixed
 *      Kay Gürtzig         2016-03-29      KGU#164: Bugfix #138 Function call expression revised (in transformTokens())
 *                                          #135 Array and expression support improved (with thanks to R. Schmidt)
 *      Kay Gürtzig         2016-03-31      Enh. #144 - content conversion may be switched off
 *      Kay Gürtzig         2016-04-05      Enh. #153 - Export of Parallel elements had been missing
 *      Kay Gürtzig         2016-04-05      KGU#150 - provisional support for chr and ord function
 *      Kay Gürtzig         2016-07-20      Enh. #160: Option to involve subroutines implemented (=KGU#178) 
 *      Kay Gürtzig         2016-08-12      Enh. #231: Additions for Analyser checks 18 and 19 (identifier collisions)
 *      Kay Gürtzig         2016-09-01      Issue #234: ord and chr function code generated only if needed and allowed
 *      Kay Gürtzig         2016-09-21      Bugfix #247: Forever loops were exported with a defective condition.
 *      Kay Gürtzig         2016-10-14      Enh. #270: Handling of disabled elements (code.add(...) --> addCode(..))
 *      Kay Gürtzig         2016-10-15      Enh. #271: Support for input with prompt
 *      Kay Gürtzig         2016-10-16      Enh. #274: Colour info for Turtleizer procedures added
 *      Kay Gürtzig         2016-11-06      Issue #279: Method HashMap.getOrDefault() replaced
 *      Kay Gürtzig         2017-01-05      Enh. #314: File API TODO comments added  
 *      Kay Gürtzig         2017-02-27      Enh. #346: Insertion mechanism for user-specific include directives
 *      Kay Gürtzig         2017-04-18      Bugfix #386: Algorithmically empty Subqueues must produce a ':' line
 *      Kay Gürtzig         2017-05-05      Issue #396: function calls should better be enclosed in $(...) than in back ticks
 *      Kay Gürtzig         2017-05-16      Enh. #372: Export of copyright information
 *      Kay Gürtzig         2017-05-19      Issue #237: Expression transformation heuristics improved
 *      Kay Gürtzig         2017-10-05      Enh. #423: First incomplete approach to handle record variables
 *      Kay Gürtzig         2017-10-24      Enh. #423: Record variable handling accomplished for release 3.27
 *      Kay Gürtzig         2017-11-02      Issue #447: Line continuation in Alternative and Case elements supported
 *      Kay Gürtzig         2019-02-15      Enh. #680: Support for input instructions with several variables
 *      Kay Gürtzig         2019-03-08      Enh. #385: Optional function arguments with defaults
 *      Kay Gürtzig         2019-03-30      Issue #696: Type retrieval had to consider an alternative pool
 *      Kay Gürtzig         2019-09-27      Enh. #738: Support for code preview map on Root level
 *      Kay Gürttig         2019-10-15      Bugfix #765: Private field typeMap had to be made protected
 *      Kay Gürtzig         2019-11-08      Bugfix #769: Undercomplex selector list splitting in CASE generation mended
 *      Kay Gürtzig         2019-11-24      Bugfix #783 - Workaround for record initializers without known type
 *      Kay Gürtzig         2019-11-24      Bugfix #784 - Suppression of mere declarations and fix in transformExpression()
 *      Kay Gürtzig         2019-12-01      Enh. #739: Support for enum types, $() around calls removed, array decl subclassable
 *      Kay Gürtzig         2020-02-16/24   Issue #816: Function calls and value return mechanism revised
 *      Kay Gürtzig         2020-02-17/18   Issue #816: Efforts to label local variables in routines appropriately
 *      Kay Gürtzig         2020-02-18      Enh. #388: Support for constants
 *      Kay Gürtzig         2020-02-20/24   Issues #816, #821: More sophisticated approach to pass records/arrays (see comment)
 *      Kay Gürtzig         2020-02-21      Bugfix #824: The condition of the Repeat loop wasn't negated,
 *                                          several absurd bugs in finishCondition() fixed
 *      Kay Gürtzig         2020-03-18      Bugfix #839: sticky returns flag mended
 *      Kay Gürtzig         2020-03-23      Issue #840: Adaptations w.r.t. disabled elements using File API
 *      Kay Gürtzig         2020-03-27/29   Enh. #828: Modifications tpo supporet group export
 *      Kay Gürtzig         2020-08-12      Enh. #800: Started to redirect syntactic analysis to class Syntax
 *      Kay Gürtzig         2021-02-03      Issue #920: Transformation for "Infinity" literal
 *      Kay Gürtzig         2021-10-03      Issue #990: Precautions against wrong result type associations
 *      Kay Gürtzig         2021-11-02      Bugfix #1014: Declarations in C and Java style hadn't been processed correctly
 *      Kay Gürtzig         2022-08-23      Issue #1068: transformIndexLists() inserted in transformTokens()
 *      Kay Gürtzig         2023-10-16      Bugfx #1096: transformTokens revised for mixed C / Java declarations
<<<<<<< HEAD
 *      Kay Gürtzig         2023-11-06      Issue #800: First bugfixing after code revision towards TokenList
=======
 *      Kay Gürtzig         2023-11-08      Bugfix #1109: Code generation for throw suppressed
>>>>>>> cf3c3469
 *
 ******************************************************************************************************
 *
 *      Comment:		LGPL license (http://www.gnu.org/licenses/lgpl.html).
 *      
 *      2020-02-20 Passing arrays and records into and out of routines (Kay Gürtzig)
 *      - There is no easy way to copy arrays and records, and in most cases these are not even desired
 *      - ksh and bash 4.* allow a name reference (local -n / typeset -n / declare -n) that can be used
 *        to pass an array orc record (= associate array) into a function but it requires that the argument
 *        is a variable (this is in mostly the case, particularly as Structorizer doesn't support nested
 *        CALLs, but does not cover component or array element access - though nested data structures are
 *        not supported by the shells anyway) and then to pass the un-dollared name of the array/record.
 *      - The pass an array or record out of a routine is more tricky. As we converted value return to
 *        a mechanism using a uniquely named generic global variable, we must copy the actual value into
 *        this global value in general, which can be done via "${array[&commat;]}" in case of an array and
 *        requires a loop in case of a record. A global name reference (declare -ng) wouldn't make sense
 *        as it would usually refer to a local name. The folowing paradigms for the return of arrays and
 *        records are tested for viability and implemented as far as possible:
 *        a) Returning an array:
 *        	routineA() {
 *        		...
 *        		declare -ag result0815=("${array[@]}")
 *        	}
 *          CALL:
 *        	routineA ...
 *        	declare -a res=("${result0815[@]}")
 *        b) Returning a record:
 *        	routineR() {
 *        		...
 *        		declare -ag result4711keys=("${!record[@]}")
 *        		declare -ag result4711values=("${record[@]}")
 *        	}
 *          CALL:
 *        	routineR ...
 *        	declare -A res
 *        	for index4711 in ${!result4711keys[@]}; do
 *        		res[${result4711keys[$index4711]}]="result4711values[$index4711]}"
 *        	done
 *        For putting array or record variables into an array or record initializer, an
 *        executable reconstruction command will be created at runtime and placed instead.
 *        In the exported code, these artefacts look like "$(typeset -p varname)".
 *      
 *      2016-04-05 - Enhancement #153 (Kay Gürtzig / Rolf Schmidt)
 *      - Parallel elements hat just been ignored by previous versions Now an easy way could be
 *        implemented. It's working rather well, provided that the commands within the
 *        branches are convertible. Delivered with version 3.24-06. 
 *      
 *      2016-03-21/22 - Enhancement #84/#135 (Kay Gürtzig / Rolf Schmidt)
 *      - Besides the working (but rather rarely used) C-like "three-expression" FOR loop, FOR-IN loops
 *        were to be enabled in a consistent way, i.e. the syntax must also be accepted by Editors and
 *        Executor as well as other code generators.
 *      - This generator copes with value lists of the following types:
 *        {item1, item2, item3} --> item1 item2 item3
 *        item1, item2, item3 -->   item1 item2 item3
 *        {val1..val2} and {val1..val2..step} would be left as is but not explicitly created
 *      
 *      2015-12-21 - Bugfix #41/#68/#69 (Kay Gürtzig)
 *      - Operator replacement had induced unwanted padding and string literal modifications
 *      - new subclassable method transformTokens() for all token-based replacements 
 *      
 *      2015-11-02 - Code revision / enhancements (Kay Gürtzig)
 *      - Most of the transform stuff delegated to Element and Generator (KGU#18/KGU23)
 *      - Enhancement #10 (KGU#3): FOR loops now provide themselves more reliable loop parameters  
 *      - Case enabled to combine several constants/patterns in one branch (KGU#15)
 *      - The Repeat loop had been implememed in an incorrect way  
 *      
 *      2015-10-18 - Bugfixes (KGU#53, KGU#30)
 *      - Conversion of functions improved by producing headers according to BASH syntax
 *      - Conversion of For loops slightly improved (not robust, may still fail with complex expressions as loop parameters
 *      
 *      2014-11-16 - Bugfixes / Enhancement
 *      - conversion of Pascal-like logical operators "and", "or", and "not" supported 
 *      - conversion of comparison and operators accomplished
 *      - comment export introduced 
 *
 ******************************************************************************************************///

import java.util.Arrays;
import java.util.HashMap;
import java.util.HashSet;
import java.util.Map.Entry;
import java.util.Set;
import java.util.Vector;
import java.util.regex.Matcher;
import java.util.regex.Pattern;

import lu.fisch.structorizer.elements.Alternative;
import lu.fisch.structorizer.elements.Call;
import lu.fisch.structorizer.elements.Case;
import lu.fisch.structorizer.elements.Element;
import lu.fisch.structorizer.elements.For;
import lu.fisch.structorizer.elements.Forever;
import lu.fisch.structorizer.elements.Instruction;
import lu.fisch.structorizer.elements.Jump;
import lu.fisch.structorizer.elements.Parallel;
import lu.fisch.structorizer.elements.Repeat;
import lu.fisch.structorizer.elements.Root;
import lu.fisch.structorizer.elements.Subqueue;
import lu.fisch.structorizer.elements.TypeMapEntry;
import lu.fisch.structorizer.elements.While;
import lu.fisch.structorizer.executor.Executor;
import lu.fisch.structorizer.generators.Generator.TryCatchSupportLevel;
import lu.fisch.structorizer.syntax.Function;
import lu.fisch.structorizer.syntax.Syntax;
import lu.fisch.structorizer.syntax.TokenList;
import lu.fisch.utils.StringList;


public class BASHGenerator extends Generator {
	
	// START KGU#61 2016-03-22: Now provided by Generator class
	// Bugfix #96 (KGU#129, 2015-01-08): We must know all variable names to prefix them with '$'.
	//StringList varNames = new StringList();
	// END KGU#6 2016-03-22

	/************ Fields ***********************/
	@Override
	protected String getDialogTitle()
	{
		return "Export BASH Code ...";
	}
	
	@Override
	protected String getFileDescription()
	{
		return "BASH Source Code";
	}
	
	@Override
	protected String getIndent()
	{
		return " ";
	}
	
	@Override
	protected String[] getFileExtensions()
	{
		String[] exts = {"sh"};
		return exts;
	}
	
	// START KGU 2015-10-18: New pseudo field
	@Override
	protected String commentSymbolLeft()
	{
		return "#";
	}
	// END KGU 2015-10-18

	// START KGU#78 2015-12-18: Enh. #23 We must know whether to create labels for simple breaks
	/* (non-Javadoc)
	 * @see lu.fisch.structorizer.generators.Generator#supportsSimpleBreak()
	 */
	@Override
	protected boolean breakMatchesCase()
	{
		return false;
	}
	// END KGU#78 2015-12-18

	// START KGU#351 2017-02-26: Enh. #346 - include / import / uses config
	/* (non-Javadoc)
	 * @see lu.fisch.structorizer.generators.Generator#getIncludePattern()
	 */
	@Override
	protected String getIncludePattern()
	{
		return ". %";
	}
	// END KGU#351 2017-02-26

	// START KGU#371 2019-03-07: Enh. #385
	/**
	 * @return The level of subroutine overloading support in the target language
	 */
	@Override
	protected OverloadingLevel getOverloadingLevel() {
		return OverloadingLevel.OL_DEFAULT_ARGUMENTS;
	}
	// END KGU#371 2019-03-07

	// START KGU#686 2019-03-18: Enh. #56
	/**
	 * Subclassable method to specify the degree of availability of a try-catch-finally
	 * construction in the target language.
	 * @return either {@link TryCatchSupportLevel#TC_NO_TRY} or {@link TryCatchSupportLevel#TC_TRY_CATCH},
	 * or {@link TryCatchSupportLevel#TC_TRY_CATCH_FINALLY}
	 */
	protected TryCatchSupportLevel getTryCatchLevel()
	{
		/* The only theoretical approach coming near an exception handling
		 * would require to entangle the tried commands with && but this
		 * doesn't work recursively. */
		return TryCatchSupportLevel.TC_NO_TRY;
	}
	// END KGU#686 2019-03-18

	// START KGU#241 2016-09-01: Issue #234: names of certain occurring functions detected by checkElementInformation()
	protected StringList occurringFunctions = new StringList();
	// END KGU#241 2015-09-01

//	// START KGU 2016-08-12: Enh. #231 - information for analyser - obsolete since 3.27 
//    private static final String[] reservedWords = new String[]{
//		"if", "then", "else", "elif", "fi",
//		"select", "case", "in", "esac",
//		"for", "do", "done",
//		"while", "until",
//		"function", "return"};
//	public String[] getReservedWords()
//	{
//		return reservedWords;
//	}
//	public boolean isCaseSignificant()
//	{
//		return true;
//	}
//	// END KGU 2016-08-12
	
	/************ Code Generation **************/
	
	/** Currently exported {@link Root} */
	protected Root root = null;
	
	/** Matcher for simple variable access consisting of a dollar sign and an identifier within braces */
	protected static final Matcher VAR_ACCESS_MATCHER = Pattern.compile("[$]\\{[A-Za-z][A-Za-z0-9_]*\\}").matcher("");

	/** Name of an auxiliary function to copy associative arrays */
	private static final String FN_COPY_ASSOC_ARRAY = "auxCopyAssocArray";

	/** Set of comparison operators requiring arithmetic evaluation if placed among numeric operands */
	private final Set<String> compOprs = new HashSet<String>(
			Arrays.asList(new String[]{/*"==",*/ "<", ">", "<=", ">=", /*"!=", "<>"*/}));

	// START KGU#815 2020-03-27: Enh. #828 export of group modules
	/**
	 * Method converts some generic module name into a generator-specific include file name or
	 * module name for the import / use clause.<br/>
	 * To be used before adding a generic name to {@link #generatorIncludes}.
	 * This version adds a ".sh" suffix (more precisely the first filename extension method
	 * {@link #getFileExtensions()} provides). 
	 * @see #getIncludePattern()
	 * @see #appendGeneratorIncludes(String)
	 * @see #prepareUserIncludeItem(String)
	 * @param _includeName a generic (language-independent) string for the generator include configuration
	 * @return the converted string as to be actually added to {@link #generatorIncludes}
	 */
	protected String prepareGeneratorIncludeItem(String _includeName)
	{
		return _includeName + "." + this.getFileExtensions()[0];
	}
	// END KGU#815 2020-03-27
	
	// START KGU#542 2019-12-01: Enh. #739 enumeration type support - configuration for subclasses
	/** @return the shell-specific declarator for enumeration constants (e.g. {@code "declare -ri "} for bash) */
	protected String getEnumDeclarator()
	{
		return "declare -ri ";
	}
	
	/** @param isConst - whether the respective variable is to be declared read-only
	 * @return the shell-specific declarator for array variables (e.g. {@code "declare -a "} for bash) */
	protected String getArrayDeclarator(boolean isConst)
	{
		return isConst ? "declare -ar " : "declare -a ";
	}

	/** @param isConst - whether the respective variable is to be declared read-only
	 * @return the shell-specific declarator for associative arrays (maps, e.g. {@code "declare -A "} for bash) */
	protected String getAssocDeclarator(boolean isConst)
	{
		return isConst ? "declare -Ar " : "declare -A ";
	}
	// END KGU#542 2019-12-01
	
	// START KGU#803/KGU#806 2020-02-18: Issues #388, #816
	/**
	 * @return the shell-specific declarator for read-only variables
	 */
	protected String getConstDeclarator()
	{
		return "declare -r ";
	}

	/**
	 * @param isConst - whether the reference is to be readonly
	 * @return a declarator prefix for a name reference
	 */
	protected String getNameRefDeclarator(boolean isConst)
	{
		if (isConst) {
			return "declare -nr ";
		}
		return "declare -n ";
	}

	/**
	 * @param isConst - whether the subject to be declared is a constant
	 * @param type - a {@link TypeMapEntry} if available for the subject, otherwise null
	 * @return the shell-specific declarator for general local variables
	 */
	protected String getLocalDeclarator(boolean isConst, TypeMapEntry type)
	{
		if (type != null) {
			if (type.isRecord()) {
				return this.getAssocDeclarator(isConst);
			}
			else if (type.isArray()) {
				return this.getArrayDeclarator(isConst);
			}
			String typeName = type.getCanonicalType(true, true);
			if (typeName.equals("int")) {
				return "declare -i" + (isConst ? "r" : "") + " ";
			}
		}
		if (isConst) {
			return this.getConstDeclarator();
		}
		return "local ";
	}

	/**
	 * Returns an array assignment among array variables. A possible declarator (like
	 * {@code declare -a} in bash or {@code set -A} in ksh will be put as prefix if
	 * {@code tgtVar} is given, with the respective options according to the flags
	 * {@code asConstant}, {@code as Global}.<br/>
	 * If {@code tgtVar} is null then only the right-hand side of the assigment (an
	 * expression) will be returned).
	 * @param tgtVar - the target array variable (left-hand side) of the assignment or null
	 * @param srcVar - the source array variable (right-hand side) of the assignment
	 * @param getKeys - whether rather the keys/indices are to be collected
	 * @param asConstant - whether a read-only declaratioin is to be effectuated 
	 * @param asGlobal - whether an export declaration is to be effectuated
	 * @return the assignment string with declarator or just the rval without declarator
	 * (in this case the flags {@code asConstant} and {@code asGlobal} will be ignored.)
	 * @see #getArrayDeclarator(boolean)
	 */
	protected String makeArrayCopyAssignment(String tgtVar, String srcVar, boolean getKeys, boolean asConstant, boolean asGlobal)
	{
		String prefix = "";
		if (tgtVar != null) {
			prefix = this.getArrayDeclarator(asConstant);
			if (asGlobal) {
				prefix += "-g ";
			}
			prefix += tgtVar + this.getArrayInitOperator();
		}
		return prefix + "(\"${" + (getKeys ? "!" : "") + srcVar + "[@]}\")";
	}
	
	/**
	 * @return the operator symbol for array initialization
	 */
	protected String getArrayInitOperator()
	{
		return "=";
	}
	// END KGU#803/#806 2020-02-18
	
	// START KGU#753 2019-10-15: Bugfix #765 had to be made protected, since KSHGenerator must initialize it as well. 
	//private HashMap<String, TypeMapEntry> typeMap = null;
	protected HashMap<String, TypeMapEntry> typeMap = null;
	// END KGU#753 2019-10-15 
	
	// START KGU#18/KGU#23 2015-11-01 Transformation decomposed
	/* (non-Javadoc)
	 * @see lu.fisch.structorizer.generators.Generator#getInputReplacer(boolean)
	 */
	// START KGU#281 2016-10-15: Enh. #271 (support for input with prompt)
	//protected String getInputReplacer()
	//{
	//	return "read $1";
	//}
	@Override
	protected String getInputReplacer(boolean withPrompt)
	{
		if (withPrompt) {
			return "echo -n $1 ; read $2";
		}
		return "read $1";
	}
	// END KGU#281 2016-10-15

	/* (non-Javadoc)
	 * @see lu.fisch.structorizer.generators.Generator#getOutputReplacer()
	 */
	@Override
	protected String getOutputReplacer()
	{
		return "echo $1";
	}

	// START KGU#93 2015-12-21: Bugfix #41/#68/#69
//	/**
//	 * Transforms assignments in the given intermediate-language code line.
//	 * Replaces "<-" by "="
//	 * @param _interm - a code line in intermediate syntax
//	 * @return transformed string
//	 */
//	protected String transformAssignment(String _interm)
//	{
//		return _interm.replace(" <- ", "=");
//	}

	// START KGU#150/KGU#241 2016-09-01: Issue #234 - smarter handling of ord and chr functions
	/* (non-Javadoc)
	 * @see lu.fisch.structorizer.generators.Generator#checkElementInformation(lu.fisch.structorizer.elements.Element)
	 */
	@Override
	protected boolean checkElementInformation(Element _ele)
	{
		TokenList tokens = new TokenList(_ele.getText().getText(), true);
		String[] functionNames = {"ord", "chr"};
		for (int i = 0; i < functionNames.length; i++)
		{
			if (!occurringFunctions.contains(functionNames[i])) {
				int pos = -1;
				while ((pos = tokens.indexOf(functionNames[i], pos+1)) >= 0 &&
						pos+1 < tokens.size() &&
						tokens.get(pos+1).equals("("))
				{
					occurringFunctions.add(functionNames[i]);
					break;	
				}
			}
		}
		
		return super.checkElementInformation(_ele);
	}
	// END KGU#150/KGU#241 2016-09-01

	/* (non-Javadoc)
	 * @see lu.fisch.structorizer.generators.Generator#transformTokens(lu.fisch.utils.TokenList)
	 */
	@Override
	protected String transformTokens(TokenList tokens)
	{
		// START KGU#803 2020-02-18: Enh. #388 (constant handling)
		boolean isConst = false;
		String declarator = "";
		String varName = "";
		String origExpr = "";
		// END KGU#803 2020-02-18
		// START KGU#1061 2022-08-23: Issue #1068
		transformIndexLists(tokens);
		// END KGU#1061 2022-08-23
		// START KGU#920 2021-02-03: Issue #920 Handle Infinity literal
		// https://unix.stackexchange.com/questions/24721/how-to-compare-to-floating-point-number-in-a-shell-script
		tokens.replaceAll("Infinity", "INF", true);
		// END KGU#920 2021-02-03
		// Trim the tokens at both ends (just for sure)
		tokens.trim();
		// START KGU#129 2016-01-08: Bugfix #96 - variable name processing
		// We must of course identify variable names and prefix them with $ unless being an lvalue
		int posAsgnOpr = tokens.indexOf("<-");
		// START KGU#790 2023-11-06: Issue #800 this must be done before the arguments get transformed
		Function fct = new Function(tokens.subSequenceToEnd(posAsgnOpr+1));
		// END KGU#790 2023-11-06
		// START KGU#388 2017-10-24: Enh. #335, #389, #423
		if (posAsgnOpr > 0) {
			// FIXME: Consider using lValueToTypeNameIndexComp(String) rather than reinventing all
			String token0 = tokens.get(0);
			// START KGU#803 2020-02-18: Enh. #388 - handling of constants
			if (isConst = token0.equalsIgnoreCase("const")) {
				declarator = this.getConstDeclarator();
			}
			// END KGU#803 2020-02-18
			int posColon = -1;
			if (token0.equalsIgnoreCase("var") || isConst) {
				tokens.remove(0);
				posAsgnOpr--;
				posColon = tokens.indexOf(":");
			}
			else if (token0.equalsIgnoreCase("dim")) {
				tokens.remove(0);
				posAsgnOpr--;
				posColon = tokens.indexOf("as", false);
			}
			if (posColon > 0 && posColon < posAsgnOpr) {
				tokens.remove(posColon, posAsgnOpr);
				posAsgnOpr = posColon;
			}
			// START KGU#1009 2021-11-02: Bugfix #1014 We must consider C-/Java-style declarations
			else {
				/* Assumption: the type description ends with a name or a closing bracket
				 * followed by an identifier
				 */
				int pos = posAsgnOpr - 1;
				int posVar = -1;
				boolean wasId = false;
				while (pos >= 0) {
					String token = tokens.get(pos);
					if (!token.trim().isEmpty()) {
						boolean isId = Syntax.isIdentifier(token, false, null);
						if (wasId && (isId || token.equals("]"))) {
							tokens.remove(0, posVar);
							posAsgnOpr -= posVar;
							// START KGU#1090 2023-10-15: Bugfix #1096
							// We must now also get rid of index stuff beyond the variable
							tokens.remove(1, posAsgnOpr);
							posAsgnOpr = 1;
							// END KGU#1090 2023-10-15
							break;
						}
						if (wasId = isId) {
							posVar = pos;
						}
					}
					pos--;
				}
			}
			// END KGU#1009 2021-10-02
			// START KGU#388 2017-10-05: Enh. #423
			int posDot = -1;
			while ((posDot = tokens.indexOf(".", posDot+1)) > 0 && posDot + 1 < posAsgnOpr) {
				if (Syntax.isIdentifier(tokens.get(posDot+1), false, null))
				{
					// FIXME: Handle multi-level record access! We might also check type
					tokens.set(posDot - 1, tokens.get(posDot-1) + "[" + tokens.get(posDot+1) + "]");
					tokens.remove(posDot, posDot+2);
					posAsgnOpr -= 2;
				}
			}
			// END KGU#388 2017-10-05
			origExpr = tokens.subSequenceToEnd(posAsgnOpr + 1).getString().trim();
		}
		// END KGU#388 2017-10-24
		// START KGU#161 2016-03-24: Bugfix #135/#92 - variables in read instructions must not be prefixed!
		if (tokens.contains(Syntax.getKeyword("input")))
		{
			// Hide the text from the replacement, except for occurrences as index
			posAsgnOpr = tokens.size();
		}
		// END KGU#161 2016-03-24
		// START KGU#61 2016-03-21: Enh. #84/#135
		if (posAsgnOpr < 0 && !Syntax.getKeyword("postForIn").trim().isEmpty()) posAsgnOpr = tokens.indexOf(Syntax.getKeyword("postForIn"));
		// END KGU#61 2016-03-21
		// If there is an array variable left of the assignment symbol, check the index 
		int posBracket1 = tokens.indexOf("[");
		int posBracket2 = -1;
		if (posBracket1 >= 0 && posBracket1 < posAsgnOpr) posBracket2 = tokens.lastIndexOf("]", posAsgnOpr-1);
		for (int i = 0; i < varNames.count(); i++)
		{
			String var = varNames.get(i);
			//System.out.println("Looking for " + varName + "...");	// FIXME (KGU): Remove after Test!
			//_input = _input.replaceAll("(.*?[^\\$])" + varName + "([\\W$].*?)", "$1" + "\\$" + varName + "$2");
			// Transform the expression right of the assignment symbol
			transformVariableAccess(var, tokens, posAsgnOpr+1, tokens.size());
			// Transform the index expression on the left side of the assignment symbol
			transformVariableAccess(var, tokens, posBracket1+1, posBracket2+1);
		}

		// Position of the assignment operator may have changed now
		posAsgnOpr = tokens.indexOf("<-");
		// END KGU#96 2016-01-08
		// FIXME (KGU): Function calls, math expressions etc. will have to be put into brackets etc. pp.
		tokens.replaceAll("div", "/", false);
		tokens.replaceAll("false", "0", false);
		tokens.replaceAll("true", "1", false);
		// START KGU#164 2016-03-29: Bugfix #138 - function calls weren't handled
		//return tokens.concatenate();
		String lval = "";
		if (posAsgnOpr > 0)
		{
			// Separate lval and assignment operator from the expression tokens
			varName = tokens.subSequence(0, posAsgnOpr).getString().trim();
			lval += varName + "=";
			tokens = tokens.subSequenceToEnd(posAsgnOpr+1);
			// START KGU#803 2020-02-18: Issues #388, #816
			// We don't know whether we might process a call here, so better don't set handled entry
			if (Syntax.isIdentifier(varName, false, null) && !this.wasDefHandled(root, varName, false)
					&& root.isSubroutine()) {
				declarator = this.getLocalDeclarator(isConst, typeMap.get(varName));
			}
			// END KGU#803 2020-02-18
		}
		else if (!tokens.isBlank())
		{
			// Since keywords have already been replaced by super.transform(String), this is quite fine
			// 
			String[] keywords = Syntax.getAllProperties();
			boolean startsWithKeyword = false;
			String firstToken = tokens.get(0);
			for (int kwi = 0; !startsWithKeyword && kwi < keywords.length; kwi++)
			{
				if (firstToken.equals(keywords[kwi]))
				{
					lval = firstToken + " ";
					tokens.remove(0);
					startsWithKeyword = true;
				}
			}
		}
		// Trim the tokens (at front)
		tokens.trim();
		// Re-combine the rval expression to a string 
		String expr = tokens.getString();
		// If the expression is a function call, then convert it to shell syntax
		// (i.e. drop the parentheses and dissolve the argument list)
		// START KGU#790 2023-11-06: Issue #800 this test is too late here (expr already transformed)
		//Function fct = new Function(expr);
		// END KGU#790 2023-11-06
		// START KGU#388 2017-10-24: Enh. #423
		HashMap<String, String> recordIni = null;
		// END KGU#388 2017-10-24
		if (fct.isFunction())
		{
			// START KGU#405 2017-05-19: Bugfix #237 - was too simple an analysis
			//expr = fct.getName();
			//for (int p = 0; p < fct.paramCount(); p++)
			//{
			//	String param = fct.getParam(p);
			//	if (param.matches("(.*?)(-|[+*/%])(.*?)"))
			//	{
			//		param = "$(( " + param + " ))";
			//	}
			//	else if (param.contains(" "))
			//	{
			//		param = "\"" + param + "\"";
			//	}
			//	expr += (" " + param);
			//}
			expr = transformExpression(fct);
			// END KGU#405 2017-05-19
			// START KGU#790 2023-11-06: Now we have to catch up on the postponed argument transformation
			TokenList exprTokens = new TokenList(expr);
			exprTokens.replaceAll("div", "/", false);
			exprTokens.replaceAll("false", "0", false);
			exprTokens.replaceAll("true", "1", false);
			for (int i = 0; i < varNames.count(); i++)
			{
				String var = varNames.get(i);
				//System.out.println("Looking for " + varName + "...");	// FIXME (KGU): Remove after Test!
				//_input = _input.replaceAll("(.*?[^\\$])" + varName + "([\\W$].*?)", "$1" + "\\$" + varName + "$2");
				// Transform the expression right of the assignment symbol
				transformVariableAccess(var, exprTokens, 0, exprTokens.size());
			}
			expr = exprTokens.getString();
			// END KGU#790 2023-11-06
			//if (posAsgnOpr > 0)
			boolean isRoutine = this.routinePool != null 
					&& !this.routinePool.findRoutinesBySignature(fct.getName(), fct.paramCount(), null, false).isEmpty();
			// START KGU#803 2020-02-16: Issue #816 don't assign the result of functions directly
			//if (posAsgnOpr > 0 && !isRoutine)
			// END KGU 2019-12-01
			//{
			//	expr = "$(" + expr + ")";
			//}
			if (posAsgnOpr > 0) {
				// KGU 2019-12-01: An evaluation should not apply for subroutines!
				if (isRoutine) {
					lval = "";	// Assignment is to be handled by the CALL element afterwards
					declarator = "";
				}
				else {
					/* FIXME This would just collect all (console) output of the function */
					expr = "$( " + expr + " )";
				}
			}
			// END KGU#803 2020-02-16
		}
		// FIXME (KGU 2019-12-01) this looks too simplistic
		else if (expr.startsWith("{") && expr.endsWith("}") && posAsgnOpr > 0)
		{
			// Array initializer
			declarator = this.getArrayDeclarator(isConst);
			boolean isAssignment = lval.endsWith("=");
			if (isAssignment) {
				lval = lval.substring(0, lval.length()-1) + this.getArrayInitOperator();
			}
			StringList items = Syntax.splitExpressionList(expr.substring(1, expr.length()-1), ",");
			// START KGU#405 2017-05-19: Bugfix #237 - was too simple an analysis
			for (int i = 0; i < items.count(); i++) {
				items.set(i, transformExpression(items.get(i), true, false));
			}
			// END KGU#405 2017-05-19
			// START KGU#803 2020-02-20: Issue #816, #423
			//expr = "(" + items.getLongString() + ")";
			expr = items.getLongString();
			if (!(isAssignment && this.getArrayInitOperator().equals(" ") /* indicator for ksh */)) {
				expr = "(" + expr + ")";
			}
			// END KGU#803 2020-02-20
		}
		// START KGU#388 2017-10-24: Enh. #423
		else if (tokens.size() > 2 && Syntax.isIdentifier(tokens.get(0), false, null)
				&& tokens.get(1).equals("{") && expr.endsWith("}")
				// START KGU#559 2018-07-20: Enh. #  Try to fetch sufficient type info
				//&& (recordIni = Element.splitRecordInitializer(expr, null)) != null) {
				&& (recordIni = Element.splitRecordInitializer(expr, this.typeMap.get(":"+tokens.get(0)))) != null) {
				// END KGU#559 2018-07-20
			// Record initializer
			// START KGU#388 2019-11-28: Bugfix #423 - record initializations must not be separated from the declaration
			declarator = this.getAssocDeclarator(false);	// Repetition of declaration doesn't cause harm
			// END KGU#388 2019-11-28
			StringBuilder sb = new StringBuilder(15 * recordIni.size());
			String sepa = "(";
			for (Entry<String, String> entry: recordIni.entrySet()) {
				String key = entry.getKey();
				if (!key.startsWith("§")) {
					// START KGU#807 2020-02-21 Bugfix #821 - we must do specific expression transformation
					//sb.append(sepa + '[' + key + "]=" + entry.getValue());
					sb.append(sepa + '[' + key + "]=" + this.transformExpression(entry.getValue(), true, false));
					// END KGU#807 2020-02-21
					sepa = " ";
				}
			}
			// START KGU#771 2019-11-24: Bugfix #783 - fallback for the case of missing struct info
			//sb.append(")");
			//expr = sb.toString();
			// If the type info was available or didn't provide any content then leave expr as is
			if (sb.length() > 0) {
				sb.append(")");
				expr = sb.toString();
			}
			// END KGU#771 2019-11-24
		}
		// END KGU#388 2017-10-24
		// The following is a very rough and vague heuristics to support arithmetic expressions 
		else if ( !(expr.startsWith("(") && expr.endsWith(")")
				|| expr.startsWith("`") && expr.endsWith("`")
				|| expr.startsWith("'") && expr.endsWith("'")
				|| expr.startsWith("\"") && expr.endsWith("\"")
				|| expr.startsWith("[[") && expr.endsWith("]]")))
		{
			if (expr.matches(".*?[+*/%-].*?"))
			{
				// START KGU#405 2017-05-19: Issue #237
				//expr = "(( " + expr + " ))";
				//if (posAsgnOpr > 0)
				//{
				//	expr = "$" + expr;
				//}
				expr = transformExpression(expr, posAsgnOpr > 0, false);
				// END KGU#405 2017-05-19
			}
			// START KGU 2016-03-31: Issue #135+#144 - quoting wasn't actually helpful
//			else if (expr.contains(" "))
//			{
//				expr = "\"" + expr + "\"";
//			}
			// END KGU 2016-03-31
			// START KGU#807 2020-02-24: Issue #821 Care for result assignments from complex variable
			// FIXME: This is of course a very limited partial workaround and should be revised with #800
			if (varNames.contains(origExpr) && root.isSubroutine()
					&& (varName.equalsIgnoreCase("result") || varName.equals(root.getMethodName()))) {
				TypeMapEntry type1 = typeMap.get(varName);
				TypeMapEntry type2 = typeMap.get(origExpr);
				if (type1 != null && type2 != null) {
					if (type1.isArray() && type2.isArray()) {
						expr = makeArrayCopyAssignment(null, origExpr, false, false, false);
					}
					else if (type1.isRecord() && type2.isRecord()) {
						// Now this is getting tricky as we'd need to copy the associative array in one line
						lval = varName + "; ";
						expr = FN_COPY_ASSOC_ARRAY + " " + varName + " " + origExpr;
					}
				}
			}
			// END KGU#807 2020-02-24
		}
		if (!declarator.isEmpty() && Syntax.isIdentifier(varName, false, null)) {
			wasDefHandled(root, varName, true);	// Set the handled flag
		}
		return declarator + lval + expr;
		// END KGU#164 2016-03-29
	}
	// END KGU#93 2015-12-21

	// END KGU#18/KGU#23 2015-11-01
	
	// START KGU#405 2017-05-19: Issue #237
	/**
	 * Does some specific transformation for expressions, possibly being used as
	 * arguments of a routine CALL, in which case array and record variables have
	 * to be passed by name, such that "dollaring" must be undone.
	 * @param exprTokens - the lexically split expression, may contain blanks
	 * @param isAssigned TODO
	 * @param asArgument - if the expression is an argument for a routine CALL
	 * @return the transformed expression
	 */
	protected String transformExpression(TokenList exprTokens, boolean isAssigned, boolean asArgument)
	{
		// FIXME: Check the operands - they must be literals (type detectable),
		// variables (consult typeMap), built-in functions (type known), or
		// recursively constructed expressions themselves (analyse recursively)
		// This static type check should be implemented as static method on Element
		// but needs access to the typeMap of the current Root.
		boolean isArithm =
				exprTokens.contains("+") ||
				exprTokens.contains("-") ||
				exprTokens.contains("*") ||
				exprTokens.contains("/") ||
				exprTokens.contains("%");
		// Avoid recursive enclosing in $(...)
		if (isArithm) {
			exprTokens.add(0, ((isAssigned || asArgument) ? "$(( " : "(( "));
			exprTokens.add(" ))");
		}
		// START KGU#772 2019-11-24: Bugfix #784 - avoid redundant enclosing with $(...)
		//else if (isAssigned) {
		//	exprTokens.insert("$(", 0);
		//	exprTokens.add(")");
		//}
		// START KGU#807 2020-02-20: Bugfix #821 - assigned or not doesn't seem to play a role here
//		else if (isAssigned) {
		else {
		// END KGU#807 2020-02-20
			String varName = null;
			boolean isVarAccess =
					exprTokens.size() == 4 &&
					exprTokens.get(0).equals("$") &&
					exprTokens.get(1).equals("{") &&
					this.varNames.contains(varName = exprTokens.get(2)) &&
					exprTokens.get(3).equals("}") ||
					exprTokens.size() == 1 &&
					VAR_ACCESS_MATCHER.reset(exprTokens.get(0)).matches() &&
					this.varNames.contains(varName = exprTokens.get(0).substring(2, exprTokens.get(0).length()-1));
			if (isVarAccess) {
				// START KGU#803 2020-02-19: Issue #816
				//exprTokens.insert("\"", 0);
				//exprTokens.add("\"");
				TypeMapEntry typeEntry = this.typeMap.get(varName);
				if (typeEntry != null && (typeEntry.isArray() || typeEntry.isRecord())) {
					// We have to prepare a name reference, so undo the "dollaring"
					exprTokens.clear();
					exprTokens.add(varName);
					// START KGU#807 2020-02-20: Issue #821
					if (!asArgument) {
						/* This is a rather desperate approach to conserve as much information
						 * as possible - we produce a reconstruction command, though with the
						 * original variable name, which is a rather poor idea
						 */
						exprTokens.add(")\"");
						exprTokens.add(0, "\"$(typeset -p ");
					}
					// END KGU#807 2020-02-20
				}
				else {
					exprTokens.add(0, "\"");
					exprTokens.add("\"");
				}
				// END KGU#803 2020-02-19
			}
			// KGU#807 2020-02-20 Bugfix #821 disabled as it is nonsense in most cases, especially for literals
			//else {
			//	exprTokens.insert("$( ", 0);
			//	exprTokens.add(" )");
			//}
			// KGU#807 2020-02-20
		}
		// END KGU#772 2019-11-24
		return exprTokens.getString();
	}
	protected String transformExpression(String expr, boolean isAssigned, boolean asArgument)
	{
		if (Function.isFunction(expr, false)) {
			// It cannot be a diagram call here, so it must be some built-in function
			expr = this.transformExpression(new Function(expr));
			if (isAssigned || asArgument) {
				expr = "$( " + expr + " )";
			}
		}
		else {
			expr = transformExpression(new TokenList(expr, true), isAssigned, asArgument);
		}
		return expr;
	}
	protected String transformExpression(Function fct)
	{
		String expr = fct.getName();
		for (int p = 0; p < fct.paramCount(); p++)
		{
			String param = fct.getParam(p);
			param = this.transformExpression(param, false, true);
			expr += (" " + param);
		}
		return expr;
	}
	/**
	 * Tries to find out whether the condition might involve a numerical comparison and
	 * encloses it with (( )) in this case, otherwise with [[ ]].
	 * @param condition the transformed condition
	 * @return the enclosed condition
	 */
	private String finishCondition(String condition) {
		// KGU#811 2020-02-21: Bugfix #824 - many absurd bugs found and fixed
		if (!this.suppressTransformation && !(condition.trim().matches("^\\(\\(.*?\\)\\)$")))
		{
			TokenList condTokens = new TokenList(condition, true);
			boolean isNumber = false;
			for (int i = 1; !isNumber && i < condTokens.size()-1; i++) {
				String token = condTokens.get(i);
				// Check for comparison operator
				if (compOprs.contains(token)) {
					// FIXME this is too vague again
					int k = i-1;
					// fetch some operand-like token to the left
					String leftOpnd = condTokens.get(k);
					while ((leftOpnd.equals(")") || leftOpnd.equals("}"))
							&& k > 0) {
						leftOpnd = condTokens.get(--k);
					}
					// fetch some operand-like token to the right
					k = i+1;
					String rightOpnd = condTokens.get(k);
					while ((rightOpnd.isEmpty() || rightOpnd.equals("$") || rightOpnd.equals("(") || rightOpnd.equals("{"))
							&& k < condTokens.size()-1) {
						rightOpnd = condTokens.get(++k);
					}
					String typeLeft = Syntax.identifyExprType(typeMap, new TokenList(leftOpnd), true);
					String typeRight = Syntax.identifyExprType(typeMap, new TokenList(rightOpnd), true);
					if (!(typeLeft.isEmpty() && typeRight.isEmpty())
							&& (typeLeft.equals("int") || typeLeft.equals("double") || typeLeft.isEmpty())
							&& (typeRight.equals("int") || typeRight.equals("double") || typeRight.isEmpty())) {
						isNumber = true;
					}
				}
			}
			if (isNumber) {
				condition = "(( " + condition + " ))";
			}
			else {
				condition = "[[ " + condition + " ]]";
			}
		}
		return condition;
	}
	// END KGU#405 2017-05-10
	
	// START KGU#167 2016-03-30: Enh. #135 Array support
	protected void transformVariableAccess(String _varName, TokenList _tokens, int _start, int _end)
	{
		int pos = _start-1;
		while ((pos = _tokens.indexOf(_varName, pos+1)) >= 0 && pos < _end)
		{
			int posNext = pos+1;
			//while (posNext < _end && _tokens.get(posNext).trim().isEmpty()) posNext++;
			String nextToken = "";
			if (posNext < _end) {
				nextToken = _tokens.get(posNext); 
			}
			if (nextToken.equals("["))
			{
				_tokens.set(pos, "${" + _varName);
				// index brackets follow, so remove the blanks
				for (int i = 0; i < posNext - pos-1; i++)
				{
					_tokens.remove(pos+1);
					_end--;
				}
				// find the corresponding closing bracket
				int depth = 1;
				for (posNext = pos+2; depth > 0 && posNext < _end; posNext++)
				{
					String token = _tokens.get(posNext);
					if (token.equals("["))
					{
						depth++;
					}
					else if (token.equals("]"))
					{
						if (--depth <= 0)
						{
							_tokens.set(posNext, "]}");
						}
					}
				}
			}
			// START KGU#388 2017-10-05: Enh. #423 (record export)
			else if (nextToken.equals(".") && posNext+1 < _end && Syntax.isIdentifier(_tokens.get(posNext+1), false, null))
			{
				// FIXME: Handle multi-level record access! We might also check type
				_tokens.set(pos, "${" + _varName + "[" + _tokens.get(posNext+1) + "]}");
				_tokens.remove(posNext, posNext+2);
				_end -= 2;
			}
			// END KGU#388 2017-10-05
			else
			{
				_tokens.set(pos, "${" + _varName + "}");
			}
		}
	}

	// END KGU#167 2016-03-30

	// START KGU#101 2015-12-22: Enh. #54 - handling of multiple expressions
	/* (non-Javadoc)
	 * @see lu.fisch.structorizer.generators.Generator#transformInput(java.lang.String)
	 */
	@Override
	protected String transformOutput(String _interm)
	{
		String output = Syntax.getKeyword("output").trim();
		if (_interm.matches("^" + output + "[ ](.*?)"))
		{
			StringList expressions = 
					Syntax.splitExpressionList(_interm.substring(output.length()), ",");
			expressions.removeBlanks();
			_interm = output + " " + expressions.getLongString();
		}
		
		String transformed = super.transformOutput(_interm);
		if (transformed.startsWith("print , "))
		{
			transformed = transformed.replace("print , ", "print ");
		}
		return transformed;
	}
	// END KGU#101 2015-12-22
	
	// START KGU#18/KGU#23 2015-11-02: Most of the stuff became obsolete by subclassing
	protected String transform(String _input)
	{
		String intermed = super.transform(_input);
		
		// START KGU#162 2016-03-31: Enh. #144
		if (!this.suppressTransformation)
		{
		// END KGU#162 2016-03-31
		
			// START KGU 2014-11-16 Support for Pascal-style operators		
			intermed = intermed.replace(" div ", " / ");
			// END KGU 2014-11-06

			// START KGU#78 2015-12-19: Enh. #23: We only have to ensure the correct keywords
			// START KGU#288 2016-11-06: Issue #279 - some JREs don't know method getOrDefault()
			//String preLeave = CodeParser.keywordMap.getOrDefault("preLeave","").trim();
			//String preReturn = CodeParser.keywordMap.getOrDefault("preReturn","").trim();
			//String preExit = CodeParser.keywordMap.getOrDefault("preExit","").trim();
			String preLeave = Syntax.getKeywordOrDefault("preLeave","leave").trim();
			String preReturn = Syntax.getKeywordOrDefault("preReturn","return").trim();
			String preExit = Syntax.getKeywordOrDefault("preExit","exit").trim();
			// END KGU#288 2016-11-06
			if (intermed.matches("^" + Matcher.quoteReplacement(preLeave) + "(\\W.*|$)"))
			{
				intermed = "break " + intermed.substring(preLeave.length());
			}
			else if (intermed.matches("^" + Matcher.quoteReplacement(preReturn) + "(\\W.*|$)"))
			{
				// FIXME KGU#803 2020-02-16: Issue #816 - should only be reached within a main or includable diagram now
				intermed = "return " + intermed.substring(preReturn.length());
			}
			else if (intermed.matches("^" + Matcher.quoteReplacement(preExit) + "(\\W.*|$)"))
			{
				intermed = "exit " + intermed.substring(preExit.length());
			} 
			// END KGU#78 2015-12-19
			
		// START KGU#162 2016-03-31: Enh. #144
		}
		// END KGU#162 2016-03-31
		

		// START KGU#114 2015-12-22: Bugfix #71
		//return _input.trim();
		return intermed.trim();
		// END KGU#114 2015-12-22
	}
	
	/* (non-Javadoc)
	 * Generates a ":" line if the Subqueue contains only empty instructions
	 * @see lu.fisch.structorizer.generators.Generator#generateCode(lu.fisch.structorizer.elements.Subqueue, java.lang.String)
	 */
	protected void generateCode(Subqueue _subqueue, String _indent)
	{
		super.generateCode(_subqueue, _indent);
		if (_subqueue.isNoOp()) {
			addCode(":", _indent, _subqueue.isDisabled(false));
		}
	}

	
	protected void generateCode(Instruction _inst, String _indent) {
		
		if (!appendAsComment(_inst, _indent)) {
			// START KGU 2014-11-16
			appendComment(_inst, _indent);
			boolean disabled = _inst.isDisabled(false);
			// END KGU 2014-11-16
			StringList text = _inst.getUnbrokenText(); 
			// START KGU#803 2020-02-16: Issue #816
			String preReturn = Syntax.getKeywordOrDefault("preReturn","return").trim();
			// END KGU#803 2020-02-16
			int nLines = text.count();
			for (int i = 0; i < nLines; i++) {
				// START KGU#277/KGU#284 2016-10-13/16: Enh. #270 + Enh. #274
				//code.add(_indent + transform(_inst.getText().get(i)));
				String line = text.get(i);
				// START KGU#653 2019-02-15: Enh. #680 - special treatment for mult-variable input instructions
				StringList inputItems = Instruction.getInputItems(line);
				// START KGU#803 2020-02-17: Issue #816 ensure local declaration where necessary
				if (inputItems != null) {
					for (int j = 1; j < inputItems.count(); j++) {
						String target = inputItems.get(j);
						int cutPos = Math.min((target+".").indexOf("."), (target+"[").indexOf("["));
						if (Syntax.isIdentifier(target.substring(cutPos), false, null)
								&& !this.wasDefHandled(root, target, !disabled)
								&& root.isSubroutine()) {
							addCode(getLocalDeclarator(false, typeMap.get(target)) + target, _indent, disabled);
						}
					}
				}
				// END KGU#803 2020-02-17
				if (inputItems != null && inputItems.count() > 2) {
					String prompt = inputItems.get(0);
					if (!prompt.isEmpty()) {
						addCode(transform(Syntax.getKeyword("output") + " " + prompt), _indent, disabled);
					}
					for (int j = 1; j < inputItems.count(); j++) {
						String item = transform(inputItems.get(j) + " <-");
						int posEq = item.lastIndexOf("=");
						if (posEq > 0) {
							item = item.substring(0, posEq);
						}
						inputItems.set(j, item);
					}
					addCode(this.getInputReplacer(false).replace("$1", inputItems.concatenate(" ", 1)), _indent, disabled);
					continue;
				}
				// END KGU#653 2019-02-15
				// START KGU#388/KGU#772 2017-10-24/2019-11-24: Enh. #423/bugfix #784 ignore type definitions and mere variable declarations
				//if (Instruction.isTypeDefinition(line)) {
				if (Instruction.isMereDeclaration(line)) {
					// local declaration should have been handled by generateCode(Root)
					continue;
				}
				// START KGU#803 2020-02-16: Issue #816 A return has to be handled specifically
				if (root.isSubroutine() && (line.matches("^" + Matcher.quoteReplacement(preReturn) + "(\\W.*|$)"))) {
					String expr = line.substring(preReturn.length()).trim();
					generateResultVariables(expr, _indent, disabled);
					// In case of an endstanding return we don't need a formal return command
					if (i < nLines-1 || root.children.getElement(root.children.getSize()-1) != _inst) {
						addCode("return 0", _indent, disabled);
					}
					continue;
				}
				// END KGU#803 2020-02-16
				// END KGU#388/KGU#772 2017-10-24/2019-11-24
				String codeLine = transform(line);
				/* FIXME KGU#803 2020-02-16: Issue #816 - we should mark local variables as local
				 * This requires to check whether line is an assignment, that the target variable
				 * is not a parameter or input variable (how to declare these?) and it hasn't been
				 * assigned or input before. Then "local " could be put as prefix to codeLine.
				 */
				// START KGU#311 2017-01-05: Enh. #314: We should at least put some File API remarks
				if (this.usesFileAPI && !disabled) {
					for (int j = 0; j < Executor.fileAPI_names.length; j++) {
						if (line.contains(Executor.fileAPI_names[j] + "(")) {
							appendComment("TODO File API: Replace the \"" + Executor.fileAPI_names[j] + "\" call by an appropriate shell construct", _indent);
							break;
						}
					}
				}
				// END KGU#311 2017-01-05
				if (Instruction.isTurtleizerMove(line)) {
					codeLine += " " + this.commentSymbolLeft() + " color = " + _inst.getHexColor();
				}
				// START KGU#383 2017-04-18: Bugfix #386 - suppress sole empty line
				//addCode(codeLine, _indent, disabled);
				if (!codeLine.trim().isEmpty() || nLines > 1) {
					addCode(codeLine, _indent, disabled);
				}
				// END KGU#383 2017-04-18
				// END KGU#277/KGU#284 2016-10-13
			}
		}

	}

	/**
	 * Auxiliary method for transforming result mechanism into some sensible shell code.
	 * @param expr - the transformed result expression
	 * @param _indent - the current indentation string
	 * @param disabled - whether the element is disabled, i.e. the code is to be commented out
	 */
	private void generateResultVariables(String expr, String _indent, boolean disabled) {
		String resultName = "result" + Integer.toHexString(root.hashCode());
		// Check for array or record
		String varName = expr;
		if (varName.startsWith("${") && varName.endsWith("}")) {
			varName = varName.substring(2, varName.length()-1);
		}
		else if (varName.startsWith("$")) {
			varName = varName.substring(1);
		}
		if (varNames.contains(varName)) {
			TypeMapEntry typeEntry = this.typeMap.get(varName);
			String resultType = root.getResultTypeDescr();
			TypeMapEntry resTypeEntry = null;
			boolean isArray = typeEntry != null && typeEntry.isArray()
					|| resultType != null && (resultType.startsWith("@") || resultType.startsWith("array "));
			boolean isRecord = typeEntry != null && typeEntry.isRecord();
			if (resultType != null && !resultType.trim().isEmpty()
					&& (resTypeEntry = this.typeMap.get(":"+resultType)) != null) {
				if (resTypeEntry.isArray()) {
					isArray = true;
				}
				else if (resTypeEntry.isRecord()) {
					isRecord = true;
				}
			}
			if (isArray) {
				addCode(makeArrayCopyAssignment(resultName, varName, false, false, true), _indent, disabled);
				return;
			}
			else if (isRecord) {
				addCode(makeArrayCopyAssignment(resultName+"keys", varName, true, false, true), _indent, disabled);
				addCode(makeArrayCopyAssignment(resultName+"values", varName, false, false, true), _indent, disabled);
				return;
			}
		}
		String codeLine = transform(resultName + " <- " + expr);
		addCode(resultName + codeLine.substring(codeLine.indexOf("=")), _indent, disabled);
	}

	protected void generateCode(Alternative _alt, String _indent) {
		
		boolean disabled = _alt.isDisabled(false);
		if (code.count() > 0 && !code.get(code.count()-1).trim().isEmpty()) {
			addCode("", "", disabled);
		}
		// START KGU 2014-11-16
		appendComment(_alt, _indent);
		// END KGU 2014-11-16
		// START KGU#132 2016-01-08: Bugfix #96 - approach with C-like syntax
		//code.add(_indent+"if "+BString.replace(transform(_alt.getText().getText()),"\n","").trim());
		// START KGU#132 2016-03-24: Bugfix #96/#135 second approach with [[ ]] instead of (( ))
		//code.add(_indent+"if (( "+BString.replace(transform(_alt.getText().getText()),"\n","").trim() + " ))");
		// START KGU#453 2017-11-02: Issue #447
		//String condition = transform(_alt.getText().getLongString()).trim();
		String condition = transform(_alt.getUnbrokenText().getLongString()).trim();
		// END KGU#453 2017-11-02
		// START KGU#311 2017-01-05: Enh. #314: We should at least put some File API remarks
		if (this.usesFileAPI && !disabled) {
			for (int j = 0; j < Executor.fileAPI_names.length; j++) {
				if (condition.contains(Executor.fileAPI_names[j] + "(")) {
					appendComment("TODO File API: Replace the \"" + Executor.fileAPI_names[j] + "\" call by an appropriate shell construct", _indent);
					break;
				}
			}
		}
		// END KGU#311 2017-01-05
		// START KGU#277 2016-10-13: Enh. #270
		//code.add(_indent + "if " + condition);
		addCode("if " + finishCondition(condition), _indent, disabled);
		// END KGU#277 2016-10-13
		// END KGU#132 2016-03-24
		// END KGU#131 2016-01-08
		// START KGU#277 2016-10-13: Enh. #270
		//code.add(_indent+"then");
		addCode("then", _indent, disabled);
		// END KGU#277 2016-10-13
		generateCode(_alt.qTrue,_indent+this.getIndent());
		
		if(_alt.qFalse.getSize()!=0) {
			
			// START KGU#277 2016-10-13: Enh. #270
			//code.add(_indent+"");
			//code.add(_indent+"else");			
			if (!code.get(code.count()-1).trim().isEmpty()) {
				addCode("", "", disabled);
			}
			addCode("else", _indent, disabled);			
			// END KGU#277 2016-10-13
			generateCode(_alt.qFalse,_indent+this.getIndent());
			
		}
		
		// START KGU#277 2016-10-13: Enh. #270
		//code.add(_indent+"fi");
		//addSepaLine();
		addCode("fi", _indent, disabled);
		addCode("", "", disabled);
		// END KGU#277 2016-10-13
		
	}
	
	protected void generateCode(Case _case, String _indent) {
		
		boolean disabled = _case.isDisabled(false);
		if (code.count() > 0 && !code.get(code.count()-1).trim().isEmpty()) {
			addCode("", "", disabled);
		}
		// START KGU 2014-11-16
		appendComment(_case, _indent);
		// END KGU 2014-11-16
		// START KGU#277 2016-10-14: Enh. #270
		//code.add(_indent+"case "+transform(_case.getText().get(0))+" in");
		// START KGU#453 2017-11-02: Issue #447
		//addCode("case "+transform(_case.getText().get(0))+" in", _indent, disabled);
		StringList unbrokenText = _case.getUnbrokenText();
		addCode("case "+transform(unbrokenText.get(0))+" in", _indent, disabled);
		// END KGU#453 2017-11-02
		// END KGU#277 2016-10-14
		
		for (int i=0; i<_case.qs.size()-1; i++)
		{
			// START KGU#277 2016-10-14: Enh. #270
			//code.add("");
			//code.add(_indent + this.getIndent() + _case.getText().get(i+1).trim().replace(",", "|") + ")");
			addCode("", "", disabled);
			// START KGU#453 2017-11-02: Issue #447
			//addCode(this.getIndent() + _case.getText().get(i+1).trim().replace(",", "|") + ")", _indent, disabled);
			// START KGU#755 2019-11-08: Bugfix #769 - more precise splitting necessary
			//addCode(this.getIndent() + unbrokenText.get(i+1).trim().replace(",", "|") + ")", _indent, disabled);
			StringList items = Syntax.splitExpressionList(unbrokenText.get(i+1).trim(), ",");
			addCode(this.getIndent() + items.concatenate("|", 0, items.count() - 1) + ")", _indent, disabled);
			// END KGU#755 2019-11-08
			// END KGU#453 2017-11-02
			// END KGU#277 2016-10-14
			// START KGU#15 2015-11-02
			generateCode((Subqueue) _case.qs.get(i), _indent+this.getIndent()+this.getIndent()+this.getIndent());
			addCode(";;", _indent + this.getIndent(), disabled);
		}
		
		if(!_case.getText().get(_case.qs.size()).trim().equals("%"))
		{
			addCode("", "", disabled);
			addCode("*)", _indent+this.getIndent(), disabled);
			generateCode((Subqueue) _case.qs.get(_case.qs.size()-1),_indent+this.getIndent()+this.getIndent());
			addCode(";;", _indent+this.getIndent(), disabled);
		}
		addCode("esac", _indent, disabled);
		addCode("", "", disabled);
	}
	
	
	protected void generateCode(For _for, String _indent) {

		// START KGU#277 2016-10-13: Enh. #270
		boolean disabled = _for.isDisabled(false); 
		// END KGU#277 2016-10-13
		if (code.count() > 0 && !code.get(code.count()-1).trim().isEmpty()) {
			addCode("", "", disabled);
		}
		// START KGU 2014-11-16
		appendComment(_for, _indent);
		// END KGU 2014-11-16
		// START KGU#30 2015-10-18: This resulted in nonsense if the algorithm was a real counting loop
		// We now use C-like syntax  for ((var = sval; var < eval; var=var+incr)) ...
		// START KGU#3 2015-11-02: And now we have a competent splitting mechanism...
		String counterStr = _for.getCounterVar();
		//START KGU#61 2016-03-21: Enh. #84/#135 - FOR-IN support
		if (_for.isForInLoop())
		{
			String valueList = _for.getValueList();
			if (!this.suppressTransformation)
			{
				StringList items = null;
				// Convert an array initializer to a space-separated sequence
				if (valueList.startsWith("{") && valueList.endsWith("}") &&
						!valueList.contains(".."))	// Preserve ranges like {3..18} or {1..200..2}
				{
					items = Syntax.splitExpressionList(
							valueList.substring(1, valueList.length()-1), ",");
				}
				// Convert a comma-separated list to a space-separated sequence
				else if (valueList.contains(","))
				{
					items = Syntax.splitExpressionList(valueList, ",");
				}
				if (items != null)
				{
					// Don't involve the tail (though an eventual trim(9 would have solved it, too.
					//valueList = transform(items.getLongString());
					items.remove(items.count()-1);
					// START KGU 2023-11-06: Ensure that items get individually transformed ...
					for (int i = 0; i < items.count(); i++) {
						String item = transform(items.get(i).trim(), false);
						// ... and don't fall apart 
						if (item.contains(" ")
								// String literal syntax should be checked more meticulously
								&& !(item.startsWith("\"") && item.endsWith("\""))
								&& !(item.startsWith("'") && item.endsWith("'"))
								&& !(item.startsWith("${") && item.endsWith(")"))) {
							items.set(i, "\"" + item + "\"");
						}
					}
					valueList = items.getLongString();
					// END KGU 2023-11-06
				}
				else if (varNames.contains(valueList))
				{
					// Must be an array variable
					valueList = "\"${" + valueList + "[@]}\"";
				}
				else
				{
					valueList = transform(valueList);
				}
			}
			// START KGU#277 2016-10-13: Enh. #270
			//code.add(_indent + "for " + counterStr + " in " + valueList);
			addCode("for " + counterStr + " in " + valueList, _indent, disabled);
			// END KGU#277 2016-10-13
		}
		else // traditional COUNTER loop
		{
		// END KGU#61 2016-03-21
			// START KGU#129 2016-01-08: Bugfix #96: Expressions must be transformed
			//String startValueStr = _for.getStartValue();
			//String endValueStr = _for.getEndValue();
			String startValueStr = transform(_for.getStartValue());
			String endValueStr = transform(_for.getEndValue());
			// END KGU#129 2016-01-08
			int stepValue = _for.getStepConst();
			String incrStr = counterStr + "++";
			if (stepValue == -1) {
				incrStr = counterStr + "--";
			}
			else if (stepValue != 1) {
				// START KGU#129 2016-01-08: Bugfix #96 - prefix variables
				incrStr = "(( " + counterStr + "=$" + counterStr + "+(" + stepValue + ") ))";
			}
			// END KGU#3 2015-11-02
			// START KGU#277 2016-10-13: Enh. #270
			//code.add(_indent+"for (( "+counterStr+"="+startValueStr+"; "+
			//		counterStr + ((stepValue > 0) ? "<=" : ">=") + endValueStr + "; " +
			//		incrStr + " ))");
			addCode("for (( "+counterStr+"="+startValueStr+"; "+
					counterStr + ((stepValue > 0) ? "<=" : ">=") + endValueStr + "; " +
					incrStr + " ))", _indent, disabled);
			// END KGU#277 2016-10-13
			// END KGU#30 2015-10-18
		// START KGU#61 2016-03-21: Enh. #84/#135 (continued)
		}
		// END KGU#61 2016-03-21
		// START KGU#277 2016-10-14: Enh. #270
		//code.add(_indent+"do");
		//generateCode(_for.q,_indent+this.getIndent());
		//code.add(_indent+"done");	
		//code.add("");
		addCode("do", _indent, disabled);
		generateCode(_for.q,_indent+this.getIndent());
		addCode("done", _indent, disabled);	
		addCode("", "", disabled);
		// END KGU#277 2016-10-14

	}
	protected void generateCode(While _while, String _indent) {
		
		// START KGU#277 2016-10-14: Enh. #270
		boolean disabled = _while.isDisabled(false);
		// END KGU#277 2016-10-14
		if (code.count() > 0 && !code.get(code.count()-1).trim().isEmpty()) {
			addCode("", "", disabled);
		}
		// START KGU 2014-11-16
		appendComment(_while, _indent);
		// END KGU 2014-11-16
		// START KGU#132 2016-01-08: Bugfix #96 first approach with C-like syntax (( ))
		//code.add(_indent+"while " + transform(_while.getText().getLongString()));
		// START KGU#132 2016-03-24: Bugfix #96/#135 second approach with [[ ]] instead of (( ))
		//code.add(_indent+"while (( " + transform(_while.getText().getLongString()) + " ))");
		// START KGU#132/KGU#162 2016-03-31: Bugfix #96 + Enh. #144
		//code.add(_indent+"while [[ " + transform(_while.getText().getLongString()).trim() + " ]]");
		String condition = transform(_while.getUnbrokenText().getLongString()).trim();
		// START KGU#311 2017-01-05: Enh. #314: We should at least put some File API remarks
		if (this.usesFileAPI && !disabled) {
			for (int j = 0; j < Executor.fileAPI_names.length; j++) {
				if (condition.contains(Executor.fileAPI_names[j] + "(")) {
					appendComment("TODO File API: Replace the \"" + Executor.fileAPI_names[j] + "\" call by an appropriate shell construct", _indent);
					break;
				}
			}
		}
		// END KGU#311 2017-01-05
		// START KGU#277 2016-10-14: Enh. #270
		//code.add(_indent + "while " + condition);
		addCode("while " + this.finishCondition(condition), _indent, disabled);
		// END KGU#277 2016-10-14
		// END KGU#132/KGU#144 2016-03-31
		// END KGU#132 2016-03-24
		// END KGU#132 2016-01-08
		// START KGU#277 2016-10-14: Enh. #270
		//code.add(_indent+"do");
		//generateCode(_while.q,_indent+this.getIndent());
		//code.add(_indent+"done");
		//code.add("");
		addCode("do", _indent, disabled);
		generateCode(_while.q,_indent+this.getIndent());
		addCode("done", _indent, disabled);
		addCode("", "", disabled);
		// END KGU#277 2016-10-14
		
	}
	
	protected void generateCode(Repeat _repeat, String _indent) {
		
		// START KGU#277 2016-10-14: Enh. #270
		boolean disabled = _repeat.isDisabled(false);
		// END KGU#277 2016-10-14
		if (code.count() > 0 && !code.get(code.count()-1).trim().isEmpty()) {
			addCode("", "", disabled);
		}
		// START KGU 2014-11-16
		appendComment(_repeat, _indent);
		// END KGU 2014-11-16
		// START KGU#812 2020-02-21: Bugfix #824 - we do no longer duplicate the body
		//appendComment("NOTE: This is an automatically inserted copy of the loop body below.", _indent);
		//generateCode(_repeat.q, _indent);
		appendComment("NOTE: Represents a REPEAT UNTIL loop, see conditional break at the end.", _indent);
		// END KGU#812 2020-02-21
		// START KGU#811 2020-02-21: Bugfix #824? We had forgotten to invert the condition
		//String condition = transform(_repeat.getUnbrokenText().getLongString()).trim();
		String condition = Element.negateCondition(_repeat.getUnbrokenText().getLongString().trim());
		condition = transform(condition);
		// END KGU#811 2020-02-21
		// START KGU#811 2020-02-201: Bugfix #824 - put a conditional exit to the end instead
		//addCode("while " + this.finishCondition(condition), _indent, disabled);
		addCode("while :", _indent, disabled);
		// END KGU#811 2020-02-21
		addCode("do", _indent, disabled);
		generateCode(_repeat.q, _indent + this.getIndent());
		// START KGU#311 2017-01-05: Enh. #314: We should at least put some File API remarks
		if (this.usesFileAPI && !disabled) {
			for (int j = 0; j < Executor.fileAPI_names.length; j++) {
				if (condition.contains(Executor.fileAPI_names[j] + "(")) {
					appendComment("TODO File API: Replace the \"" + Executor.fileAPI_names[j] + "\" call by an appropriate shell construct", _indent);
					break;
				}
			}
		}
		// END KGU#311 2017-01-05
		// START KGU#811 2020-02-21: Bugfix #824
		addCode(this.finishCondition(condition) + " || break", _indent + getIndent(), disabled);
		// END KGU#811 2020-02-21
		addCode("done", _indent, disabled);
		addCode("", "", disabled);
		
	}

	protected void generateCode(Forever _forever, String _indent) {
		
		// START KGU#277 2016-10-14: Enh. #270
		//code.add("");
		boolean disabled = _forever.isDisabled(false);
		if (code.count() > 0 && !code.get(code.count()-1).trim().isEmpty()) {
			addCode("", "", disabled);
		}
		// END KGU#277 2016-10-14
		// START KGU 2014-11-16
		appendComment(_forever, _indent);
		// END KGU 2014-11-16
		// START KGU#277 2016-10-14: Enh. #270
		//code.add(_indent + "while [ 1 ]");
		//code.add(_indent + "do");
		//generateCode(_forever.q, _indent + this.getIndent());
		//code.add(_indent + "done");
		//code.add("");
		addCode("while :", _indent, disabled);
		addCode("do", _indent, disabled);
		generateCode(_forever.q, _indent + this.getIndent());
		addCode("done", _indent, disabled);
		addCode("", "", disabled);
		// END KGU#277 2016-10-14
		
	}
	
	protected void generateCode(Call _call, String _indent) {
		if (!appendAsComment(_call, _indent)) {
			// START KGU 2014-11-16
			appendComment(_call, _indent);
			// END KGU 2014-11-16
			// START KGU#277 2016-10-14: Enh. #270
			boolean disabled = _call.isDisabled(false);
			// END KGU#277 2016-10-14
			StringList callText = _call.getUnbrokenText();
			for (int i = 0; i < callText.count(); i++)
			{
				String line = callText.get(i);
				// START KGU#277 2016-10-14: Enh. #270
				//code.add(_indent+transform(_call.getText().get(i)));
				addCode(transform(line), _indent, disabled);
				// END KGU#277 2016-10-14
				// START KGU#803 2020-02-16: Issue #816
				Function fct = _call.getCalledRoutine();
				if (fct != null && fct.isFunction() && Instruction.isAssignment(line)) {
					if (this.routinePool != null) {
						Root routine = null;
						Vector<Root> cands = this.routinePool.findRoutinesBySignature(fct.getName(), fct.paramCount(), root, false);
						if (cands.size() >= 1) {
							routine = cands.firstElement();
							String routineId = Integer.toHexString(routine.hashCode());
							String resultName = "result" + routineId;
							String source = "${" + resultName + "}";
							TokenList tokens = new TokenList(line, true);
							Syntax.unifyOperators(tokens, true);
							String target = Instruction.getAssignedVarname(tokens, true);
							boolean done = false;
							if (target != null && this.varNames.contains(target)) {
								String resultType = routine.getResultTypeDescr();
								TypeMapEntry resTypeEntry = this.typeMap.get(target);
								boolean isArray = (resTypeEntry != null && resTypeEntry.isArray());
								boolean isRecord = (resTypeEntry != null && resTypeEntry.isRecord());
								if (resTypeEntry == null && resultType != null && !resultType.trim().isEmpty()) {
									resTypeEntry = this.typeMap.get(":" + resultType);
									if (resTypeEntry != null && resTypeEntry.isArray()
											|| resultType.startsWith("@") || resultType.startsWith("array ")) {
										isArray = true;
									}
									if (resTypeEntry != null && resTypeEntry.isRecord()
											|| resultType.startsWith("$")) {
										isRecord = true;
									}
								}
								if (isArray) {
									addCode(makeArrayCopyAssignment(target, resultName, false, root.constants.containsKey(target), false), _indent, disabled);
									wasDefHandled(root, target, true); 	// Set the handled flag
									done = true;
								}
								else if (isRecord) {
									if (!wasDefHandled(root, target, true)) {
										// We must ignore if target is a constant, otherwise we couldn't fill it
										addCode(this.getAssocDeclarator(false) + target, _indent, disabled);
									}
									addCode("for index" + routineId + " in \"${" + source + "keys[@]}\"; do", _indent, disabled);
									addCode(target + "[${" + resultName + "keys[$index" + routineId + "]}]=${" + resultName + "values[$index" + routineId + "]}", _indent+this.getIndent(), disabled);
									addCode("done", _indent, disabled);
									done = true;
								}
							}
							if (!done) {
								addCode(transform(tokens.subSequence(0, tokens.indexOf("<-")+1).getString() + source),
										_indent, disabled);
							}
						}
					}
				}
				// END KGU#803 2020-02-16
			}
		}
	}
	
	protected void generateCode(Jump _jump, String _indent) {
		if(!appendAsComment(_jump, _indent)) {
			// START KGU 2014-11-16
			appendComment(_jump, _indent);
			// END KGU 2014-11-16
			// START KGU#277 2016-10-14: Enh. #270
			boolean disabled = _jump.isDisabled(false);
			// END KGU#277 2016-10-14
			// START KGU#803 2020-02-16: Issue #816
			String preReturn = Syntax.getKeywordOrDefault("preReturn","return").trim();
			// END KGU#803 2020-02-16
			StringList jumpText = _jump.getUnbrokenText();
			for (int i=0; i < jumpText.count(); i++)
			{
				String line = jumpText.get(i);
				// FIXME (KGU 2016-03-25): Handle the kinds of exiting jumps!
				// START KGU#803 2020-02-16: Issue #816
				if (root.isSubroutine() && (line.matches("^" + Matcher.quoteReplacement(preReturn) + "(\\W.*|$)"))) {
					String expr = line.substring(preReturn.length()).trim();
					generateResultVariables(expr, _indent, disabled);
					// In case of an endstanding return we don't need a formal return command
					if (i < jumpText.count()-1 || root.children.getElement(root.children.getSize()-1) != _jump) {
						addCode("return 0", _indent, disabled);
					}
				}
				// START KGU#1102 2023-11-07: Bugfix #1109 There is such thing as try/catch/throw in bash
				else if (Jump.isThrow(line)) {
					appendComment(line + " (FIXME!)", _indent);
				}
				// END KGU#1102 2023-11-07
				else
				// END KGU#803 2020-02-16
				// START KGU#277 2016-10-14: Enh. #270
				//code.add(_indent+transform(_jump.getText().get(i)));
				addCode(transform(line), _indent, disabled);
				// END KGU#277 2016-10-14
			}
		}
	}
	
	// START KGU#174 2016-04-05: Issue #153 - export had been missing
	protected void generateCode(Parallel _para, String _indent)
	{
		// START KGU#277 2016-10-14: Enh. #270
		boolean disabled = _para.isDisabled(false);
		// END KGU#277 2016-10-14
		appendComment(_para, _indent);
		appendComment("==========================================================", _indent);
		appendComment("================= START PARALLEL SECTION =================", _indent);
		appendComment("==========================================================", _indent);
		String indent1 = _indent + this.getIndent();
		String varName = "pids" + Integer.toHexString(_para.hashCode());
		// START KGU#277 2016-10-14: Enh. #270
		//code.add(_indent + varName + "=\"\"");
		addCode(varName + "=\"\"", _indent , disabled);
		// END KGU#277 2016-10-14
		for (Subqueue q : _para.qs)
		{
			// START KGU#277 2016-10-14: Enh. #270
			//code.add(_indent + "(");
			//generateCode(q, indent1);
			//code.add(_indent + ") &");
			//code.add(_indent + varName + "=\"${" + varName + "} $!\"");
			addCode("(", _indent, disabled);
			generateCode(q, indent1);
			addCode(") &", _indent, disabled);
			addCode(varName + "=\"${" + varName + "} $!\"", _indent, disabled);
			// END KGU#277 2016-10-14
		}
		// START KGU#277 2016-10-14: Enh. #270
		addCode("wait ${" + varName + "}", _indent, disabled);
		// END KGU#277 2016-10-14
		appendComment("==========================================================", _indent);
		appendComment("================== END PARALLEL SECTION ==================", _indent);
		appendComment("==========================================================", _indent);
	}
	// END KGU#174 2016-04-05
	
//	public void generateCode(Try _try, String _indent)
//	{
//		// TODO
//		// That is what we might achieve
//		{ # try
//
//		    command1 &&
//		    #save your output
//
//		} || { # catch
//		    # save log for exception 
//		}
//	}

	// TODO: Decompose this - Result mechanism is missing!
	public String generateCode(Root _root, String _indent, boolean _public) {
		root = _root;
		// START KGU#405 2017-05-19: Issue #237
		// START KGU#676 2019-03-30: Enh. #696 special pool in case of batch export
		//typeMap = _root.getTypeInfo();
		typeMap = _root.getTypeInfo(routinePool);
		// END KGU#676 2019-03-30
		// START KGU#803 2020-02-16: Issue #816
		// START KGU#828 2020-03-18: Bugfix #839: Some fields had been forgotten to reset
		this.returns = false;
		// END KGU#828 2020-03-18
		boolean alwaysReturns = mapJumps(_root.children);
		// START KGU#990 2021-10-03: Bugfix #990
		_root.returnsValue = this.returns;
		// END KGU#990 2021-10-03
		boolean isSubroutine = _root.isSubroutine();
		// END KGU#803 2020-02-16
		// START KGU#705 2019-09-23: Enh. #738
		int line0 = code.count();
		if (codeMap!= null) {
			// register the triple of start line no, end line no, and indentation depth
			// (tab chars count as 1 char for the text positioning!)
			codeMap.put(_root, new int[]{line0, line0, _indent.length()});
		}
		// END KGU#705 2019-09-23
		// END KGU#405 2017-05-19
		if (topLevel)
		{
			// START KGU#815 2020-03-27: Enh. #828 group export
			if (this.isLibraryModule()) {
				this.appendScissorLine(true, this.pureFilename + "." + this.getFileExtensions()[0]);
			}
			// END KGU#815 2020-03-27
			code.add("#!/bin/bash");
			// START KGU#815 2020-03-27: Enh. #828
			this.appendGeneratorIncludes("", false);
			// END KGU#815 2020-03-27
			// START KGU#351 2017-02-26: Enh. #346
			this.appendUserIncludes("");
			// END KGU#351 2017-02-26
		}
		addSepaLine();

		// START KGU 2014-11-16
		appendComment(_root, _indent);
		// END KGU 2014-11-16
		String indent = _indent;
		if (topLevel)
		{
			appendComment("(generated by Structorizer " + Element.E_VERSION + ")", indent);
			// START KGU#363 2017-05-16: Enh. #372
			appendCopyright(_root, _indent, true);
			// END KGU#363 2017-05-16

			// START KGU#311/KGU#150/KGU#241 2017-01-05/2016-09-01/2020-02-24: Issues #314, #234
			appendAuxiliaryCode(_indent);
			
			subroutineInsertionLine = code.count();
		}
		// START KGU#815 2020-03-26: Enh. #828
		else if (_public) {
			appendCopyright(_root, _indent, false);
		}
		// END KGU#815 2020-03-26
		
		if (isSubroutine) {
			// START KGU#53 2015-10-18: Shell functions get their arguments via $1, $2 etc.
			//code.add(_root.getText().get(0)+" () {");
			String header = _root.getMethodName() + "()";
			// START KGU#803 2020-02-18: Issue #816 - make sure declarations make variables local
			//addCode(header + " {", "", false);
			addCode("function " + header + " {", "", false);
			// END KGU#803 2020-02-18
			indent = indent + this.getIndent();
			generateArgAssignments(_root, indent);
			// END KGU#53 2015-10-18
		} else {				
			addSepaLine();
		}
		
		addSepaLine();
		// START KGU#129 2016-01-08: Bugfix #96 - Now fetch all variable names from the entire diagram
		varNames = _root.retrieveVarNames();
		appendComment("TODO: Check and revise the syntax of all expressions!", indent);
		addSepaLine();
		// END KGU#129 2016-01-08
		// START KGU#542 2019-12-01: Enh. #739 - support for enumeration types
		for (Entry<String, TypeMapEntry> typeEntry: typeMap.entrySet()) {
			TypeMapEntry type = typeEntry.getValue();
			if (typeEntry.getKey().startsWith(":") && type != null && type.isEnum()) {
				appendEnumeratorDef(type, indent);
			}
		}
		// END KGU#542 2019-12-01
		// START KGU#389 2017-10-23: Enh. #423 declare records as associative arrays
		generateDeclarations(indent);
		// END KGU#389 2017-10-23
		// START KGU#803 2020-02-18: Issue #816
		if (isSubroutine) {
			this.isResultSet = varNames.contains("result", false);
			this.isFunctionNameSet = varNames.contains(_root.getMethodName());
		}
		// END KGU#803 2020-02-18
		
		generateBody(_root, indent);
		
		// START KGU#803 2020-02-16: Issue #816
		generateResult(_root, indent, alwaysReturns, varNames);
		// END KGU#803 2020-02-16

		if (_root.isSubroutine()) {
			code.add("}");
		}
		
		// START KGU#815/KGU#824 2020-03-19: Enh. #828, bugfix #836
		if (topLevel) {
			libraryInsertionLine = code.count();
		}
		// END KGU#815/KGU#824 2020-03-19

		// START KGU#705 2019-09-23: Enh. #738
		if (codeMap != null) {
			// Update the end line no relative to the start line no
			codeMap.get(_root)[1] += (code.count() - line0);
		}
		// END KGU#705 2019-09-23

		return code.getText();
		
	}

	/**
	 * @param _indent
	 */
	protected void appendAuxiliaryCode(String _indent) {
		String indentPlus1 = _indent + getIndent();
		String indentPlus2 = indentPlus1 + getIndent();
		// START KGU#311 2017-01-05: Enh. #314: We should at least put some File API remarks
		if (this.usesFileAPI) {
			appendComment("TODO The exported algorithms made use of the Structorizer File API.", _indent);
			appendComment("     Unfortunately there are no comparable constructs in shell", _indent);
			appendComment("     syntax for automatic conversion.", _indent);
			appendComment("     The respective lines are marked with a TODO File API comment.", _indent);
			appendComment("     You might try something like \"echo value >> filename\" for output", _indent);
			appendComment("     or \"while ... do ... read var ... done < filename\" for input.", _indent);
		}
		// END KGU#311 2017-01-05
		// START KGU#150/KGU#241 2017-01-05: Issue #234 - Provisional support for chr and ord functions
		if (!this.suppressTransformation)
		{
			boolean builtInAdded = false;
			if (occurringFunctions.contains("chr"))
			{
				addSepaLine();
				appendComment("chr() - converts decimal value to its ASCII character representation", _indent);
				code.add(_indent + "chr() {");
				code.add(indentPlus1 + "printf \\\\$(printf '%03o' $1)");
				code.add(_indent + "}");
				builtInAdded = true;
			}
			if (occurringFunctions.contains("ord"))
			{
				addSepaLine();
				appendComment("ord() - converts ASCII character to its decimal value", _indent);
				code.add(_indent + "ord() {");
				code.add(indentPlus1 + "printf '%d' \"'$1\"");
				code.add(_indent + "}");
				builtInAdded = true;
			}
			// START KGU#803/KGU#807 2020-02-24: Issues #816, #821 - provide a routine to copy associative arrays
			for (TypeMapEntry type: typeMap.values()) {
				if (type.isRecord()) {
					addSepaLine();
					appendComment(FN_COPY_ASSOC_ARRAY + "() - copies an associative array via name references", _indent);
					addCode("auxCopyAssocArray() {", _indent, false);
					addCode(this.getNameRefDeclarator(false) + "target=$1", indentPlus1, false);
					addCode(this.getNameRefDeclarator(false) + "source=$2", indentPlus1, false);
					addCode(this.getLocalDeclarator(false, null) + "key", indentPlus1, false);
					addCode("for key in \"${!source[@]}\"; do", indentPlus1, false);
					addCode("target[$key]=\"${source[$key]}\"", indentPlus2, false);					
					addCode("done", indentPlus1, false);
					addCode("}", _indent, false);
					builtInAdded = true;
					break;
				}
			}
			// END KGU#803/KGU#807 2020-02-24
			if (builtInAdded) addSepaLine();
		}
		// END KGU#150/KGU#241 2017-01-05
	}
	
	/**
	 * Generates declarations for the variables and constants of {@link #root} as
	 * far as needed.
	 * If {@link #root} is a subroutine then its variables wil be declared as local
	 * @param _indent - current indentation string
	 */
	public void generateDeclarations(String _indent) {
		boolean isSubroutine = root.isSubroutine();
		// FIXME: We should only do so if they won't get initialized
		for (int i = 0; i < varNames.count(); i++) {
			String varName = varNames.get(i);
			boolean isConst = root.constants.containsKey(varName);
			TypeMapEntry typeEntry = typeMap.get(varName);
			// START KGU#803 2020-02-18: Issue #816
			//if (typeEntry != null && typeEntry.isRecord()) {
			//	addCode(this.getAssocDeclarator() + varName, declIndent, false);
			//}
			if (!this.wasDefHandled(root, varName, false)) {
				if (typeEntry != null && typeEntry.isRecord()) {
					// The declare command makes the declaration local by default
					addCode(this.getAssocDeclarator(false) + varName, _indent, false);
					this.wasDefHandled(root, varName, true);
				}
				// Don't declare constants here as they must be 
				else if (isSubroutine && !isConst) {
					addCode(getLocalDeclarator(false, typeEntry) + varName, _indent, false);
					this.wasDefHandled(root, varName, true);
				}
			}
			// END KGU#803 2020-02-17
		}
	}

	// START KGU#803 2020-02-18: Issue #816 - facilitate subclassing
	/**
	 * Generates the parameter declarations and assignments
	 * @param _root - the (function) diagram being exported
	 * @param indent - the appropriate indentation level
	 */
	protected void generateArgAssignments(Root _root, String indent) {
		StringList paraNames = _root.getParameterNames();
		// START KGU#371 2019-03-08: Enh. #385 support optional arguments
		//for (int i = 0; i < paraNames.count(); i++)
		//{
		//	code.add(indent + paraNames.get(i) + "=$" + (i+1));
		//}
		int minArgs = _root.getMinParameterCount();
		StringList argDefaults = _root.getParameterDefaults();
		for (int i = 0; i < minArgs; i++)
		{
			// START KGU#803 2020-02-18: Issue #816
			//code.add(indent + paraNames.get(i) + "=$" + (i+1));
			String parName = paraNames.get(i);
			TypeMapEntry typeEntry = typeMap.get(parName);
			boolean isConst = _root.constants.containsKey(parName);
			if (typeEntry != null && (typeEntry.isArray() || typeEntry.isRecord())) {
				addCode(this.getNameRefDeclarator(isConst) + parName + "=" + argVar(i),
							indent, false);
			}
			else {
				String modifier = getLocalDeclarator(isConst, typeEntry);
				addCode(modifier + parName + "=" + argVar(i), indent, false);
			}
			this.setDefHandled(_root.getSignatureString(false, false), parName);
			// END KGU#803 2020-02-18
		}
		for (int i = minArgs; i < paraNames.count(); i++)
		{
			// START KGU#803 2020-02-18: Issue #816
			String parName = paraNames.get(i);
			TypeMapEntry typeEntry = typeMap.get(parName);
			boolean isConst = _root.constants.containsKey(parName);
			String modifier = getLocalDeclarator(isConst, typeEntry);
			// END KGU#803 2020-02-18
			addCode("if [ $# -lt " + (i+1) + " ]", indent, false);
			addCode("then", indent, false);
			// START KGU#803 2020-02-18: Issue #816
			//code.add(indent + this.getIndent() + paraNames.get(i) + "=" + transform(argDefaults.get(i)));
			addCode(modifier + parName + "=" + transform(argDefaults.get(i)), indent + this.getIndent(), false);
			// END KGU#803 2020-02-18
			addCode("else", indent, false);
			// START KGU#803 2020-02-18: Issue #816
			if (typeEntry != null && (typeEntry.isArray() || typeEntry.isRecord())) {
				modifier = this.getNameRefDeclarator(isConst);
			}
			addCode(modifier + parName + "=" + argVar(i), indent + this.getIndent(), false);
			this.setDefHandled(_root.getSignatureString(false, false), paraNames.get(i));
			// END KGU#803 2020-02-18
			addCode("fi", indent, false);
		}
		// END KGU#371 2019-03-08
	}
	
	/** @return the (index+1)th argument access notation, e.g. $2 for index 1 or ${13} for index 12 */
	private String argVar(int index)
	{
		index++;
		if (index < 10) {
			return "$" + Integer.toString(index);
		}
		return "${" + Integer.toString(index) + "}";
	}
	// END KGU#803 2020-02-18

	// START KGU#542 2019-12-01: Enh. #739 support for enumeration types
	/**
	 * Generates a shell equivalent for an enumeration type by declaring the
	 * respective set of read-only integer variables.
	 * @param _type - the {@link TpyeMapEntry} of the enumeration type
	 * @param _indent - the current indentation string
	 */
	protected void appendEnumeratorDef(TypeMapEntry _type, String _indent) {
		StringList enumItems = _type.getEnumerationInfo();
		appendComment("START enumeration type " + _type.typeName, _indent);
		// In vintage BASIC, we will just generate separate variable definitions
		int offset = 0;
		String lastVal = "";
		for (int i = 0; i < enumItems.count(); i++) {
			String[] itemSpec = enumItems.get(i).split("=", 2);
			if (itemSpec.length > 1) {
				lastVal = itemSpec[1].trim();
				offset = 0;
				try {
					int code = Integer.parseUnsignedInt(lastVal);
					lastVal = "";
					offset = code;
				}
				catch (NumberFormatException ex) {}
			}
			addCode(this.getEnumDeclarator() + itemSpec[0] + "=" + transform(lastVal) + (lastVal.isEmpty() ? "" : "+") + offset, _indent, false);
			offset++;
		}
		appendComment("END enumeration type "+ _type.typeName, _indent);
	}
	// END KGU#542 2019-12-01

	// START KGU#803 2020-02-16: Issue #816 - specific return mechanism via a global variable required
	/* (non-Javadoc)
	 * @see lu.fisch.structorizer.generators.Generator#generateResult(lu.fisch.structorizer.elements.Root, java.lang.String, boolean, lu.fisch.utils.StringList)
	 */
	@Override
	protected String generateResult(Root _root, String _indent, boolean alwaysReturns, StringList varNames)
	{
		if (_root.isSubroutine())
		{
			if (!alwaysReturns)
			{
				String varName = _root.getMethodName();	// for Pascal style result
				if (isResultSet && !isFunctionNameSet) {
					// retrieve the exact spelling of the used result variable
					int vx = varNames.indexOf("result", false);	// case-ignorant search
					varName = varNames.get(vx);
				}
				if (isResultSet || isFunctionNameSet) {
					//code.add(_indent + "result" + Integer.toHexString(_root.hashCode()) + "=" + varName);
					generateResultVariables(varName, _indent, false);
				}
			}
			// Otherwise the Jump generator method will have done all what's needed
		}
		return _indent;
	}
	// END KGU#803 2020-02-16

}

<|MERGE_RESOLUTION|>--- conflicted
+++ resolved
@@ -99,11 +99,8 @@
  *      Kay Gürtzig         2021-11-02      Bugfix #1014: Declarations in C and Java style hadn't been processed correctly
  *      Kay Gürtzig         2022-08-23      Issue #1068: transformIndexLists() inserted in transformTokens()
  *      Kay Gürtzig         2023-10-16      Bugfx #1096: transformTokens revised for mixed C / Java declarations
-<<<<<<< HEAD
  *      Kay Gürtzig         2023-11-06      Issue #800: First bugfixing after code revision towards TokenList
-=======
  *      Kay Gürtzig         2023-11-08      Bugfix #1109: Code generation for throw suppressed
->>>>>>> cf3c3469
  *
  ******************************************************************************************************
  *
