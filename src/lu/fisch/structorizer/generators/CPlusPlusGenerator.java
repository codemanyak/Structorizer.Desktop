/*
    Structorizer
    A little tool which you can use to create Nassi-Schneiderman Diagrams (NSD)

    Copyright (C) 2009  Bob Fisch

    This program is free software: you can redistribute it and/or modify
    it under the terms of the GNU General Public License as published by
    the Free Software Foundation, either version 3 of the License, or any
    later version.

    This program is distributed in the hope that it will be useful,
    but WITHOUT ANY WARRANTY; without even the implied warranty of
    MERCHANTABILITY or FITNESS FOR A PARTICULAR PURPOSE.  See the
    GNU General Public License for more details.

    You should have received a copy of the GNU General Public License
    along with this program.  If not, see <http://www.gnu.org/licenses/>.
*/

package lu.fisch.structorizer.generators;

/******************************************************************************************************
 *
 *      Author:         Kay Gürtzig
 *
 *      Description:    This class generates C++ code (mainly based on ANSI C code except for IO).
 *
 ******************************************************************************************************
 *
 *      Revision List
 *
 *      Author          Date            Description
 *      ------          ----            -----------
 *      Kay Gürtzig     2010-08-31      First Issue
 *      Kay Gürtzig     2015-11-01      Adaptations to new decomposed preprocessing
 *      Kay Gürtzig     2015-11-30      Jump mechanisms (KGU#78) and root export revised 
 *      Kay Gürtzig     2015-12-11      Enh. #54 (KGU#101): Support for output expression lists
 *      Kay Gürtzig     2015-12-13      Bugfix #51 (=KGU#108): Cope with empty input and output
 *      Kay Gürtzig     2016-01-14      Type conversion of C overridden (KGU#16)
 *      Kay Gürtzig     2016-03-23      Enh. #84: Support for FOR-IN loops (KGU#61)
 *      Kay Gürtzig     2016-08-10      Issue #227: <iostream> only included if needed 
 *      Kay Gürtzig     2016-08-12      Enh. #231: Additions for Analyser checks 18 and 19 (variable name collisions)
 *      Kay Gürtzig     2016-09-25      Enh. #253: CodeParser.keywordMap refactoring done 
 *      Kay Gürtzig     2016-10-15      Enh. #271: Support for input instructions with prompt
 *      Kay Gürtzig     2016-11-08      Collateral damage of #271 to getOutputReplacer() mended
 *      Kay Gürtzig     2016-12-25      Enh. #314: Support for File API added.
 *      Kay Gürtzig     2017-01-05      Enh. #314: File API intervention in transformTokens modified
 *      Kay Gürtzig     2017-01-30      Enh. #259/#335: Type retrieval and improved declaration support 
 *      Kay Gürtzig     2017-01-31      Enh. #113: Array parameter transformation
 *      Kay Gürtzig     2017-02-21      Enh. #348: Parallel sections translated with <thread> library
 *      Kay Gürtzig     2017-02-27      Enh. #346: Insertion mechanism for user-specific include directives
 *      Kay Gürtzig     2017-04-12      Issue #335: transformType() revised and isInternalDeclarationAllowed() corrected
 *      Kay Gürtzig     2017-05-16      Enh. #372: Export of copyright information
 *      Kay Gürtzig     2017-05-24      Bugfix: name suffix for Parallel elements now hexadecimal (could otherwise be negative)
 *      Kay Gürtzig     2017-09-27      Enh. #423: Handling of struct definitions and access
 *      Kay Gürtzig     2018-02-22      Bugfix #517: Declarations/initializations from includables weren't handled correctly 
 *      Kay Gürtzig     2019-02-14      Enh. #680: Support for input instructions with several variables
 *      Kay Gürtzig     2019-03-08      Enh. #385: Support for parameter default values
 *      Kay Gürtzig     2019-03-30      Issue #696: Type retrieval had to consider an alternative pool
 *      Kay Gürtzig     2019-10-18      Enh. #739: Support for enum types
 *      Kay Gürtzig     2019-12-02      KGU#784 Defective type descriptions in argument lists and thread function operators
 *      Kay Gürtzig     2020-03-20/23   Enh. #828 bugfix #836: Group export implemented, batch export improved
 *      Kay Gürtzig     2020-03-23      Issue #840: Adaptations w.r.t. disabled elements using File API
<<<<<<< HEAD
 *      Kay Gürtzig     2020-08-12      Issue #800: CodeParser replaced by Syntax
=======
 *      Kay Gürtzig     2021-10-03      Bugfix #990: Made-up result types on exported procedures
>>>>>>> 7fd46391
 *
 ******************************************************************************************************
 *
 *      Comment:
 *      2015.11.01 Simplified, drastically reduced to CGenerator as parent class
 *
 *      2010.08.31 Initial version
 *      - root handling overridden - still too much copied code w.r.t. CGenerator, should be
 *        parameterized
 *
 ******************************************************************************************************///

import java.util.HashMap;
import java.util.LinkedHashMap;
import java.util.LinkedList;

import lu.fisch.structorizer.elements.Element;
import lu.fisch.structorizer.elements.For;
import lu.fisch.structorizer.elements.IElementVisitor;
import lu.fisch.structorizer.elements.Parallel;
import lu.fisch.structorizer.elements.Root;
import lu.fisch.structorizer.elements.Subqueue;
import lu.fisch.structorizer.elements.Try;
import lu.fisch.structorizer.elements.TypeMapEntry;
import lu.fisch.structorizer.executor.Executor;
import lu.fisch.structorizer.generators.Generator.TryCatchSupportLevel;
import lu.fisch.structorizer.syntax.Syntax;
import lu.fisch.utils.BString;
import lu.fisch.utils.StringList;

public class CPlusPlusGenerator extends CGenerator {

    /************ Fields ***********************/
    protected String getDialogTitle()
    {
            return "Export C++ ...";
    }

    protected String getFileDescription()
    {
            return "C++ Source Code";
    }

    protected String[] getFileExtensions()
    {
            String[] exts = {"cpp"};
            return exts;
    }

	// START KGU#371 2019-03-07: Enh. #385
	/**
	 * @return The level of subroutine overloading support in the target language
	 */
	@Override
	protected OverloadingLevel getOverloadingLevel() {
		return OverloadingLevel.OL_DEFAULT_ARGUMENTS;
	}
	// END KGU#371 2019-03-07

	// START KGU#686 2019-03-18: Enh. #56
	/**
	 * Subclassable method to specify the degree of availability of a try-catch-finally
	 * construction in the target language.
	 * @return a {@link TryCatchSupportLevel} value
	 * @see #appendCatchHeading(Try, String)
	 */
	protected TryCatchSupportLevel getTryCatchLevel()
	{
		return TryCatchSupportLevel.TC_TRY_CATCH;
	}
	// END KGU#686 2019-03-18

//	// START KGU 2016-08-12: Enh. #231 - information for analyser - obsolete since 3.27
//    private static final String[] reservedWords = new String[]{
//		"auto", "break", "case", "char", "const", "continue",
//		"default", "do", "double", "else", "enum", "extern",
//		"float", "for", "goto", "if", "int", "long",
//		"register", "return",
//		"short", "signed", "sizeof", "static", "struct", "switch",
//		"typedef", "union", "unsigned", "void", "volatile", "while",
//		"asm", "bool", "catch", "calss", "const_cast", "delete", "dynamic_cast",
//		"explicit", "false", "friend", "inline", "mutable", "namespace", "new", "nullptr",
//		"operator", "private", "public", "protected", "reinterpret_cast",
//		"static_cast", "template", "this", "throw", "true", "try", "typeid", "typename",
//		"using", "virtual", "wchar_t"};
//	public String[] getReservedWords()
//	{
//		return reservedWords;
//	}
//	// END KGU 2016-08-12

	/************ Code Generation **************/

	// START KGU#18/KGU#23 2015-11-01 Transformation decomposed
	/* (non-Javadoc)
	 * @see lu.fisch.structorizer.generators.CGenerator#getInputReplacer(boolean)
	 */
	@Override
	// START KGU#281 2016-10-15: Enh. #271
	//protected String getInputReplacer()
	//{
	//	return "std::cin >> $1";
	//}
	protected String getInputReplacer(boolean withPrompt)
	{
		if (withPrompt) {
			return "std::cout << $1; std::cin >> $2";
		}
		return "std::cin >> $1";
	}
	// END KGU#281 2016-10-15

	/* (non-Javadoc)
	 * @see lu.fisch.structorizer.generators.CGenerator#getOutputReplacer()
	 */
	@Override
	protected String getOutputReplacer()
	{
		return "std::cout << $1 << std::endl";
	}
	
	// START KGU#815/KGU#824 2020-03-21: Enh. #828, bugfix #836
	/* (non-Javadoc)
	 * @see lu.fisch.structorizer.generators.CGenerator#insertPrototype(lu.fisch.structorizer.elements.Root, java.lang.String, boolean, int)
	 */
	@Override
	protected int insertPrototype(Root _root, String _indent, boolean _withComment, int _atLine)
	{
		final String CONST_PREFIX = "const ";
		int lines = 0; 	// Result value = number of inserted lines
		String fnHeader = "int main(void)";
		boolean returnsArray = false;
		if (!_root.isProgram()) {
			// This is explicitly also to be done for Includables (resulting in an initialisation function)
			String fnName = _root.getMethodName();
			StringList paramNames = new StringList();
			StringList paramTypes = new StringList();
			_root.collectParameters(paramNames, paramTypes, null);
			// START KGU#990 2021-10-02: Bugfix #990 These values could be from a different root
			StringList vars = _root.getVarNames();
			// END KGU#990 2021-10-02
			// Start with the result type
			fnHeader = transformType(_root.getResultType(),
					// START KGU#990 2021-10-02: Bugfix #990 These values could be from a different root
					//((returns || isResultSet || isFunctionNameSet) ? "int" : "void"));
					((_root.returnsValue == Boolean.TRUE || vars.contains("result", false) || vars.contains(fnName)) ? "int" : "void"));
					// END KGU#990 2021-10-02
			// START KGU#140 2017-01-31: Enh. #113 - improved type recognition and transformation
			returnsArray = fnHeader.toLowerCase().contains("array") || fnHeader.contains("]");
			if (returnsArray) {
				fnHeader = transformArrayDeclaration(fnHeader, "");
			}
			// END KGU#140 2017-01-31
			// START KGU#371 2019-03-07: Enh. #385 Care for default values
			StringList defaultVals = _root.getParameterDefaults();
			// END KGU#371 2019-03-07
			fnHeader += " " + fnName + "(";
			for (int p = 0; p < paramNames.count(); p++) {
				if (p > 0) { fnHeader += ", "; }
				// START KGU#140 2017-01-31: Enh. #113: Proper conversion of array types
				//fnHeader += (transformType(_paramTypes.get(p), "/*type?*/") + " " + 
				//		_paramNames.get(p)).trim();
				// START KGU#993 2021-10-03: Bugfix #993 wrong handling of constant parameters
				//fnHeader += transformArrayDeclaration(transformType(paramTypes.get(p), "???").trim(), paramNames.get(p));
				String pType = paramTypes.get(p);
				if (pType != null && pType.startsWith(CONST_PREFIX)) {
					fnHeader += CONST_PREFIX;
					pType = pType.substring(CONST_PREFIX.length());
				}
				fnHeader += transformArrayDeclaration(transformType(pType, "???").trim(), paramNames.get(p));
				// END KGU#993 2021-10-03
				// START KGU#371 2019-03-07: Enh. #385
				String defVal = defaultVals.get(p);
				if (defVal != null) {
					fnHeader += " = " + transform(defVal);
				}
				// END KGU#371 2019-03-07
				// END KGU#140 2017-01-31
			}
			fnHeader += ")";
		}
		if (_withComment) {
			insertCode("", _atLine);
			lines += 1 + insertComment(_root, _indent, _atLine + 1);
			/* If we are in the library module then the comment is only placed in the header file,
			 * so it is to be a mere prototype
			 */
			if (this.isLibraryModule()) {
				if (topLevel) {
					lines += insertSepaLine("", _atLine + lines);
					lines += insertComment("Initialisation function for this library.", _indent, _atLine + lines);
				}
				fnHeader += ";";
			}
		}
		if (_root.isSubroutine()) {
			lines += insertComment("TODO: Revise the return type and declare the parameters.", _indent, _atLine + lines);
			// START KGU#140 2017-01-31: Enh. #113
			if (returnsArray) {
				lines += insertComment("      C++ may not permit to return arrays like this - find an other way to pass the result!",
						_indent, _atLine + lines);
			}
			// END KGU#140 2017-01-31
		}
		insertCode(fnHeader, _atLine + lines);

		return lines + 1;
	}
	// END KGU#815/KGU#824 2020-03-21

	// START KGU#101 2015-12-11: Enhancement #54: Cope with output expression lists
	/* (non-Javadoc)
	 * @see lu.fisch.structorizer.generators.Generator#transform(java.lang.String)
	 */
	@Override
	protected String transform(String _input)
	{
		// START KGU#101 2015-12-11: Enh. #54 - support lists of expressions
		String outputKey = Syntax.getKeyword("output").trim();
		if (_input.matches("^" + getKeywordPattern(outputKey) + "[ ](.*?)"))
		{
			StringList expressions = 
					Element.splitExpressionList(_input.substring(outputKey.length()), ",");
			_input = outputKey + " " + expressions.concatenate(" << ");
		}
		// END KGU#101 2015-12-11
		
		_input = super.transform(_input);
		
		// START KGU#108 2015-12-13: Bugfix #51: Cope with empty input and output
		// START KGU#281 2016-10-15: Enh. #271 - needed a more precise mechanism
		//if (_input.equals("std::cin >>")) _input = "getchar()";	// FIXME Better solution required
		if (_input.endsWith("std::cin >>")) {
			_input = _input.replace("std::cin >>", "getchar()");	// FIXME Better solution required
		}
		// END KGU#281 2016-10-15
		_input = _input.replace("<<  <<", "<<");
		// END KGU#108 2015-12-13

		return _input.trim();
	}
	// END KGU#101 2015-12-11
	
	// START KGU#311 2016-12-25/2017-01-05: Enh. #314: Replace all API names by prefixed ones
	/* (non-Javadoc)
	 * @see lu.fisch.structorizer.generators.CGenerator#transformFileAPITokens(lu.fisch.utils.StringList)
	 */
	@Override
	protected void transformFileAPITokens(StringList tokens)
	{
		for (int i = 0; i < Executor.fileAPI_names.length; i++) {
			tokens.replaceAll(Executor.fileAPI_names[i], FILE_API_CLASS_NAME + "::" + Executor.fileAPI_names[i]);
		}
	}
	// END KGU#311 2016-12-25/2017-01-05
	
	// START KGU#16 2016-01-14
	@Override
	protected String transformType(String _type, String _default) {
		if (_type == null)
			_type = _default;
		// START KGU 2017-04-12: We must not generally flatten the case (consider user types!)
		//_type = _type.toLowerCase();
		//_type = _type.replace("integer", "int");
		//_type = _type.replace("real", "double");
		//_type = _type.replace("boolean", "bool");
		//_type = _type.replace("boole", "bool");
		//_type = _type.replace("character", "char");
		//_type = _type.replace("String", "string");
		//_type = _type.replace("char[]", "string");
		_type = _type.replaceAll("(^|.*\\W)(I" + BString.breakup("nt", true) + ")($|\\W.*)", "$1int$3");
		_type = _type.replaceAll("(^|.*\\W)(" + BString.breakup("integer", true) + ")($|\\W.*)", "$1int$3");
		_type = _type.replaceAll("(^|.*\\W)(L" + BString.breakup("ong", true) + ")($|\\W.*)", "$1long$3");
		_type = _type.replaceAll("(^|.*\\W)(" + BString.breakup("longint", true) + ")($|\\W.*)", "$1long$3");
		_type = _type.replaceAll("(^|.*\\W)(D" + BString.breakup("ouble", true) + ")($|\\W.*)", "$1double$3");
		_type = _type.replaceAll("(^|.*\\W)(" + BString.breakup("real", true) + ")($|\\W.*)", "$1double$3");
		_type = _type.replaceAll("(^|.*\\W)(F" + BString.breakup("loat", true) + ")($|\\W.*)", "$1float$3");
		_type = _type.replaceAll("(^|.*\\W)" + BString.breakup("boolean", true) + "($|\\W.*)", "bool");
		_type = _type.replaceAll("(^|.*\\W)" + BString.breakup("boole", true) + "($|\\W.*)", "bool");
		_type = _type.replaceAll("(^|.*\\W)(B" + BString.breakup("ool", true) + ")($|\\W.*)", "$1bool$3");
		_type = _type.replaceAll("(^|.*\\W)(" + BString.breakup("String", true) + ")($|\\W.*)", "$1string$3");
		_type = _type.replaceAll("(^|.*\\W)(C" + BString.breakup("har", true) + ")($|\\W.*)", "$1char$3");
		_type = _type.replaceAll("(^|.*\\W)(" + BString.breakup("character", true) + ")($|\\W.*)", "$1char$3");
		_type = _type.replaceAll("(^|.*\\W)(" + BString.breakup("char", true) + "\\[\\])($|\\W.*)", "$1string$3");
		// END KGU 2017-04-12
		return _type;
	}
	// END KGU#16 2016-01-14
	
	// START KGU#332 2017-04-12: Enh. #335
	/* (non-Javadoc)
	 * @see lu.fisch.structorizer.generators.CGenerator#isInternalDeclarationAllowed()
	 */
	@Override
	protected boolean isInternalDeclarationAllowed()
	{
		// START KGU#501 2018-02-22: Bugfix #517
		//return true;
		return !isInitializingIncludes();
		// END KGU#501 2018-02-22
	}
	// END KGU#332 2017-04-12

	// START KGU#653 2019-02-14: Enh. #680
	/**
	 * Subclassable method possibly to obtain a suited transformed argument list string for the given series of
	 * input items (i.e. expressions designating an input target variable each) to be inserted in the input replacer
	 * returned by {@link #getInputReplacer(boolean)}, this allowing to generate a single input instruction only.<br/>
	 * This instance concatenates all elements with ">>" operators (as needed for std:::cin).
	 * @param _inputVarItems - {@link StringList} of variable descriptions for input
	 * @return either a syntactically converted combined string with suited operator or separator symbols, or null.
	 */
	@Override
	protected String composeInputItems(StringList _inputVarItems)
	{
		return _inputVarItems.concatenate(" >> ");
	}
	// END KGU#653 2019-02-14

// START KGU#542 2019-11-17: Enh. #739: This code was identical to that of super
//	// START KGU#388 2017-09-27: Enh.#423
//	/**
//	 * Adds a typedef for the type passed in by {@code _typeEnry} if it hadn't been defined
//	 * globally or in the preamble before.
//	 * @param _root - the originating Root
//	 * @param _type - the type map entry the definition for which is requested here
//	 * @param _indent - the current indentation
//	 * @param _asComment - if the type deinition is only to be added as comment (disabled)
//	 */
//	@Override
//	protected void generateTypeDef(Root _root, String _typeName, TypeMapEntry _type, String _indent, boolean _asComment) {
//		String typeKey = ":" + _typeName;
//		if (this.wasDefHandled(_root, typeKey, true)) {
//			return;
//		}
//		appendDeclComment(_root, _indent, typeKey);
//		if (_type.isRecord()) {
//			String indentPlus1 = _indent + this.getIndent();
//			addCode("struct " + _typeName + " {", _indent, _asComment);
//			for (Entry<String, TypeMapEntry> compEntry: _type.getComponentInfo(false).entrySet()) {
//				addCode(transformTypeFromEntry(compEntry.getValue(), _type) + "\t" + compEntry.getKey() + ";",
//						indentPlus1, _asComment);
//			}
//			addCode("};", _indent, _asComment);
//		}
//		else {
//			addCode("typedef " + this.transformTypeFromEntry(_type, null) + " " + _typeName + ";",
//					_indent, _asComment);					
//		}
//	}
//	// END KGU#388 2017-09-27
// END KGU#542 2019-11-17

	// START KGU#61 2016-03-22: Enh. #84 - Support for FOR-IN loops
	/**
	 * We try our very best to create a working loop from a FOR-IN construct
	 * This will only work, however, if we can get reliable information about
	 * the size of the value list, which won't be the case if we obtain it e.g.
	 * via a variable.
	 * @param _for - the element to be exported
	 * @param _indent - the current indentation level
	 * @return true iff the method created some loop code (sensible or not)
	 */
	protected boolean generateForInCode(For _for, String _indent)
	{
		// We simply use the range-based loop of C++11 (should be long enough established)
		boolean done = false;
		String var = _for.getCounterVar();
		String valueList = _for.getValueList();
		StringList items = this.extractForInListItems(_for);
		if (items != null)
		{
			valueList = "{" + items.concatenate(", ") + "}";
		}

		// Creation of the loop header
		appendBlockHeading(_for, "for (auto " + var + " : " +
				transform(valueList, false) + ")", _indent);

		// Add the loop body as is
		generateCode(_for.q, _indent + this.getIndent());

		// Accomplish the loop
		appendBlockTail(_for, null, _indent);

		done = true;

		return done;
	}
	// END KGU#61 2016-03-22
	
	// START KGU#47/KGU#348 2017-02-21: Enh. #348 - Offer a C++11 solution with class std::thread
	@Override
	protected void generateCode(Parallel _para, String _indent)
	{

		boolean isDisabled = _para.isDisabled(false);
		Root root = Element.getRoot(_para);
		String indentPlusOne = _indent + this.getIndent();
		String suffix = Integer.toHexString(_para.hashCode());

		appendComment(_para, _indent);

		addCode("", "", isDisabled);
		appendComment("Parallel section", _indent);
		addCode("{", _indent, isDisabled);

		for (int i = 0; i < _para.qs.size(); i++) {
			Subqueue sq = _para.qs.get(i);
			String threadVar = "thr" + suffix + "_" + i;
			String threadFunc = "ThrFunc" + suffix + "_" + i;
			String threadFuncInst = threadFunc.toLowerCase();
			StringList used = root.getUsedVarNames(sq, false, false).reverse();
			StringList asgnd = root.getVarNames(sq, false, false).reverse();
			// We use all occurring variables as arguments, so we need the difference of
			// used and assigned variables to form the ordered union of both (first the
			// merely consumed variables, then those that might get modified).
			for (int v = 0; v < asgnd.count(); v++) {
				used.removeAll(asgnd.get(v));
			}
			String args = asgnd.concatenate(", ").trim();
			if (asgnd.count() > 0) { args = "(" + args + ")"; }
			addCode(threadFunc  + " " + threadFuncInst + args + ";", indentPlusOne, isDisabled);
			args = used.concatenate(", ").trim();
			addCode("std::thread " + threadVar + "(" + threadFuncInst + (args.isEmpty() ? "" : ", ") + args + ");", indentPlusOne, isDisabled);
			addCode("", _indent, isDisabled);
		}

		for (int i = 0; i < _para.qs.size(); i++) {
			String threadVar = "thr" + suffix + "_" + i;
			addCode(threadVar + ".join();", indentPlusOne, isDisabled);
		}

		addCode("}", _indent, isDisabled);
		addCode("", "", isDisabled);
	}

	// Adds class definitions for function objects to be used by the threads
	private void generateParallelThreadFunctions(Root _root, String _indent)
	{
		String indentPlusOne = _indent + this.getIndent();
		String indentPlusTwo = indentPlusOne + this.getIndent();
		final LinkedList<Parallel> containedParallels = new LinkedList<Parallel>();
		_root.traverse(new IElementVisitor() {
			@Override
			public boolean visitPreOrder(Element _ele) {
				return true;
			}
			@Override
			public boolean visitPostOrder(Element _ele) {
				if (_ele instanceof Parallel) {
					containedParallels.addLast((Parallel)_ele);
				}
				return true;
			}
		});
		for (Parallel par: containedParallels) {
			boolean isDisabled = par.isDisabled(false);
			String functNameBase = "ThrFunc" + Integer.toHexString(par.hashCode()) + "_";
			Root root = Element.getRoot(par);
			// START KGU#676 2019-03-30: Enh. #696 special pool in case of batch export
			//HashMap<String, TypeMapEntry> typeMap = root.getTypeInfo();
			HashMap<String, TypeMapEntry> typeMap = root.getTypeInfo(routinePool);
			// END KGU#676 2019-03-30
			int i = 0;
			// We still don't care for synchronisation, mutual exclusion etc.
			for (Subqueue sq: par.qs) {
				// Variables assigned here will be made reference members
				StringList setVars = root.getVarNames(sq, false).reverse();
				// Variables used here (without being assigned) will be made reference arguments
				StringList usedVars = root.getUsedVarNames(sq, false, false).reverse();
				String initList = "";
				for (int v = 0; v < setVars.count(); v++) {
					String varName = setVars.get(v);
					usedVars.removeAll(varName);
					initList += ", " + varName + "(" + varName + ")";
				}
				if (!initList.isEmpty()) {
					initList = ":" + initList.substring(1);
				}
				addCode("class " + functNameBase + i + "{", _indent, isDisabled);
				addCode("public:", _indent, isDisabled);
				// Member variables (all references!)
				String argList = this.makeArgList(setVars, typeMap);
				if (setVars.count() > 0) {
					String[] argDecls = argList.split(", ");
					for (String decl: argDecls) {
						addCode(decl + ";", indentPlusOne, isDisabled);
					}
					// Constructor
					addCode(functNameBase + i + "(" + argList + ") " + initList + "{}", indentPlusOne, isDisabled);
				}
				// Function operator
				argList = "(" + this.makeArgList(usedVars, typeMap) + ")";
				addCode("void operator()" + argList + " {", indentPlusOne, isDisabled);
				generateCode(sq, indentPlusTwo);
				addCode("}", indentPlusOne, isDisabled);
				addCode("};", _indent, isDisabled);
				addSepaLine();
				i++;
			}
		}
	}
	
	/**
	 * Generates an argument list for a worker thread routine as branch of a parallel section.
	 * Types for the variable names in {@code varNames} are retrieved from {@code typeMap}. If
	 * no associated type can be identified then a comment {@code "type?"} will be inserted.
	 * @param varNames - list of variable names to be passed in
	 * @param typeMap - maps variable names and type names to type specifications
	 * @return a list of argument declarations
	 */
	private String makeArgList(StringList varNames, HashMap<String, TypeMapEntry> typeMap)
	{
		String argList = "";
		for (int v = 0; v < varNames.count(); v++) {
			String varName = varNames.get(v);
			TypeMapEntry typeEntry = typeMap.get(varName);
			String typeSpec = "???";
			boolean isArray = false;
			if (typeEntry != null) {
				isArray = typeEntry.isArray();
				StringList typeSpecs = this.getTransformedTypes(typeEntry, false);
				if (typeSpecs.count() == 1) {
					// START KGU#784 2019-12-02
					//typeSpec = typeSpecs.get(0);
					typeSpec = this.transformTypeFromEntry(typeEntry, null);
					int posBrack = typeSpec.indexOf("[");
					if (posBrack > 0) {
						varName += typeSpec.substring(posBrack);
						typeSpec = typeSpec.substring(0, posBrack);
					}
					// END KGU#784 2019-12-02
				}
			}
			argList += (v > 0 ? ", " : "") + typeSpec + (isArray ? " " : "& ") + varName;
		}
		return argList;
	}
	// END KGU#47/KGU#348 2017-02-21
	
	// START KGU#686 2019-03-18: Enh. #56
	/* (non-Javadoc)
	 * @see lu.fisch.structorizer.generators.CGenerator#makeExceptionFrom(java.lang.String)
	 */
	@Override
	protected void generateThrowWith(String _thrown, String _indent, boolean _asComment) {
		// If it isn't a rethrow then fake some text
		if (_thrown.isEmpty() && this.caughtException == null) {
			_thrown = "new string(\"unspecified error\")";
		}
		addCode(("throw " + _thrown).trim() + ";", _indent, _asComment);
	}
	
	/* (non-Javadoc)
	 * @see lu.fisch.structorizer.generators.CGenerator#appendCatchHeading(lu.fisch.structorizer.elements.Try, java.lang.String)
	 */
	@Override
	protected void appendCatchHeading(Try _try, String _indent) {
		String varName = _try.getExceptionVarName();
		String head = "catch (...)";
		if (varName != null && !varName.isEmpty()) {
			head = "catch(string " + varName + ")";
		}
		this.appendBlockHeading(_try, head, _indent);
		this.caughtException = head;	// No matter what is contains but it must not be null
	}
	// END KGU#686 2019-03-18

	
// KGU#74 (2015-11-30): Now we only override some of the decomposed methods below
//    @Override
//    public String generateCode(Root _root, String _indent)
//    {
//        ...
//        return code.getText();
//    }
    
	/**
	 * Composes the heading for the program or function according to the
	 * C language specification.
	 * @param _root - The diagram root
	 * @param _indent - the initial indentation string
	 * @param _procName - the procedure name
	 * @param _paramNames - list of the argument names
	 * @param _paramTypes - list of corresponding type names (possibly null) 
	 * @param _resultType - result type name (possibly null)
	 * @param _public - whether the resulting routine is to be public
	 * @return the default indentation string for the subsequent stuff
	 */
	@Override
	protected String generateHeader(Root _root, String _indent, String _procName,
			StringList _paramNames, StringList _paramTypes, String _resultType, boolean _public)
	{
		// START KGU#852 2020-04-22: Since method appendDeclarations() does not overwrite typeMap anymore, we must set it
		this.typeMap = new LinkedHashMap<String, TypeMapEntry>(_root.getTypeInfo(routinePool));
		// END KGU#852 2020-04-22
		// START KGU#178 2016-07-20: Enh. #160
		if (topLevel)
		{
			// START KGU#815/KGU#824 2020-03-20: Enh. #828, bugfix #836
			if (this.isLibraryModule()) {
				appendScissorLine(true, this.pureFilename + ".h");
				String guardName = this.deriveIncludeGuardName(pureFilename + ".h");
				code.add("#pragma once");	// For the friends of Visual Studio ...
				code.add("#ifndef " + guardName);
				code.add("#define " + guardName);
			}
			// END KGU#815/KGU#824 2020-03-20: Enh. #828, bugfix #836
			appendComment("Generated by Structorizer " + Element.E_VERSION, _indent);
			// START KGU#363 2017-05-16: Enh. #372
			appendCopyright(_root, _indent, true);
			// END KGU#363 2017-05-16
			// START KGU#236 2016-08-10: Issue #227
			generatorIncludes.add("<string>");
			//code.add("#include <iostream>");
			// START KGU#236 2016-12-22: Issue #227: root-specific analysis needed
			//if (this.hasInput && this.hasOutput)
			if (this.hasInput() || this.hasOutput())
			// END KGU#236 2016-12-22
			{
				this.generatorIncludes.add("<iostream>");
			}
			// END KGU#236 2016-08-10
			// START KGU#348 2017-02-21: Enh. #348 Parallel support
			if (this.hasParallels) {
				this.generatorIncludes.add("<thread>");
			}
			this.appendGeneratorIncludes("", false);
			// END KGU#348 2017-02-21
			// START KGU#351 2017-02-26: Enh. #346
			this.appendUserIncludes("");
			// END KGU#351 2017-02-26
			code.add(_indent + "using std::string;");
			// START KGU#376 2017-09-27: Enh. #389 - definitions from all included diagrams will follow
			appendGlobalDefinitions(_root, _indent, true);
			// END KGU#376 2017-09-27
			// START KGU#311 2016-12-22: Enh. #314 - support for file API
			if (this.usesFileAPI) {
				// Adds the #include directive
				this.insertFileAPI("cpp", code.count(), "", 0);
			}
			// END KGU#311 2016-12-22

			// START KGU#815/KGU#824 2020-03-20: Enh. #828, bugfix #836
			interfaceInsertionLine = code.count();
			if (this.isLibraryModule()) {
				addSepaLine();
				this.insertPrototype(_root, _indent, true, code.count());
				interfaceInsertionLine = code.count();
				addSepaLine();
				code.add("#endif /*" + this.deriveIncludeGuardName(this.pureFilename + ".h") + "*/");
				addSepaLine();
				appendScissorLine(true, this.pureFilename + "." + this.getFileExtensions()[0]);
				addSepaLine();
				appendComment("Generated by Structorizer " + Element.E_VERSION, _indent);
				appendCopyright(_root, _indent, true);
				addSepaLine();
				addCode("#include \"" + this.pureFilename + ".h\"", _indent, false);
				addSepaLine();
			}
			// END KGU#815/KGU#824 2020-03-20

			subroutineInsertionLine = code.count();
			subroutineIndent = _indent;
			addSepaLine();
		}
		else
		{
			addSepaLine();
		}
		// END KGU#178 2016-07-20
		
		// START KGU#815 2020-03-20: Enh. #828
		// add comment
		//appendComment(_root, _indent);
		// END KGU#815 2020-03-20

		String pr = "program";
		if (_root.isSubroutine()) {
			pr = "function";
		} else if (_root.isInclude()) {
			pr = "includable";
		}
		appendComment(pr + " " + _root.getText().get(0), _indent);

		// START KGU#815 2020-03-20: Enh. #828 - signature code extracted to insertPrototype()
		this.insertPrototype(_root, _indent, !this.isLibraryModule(), code.count());
		// END KGU#815 2020-03-20
		// START KGU#815 2020-03-26: Enh. #828
		if (!topLevel && _public) {
			appendCopyright(_root, _indent, false);
		}
		// END KGU#815 2020-03-26
		
		code.add("{");

		// START KGU#376 2017-09-28: Enh. #389 - add the initialization code of the includables
		// START KGU#815/KGU#824/KGU#834 2020-03-26: Moved to generateBody(Root, _indent)
		//appendGlobalInitialisations(_indent + this.getIndent());
		// END KGU#815/KGU#824/KGU#834 2020-03-26
		// END KGU#376 2017-09-28

		return _indent + this.getIndent();
	}

// START KGU#332 2017-01-30: Method decomposed - no need to override it anymore
	@Override
	protected String generatePreamble(Root _root, String _indent, StringList varNames)
	{
		// START KGU#348 2017-02-21: Enh. #348 - Actual translation of Parallel sections
		this.generateParallelThreadFunctions(_root, _indent);
		// END KGU#348 2017-02-21
		return super.generatePreamble(_root, _indent, varNames);
	}
	
	/* (non-Javadoc)
	 * @see lu.fisch.structorizer.generators.CGenerator#transformRecordTypeRef(java.lang.String, boolean)
	 */
	@Override
	protected String transformRecordTypeRef(String structName, boolean isRecursive) {
		return structName + (isRecursive ? " * " : "");
	}

	// START KGU#542 2019-11-17: Enh. #739
	/* (non-Javadoc)
	 * @see lu.fisch.structorizer.generators.CGenerator#transformEnumTypeRef(java.lang.String)
	 */
	@Override
	protected String transformEnumTypeRef(String enumName) {
		return enumName;
	}
	// END KGU#542 2019-11-17

	/* (non-Javadoc)
	 * @see lu.fisch.structorizer.generators.CGenerator#generateIOComment(lu.fisch.structorizer.elements.Root, java.lang.String)
	 */
	@Override
	protected void generateIOComment(Root _root, String _indent)
	{
		// Don't write anything
	}
// END KGU#332 2017-01-30
	
	// START KGU#311 2016-12-24: Enh. #314
	/* (non-Javadoc)
	 * @see lu.fisch.structorizer.generators.CGenerator#copyFileAPIResources(java.lang.String)
	 */
	@Override
	protected boolean copyFileAPIResources(String _filePath)
	{
		boolean isDone1 = copyFileAPIResource("hpp", FILE_API_CLASS_NAME + ".h", _filePath);
		boolean isDone2 = copyFileAPIResource("cpp", FILE_API_CLASS_NAME +  ".cpp", _filePath);		
		return isDone1 && isDone2;
	}
	// END KGU#311 2016-12-24

}<|MERGE_RESOLUTION|>--- conflicted
+++ resolved
@@ -62,11 +62,8 @@
  *      Kay Gürtzig     2019-12-02      KGU#784 Defective type descriptions in argument lists and thread function operators
  *      Kay Gürtzig     2020-03-20/23   Enh. #828 bugfix #836: Group export implemented, batch export improved
  *      Kay Gürtzig     2020-03-23      Issue #840: Adaptations w.r.t. disabled elements using File API
-<<<<<<< HEAD
  *      Kay Gürtzig     2020-08-12      Issue #800: CodeParser replaced by Syntax
-=======
  *      Kay Gürtzig     2021-10-03      Bugfix #990: Made-up result types on exported procedures
->>>>>>> 7fd46391
  *
  ******************************************************************************************************
  *
