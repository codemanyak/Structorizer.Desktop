/*
    Structorizer
    A little tool which you can use to create Nassi-Schneiderman Diagrams (NSD)

    Copyright (C) 2009  Bob Fisch

    This program is free software: you can redistribute it and/or modify
    it under the terms of the GNU General Public License as published by
    the Free Software Foundation, either version 3 of the License, or any
    later version.

    This program is distributed in the hope that it will be useful,
    but WITHOUT ANY WARRANTY; without even the implied warranty of
    MERCHANTABILITY or FITNESS FOR A PARTICULAR PURPOSE.  See the
    GNU General Public License for more details.

    You should have received a copy of the GNU General Public License
    along with this program.  If not, see <http://www.gnu.org/licenses/>.
*/

package lu.fisch.structorizer.generators;

/******************************************************************************************************
 *
 *      Author:         Bob Fisch
 *
 *      Description:    Abstract class for any code generator.
 *
 ******************************************************************************************************
 *
 *      Revision List
 *
 *      Author          Date			Description
 *      ------          ----			-----------
 *      Bob Fisch       2007-12-27		First Issue
 *      Bob Fisch       2008-04-12		Plugin Interface
 *      Kay Gürtzig     2014-11-16		comment generation revised (see comment below)
 *      Kay Gürtzig     2015-10-18		File name proposal in exportCode(Root, File, Frame) delegated to Root
 *      Kay Gürtzig     2015-11-01		transform methods re-organised (KGU#18/KGU23) using subclassing
 *      Kay Gürtzig     2015-11-30		General pre-processing for generateCode(Root, String) (KGU#47)
 *      Bob Fisch       2015-12-10		Bugfix #51: when input identifier is alone, it was not converted
 *      Kay Gürtzig     2015-12-18		Enh #66, #67: New export options
 *      Kay Gürtzig     2015-12-21      Bugfix #41/#68/#69 (= KGU#93) avoid padding and string literal impact
 *      Kay Gürtzig     2015-12-22		Slight performance improvement in transform()
 *      Kay Gürtzig     2016-01-16      KGU#141: New generic method lValueToTypeNameIndex introduced for Issue #112
 *      Kay Gürtzig     2016-03-22      KGU#61/KGU#129: varNames now basic field for all subclasses
 *      Kay Gürtzig     2016-03-31      Enh. #144 - content conversion may be switched off
 *      Kay Gürtzig     2016-04-01      Enh. #110 - export file filter now pre-selected
 *      Kay Gürtzig     2016-04-04      Issues #149, #151 - Configurable charset / useless ExportOptionDialogs
 *      Kay Gürtzig     2016-04-28      Draft for enh. #179 - batch mode (KGU#187)
 *      Kay Gürtzig     2016-04-29      Bugfix KGU#189 for issue #61/#107 (mutilated array access)
 *      Kay Gürtzig     2016-07-19      Enh. #192: File name proposal slightly modified (KGU#205)
 *      Kay Gürtzig     2016-07-20      Enh. #160: Support for export of involved subroutines (KGU#178)
 *      Kay Gürtzig     2016-08-10      Issue #227: information gathering pass introduced to control optional
 *                                      code expressions
 *                                      Bugfix #228: Unnecessary error message exporting recursive routines
 *      Kay Gürtzig     2016-09-25      Enh. #253: CodeParser.kewordMap refactoring done
 *      Kay Gürtzig     2016-10-13      Enh. #270: Basic functionality for disabled elements (addCode()))
 *      Kay Gürtzig     2016-10-15      Enh. #271: transformInput() and signature of getOutputReplacer() modified
 *      Kay Gürtzig     2016-10-16      Bugfix #275: Defective subroutine registration for topological sort mended
 *      Kay Gürtzig     2016-12-01      Bugfix #301: New method boolean isParenthesized(String)
 *      Kay Gürtzig     2016-12-22      Enh. #314: Support for Structorizer File API, improvements for #227
 *      Kay Gürtzig     2017-01-20      Bugfix #336: variable list for declaration section (loop vars in, parameters out)
 *      Kay Gürtzig     2017-01-26      Enh. #259: Type info is now gathered for declarations support
 *      Kay Gürtzig     2017-01-30      Bugfix #337: Mutilation of lvalues with nested index access
 *      Kay Gürtzig     2017-02-19      KGU#348: Additions to support PythonGenerator in generating Parallel code
 *      Kay Gürtzig     2017-02-20      Bugfix #349: Export missed to generate recursive subroutines and their callers
 *      Kay Gürtzig     2017-02-26      Enh. #346 (mechanism to add user-configured file includes) 
 *      Kay Gürtzig     2017-02-27      Enh. #346: Insertion mechanism for user-specific include directives
 *      Kay Gürtzig     2017-03-05      Issue #365: Support for posterior insertion of global definitions
 *      Kay Gürtzig     2017-03-10      Issue #368: New method getExportCharset
 *      Kay Gürtzig     2017-04-14      Bugfix #394: Jump map generation revised
 *      Kay Gürtzig     2017-04-18      Bugfix #386 required to lift he "final" from generateCode(Subqueue...)
 *      Kay Gürtzig     2017-04-26      Signature of method exportCode() modified to return the used directory
 *      Kay Gürtzig     2017-05-16      Enh. #372: New method insertCopyright()
 *      Kay Gürtzig     2017-09-20      Enh. #389: Mechanism for include retrieval (analogous to #160 for subroutines)
 *      Kay Gürtzig     2017-09-20      Enh. #388/#423: comment mapping for declarations introduced
 *      Kay Gürtzig     2017-09-26      Enh. #389/#423: Supporting code parts from PasGenerator adopted
 *      Kay Gürtzig     2018-02-22      Bugfix #517: Infrastructure for correct handling of decl./init. from includables
 *      Kay Gürtzig     2018-03-13      Modifications for bugfix #521, transformOutput() revised
 *      Kay Gürtzig     2018-10-30      New field generatorIncludes and method insertGeneratorIncludes() to
 *                                      avoid duplicate include/import/using entries system <-> user 
 *      Kay Gürtzig     2019-02-14      Enh. #680: Support for input instructions with several variables
 *      Kay Gürtzig     2019-02-16      Enh. #681: method exportCode() now returns null if export was cancelled.
 *      Kay Gürtzig     2019-03-13      Enh. #696: All references to Arranger replaced by routinePool,
 *                                      subroutine retrieval enabled in the batch version of exportCode
 *      Kay Gürtzig     2019-03-17      Enh. #56: Basic method generateCode(Try, String) added.
 *      Kay Gürtzig     2019-03-21      Issue #706: A newline symbol was to be appended to the last text file line
 *      Kay Gürtzig     2019-03-21      Issue #707: Modifications to the file name proposal (see comment)
 *      Kay Gürtzig     2019-03-28      Enh. #657: Retrieval for subroutines now with group filter
 *      Kay Gürtzig     2019-08-05      Enh. #737: Possibility of providing a settings file for batch export
 *      Kay Gürtzig     2019-08-07      Enh. #741: Modified API for batch export (different ini path mechanism)
 *      Kay Gürtzig     2019-09-23      Enh. #738: First code preview implementation
 *      Kay Gürtzig     2019-10-04      Enh. #738: Code preview accomplished and released.
 *      Kay Gürtzig     2019-10-06      Bugfix #761: Duplicated code lines in generateCode(Root,String) caused
 *                                      wrong Root line range in the codeMap (and consecutive errors)
 *      Kay Gürtzig     2019-11-11      Issue #766: Approach to achieve deterministic routine order on export
 *      Kay Gürtzig     2019-11-13      Bugfix #778: License text of new diagrams wasn't exported to code
 *      Kay Gürtzig     2019-11-24      Bugfix #782: Diversification of method wasDefHandled() to facilitate patch
 *      Kay Gürtzig     2019-12-11      Bugfix #794: Code preview crash with unconfigured license preference
 *      Kay Gürtzig     2020-02-20      Typo fixed in generateCode(Try)
 *      Kay Gürtzig     2020-03-15/18   Enh. #828: Complex reorganisation of exportCode(...) to support group export,
 *                                      Bugfixes #836 (batch export inconsistencies) and #838 (generator include stuff)
 *      Kay Gürtzig     2020-03-18      Bugfix #839 - sticky returns flag mended
 *      Kay Gürtzig     2020-03-19      Fixes for KGU#830 (methods adSepaLine(), insertSepaLine())
 *      Kay Gürtzig     2020-03-23      Issue #840: Code to intercept data collection from disabled elements/
 *                                      subtrees armed despite of a potential conflict of aims.
 *      Kay Gürtzig     2020-03-30      Issue #828: Averted topological sorting in library modules mended
 *      Kay Gürtzig     2020-04-01      Enh. #440, #828: Support for Group export to PapGenerator
 *      Kay Gürtzig     2020-04-22      Enh. #855: New options for default array / string size
 *      Kay Gürtzig     2020-04-24      Bugfix #862/2: Prevent duplicate export of an entry point root
 *      Kay Gürtzig     2020-04-25      Bugfix #863/1: Duplicate routine export to PapDesigner and StrukTex
 *      Kay Gürtzig     2020-04-28      Bugfix #828: Unreferenced subroutines were missing on group export with 1 main
 *      Kay Gürtzig     2020-08-12      Enh. #800: Started to redirect syntactic analysis to class Syntax
 *      Kay Gürtzig     2021-02-13      Bugfix #937: Endless loop precaution in topological sorting
 *      Kay Gürtzig     2021-06-08      Enh. #953: Export option adaptations for LaTeX algorithm export
 *      Kay Gürtzig     2021-10-03      Issue #990: Precaution against fake result type associations
 *      Kay Gürtzig     2021-10-05      Method comment revision
 *      Kay Gürtzig     2021-10-31      Bugfix #1012 in method generateCode(Element, String)
 *      Kay Gürtzig     2022-08-01      Issue #1047: Scissor lines should show the proposed file names on
 *                                      batch export of just a list of nsd files (i.e. without switch -k),
 *                                      if the output is redirected or mirrored to stdout, labelled scissor
 *                                      lines are always to be inserted there.
 *      Kay Gürtzig     2022-08-12      Issue #1047: Bug in deriveCodeFileName() fixed
 *      Kay Gürtzig     2022-08-14      Issues #441, #1047: usesTurtleizer must be reset at the beginning of exportCode
 *      Kay Gürtzig     2022-08-23      Issue #1068: Auxiliary method transformIndexLists(StringList) added
 *      Kay Gürtzig     2023-09-28      Bugfix #1092: Sensible export of alias type definitions enabled
 *
 ******************************************************************************************************
 *
 *      Comment:
 *      2019-03-21 - Issue #707 (elemhsb / Kay Gürtzig)
 *      - It was requested that the proposed export file name should primarily follow the nsd file name if
 *        that has already existed.
 *      - For Python export in particular there shouldn't be hyphens in the file name. So if the user decides
 *        to export a subroutine diagram to some language with file name peculiarities, the inheriting generator
 *        now gets a chance to intervene (i.e. to modify the file name proposal).
 *      2016-12-22 - Enhancement #314: Structorizer file API support.
 *      - This is in the most cases done by copying a set of implementing functions for the target language
 *        into the resulting file. Generator provides two methods insertFileAPI() for this purpose.
 *      - Generator supports this by an extended information scanning to decide whether the file API is used.
 *      2016-10-15 - Enhancement #271: Input instruction with integrated prompt string
 *      - For input instructions with prompt string (enh. #271), different inputReplacer patterns are needed
 *        (they must e.g. derive some input instruction). Therefore an API modification for generators to
 *        plug in became necessary: getInputReplacer() now requires a boolean argument to provide the appropriate
 *        pattern. Method transformInput() must distinguish and handle the input instruction flavours therefore.
 *      	
 *      2016-07-20 - Enhancement #160 - option to include called subroutines
 *      - there is no sufficient way to export a called subroutine when its call is generated, because
 *        duplicate exports must be avoided and usually a topological sorting is necessary.
 *        For a topologically sorted duplication-free export, however, all called subroutines must be known
 *        in advance. Therefore, we must analyse the subroutines as well in advance 
 *      	
 *      2015-11-30 - Decomposition of generateRoot() and diverse pre-processing provided for subclasses
 *      - method mapJumps fills hashTable jumpTable mapping (Jump and Loop elements to connecting codes)
 *      - parameter names and types as well as function name and type are pre-processed
 *      - result mechanisms are also analysed.
 *
 *      2014-11-16 - Enhancement
 *      - method insertComment renamed to insertAsComment (as it inserts the instruction text!)
 *      - overloaded method insertComment added to export the actual element comment
 *      
 ******************************************************************************************************///

import java.awt.Frame;
import java.io.BufferedReader;
import java.io.BufferedWriter;
import java.io.File;
import java.io.FileInputStream;
import java.io.FileNotFoundException;
import java.io.FileOutputStream;
import java.io.IOException;
import java.io.InputStream;
import java.io.InputStreamReader;
import java.io.OutputStreamWriter;
import java.io.UnsupportedEncodingException;
import java.nio.charset.Charset;
import java.nio.file.Path;
import java.util.HashMap;
import java.util.HashSet;
import java.util.Hashtable;
import java.util.Iterator;
import java.util.LinkedList;
import java.util.List;
import java.util.Map;
import java.util.Queue;
import java.util.Set;
import java.util.SortedMap;
import java.util.TreeMap;
import java.util.Vector;
import java.util.logging.Level;
import java.util.logging.Logger;
import java.util.regex.Matcher;
import java.util.regex.Pattern;

import javax.swing.JFileChooser;
import javax.swing.JOptionPane;

//import com.sun.org.apache.xpath.internal.Expression;

import lu.fisch.structorizer.archivar.ArchivePool;
import lu.fisch.structorizer.archivar.IRoutinePool;
import lu.fisch.structorizer.elements.Alternative;
import lu.fisch.structorizer.elements.Call;
import lu.fisch.structorizer.elements.Case;
import lu.fisch.structorizer.elements.Element;
import lu.fisch.structorizer.elements.For;
import lu.fisch.structorizer.elements.Forever;
import lu.fisch.structorizer.elements.IElementVisitor;
import lu.fisch.structorizer.elements.ILoop;
import lu.fisch.structorizer.elements.Instruction;
import lu.fisch.structorizer.elements.Jump;
import lu.fisch.structorizer.elements.Parallel;
import lu.fisch.structorizer.elements.Repeat;
import lu.fisch.structorizer.elements.Root;
import lu.fisch.structorizer.elements.Subqueue;
import lu.fisch.structorizer.elements.Try;
import lu.fisch.structorizer.elements.TypeMapEntry;
import lu.fisch.structorizer.elements.While;
import lu.fisch.structorizer.executor.Control;
import lu.fisch.structorizer.executor.Executor;
import lu.fisch.structorizer.helpers.IPluginClass;
import lu.fisch.structorizer.io.Ini;
import lu.fisch.structorizer.io.LicFilter;
import lu.fisch.structorizer.syntax.Expression;
import lu.fisch.structorizer.syntax.Expression.Operator;
import lu.fisch.structorizer.syntax.Function;
import lu.fisch.structorizer.syntax.Line;
import lu.fisch.structorizer.syntax.Syntax;
import lu.fisch.utils.BString;
import lu.fisch.utils.BTextfile;
import lu.fisch.utils.StringList;


/**
 * Abstract parent class for any code generator in Structorizer.<br/>
 * See the howto.txt file in this source path for a guideline to
 * derive a new Generator subclass to support some additional export language.
 * @author Bob Fisch
 */
public abstract class Generator extends javax.swing.filechooser.FileFilter implements IPluginClass
{
	// START KGU#371 2019-03-07: Enh. #385 - Support for default subroutine arguments
	/**
	 * Classifies a language w.r.t. the capability of overloading subroutine signatures. There are
	 * three levels distinguished here:
	 * <ul>
	 * <li>{@link #OL_NO_OVERLOADING}: No overloading allowed, subroutines may not share the same
	 * name, not even if their argument lists differ in length.</li>
	 * <li>{@link #OL_DELEGATION}: Overloading is legitimate but default arguments can only be
	 * achieved by delegating the call to another subroutine with more arguments.</li>
	 * <li>{@link #OL_DEFAULT_ARGUMENTS}: Overloading and default arguments are available, such
	 * that a single definition may declare several signatures.</li>
	 * </ul>
	 * Note: In programming languages overloading usually also means distinction by argument types.
	 * Since declarations of variables aren't mandatory in Structorizer, type inference is weak and
	 * vague at most. So it isn't actually possible to distinguish parameter lists by argument types
	 * in Structorizer. Hence executable diagrams won't make use of it. So, export should be
	 * relatively safe.
	 * @author Kay Gürtzig
	 */
	public enum OverloadingLevel {OL_NO_OVERLOADING, OL_DELEGATION, OL_DEFAULT_ARGUMENTS};
	// END KGU#371 2019-03-07
	
	// START KGU#686 2019-03-18: Enh. #56
	/**
	 * Type represents possible levels of exception support, i.e. whether or not
	 * and which parts of a try-catch-finally block are supported.(It is assumed
	 * that a {@code throw} mechanism is available if try/catch is supported.)
	 * <ul>
	 * <li>{@link #TC_NO_TRY} means no {@code try/catch/throw} at all;</li>
	 * <li>{@link #TC_TRY_CATCH} means {@code try/catch} and {@code throw} but no {@code finally} clause.</li>
	 * <li>{@link #TC_TRY_CATCH_FINALLY} means full exception support, {@code finally} included.</li>
	 * </ul>
	 * @see #getTryCatchLevel()
	 * @author Kay Gürtzig
	 */
	public enum TryCatchSupportLevel {TC_NO_TRY, TC_TRY_CATCH, TC_TRY_CATCH_FINALLY}
	// END KGU#686 2019-03-18
	// START KGU#815/#824 2020-03-20: Enh. #828, bugfix #836
	/** Full scissor line for batch or group export */
	private static final String SCISSOR_LINE_FULL =   "======= 8< ===========================================================";
	/** Dashed scissor line for batch or group export */
	private static final String SCISSOR_LINE_DASHED = "= = = = 8< = = = = = = = = = = = = = = = = = = = = = = = = = = = = = =";
	/**
	 * Standard comment for multi-module export files with a leading library module
	 */
	private static final StringList LIB_COMMENT = StringList.explode(
			"NOTE:\n"
			+ "This first module of the file is a library module providing common resources\n"
			+ "for the following modules, which are separated by comment lines like\n"
			+ "\"" + SCISSOR_LINE_FULL.substring(0, 2 * SCISSOR_LINE_FULL.indexOf("8<") + 2) + "...\".\n"
			+ "You may have to cut this file apart at these lines in order to get the parts\n"
			+ "running, since the following modules may form sort of mutually independent\n"
			+ "applications or programs the coexistence of which in a single file might not\n"
			+ "be sensible.",
			"\n");
	// END  KGU#815/#824 2020-03-20

	
	/************ Fields ***********************/
	// START KGU#484 2018-03-22: Issue #463
	private Logger logger = null;
	// END KGU#484 2018-03-22
	// START KGU#162 2016-03-31: Enh. #144
	protected boolean suppressTransformation = false;
	// END KGU#162 2016-03-31
	private boolean exportAsComments = false;
	private boolean startBlockNextLine = false;
	// START KGU#113 2021-06-07: Enh. #67 replaced by plugin-specific options
	//private boolean generateLineNumbers = false;
	// END KGU#113 2021-06-07
	private String exportCharset = Charset.defaultCharset().name();
	// START KGU#178 2016-07-19: Enh. #160
	private boolean exportSubroutines = false;
	// END KGU#178 2016-07-19
	// START KGU#351 2017-02-26: Enh. #346 - include / import / uses config
	private String includeFiles = "";
	// END KGU#351 2017-02-26
	// START KGU#363 2017-05-11: Enh. #372 - license and author info ought to be exportable as well
	private boolean exportAuthorLicense = false;
	// END KGU#363 2017-05-11
	// START KGU#816 2020-03-17: Enh. #837 - allow two different strategies to propose the directory
	private boolean proposeDirectoryFromNsd = true;
	// END KGU#816 2020-03-17
	// START KGU#854 2020-04-22: Enh. #855 - defaults for array and string sizes
	private int defaultArraySize = 0;
	private int defaultStringLength = 0;
	// END KGU#854 2020-04-22
	// START KGU#395 2017-05-11: Enh. #357 - generator-specific options
	private final HashMap<String, Object> optionMap = new HashMap<String, Object>();
	// END KGU#395 2017-05-11
	// START KGU#676 2019-03-13: Enh. #696 Explicit routine pool instead of direct Arranger access
	protected IRoutinePool routinePool = null;
	// END KGU#676 2019-03-13

	protected StringList code = new StringList();
	
	// START KGU#194 2016-05-07: Bugfix #185 - subclasses might need filename access
	/** Provides subclasses the access to the file name (without path and type) */
	protected String pureFilename = "";
	// END KGU#194 2016-05-07

	// START KGU#74 2015-11-29: Sound handling of Jumps requires some tracking
	protected boolean returns = false; // Explicit return instructions occurred?
	protected boolean alwaysReturns = false; // Do all paths involve a return instruction?
	protected boolean isResultSet = false; // Assignment to variable named "result"?
	protected boolean isFunctionNameSet = false; // Assignment to variable named like function?
	protected int labelCount = 0; // unique count for generated labels
	protected String labelBaseName = "StructorizerLabel_";
	/**
	 * maps loops and Jump elements to label counts (neg. number means illegal jump target)
	 * such that goto mechanisms might be used to circumvent missing leave instructions in
	 * the target language. Automatically filled before actual code export starts.
	 */
	protected Hashtable<Element, Integer> jumpTable = new Hashtable<Element, Integer>();
	// END KGU#74 2015-11-29
	// START KGU#815 2020-03-16: Enh. #828 Prepare group export
	/** Line number for insertion of routine signatures to the interface section of a unit */
	protected int interfaceInsertionLine = 0;
	/** Line number for insertion of a routine into the implementation section of a unit */
	protected int libraryInsertionLine = 0;
	// END KGU#815 2020-03-16
	// START KGU#178 2016-07-19: Enh. #160 Subroutines for export integration
	/** Recursive usage map of called subroutines */
	// START KGU#754 2019-11-11: Issue #766 - We want a deterministic subroutine order
	//protected Hashtable<Root, SubTopoSortEntry> subroutines = new Hashtable<Root, SubTopoSortEntry>();
	protected TreeMap<Root, SubTopoSortEntry> subroutines = new TreeMap<Root, SubTopoSortEntry>(Root.SIGNATURE_ORDER);
	// END KGU#754 2019-11-11
	/** Line number where to insert subroutine definitions */
	protected int subroutineInsertionLine = 0;
	/** Indentation level (string) for subroutine definitions to be inserted */
	protected String subroutineIndent = "";
	/** Signatures of missing routines (routines called but not found) */
	protected StringList missingSubroutines = new StringList();
	/** Is the currently processed Root the top of the tree (the one the job was started for)? */
	protected boolean topLevel = true;
	// END KGU#178 2016-07-19
	// START KGU#376 2017-09-20: Enh. #389
	/** Recursive usage map of diagram includes */
	// START KGU#754 2019-11-11: Issue #766 - We want a deterministic subroutine order
	//protected Hashtable<Root, SubTopoSortEntry> includeMap = new Hashtable<Root, SubTopoSortEntry>();
	protected TreeMap<Root, SubTopoSortEntry> includeMap = new TreeMap<Root, SubTopoSortEntry>(Root.SIGNATURE_ORDER);
	// END KGU#754 2019-11-11
	/** Topologically sorted Queue of all diagrams recursively included by the Roots to be exported. */
	protected Queue<Root> includedRoots = new LinkedList<Root>();
	// END KGU#376 2017-09-20
	// START KGU#376/KGU#388 2017-09-26: Enh. #389, #423
	protected HashMap<Root, StringList> structuredInitialisations = new HashMap<Root, StringList>();
	/** Maps diagram signatures to the respective lists of names of declared constants, types and variables */
	private HashMap<String, StringList> declaredStuff = new HashMap<String, StringList>(); 
	// END KGU#376/KGU#388 2017-09-26
	// START KGU#705 2019-09-23: Enh. #738
	/** Maps processed elements to the corresponding code line interval and indentation depth */
	protected HashMap<Element, int[]> codeMap = null;
	// END KGU#705 2019-09-23
	
	// START KGU#236 2016-08-10: Issue #227: Find out whether there are I/O operations
	// START KGU#236 2016-12-22: Issue #227: root-specific analysis needed
//	protected boolean hasOutput = false;
//	protected boolean hasInput = false;
//	protected boolean hasEmptyInput = false;
	private boolean hasOutput = false;
	private boolean hasInput = false;
	private boolean hasEmptyInput = false;
	private Set<Root> rootsWithOutput = new HashSet<Root>();
	private Set<Root> rootsWithInput = new HashSet<Root>();
	private Set<Root> rootsWithEmptyInput = new HashSet<Root>();
	// END KGU#236 2016-12-22
	// END KGU#236 2016-08-10
	// START KGU#311 2016-12-22: Enh. #314 - File API support
	/** Flag to indicate whether routines of the Structorizer File API are used */
	protected boolean usesFileAPI = false;
	// END KGU#311 2016-12-22
	// START KGU#348 2017-02-19: Support for translation of Parallel elements
	/** Flag to indicate whether the diagram contains Parallel elements */
	protected boolean hasParallels = false;
	// END KGU#348 2017-02-19
	// START KGU#686 2019-03-21: Enh. #56
	protected boolean hasTryBlocks = false;
	// END KGU#686 2019-03-21
	// START KGU#424 2017-09-25: We introduce a source mapping for declaration comments
	/** Maps declared names (variable, constants, types) per Root to originating Elements */
	protected HashMap<Root, HashMap<String, Instruction>> declarationCommentMap = new HashMap<Root, HashMap<String, Instruction>>();
	/** holds the Instruction the previous declaration comment was taken from */
	protected Instruction lastDeclSource = null;
	// END KGU#424 2017-09-25

	// START KGU#129/KGU#61 2016-03-22: Bugfix #96 / Enh. #84 Now important for most generators
	/**
	 * List of the names of (initialized) variables in the exported diagram
	 * Some generators must prefix variables, for some generators it's important e.g. for FOR-IN loops
	 */
	protected StringList varNames = new StringList();
	// END KGU#129/KGU#61 2015-01-22
	// START KGU#446 2017-10-27: Enh. #441
	/** Flag to remember whether Turtleizer routine calls are in the code (to prepare support if possible) */
	protected boolean usesTurtleizer = false;
	protected int includeInsertionLine = -1;
	// END KGU#446 2017-10-27
	// START KGU#501 2018-02-22: Bugfix #517
	private boolean includeInitialisation;	// status flag for initialization code generation
	/** @return true if the generator is inserting initialization code for Includables */
	protected boolean isInitializingIncludes() {
		return this.includeInitialisation;
	}
	// END KGU#501 2018-02-22
	// START KGU#607 2018-10-30: Enh. 346
	/** A list of generator-induced includes to be intersected or united with the configured user includes */
	protected StringList generatorIncludes = new StringList();
	// END KGU#607 2018-10-30
	// START KGU#815 2020-03-17: Enh. #828 Preparation for group export
	/** List of {@link Root}s to be declared at topLevel in the module interface */
	protected Vector<Root> moduleRoots = null;
	/** Set of possibly required Roots being imported from another module or null */
	protected HashSet<Root> importedLibRoots = null;
	/** Internal Flag for library module creation
	 * @see #isLibraryModule() */
	private boolean isLibModule = false;
	/** Internal flag registering the placement of scissor lines */
	private boolean isFilePartitioned = false;
	/** @return true if the generator is generating a library module, false otherwise */
	protected boolean isLibraryModule() {
		return isLibModule;
	}
	// END KGU#815 2020-03-17
	
	/*=========== Logger initializer ============*/
	
	// START KGU#484 2018-03-22: Issue #463
	/** @return the cached logger for this class (retrieves it if none is cached) */
	protected Logger getLogger()
	{
		if (this.logger == null) {
			this.logger = Logger.getLogger(getClass().getName());
		}
		return this.logger;
	}
	// END KGU#484 2018-03-22

	/*=========== Abstract Methods ============*/
	
	/**
	 * Should provide a string to be used as title for the export FileChooser
	 * dialog, e.g. something like "Export Pascal Code ..."
	 * 
	 * @return Title string for FilChooser dialog
	 * 
	 * @see #getFileDescription()
	 * @see #getFileExtensions()
	 */
	protected abstract String getDialogTitle();
	
	/**
	 * Is to return a short describing text of the source file type (for the
	 * FileChooser).
	 * 
	 * @return Short file type description
	 * 
	 * @see #getDialogTitle()
	 * @see #getFileExtensions()
	 */
	protected abstract String getFileDescription();
	
	/**
	 * Returns an array of fle name extensions typical for source files of the
	 * target language, used for the file filter (FileChooser).
	 * 
	 * @return Array of extensions (without dot!)
	 */
	protected abstract String[] getFileExtensions();

	/**
	 * Returns a string representing one indentation unit for the target code
	 * @return code-style conform indentation string (on level) 
	 */
	protected abstract String getIndent();
		
	// START KGU 2015-10-18: It seemed sensible to store the comment specification permanently
	/**
	 * Left delimiter of a both-end delimited or line comment
	 * 
	 * @return left comment delimiter, e.g. "/*", "//", "(*", or "{"
	 * 
	 * @see #commentSymbolRight()
	 */
	protected abstract String commentSymbolLeft();
	/**
	 * Right delimiter of a both-end delimited comment. In case commentSymbolLeft()
	 * returns a line-comment symbol, then the empty string should be returned
	 * (the default).
	 * 
	 * @return right comment delimiter if required, e.g. "*&frasl;", "}", "*)"
	 * 
	 * @see #commentSymbolLeft()
	 */
	protected String commentSymbolRight() { return ""; }
	// END KGU 2015-10-18
	
	// START KGU#18/KGU#23 2015-11-01 Transformation decomposed
	/**
	 * A pattern how to embed the variable (right-hand side of an input instruction)
	 * into the target code. Depending on the argument value, either a pattern for
	 * prompt output plus variable input or just for the latter is to be returned.<br/>
	 * In case {@code withPrompt} is false, placeholder $1 reserves the position for the
	 * variable name.<br/>
	 * In case {@code withPrompt} is true, placeholder $1 reserves the position for the
	 * prompt string and $2 is the placeholder for the variable name.
	 * 
	 * @param withPrompt - is a prompt string to be considered?
	 * @return a regex replacement pattern, e.g. {@code "$1 = (new Scanner(System.in)).nextLine();"}
	 * 
	 * @see #getOutputReplacer()
	 */
	// START KGU#281 2016-10-15: Enh. #271
	//protected abstract String getInputReplacer();
	protected abstract String getInputReplacer(boolean withPrompt);
	// END KGU#281 2016-10-15

	/**
	 * A pattern how to embed the expression (right-hand side of an output instruction)
	 * into the target code. The placeholder $1 marks the position where to insert the
	 * expression list (assumed to be separated with comma).
	 * 
	 * @return a string similar to a regex replacement pattern (but without duplicated
	 * backslashes!), e.g. {@code "System.out.println($1);"}
	 * 
	 * @see #getInputReplacer(boolean)
	 */
	protected abstract String getOutputReplacer();
	// END KGU#18/KGU#23 2015-11-01
	
	// START KGU#78 2015-12-18: Enh. #23 We must know whether to create labels for simple breaks
	/**
	 * Specifies whether an instruction to leave the innermost enclosing loop (like
	 * "break;" in C) is available in the target language <b>and also breaks CASE
	 * selection</b> (switch constructs).
	 * 
	 * @return true if and only if there is such an instruction
	 */
	protected abstract boolean breakMatchesCase();
	// END KGU#78 2015-12-18
	
	// START KGU#351 2017-02-26: Enh. #346 - include / import / uses config
	/**
	 * Returns the pattern of the target-language specific include/import/uses phrase
	 * for user-specific file includes with a "%" character as placeholder for the
	 * single file name or the substring "%%" if a comma-separated list is allowed.
	 * 
	 * @return String to be inserted in order to load a user-specific include file or null
	 */
	protected abstract String getIncludePattern();
	// END KGU#351 2017-02-26
	
	// START KGU#371 2019-03-07: Enh. #385
	/**
	 * @return The level of subroutine overloading support in the target language
	 */
	protected abstract OverloadingLevel getOverloadingLevel();
	// END KGU#371 2019-03-07
	
	// START KGU#686 2019-03-18: Enh. #56
	/**
	 * Specifies the degree of availability of a try-catch-finally construction
	 * and the corresponding throw mechanism in the target language.
	 * 
	 * @return either {@link TryCatchSupportLevel#TC_NO_TRY}
	 *     or {@link TryCatchSupportLevel#TC_TRY_CATCH},
	 *     or {@link TryCatchSupportLevel#TC_TRY_CATCH_FINALLY}
	 */
	protected abstract TryCatchSupportLevel getTryCatchLevel();
	// END KGU#686 2019-0318

	/*============= Configuration Methods ============*/

	
	// START KGU#815 2020-03-17: Enh. #828
	/**
	 * Overridable configuration method expressing the capability of the generator to
	 * combine a program (i.e. a main method) and several other entry point routines
	 * (static methods) within a class or module, which can make the creation of a
	 * library module superfluous.
	 * 
	 * @return true if a generated class may provide several entry points in addition to a
	 * main method.
	 * 
	 * @see #allowsLibraryInitializer()
	 */
	protected boolean allowsMixedModule()
	{
		// TODO To be overridden by suited subclasses
		return false;
	}
	// EMD KGU#815 2020-03-17
	
	// START KGU#396/KGU#815 2020-04-01: Enh. #440, #828
	/**
	 * @return true if the target language accepts maximum 1 main per module
	 */
	protected boolean max1MainPerModule()
	{
		return true;
	}
	// END KGU#396/KGU#815 2020-04-01
	
	// START KGU#366 2017-03-10: Bugfix #378: Allow annotations of the charset
	/**
	 * Returns the currently configured character set name for the file export
	 * @return name of the character set
	 */
	protected String getExportCharset() {
		return this.exportCharset;
	}
	// END KGU#366 2017-03-10
	
	/************ Code Generation **************/
	
	// START KGU#16 2015-12-18: Enh. #66 - Code style option for opening brace placement
	/**
	 * Returns the negated value of the export option "Put block-opening braces on same
	 * line", which is relevant for all C-like languages.
	 * 
	 * @return true if the left block brace should be placed in the NEXT line. 
	 */
	protected boolean optionBlockBraceNextLine() {
		// START KGU 2016-04-04: Issue #151 - Get rid of the inflationary eod threads
		//return (!eod.bracesCheckBox.isSelected());
		return (this.startBlockNextLine);
		// END KGU 2016-04-04
	}
	// END KGU#16 2015-12-18	
	
	// START KGU#178 2016-07-19: Enh. #160 - recursive implication of subroutines
	/**
	 * Returns the value of the export option to recursively involve all available
	 * subroutines (i.e. other diagrams) called by the diagrams to be exported.
	 * 
	 * @return true if subroutines are to be implicated.
	 */
	protected boolean optionExportSubroutines() {
		return this.exportSubroutines;
	}
	// END KGU#178 2016-07-19	
	
	// START KGU#351 2017-02-26: Enh. #346 - include / import / uses config
	/**
	 * Returns the (usually comma-separated) list of configured header, library,
	 * module, or unit names, for which language-specific include / import / uses
	 * directives are to be inserted into the exported source files. It's up to the
	 * inheriting generator class to provide a sensible include pattern if it is to
	 * make use of the default insertion routine insertUserIncludes(String).
	 * 
	 * @return String with configured include items (empty string if nothing specified)
	 * 
	 * @see #getIncludePattern()
	 * @see #appendUserIncludes(String) 
	 */
	protected String optionIncludeFiles()
	{
		return this.includeFiles;
	}
	// END KGU#351 2017-02-26

	// START KGU#395 2017-05-11: Enh. #357 - source format option for COBOL export
	/**
	 * Returns the value of the export option whether free source file format may
	 * be used (chiefly for COBOL).
	 * 
	 * @return {@code true} if free file format is to be used.
	 */
	protected boolean optionExportLicenseInfo() {
		return this.exportAuthorLicense;
	}
	// END KGU#395 2017-05-11

	// START KGU#854 2020-04-22: Enh. #855 new optional defaults for array/string sizes
	/**
	 * Returns the default for the array size (where 0 means no default,
	 * such that "??" might be placed if syntactically required, otherwise
	 * some workaround might have to be used).
	 * 
	 * @return the default size for arrays of unknown dimensions or 0.
	 */
	protected int optionDefaultArraySize() {
		return this.defaultArraySize;
	}
	/**
	 * Returns the default for the string length (where 0 means no default,
	 * such that "??" might be placed if syntactically required, otherwise
	 * some workaround might have to be used).
	 * 
	 * @return the default length for strings having to be declared or 0.
	 */
	protected int optionDefaultStringLength() {
		return this.defaultStringLength;
	}
	// END KGU#854 2020-04-22
	
	/**
	 * Returns a Generator-specific option value if available (otherwise {@code null})
	 * 
	 * @param _optionName - option key, to be combined with the generator class name
	 * @param _defaultValue - a (situative) default value 
	 * @return an Object (of the type specified in the plugin) or _defaultValue
	 */
	@Override
	public Object getPluginOption(String _optionName, Object _defaultValue) {
		Object optionVal = _defaultValue;
		String fullKey = this.getClass().getSimpleName()+"."+_optionName;
		if (this.optionMap.containsKey(fullKey)) {
			optionVal = this.optionMap.get(fullKey);
		}
		return optionVal;
	}

	/**
	 * Allows to set a plugin-specified option before the code generation starts
	 * 
	 * @param _optionName - a key string
	 * @param _value - an object according to the type specified in the plugin
	 */
	@Override
	public void setPluginOption(String _optionName, Object _value)
	{
		String fullKey = this.getClass().getSimpleName()+"."+_optionName;
		this.optionMap.put(fullKey, _value);
	}
	
	// START KGU#236 2016-12-22: Issue #227: root-specific analysis needed
	/**
	 * Returns true if in the diagram referred by _root there are output instructions
	 * (this is automatically detected before the actual export begins).<br/>
	 * This can e.g. be used to insert special include directives if needed.
	 * 
	 * @param _root - the interesting diagram
	 * @return true iff output instructions are contained
	 * 
	 * @see #hasOutput()
	 * @see #getOutputReplacer()
	 * @see #hasInput(Root)
	 * @see #hasEmptyInput(Root)
	 */
	protected boolean hasOutput(Root _root)
	{
		return rootsWithOutput.contains(_root);
	}
	
	/**
	 * Returns true if in the diagram referred by _root there are input instructions
	 * (this is automatically detected before the actual export begins).<br/>
	 * This can e.g. be used to insert special include directives if needed.
	 * 
	 * @param _root - the interesting diagram
	 * @return true iff input instructions are contained
	 * 
	 * @see #hasInput()
	 * @see #getInputReplacer()
	 * @see #hasEmptyInput(Root)
	 * @see #hasOutput(Root)
	 */	
	protected boolean hasInput(Root _root)
	{
		return rootsWithInput.contains(_root);
	}
	/**
	 * Returns true if in the diagram referenced by {@code _root} there are empty
	 * input instructions, i.e., instructions merely waiting for user acknowledge
	 * (this is automatically detected before the actual export begins).<br/>
	 * This can e.g. be used to insert special include directives if needed.
	 * 
	 * @param _root - the interesting diagram
	 * @return true iff empty input instructions are contained
	 * 
	 * @see #hasEmptyInput()
	 * @see #getInputReplacer()
	 * @see #hasInput(Root)
	 * @see #hasOutput(Root)
	 */	
	protected boolean hasEmptyInput(Root _root)
	{
		return rootsWithEmptyInput.contains(_root);
	}
	/**
	 * Returns true if in any of the diagrams to be exported there are output
	 * instructions (this is automatically detected before the actual export
	 * begins).<br/>
	 * This can e.g. be used to insert special include directives if needed.
	 * 
	 * @return true iff output instructions are contained
	 * 
	 * @see #hasOutput(Root)
	 * @see #getOutputReplacer()
	 * @see #hasInput()
	 * @see #hasEmptyInput()
	 */
	protected boolean hasOutput()
	{
		// START KGU#815/KGU#824 2020-03-18: Enh. #828, bugfix #836
		if (importedLibRoots != null && !importedLibRoots.isEmpty()) {
			for (Root root: rootsWithOutput) {
				if (!importedLibRoots.contains(root)) {
					return true;
				}
			}
			return !rootsWithOutput.isEmpty();
		}
		// END KGU#815/KGU#824 2020-03-18
		return !rootsWithOutput.isEmpty();
	}
	/**
	 * Returns {@code true} if in any of the diagrams to be exported there
	 * are input instructions (this is automatically detected before the
	 * actual export begins).<br/>
	 * This can e.g. be used to insert special include directives if needed.
	 * 
	 * @return true iff input instructions are contained
	 * 
	 * @see #hasInput(Root)
	 * @see #getInputReplacer()
	 * @see #hasEmptyInput()
	 * @see #hasOutput()
	 */
	protected boolean hasInput()
	{
		// START KGU#815/KGU#824 2020-03-18: Enh. #828, bugfix #836
		if (importedLibRoots != null && !importedLibRoots.isEmpty()) {
			for (Root root: rootsWithInput) {
				if (!importedLibRoots.contains(root)) {
					return true;
				}
			}
			return !rootsWithOutput.isEmpty();
		}
		// END KGU#815/KGU#824 2020-03-18
		return !rootsWithInput.isEmpty();
	}
	/**
	 * Returns true if in any of the diagrams to be exported there are empty
	 * instructions, i.e. those without variable, just intended to wait for
	 * the user's attention (this is automatically detected before the actual
	 * export begins).<br/>
	 * This can e.g. be used to insert special include directives if needed.
	 * 
	 * @return true iff input instructions are contained
	 * 
	 * @see #hasEmptyInput(Root)
	 * @see #getInputReplacer()
	 * @see #hasInput()
	 * @see #hasOutput()
	 */
	protected boolean hasEmptyInput()
	{
		return !rootsWithEmptyInput.isEmpty();
	}
	// END KGU#236 2016-12-22

	// START KGU#376 2017-09-26: Enh. #389 - with includable diagrams, there might be several references
	/**
	 * Checks whether the given {@code _id} has already been defined by one
	 * of the diagrams included by {@code _root} or this diagram itself.<br/>
	 * If not and {@code _setDefinedIfNot} is true then registers the {@code _id}
	 * with {@code _root} in {@link #declaredStuff}.
	 * 
	 * @param _root - the currently exported Root
	 * @param _id - the name of a constant, variable, or type (in the latter case prefixed with ':')
	 * @param _setDefinedIfNot - whether the name is to be registered for {@code _root} now if not
	 * @return true if there had already been a definition before
	 * 
	 * @see #wasDefHandled(Root, String, boolean, boolean)
	 * @see #setDefHandled(String, String)
	 */
	// START KGU#767 2019-11-24: Bugfix #782 for Python - we need to tell included from own declarations
	protected boolean wasDefHandled(Root _root, String _id, boolean _setDefinedIfNot)
	{
		return wasDefHandled(_root, _id, _setDefinedIfNot, true);
	}

	/**
	 * Checks whether the given {@code _id} has already been defined
	 * <ol>
	 * <li>by diagram {@code _root} itself or</li>
	 * <li>by one of the diagrams included by {@code _root} if
	 *     {@code _involveIncludables} is {@code true}.</li>
	 * </ol>
	 * If not and {@code _setDefinedIfNot} is {@code true} then registers
	 * the {@code _id} with {@code _root} in {@link #declaredStuff}.
	 * 
	 * @param _root - the currently exported {@link Root}
	 * @param _id - the name of a constant, variable, or type (in the latter case prefixed with ':')
	 * @param _setDefinedIfNot - whether the name is to be registered for {@code _root} now if not
	 * @param _involveIncludables - whether the included diagrams are also to be consulted
	 * @return true if there had already been a definition before
	 * 
	 * @see #setDefHandled(String, String)
	 */
	protected boolean wasDefHandled(Root _root, String _id, boolean _setDefinedIfNot, boolean _involveIncludables)
	// END KGU#767 2019-11-24
	{
		String signature = _root.getSignatureString(false, false);
		StringList definedIds = this.declaredStuff.get(signature);
		boolean handled = definedIds != null && definedIds.contains(_id);
		if (_involveIncludables && _root.includeList != null) {
			for (int i = 0; !handled && i < _root.includeList.count(); i++) {
				String inclName = _root.includeList.get(i);
				if ((definedIds  = this.declaredStuff.get(inclName)) != null) {
					handled = definedIds.contains(_id);
				}
			}
		}
		// The topLevel restriction for includables is here because only definitions of includables
		// introduced at top level may be regarded as overall available. Usually, the declarations
		// of all includables are inserted at top level.
		if (!handled && (topLevel || !_root.isInclude()) && _setDefinedIfNot) {
			setDefHandled(signature, _id);
		}
		return handled;
	}
	// END KGU#376 2017-09-26

	/**
	 * Registers the declaration of entity {@code _id} as handled in the code for
	 * the {@link Root} with signature {@code _signature}.
	 * 
	 * @param _signature - signature of the responsible {@link Root}
	 * @param _id - the identifier (or ':'-prefixed type key) of the declared entity
	 * 
	 * @see #wasDefHandled(Root, String, boolean)
	 * @see #wasDefHandled(Root, String, boolean, boolean)
	 */
	protected void setDefHandled(String _signature, String _id) {
		StringList definedIds;
		if ((definedIds = this.declaredStuff.get(_signature)) != null) {
			definedIds.addIfNew(_id);
		}
		else {
			this.declaredStuff.put(_signature, StringList.getNew(_id));
		}
	}

	// KGU 2014-11-16: Method renamed (formerly: insertComment)
	// KGU 2019-09-24: Renamed to appendAsComment
	// START KGU 2015-11-18: Method parameter list reduced by a comment symbol configuration
	/**
	 * Appends the text of {@code _element} as comments to the code, using delimiters
	 * {@link #commentSymbolLeft()} and {@link #commentSymbolRight()} (if given) to
	 * enclose the comment lines, with indentation {@code _indent}.
	 * 
	 * @param _element current NSD element
	 * @param _indent indentation string
	 * 
	 * @see #appendComment(Element, String)
	 * @see #appendComment(String, String)
	 * @see #appendComment(StringList, String)
	 * @see #appendBlockComment(StringList, String, String, String, String)
	 * @see #addCode(String, String, boolean) 
	 */
	protected boolean appendAsComment(Element _element, String _indent)
	{
		// START KGU#173 2016-04-04: Issue #151 - Get rid of the inflationary ExportOptionDialoge threads
		//if(eod.commentsCheckBox.isSelected()) {
		if (this.exportAsComments) {
		// END KGU#173 2016-04-04
			appendComment(_element.getText(), _indent);
			return true;
		}
		return false;
	}

	/**
	 * Appends the comment part of {@code _element} to the code, using delimiters
	 * {@link #commentSymbolLeft()} and {@link #commentSymbolRight()} (if given)
	 * to enclose the comment lines, with indentation {@code _indent}.
	 * 
	 * @param _element - current NSD element
	 * @param _indent - indentation string
	 * 
	 * @see #appendAsComment(Element, String)
	 * @see #appendComment(String, String)
	 * @see #appendComment(StringList, String)
	 * @see #appendBlockComment(StringList, String, String, String, String)
	 * @see #addCode(String, String, boolean) 
	 */
	protected void appendComment(Element _element, String _indent)
	{
		this.appendComment(_element.getComment(), _indent);
	}

	/**
	 * Appends the given String as single comment line to the exported code.
	 * (If the String contains newline characters then several comment lines
	 * will be generated from it.)
	 * 
	 * @param _text - the text to be added as comment
	 * @param _indent - indentation string
	 * 
	 * @see #appendComment(Element, String)
	 * @see #appendAsComment(Element, String)
	 * @see #appendComment(StringList, String)
	 * @see #appendBlockComment(StringList, String, String, String, String)
	 * @see #addCode(String, String, boolean) 
	 */
	protected void appendComment(String _text, String _indent)
	{
		String[] lines = _text.split("\n");
		for (int i = 0; i < lines.length; i++)
		{
			code.add(_indent + commentSymbolLeft() + " " + lines[i] + " " + commentSymbolRight());
		}
	}

	/**
	 * Appends all lines of the given StringList as a series of single comment
	 * lines to the exported code Subclasses might reimplement this using
	 * {@link #appendBlockComment(StringList, String, String, String, String)}.
	 * 
	 * @param _sl - the text to be added as comment
	 * @param _indent - indentation string
	 * 
	 * @see #appendComment(Element, String)
	 * @see #appendAsComment(Element, String)
	 * @see #appendComment(String, String)
	 * @see #appendBlockComment(StringList, String, String, String, String)
	 * @see #addCode(String, String, boolean) 
	 */
	protected void appendComment(StringList _sl, String _indent)
	{
		for (int i = 0; i < _sl.count(); i++)
		{
			// The following splitting is just to avoid empty comment lines and broken
			// comment lines (though the latter shouldn't be possible here)
			String commentLine = _sl.get(i);
			// Skip an initial empty comment line
			if (i > 0 || !commentLine.isEmpty()) {
				appendComment(commentLine, _indent);
			}
		}
	}
	
	/**
	 * Appends a multi-line comment with configurable comment delimiters for the
	 * starting line, the continuation lines, and the trailing line.
	 *  
	 * @param _sl - the StringList to be written as commment. Even if {@code _sl}
	 *     is empty, a comment will be generated if {@code _start} or {@code _stop}
	 *     are not {@code null}!
	 * @param _indent - the basic indentation 
	 * @param _start - comment symbol for the leading comment line (e.g. "/**"; 
	 *     omitted if being {@code null})
	 * @param _cont - comment symbol for the continuation lines (e.g. " *")
	 * @param _end - comment symbol for trailing line (e.g. " *"+"/"; if null then
	 *     no trailing line is generated)
	 * 
	 * @see #appendComment(Element, String)
	 * @see #appendAsComment(Element, String)
	 * @see #appendComment(String, String)
	 * @see #appendComment(StringList, String)
	 * @see #insertBlockComment(StringList, String, String, String, String, int)
	 * @see #addCode(String, String, boolean) 
	 */
	protected void appendBlockComment(StringList _sl, String _indent, String _start, String _cont, String _end)
	{
		// START KGU#199 2016-07-07: Precaution against enh. #188 (multi-line StringList elements)
		_sl = StringList.explode(_sl,  "\n");
		// END KGU#199 2016-07-07
		if (_start != null)
		{
			code.add(_indent + _start);
		}
		for (int i = 0; i < _sl.count(); i++)
		{
			// The following splitting is just to avoid empty comment lines and broken
			// comment lines (though the latter shouldn't be possible here)
			String commentLine = _sl.get(i);
			// Skip an initial empty comment line
			if (i > 0 || !commentLine.isEmpty()) {
				// START KGU 2020-03-26: Precaution against inadvertently broken comment block
				String csr = this.commentSymbolRight();
				if (csr != null && !csr.isEmpty()) {
					commentLine = commentLine.replace(csr, this.commentSymbolLeft() + csr);
				}
				if (_end != null && !_end.equals(csr)) {
					commentLine = commentLine.replace(_end, "!");
				}
				// END KGU 2020-03-26
				code.add(_indent + _cont + commentLine);
			}
		}
		if (_end != null)
		{
			code.add(_indent + _end);
		}
	}
	// END KGU 2015-10-18

	// START KGU#815 2020-03-16: Enh. #828 Needed for group export as code module.
	/**
	 * Inserts the comment part of _element into the code from line {@code _atLine} on, using delimiters
	 * this.commentSymbolLeft and this.commentSymbolRight (if given) to enclose the comment lines, with
	 * indentation {@code _indent}.<br/>
	 * Increments other known cached insertion line numbers greater than or equal to
	 * {@code _atLine} accordingly.
	 * 
	 * @param _element current NSD element
	 * @param _indent indentation string
	 * @param _atLine - line number where to insert
	 * @return the number of inserted lines
	 * 
	 * @see #appendAsComment(Element, String)
	 * @see #appendComment(Element, String)
	 * @see #appendBlockComment(StringList, String, String, String, String)
	 * @see #insertComment(String, String, int)
	 * @see #insertComment(StringList, String, int)
	 * @see #addCode(String, String, boolean) 
	 */
	protected int insertComment(Element _element, String _indent, int _atLine)
	{
		return this.insertComment(_element.getComment(), _indent, _atLine);
	}

	/**
	 * Inserts the given String as single comment line into the exported code
	 * before line {@code _atLine}.<br/>
	 * Increments other known cached insertion line numbers greater than or equal to
	 * {@code _atLine} accordingly.
	 * 
	 * @param _text - the text to be added as comment
	 * @param _indent - indentation string
	 * @param _atLine - line number where to insert
	 * @return the number of inserted lines
	 * 
	 * @see #appendAsComment(Element, String)
	 * @see #appendComment(String, String)
	 * @see #appendBlockComment(StringList, String, String, String, String)
	 * @see #insertComment(Element, String, int)
	 * @see #insertComment(StringList, String, int)
	 * @see #addCode(String, String, boolean) 
	 */
	protected int insertComment(String _text, String _indent, int _atLine)
	{
		if (_atLine > code.count()) {
			_atLine = code.count();
		}
		String[] lines = _text.split("\n");
		int nLines = lines.length;
		updateLineMarkers(_atLine, nLines);
		if (codeMap != null) {
			for (int[] entry: codeMap.values()) {
				if (entry[0] >= _atLine) {
					entry[0] += nLines;
					entry[1] += nLines;
				}
				else if (entry[1] >= _atLine) {
					entry[1] += nLines;
				}
			}
		}
		for (int i = 0; i < nLines; i++)
		{
			code.insert(_indent + commentSymbolLeft() + " " + lines[i] + " " + commentSymbolRight(), _atLine++);
		}
		return nLines;
	}

	/**
	 * Inserts all lines of the given StringList as a series of single comment lines into the
	 * exported code from line {@code _atLine} on.<br/>
	 * Increments other known cached insertion line numbers greater than or equal to
	 * {@code _atLine} accordingly.
	 * 
	 * @param _sl - the text to be added as comment
	 * @param _indent - indentation string
	 * @param _atLine - line number where to insert
	 * @return number of inserted lines
	 * 
	 * @see #appendAsComment(Element, String)
	 * @see #appendComment(StringList, String)
	 * @see #appendBlockComment(StringList, String, String, String, String)
	 * @see #insertComment(Element, String, int)
	 * @see #insertComment(String, String, int)
	 * @see #addCode(String, String, boolean) 
	 */
	protected int insertComment(StringList _sl, String _indent, int _atLine)
	{
		int lineNo = _atLine;	// Line index for insertion
		for (int i = 0; i < _sl.count(); i++)
		{
			// The following splitting is just to avoid empty comment lines and broken
			// comment lines (though the latter shouldn't be possible here)
			String commentLine = _sl.get(i);
			// Skip an initial empty comment line
			if (i > 0 || !commentLine.isEmpty()) {
				lineNo += insertComment(commentLine, _indent, lineNo);
			}
		}
		return lineNo - _atLine;
	}

	/**
	 * Appends a multi-line comment with configurable comment delimiters for the
	 * starting line, the continuation lines, and the trailing line. 
	 * 
	 * @param _sl - the StringList to be written as commment. Even if {@code _sl}
	 *     is empty, a comment will be generated if {@code _start} or {@code _stop}
	 *     are not {@code null}!
	 * @param _indent - the basic indentation 
	 * @param _start - comment symbol for the leading comment line (e.g. "/**";
	 *     omitted if being null)
	 * @param _cont - comment symbol for the continuation lines (e.g. " *")
	 * @param _end - comment symbol for trailing line (e.g. " *"+"/"; if null then
	 *     no trailing line is generated)
	 * @param _atLine - line number where to insert
	 * @return number of inserted lines
	 * 
	 * @see #insertComment(Element, String)
	 * @see #insertComment(String, String)
	 * @see #insertComment(StringList, String)
	 * @see #appendBlockComment(StringList, String, String, String, String)
	 * @see #insertCode(String, String, int)
	 */
	protected int insertBlockComment(StringList _sl, String _indent, String _start, String _cont, String _end, int _atLine)
	{
		int lineNo = _atLine;
		// START KGU#199 2016-07-07: Precaution against enh. #188 (multi-line StringList elements)
		_sl = StringList.explode(_sl,  "\n");
		// END KGU#199 2016-07-07
		if (_start != null)
		{
			this.insertCode(_indent + _start, lineNo++);
		}
		for (int i = 0; i < _sl.count(); i++)
		{
			// The following splitting is just to avoid empty comment lines and broken
			// comment lines (though the latter shouldn't be possible here)
			String commentLine = _sl.get(i);
			// Skip an initial empty comment line
			if (i > 0 || !commentLine.isEmpty()) {
				// START KGU 2020-03-26: Precaution against inadvertently broken comment block
				String csr = this.commentSymbolRight();
				if (csr != null && !csr.isEmpty()) {
					commentLine = commentLine.replace(csr, this.commentSymbolLeft() + csr);
				}
				if (_end != null && !_end.equals(csr)) {
					commentLine = commentLine.replace(_end, "!");
				}
				// END KGU 2020-03-20
				insertCode(_indent + _cont + commentLine, lineNo++);
			}
		}
		if (_end != null)
		{
			insertCode(_indent + _end, lineNo++);
		}
		return lineNo - _atLine;
	}
	//	END KGU#815 2020-03-16
	
	// START KGU#607 2018-10-30: (Issue #346)
	/**
	 * This is a service method inheriting generators may call at the appropriate
	 * position in order to add include (or import or uses etc.) directives
	 * the generator regards as necessary and had enqueued in {@link #generatorIncludes}.<br/>
	 * If user-configured include items have already been added to the code then
	 * argument {@code skipUserIncludes} should be set true in oder to skip them here.
	 * Otherwise the argument should be set false lest items of the intersection of both
	 * sets should be omitted by both this method and {@link #appendUserIncludes(String)}.<br/>
	 * The method calls a subclassable method {@link #prepareUserIncludeItem(String)}
	 * (empty at {@link Generator} level) for every configured item before the
	 * insertion takes place - if some pre-processing of the items is necessary
	 * then the generator subclass ought to override the preparation method.
	 * 
	 * @param _indent - current indentation string
	 * @param skipUserIncludes - if user includes have already been added to the code
	 * and are not to be repeated inadvertently here.
	 * @return number of inserted lines
	 * 
	 * @see #getIncludePattern()
	 * @see #prepareUserIncludeItem(String)
	 * @see #optionIncludeFiles()
	 * @see #insertUserIncludes(String, boolean)
	 * @see #generatorIncludes
	 */
	protected int appendGeneratorIncludes(String _indent, boolean skipUserIncludes)
	{
		int nInserted = 0;
		String pattern = this.getIncludePattern();
		HashSet<String> userIncludes = new HashSet<String>();
		if (skipUserIncludes) {
			for (String item: this.optionIncludeFiles().split(",")) {
				// START KGU#826 2020-03-17: Bugfix #838
				//userIncludes.add(item.trim());
				userIncludes.add(this.prepareUserIncludeItem(item.trim()));
				// END KGU#826 2020-03-17
			}
		}
		// START KGU#826 2020-03-17: Bugfix #838
		//for (int i = 0; i < this.generatorIncludes.count(); i++) {
		//	String incl = this.generatorIncludes.get(i);
		//	if (!userIncludes.contains(incl)) {
		//		code.add(_indent + pattern.replace("%", prepareUserIncludeItem(incl)));
		//		nInserted++;
		//	}
		//}
		StringList genIncludes = new StringList();
		for (int i = 0; i < this.generatorIncludes.count(); i++) {
			String incl = this.generatorIncludes.get(i).trim();
			if (!userIncludes.contains(incl)) {
				if (pattern.contains("%%")) {
					genIncludes.add(incl);
				}
				else {
					code.add(_indent + pattern.replace("%", incl));
					nInserted++;
				}
			}
		}
		if (!genIncludes.isEmpty()) {
			code.add(_indent + pattern.replace("%%", genIncludes.concatenate(",")));
			nInserted++;
		}
		// END KGU#826 2020-03-17
		return nInserted;
	}
	// END KGU#607 2018-10-30
	// START KGU#351 2017-02-26: Enh. #346 - include / import / uses config
	/**
	 * This is a service method inheriting generators may call at the appropriate
	 * position in order to add include (or import or uses etc.) directives
	 * for the include items configured in the export options for the respective
	 * language.<br/>
	 * Include items that have already been enqueued for code insertion by the
	 * generator itself in {@link #generatorIncludes} will be spared here.<br/>
	 * The method calls a subclassable method {@link #prepareUserIncludeItem(String)}
	 * (empty at {@link Generator} level) for every item configured before the
	 * insertion takes place - if some pre-processing of the items is necessary
	 * then the generator subclass may override this method.<br/>
	 * The configured list of include items may also be retrieved directly via
	 * method {@link #optionIncludeFiles()} and then be processed individually.
	 * 
	 * @param _indent - indentation for the directives
	 * @return number of inserted lines
	 * 
	 * @see #getIncludePattern()
	 * @see #prepareUserIncludeItem(String)
	 * @see #optionIncludeFiles()
	 * @see #appendGeneratorIncludes(String, boolean)
	 * @see #generatorIncludes
	 */
	protected int appendUserIncludes(String _indent)
	{
		int nAdded = 0;
		String pattern = this.getIncludePattern();
		String includes = this.optionIncludeFiles().trim();
		if (pattern != null && includes != null && !includes.isEmpty()) {
			// START KGU#607 2018-10-30: Issue #346 - Avoid duplicate includes
			StringList items = new StringList(includes.split(","));
			for (int i = items.count()-1; i >= 0; i--) {
				String item = items.get(i).trim();
				// START KGU#826 2020-03-17: Bugfix #838
				items.set(i, this.prepareUserIncludeItem(item));
				// END KGU#826 2020-03-17
				if (this.generatorIncludes.contains(item)) {
					items.remove(i);
				}
			}
			// END KGU#607 2018-10-30
			// Collective (enumerative) include phrase available?
			if (pattern.contains("%%")) {
				// START KGU#607 2018-10-30: Issue #346
				//code.add(_indent + pattern.replace("%%", includes));
				// START KGU#826 2020-03-17: Bugfix #838 items list may have become empty
				//code.add(_indent + pattern.replace("%%", items.concatenate(",")));
				//nAdded++;
				if (!items.isEmpty()) {
					code.add(_indent + pattern.replace("%%", items.concatenate(",")));
					nAdded++;
				}
				// END KGU#826 2020-03-17
				// END KGU#607 2018-10-30
			}
			// .. otherwise produce a single line for every item
			else if (pattern.contains("%")) {
				for (int i = 0; i < items.count(); i++) {
					String item = items.get(i).trim();
					if (!item.isEmpty()) {
						code.add(_indent + pattern.replace("%", item));
						nAdded++;
					}
				}
			}
		}
		return nAdded;
	}
	/**
	 * Method may pre-process an include file or module name for the import
	 * / use clause. Called by {@link #appendUserIncludes(String)}.<br/>
	 * The base version does nothing but may be overridden by subclasses. 
	 * @see #getIncludePattern()
	 * @see #optionIncludeFiles()
	 * @see #appendUserIncludes(String)
	 * @see #prepareGeneratorIncludeItem(String)
	 * @param _includeFileName a string from the user include configuration
	 * @return the preprocessed string as to be actually inserted
	 */
	protected String prepareUserIncludeItem(String _includeFileName)
	{
		return _includeFileName;
	}
	// END KGU#351 2017-02-26
	// START KGU#815/KGU#826 2020-03-17: Enh. #828, bugfix #836
	/**
	 * Method converts some generic module name into a generator-specific
	 * include file name or module name for the import / use clause.<br/>
	 * To be used before adding a generic name to {@link #generatorIncludes}.
	 * TODO: To be be overridden by subclasses on demand.
	 * 
	 * @param _includeName a generic (language-independent) string for the
	 *     generator include configuration
	 * @return the converted string as to be actually added to 
	 *     {@link #generatorIncludes}
	 * 
	 * @see #getIncludePattern()
	 * @see #appendGeneratorIncludes(String)
	 * @see #prepareUserIncludeItem(String)
	 */
	protected String prepareGeneratorIncludeItem(String _includeName)
	{
		return _includeName;
	}
	// END KGU#815/KGU#826 2020-03-17

	// START KGU#277 2016-10-13: Enh. #270
	/**
	 * Depending on {@code asComment}, adds the given text either as comment or as active
	 * source code to the code lines.<br/>
	 * This is a convenient wrapper for {@code this.code.add(String)}.
	 * 
	 * @param text - the prepared (transformed and composed) line of code
	 * @param _indent - current indentation
	 * @param asComment - whether or not the code is to be commented out.
	 * 
	 * @see #appendComment(Element, String)
	 * @see #appendAsComment(Element, String)
	 * @see #appendComment(String, String)
	 * @see #appendComment(StringList, String)
	 * @see #appendBlockComment(StringList, String, String, String, String)
	 */
	protected void addCode(String text, String _indent, boolean asComment)
	{
		if (asComment)
		{
			// Indentation is intentionally put inside the comment (comment encloses entire line)
			appendComment(_indent + text, "");
		}
		else
		{
			code.add(_indent + text);
		}
	}
	// END KGU#277 2016-10-13
	
	// START KGU#830 2020-03-19 New mechanism to avoid accumulation of empty lines
	/**
	 * Controlled addition of a single empty separator line only in case the previous
	 * line was not also a blank line.
	 * 
	 * @see #addSepaLine(String)
	 */
	protected void addSepaLine()
	{
		if (code.count() > 0 && !code.get(code.count()-1).trim().isEmpty()) {
			addCode("", "", false);
		}
	}
	/**
	 * Controlled addition of a single indented separator line only in case the previous
	 * line was not also a blank line. This version of {@link #addSepaLine()} should be
	 * preferred for languages (like Python) where indentation matters for structure
	 * detection.
	 * 
	 * @param _indent - current indentation string
	 * 
	 * @see #addSepaLine()
	 */
	protected void addSepaLine(String _indent)
	{
		if (code.count() > 0 && !code.get(code.count()-1).trim().isEmpty()) {
			addCode("", _indent, false);
		}
	}
	/**
	 * Controlled insertion of a single indented separator line only in case the previous
	 * line is not also a blank line. The argument {@code _indent} is intended for languages
	 * (like Python) where indentation matters for structure detection.<br/>
	 * Affected line markers will be updated appropriately.
	 * 
	 * @param _indent - current indentation string
	 * @param _atLine - index of the line where to insert the blank line
	 * @return the number of actually inserted lines.
	 * 
	 * @see #addSepaLine(String)
	 */
	protected int insertSepaLine(String _indent, int _atLine)
	{
		int inserted = 0;
		if (_atLine > 0 && !code.get(_atLine - 1).trim().isEmpty()) {
			insertCode(_indent, _atLine);
			inserted++;
		}
		return inserted;
	}
	// END KGU#830 2020-03-19
	
	// START KGU#815/KGU#824 2020-03-20: Enh. #828, bugfix #836
	/**
	 * Appends a full or dashed scissor line (with a preceding and following empty line)
	 * to mark the cut points in batch or group export, where a file name proposal may
	 * be inserted.<br/>
	 * Modifies {@link #isFilePartitioned}!
	 * 
	 * @param full - if true then a solid line will be added otherwise a dashed line
	 * @param fileName - a proposed file name to be inserted into the line or null
	 */
	protected void appendScissorLine(boolean full, String fileName)
	{
		addSepaLine();
		appendComment(prepareScissorLine(full, fileName), "");
		addSepaLine();
		this.isFilePartitioned = true;
	}
	/**
	 * Inserts a full or dashed scissor line at line indes {@code atLine} to mark a
	 * cut point in the file on batch or group export, where a file name proposal may
	 * be inserted.<br/>
	 * Will update all line markers greater than or equal to {@code atLine}<br/>
	 * Modifies {@link #isFilePartitioned}!
	 * 
	 * @param full - if true then a solid line will be added otherwise a dashed line
	 * @param fileName - a proposed file name to be inserted into the line or null
	 * @param atLine - line index of the insertion position
	 * @return number of actually inserted lines.
	 */
	protected int insertScissorLine(boolean full, String fileName, int atLine)
	{
		int nLines = insertSepaLine("", atLine);
		nLines += insertComment(prepareScissorLine(full, fileName), "", atLine + nLines);
		nLines += insertSepaLine("", atLine + nLines);
		this.isFilePartitioned = true;
		return nLines;
	}
	/** 
	 * Method to produce the content of a possibly labelled ASCII scissor line
	 * consisting of '=' characters and a symbol " 8< "
	 * (for e.g. {@link #appendScissorLine(boolean, String)}
	 * and {@link #insertScissorLine(boolean, String, int)}).
	 * 
	 * @param full - if {@code true} then a solid (contiguous) line will be returned,
	 *     otherwise a dashed line.
	 * @param fileName - a label to be inserted, might e.g. be a file name,
	 *     or {@code null}, which means no inserted label.
	 */
	public static String prepareScissorLine(boolean full, String label) {
		String line = full ? SCISSOR_LINE_FULL : SCISSOR_LINE_DASHED;
		if (label != null && !label.isBlank()) {
			int insPos = line.indexOf("8<") + 10;
			int insLen = label.length() + 2;
			int sciLen = line.length();
			line = line.substring(0, insPos) + " " + label + " "
					+ line.substring(Math.min(insPos + insLen, sciLen));
		}
		return line;
	}
	// END KGU#815/KGU#824 2020-03-20
	
	// START KGU#705 2019-09-24: Enh. #738
	/**
	 * Does a {@link #codeMap}-aware insertion of the given {@code text} (which is
	 * supposed to be a single line, otherwise counting trouble is likely to occur)
	 * into the {@link #code} before line number {@code atLine}, i.e., updates all
	 * lines references within {@link #codeMap} if existent.
	 * 
	 * @param text - the line to be inserted at {@code atLine}
	 * @param atLine - the number of the line (code entry) before which {@code text} is to be inserted
	 */
	protected void insertCode(String text, int atLine)
	{
		code.insert(text, atLine);
		// Now update the line number references >= atLine
		// START KGU#815 2020-03-16: Enh. #828
		updateLineMarkers(atLine, 1);
		// END KGU#815 2020-03-16
		if (codeMap != null) {
			for (int[] entry: codeMap.values()) {
				if (entry[0] >= atLine) {
					entry[0]++;
					entry[1]++;
				}
				else if (entry[1] >= atLine) {
					entry[1]++;
				}
			}
		}
	}
	// END KGU#705 2019-09-24
	
	// START KGU#815/KGU#824 2020-03-19: Enh. #828, bugfix #836
	/**
	 * Auxiliary routine for the insertion of subroutines in languages where a
	 * routine prototype (signature) is expected in a specific interface section
	 * apart from the implementation. The insertion takes place at line {@code _atLine}.<br/>
	 * Increments {@link #subroutineInsertionLine}, {@link #interfaceInsertionLine},
	 * and {@link #includeInsertionLine} accordingly if these are greater than or
	 * equal to {@code _atLine}.<br/>
	 * TODO: The basic version does not do anything, subclasses are to override
	 * this if their target language supports interface sections or header files
	 * or the like.
	 * 
	 * @param _root - the diagram the routine prototype for which is to be inserted
	 * @param _indent - the indentation string for the current element level
	 * @param _withComment - whether the routine comment is to be placed before it
	 * @param _atLine - line number for insertion
	 * @return the number of inserted lines.
	 */
	protected int insertPrototype(Root _root, String _indent, boolean _withComment, int _atLine)
	{
		return 0;
	}
	// END KGU#815/KGU#824 2020-03-19

	// START KGU#376/KGU#388 2017-09-25: Enh. #389, #423
	/**
	 * Tries to find the defining instruction for identifier {@code _id} within
	 * the given Root {@code _root} or one of the identified includables and
	 * appends the element comment at the current position in this case.
	 * 
	 * @param _root - the currently generated Root
	 * @param _indent - the current indentation as String
	 * @param _id - the declared identifier (const, var or type)
	 */
	protected void appendDeclComment(Root _root, String _indent, String _id) {
		if (this.declarationCommentMap.containsKey(_root)) {
			Instruction srcElement = this.declarationCommentMap.get(_root).get(_id);
			if (srcElement != null && srcElement != this.lastDeclSource) {
				appendComment(srcElement, _indent);
				// One comment is enough
				this.lastDeclSource = srcElement;
				return;
			}
		}
		for (Root incl: this.includedRoots.toArray(new Root[]{})) {
			if (_root.includeList != null
					&& _root.includeList.contains(incl.getMethodName()) 
					&& this.declarationCommentMap.containsKey(incl)) {
				Instruction srcElement = this.declarationCommentMap.get(incl).get(_id);
				if (srcElement != null && srcElement != this.lastDeclSource) {
					appendComment(srcElement, _indent);
					// One comment is enough
					this.lastDeclSource = srcElement;
					return;
				}
			}
		}
	}
	// END KGU#376/KGU#388 2017-09-25
	
	// START KGU#790 2020-10-31: Issue #800 New approach for exact syntactical processing
	/**
	 * Translates the given parsed Structorizer line {@code _line} or (if of type
	 * {@code LT_RAW}) the raw line {@code _rawLine} into a list of strings for the
	 * generated output stream.
	 * @param _line - a {@link Line} object representing the syntax structure of the
	 * raw text line {@code _rawLine} if possible.
	 * @param _rawLine - the original text line
	 * @return a list of code lines for the translation result
	 */
	protected StringList transform(Line _line, String _rawLine)
	{
		// Dummy implementation
		StringList result = new StringList();
		if (_line.getType() == Line.LineType.LT_RAW) {
			result.add(transform(_rawLine));
		}
		else {
			for (int i = 0; i < _line.getExprCount(); i++) {
				StringList exprs = transform(_line.getExpression(i));
				result.add(exprs);
			}
		}
		return result;
	}
	
	/**
	 * Transforms the given expression {@code _expr} into equivalent expression
	 * string for this language.
	 * @param _expr - a syntax tree representing an expression in Structorizer syntax
	 * @return the respectively transformed expression represented by a {@link StringList}.
	 */
	protected StringList transform(Expression _expr)
	{
		HashMap<String, Operator> transOprs = getOperatorMap();
		String transExpr = _expr.translate(transOprs);
		return StringList.getNew(transExpr);
	}

	/**
	 * Overridable general configuration method for expression translation.
	 * @return the language-specific operator map (providing symbol and precedence
	 * for every Structorizer operator if they differ from {@link Expression#OPERATOR_PRECEDENCE}).
	 */
	protected HashMap<String, Operator> getOperatorMap() {
		// TODO Auto-generated method stub
		return null;
	}
	// END KGU#790 2020-10-31

	/**
	 * Overridable general text transformation routine, performing the following steps:<ol>
	 * <li> Eliminates parser preference keywords listed below and unifies all operators
	 *      (see {@link lu.fisch.Structorizer.elements.Element#unifyOperators(java.lang.String)}).<ul>
	 *      <li>"preAlt", "preCase", "preWhile", "preRepeat",</li>
	 *      <li>"postAlt", "postCase", "postWhile", "postRepeat";</li>
	 *      </ul></li>
	 * <li> Tokenizes the result, processes the tokens by an overridable method
	 *      {@link #transformTokens(StringList)}, and re-concatenates the result;</li>
	 * <li> Transforms Input and Output lines according to regular replacement
	 *      expressions defined
	 *      by {@link #getInputReplacer(boolean)} and {@link #getOutputReplacer()},
	 *      respectively. This is done by overridable methods {@link #transformInput(String)}
	 *      and {@link #transformOutput(String)}, respectively.
	 *      This is only done if {@code _input} starts with one of the configured Input 
	 *      and Output keywords</li>
	 * </ol>
	 * <b>Note:</b> Of course steps 1 through 3 will only be done if the overriding method
	 * calls this parent method at some suited point.
	 * 
	 * @param _input a line or the concatenated lines of an Element's text
	 * @return the transformed line (target language line)
	 * 
	 * @see #transform(String, boolean)
	 * @see #transformTokens(StringList)   
	 * @see #transformInput(String)
	 * @see #transformOutput(String)
	 * @see #transformType(String, String)
	 * @see #suppressTransformation
	 */
	protected String transform(String _input)
	{
		return transform(_input, true);
	}

	/**
	 * Overridable general text transformation routine, performing the following steps:
	 * <ol>
	 * <li> Eliminates parser preference keywords listed below and unifies all operators.
	 *      <ul>
	 *      <li>"preAlt", "preCase", "preWhile", "preRepeat",</li>
	 *      <li>"postAlt", "postCase", "postWhile", "postRepeat";</li>
	 *      </ul></li>
	 * <li> Tokenizes the result, processes the tokens by an overridable method
	 *    {@link #transformTokens(StringList)}, and re-concatenates the result;</li>
	 * <li> Transforms Input and Output lines if {@code _doInputOutput} is {@code true}.
	 *    This is only done if {@code _input} starts with one of the configured Input
	 *    and Output keywords.</i>
	 * </ol>
	 * 
	 * @param _input - a line or the concatenated lines of an Element's text
	 * @param _doInputOutput - whether the third transformations are to be performed
	 * @return the transformed line (target language line)
	 * 
	 * @see #transform(String)
	 * @see #transformTokens(StringList)   
	 * @see #transformInput(String)
	 * @see #transformOutput(String)
	 * @see #transformType(String, String)
	 * @see #suppressTransformation
	 * @see lu.fisch.Structorizer.elements.Element#unifyOperators(java.lang.String)
	 */
	protected String transform(String _input, boolean _doInputOutput)
	{

		// General operator unification and dummy keyword elimination
		// START KGU#93 2015-12-21: Bugfix #41/#68/#69
//		_input = Element.transformIntermediate(_input);
//
//		// assignment transformation
//		_input = transformAssignment(_input);
		
		// START KGU#162 2016-03-31: Enh. #144
		//StringList tokens = Element.transformIntermediate(_input);
		StringList tokens = null;
		if (this.suppressTransformation)
		{
			// Suppress all syntax changes, just split to tokens.
			tokens = Syntax.splitLexically(_input, true);
			// START KGU#884 2021-10-25: Issue #800
			//Element.cutOutRedundantMarkers(tokens);
			Syntax.removeDecorators(tokens);
			// END KGU#884 2021-10-25
		}
		else
		{
			// convert to tokens into a common intermediate language
			tokens = Element.transformIntermediate(_input);
		}
		// END KGU#162 2016-03-31
		
		// START KGU 2016-03-29: Unify all parser keywords
		/* This is somewhat redundant because most of the keywords have already been cut out
		 * but it's still needed for the meaningful ones.
		 */
		for (Map.Entry<String, String> keyEntry: Syntax.getPropertyMap(false).entrySet())
		{
			String keyword = keyEntry.getValue();
			String key = keyEntry.getKey();
			if (keyword.trim().length() > 0)
			{
				StringList keyTokens = Syntax.getSplitKeyword(key);
				int keyLength = keyTokens.count();
				int pos = -1;
				while ((pos = tokens.indexOf(keyTokens, pos + 1, !Syntax.ignoreCase)) >= 0)
				{
					// Replace the first token of the keyword by the entire keyword
					tokens.set(pos, keyword);
					// Remove the remaining tokens of the split keyword
					for (int j=1; j < keyLength; j++)
					{
						tokens.delete(pos+1);
					}
				}
			}
		}
		// END KGU 2016-03-29
		// START KGU#162 2016-03-31: Enh. #144
		//String transformed = transformTokens(tokens);
		String transformed = "";
		if (this.suppressTransformation) {
			// Just re-concatenate the tokens if no conversion is wanted
			transformed = tokens.concatenate();
		}
		else {
			transformed = transformTokens(tokens);
		}
		// END KGU#162 2016-03-31
		// END KGU#93 2015-12-21

		if (_doInputOutput)
		{
			// START KGU 2015-12-22: Avoid unnecessary transformation attempts
			//// input instruction transformation
			//transformed = transformInput(transformed);
			//// output instruction transformation
			//transformed = transformOutput(transformed);
			if (transformed.indexOf(Syntax.getKeyword("input").trim()) >= 0)
			{
				transformed = transformInput(transformed);
			}
			else if (transformed.indexOf(Syntax.getKeyword("output").trim()) >= 0)
			{
				transformed = transformOutput(transformed);
			}
			// END KGU 2015-12-22
		}

		return transformed.trim();
	}
	
	// START KGU#93 2015-12-21: Bugfix #41/#68/#69
	/**
	 * Transforms operators and other tokens from the given intermediate
	 * language into tokens of the target language and returns the result
	 * as string.<br/>
	 * <b>OVERRIDE this!</b> (Method just returns the re-concatenated tokens)
	 * This method is called by {@link #transform(String, boolean)} but may
	 * also be used elsewhere for a specific token list.
	 * 
	 * @param tokens - Sequence of tokens representing the unified line (intermediate syntax)
	 * @return transformed string
	 * 
	 * @see #transform(String, boolean)
	 * @see #transformInput(String)
	 * @see #transformOutput(String)
	 * @see #transformType(String, String)
	 * @see #suppressTransformation
	 */
	protected String transformTokens(StringList tokens)
	{
		return tokens.concatenate();
	}
	// END KGU#93 2015-12-21
	
	// START KGU#16 2015-11-30
	/**
	 * Transforms type identifier into the target language (as far as possible).
	 * Is to be overridden by the Generator subclasses if typing is an issue.
	 * Method is called e.g. by {@link #getTransformedTypes(TypeMapEntry, boolean)} and
	 * in other contexts.<br/>
	 * <b>Note:</b> This method does not perform a type map retrieval!
	 * 
	 * @param _type - a string potentially meaning a datatype (or null)
	 * @param _default - a default string returned if _type happens to be null
	 * @return a type identifier (or the unchanged _type value if matching failed)
	 * 
	 * @see #getTransformedTypes(TypeMapEntry, boolean)
	 * @see #transform(String, boolean)
	 * @see #transformTokens(StringList)
	 * @see #transformInput(String)
	 * @see #transformOutput(String)
	 * @see #suppressTransformation
	 */
	protected String transformType(String _type, String _default) {
		if (_type == null)
			_type = _default;
		return _type;
	}
	// END KGU#16 2015-11-30
	
	// START KGU#388 2017-09-26: Enh. #423
	/**
	 * Creates a type description for the target language from the given
	 * TypeMapEntry {@code typeInfo}.<br/>
	 * For the case a special treatment might be necessary within a nested type
	 * definition, the enclosing TypeInfo may be given as {@code definingType}.
	 * 
	 * @param typeInfo - the defining or derived TypeMapInfo of the type 
	 * @param definingType - the enclosing type just being defined or null
	 * @param preferName - whether the type name is to be preferred over the structure
	 * @return a String suited as type description in declarations etc. of the
	 *      target language 
	 */
	// START KGU#1082 2023-09-28: Bugfix #1092 Sensible handling of alias types
	//protected String transformTypeFromEntry(TypeMapEntry typeInfo, TypeMapEntry definingType) {
	//	// Just a dummy, to be overridden by subclasses
	//	return typeInfo.getCanonicalType(true, true);
	//}
	protected String transformTypeFromEntry(TypeMapEntry typeInfo, TypeMapEntry definingType, boolean preferName) {
		// Just a dummy, to be overridden by subclasses
		return typeInfo.getCanonicalType(true, preferName);
	}
	// END KGU#1082 2023-09-28
	// END KGU#388 2017-09-26
	
	// START KGU#261 2017-01-26: Enh. #259/#335
	protected StringList getTransformedTypes(TypeMapEntry typeEntry, boolean preferName)
	{
		// START KGU#388 2017-09-19: Enh. #423
		//StringList types = typeEntry.getTypes();
		StringList types;
		if (preferName && typeEntry.isNamed()) {
			types = StringList.getNew(typeEntry.typeName);
		}
		else {
			types = typeEntry.getTypes();
		}
		// END KGU#388 2017-09-19
		StringList transTypes = new StringList();
		for (int i = 0; i < types.count(); i++) {
			String type = types.get(i);
			int posLastAt = type.lastIndexOf('@')+1;
			type = type.substring(0, posLastAt) + transformType(type.substring(posLastAt), "???");
			transTypes.addIfNew(type);
		}
		// Get rid of completely undefined types
		transTypes.removeAll("???");
		return transTypes;
	}
	// END KGU#261 2017-01-26
	
	// START KGU#653 2019-02-14: Enh. #680
	/**
	 * Subclassable method possibly to obtain a suited transformed argument
	 * list string for the given series of input items (i.e. expressions
	 * designating an input target variable each) to be inserted in the
	 * input replacer returned by {@link #getInputReplacer(boolean)}, this
	 * allowing to generate a single input instruction only.<br/>
	 * This dummy implementation returns just null, meaning there is no such
	 * conversion in general (such that several input instructions must be
	 * generated).<br/>
	 * Subclasses the target language of which allows multi-variable
	 * input instructions should override this.
	 * 
	 * @param _inputVarItems - {@link StringList} of variable descriptions for input
	 * @return either a syntactically converted combined string with suited
	 *     operator or separator symbols, or {@code null}.
	 */
	
	// START KGU#1061 2022-08-23: Issue #1068
	/**
	 * Recursively transforms index lists in bracket pairs into chains of
	 * index suffixes ({@code [i,j,k]} &rarr; {@code [i][j][k]}.
	 * Actually it is not checked whether e.g. a variable name precedes the
	 * opening bracket. So this method should not be applied to already
	 * transformed code if expressions like {@code [a, b, c]} may occur
	 * there as intended transformation result.
	 * 
	 * @param tokens the split line (will be modified)
	 */
	protected void transformIndexLists(StringList tokens) {
		StringList newTokens = new StringList();
		int posBr = -1;
		while ((posBr = tokens.indexOf("[")) >= 0) {
			newTokens.add(tokens.subSequence(0, posBr + 1));
			tokens.remove(0, posBr+1);
			StringList exprs = Element.splitExpressionList(tokens, ",", true);
			int nExprs = exprs.count() - 1;
			for (int i = 0; i < nExprs; i++) {
				if (i > 0) {
					newTokens.add("]");
					newTokens.add("[");
				}
				StringList toks = Syntax.splitLexically(exprs.get(i), true);
				// We must apply this recursively
				transformIndexLists(toks);
				newTokens.add(toks);
			}
			tokens.clear();
			tokens.add(Syntax.splitLexically(exprs.get(nExprs), true));
		}
		// We must ensure that the argument variable contains all remaining tokens in the end
		newTokens.add(tokens);
		tokens.clear();
		tokens.add(newTokens);
		newTokens.clear();	// This is just to facilitate garbage collection
	}
	// END KGU#1061 2022-08-23

	protected String composeInputItems(StringList _inputVarItems)
	{
		return null;
	}
	// END KGU#653 2019-02-14
	
	/**
	 * Detects whether the given code line starts with the configured input keystring
	 * and if so replaces it according to the regex pattern provided by
	 * {@link #getInputReplacer(boolean)}.
	 * 
	 * @param _interm - a code line in intermediate syntax
	 * @return transformed input instruction or _interm unchanged
	 * 
	 * @see #getInputReplacer(boolean)
	 * @see #transformOutput(String)
	 * @see #transform(String, boolean)
	 */
	protected String transformInput(String _interm)
	{
		// START KGU#281 2016-10-15: for enh. #271 (input with prompt)
		//String subst = getInputReplacer();
		// END KGU#281 2016-10-15
		// Between the input keyword and the variable name there MUST be some blank...
		String keyword = Syntax.getKeyword("input").trim();
		// START KGU#399 2017-05-16: bugfix #403
		//if (!keyword.isEmpty() && _interm.startsWith(keyword))
		String gap = (!keyword.isEmpty() && Character.isJavaIdentifierPart(keyword.charAt(keyword.length()-1)) ? "[\\W]" : "");
		String pattern = "^" + getKeywordPattern(keyword) + "(" + gap + ".*|$)";
		if (!keyword.isEmpty() && _interm.matches(pattern))
		// END KGU#399 2017-05-16
		{
			// START KGU#281 2016-10-15: for enh. #271 (input with prompt)
			String quotes = "";
			// START KGU#399 2017-05-16: bugfix #403
			//String tail = _interm.substring(keyword.length()).trim();
			String tail = _interm.replaceFirst(pattern, "$1").trim();
			// END KGU#399 2017-05-16
			if (tail.startsWith("\"")) {
				quotes = "\"";
			}
			else if (tail.startsWith("'")) {
				quotes = "'";
			}
			// END KGU#281 2016-10-15
			// START KGU#399 2017-05-16: Bugfix #403
			//String matcher = Matcher.quoteReplacement(keyword);
			//if (Character.isJavaIdentifierPart(keyword.charAt(keyword.length()-1)))
			//{
			//	matcher = matcher + "[ ]";
			//}
			//
			// Start - BFI (#51 - Allow empty input instructions)
			//if(!_interm.matches("^" + matcher + "(.*)"))
			//{
			//	_interm += " ";
			//}
			// End - BFI (#51)
			// END KGU#399 2017-05-16
			
			// START KGU#281 2016-10-15: Enh. #271 (input instructions with prompt
			//_interm = _interm.replaceFirst("^" + matcher + "(.*)", subst);
			if (quotes.isEmpty()) {
				String subst = getInputReplacer(false);
				// START KGU#399 2017-05-16: bugfix #51, #403
				//_interm = _interm.replaceFirst("^" + matcher + "[ ]*(.*)", subst);
				// START KGU#653 2019-02-14: Enh. #680
				//_interm = _interm.replaceFirst(pattern, subst);
				_interm = subst.replace("$1", tail);
				// END KGU#653 3019-02-14
				// END KGU#399 2017-05-16
			}
			else {
				String subst = getInputReplacer(true);
				// START KGU#399 2017-05-16: bugfix #51, #403				
				//_interm = _interm.replaceFirst("^" + matcher + "\\h*("+quotes+".*"+quotes+")[, ]*(.*)", subst);
				// START KGU#653 2019-02-14: Enh. #680
				//pattern = "^" + getKeywordPattern(keyword) + "\\h*("+quotes+".*"+quotes+")[,]?\\s*(.*)";
				//_interm = _interm.replaceFirst(pattern, subst);
				pattern = "^" + "\\h*("+quotes+".*"+quotes+")[,]?\\s*(.*)";
				_interm = tail.replaceFirst(pattern, subst);
				// END KGU#653 2019-02-14
				// END KGU#399 2017-05-16
			}
			// END KGU#281 2016-10-15
		}
		return _interm;
	}

	/**
	 * Detects whether the given code line starts with the configured output keystring
	 * and if so replaces it according to the regex pattern provided by
	 * {@link #getOutputReplacer()}.
	 * 
	 * @param _interm - a code line in intermediate syntax
	 * @return transformed output instruction, or {@code _interm} unchanged
	 * 
	 * @see #getOutputReplacer()
	 * @see #transformInput(String)
	 * @see #transform(String, boolean)
	 */
	protected String transformOutput(String _interm)
	{
		String subst = getOutputReplacer();
		String keyword = Syntax.getKeyword("output").trim();
		// START KGU#399 2017-05-16: bugfix #403
		//if (!keyword.isEmpty() && _interm.startsWith(keyword))
		// Between the input keyword and a variable name there must be some blank unless the keyword itself ends
		// with a blank or some non-identifier character. On the other hand, the expression might start with an
		// operator symbol or a parenthesis... We try to approach this uncertainty with the gap variable.
		// As a result, however, a superfluous blank may remain in front of the first expression.
		String gap = (!keyword.isEmpty() && Character.isJavaIdentifierPart(keyword.charAt(keyword.length()-1)) ? "[\\W]" : "");
		// START KGU#505 2018-03-13: The substitution mechanism introduced with #403 left a leading blank in the expression
		//String pattern = "^" + getKeywordPattern(keyword) + "\\s*(" + gap + ".*|$)";
		//if (!keyword.isEmpty() && _interm.matches(pattern))
		Matcher matcher = Pattern.compile("^" + getKeywordPattern(keyword) + "\\s*(" + gap + ".*|$)").matcher(_interm);
		if (!keyword.isEmpty() && matcher.matches())
		// END KGU#505 2018-03-13
		// END KGU#399 2017-05-16
		{
			// START KGU#399 201-05-16: bugfix #51, #403
			//String matcher = Matcher.quoteReplacement(keyword);
			//if (Character.isJavaIdentifierPart(keyword.charAt(keyword.length()-1)))
			//{
			//	matcher = matcher + "[ ]";
			//}
			//
			// Start - BFI (#51 - Allow empty output instructions)
			//if(!_interm.matches("^" + matcher + "(.*)"))
			//{
			//	_interm += " ";
			//}
			// End - BFI (#51)
			//
			//_interm = _interm.replaceFirst("^" + matcher + "(.*)", subst);
			// START KGU#505 2018-03-13: trim the expressions before insertion
			//_interm = _interm.replaceFirst(pattern, subst);
			_interm = subst.replace("$1", matcher.group(1).trim());
			// END KGU#505 2018-03-13
			// END KGU#399 2017-05-16
		}
		return _interm;
	}
	// END KGU#18/KGU#23 2015-11-01
	
	// START KGU#165 2016-04-03: Support keyword case sensitivity
	/**
	 * Returns an appropriate match string for the given parser preference string
	 * (where {@link CodeParser#ignoreCase} is paid attention to)
	 * 
	 * @param keyword - parser preference string
	 * @return match pattern
	 * 
	 * @see lu.fisch.structorizer.parsers.CodeParser#getKeyword(String)
	 */
	protected static String getKeywordPattern(String keyword)
	{
		String pattern = Matcher.quoteReplacement(keyword);
		if (Syntax.ignoreCase)
		{
			pattern = BString.breakup(pattern, true);
		}
		return pattern;
	}
	// END KGU#165 2016-04-03

	// START KGU#74 2015-11-30
	/**
	 * We do a recursive analysis for loops, returns and jumps of type "leave"
	 * to be able to place equivalent goto instructions and their target labels
	 * on demand.<br/>
	 * Maps Jump instructions and Loops (as potential jump targets) to unique
	 * numbers used for the creation of unambiguous goto or break labels.<br/>
	 * 
	 * The mapping is gathered in {@link #jumpTable}.<br/>
	 * If a return instruction with value is encountered, {@link #returns} will be set true
	 * 
	 * @param _squeue - instruction sequence to be analysed 
	 * @return true iff there is no execution path without a value returned.
	 * 
	 * @see #breakMatchesCase()
	 * @see #generateCode(Jump, String)
	 * @see #generateCode(For, String)
	 * @see #generateCode(While, String)
	 * @see #generateCode(Repeat, String)
	 * @see #generateCode(Forever, String)
	 */
	protected boolean mapJumps(Subqueue _squeue)
	{
		boolean surelyReturns = false;
//		String preLeave  = CodeParser.getKeywordOrDefault("preLeave", "leave");
		String preReturn = Syntax.getKeywordOrDefault("preReturn", "return");
//		String preExit   = CodeParser.getKeywordOrDefault("preExit", "exit");
//		String patternLeave = getKeywordPattern(preLeave) + "([\\W].*|$)";
		String patternReturn = getKeywordPattern(preReturn) + "([\\W].*|$)";
//		String patternExit = getKeywordPattern(preExit) + "([\\W].*|$)";
		Iterator<Element> iter = _squeue.getIterator();
		while (iter.hasNext() && !surelyReturns)
		{
			Element elem = iter.next();
			// If we detect a Jump element of type leave then we detect its target
			// and label both
			if (elem instanceof Jump && !elem.isDisabled(false))
			{
				// START KGU#413 2017-06-09: Enh. #416: There might be line continuation
				//String jumpText = elem.getText().getLongString().trim();
				String jumpText = elem.getUnbrokenText().getLongString();
				// END KGU#413 2017-06-09
				// START KGU#380 2017-04-14: Bugfix #394 Code revision, simplification
				//if (jumpText.matches(patternReturn))
				
				Jump jump = (Jump)elem;
				if (jump.isReturn())
				// END KGU#380 2017-04-14
				{
					boolean hasResult = !jumpText.substring(preReturn.length()).trim().isEmpty();
					if (hasResult) this.returns = true;
					// Further investigation would be done in vain - the remaining sequence is redundant
					return hasResult;
				}
				// START KGU#380 2017-04-14: Bugfix #394 - Code revision, simplification
				//else if (jumpText.matches(patternExit))
				else if (jump.isExit())
				// END KGU#380 2017-04-14
				{
					/* Doesn't return a regular result but we won't get to the end,
					 * so a default return is not required, we handle this as if a
					 * result would have been returned.*/
					//surelyReturns = true;
					return true;
				}
// START KGU#380 2017-04-14: Bugfix #394 - Code revision, simplification
//				// Get the number of requested exit levels
//				int levelsUp = 0;
//				if (jumpText.isEmpty())
//				{
//					levelsUp = 1;
//				}
//				else if (jumpText.matches(patternLeave))
//				{
//					levelsUp = 1;
//					if (jumpText.length() > preLeave.length()) {
//						try {
//							levelsUp = Integer.parseInt(jumpText.substring(preLeave.length()).trim());
//						}
//						catch (NumberFormatException ex)
//						{
//							System.out.println("Unsuited leave argument in Element \"" + jumpText + "\"");
//						}
//					}
//				}
//				// Try to find the target loop
//				// START KGU#78 2015-12-18: Enh. #23 specific handling only required if there is a break instruction
//				//boolean simpleBreak = levelsUp == 1;	// For special handling of Case context
//				// Simple break instructions usually require special handling of Case context
//				boolean simpleBreak = levelsUp == 1 && this.breakMatchesCase();
//				// END KGU#78 2015-12-18
//				Element parent = elem.parent;
//				while (parent != null && !(parent instanceof Parallel) && levelsUp > 0)
//				{
//					if (parent instanceof ILoop)
//					{
//						if (--levelsUp == 0 && !simpleBreak)	// Target reached?
//						{
//							// Is target loop already associated with a label?
//							Integer label = this.jumpTable.get(parent);
//							if (label == null)
//							{
//								// If not then associate it with a label
//								label = this.labelCount++;
//								this.jumpTable.put(parent, label);
//							}
//							this.jumpTable.put(elem, label);
//						}
//					}
//					else if (parent instanceof Case)
//					{
//						// If we were within a selection (switch) then we must use "goto" to get out
//						simpleBreak = false;
//					}
//					parent = parent.parent;
//				}
//				if (levelsUp > 0)
				else if (jump.isLeave()) {
					Element targetLoop = jump.getLeftLoop(null);
					if (targetLoop != null) {
						List<Element> leftStructures = jump.getLeftStructures(null, this.breakMatchesCase(), false);
						boolean simpleBreak = leftStructures.size() == 1 && this.breakMatchesCase();
						if (!simpleBreak) {
							// Is target loop already associated with a label?
							Integer label = this.jumpTable.get(targetLoop);
							if (label == null)
							{
								// If not then associate it with a label
								label = this.labelCount++;
								this.jumpTable.put(targetLoop, label);
							}
							this.jumpTable.put(elem, label);
						}
					}
					else {
						// Target couldn't be found, so mark the jump with an error marker
						this.jumpTable.put(elem, -1);						
					}
					// After an unconditional leave further instructions at this level are redundant  
					return surelyReturns;
				}
				// START KGU#686 2019-03-18: Enh. #56 support for try / catch /throw
				else if (jump.isThrow() && this.getTryCatchLevel() != TryCatchSupportLevel.TC_NO_TRY) {
					// Doesn't return a regular result but we won't get to the end, so a default return is
					// not required, we handle this as if a result would have been returned.
					return true;
				}
				// END KGU#686 2019-03-18
				else	// No recognized jump type
// END KGU#380 2017-04-14
				{
					// Target couldn't be found, so mark the jump with an error marker
					this.jumpTable.put(elem, -1);
				}
// START KGU#380 2017-04-14: Bugfix #394 - No longer needed
//				else {
//					// After an unconditional jump, the remaining instructions are redundant
//					return surelyReturns;
//				}
// END KGU#380 2017-04-14
			}
			// No jump: then only recursively descend
			else if (elem instanceof Alternative)
			{
				boolean willReturnT = mapJumps(((Alternative)elem).qTrue);
				boolean willReturnF = mapJumps(((Alternative)elem).qFalse);
				surelyReturns = willReturnT && willReturnF;
			}
			else if (elem instanceof Case)
			{
				boolean willReturn = false;
				for (int i = 0; i < ((Case)elem).qs.size(); i++)
				{
					boolean caseReturns = mapJumps(((Case)elem).qs.elementAt(i));
					willReturn = willReturn && caseReturns;
				}
				if (willReturn) surelyReturns = true;
			}
			else if (elem instanceof ILoop)	// While, Repeat, For, Forever
			{
				if (mapJumps(((ILoop)elem).getBody())) surelyReturns = true;
			}
			else if (elem instanceof Parallel)
			{
				// There is no regular return out of a parallel thread...
				for (int i = 0; i < ((Parallel)elem).qs.size(); i++)
				{
					mapJumps(((Parallel)elem).qs.elementAt(i));
				}
			}
			else if (elem instanceof Instruction)
			{
				// START KGU#413 2017-06-09: Enh. #416
				//StringList text = elem.getText();
				StringList text = elem.getUnbrokenText();
				// END KGU#413 2017-06-09
				for (int i = 0; i < text.count(); i++)
				{
					String line = text.get(i);
					if (line.matches(patternReturn))
					{
						boolean hasResult = !line.substring(preReturn.length()).trim().isEmpty();
						if (hasResult)
						{
							this.returns = true;
							// Further investigation would be done in vain - the remaining sequence is redundant
							surelyReturns = true;
						}
					}
				}
				
			}
		}
		return surelyReturns;
	}
	
	
	// START KGU#109/KGU#141 2016-01-16: New for ease of fixing #61 and #112
	/**
	 * Decomposes the left-hand side of an assignment passed in as _lval
	 * into four strings:<br/>
	 * [0] - type specification (a sequence of tokens, may be empty)<br/>
	 * [1] - variable name (a single token supposed to be the identifier)<br/>
	 * [2] - index expression (if _lval is an indexed variable, else empty)<br/>
	 * [3] - component path (if _lval is a record component of an indexed variable, else empty)
	 * @param _lval - a string found on the left-hand side of an assignment operator
	 * @return String array of [0] type, [1] name, [2] index, [3] component path; all but [1] may be empty
	 */
	protected String[] lValueToTypeNameIndexComp(String _lval)
	{
		// Avoid too much nonsense on indexed variables
		// START KGU#334 2017-01-30: Bugfix #337 - lvalue was mutilated with nested index access
		//Regex r = new Regex("(.*?)\\[(.*?)\\](.*?)","$1 $3");
		// END KGU#334 2017-01-30
		String type = "";
		// START KGU#1090 2023-10-15: Bugfix #1096
		//String name = null;
		String index = "";
		String comp = "";
		//String before = _lval;
		//String after = "";
		//int posL = _lval.indexOf("[");
		//int posR = _lval.lastIndexOf("]");
		StringList name = new StringList();
		StringList tokens = Element.splitLexically(_lval, true);
		StringList after = new StringList();
		tokens.removeAll(" ");
		int posColon = -1;
		if ((tokens.indexOf("var", false) == 0 || tokens.indexOf("dim", false) == 0)
				&& ((posColon = tokens.indexOf(":")) > 0 || (posColon = tokens.indexOf("as", false)) > 0 )) {
			type = tokens.concatenate(null, posColon+1, tokens.count()).trim();
			tokens.remove(posColon, tokens.count());
			tokens.remove(0);
			tokens.trim();
		}
		// END KGU#1090 2023-10-15
		int posL = tokens.indexOf("[");
		int posR = tokens.lastIndexOf("]");
		if (posL >= 0 && posR > posL) {
			// START KGU#1090 2023-12-15: Bugfix #1096 Didn't cope with mixed Java/C declarations
			//index = _lval.substring(posL + 1, posR);
			//before = _lval.substring(0, posL);
			//after = _lval.substring(posR + 1);
			tokens = Element.coagulateSubexpressions(tokens);
			for (int i = tokens.count()-1; i >= 0; i--) {
				String token = tokens.get(i);
				if (token.startsWith("[") && token.endsWith("]")) {
					if (name.isEmpty()) {
						if (!index.isEmpty()) {
							index = "," + index;
						}
						index = token.substring(1, token.length()-1) + index;
						tokens.remove(i, tokens.count());
					}
					else if (name.get(0).startsWith(".") || name.get(0).startsWith("[")) {
						// It must be a part of the access path
						name.insert(token, 0);
						break;
					}
					else {
						type += tokens.concatenate(null, 0, i+1);
						tokens.remove(0, i+1);
						break;
					}
				}
				else if (index.isEmpty()) {
					if (name.isEmpty()) {
						after.insert(token, 0);
					}
					else {
						name.insert(token, 0);
					}
				}
				else {
					name.insert(token, 0);
				}
			}
			// END KGU#1090 2023-12-15
		}
		// If after is a component access sequence then it shall be placed in comp
		if (after.indexOf(".") == 0 && Function.testIdentifier(after.concatenate(null, 1), false, ".")) {
			comp = after.concatenate();
			// START KGU#1090 2023-10-15: Bugfix #1096
			//name = before;
			if (name.isEmpty()) {
				name = tokens;
			}
			// END KGU#1090 2023-10-15
		}
<<<<<<< HEAD
		if (after.startsWith(".") && Syntax.isIdentifier(after.substring(1), false, ".")) {
			comp = after;
			name = before;
=======
		// START KGU#1090 2023-10-15: Bugfix #1096
		//else {
		//	name = (before + " " + after).trim();	// This is somewhat strange in general
		//}
		else if (name.isEmpty() && !after.isEmpty()) {
			name.add(after);
			after.clear();
>>>>>>> c9691ccb
		}
		else if (name.isEmpty()) {
			name = tokens;
		}
		// END KGU#1090 2023-10-15
		// END KGU#388 2017-09-27
		// START KGU#1090 2023-10-15: Bugfix #1096 Now already done at the beginning
		//// Check Pascal and BASIC style of type specifications
		//int subPos = name.indexOf(":");
		//if (subPos > 0)
		//{
		//	type = name.substring(subPos + 1).trim() + " ";
		//	name = name.substring(0, subPos).trim();
		//}
		//else if ((subPos = name.toLowerCase().indexOf(" as ")) > 0)
		//{
		//	type = name.substring(subPos + " as ".length()).trim() + " ";
		//	name = name.substring(0, subPos).trim();
		//}
		// Now split the assumed name to check C-style type specifications
		//StringList nameParts = StringList.explode(name, " ");
		//if (type.isEmpty() || nameParts.count() > 1)
		//{
		//	type = nameParts.concatenate(" ", 0, nameParts.count()-1).trim() + " ";
		//}
		//name = nameParts.get(nameParts.count()-1);" "
		//r = new Regex("(.*?)[\\[](.*?)[\\]](.*?)","$2");
		// START KGU#388 2017-09-27: Enh. #423 Didn't work, since often appended a "tail"
		//String index = "";
		//if ((subPos = _lval.indexOf('[')) >= 0 && _lval.indexOf(']', subPos+1) >= 0)
		//{
		//	// START KGU#189 2016-04-29: Bugfix #337 for multidimensional array expressions
		//	// lvalues like a[i][j] <- ... had been transformed to a[ij] <- ...
		//	// Now index would become "i][j" in such a case which at least preserves syntax
		//	index = _lval.replaceAll("(.*?)[\\[](.*?)[\\]](.*?)","$2").trim();
		//	// END KGU#189 2016-04-29
		//}
		//String[] typeNameIndex = {type, name, index};
		//return typeNameIndex;
		//String[] typeNameIndexPath = {type, name, index, comp};
		// END KGU#1090 2023-101-15
		StringList nameParts = StringList.explode(name.concatenate(null), " ");
		if (type.isEmpty() || nameParts.count() > 1) {
			type += " " + nameParts.concatenate(" ", 0, nameParts.count()-1).trim() + " ";
			if (type.isBlank()) {
				type = "";
			}
		}
		name = nameParts.subSequence(nameParts.count()-1, nameParts.count());
		String[] typeNameIndexPath = {type, name.concatenate(), index, comp};
		return typeNameIndexPath;
		// END KGU#388 2017-09-27
	}
	// END KGU#109/KGU#141 2016-01-16
	
	// START KGU#61 2016-03-23: Enh. #84 (FOR-IN loop infrastructure)
	/**
	 * In case of a FOR-IN loop tries to extract the value list items
	 * if explicitly given in the loop text (literal syntax).<br/>
	 * If the value list is represented by a variable then null will be
	 * returned instead.<br/>
	 * Utility routine that may be used in {@link #generateCode(For, String)}.
	 * 
	 * @param _for - the For loop of FOR-IN style to be analysed
	 * @return a StringList where every element contains one item (as string), or {@code null}
	 */
	protected StringList extractForInListItems(For _for)
	{
		String valueList = _for.getValueList();
		StringList items = null;
		boolean isComplexObject = Function.isFunction(valueList, false) || this.varNames.contains(valueList);
		if (valueList.startsWith("{") && valueList.endsWith("}"))
		{
			items = Element.splitExpressionList(valueList.substring(1, valueList.length()-1), ",");
		}
		else if (valueList.contains(","))
		{
			items = Element.splitExpressionList(valueList, ",");
		}
		else if (!isComplexObject && valueList.contains(" "))
		{
			items = Element.splitExpressionList(valueList, " ");
		}
		return items;
	}
	// END KGU#61 2016-03-23
	
	// START KGU#178 2016-07-19: Enh. #160
	/**
	 * Establishes a mapping among the Root referred to be {@code _called} and
	 * the {@code _caller} Root in field {@link #subroutines}.
	 * 
	 * @param _call - a CALL element found in Root {@code _caller}
	 * @param _caller - the Root containing {@code _call}
	 * @return the called Root if being available and not having been mapped before 
	 */
	protected Root registerCalled(Call _call, Root _caller)
	{
		Root newSub = null;
		Function called = _call.getCalledRoutine();
		// START KGU#349 2017-02-20: Bugfix #349 - don't register directly recursive calls
		//if (called != null && Arranger.hasInstance())
		// START KGU#371 2019-03-08: Enh. #385 cope with optional parameters
		//if (called != null && !_caller.getSignatureString(false).equals(called.getSignatureString()) && Arranger.hasInstance())
		// START KGU#676 2019-03-13: Enh. #696 Routine pool may now stem from an archive 
		//if (called != null && !(_caller.getMethodName().equals(called.getName()) && _caller.acceptsArgCount(called.paramCount()) >= 0) && Arranger.hasInstance())
		if (called != null && !(_caller.getMethodName().equals(called.getName()) && _caller.acceptsArgCount(called.paramCount()) >= 0) && routinePool != null)
		// END KGU#676 2019-03-13
		// END KGU#371 2019-03-07
		// END KGU#349 2017-02-20
		{
			// START KGU#676 2019-03-13: Enh. #696 Routine pool may now stem from an archive 
			//Vector<Root> foundRoots = Arranger.getInstance().
			//		findRoutinesBySignature(called.getName(), called.paramCount());
			Vector<Root> foundRoots = routinePool.
					findRoutinesBySignature(called.getName(), called.paramCount(), _caller, false);
			// END KGU#676 2019-03-13
			// FIXME: How to select among Roots with compatible signature?
			if (!foundRoots.isEmpty())
			{
				newSub = putRootsToMap(foundRoots.firstElement(), _caller, subroutines);
			}
			// START KGU#237 2016-08-10: bugfix #228
			else if ((newSub = getAmongSubroutines(called)) != null)
			{
				subroutines.get(newSub).callers.add(_caller);
				// If we got here, then it's probably the top-level routine itself
				// So better be cautious with reference counting here (lest the
				// calling routine would be suppressed on printing)
				newSub = null;	// ...and it's not a new subroutine, of course
			}
			// END KU#237 2016-08-10
			else
			{
				missingSubroutines.addIfNew(_call.getSignatureString());
			}
		}
		return newSub;
	}

	/**
	 * Establishes a mapping between Roots {@code _referred} and {@code _caller} in the given
	 * {@code _referenceMap} for later topological sorting.
	 * 
	 * @param _referred - the Root being referred to by {@code _caller}
	 * @param _caller - the Root referring to {@code _referred}
	 * @param _referenceMap - the map from referred Roots to referring Roots
	 * @return the {@code _referred} Root if it hadn't been in {@code _referenceMap} before 
	 */
	// START KGU#754 2019-11-11: Issue #766 - we want deterministic routine orders
	//private Root putRootsToMap(Root _referred, Root _caller, Hashtable<Root, SubTopoSortEntry> _referenceMap)
	private Root putRootsToMap(Root _referred, Root _caller, SortedMap<Root, SubTopoSortEntry> _referenceMap)
	// END KGU#754 2019-11-11
	{
		// Is there already an entry for this root?
		Root newSub = null;
		SubTopoSortEntry entry = _referenceMap.get(_referred);
		boolean toBeCounted = false;
		if (entry == null)
		{
			// No - create a new entry
			_referenceMap.put(_referred, new SubTopoSortEntry(_caller));
			newSub = _referred;
			toBeCounted = true;
		}
		else
		{
			// Yes: add the calling routine to the set of roots to be informed
			// (if not already registered)
			toBeCounted = entry.callers.add(_caller);
		}
		// Now count the call at the callers entry (if there is one)
		if (toBeCounted && (entry = _referenceMap.get(_caller)) != null)
		{
			entry.nReferingTo++;
		}
		return newSub;
	}

	private void registerCalledSubroutines(Root _root)
	{
		// START KGU#238 2016-08-11: Code revision
		//Vector<Call> calls = new Vector<Call>();
		//collectCalls(_root.children, calls);
		// START KGU#624 2018-12-26: Enh. #655 - method moved to Root
		//Vector<Call> calls = collectCalls(_root);
		Vector<Call> calls = _root.collectCalls();
		// END KGU#624 2018-12-26
		// END KGU#238 2016-08-11
		for (Call call: calls)
		{
			Root registered = null;
			// Identify and register the called routine
			if ((registered = registerCalled(call, _root)) != null)
			{
				// If it hadn't been registered before, analyse it as well
				registerCalledSubroutines(registered);
			}
		}
	}
	
	// START KGU#237 2016-08-10: Bugfix #228
	/**
	 * Tries to find a Root in {@link #subroutines} the signature of which
	 * matches that of the given {@link lu.fisch.structorizer.parser.Function}
	 * {@code fct}.
	 * 
	 * @param fct - object holding a parsed subroutine call
	 * @return a matching {@link Root} object if available, otherwise {@code null}
	 */
	private Root getAmongSubroutines(Function fct)
	{
		for (Root sub: subroutines.keySet())
		{
			if (sub.getMethodName().equals(fct.getName())
					// START KGU#371 2019-03-08: Enh. #385 allow optional parameters
					//&& sub.getParameterNames().count() == fct.paramCount())
					&& sub.acceptsArgCount(fct.paramCount()) >= 0)
					// END KGU#371 2019-03-08
			{
				return sub;
			}
		}
		return null;
	}
	// END KGU#237 2016-08-10
	
	// START KGU#376 2017-09-20: Enh. #389
	// START KGU#754 2019-11-11: Issue #766
	//private void registerIncludedRoots(Root _root, Hashtable<Root, SubTopoSortEntry> _includedRoots)
	private void registerIncludedRoots(Root _root, SortedMap<Root, SubTopoSortEntry> _includedRoots)
	// END KGU#754 2019-11-11
	{
		if (_root.includeList != null && (routinePool != null)) {
			for (int i = 0; i < _root.includeList.count(); i++)
			{
				Root newIncl = null;
				String includeName = _root.includeList.get(i);
				Vector<Root> candidates = routinePool.findIncludesByName(includeName, _root, false);
				if (!candidates.isEmpty()) {
					newIncl = putRootsToMap(candidates.firstElement(), _root, _includedRoots);
				}
				else if ((newIncl = getAmongExportedRoots(includeName, _includedRoots)) != null)
				{
					_includedRoots.get(newIncl).callers.add(_root);
					// If we got here, then it's probably the top-level diagram itself
					// So better be cautious with reference counting here (lest the
					// including diagram would be suppressed on printing)
					newIncl = null;	// ...and it's not a new subroutine, of course
				}
				if (newIncl != null) {
					// Now do the recursion (the Includable itself may include others)
					registerIncludedRoots(newIncl, _includedRoots);
				}
			}
		}
	}

	// START KGU#754 2019-11-11: Issue #766 - aimed at deterministic order
	//private Root getAmongExportedRoots(String includeName, Hashtable<Root, SubTopoSortEntry> _includeMap)
	private Root getAmongExportedRoots(String includeName, SortedMap<Root, SubTopoSortEntry> _includeMap)
	// END KGU#754 2019-11-11
	{
		for (Root included: _includeMap.keySet()) {
			if (includeName.equals(included.getMethodName())) {
				return included;
			}
		}
		for (Root included: subroutines.keySet()) {
			if (included.isInclude() && includeName.equals(included.getMethodName())) {
				return included;
			}
		}
		return null;
	}
	// END KGU#376 2017-09-20

	// START KGU#236/KGU#311 2016-12-22: Issue #227, enh. #314 - we may need this more root-specificly
	/**
	 * Retrieves important structure information for the given {@link Root} {@code _root},
	 * its elements, its called subroutines and its included Includables. Uses methods
	 * {@link #checkElementInformation(Element)} and {@link #registerIncludedRoots(Root, SortedMap)}<br>
	 * Overwrites the following (internal!) fields:
	 * <ul>
	 * <li>{@link #hasEmptyInput}, use {@link #hasEmptyInput(Root)} for test</li>
	 * <li>{@link #hasInput}, use {@link #hasInput(Root)} for test</li>
	 * <li>{@link #hasOutput}, use {@link #hasOutput(Root)} for test</li>
	 * </ul>
	 * Updates at least the following fields:
	 * <ul>
	 * <li>{@link #declarationCommentMap} (may add entries)</li>
	 * <li>{@link #includeMap} (may add entries)</li>
	 * <li>{@link #rootsWithInput} (may add entries)</li>
	 * <li>{@link #rootsWithEmptyInput} (may add entries)</li>
	 * <li>{@link #rootsWithOutput} (may add entries)</li>
	 * <li>{@link #hasParallels} towards {@code true}</li>
	 * <li>{@link #hasTryBlocks} towards {@code true}</li>
	 * <li>{@link #usesFileAPI} towards {@code true}</li>
	 * </ul>
	 * Subclasses might affect further own fields.
	 * @param _root - the diagram to be reported about
	 */
	private final void gatherElementInformationRoot(Root _root)
	{
		hasOutput = hasInput = hasEmptyInput = false;
		// START KGU#424 2017-09-25: Care for correct comment positioning
		this.declarationCommentMap.put(_root, new HashMap<String, Instruction>());
		// END KGU#4242 2017-09-25
		gatherElementInformation(_root);
		if (hasOutput) rootsWithOutput.add(_root);
		if (hasInput) rootsWithInput.add(_root);
		if (hasEmptyInput) rootsWithEmptyInput.add(_root);
		// START KGU#376 2017-09-25: Enh. #389
		this.registerIncludedRoots(_root, includeMap);
		// END KGU#376 2017-09-25
	}
	// END KGU#236/KGU#311 2016-12-22
	// START KGU#236 2016-08-10: Issue #227
	// Recursive scanning routine to gather certain information via
	// subclassable method checkElementInformation();
	private final void gatherElementInformation(Element _ele)
	{
		// START KGU#238 2016-08-11: Code revision
		_ele.traverse(new IElementVisitor() {
			@Override
			public boolean visitPreOrder(Element _ele) {
				return checkElementInformation(_ele);
			}
			@Override
			public boolean visitPostOrder(Element _ele) {
				return true;
			}
			
		});
		// END KGU#238 2016-08-11
	}
	
	/**
	 * Generic and subclassable method to check for certain information
	 * on any kind of element. Is guaranteed to be called on every single
	 * element of the diagram before code export is started.<br/>
	 * <b>Note:</b> Must not be recursive!
	 * 
	 * @param _ele - the currently inspected element
	 * @return whether the traversal is to be continued or not
	 */
	protected boolean checkElementInformation(Element _ele)
	{
		// START KGU#832 2020-03-23: Bugfix #840 We must not analyse disabled elements!
		/*
		 * It is disputable whether or not module import directives for disabled elements
		 * ought to be placed in the code. On the one hand it inflates the code unnecessarily
		 * for disabled code, on the other hand it will facilitate the uncommenting of some
		 * disabled code lines with external references.
		 * So will wait to arm the following three lines prepared until some customer complains. 
		 */
		if (_ele.isDisabled(false)) {
			return true;
		}
		// END KGU#832 2020-03-23
		if (_ele instanceof Instruction)
		{
			Instruction instr = (Instruction)_ele;
			if (instr.isInput()) {
				hasInput = true;
				if (instr.isEmptyInput()) hasEmptyInput = true;
			}
			if (instr.isOutput()) hasOutput = true;	
			// START KGU#424 2017-09-25: We must build a comment map for declarations
			Root owner = Element.getRoot(instr);
			StringList declNames = owner.getVarNames(instr);
			StringList text = instr.getUnbrokenText();
			for (int i = 0; i < text.count(); i++) {
				String line = text.get(i);
				if (line.startsWith("type ") && line.contains("=")) {
					declNames.add(":" + line.substring(4, line.indexOf("=")).trim());
				}
			}
			HashMap<String, Instruction> commentMap = this.declarationCommentMap.get(owner);
			for (int i = 0; i < declNames.count(); i++) {
				commentMap.put(declNames.get(i), instr);
			}
			// END KGU#424 2017-09-25
		}
		// START KGU#348 2017-02-19: Support for translation of Parallel elements
		else if (_ele instanceof Parallel)
		{
			hasParallels = true;
		}
		// END KGU#348 2017-02-19
		// START KGU#686 2019-03-21: Enh. #56 - For Perl, try-catch is an extra module
		else if (_ele instanceof Try) {
			hasTryBlocks = true;
		}
		// END KGU#686 2019-03-21
		// START KGU#311 2016-12-22: Enh. #314 - check for file API support
		if (!usesFileAPI && _ele.getText().getText().contains("file"))
		{
			// Now we check more precisely
			String text = _ele.getText().getText();
			for (int i = 0; !usesFileAPI && i < Executor.fileAPI_names.length; i++) {
				if (text.contains(Executor.fileAPI_names[i]))
					usesFileAPI = true;
			}
		}
		// END KGU#311 2016-12-22
		return true;
	}
	// END KGU#236 2016-08-10

	// START KGU#395 2020-04-19: Enh. #357 Introduced for COBOLGenerator but of more general use
	/**
	 * Checks whether the given tokens represent a variable (i.e. some sort of
	 * "lvalue"). If {@code _mayBeQualified} is {@code true} then a list of all
	 * sorts of access qualifiers to the right are allowed (i.e. index access 
	 * {@code [...]}, component access {@code .<name>}).<br/>
	 * This is a mere syntactic check, i.e. whether the occurring qualifiers meet
	 * the structure of the variable is not verified!
	 * 
	 * @param _tokens - the tokenized expression (without blanks!)
	 * @param _mayBeQualified - whether qualifiers are allowed (see above)
	 * @return {@code true} if the expression is a variable
	 */
	protected boolean isVariable(StringList _tokens, boolean _mayBeQualified, HashMap<String, TypeMapEntry> _typeMap) {
		boolean isVar = false;
		String token0 = null;
		if (!_tokens.isEmpty() && Syntax.isIdentifier(token0 = _tokens.get(0), false, null)
				&& (varNames.contains(token0) || _typeMap != null && _typeMap.containsKey(token0))) {
			if (_mayBeQualified) {
				isVar = true;
				_tokens = _tokens.subSequence(1, _tokens.count());
				while (isVar && _tokens.count() > 1 && ".[".contains(token0 = _tokens.get(0))) {
					if (token0.equals(".") && Syntax.isIdentifier(_tokens.get(1), false, null)) {
						// Okay, is a component access qualifier
						_tokens.remove(0, 2);
					}
					else if (token0.equals("[") && _tokens.contains("]")) {
						// Should be an index access
						StringList indices = Element.splitExpressionList(_tokens.subSequence(1, _tokens.count()), ",", true);
						String tail = indices.get(indices.count()-1);
						// FIXME do we allow more than one index expression?
						if (!tail.startsWith("]")) {
							isVar = false;
						}
						else {
							_tokens = Syntax.splitLexically(tail.substring(1), true);
						}
					}
					else {
						isVar = false;
					}
				}
				// Okay if completely consumed
				isVar = _tokens.isEmpty();
			}
			else {
				isVar = _tokens.count() == 1;
			}
		}
		return isVar;
	}
	// END KGU#395 2020-04-19
	
	/**
	 * This method is responsible for generating the code of an {@code Instruction} element.<br/>
	 * This dummy version is to be overridden by each inheriting generator class.<br/>
	 * It should make use of available helper methods {@link #transform(String)} etc. and
	 * be aware of the several export options.
	 * 
	 * @param _inst - the {@link Instruction} element to be exported
	 * @param _indent - the indentation string valid for the given element level
	 * 
	 * @see #generateCode(Alternative, String)
	 * @see #generateCode(Case, String)
	 * @see #generateCode(For, String)
	 * @see #generateCode(While, String)
	 * @see #generateCode(Repeat, String)
	 * @see #generateCode(Forever, String)
	 * @see #generateCode(Call, String)
	 * @see #generateCode(Jump, String)
	 * @see #generateCode(Parallel, String)
	 * @see #generateCode(Try, String)
	 * @see #generateCode(Root, String, boolean)
	 * @see #getIndent()
	 * @see #addCode(String, String, boolean)
	 * @see #appendAsComment(Element, String)
	 * @see #optionBlockBraceNextLine()
	 */
	protected void generateCode(Instruction _inst, String _indent)
	{
		//
	}
	
	/**
	 * This method is responsible for generating the code of an {@code Alternative}
	 * element i.e. an IF construction.<br/>
	 * This dummy version is to be overridden by each inheriting generator class
	 * (you may have a look at its code to see how the recursive descending is done).<br/>
	 * It should make use of available helper methods {@link #transform(String)} etc. and
	 * be aware of the several export options.
	 * 
	 * @param _alt - the {@link Alternative} element to be exported
	 * @param _indent - the indentation string valid for the given element level
	 * 
	 * @see #generateCode(Instruction, String)
	 * @see #generateCode(Case, String)
	 * @see #generateCode(For, String)
	 * @see #generateCode(While, String)
	 * @see #generateCode(Repeat, String)
	 * @see #generateCode(Forever, String)
	 * @see #generateCode(Call, String)
	 * @see #generateCode(Jump, String)
	 * @see #generateCode(Parallel, String)
	 * @see #generateCode(Try, String)
	 * @see #generateCode(Root, String, boolean)
	 * @see #getIndent()
	 * @see #optionBlockBraceNextLine()
	 */
	protected void generateCode(Alternative _alt, String _indent)
	{
		// code.add(_indent+"");
		generateCode(_alt.qTrue,_indent+this.getIndent());
		// code.add(_indent+"");
		generateCode(_alt.qFalse,_indent+this.getIndent());
		// code.add(_indent+"");
	}

	/**
	 * This method is responsible for generating the code of a {@code Case}
	 * element i.e. a multiple selection.<br/>
	 * This dummy version is to be overridden by each inheriting generator class
	 * (you may have a look at its code to see how the recursive descending is done).<br/>
	 * It should make use of available helper methods {@link #transform(String)} etc. and
	 * be aware of the several export options.
	 * 
	 * @param _case - the {@link Case} element to be exported
	 * @param _indent - the indentation string valid for the given element level
	 * 
	 * @see #generateCode(Instruction, String)
	 * @see #generateCode(Alternative, String)
	 * @see #generateCode(For, String)
	 * @see #generateCode(While, String)
	 * @see #generateCode(Repeat, String)
	 * @see #generateCode(Forever, String)
	 * @see #generateCode(Call, String)
	 * @see #generateCode(Jump, String)
	 * @see #generateCode(Parallel, String)
	 * @see #generateCode(Try, String)
	 * @see #generateCode(Root, String, boolean)
	 * @see #getIndent()
	 * @see #optionBlockBraceNextLine()
	 */
	protected void generateCode(Case _case, String _indent)
	{
		// code.add(_indent+"");
		for(int i=0; i < _case.qs.size(); i++)
		{
			// code.add(_indent+"");
			generateCode((Subqueue) _case.qs.get(i), _indent+this.getIndent());
			// code.add(_indent+"");
		}
		// code.add(_indent+"");
	}

	/**
	 * This method is responsible for generating the code of a {@code For} loop
	 * element, either of counting or enumerating style.<br/>
	 * This dummy version is to be overridden by each inheriting generator class
	 * (you may have a look at its code to see how the recursive descending is done).<br/>
	 * It should make use of available helper methods {@link #transform(String)} etc. and
	 * be aware of the several export options.
	 * 
	 * @param _for - the {@link lu.fisch.structorizer.elements.For} element to be exported
	 * @param _indent - the indentation string valid for the given element level
	 * 
	 * @see #generateCode(Instruction, String)
	 * @see #generateCode(Alternative, String)
	 * @see #generateCode(Case, String)
	 * @see #generateCode(While, String)
	 * @see #generateCode(Repeat, String)
	 * @see #generateCode(Forever, String)
	 * @see #generateCode(Call, String)
	 * @see #generateCode(Jump, String)
	 * @see #generateCode(Parallel, String)
	 * @see #generateCode(Try, String)
	 * @see #generateCode(Root, String, boolean)
	 * @see #getIndent()
	 * @see #optionBlockBraceNextLine()
	 */
	protected void generateCode(For _for, String _indent)
	{
		// code.add(_indent+"");
		generateCode(_for.q, _indent + this.getIndent());
		// code.add(_indent+"");
	}

	/**
	 * This method is responsible for generating the code of a {@code While} loop
	 * element.<br/>
	 * This dummy version is to be overridden by each inheriting generator class
	 * (you may have a look at its code to see how the recursive descending is done).<br/>
	 * It should make use of available helper methods {@link #transform(String)} etc. and
	 * be aware of the several export options.
	 * 
	 * @param _while - the {@link lu.fisch.structorizer.elements.While} element to be exported
	 * @param _indent - the indentation string valid for the given element level
	 * 
	 * @see #generateCode(Instruction, String)
	 * @see #generateCode(Alternative, String)
	 * @see #generateCode(Case, String)
	 * @see #generateCode(While, String)
	 * @see #generateCode(Repeat, String)
	 * @see #generateCode(Forever, String)
	 * @see #generateCode(Call, String)
	 * @see #generateCode(Jump, String)
	 * @see #generateCode(Parallel, String)
	 * @see #generateCode(Try, String)
	 * @see #generateCode(Root, String, boolean)
	 * @see #getIndent()
	 * @see #optionBlockBraceNextLine()
	 */
	protected void generateCode(While _while, String _indent)
	{
		// code.add(_indent+"");
		generateCode(_while.q, _indent + this.getIndent());
		// code.add(_indent+"");
	}

	/**
	 * This method is responsible for generating the code of a {@code Repeat} loop
	 * element.<br/>
	 * This dummy version is to be overridden by each inheriting generator class
	 * (you may have a look at its code to see how the recursive descending is done).
	 * It should make use of available helper methods {@link #transform(String)} etc. and
	 * be aware of the several export options.
	 * 
	 * @param _repeat - the {@link Repeat} element to be exported
	 * @param _indent - the indentation string valid for the given element level
	 * 
	 * @see #generateCode(Instruction, String)
	 * @see #generateCode(Alternative, String)
	 * @see #generateCode(Case, String)
	 * @see #generateCode(For, String)
	 * @see #generateCode(While, String)
	 * @see #generateCode(Forever, String)
	 * @see #generateCode(Call, String)
	 * @see #generateCode(Jump, String)
	 * @see #generateCode(Parallel, String)
	 * @see #generateCode(Try, String)
	 * @see #generateCode(Root, String, boolean)
	 * @see #getIndent()
	 * @see #optionBlockBraceNextLine()
	 */
	protected void generateCode(Repeat _repeat, String _indent)
	{
		// code.add(_indent+"");
		generateCode(_repeat.q, _indent + this.getIndent());
		// code.add(_indent+"");
	}

	/**
	 * This method is responsible for generating the code of a {@code Forever} loop
	 * element.<br/>
	 * This dummy version is to be overridden by each inheriting generator class
	 * (you may have a look at its code to see how the recursive descending is done).<br/>
	 * It should make use of available helper methods {@link #transform(String)} etc. and
	 * be aware of the several export options.
	 * 
	 * @param _forever - the {@link Forever} element to be exported
	 * @param _indent - the indentation string valid for the given element level
	 * 
	 * @see #generateCode(Instruction, String)
	 * @see #generateCode(Alternative, String)
	 * @see #generateCode(Case, String)
	 * @see #generateCode(For, String)
	 * @see #generateCode(While, String)
	 * @see #generateCode(Repeat, String)
	 * @see #generateCode(Call, String)
	 * @see #generateCode(Jump, String)
	 * @see #generateCode(Parallel, String)
	 * @see #generateCode(Try, String)
	 * @see #generateCode(Root, String, boolean)
	 * @see #getIndent()
	 * @see #optionBlockBraceNextLine()
	 */
	protected void generateCode(Forever _forever, String _indent)
	{
		// code.add(_indent+"");
		generateCode(_forever.q, _indent + this.getIndent());
		// code.add(_indent+"");
	}
	
	/**
	 * This method is responsible for generating the code of a {@code Call} element.<br/>
	 * This dummy version is to be overridden by each inheriting generator class.<br/>
	 * It should make use of available helper methods {@link #transform(String)} etc. and
	 * be aware of the several export options.
	 * 
	 * @param _call - the {@link Call} element to be exported
	 * @param _indent - the indentation string valid for the given element level
	 * 
	 * @see #generateCode(Instruction, String)
	 * @see #generateCode(Alternative, String)
	 * @see #generateCode(Case, String)
	 * @see #generateCode(For, String)
	 * @see #generateCode(While, String)
	 * @see #generateCode(Repeat, String)
	 * @see #generateCode(Forever, String)
	 * @see #generateCode(Jump, String)
	 * @see #generateCode(Parallel, String)
	 * @see #generateCode(Try, String)
	 * @see #generateCode(Root, String, boolean)
	 * @see #getIndent()
	 */
	protected void generateCode(Call _call, String _indent)
	{
		// code.add(_indent+"");
	}

	/**
	 * This method is responsible for generating the code of an {@code Instruction} element.<br/>
	 * This dummy version is to be overridden by each inheriting generator class.<br/>
	 * It should make use of available helper methods {@link #transform(String)} etc. and
	 * be aware of the several export options.
	 * 
	 * @param _jump - the {@link Jump} element to be exported
	 * @param _indent - the indentation string valid for the given element level
	 * 
	 * @see #generateCode(Instruction, String)
	 * @see #generateCode(Alternative, String)
	 * @see #generateCode(Case, String)
	 * @see #generateCode(For, String)
	 * @see #generateCode(While, String)
	 * @see #generateCode(Repeat, String)
	 * @see #generateCode(Forever, String)
	 * @see #generateCode(Call, String)
	 * @see #generateCode(Parallel, String)
	 * @see #generateCode(Try, String)
	 * @see #generateCode(Root, String, boolean)
	 * @see #getIndent()
	 */
	protected void generateCode(Jump _jump, String _indent)
	{
		// code.add(_indent+"");
	}

	/**
	 * This method is responsible for generating the code of a {@code Parallel} section
	 * element.<br/>
	 * This dummy version just concatenates the threads sequentially and should therefore
	 * be overridden by each inheriting generator class that knows to orchestrate
	 * parallelism
	 * (you may have a look at its code to see how the recursive descending is done).<br/>
	 * It should make use of available helper methods {@link #transform(String)} etc. and
	 * be aware of the several export options.
	 * 
	 * @param _para - the {@link Parallel} element to be exported
	 * @param _indent - the indentation string valid for the given element level
	 * 
	 * @see #generateCode(Instruction, String)
	 * @see #generateCode(Alternative, String)
	 * @see #generateCode(Case, String)
	 * @see #generateCode(For, String)
	 * @see #generateCode(While, String)
	 * @see #generateCode(Repeat, String)
	 * @see #generateCode(Forever, String)
	 * @see #generateCode(Call, String)
	 * @see #generateCode(Jump, String)
	 * @see #generateCode(Try, String)
	 * @see #generateCode(Root, String, boolean)
	 * @see #getIndent()
	 * @see #optionBlockBraceNextLine()
	 */
	protected void generateCode(Parallel _para, String _indent)
	{
		// code.add(_indent+"");
		for(int i = 0; i < _para.qs.size(); i++)
		{
			// code.add(_indent+"");
			generateCode((Subqueue) _para.qs.get(i), _indent+this.getIndent());
			// code.add(_indent+"");
		}
		// code.add(_indent+"");
	}
	
	// START KGU#686 2019-03-17: Enh. #56 try Element introduced
	/**
	 * This method is responsible for generating the code of an {@code Instruction} element.
	 * This dummy version is to be overridden by each inheriting generator class.<br/>
	 * It should make use of available helper methods {@link #transform(String)} etc. and
	 * be aware of the several export options.
	 * 
	 * @param _try - the {@link Try} element to be exported
	 * @param _indent - the indentation string valid for the given element level
	 * 
	 * @see #generateCode(Instruction, String)
	 * @see #generateCode(Alternative, String)
	 * @see #generateCode(Case, String)
	 * @see #generateCode(For, String)
	 * @see #generateCode(While, String)
	 * @see #generateCode(Repeat, String)
	 * @see #generateCode(Forever, String)
	 * @see #generateCode(Call, String)
	 * @see #generateCode(Jump, String)
	 * @see #generateCode(Parallel, String)
	 * @see #generateCode(Root, String, boolean)
	 * @see #getIndent()
	 */
	protected void generateCode(Try _try, String _indent)
	{
		appendComment("try (FIXME!)", _indent);
		generateCode(_try.qTry, _indent + this.getIndent());
		appendComment(("catch " + _try.getExceptionVarName()).trim() + " (FIXME!)", _indent);
		generateCode(_try.qCatch, _indent + this.getIndent());
		appendComment("finally (FIXME!)", _indent);
		generateCode(_try.qFinally, _indent + this.getIndent());
		appendComment("end try (FIXME!)", _indent);
	}
	// END KGU#686 2019-03-17

	/**
	 * This method does not generate anything itself, it is just a formal
	 * entry point for the abstract Element base class in order to distribute
	 * the call to the subclass-specific overloaded methods.
	 * It is <b>NOT</b> to be overridden by subclasses!
	 * 
	 * @param _ele - the {@link Element} to be exported
	 * @param _indent - the indentation string valid for the given element level
	 * 
	 * @see #generateCode(Instruction, String)
	 * @see #generateCode(Alternative, String)
	 * @see #generateCode(Case, String)
	 * @see #generateCode(For, String)
	 * @see #generateCode(While, String)
	 * @see #generateCode(Repeat, String)
	 * @see #generateCode(Forever, String)
	 * @see #generateCode(Call, String)
	 * @see #generateCode(Jump, String)
	 * @see #generateCode(Parallel, String)
	 * @see #generateCode(Try, String)
	 * @see #generateCode(Root, String, boolean)
	 * @see #getIndent()
	 * @see #optionBlockBraceNextLine()
	 */
	protected final void generateCode(Element _ele, String _indent)
	{
		// START KGU#705 2019-09-23: Enh. #738
		int line0 = code.count();
		if (codeMap!= null) {
			// register the triple of start line no, end line no, and indentation depth
			// (tab chars count as 1 char for the text positioning!)
			codeMap.put(_ele, new int[]{line0, line0, _indent.length()});
		}
		// END KGU#705 2019-09-23
		if(_ele.getClass().getSimpleName().equals("Instruction"))
		{
			generateCode((Instruction) _ele, _indent);
		}
		else if(_ele.getClass().getSimpleName().equals("Alternative"))
		{
			generateCode((Alternative) _ele,_indent);
		}
		else if(_ele.getClass().getSimpleName().equals("Case"))
		{
			generateCode((Case) _ele,_indent);
		}
		else if(_ele.getClass().getSimpleName().equals("Parallel"))
		{
			generateCode((Parallel) _ele,_indent);
		}
		else if(_ele.getClass().getSimpleName().equals("For"))
		{
			generateCode((For) _ele, _indent);
		}
		else if(_ele.getClass().getSimpleName().equals("While"))
		{
			generateCode((While) _ele,_indent);
		}
		else if(_ele.getClass().getSimpleName().equals("Repeat"))
		{
			generateCode((Repeat) _ele,_indent);
		}
		else if(_ele.getClass().getSimpleName().equals("Forever"))
		{
			generateCode((Forever) _ele,_indent);
		}
		// START KGU#686 2019-03-17: Enh. #56
		else if(_ele.getClass().getSimpleName().equals("Try"))
		{
			generateCode((Try) _ele,_indent);
		}
		// END KGU#686 2019-03-17
		else if(_ele.getClass().getSimpleName().equals("Call"))
		{
			generateCode((Call) _ele,_indent);
		}
		else if(_ele.getClass().getSimpleName().equals("Jump"))
		{
			generateCode((Jump) _ele,_indent);
		}
		// START KGU#705 2019-09-23: Enh. #738
		if (codeMap!= null) {
			// Update the end line no relative to the start line no
			// START KGU#1007 2021-10-31: Bugfix #1012 - something might have been inserted...
			//codeMap.get(_ele)[1] += (code.count() - line0);
			int[] codeMapEntry = codeMap.get(_ele);
			if (codeMapEntry[0] > line0) {
				// The element code was moved due to some insertions, update line0
				line0 = codeMap.get(_ele)[0];
			}
			codeMapEntry[1] += (code.count() - line0);
			// END KGU#1007 2021-10-31
		}
		// END KGU#705 2019-09-23
	}
	
	/**
	 * This method does not generate anything itself, it just delegates
	 * the job to the methods for the contained elements.<br/>
	 * Should <b>NOT</b> be overridden by subclasses except if inevitable. (Then
	 * {@code super} ought to be called before or after the specific enhancements.)
	 * 
	 * @param _subqueue - the {@link Subqueue} holding the elements to be exported
	 * @param _indent - the indentation string valid for the given element level
	 * 
	 * @see #generateCode(Instruction, String)
	 * @see #generateCode(Alternative, String)
	 * @see #generateCode(Case, String)
	 * @see #generateCode(For, String)
	 * @see #generateCode(While, String)
	 * @see #generateCode(Repeat, String)
	 * @see #generateCode(Forever, String)
	 * @see #generateCode(Call, String)
	 * @see #generateCode(Jump, String)
	 * @see #generateCode(Parallel, String)
	 * @see #generateCode(Try, String)
	 * @see #generateCode(Root, String, boolean)
	 */
	// START KGU#383 2017-04-18: Bugfix #386: For an elegant fixing 'final' restriction lifted
	//protected final void generateCode(Subqueue _subqueue, String _indent)
	protected void generateCode(Subqueue _subqueue, String _indent)
	// END KGU#383 2017-04-18
	{
		for(int i=0; i<_subqueue.getSize(); i++)
		{
			generateCode(_subqueue.getElement(i),_indent);
		}
	}

	/******** Public Methods *************/
	
	/**
	 * This method builds the outer code framework for the algorithm
	 * (i.e. the program, procedure or function definition), usually
	 * consisting of the header, a "preamble" (containing e.g. variable
	 * declarations), the implementation part, the result compilation,
	 * and a footer. See {@link Generator#generateCode(Root, String, boolean)} for the
	 * general template. Now you have two options:
	 * <ol>
	 * <li>	Either you may override {@link #generateCode(Root, String, boolean)} as a
	 * 		whole if the substructure template doesn't suit your
	 * 		target language needs,</li>
	 * <li>	or you may leave the base method as is and override the
	 * 		submethods (see their Java doc and the examples you may
	 * 		find in various Generator subclasses):<ul>
	 * 		<li>{@link #generateHeader(Root, String, String, StringList, StringList, String, boolean)}</li>
	 * 		<li>{@link #generatePreamble(Root, String, StringList)}</li>
	 * 		<li>{@link #generateBody(Root, String)}</li>
	 *		<li>{@link #generateResult(Root, String, boolean, StringList)}</li>
	 *		<li>{@link #generateFooter(Root, String)}.</li></ul>
	 * </ol>
	 *
	 * @param _root - the diagram to be exported
	 * @param _indent - the indentation for this diagram
	 * @param _public - whether diagram {@code _root} is a public API
	 * @return the entire code for this Root as one string (with newlines)
	 * 
	 * @see #generateHeader(Root, String, String, StringList, StringList, String, boolean)
	 * @see #generatePreamble(Root, String, StringList)
	 * @see #generateBody(Root, String)
	 * @see #generateResult(Root, String, boolean, StringList)
	 * @see #generateFooter(Root, String)
	 */
	public String generateCode(Root _root, String _indent, boolean _public)
	{
		// START KGU#74 2015-11-30: General pre-processing phase 1
		// Code analysis and Header analysis
		String procName = _root.getMethodName();
		// START KGU#828 2020-03-18: Bugfix #839: Some fields had been forgotten to reset
		this.returns = false;
		// END KGU#828 2020-03-18
		boolean alwaysReturns = mapJumps(_root.children);
		// START KGU#990 2021-10-03: Bugfix #990 - precaution against fake result type association
		_root.returnsValue = this.returns;
		// END KGU#990 2021-10-03
		StringList paramNames = new StringList();
		StringList paramTypes = new StringList();
		_root.collectParameters(paramNames, paramTypes, null);
		String resultType = _root.getResultTypeDescr();
		// START KGU#61/KGU#129 2016-03-22: Now common field for all generator classes
		//StringList varNames = _root.getVarNames(_root, false, true);	// FOR loop vars are missing
		// START KGU#333 2017-01-20: Bugfix #336 - Correct way to include loop variables and exclude parameters
		//this.varNames = _root.getVarNames(_root, false, true);	// FOR loop vars are missing
		// START KGU#691 2019-03-21: Bugfix - the variable highlighting and detection was inflicted
		//this.varNames = _root.getVarNames();
		this.varNames = new StringList(_root.retrieveVarNames());
		// END KGU#691 2019-03-21
		for (int p = 0; p < paramNames.count(); p++) {
			this.varNames.removeAll(paramNames.get(p));
		}
		// END KGU#333 2017-01-20
		// END KGU#61/KGU#129 2016-03-22
		this.isResultSet = varNames.contains("result", false);
		this.isFunctionNameSet = varNames.contains(procName);
		
		// START KGU#705 2019-09-23: Enh. #738
		int line0 = code.count();
		if (codeMap!= null) {
			// register the triple of start line no, end line no, and indentation depth
			// (tab chars count as 1 char for the text positioning!)
			codeMap.put(_root, new int[]{line0, line0, _indent.length()});
		}
		// END KGU#705 2019-09-23
		String preaIndent = generateHeader(_root, _indent, procName, paramNames, paramTypes, resultType, _public);
		String bodyIndent = generatePreamble(_root, preaIndent, varNames);
		// END KGU#74 2015-11-30
		
		// addSepaLine();
		// START KGU#815/KGU#824 2020-03-18: Enh. #828, bugfix #836
		//generateCode(_root.children, bodyIndent);
		generateBody(_root, bodyIndent);
		// END KGU#815/KGU#824 2020-03-18
		// addSepaLine();
		
		// START KGU#74 2015-11-30: Result preprocessing
		generateResult(_root, preaIndent, alwaysReturns, varNames);
		generateFooter(_root, _indent);
		// END KGU#74 2015-11-30
		// START KGU#705 2019-09-23: Enh. #738
		if (codeMap != null) {
			// Update the end line no relative to the start line no
			codeMap.get(_root)[1] += (code.count() - line0);
		}
		// END KGU#705 2019-09-23

		return code.getText();
	}
	
	// Just dummy implementations to be overridden by subclasses
	/**
	 * Composes the heading for the program or function according to the
	 * syntactic rules of the target language and adds it to this.code.
	 * 
	 * @param _root - The diagram root element
	 * @param _indent - the initial indentation string
	 * @param _procName - the procedure name
	 * @param _paramNames - list of the argument names
	 * @param _paramTypes - list of corresponding type names (possibly null) 
	 * @param _resultType - result type name (possibly null)
	 * @param _public - whether this diagram is to be part of a public interface
	 * @return the default indentation string for the preamble stuff following
	 * 
	 * @see #generateCode(Root, String, boolean)
	 * @see #generatePreamble(Root, String, StringList)
	 * @see #generateBody(Root, String)
	 * @see #generateResult(Root, String, boolean, StringList)
	 * @see #generateFooter(Root, String)
	 */
	protected String generateHeader(Root _root, String _indent, String _procName,
			StringList _paramNames, StringList _paramTypes, String _resultType, boolean _public)
	{
		return _indent + this.getIndent();
	}
	/**
	 * Generates some preamble (i.e. comments, language declaration section etc.)
	 * and adds it to this.code.
	 * 
	 * @param _root - the diagram root element
	 * @param _indent - the current indentation string
	 * @param _varNames - list of variable names introduced inside the body
	 * @return the default indentation string for the main implementation part
	 * 
	 * @see #generateCode(Root, String, boolean)
	 * @see #generateHeader(Root, String, String, StringList, StringList, String, boolean)
	 * @see #generateBody(Root, String)
	 * @see #generateResult(Root, String, boolean, StringList)
	 * @see #generateFooter(Root, String)
	 */
	protected String generatePreamble(Root _root, String _indent, StringList _varNames)
	{
		return _indent;
	}
	// START KGU#815/KGU#824 2020-03-18: Enh. #828, bugfix #826
	/**
	 * Creates the appropriate code for the diagram body but allows subclasses e.g. to suppress
	 * the export of the body depending on some context-sensitive properties of {@code _root}.<br/>
	 * TODO: Base version exports the children as Subqueue in the ordinary way.
	 * 
	 * @param _root - the diagram currently being exported
	 * @param _indent - current indentation level
	 * @return true if something was written to {@link #code}, otherwise false
	 * 
	 * @see #generateCode(Root, String, boolean)
	 * @see #generatePreamble(Root, String, StringList)
	 * @see #generateResult(Root, String, boolean, StringList)
	 */
	protected boolean generateBody(Root _root, String _indent)
	{
		this.generateCode(_root.children, _indent);
		return true;
	}
	// START KGU#815/KGU#824 2020-03-18
	/**
	 * Creates the appropriate code for returning a required result and adds it
	 * (after the algorithm code of the body) to this.code)
	 * 
	 * @param _root - the diagram root element
	 * @param _indent - the current indentation string
	 * @param _alwaysReturns - whether all paths of the body already force a return
	 * @param _varNames - names of all assigned variables
	 * @return the default indentation string for the following footer
	 * 
	 * @see #generateCode(Root, String, boolean)
	 * @see #generateHeader(Root, String, String, StringList, StringList, String, boolean)
	 * @see #generatePreamble(Root, String, StringList)
	 * @see #generateBody(Root, String)
	 * @see #generateFooter(Root, String)
	 */
	protected String generateResult(Root _root, String _indent, boolean _alwaysReturns, StringList _varNames)
	{
		return _indent;
	}
	/**
	 * Method is to finish up after the text insertions of the diagram, i.e. to close an open block. 
	 *
	 * @param _root - the diagram root element 
	 * @param _indent - the current indentation string
	 * 
	 * @see #generateCode(Root, String, boolean)
	 * @see #generateHeader(Root, String, String, StringList, StringList, String, boolean)
	 * @see #generatePreamble(Root, String, StringList)
	 * @see #generateBody(Root, String)
	 * @see #generateResult(Root, String, boolean, StringList)
	 */
	protected void generateFooter(Root _root, String _indent)
	{
		
	}
	// END KGU#74 2015-11-30
	
	// START KGU#376 2017-09-28: Enh. #389 - insert the initialization code of the includables
	/**
	 * Appends the definitions and declarations of all includable diagrams recursively required by
	 * the roots to be exported in topological order
	 * @param _root - the currently exported Root (supposed to be the hierarchy top)
	 * @param _indent - the current indentation
	 * @param _force - Whether the insertion is to be forced no regard of declaration policy
	 */
	protected void appendGlobalDefinitions(Root _root, String _indent, boolean _force) {
		boolean thisDone = false;
		addSepaLine(_indent);
		for (Root incl: this.includedRoots.toArray(new Root[]{})) {
			// START KGU#815/KGU#836 2020-03-18: Enh. #828, bugfix #836
			// Don't add declarations or initialisation code for an imported module
			if (importedLibRoots != null && importedLibRoots.contains(incl)) {
				continue;
			}
			// END KGU#815/KGU#836 2020-03-18
			// START KGU#834 2020-03-26: Give subclasses a chance to initialise a static flag
			String flagDecl = this.makeStaticInitFlagDeclaration(incl, true);
			// We cannot ask wasDefHandled(...) since the flag is not a registered variable
			if (flagDecl != null) {
				code.add(_indent + flagDecl);
				this.setDefHandled(incl.getSignatureString(false, false), this.getInitFlagName(incl));
			}
			// END KGU#834 2020-03-26
			appendDefinitions(incl, _indent, incl.retrieveVarNames(), _force);
			if (incl == _root) {
				thisDone = true;
			}
		}
		if (_root.isInclude() && !thisDone) {
			appendDefinitions(_root, _indent, this.varNames, true);
		}
	}

	/**
	 * Appends constant, type, and variable definitions for the passed-in {@link Root} {@code _root} 
	 * @param _root - the diagram the declarations and definitions of which are to be inserted
	 * @param _indent - the proper indentation as String
	 * @param _varNames - optionally the StringList of the variable names to be declared (my be null)
	 * @param _force - true means that the insertion is forced even if some adversary option like e.g.
	 *  {@link CGenerator#isInternalDeclarationAllowed()} is set
	 */
	protected void appendDefinitions(Root _root, String _indent, StringList _varNames, boolean _force) {
		// To be overridden by subclasses
	}

	/**
	 * Generates the (initialization) code of all includable diagrams recursively required by
	 * the roots to be exported in topological order 
	 * @param _root TODO
	 * @param _indent - current indentation string
	 */
	protected void appendGlobalInitialisations(Root _root, String _indent) {
		// START KGU#815 2020-04-09: Enh. #828 group export - in case of initialization flags we may/must do it in all routines
		//if (topLevel) {
		if (!topLevel && _root.includeList == null) {
			return;	// Nothing to do
		}
		// END KGU#815 2020-04-09
		for (Root incl: this.includedRoots.toArray(new Root[]{})) {
			// START KGU#815/KGU#836 2020-03-18: Enh. #828, bugfix #836
			// Don't add initialisation code for an imported module
			if (importedLibRoots != null && importedLibRoots.contains(incl) || incl.children.getSize() == 0) {
				continue;
			}
			// And don't add initialisation code if there is no direct reference being at lower level
			else if (!topLevel && !_root.includeList.contains(incl.getMethodName())) {
				continue;
			}
			// END KGU#815/KGU#836 2020-03-18
			// START KGU#501 2018-02-22: Bugfix #517
			this.includeInitialisation = true;
			try {
			// END KGU#501 2018-02-22
				// START KGU#834 2020-03-26: We must ensure that initialization code is executed at most once
				//appendComment("BEGIN initialization for \"" + incl.getMethodName() + "\"", _indent);
				//generateCode(incl.children, _indent);
				//appendComment("END initialization for \"" + incl.getMethodName() + "\"", _indent);
				if (this.wasDefHandled(incl, this.getInitFlagName(incl), false) && this.optionExportSubroutines()
						// The following is sort of forecast that the initRoutine will be created with internal flag decl.
						|| topLevel && this.makeStaticInitFlagDeclaration(incl, false) != null) {
					// We fake a call here to be language-independent
					Call initCall = new Call(this.getInitRoutineName(incl) + "()");
					initCall.parent = incl;	// It should have been this root but it doesn't matter.
					generateCode(initCall, _indent);
				}
				// START KGU#815 2020-04-09: Enh. #828 group export - in this case it is indeed only to be done at top level
				//else {
				else if (topLevel) {
				// END KGU#815 2020-04-09
					appendComment("BEGIN initialization for \"" + incl.getMethodName() + "\"", _indent);
					generateCode(incl.children, _indent);
					appendComment("END initialization for \"" + incl.getMethodName() + "\"", _indent);
				}
				// END KGU#834 2020-03-26
			// START KGU#501 2018-02-22: Bugfix #517
			}
			finally {
				this.includeInitialisation = false;
			}
			// END KGU#501 2018-02-22
			}
			addSepaLine(_indent);
		// START KGU#815 2020-04-09: Issue #828 see above
		//}
		// END KGU#815 2020-04-09
	}
	// END KGU#376 2017-09-28
	
	// START KGU#834 2020-03-26: Mechanism to ensure one-time initialisation
	/**
	 * Subclasses may return an initialized declaration of a status flag for the
	 * corresponding one-time initialization (for the given Includable {@code inlc}).<br/>
	 * The flag variable name should be obtained from {@link #getInitFlagName(Root)}.
	 * A non-null declaration string should be returned at most for one value of
	 * {@code inGlobalDecl}, not for both. 
	 * @param incl - the includable diagram the initialization code of which is to be
	 * controlled here.
	 * @param inGlobalDecl - true if the method is called within the insertion of global
	 * declarations, false otherwise (within initializer routine definition).
	 * @return a ready-to-insert declaration initialized to false or null<br/>
	 * This base version just returns null.
	 */
	protected String makeStaticInitFlagDeclaration(Root incl, boolean inGlobalDecl) {
		return null;
	}
	// END KGU#834 2020-03-26

	// START KGU#363 2017-05-16: Enh. #372 - more ease for subclasses to place the license information
	/**
	 * Appends the copyright information (author name, license name and text) if the respective option
	 * is enabled. 
	 * @param _root - the Root object holding the relevant attributes
	 * @param _indent - the current indentation string
	 * @param _fullText - whether the full license text is to be inserted, too (may be lengthy!)
	 */
	protected void appendCopyright(Root _root, String _indent, boolean _fullText) {
		if (this.optionExportLicenseInfo()) {
			this.addCode("", _indent, false);
			this.appendComment("Copyright (C) " + _root.getCreatedString() + " " + _root.getAuthor(), _indent);
			// START KGU#763 2019-12-11: Bugfix #794 - for an empty license name, we don't need to check
			//if (_root.licenseName != null) {
			if (_root.licenseName != null && !_root.licenseName.trim().isEmpty()) {
			// END KGU#763 2019-12-11
				this.appendComment("License: " + _root.licenseName, _indent);
				// START KGU#763 2019-11-13: Bugfix #778
				if (_fullText && _root.licenseText == null) {
					String licText = this.loadLicenseText(_root.licenseName);
					if (licText != null) {
						this.appendComment(StringList.explode(licText, "\n"), _indent);
					}
				}
				// END KGU#763 2019-11-13
			}
			if (_fullText && _root.licenseText != null) {
				this.appendComment(StringList.explode(_root.licenseText, "\n"), _indent);
			}
			this.addCode("", _indent, false);
		}
	}
	
	// START KGU#834 2020-03-26: Support for ensuring initializations won't get done twice
	/**
	 * Generates an initialization routine for Includable {@code incl} trying to ensure
	 * its one-time effect. In order to work, there must be a static variable with name
	 * {@link #getInitFlagName(Root)} initialized to {@code false}. In order to be able
	 * to detect its existence here, it must either have been declared via
	 * {@link #wasDefHandled(Root, String, boolean, boolean)} or {@link #setDefHandled(String, String)}
	 * or method {@link #makeStaticInitFlagDeclaration(Root, boolean)} must return a non-null
	 * result for argument {@code inGlobalDecl = false}.
	 * @param incl - the {@link Root} of type Includable (other kinds of {@link Root}
	 * are ignored
	 * @param _indent - relevant indentation
	 * @return true if an initialization routine was generated.
	 */
	protected boolean generateInitRoutine(Root incl, String _indent) {
		boolean done = false;
		String flagDecl = this.makeStaticInitFlagDeclaration(incl, false);
		if (incl.isInclude() && (this.wasDefHandled(incl, this.getInitFlagName(incl), false) || flagDecl != null)) {
			/* Produce a temporary routine object and generate its code. This has to be done
			 * in peaces, however, in order to avoid unwelcome text transformation
			 */
			Root init = new Root();
			String initName = this.getInitRoutineName(incl);
			String flagName = this.getInitFlagName(incl);
			init.setText(initName + "()");
			init.setComment("Automatically created initialization procedure for " + incl.getMethodName());
			init.setProgram(false);
			/* Since this initialisation procedure is not used for a library as a whole,
			 * it is never required to be public - the library initialisation routine
			 * will call the specific initialisation procedures for all involved Includables
			 * internally.
			 */
			String bodyIndent = generateHeader(init, _indent, initName, new StringList(), null, null, false);
			if (flagDecl != null && !wasDefHandled(incl, flagName, true, false)) {
				addCode(flagDecl, bodyIndent, false);
			}
			this.includeInitialisation = true;
			try {
				// In order to be target-language-independent, we fake an Alternative
				Alternative alt = new Alternative("not " + flagName);
				alt.qTrue = (Subqueue)incl.children.copy();
				Instruction instr = new Instruction(flagName + " <- true");
				alt.qTrue.addElement(instr);
				alt.qTrue.parent = alt;
				//alt.parent = incl;
				init.children.addElement(alt);
				StringList doneDecls = this.declaredStuff.get(incl.getSignatureString(false, false));
				if (doneDecls != null) {
					this.declaredStuff.put(init.getSignatureString(false, false), doneDecls);
				}
				this.setDefHandled(init.getSignatureString(false, false), flagName);
				// FIXME: I am afraid, some initialisations are necessary for ensuring re-entrance
				generateCode(alt, bodyIndent);
			}
			finally {
				this.includeInitialisation = false;
			}
			generateFooter(init, _indent);
			done = true;
		}
		return done;
	}
	/** @return name of the flag variable ensuring one-time initialization for Includable {@code incl} */
	protected String getInitFlagName(Root incl) {
		if (incl.isInclude()) {
			return "initDone_" + incl.getMethodName();
		}
		return null;
	}
	/** @return the name of the one-time initialization routine for Includable {@code incl} */
	protected String getInitRoutineName(Root incl) {
		if (incl.isInclude()) {
			return "initialize_" + incl.getMethodName();
		}
		return null;
	}
	// END KGU#834 2020-03-26

	
	/**
	 * Entry point for interactively commanded code export. Retrieves export options,
	 * opens a file selection dialog, and effectuates the actual code export.
	 * @param _root - program or top-level routine diagram (call hierarchy root)
	 * @param _proposedDirectory - last export or current Structorizer directory (as managed by Diagram)
	 * @param _frame - the GUI Frame object responsible for this action
	 * @param _routinePool - {@link Arranger} or some other routine pool if subroutines are to be involved
	 * @return the chosen target directory if the export hadn't been cancelled, otherwise null
	 * @see #exportCode(Vector, String, String, String, boolean, IRoutinePool)
	 * @see #exportCode(Vector, String, File, Frame, IRoutinePool)
	 */
	// START KGU 2017-04-26
	//public void exportCode(Root _root, File _currentDirectory, Frame _frame)
	// START KGU#676 2019-03-13: Enh. #696 Allow to specify the routine pool to be used
	public File exportCode(Root _root, File _proposedDirectory, Frame _frame, IRoutinePool _routinePool)
	// END KGU#676 2019-03-13
	// END KGU 2017-04-26
	{
		//=============== Get export options ======================
		getExportOptions(true);

		//============== Adjust directory =========================
		// START KGU#816 2020-03-17: Enh. #837
		//if (_root.getFile() != null)
		if ((_proposedDirectory == null || this.proposeDirectoryFromNsd) && _root.getFile() != null)
		// END KGU#816 2020-03-17
		{
			_proposedDirectory = _root.getFile();
		}
		// propose name
		// START KGU 2015-10-18: Root has got a mechanism for this!
		//		String nsdName = _root.getText().get(0);
		//		nsdName.replace(':', '_');
		//		if(nsdName.indexOf(" (")>=0) {nsdName=nsdName.substring(0,nsdName.indexOf(" ("));}
		//		if(nsdName.indexOf("(")>=0) {nsdName=nsdName.substring(0,nsdName.indexOf("("));}
		// START KGU#690 2019-03-21: Issue #707 We prefer the base name of the diagram file if already saved
		//String nsdName = _root.proposeFileName();
		String nsdName = _root.getPath();
		if (nsdName.isEmpty()) {
			nsdName = _root.proposeFileName();
		}
		else {
			nsdName = (new File(nsdName)).getName();
			int dotPos = nsdName.lastIndexOf('.');
			if (dotPos > 1) {
				nsdName = nsdName.substring(0, dotPos);
			}
		}
		// Now the subclass gets a chance to modify the proposal if there are some  - according to #707 - hyphens in python file names are nasty
		nsdName = this.ensureFilenameConformity(nsdName);
		// END KGU#690 2019-03-21

		// START KGU#676 2019-03-13: Enh. #696 Allow to specify the routine pool to be used
		routinePool = _routinePool;
		// END KGU#676 2019-03-13
		
// START KGU#815 2020-03-16: Enh. #828 group export
//		//=============== Request output file path (interactively) ======================
//		JFileChooser dlgSave = new JFileChooser();
//		dlgSave.setDialogTitle(getDialogTitle());
//
//		// set directory
//		dlgSave.setCurrentDirectory(_proposedDirectory);
//
//		// END KGU 2015-10-18
//		dlgSave.setSelectedFile(new File(nsdName));
//
//		// START KGU 2016-04-01: Enh. #110 - select the provided filter
//		dlgSave.addChoosableFileFilter((javax.swing.filechooser.FileFilter) this);
//		dlgSave.setFileFilter((javax.swing.filechooser.FileFilter) this);
//		// END KGU 2016-04-01
//		int result = dlgSave.showSaveDialog(_frame);
//
//		/***** file_exists check here!
//		 if(file.exists())
//		 {
//		 JOptionPane.showMessageDialog(null,file);
//		 int response = JOptionPane.showConfirmDialog (null,
//		 "Overwrite existing file?","Confirm Overwrite",
//		 JOptionPane.OK_CANCEL_OPTION,
//		 JOptionPane.QUESTION_MESSAGE);
//		 if (response == JOptionPane.CANCEL_OPTION)
//		 {
//		 return;
//		 }
//		 else
//		 */
//		String filename = new String();
//
//		File file = null;
//
//		if (result == JFileChooser.APPROVE_OPTION) 
//		{
//			filename = dlgSave.getSelectedFile().getAbsoluteFile().toString();
//			if (!isOK(filename))
//			{
//				filename += "."+getFileExtensions()[0];
//			}
//			file = new File(filename);
//		}
//
//		//System.out.println(filename);
//
//		if (file != null && file.exists())
//		{
//			int response = JOptionPane.showConfirmDialog (null,
//					"Overwrite existing file?","Confirm Overwrite",
//					JOptionPane.YES_NO_OPTION,
//					JOptionPane.QUESTION_MESSAGE);
//			if (response == JOptionPane.NO_OPTION)
//			{
//				file = null;	// We might as well return here
//			}
//		}
//			
//		//=============== Actual code generation ======================
//		if (file != null)
//		{
//			// START KGU 2017-04-26
//			exportDir = file.getParentFile();
//			// END KGU 2017-04-26
//			// START KGU#194 2016-05-07: Bugfix #185 - the subclass may need the filename
//			pureFilename = file.getName();
//			int dotPos = pureFilename.indexOf(".");
//			if (dotPos >= 0)
//			{
//				pureFilename = pureFilename.substring(0, dotPos);
//			}
//			// END KGU#194 2016-05-07
//
//			// START KGU 2016-03-29: Pre-processed match patterns for better identification of complicated keywords
			// KGU 2020-08-13: Has never been used, though
//			this.splitKeywords.clear();
//			String[] keywords = CodeParser.getAllProperties();
//			for (int k = 0; k < keywords.length; k++)
//			{
//				this.splitKeywords.add(Element.splitLexically(keywords[k], false));
//			}
//			// END KGU 2016-03-29
//
//			try
//			{
//				// START KGU#178 2016-07-20: Enh. #160 - register all subroutine calls
//				if (this.optionExportSubroutines())
//				{
//					// START KGU#237 2016-08-10: Bugfix #228 - precaution for recursive top-level routine
//					if (!_root.isProgram())
//					{
//						subroutines.put(_root, new SubTopoSortEntry(null));
//					}
//					// END KGU#237 2016-08-10
//					registerCalledSubroutines(_root);
//					// START KGU#237 2016-08-10: Bugfix #228
//					if (!_root.isProgram())
//					{
//						subroutines.remove(_root);
//					}
//					// END KGU#237 2016-08-10
//				}
//				// END KGU#178 2016-07-20
//				
//				// START KGU#236 2016-08-10: Issue #227: General information gathering pass
//				// START KGU#311 2016-12-22: Issue #227, Enh. #314
//				//gatherElementInformation(_root);
//				gatherElementInformationRoot(_root);
//				// END KGU#311 2016-12-22
//				
//				if (this.optionExportSubroutines())
//				{
//					for (Root sub: subroutines.keySet())
//					{
//						// START KGU#311 2016-12-22: Issue #227, Enh. #314
//						//gatherElementInformation(sub);
//						gatherElementInformationRoot(sub);
//						// END KGU#311 2016-12-22
//					}		
//				}
//				// END KGU#236 2016-08-10
//				
//				// START KGU#376 2017-09-25: Enh. #389 Set up the topologically sorted include list
//				includedRoots = sortTopologically(includeMap);
//				// END KGU#376 2017-09-25
//				// START KGU#424 2017-09-25: Care for the mapping of appropriate comments
//				for (Root incl: includedRoots.toArray(new Root[]{})) {
//					gatherElementInformationRoot(incl);
//				}
//				// END KGU#424 2017-09-25
//
//				// START KGU 2015-10-18: This didn't make much sense: Why first insert characters that will be replaced afterwards?
//				// (And with them possibly any such characters that had not been there for indentation!)
//				//    String code = BString.replace(generateCode(_root,"\t"),"\t",getIndent());
//				String code = generateCode(_root, "", false);
//				// END KGU 2015-10-18
//
//				// START KGU#178 2016-07-20: #160 - Sort and export required subroutines
//				if (this.optionExportSubroutines())
//				{
//					code = generateSubroutineCode(_root);
//				}
//				// END KGU#178 2016-07-20
//				
////				for (String charsetName : Charset.availableCharsets().keySet())
////				{
////					System.out.println(charsetName);
////				}
////				System.out.println("Default: " + Charset.defaultCharset().name());
//				
//				BTextfile outp = new BTextfile(filename);
//				// START KGU#168 2016-04-04: Issue #149 - allow to select the charset
//				//outp.rewrite();
//				outp.rewrite(exportCharset);
//				// END KGU#168 2016-04-04
//				outp.write(code);
//				// START KGU#689 2019-03-21: Issue #706 - a non-empty text file should end with a newline
//				if (!code.isEmpty()) {
//					outp.write("\n");
//				}
//				// END KGU#689 2019-03-21
//				outp.close();
//				
//				if (this.usesFileAPI) {
//					copyFileAPIResources(filename);
//				}
//			}
//			catch (Exception e)
//			{
//				String message = e.getMessage();
//				// START KGU#484 2018-04-05: Issue #463
//				//e.printStackTrace();
//				getLogger().log(Level.WARNING, "Error on saving file!", e);
//				// END KGU#484 2018-04-05
//				if (message == null) {
//					message = e.getClass().getSimpleName();
//				}
//				JOptionPane.showMessageDialog(null,
//						"Error while saving the file!\n" + message,
//						"Error", JOptionPane.ERROR_MESSAGE);
//			}
//			// START KGU#178 2016-07-20: Enh. #160
//			if (this.optionExportSubroutines() && missingSubroutines.count() > 0)
//			{
//				JOptionPane.showMessageDialog(null,
//						"Export defective. Some subroutines weren't found:\n\n" + missingSubroutines.getText(),
//						"Warning", JOptionPane.WARNING_MESSAGE);		    		
//			}
//			// END KGU#178 2016-07-20
//		} // if (file != null)
//		// START KGU#654 2019-02-16: Enh. #681 - we want to inform the caller if the export failed
//		else {
//			exportDir = null;
//		}
//		// END KGU#654 2019-02-16
//		// START KGU 2017-04-26
//		return exportDir;
//		// END KGU 2017-04-26
		Vector<Root> oneRoot = new Vector<Root>();
		oneRoot.add(_root);
		return this.exportCode(oneRoot, nsdName, _proposedDirectory, _frame, _routinePool);
// END KGU#815 2020-03-16
	}
	
	// START KGU#705 2019-09-23: Enh. #738
	/**
	 * This is a very reduced version of {@link #exportCode(Root, File, Frame, IRoutinePool)}
	 * for live code preview as there is no file selection etc.<br/>
	 * Plugin-specific options should already have been assigned, general export options
	 * will be fetched from {@link Ini} here.
	 * @param _root - program or top-level routine diagram (call hierarchy root)
	 * @param _frame - the GUI Frame object responsible for this action
	 * @param _routinePool - {@link Arranger} or some other routine pool for subroutine analysis
	 * @param _codeMap TODO
	 * @return the produced code as a (multi-line) string.
	 */
	public String deriveCode(Root _root, Frame _frame, IRoutinePool _routinePool, HashMap<Element, int[]> _codeMap)
	{
		codeMap = _codeMap;
		
		String code = "";
		routinePool = _routinePool;

		//=============== Get export options ======================
		getExportOptions(false);

		//=============== Now do the code generation ======================
		try
		{
			gatherElementInformationRoot(_root);

			includedRoots = sortTopologically(includeMap);
			for (Root incl: includedRoots.toArray(new Root[]{})) {
				gatherElementInformationRoot(incl);
			}

			code = generateCode(_root, "", true);
		}
		catch (Exception e)
		{
			String message = e.getMessage();
			// START KGU#484 2018-04-05: Issue #463
			e.printStackTrace();
			getLogger().log(Level.WARNING, "Error on generating code!", e);
			// END KGU#484 2018-04-05
			if (message == null) {
				message = e.getClass().getSimpleName();
			}
			JOptionPane.showMessageDialog(null,
					"Error while compiling the code preview!\n" + message,
					"Error", JOptionPane.ERROR_MESSAGE);
		}
		return code;
	}
	
	/**
	 * Retrieves all general export preferences from the INI file and caches them in
	 * appropriate fields. 
	 * @param considerSubroutineOption - If false then subroutines won't be exported, otherwise
	 * it depends on the respective export option
	 */
	private void getExportOptions(boolean considerSubroutineOption) {
		try
		{
			Ini ini = Ini.getInstance();
			ini.load();

			exportAsComments = ini.getProperty("genExportComments","false").equals("true");
			startBlockNextLine = !ini.getProperty("genExportBraces", "false").equals("true");
			// START KGU#113 2021-06-07: Enh. #67 Converted to a BASIC-plugin-specific option
			//generateLineNumbers = ini.getProperty("genExportLineNumbers", "false").equals("true");
			// END KGU#113 2021-06-07
			exportCharset = ini.getProperty("genExportCharset", Charset.defaultCharset().name());
			suppressTransformation = ini.getProperty("genExportnoConversion", "false").equals("true");
			exportSubroutines = considerSubroutineOption && ini.getProperty("genExportSubroutines", "false").equals("true");
			includeFiles = ini.getProperty("genExportIncl" + this.getClass().getSimpleName(), "");
			exportAuthorLicense = ini.getProperty("genExportLicenseInfo", "false").equals("true");
			// START KGU#816 2020-03-17: Enh. #837
			proposeDirectoryFromNsd = ini.getProperty("genExportDirFromNsd", "true").equals("true");
			// END KGU#816 2020-03-17
			// START KGU#854 2020-04-22: Enh. #855
			defaultArraySize = Integer.parseUnsignedInt(ini.getProperty("genExportArraySizeDefault", "0"));
			if (ini.getProperty("genExportUseArraySize", "false").equals("false")) {
				defaultArraySize = 0;
			}
			defaultStringLength = Integer.parseUnsignedInt(ini.getProperty("genExportStringLenDefault", "0"));
			if (ini.getProperty("genExportUseStringLen", "false").equals("false")) {
				defaultStringLength = 0;
			}
			// END KGU#854 2020-04-22
		} 
		catch (IOException ex)
		{
			this.getLogger().log(Level.WARNING, "Trouble getting export options.", ex);
		}
	}
	
	/**
	 * @return the mapping of processed elements to corresponding code line number intervals after, may be null
	 */
	public HashMap<Element, int[]> getCodeMap()
	{
		return codeMap;
	}
	// END KGU#705 2019-09-23
	
	// START KGU#690 2019-03-121: Enh. #707
	/**
	 * This method allows the subclass to modify the automatically generated file name proposal
	 * to ensure conformity with file name conventions of the target language.
	 * This should concentrate on the base name rather than the extension (which will typically
	 * not be included in the argument string).<br/>
	 * The base method just passes the argument through.
	 * @param proposedFilename - a base fle name according to the proposal rules for NSD file names.
	 * @return the possibly modified name
	 */
	protected String ensureFilenameConformity(String proposedFilename) {
		return proposedFilename;
	}
	// END KGU#690 2019-03-21
	
	// START KGU#178 2016-07-20: Enh. #160 - Specific code for subroutine export
	/**
	 * Routine is called from {@link #exportCode(Root, File, Frame, IRoutinePool)} after
	 * the top-level diagram code has been created and generates and adds the code
	 * sequences of the called subroutines in topologically sorted order.<br/>
	 * Subroutines contained in {@code _suppressedRoots} are skipped.<br/>
	 * Side effects: {@link #subroutines} will be cleared.
	 * @param _suppressedRoots - Roots not to be generated among the subroutines or null
	 * @param _publicRoots - Roots to be marked as public if possible
	 * @return the entire code for this {@code Root} including the subroutine diagrams
	 * as one string (with newlines)
	 * @see #sortTopologically(Hashtable)
	 */
	protected final String generateSubroutineCode(Set<Root> _suppressedRoots, Vector<Root> _publicRoots)
	{
		StringList outerCodeTail = code.subSequence(this.subroutineInsertionLine, code.count());
		code = code.subSequence(0, this.subroutineInsertionLine);
		boolean oldLevel = topLevel;
		topLevel = false;
		// FIXME: Experimental 
		for (Root incl: includedRoots) {
			if (_suppressedRoots == null || !_suppressedRoots.contains(incl)) {
				this.generateInitRoutine(incl, subroutineIndent);
			}
		}
		// Note: The following routine call will clear this.subroutines
		Vector<Root> roots = new Vector<Root>(sortTopologically(subroutines));
		for (Root sub: roots)
		{
			// START KGU#815/KGU#824 2020-03-17: Enh. #828, bugfix #836
			//generateCode(sub, subroutineIndent, false);	// add its code
			if (_suppressedRoots == null || !_suppressedRoots.contains(sub)) {
				// add its code
				generateCode(sub, subroutineIndent, _publicRoots != null && _publicRoots.contains(sub));
			}
			// END KGU#815/KGU#824 2020-03-17
		}

		code.add(outerCodeTail);
		
		// START KGU#815/KGU#824 2020-03-19: Enh. #828, bugfix #836
		for (Root sub: roots) {
			if ((_suppressedRoots == null || !_suppressedRoots.contains(sub))
					&& _publicRoots != null && _publicRoots.contains(sub)) {
				// insert its interface
				insertPrototype(sub, subroutineIndent, _publicRoots != null && _publicRoots.contains(sub), 
						interfaceInsertionLine);
			}
		}
		// END KGU#815/KGU#824 2020-03-19
		
		topLevel = oldLevel;
		return code.getText();
	}
	/**
	 * Inserts the generated code sequence for subroutine diagram {@code _root} at the appropriate
	 * line in {@link #code}
	 * @param _root - the library routine diagram to be inserted
	 * @param _indent - the indentation string
	 * @param _public - if true then the routine shall be accessible outside the library
	 */
	protected int insertLibraryRoutine(Root _root, String _indent, boolean _public)
	{
		StringList outerCodeTail = code.subSequence(this.libraryInsertionLine, code.count());
		code = code.subSequence(0, this.libraryInsertionLine);
		boolean oldLevel = topLevel;
		topLevel = false;

		addSepaLine();
		generateCode(_root, _indent, _public);
		
		int nLines = code.count() - this.libraryInsertionLine;

		code.add(outerCodeTail);
		
		/* Be aware that generateCode() may have incremented this.libraryInsertionLine
		 * (and larger line markers as well!) as it may (ab)use insertPrototype() to
		 * actually append the function header. So the correct number of added lines
		 * (minus the ones inserted in previous file regions) is obtained by subtracting
		 * the new libraryInsertionLine value from the code size.
		 * it may cause defective line markers if we update them with
		 * this value. Instead we must reduce it by the bias between the current value
		 * of this.libraryInsertionLine and its former value atLine. */
		updateLineMarkers(this.libraryInsertionLine, nLines);

		if (_public) {
			nLines += insertPrototype(_root, _indent, _public, this.interfaceInsertionLine);
		}

		topLevel = oldLevel;
		
		return nLines;
	}

	/**
	 * Increments cached line indices greater than or equal to line index {@code atLine}
	 * by the number {@code nLines} of inserted lines.
	 * @param atLine - line index of the insertion
	 * @param nLines - number of inserted lines
	 */
	protected void updateLineMarkers(int atLine, int nLines) {
		if (this.subroutineInsertionLine >= atLine) {
			this.subroutineInsertionLine += nLines;
		}
		if (this.includeInsertionLine >= atLine) {
			this.includeInsertionLine += nLines;
		}
		if (this.interfaceInsertionLine >= atLine) {
			this.interfaceInsertionLine += nLines;
		}
		if (this.libraryInsertionLine >= atLine) {
			this.libraryInsertionLine += nLines;
		}
	}

	/**
	 * Performs a topological sorting of the Roots in the {@code _dependencyMap}
	 * and returns the result as queue.<br/>
	 * ATTENTION: This routine consumes (i.e. destroys) the passed-in {@code _dependencyMap}!
	 * @param _dependencyMap - the dependency graph of the routines as map - will be emptied!
	 * @return queue of the sorted diagrams (independent first, dependent ones following)
	 */
	// START KGU#754 2019-11-11: Issue #766 - we want to achieve deterministic routine order
	//protected Queue<Root> sortTopologically(Hashtable<Root, SubTopoSortEntry> _dependencyMap)
	protected Queue<Root> sortTopologically(SortedMap<Root, SubTopoSortEntry> _dependencyMap)
	// END KGU#754 2019-11-11
	{
		Queue<Root> sortedRoots = new LinkedList<Root>();
		Queue<Root> roots = new LinkedList<Root>();
		// START KGU#349 2017-02-20: Bugfix #349 - precaution against indirect recursion, we must export all routines
		int minRefCount = 0;
		while (!_dependencyMap.isEmpty()) {
		// END KGU#349 2017-02-20
			// Initial queue filling - this is a classical topological sorting algorithm
			for (Root sub: _dependencyMap.keySet())
			{
				SubTopoSortEntry entry = _dependencyMap.get(sub);
				// If this routine refers to no other one, then enlist it
				// START KGU#936 2021-02-13: Bugfix #937 Could induce an endless loop
				//if (entry.nReferingTo == minRefCount)
				if (entry.nReferingTo <= minRefCount)
				// END KGU#936 2021-02-13
				{
					roots.add(sub);
				}
			}
			// Now we have an initial queue of independent routines,
			// so export them and enlist those dependents
			// the prerequisites of which are thereby fulfilled.
			while (!roots.isEmpty())
			{
				Root sub = roots.remove();	// get the next routine
				sortedRoots.add(sub);	// ... and add it to the result queue

				// look for dependent routines and decrement their dependency counter
				// (the entry for sub isn't needed any longer now)
				for (Root caller: _dependencyMap.remove(sub).callers)
				{
					SubTopoSortEntry entry = _dependencyMap.get(caller);
					// Last dependency? Then enlist the caller (if it's not already listed - in case of indirect recursion)
					if (entry != null && --entry.nReferingTo <= 0 && !roots.contains(caller))
					{
						roots.add(caller);
						// when we could add a due subroutine then there is no need anymore to tolerate routines in need of others
						minRefCount = 0;
					}
				}
			}
			// START KGU#349 2017-02-20: Bugfix #349
			// An indirect recursion might block the queuing of routines, so raise reference toleration level
			minRefCount++;
			// END KGU#349
		}
		return sortedRoots;
	}
	// END KGU#178 2016-07-20
	
	// START KGU#311 2016-12-22: Enh. #314
	/**
	 * Inserts all marked sections of resource file "FileAPI.&lt;_language&gt;.txt"
	 * at line {@link #subroutineInsertionLine} into the resulting code.
	 * Increases {@link #subroutineInsertionLine} by the number of lines copied
	 * such that subroutines (which are inserted later) will be inserted after the
	 * FileAPI stuff, because they might rely on some FileAPI routines.
	 * @see #insertFileAPI(String, int)
	 * @see #insertFileAPI(String, int, String)
	 * @see #insertFileAPI(String, int, String, int)
	 * @param _language - name or file name extension of an export language
	 */
	protected void insertFileAPI(String _language)
	{
		insertFileAPI(_language, 0);	
	}
	
	/**
	 * Inserts marked section {@code _sectionCount} (1, 2, ...) or all sections (_sectionCount = 0) of
	 * resource file "FileAPI.&lt;_language&gt;.txt" at line {@link #subroutineInsertionLine} into
	 * the resulting code.
	 * Increases {@link #subroutineInsertionLine} by the number of lines copied
	 * such that subroutines (which are inserted later) will be inserted after the
	 * FileAPI stuff, because they might rely on some FileAPI routines.
	 * @see #insertFileAPI(String)
	 * @see #insertFileAPI(String, int, String)
	 * @see #insertFileAPI(String, int, String, int)
	 * @param _language - name or file name extension of an export language
	 * @param _sectionCount - number of the marked section to be copied (0 for all)
	 */
	protected void insertFileAPI(String _language, int _sectionCount)
	{
		this.subroutineInsertionLine = insertFileAPI(_language, 
				this.subroutineInsertionLine, this.subroutineIndent, _sectionCount);
	}
	
	/**
	 * Inserts marked section _sectionCount (1, 2, ...) or all sections ({@code _sectionCount = 0}) of
	 * resource file "FileAPI.&lt;_language&gt;.txt" at line {@code _atLine} with given {@_indentation} into
	 * the resulting code 
	 * @see #insertFileAPI(String)
	 * @see #insertFileAPI(String, int)
	 * @see #insertFileAPI(String, int, String)
	 * @param _language - name or file name extension of an export language
	 * @param _atLine - target line where the file section is to be copied to
	 * @param _indentation - indentation string (to precede every line of the copied section) 
	 * @param _sectionCount - number of the marked section to be copied (0 for all)
	 * @return line number at the end of the inserted code lines
	 */
	protected int insertFileAPI(String _language, int _atLine, String _indentation, int _sectionCount)
	{
		boolean isDone = false;
		int sectNo = 0;
		String error = "";
		try {
			java.io.InputStream fis = this.getClass().getResourceAsStream("FileAPI." + _language + ".txt");
			java.io.BufferedReader reader = new java.io.BufferedReader(new java.io.InputStreamReader(fis, "UTF-8"));
			String line = null;
			boolean doInsert = false;
			while ((line = reader.readLine()) != null) {
				if (line.contains("===== STRUCTORIZER FILE API START =====")){
					sectNo++;
					doInsert = _sectionCount == 0 || _sectionCount == sectNo;
					_atLine += insertSepaLine(_indentation, _atLine);
				}
				if (doInsert) {
					// Unify indentation and replace dummy messages by localized ones
					line = line.replace("\t", this.getIndent());
					line = line.replace("§INVALID_HANDLE_READ§", Control.msgInvalidFileNumberRead.getText());
					line = line.replace("§INVALID_HANDLE_WRITE§", Control.msgInvalidFileNumberWrite.getText());
					line = line.replace("§NO_INT_ON_FILE§", Control.msgNoIntLiteralOnFile.getText());
					line = line.replace("§NO_DOUBLE_ON_FILE§", Control.msgNoDoubleLiteralOnFile.getText());
					line = line.replace("§END_OF_FILE§", Control.msgEndOfFile.getText());
					insertCode(_indentation + line, _atLine++);
				}
				if (line.contains("===== STRUCTORIZER FILE API END =====")){
					doInsert = false;
					insertCode(_indentation, _atLine++);
				}
			}
			reader.close();
			isDone = true;
		} catch (IOException e) {
			error = e.getLocalizedMessage();
		}
		if (!isDone) {
			getLogger().log(Level.WARNING, "insertFileAPI({0}, ...): {1}", new Object[]{_language, error});
		}
		return _atLine;
	}
	
	/**
	 * Routine stub that may be overridden by subclasses to command the creation of (modified) copies
	 * of some resource files for the used FileAPI. Typically, this method is called just once after
	 * the (recursive) code export has been mostly done.
	 * @see #copyFileAPIResource(String, String, String)
	 * @see #insertFileAPI(String)
	 * @see #insertFileAPI(String, int)
	 * @see #insertFileAPI(String, int, String)
	 * @see #insertFileAPI(String, int, String, int)
	 * @param _filePath - path of the target directory or of some file within it  
	 * @return flag whether the copy has worked
	 */
	protected boolean copyFileAPIResources(String _filePath)
	{
		return true;
	}
	
	/**
	 * Creates a (modified) copy of resource file "FileAPI.&lt;_language&gt;.txt" in the _targetPath
	 * directory with the given _targetFilename. If _targetFilename is null then the file name will
	 * be "FileAPI"&lt;_language&gt;.
	 * @see #copyFileAPIResources(String)
	 * @see #insertFileAPI(String)
	 * @see #insertFileAPI(String, int)
	 * @see #insertFileAPI(String, int, String)
	 * @see #insertFileAPI(String, int, String, int)
	 * @param _language - a language-specific filename extension
	 * @param _targetFilename - the proposed filename for the copy (should not contain path elements!)
	 * @param _targetPath - path of the target directory or of a file within it 
	 * @return
	 */
	protected boolean copyFileAPIResource(String _language, String _targetFilename, String _targetPath)
	{
		boolean isDone = false;
		String error = "";
		if (_targetFilename == null) {
			_targetFilename = "FileAPI." + _language;
		}
		File target = new File(_targetFilename);
		if (!target.isAbsolute()) {
			java.io.File targetDir = new java.io.File(_targetPath);
			if (!targetDir.isDirectory()) {
				targetDir = targetDir.getParentFile();
			}
			target = new File(targetDir.getAbsolutePath() + File.separator + _targetFilename);
		}
		// Don't overwrite the file if it already exists in the target directory
		if (!target.exists()) {
			InputStream fis = null;
			FileOutputStream fos = null;
			try {
				fis = this.getClass().getResourceAsStream("FileAPI." + _language + ".txt");
				fos = new FileOutputStream(target);
				BufferedReader reader = new BufferedReader(new InputStreamReader(fis, "UTF-8"));
				BufferedWriter writer = new BufferedWriter(new OutputStreamWriter(fos, "UTF-8"));
				String line = null;
				while ((line = reader.readLine()) != null) {
					// Suppress insertion markers and replace dummy messages by localized ones
					if (!line.contains("===== STRUCTORIZER FILE API")){
						line = line.replace("\t", this.getIndent());
						line = line.replace("§INVALID_HANDLE_READ§", Control.msgInvalidFileNumberRead.getText());
						line = line.replace("§INVALID_HANDLE_WRITE§", Control.msgInvalidFileNumberWrite.getText());
						line = line.replace("§NO_INT_ON_FILE§", Control.msgNoIntLiteralOnFile.getText());
						line = line.replace("§NO_DOUBLE_ON_FILE§", Control.msgNoDoubleLiteralOnFile.getText());
						line = line.replace("§END_OF_FILE§", Control.msgEndOfFile.getText());
						// TODO copy the file, replacing the messages
						writer.write(line); writer.newLine();
					}
				}
				writer.close();
				reader.close();
				isDone = true;
			} catch (IOException e) {
				error = e.getLocalizedMessage();
			}
			finally {
				if (fis != null) {
					try { fis.close(); } catch (IOException e) {}
				}
				if (fos != null) {
					try { fos.close(); } catch (IOException e) {}
				}
			}
			if (!isDone) {
				getLogger().log(Level.WARNING, "copyFileAPIResource({0}, {1}, ...): {2}", new Object[]{_language, _targetFilename, error});
			}
		}
		return isDone;
	}
	// END KGU#311 2016-12-22
	
	// START KGU#301 2016-12-01: Bugfix #301
	/**
	 * Helper method to detect exactly whether the given {@code expression} is enclosed in parentheses.
	 * Simply check whether it starts with "(" and ends with ")" is NOT sufficient because the expression
	 * might look like this: {@code (4 + 8) * sqrt(3.5)}, which starts and ends with a parenthesis without
	 * being parenthesized.  
	 * @param expression - the expression to be analysed as string
	 * @return true if the expression is properly parenthesized. (Which is to be ensured e.g for conditions
	 * in C and derived languages.
	 */
	protected static boolean isParenthesized(String expression)
	{
		return Element.isParenthesized(expression);
	}
	// END KGU#301 2017-09-19
	/**
	 * Helper method to detect exactly whether the expression represented by {@code tokens} is enclosed in
	 * parentheses.<br/>
	 * Simply check whether it starts with "(" and ends with ")" is NOT sufficient because the expression
	 * might look like this: {@code (4 + 8) * sqrt(3.5)}, which starts and ends with a parenthesis without
	 * being parenthesized.  
	 * @param tokens - the tokenized expression to be analysed as StringList
	 * @return true if the expression is properly parenthesized. (Which is to be ensured e.g for conditions
	 * in C and derived languages.
	 */
	protected static boolean isParenthesized(StringList tokens)
	{
		return Element.isParenthesized(tokens);
	}
	// END KGU#301 2017-09-19

	// START KGU#187 2016-04-28: Enh. 179 batch mode
	/*****************************************
	 * batch and group code export methods
	 *****************************************/

	/**
	 * Exports the diagrams given by {@code _roots} into a text file with path {@code _targetFile}.<br/>
	 * <b>Note:</b> This method is intended for batch export.
	 * 
	 * @param _roots - vector of diagram {@link Root}s to be exported (in this order).
	 * @param _targetFile - path of the target text file for the code export (the method cares itself
	 *     for an appropriate file name extension).
	 * @param _switches - String containing code letters for export options ('b','c','f','l','t','-') 
	 * @param _charSet - name of the character set to be used.
	 * @param _settingsFromFile - whether a (partial) ini file for alternative option retrieval was given
	 * @param _routinePool - the routine pool to be used if referenced subroutines are to be exported
	 *     (may be {@code null} if none is used)
	 *     
	 * @see #exportCode(Root, File, Frame, IRoutinePool)
	 * @see #exportCode(Vector, String, File, Frame, IRoutinePool)
	 */
	// START KGU#676 2019-03-13: Enh. #696 allow explicitly to specify the routine pool to use
	//public void exportCode(Vector<Root> _roots, String _targetFile, String _switches, String _charSet)
	// START KGU#720 2019-08-05: Enh. #737 - allow to load settings from a configuration file
	public void exportCode(Vector<Root> _roots, String _targetFile, String _switches, String _charSet, boolean _settingsFromFile, IRoutinePool _routinePool)
	// END KGU#720 2019-08-05
	// END KGU#676 2019-03-13
	{
		// START KGU#676 2019-03-13: Enh. #696
		routinePool = _routinePool;
		this.pureFilename = "";
		this.hasParallels = false;
		this.usesFileAPI = false;
		this.hasInput = false;
		this.hasEmptyInput = false;
		this.hasOutput = false;
		this.code.clear();
		// END KGU#676 2019-03-13
		// START KGU#446/1040 2022-08-14: Enh. #441, #1047 turtle mode must be reset
		this.usesTurtleizer = false;
		// END KGU#446/1040 2022-08-14
		
		if (Charset.isSupported(_charSet))
		{
			exportCharset = _charSet;
		}
		else
		{
			getLogger().log(Level.WARNING, "*** Charset {0} not available; {1} used.", new Object[]{_charSet, exportCharset});
		}
		
		//=============== Get export options ======================
		// START KGU#720/KGU#722 2019-08-07: Enh. #737, #741 - option to load settings from extra settings file
		if (_settingsFromFile) {
			// START KGU#816 2020-03-17: unified on occasion of enh. #837 
			//try
			//{
			//	Ini ini = Ini.getInstance();
			//	ini.load();
			//	exportAsComments = ini.getProperty("genExportComments","false").equals("true");
			//	startBlockNextLine = !ini.getProperty("genExportBraces", "false").equals("true");
			//	generateLineNumbers = ini.getProperty("genExportLineNumbers", "false").equals("true");
			//	exportCharset = ini.getProperty("genExportCharset", Charset.defaultCharset().name());
			//	suppressTransformation = ini.getProperty("genExportnoConversion", "false").equals("true");
			//	includeFiles = ini.getProperty("genExportIncl" + this.getClass().getSimpleName(), "");
			//	exportAuthorLicense = ini.getProperty("genExportLicenseInfo", "false").equals("true");
			//} 
			//catch (IOException ex)
			//{
			//	this.getLogger().log(Level.WARNING, "Trouble getting export options.", ex);
			//}
			this.getExportOptions(false);
			// END KGU#816 2020-03-17
		}
		// END KGU#720/KGU#722 2019-08-07
		this.exportSubroutines = _routinePool != null;

		boolean overwrite = false;
		// Explicit options override the preferences from the settings file
		if (_switches != null)
		{
			for (int i = 0; i < _switches.length(); i++)
			{
				char ch = _switches.charAt(i);
				switch (ch)
				{
				// START KGU#363 2017-05-11: Enh. #372
				case 'A': // the opposite of 'a'
				case 'a':
					exportAuthorLicense = ch == 'a';
					break;
				// END KGU#363 2017-05-11
				case 'C': // the opposite of 'c'
				case 'c':
					exportAsComments = ch == 'c';
					break;
				case 'B': // the opposite of 'b'
				case 'b':
					startBlockNextLine = ch == 'b';
					break;
				//case 'F':	// There is no opposite of 'f'
				case 'f':
					overwrite = true;
					break;
				case 'L': // The opposite of 'l'
				case 'l':
					// START KGU#113 2021-06-07: Enh. #67 Converted to a plugin-specific option
					//generateLineNumbers = ch == 'l';
					this.setPluginOption("lineNumbering", ch == 'l');	// for BASIC/COBOL
					this.setPluginOption("numberingInterval", ch == 'l' ? 1 : 0);	// for LaTeX
					// END KGU#113 2021-06-07
					break;
				case 'T': // The opposite of 't'
				case 't':
					suppressTransformation = ch == 't';
					break;
				case '-':	// Handled separately
					break;
				default:
					// START KGU#484 2018-03-22: Issue #463
					//System.err.println("*** Unknown generator option -" + ch + " ignored.");
					getLogger().log(Level.WARNING, "Unknown generator option -{0} ignored.", ch);
				}
			}
		}

		if (_targetFile != null)
		{
			_targetFile = deriveCodeFileName(_targetFile, true);

			StringList nameParts = StringList.explode(_targetFile, "[.]");
			//System.out.println("File name raw: " + nameParts);
			if (!overwrite)
			{
				int count = 0;
				do {
					File file = new File(nameParts.concatenate("."));
					if (file.exists())
					{
						if (count == 0) {
							nameParts.insert(Integer.toString(count), nameParts.count()-1);
						}
						else {
							nameParts.set(nameParts.count()-2, Integer.toString(count));
						}
						count++;
					}
					else
					{
						overwrite = true;
					}
				} while (!overwrite);
			}
			_targetFile = nameParts.concatenate(".");
			// START KGU#815/KGU#824 2020-03-21: Enh. #828, bugfx #836
			this.pureFilename = new File(_targetFile).getName();
			int posDot = this.pureFilename.indexOf(".");
			if (posDot >= 0) {
				this.pureFilename = this.pureFilename.substring(0, posDot);
			}
			// END KGU#815/KGU#824 2020-03-21
		}

		Syntax.loadFromINI();

		/* START KGU#676 2019-03-13: Enh. #696 Now that we can export archives
		 * we must consider subroutines and includes here too */
		boolean someRootUsesFileAPI = generatePartitionedCode(_roots, true);
		/* END KGU#676 2019-03-13 */

		// Did the user want the code directed to standard output?
		if (_switches.indexOf('-') >= 0)
		{
			exportToStdOut();
		}
		// Normal file export
		if (_targetFile != null)
		try
		{
			BTextfile outp = new BTextfile(_targetFile);

			outp.rewrite(exportCharset);

			outp.write(code.getText());
			// START KGU#689 2019-03-21: Issue #706 - a non-empty text file should end with a newline
			if (!code.isEmpty()) {
				outp.write("\n");
			}
			// END KGU#689 2019-03-21
			outp.close();
			
			// START KGU#311 2016-12-27: Enh. #314 Allow the subclass to copy necessary resource files
			if (someRootUsesFileAPI) {
				copyFileAPIResources(_targetFile);
			}
			// END KGU#311 2016-12-27
		}
		catch(Exception e)
		{
			getLogger().log(Level.WARNING, "*** Error while saving the file \"{0}\"!\n{1}", new Object[]{_targetFile, e.getMessage()});
		}
	}

	// START KGU#815 2020-03-13: Enh. #828 New entry point
	/**
	 * Entry point for <b>interactively</b> commanded code export from an arrangement group.
	 * Retrieves export options, opens a file selection dialog, and performs the actual
	 * code export.
	 * 
	 * @param _roots - The list of diagrams to be exported together, more diagrams might
	 *     be involved if the respective option is set.
	 * @param _fileName - an proposed export file name (without path)
	 * @param _proposedDirectory - last export or current Structorizer directory (as managed
	 *     by Diagram)
	 * @param _frame - the GUI Frame object responsible for this action
	 * @param _routinePool - {@link Arranger} or some other routine pool if subroutines are
	 *     to be involved
	 * @return the chosen target directory if the export hadn't been cancelled, otherwise
	 *     {@code null}
	 *     
	 * @see #exportCode(Root, File, Frame, IRoutinePool)
	 * @see #exportCode(Vector, String, String, String, String, IRoutinePool)
	 */
	public File exportCode(Vector<Root> _roots, String _fileName, File _proposedDirectory, Frame _frame, IRoutinePool _routinePool)
	{
		File exportDir = _proposedDirectory;
		isFilePartitioned = false;

		routinePool = _routinePool;
		
		//=============== Get export options ======================
		getExportOptions(true);
		
		// Now the subclass gets a chance to modify the proposal if there are some  - according to #707 - hyphens in python file names are nasty
		_fileName = this.ensureFilenameConformity(_fileName);
		
		/* If subroutines are not to be involved but more than one Root is designated
		 * for export then we simply form a temporary routine pool around the specified
		 * diagrams and switch subroutine involvement mode on, such that potential
		 * dependencies among the diagrams can be detected and handled by topological sorting.
		 */
		if (!this.optionExportSubroutines() && _roots.size() > 1) {
			ArchivePool limitedPool = new ArchivePool(_fileName);
			for (Root root: _roots) {
				limitedPool.addDiagram(root);
			}
			routinePool = limitedPool;
			this.exportSubroutines = true;
		}

		//=============== Request output file path (interactively) ======================
		JFileChooser dlgSave = new JFileChooser();
		dlgSave.setDialogTitle(getDialogTitle());

		// set directory
		dlgSave.setCurrentDirectory(_proposedDirectory);

		// set proposed name
		dlgSave.setSelectedFile(new File(_fileName));

		// START KGU 2016-04-01: Enh. #110 - select the provided filter
		dlgSave.addChoosableFileFilter((javax.swing.filechooser.FileFilter) this);
		dlgSave.setFileFilter((javax.swing.filechooser.FileFilter) this);
		// END KGU 2016-04-01
		int result = dlgSave.showSaveDialog(_frame);

		String filename = new String();

		File file = null;

		if (result == JFileChooser.APPROVE_OPTION) 
		{
			filename = dlgSave.getSelectedFile().getAbsoluteFile().toString();
			if (!isOK(filename))
			{
				filename += "."+getFileExtensions()[0];
			}
			file = new File(filename);
		}

		//System.out.println(filename);

		if (file != null && file.exists())
		{
			int response = JOptionPane.showConfirmDialog (_frame,
					"Overwrite existing file?","Confirm Overwrite",
					JOptionPane.YES_NO_OPTION,
					JOptionPane.QUESTION_MESSAGE);
			if (response == JOptionPane.NO_OPTION)
			{
				file = null;	// We might as well return here
			}
		}
			
		//=============== Actual code generation ======================
		if (file != null)
		{
			// START KGU 2017-04-26
			exportDir = file.getParentFile();
			// END KGU 2017-04-26
			// START KGU#194 2016-05-07: Bugfix #185 - the subclass may need the filename
			pureFilename = file.getName();
			int dotPos = pureFilename.indexOf(".");
			if (dotPos >= 0)
			{
				pureFilename = pureFilename.substring(0, dotPos);
			}
			// END KGU#194 2016-05-07

			try
			{
				this.usesFileAPI = this.generatePartitionedCode(_roots, false);
				
				BTextfile outp = new BTextfile(filename);
				// START KGU#168 2016-04-04: Issue #149 - allow to select the charset
				//outp.rewrite();
				outp.rewrite(exportCharset);
				// END KGU#168 2016-04-04
				String codeText = code.getText();
				outp.write(codeText);
				// START KGU#689 2019-03-21: Issue #706 - a non-empty text file should end with a newline
				if (!codeText.isEmpty() && !codeText.endsWith("\n")) {
					outp.write("\n");
				}
				// END KGU#689 2019-03-21
				outp.close();
				
				// This is for generators that cannot (or don't want to) generate inline code for file API
				if (this.usesFileAPI) {
					copyFileAPIResources(filename);
				}
				
				// START KGU#815 2020-04-03: Enh. #828 Want to inform the user that they have to cut the file
				if (isFilePartitioned && _frame != null) {
					JOptionPane.showMessageDialog(_frame,
							"The generated text file consists of several modules.\nIt needs to be cut into separate code files at the lines looking like:\n"
									+ this.commentSymbolLeft() + " " + SCISSOR_LINE_FULL + this.commentSymbolRight(),
							"Export", JOptionPane.INFORMATION_MESSAGE);
				}
			}
			catch (Exception e)
			{
				String message = e.getMessage();
				// START KGU#484 2018-04-05: Issue #463
				//e.printStackTrace();
				getLogger().log(Level.WARNING, "Error on saving file!", e);
				// END KGU#484 2018-04-05
				if (message == null) {
					message = e.getClass().getSimpleName();
				}
				JOptionPane.showMessageDialog(_frame,
						"Error while saving the file!\n" + message,
						"Error", JOptionPane.ERROR_MESSAGE);
			}
			// START KGU#178 2016-07-20: Enh. #160
			if (this.optionExportSubroutines() && missingSubroutines.count() > 0)
			{
				JOptionPane.showMessageDialog(_frame,
						"Export defective. Some subroutines weren't found:\n\n" + missingSubroutines.getText(),
						"Warning", JOptionPane.WARNING_MESSAGE);		    		
			}
			// END KGU#178 2016-07-20
		} // if (file != null)
		// START KGU#654 2019-02-16: Enh. #681 - we want to inform the caller if the export failed
		else {
			exportDir = null;
		}
		// END KGU#654 2019-02-16
		// START KGU 2017-04-26
		return exportDir;
		// END KGU 2017-04-26
	}
	
	/**
	 * Depending on {@link #optionExportSubroutines()} and {@code _batchMode} first analyses
	 * the dependency trees rooted by the given {@code _entryPoints}, splits the set of involved
	 * diagrams into modules if necessary and then exports the found diagrams module by module
	 * in topological order.<br/>
	 * These are the rules:
	 * <ul>
	 * <li>
	 * If {@link #optionExportSubroutines()} is false or {@link #routinePool} is {@code null}
	 * then just the given {@code _entryPoints} will be exported in topological order if they
	 * are depending on one another.
	 * </li>
	 * <li>
	 * Otherwise the complete dependency trees are extracted from {@link #routinePool} and
	 * compared. The union of all pairwise intersection sets will be exported as a library/unit
	 * module named by {@code _libraryName} if given or by the routine pool otherwise.
	 * </li>
	 * <li>
	 * Afterwards, the remaining entry points (not being member of the common library) will be
	 * exported as applications or libraries (according to the root type) named by their root
	 * together with their unshared dependency tree members and a library reference if necessary.
	 * </li>
	 * </ul>
	 * The splitting into several modules may break Jump (EXIT) dependencies, though.
	 * 
	 * @param _entryPoints - The {@link Root}s to be exported in any case
	 * @param _batchMode - {@code true} if this routine is used in batch mode, {@code false}
	 *      otherwise
	 * @return {@code true} if some exported {@link Root}s requires the File API
	 */
	protected boolean generatePartitionedCode(Vector<Root> _entryPoints, boolean _batchMode) {
		// FIXME: Check top-level soundness, particularly for Pascal export
		boolean _someRootUsesFileAPI = false;
		boolean firstExport = true;
		if (this.optionExportSubroutines()) {
			// used e.g. for Pascal/Oberon UNIT/MODULE naming
			if (pureFilename == null || pureFilename.isEmpty()) {
				if (routinePool != null) {
					pureFilename = routinePool.getName();
				}
				if (pureFilename == null || pureFilename.equals("Arranger")) {
					pureFilename = "lib" + Integer.toHexString(this.hashCode());
				}
			}
		}
		// START KGU#824 2020-03-15: Bugfix #836
		//_someRootUsesFileAPI = generateModule(_roots, _batchMode, firstExport);
		// Collect the dependency trees
		// this.subroutines will collect all dependencies, depTrees will collect them separately
		TreeMap<Root, SubTopoSortEntry> generalSubs = this.subroutines;
		Vector<TreeMap<Root, SubTopoSortEntry>> subTrees = new Vector<TreeMap<Root, SubTopoSortEntry>>();
		Vector<TreeMap<Root, SubTopoSortEntry>> inclTrees = new Vector<TreeMap<Root, SubTopoSortEntry>>();
		boolean[] libUserFlags = new boolean[_entryPoints.size()];	// Registers which Roots refer to the library
		HashSet<Root> commonSubs = new HashSet<Root>();
		Vector<Integer> mainIndices = new Vector<Integer>();	// Collect the mains
		int nRedundant = 0;
		for (Root root: _entryPoints)
		{
			if (root.isProgram()) {
				mainIndices.add(subTrees.size());
			}
			// START KGU#824 2020-03-15: Bugfix #836
			/* For the export of archives we must consider subroutines and includes here too.
			 * If subroutines are to be involved, we will first gather all referenced subroutines
			 * and includables before we actually produce code */
			// First add to the general dependency forest
			boolean wasAdded = false;
			if (!root.isProgram() && !subroutines.containsKey(root))
			{
				// Precaution for recursive top-level routine
				subroutines.put(root, new SubTopoSortEntry(null));
				wasAdded = true;
			}
			registerCalledSubroutines(root);
			registerIncludedRoots(root, subroutines);
			if (wasAdded && subroutines.get(root).nReferingTo == 0)
			{
				// Remove it - if the routine is called elsewhere then it will reappear
				subroutines.remove(root);
			}
		}
		// Now do it again separately if the subroutine hadn't already been in the general forest
		for (Root root: _entryPoints) {
			libUserFlags[subTrees.size()] = false;
			TreeMap<Root, SubTopoSortEntry> includes = new TreeMap<Root, SubTopoSortEntry>(Root.SIGNATURE_ORDER);
			// The original subroutines map is cached in generalSubs, so we may reassign it here
			this.subroutines = new TreeMap<Root, SubTopoSortEntry>(Root.SIGNATURE_ORDER);
			boolean wasAdded = false;
			if (root.isSubroutine())
			{
				// Precaution for recursive top-level routine
				subroutines.put(root, new SubTopoSortEntry(null));
				wasAdded = true;
			}
			registerCalledSubroutines(root);
			this.registerIncludedRoots(root, includes);
			if (wasAdded && subroutines.get(root).nReferingTo == 0)
			{
				subroutines.remove(root);
			}
			// Unite the intersections
			for (int j = 0; j < subTrees.size(); j++) {
				if (subTrees.get(j) != null) {
					HashSet<Root> intersection = new HashSet<Root>(subroutines.keySet());
					intersection.retainAll(subTrees.get(j).keySet());
					if (!intersection.isEmpty()) {
						libUserFlags[subTrees.size()] = true;
						libUserFlags[j] = true;
						commonSubs.addAll(intersection);
					}
				}
				HashSet<Root> intersection = new HashSet<Root>(includes.keySet());
				intersection.retainAll(inclTrees.get(j).keySet());
				if (!intersection.isEmpty()) {
					libUserFlags[subTrees.size()] = true;
					libUserFlags[j] = true;
					commonSubs.addAll(intersection);
				}
			}
			// For independent entry points add the dependencies, for dependent (redundant) ones add null
			if (root.isProgram() || !generalSubs.containsKey(root)) {
				subTrees.add(new TreeMap<Root, SubTopoSortEntry>(subroutines));
			}
			else {
				subTrees.add(null);
				commonSubs.add(root);
				nRedundant++;
			}
			inclTrees.add(includes);
			// END KGU#824 2020-03-15
		}
		// Restore the general forest
		this.subroutines = generalSubs;
		// Now we will first export the library if necessary
		boolean allowsMixed = allowsMixedModule();
		boolean mayBeCombined =	!this.max1MainPerModule() && allowsMixed ||
				mainIndices.size() == 1
				&& (
						allowsMixed
						|| _entryPoints.size() == 1
					)
				|| !_batchMode && nRedundant + 1 == _entryPoints.size();
		// In order to build the library or a stand-alone module, there are no external dependencies
		this.importedLibRoots = null;
		if (mayBeCombined) {
			// Now we can put all diagrams together and generate a common module
			if (!_batchMode && mainIndices.size() == 1 && _entryPoints.size() > 1) {
				/* In case of group export (_batchMode = false) the main (if there is one) can
				 * be made the only entry point if all remaining entry points are redundant,
				 * we just have to find it again first
				 */
				for (Root root: _entryPoints) {
					if (root.isProgram()) {
						// START KGU#865 2020-04-28: Bugfix of #828
						//_entryPoints.clear();
						//_entryPoints.add(root);
						_entryPoints.remove(root);
						if (nRedundant == _entryPoints.size()) {
							_entryPoints.clear();
						}
						_entryPoints.insertElementAt(root, 0);
						// END KGU#865 2020-04-08
						break;
					}
				}
			}
			// Specific mechanism for generators accepting more than 1 main per module
			else if (mainIndices.size() > 1 && !this.max1MainPerModule()) {
				// Put the main with the largest subroutine coverage first
				int maxIx = mainIndices.firstElement();
				for (int i = 1; i < mainIndices.size(); i++) {
					int index = mainIndices.get(i);
					if (subTrees.get(index).size() > subTrees.get(maxIx).size()) {
						maxIx = index;
					}
				}
				// Move the main with most requirements to top
				Root main = _entryPoints.remove(maxIx);
				_entryPoints.insertElementAt(main, 0);
				// Now we must make sure that this.subroutines does not contain entry points
				// (or the other way round). Order does not matter much for Generators of this kind
				for (Root root: _entryPoints) {
					this.subroutines.remove(root);
				}
			}
			// START KGU#862 2020-04-25: Bugfix #863
			else {
				/* Now it is likely that there is no main at all.
				 * We must prevent duplicate expression of routines. So find an independent
				 * top level candidate or sort topologically.
				 * What cases may occur (in falling precedence):
				 * 1. There might be an entry point not being member of subroutines -> take it
				 * 2. There will be an entry point with largest subtree, then this will be the one
				 * 3. Hardly possible - would mean that all entry points are in subroutines
				 *    (i.e. called by some other routine though none has a subtree) -> just
				 *    sort them (?) topologically and clear subroutines.
				 */
				Root starter = null;
				int maxDependents = 0;
				for (int i = 0; i < _entryPoints.size(); i++) {
					Root root = _entryPoints.get(i);
					TreeMap<Root, SubTopoSortEntry> subTree = subTrees.get(i);
					if (!this.subroutines.containsKey(root)) {
						starter = root;
						break;
					}
					else if (subTree != null && subTree.size() > maxDependents) {
						maxDependents = subTree.size();
						starter = root;
						// We will continue searching, though
					}
				}
				if (starter == null) {
					_entryPoints.clear();
					// this.subroutines gets cleared here.
					_entryPoints.addAll(this.sortTopologically(this.subroutines));
				}
				else {
					this.subroutines.remove(starter);
					_entryPoints.remove(starter);
					_entryPoints.insertElementAt(starter, 0);
				}
			}
			// END KGU#862 2020-04-25
			// Note: this.subroutines is likely to be consumed by method generateModule()!
			_someRootUsesFileAPI = generateModule(_entryPoints, this.subroutines, _batchMode, null, null);
		}
		else {
			// Create a topologically sorted list of library members
			Vector<Root> sortedLibMembers = new Vector<Root>();
			if (!allowsMixed || mainIndices.isEmpty() && !_batchMode) {
				/* In case the target language may not form a mixed module then we have
				 * two alternatives with respect to subroutines among the entry points:
				 * 1. We may simply put them into the common library (and thus skip them as
				 *    separate entryPoints later on since they will be publicly available
				 *    in the library then; a possible consequence is that no further modules
				 *    may remain),
				 *    or
				 * 2. We just let them be entry points such that they will form further
				 *    libraries or UNITs
				 * The chosen strategy is 1.
				 * What about Includables among the entry points, though, if they are not
				 * required by any other group member? In this case they will be skipped as
				 * irrelevant.
				 */
				for (Root root: _entryPoints) {
					/* Any entry point not having been substructure of other entry points
					 * is made a public library member by putting it to the shared set.
					 * After the loop there won't be any subroutine among the entry points
					 * not also being in this.subroutines. 
					 */
					if (root.isSubroutine() && !subroutines.containsKey(root)) {
						commonSubs.add(root);
						subroutines.put(root, new SubTopoSortEntry(null));
					}
				}
			}
//			for (java.util.Map.Entry<Root,SubTopoSortEntry> entry: this.subroutines.entrySet()) {
//				System.out.println(entry.getKey() + "\t" + entry.getValue().toString());
//			}
			// Now we produce a topologically sorted list of all public library members
			// Since method sortTopologically() clears its argument map, we must work on a copy.
			for (Root root: this.sortTopologically(new TreeMap<Root, SubTopoSortEntry>(this.subroutines))) {
				if (commonSubs.contains(root)) {
					sortedLibMembers.add(root);
					this.subroutines.remove(root);
				}
			}
			if (!commonSubs.isEmpty()) {
				// Now we produce the library module from all shared stuff (if there is any).
				this.isLibModule = true;
				// Note: this.subroutines is likely to be consumed by method generateModule()!
				_someRootUsesFileAPI = generateModule(sortedLibMembers, this.subroutines, _batchMode, null, null);
				firstExport = false;
			}
			// Now export the remaining entryPoints
			this.isLibModule = false;
			String _libraryName = null;
			if (_entryPoints.size() > 1 || !firstExport) {
				// Save and provide the library module name since this.pureFilename will be overwritten now
				_libraryName = this.getModuleName();	// The converted pureFilename
			}
			// For the remaining modules we must provide the knowledge about imported diagrams
			this.importedLibRoots = commonSubs;
			for (int i = 0; i < _entryPoints.size(); i++) {
				Root root = _entryPoints.get(i);
				/* If the subTrees entry is null then the entry point gets exported as local
				 * requirement, so we skip it here
				 */
				if (!commonSubs.contains(root) && subTrees.get(i) != null) {
					if (!firstExport) {
						// Mark a new module section in the file
						// ======= 8< ===========================================================
						// START KGU#1040 2022-08-01: Bugfix #1047 misfit in batch export over nsd files
						//this.appendScissorLine(true, null);
						if (this.routinePool != null) {
							this.appendScissorLine(true, null);
						}
						// END KGU#1040 2022-08-01
						// For the case this module needs a (different) module name
						this.pureFilename = root.getMethodName();
					}
					Vector<Root> oneRoot = new Vector<Root>();
					oneRoot.add(root);
					_someRootUsesFileAPI = generateModule(oneRoot, subTrees.get(i), _batchMode, _entryPoints, _libraryName)
							|| _someRootUsesFileAPI;
					firstExport = false;
				}
			}
		}
		// END KGU#824 2020-03-15
		return _someRootUsesFileAPI;
	}
	
	/**
	 * Generates the code for a module headed by the given {@link Root}s {@code _roots}.
	 * Depending on whether this is for a _batch export or not, certain scissor lines
	 * may be inserted among the produced routines or not.<br/>
	 * The module always provides a common topologically sorted subroutine bundle
	 * (if subroutine involvement is intended).<br/>
	 * Side effects: Fields {@link #includedRoots}, {@link #includeMap}, {@link #rootsWithEmptyInput},
	 * {@link #rootsWithInput}, {@link #rootsWithOutput} will be modified.
	 * 
	 * @param _roots - the top diagrams of the module
	 * @param _dependencyTree - diagrams required by the given entry point(s); <b>NOTE:</b>
	 *     this tree map is likely to be modified (even cleared) by this method!
	 * @param _batchMode - {@code true} if the module export is done in batch mode, {@code false}
	 *     otherwise
	 * @param _entryPoints - list of diagrams meant to be public (exported) or {@code null}
	 *     (if all {@code _roots} be public)
	 * @param _libName - name of the module the {@code _libMembers} are to be found in
	 * @return {@code true} if the module requires the File API
	 */
	protected boolean generateModule(Vector<Root> _roots, TreeMap<Root, SubTopoSortEntry> _dependencyTree, boolean _batchMode, Vector<Root> _entryPoints, String _libName) {
		boolean someRootUsesFileAPI = false;
		boolean someRootHasParallel = false;
		boolean someRootHasTryBlcks = false;
		boolean firstExport = true;
		// These fields must be cleared lest they should contaminate the diagram analysis to be performed here 
		this.includedRoots.clear();
		this.includeMap.clear();
		this.rootsWithEmptyInput.clear();
		this.rootsWithInput.clear();
		this.rootsWithOutput.clear();
		boolean importClause = false;
		
		// First loop - depending on subroutine mode either just gathers common information or generates code
		for (Root root: _roots)
		{
			if (_batchMode) {
				// START KGU#676 2019-03-31: Issue #696
				root.specialRoutinePool = routinePool;
				// END KGU#676 2019-03-31
			}

			// START KGU#348 2017-09-25: Reset the need for thread libraries before each export
			this.hasParallels = false;
			// END KGU#348 2017-09-25
			// START KGU#815 2020-03-30: Reset the need for TRY mechanisms before each export
			this.hasTryBlocks = false;
			// END KGU#815 2020-03-30
			// START KGU#311 2016-12-27: Enh. #314 ensure I/O-specific additions per using root
			this.usesFileAPI = false;
			gatherElementInformationRoot(root);
			// END KGU#311 2016-12-27#
			if (this.usesFileAPI) { someRootUsesFileAPI = true; }
			if (this.hasParallels) { someRootHasParallel = true; }
			if (this.hasTryBlocks) { someRootHasTryBlcks = true; }

			// START KGU#676 2019-03-13: Enh. #696 - Postpone code generation until we have all subroutine information
			//generateCode(root, "");
			if (!this.optionExportSubroutines()) {
				// If subroutines are not be involved then we may generate the code right away
				this.generatorIncludes.clear();
				// START KGU#1040 2022-08-01: Bugfix #1047
				//if (_batchMode && !firstExport) {
				//	this.appendComment(SCISSOR_LINE_FULL, "");
				//}
				if (_batchMode) {
					// ======= 8< ===========================================================
					if (this.routinePool == null && !root.filename.isEmpty()) {
						this.appendScissorLine(true, this.deriveCodeFileName(root.filename, false));
					}
					else if (!firstExport) {
						this.appendComment(SCISSOR_LINE_FULL, "");
					}
				}
				// END KGU#1040 2022-08-01
				generateCode(root, "", true);
				firstExport = false;
			}
			// END KGU#678 2019-03-13
			
		}
		
		// START KGU#676 2019-03-13: Enh. #696 arrangement batch export
		// Now that we can export archives we must consider subroutines and includes here, too
		if (this.optionExportSubroutines()) {
			// In this mode code generation hasn't taken place (was postponed above), so prepare it now
			// First we provide the dependency substructure with element information, too
			for (Root sub: new Vector<Root>(_dependencyTree.keySet())) {
				// Analyse all routines not imported from a separate library module
				if (/*_batchMode ||*/ importedLibRoots == null || !importedLibRoots.contains(sub)) {
					// START KGU#676 2020-03-15: Issue #696
					if (_batchMode) {
						// This is needed for recursive type retrieval etc. in batch mode
						sub.specialRoutinePool = routinePool;
					}
					// END KGU#676 2020-03-15
					else if (!_roots.contains(sub)) {	// Is this check redundant?
						// FIXME to exclude library routines from analysis might break Jump relations
						gatherElementInformationRoot(sub);
					}
				}
				else {
					// The entry point obviously refers to some library subroutine
					importClause = true;
				}
				// Remove possible includables from the dependencyTree now
				if (sub.isInclude()) {
					// ATTENTION: We modify the collection we are iterating along!
					SubTopoSortEntry entry = _dependencyTree.remove(sub);
					// If the Includable is among the entry points then ensure its export in the correct way
					// (According to the strategy in generatePartitionedCode() this should only happen in batch mode)
					if (_roots.contains(sub) && !this.includeMap.containsKey(sub)) {
						this.includeMap.put(sub, entry);
					}
				}
			}
			// Note: the following instruction clears this.includeMap!
			includedRoots = sortTopologically(includeMap);
			for (Root incl: includedRoots.toArray(new Root[]{})) {
				if (/*_batchMode ||*/ importedLibRoots == null || !importedLibRoots.contains(incl)) {
					// START KGU#676 2020-03-15: Issue #696
					if (_batchMode) {
						// This is needed for recursive type retrieval etc. in batch mode
						incl.specialRoutinePool = routinePool;
					}
					// END KGU#676 2020-03-15
					if (!_roots.contains(incl)) {
						// This call might re-add dependencies to includedMap
						gatherElementInformationRoot(incl);
					}
				}
				else {
					// The entry point obviously refers to some library includable
					importClause = true;
				}
				/* As the includable is somehow requested by some entry point, there is
				 * no need to keep it as entry point itself
				 */
				if (_roots.contains(incl) && _roots.size() > 1) {
					_roots.remove(incl);
				}
			}
			//int subroutineLine = code.count();
			firstExport = true;
			
			// In case of a library we fake a "top" includable which includes all real
			// involved includables and ensures the initialisation etc.
			if (this.isLibraryModule() && _roots.size() > 1) {
				Root topRoot = new Root();
				topRoot.setText(this.pureFilename);
				topRoot.setComment(LIB_COMMENT);
				topRoot.setInclude();
				for (Root incl: this.includedRoots) {
					topRoot.addToIncludeList(incl);
				}
				_roots.insertElementAt(topRoot, 0);
			}
			
			this.usesFileAPI = someRootUsesFileAPI;
			
			for (Root root: _roots) {
				/* If importedLibRoots is null then we are creating the library module
				 * such that all given entry points are to be exported as their necessity
				 * has already been identified
				 */
				if (importedLibRoots == null || !_dependencyTree.containsKey(root) && !includedRoots.contains(root)) {
					// Reset generatorIncludes (get filled by generateCode(Root,...)) and ensure the module import
					this.generatorIncludes.clear();
					if (importClause) {
						this.generatorIncludes.add(this.prepareGeneratorIncludeItem(_libName));
					}
					//generateCode(root, "", true);
					if (firstExport) {
						this.hasParallels = someRootHasParallel;
						this.hasTryBlocks = someRootHasTryBlcks;
						generateCode(root, "", _entryPoints == null || _entryPoints.contains(root));
						firstExport = false;
						if (!_batchMode) {
							this.topLevel = false;
						}
					}
					// START KGU#861 2020-04-24: Bugfix #862/2: We must not export both as subroutine and library routine
					//else {
					else if (!_dependencyTree.containsKey(root)) {
					// END KGU#861 2020-04-24
						insertLibraryRoutine(root, this.subroutineIndent, _entryPoints == null || _entryPoints.contains(root));
					}
				}
			}
			// The cached first subroutine insertion line will now be used.
			// FIXME: This dependency on the emptiness of this.subroutines is utterly obscure!
			if (/*subroutines.isEmpty() &&*/ this.importedLibRoots != null) {
				// We need the subroutines map for generateSubroutineCode()
				subroutines = _dependencyTree;
			}
			if (!firstExport && !subroutines.isEmpty() && _batchMode) {
				int subroutineLine = this.subroutineInsertionLine;	// FIXME!
				insertScissorLine(false, null, subroutineLine);
				// insertScissorLine() has incremented the line number, so restore it (routines are to be inserted before)
				this.subroutineInsertionLine = subroutineLine;
			}
//			// FIXME DEBUG
//			Root testSub = new Root();
//			testSub.setText("BIGGEST_NONSENSE_EVER(MUMPITZ)");
//			testSub.setProgram(false);
//			testSub.setComment("!!!!!!!!!!!!!!!!!!!!!!!!!!!!!!!!!!!!!!!!!!!!!!!!!!!!!!!!!!!!!!!!!!!!!!!!!!!!!");
//			this.subroutines.put(testSub, new SubTopoSortEntry(null));
			// Generate the code of all subroutines except the library members
			// (Be aware that method generateSubroutineCode() clears this.subroutines.)
			generateSubroutineCode(importedLibRoots, _entryPoints == null ? _roots : _entryPoints);
		}
		this.topLevel = true;
		return someRootUsesFileAPI;
	} 
	// END KGU#815 2020-03-13
	
	/**
	 * Subroutine for batch mode - writes the generated code to the console
	 * (for redirection purposes)
	 * Expects the target charset in field exportCharset and the code to be
	 * exported in field code.
	 */
	private void exportToStdOut()
	{
		OutputStreamWriter outp = null;
		try {
			outp = new OutputStreamWriter(System.out, exportCharset);
		} catch (UnsupportedEncodingException e) {
			// This should never happen since we have checked the Charset before...
			getLogger().log(Level.WARNING, "*** Unsupported Encoding: {0}", e.getMessage());
			outp = new OutputStreamWriter(System.out, Charset.defaultCharset());
		}
		try {
			BufferedWriter writer = new BufferedWriter(outp);
			writer.write(code.getText());
			// START KGU#1040 2022-08-01: Bugfix #1047: We must never close System.out!
			//writer.close();
			writer.flush();
			// END KGU#1040 2022-08-01
		} catch (IOException e) {
			getLogger().log(Level.WARNING, "*** Error on writing to stdout: {0}", e.getMessage());
		}
	}
	
	// START KGU#763 2019-11-13: Fixes #778 (Missing license text on code export of "fresh" diagrams
	/**
	 * Retrieves the license text associated to license name {@code licName} from
	 * the license pool directory
	 * @param licName - name of the license (file name will be drived from it)
	 * @return the text content of the license file (if existent), may be null
	 */
	protected String loadLicenseText(String licName) {
		String error = null;
		String content = "";
		// START KGU#789 2020-01-20: Bugfix #802: Must use standard ini directory
		//File licDir = Ini.getIniDirectory();
		File licDir = Ini.getIniDirectory(true);
		// END KGU#789 2020-01-20
		String licFileName = LicFilter.getNamePrefix() + licName + "." + LicFilter.acceptedExtension();
		File[] licFiles = licDir.listFiles(new LicFilter());
		File licFile = null; 
		for (int i = 0; licFile == null && i < licFiles.length; i++) {
			if (licFileName.equalsIgnoreCase(licFiles[i].getName())) {
				licFile = licFiles[i];
			}		
		}
		BufferedReader br = null;
		// START KGU#763 2019-12-11: Bugfix #794 part 1
		if (licFile != null) {
		// END KGU#763 2019-12-11
			try {
				InputStreamReader isr = new InputStreamReader(new FileInputStream(licFile), "UTF-8");
				br = new BufferedReader(isr);
				String line = null;
				while ((line = br.readLine()) != null) {
					content += line + '\n';
				};
			} catch (UnsupportedEncodingException e) {
				error = e.getMessage();
			} catch (FileNotFoundException e) {
				error = e.getMessage();
			} catch (IOException e) {
				error = e.getMessage();
			}
		// START KGU#763 2019-12-11: Bugfix #794 part 2
		}
		// END KGU#763 2019-12-11
		if (br != null) {
			try {
				br.close();
			} catch (IOException e) {
				error = e.getMessage();
			}
		}
		if (error != null) {
			getLogger().log(Level.WARNING, "{0}", error);
		}
		if (content.trim().isEmpty()) {
			content = null;
		}
		return content;	
	}
	// END KGU#763 2019-11-13

	/**
	 * Overridable method to derive a module (unit, library) name in subclass-specific syntax
	 * from  the stored {@link #pureFilename}.
	 * @return A suited name for a module (unit, library) related to the file or group name.
	 */
	protected String getModuleName()
	{
		return this.pureFilename;
	}
	
	/******* FileFilter Extension *********/
	protected boolean isOK(String _filename)
	{
		boolean res = false;
		// START KGU 2016-01-16: Didn't work for mixed-case extensions like ".Mod" - and it was inefficient
//		if(getExtension(_filename)!=null)
//		{
//			for(int i =0; i<getFileExtensions().length; i++)
//			{
//				res = res || (getExtension(_filename).equals(getFileExtensions()[i]));
//			}
//		}
		String ext = getExtension(_filename); 
		if (ext != null)
		{
			for (int i =0; i<getFileExtensions().length; i++)
			{
				res = res || (ext.equalsIgnoreCase(getFileExtensions()[i]));
			}
		}
		// END KGU 2016-01-16
		return res;
	}
	
	private static String getExtension(String s) 
	{
		String ext = null;
		int i = s.lastIndexOf('.');
		
		if (i > 0 &&  i < s.length() - 1) 
		{
			ext = s.substring(i+1).toLowerCase();
		}
		return ext;
	}
	
	private static String getExtension(File f) 
	{
		String ext = null;
		String s = f.getName();
		int i = s.lastIndexOf('.');
		
		if (i > 0 &&  i < s.length() - 1) 
		{
			ext = s.substring(i+1).toLowerCase();
		}
		
		return ext;
	}
	
	public String getDescription() 
	{
		return getFileDescription();
	}

	public boolean accept(File f) 
	{
		if (f.isDirectory()) 
		{
			return true;
		}

		String extension = getExtension(f);
		if (extension != null) 
		{
			return isOK(f.getName());
		}

		return false;
	}

	/**
	 * From the given {@code _filePath} derives a file name or path suited for the
	 * produced code file, i.e. adopts basename (and possibly path) and appends the
	 * target file name extension.
	 * 
	 * @param _filePath - the file name or path to start with (e.g. an nsd file name)
	 * @param _keepPath - whether the path (if contained in {@code _filePath}) is to
	 *     be maintained.
	 * @return the adapted file name or path
	 */
	public String deriveCodeFileName(String _filePath, boolean _keepPath) {
		if (!isOK(_filePath))
		{
			File f = new File(_filePath);
			_filePath = f.getName();	// Shorten to the last path element (pure name)
			String path = f.getParent();
			int posDot = _filePath.lastIndexOf(".");
			if (posDot > 0)
			{
				_filePath = _filePath.substring(0, posDot);
			}
			_filePath += "." + this.getFileExtensions()[0];
			if (_keepPath && path != null) {
				_filePath = Path.of(path, _filePath).toString();
			}
		}
		return _filePath;
	}

	/******* Constructor ******************/

	public Generator()
	{
	}

}<|MERGE_RESOLUTION|>--- conflicted
+++ resolved
@@ -2472,7 +2472,7 @@
 		//int posL = _lval.indexOf("[");
 		//int posR = _lval.lastIndexOf("]");
 		StringList name = new StringList();
-		StringList tokens = Element.splitLexically(_lval, true);
+		StringList tokens = Syntax.splitLexically(_lval, true);
 		StringList after = new StringList();
 		tokens.removeAll(" ");
 		int posColon = -1;
@@ -2528,7 +2528,7 @@
 			// END KGU#1090 2023-12-15
 		}
 		// If after is a component access sequence then it shall be placed in comp
-		if (after.indexOf(".") == 0 && Function.testIdentifier(after.concatenate(null, 1), false, ".")) {
+		if (after.indexOf(".") == 0 && Syntax.isIdentifier(after.concatenate(null, 1), false, ".")) {
 			comp = after.concatenate();
 			// START KGU#1090 2023-10-15: Bugfix #1096
 			//name = before;
@@ -2537,11 +2537,6 @@
 			}
 			// END KGU#1090 2023-10-15
 		}
-<<<<<<< HEAD
-		if (after.startsWith(".") && Syntax.isIdentifier(after.substring(1), false, ".")) {
-			comp = after;
-			name = before;
-=======
 		// START KGU#1090 2023-10-15: Bugfix #1096
 		//else {
 		//	name = (before + " " + after).trim();	// This is somewhat strange in general
@@ -2549,7 +2544,6 @@
 		else if (name.isEmpty() && !after.isEmpty()) {
 			name.add(after);
 			after.clear();
->>>>>>> c9691ccb
 		}
 		else if (name.isEmpty()) {
 			name = tokens;
