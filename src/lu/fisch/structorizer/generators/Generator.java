/*
    Structorizer
    A little tool which you can use to create Nassi-Schneiderman Diagrams (NSD)

    Copyright (C) 2009  Bob Fisch

    This program is free software: you can redistribute it and/or modify
    it under the terms of the GNU General Public License as published by
    the Free Software Foundation, either version 3 of the License, or any
    later version.

    This program is distributed in the hope that it will be useful,
    but WITHOUT ANY WARRANTY; without even the implied warranty of
    MERCHANTABILITY or FITNESS FOR A PARTICULAR PURPOSE.  See the
    GNU General Public License for more details.

    You should have received a copy of the GNU General Public License
    along with this program.  If not, see <http://www.gnu.org/licenses/>.
*/

package lu.fisch.structorizer.generators;

/******************************************************************************************************
 *
 *      Author:         Bob Fisch
 *
 *      Description:    Abstract class for any code generator.
 *
 ******************************************************************************************************
 *
 *      Revision List
 *
 *      Author          Date			Description
 *      ------          ----			-----------
 *      Bob Fisch       2007-12-27		First Issue
 *      Bob Fisch       2008-04-12		Plugin Interface
 *      Kay Gürtzig     2014-11-16		comment generation revised (see comment below)
 *      Kay Gürtzig     2015-10-18		File name proposal in exportCode(Root, File, Frame) delegated to Root
 *      Kay Gürtzig     2015-11-01		transform methods re-organised (KGU#18/KGU23) using subclassing
 *      Kay Gürtzig     2015-11-30		General pre-processing for generateCode(Root, String) (KGU#47)
 *      Bob Fisch       2015-12-10		Bugfix #51: when input identifier is alone, it was not converted
 *      Kay Gürtzig     2015-12-18		Enh #66, #67: New export options
 *      Kay Gürtzig     2015-12-21      Bugfix #41/#68/#69 (= KGU#93) avoid padding and string literal impact
 *      Kay Gürtzig     2015-12-22		Slight performance improvement in transform()
 *      Kay Gürtzig     2016-01-16      KGU#141: New generic method lValueToTypeNameIndex introduced for Issue #112
 *      Kay Gürtzig     2016-03-22      KGU#61/KGU#129: varNames now basic field for all subclasses
 *      Kay Gürtzig     2016-03-31      Enh. #144 - content conversion may be switched off
 *      Kay Gürtzig     2016-04-01      Enh. #110 - export file filter now pre-selected
 *      Kay Gürtzig     2016-04-04      Issues #149, #151 - Configurable charset / useless ExportOptionDialogs
 *      Kay Gürtzig     2016-04-28      Draft for enh. #179 - batch mode (KGU#187)
 *      Kay Gürtzig     2016-04-29      Bugfix KGU#189 for issue #61/#107 (mutilated array access)
 *      Kay Gürtzig     2016-07-19      Enh. #192: File name proposal slightly modified (KGU#205)
 *      Kay Gürtzig     2016-07-20      Enh. #160: Support for export of involved subroutines (KGU#178)
 *      Kay Gürtzig     2016-08-10      Issue #227: information gathering pass introduced to control optional
 *                                      code expressions
 *                                      Bugfix #228: Unnecessary error message exporting recursive routines
 *      Kay Gürtzig     2016-09-25      Enh. #253: CodeParser.kewordMap refactoring done
 *      Kay Gürtzig     2016-10-13      Enh. #270: Basic functionality for disabled elements (addCode()))
 *      Kay Gürtzig     2016-10-15      Enh. #271: transformInput() and signature of getOutputReplacer() modified
 *      Kay Gürtzig     2016-10-16      Bugfix #275: Defective subroutine registration for topological sort mended
 *      Kay Gürtzig     2016-12-01      Bugfix #301: New method boolean isParenthesized(String)
 *      Kay Gürtzig     2016-12-22      Enh. #314: Support for Structorizer File API, improvements for #227
 *      Kay Gürtzig     2017-01-20      Bugfix #336: variable list for declaration section (loop vars in, parameters out)
 *      Kay Gürtzig     2017-01-26      Enh. #259: Type info is now gathered for declarations support
 *      Kay Gürtzig     2017-01-30      Bugfix #337: Mutilation of lvalues with nested index access
 *      Kay Gürtzig     2017-02-19      KGU#348: Additions to support PythonGenerator in generating Parallel code
 *      Kay Gürtzig     2017-02-20      Bugfix #349: Export missed to generate recursive subroutines and their callers
 *      Kay Gürtzig     2017-02-26      Enh. #346 (mechanism to add user-configured file includes) 
 *      Kay Gürtzig     2017-02-27      Enh. #346: Insertion mechanism for user-specific include directives
 *      Kay Gürtzig     2017-03-05      Issue #365: Support for posterior insertion of global definitions
 *      Kay Gürtzig     2017-03-10      Issue #368: New method getExportCharset
 *      Kay Gürtzig     2017-04-14      Bugfix #394: Jump map generation revised
 *      Kay Gürtzig     2017-04-18      Bugfix #386 required to lift he "final" from generateCode(Subqueue...)
 *      Kay Gürtzig     2017-04-26      Signature of method exportCode() modified to return the used directory
 *      Kay Gürtzig     2017-05-16      Enh. #372: New method insertCopyright()
 *      Kay Gürtzig     2017-09-20      Enh. #389: Mechanism for include retrieval (analogous to #160 for subroutines)
 *      Kay Gürtzig     2017-09-20      Enh. #388/#423: comment mapping for declarations introduced
 *      Kay Gürtzig     2017-09-26      Enh. #389/#423: Supporting code parts from PasGenerator adopted
 *      Kay Gürtzig     2018-02-22      Bugfix #517: Infrastructure for correct handling of decl./init. from includables
 *      Kay Gürtzig     2018-03-13      Modifications for bugfix #521, transformOutput() revised
 *      Kay Gürtzig     2018-10-30      New field generatorIncludes and method insertGeneratorIncludes() to
 *                                      avoid duplicate include/import/using entries system <-> user 
 *      Kay Gürtzig     2019-02-14      Enh. #680: Support for input instructions with several variables
 *      Kay Gürtzig     2019-02-16      Enh. #681: method exportCode() now returns null if export was cancelled.
 *      Kay Gürtzig     2019-03-13      Enh. #696: All references to Arranger replaced by routinePool,
 *                                      subroutine retrieval enabled in the batch version of exportCode
 *      Kay Gürtzig     2019-03-17      Enh. #56: Basic method generateCode(Try, String) added.
 *      Kay Gürtzig     2019-03-21      Issue #706: A newline symbol was to be appended to the last text file line
 *      Kay Gürtzig     2019-03-21      Issue #707: Modifications to the file name proposal (see comment)
 *      Kay Gürtzig     2019-03-28      Enh. #657: Retrieval for subroutines now with group filter
 *      Kay Gürtzig     2019-08-05      Enh. #737: Possibility of providing a settings file for batch export
 *      Kay Gürtzig     2019-08-07      Enh. #741: Modified API for batch export (different ini path mechanism)
 *      Kay Gürtzig     2019-09-23      Enh. #738: First code preview implementation
 *      Kay Gürtzig     2019-10-04      Enh. #738: Code preview accomplished and released.
 *      Kay Gürtzig     2019-10-06      Bugfix #761: Duplicated code lines in generateCode(Root,String) caused
 *                                      wrong Root line range in the codeMap (and consecutive errors)
 *      Kay Gürtzig     2019-11-11      Issue #766: Approach to achieve deterministic routine order on export
 *      Kay Gürtzig     2019-11-13      Bugfix #778: License text of new diagrams wasn't exported to code
 *      Kay Gürtzig     2019-11-24      Bugfix #782: Diversification of method wasDefHandled() to facilitate patch
 *      Kay Gürtzig     2019-12-11      Bugfix #794: Code preview crash with unconfigured license preference
 *      Kay Gürtzig     2020-02-20      Typo fixed in generateCode(Try)
 *      Kay Gürtzig     2020-03-15/18   Enh. #828: Complex reorganisation of exportCode(...) to support group export,
 *                                      Bugfixes #836 (batch export inconsistencies) and #838 (generator include stuff)
 *      Kay Gürtzig     2020-03-18      Bugfix #839 - sticky returns flag mended
 *      Kay Gürtzig     2020-03-19      Fixes for KGU#830 (methods adSepaLine(), insertSepaLine())
 *      Kay Gürtzig     2020-03-23      Issue #840: Code to intercept data collection from disabled elements/
 *                                      subtrees armed despite of a potential conflict of aims.
 *      Kay Gürtzig     2020-03-30      Issue #828: Averted topological sorting in library modules mended
 *      Kay Gürtzig     2020-04-01      Enh. #440, #828: Support for Group export to PapGenerator
 *      Kay Gürtzig     2020-04-22      Enh. #855: New options for default array / string size
 *      Kay Gürtzig     2020-04-24      Bugfix #862/2: Prevent duplicate export of an entry point root
 *      Kay Gürtzig     2020-04-25      Bugfix #863/1: Duplicate routine export to PapDesigner and StrukTex
 *      Kay Gürtzig     2020-04-28      Bugfix #828: Unreferenced subroutines were missing on group export with 1 main
 *      Kay Gürtzig     2020-08-12      Enh. #800: Started to redirect syntactic analysis to class Syntax
 *      Kay Gürtzig     2021-02-13      Bugfix #937: Endless loop precaution in topological sorting
 *      Kay Gürtzig     2021-06-08      Enh. #953: Export option adaptations for LaTeX algorithm export
 *      Kay Gürtzig     2021-10-03      Issue #990: Precaution against fake result type associations
 *      Kay Gürtzig     2021-10-05      Method comment revision
 *      Kay Gürtzig     2021-10-31      Bugfix #1012 in method generateCode(Element, String)
 *      Kay Gürtzig     2022-08-01      Issue #1047: Scissor lines should show the proposed file names on
 *                                      batch export of just a list of nsd files (i.e. without switch -k),
 *                                      if the output is redirected or mirrored to stdout, labelled scissor
 *                                      lines are always to be inserted there.
 *      Kay Gürtzig     2022-08-12      Issue #1047: Bug in deriveCodeFileName() fixed
 *      Kay Gürtzig     2022-08-14      Issues #441, #1047: usesTurtleizer must be reset at the beginning of exportCode
 *      Kay Gürtzig     2022-08-23      Issue #1068: Auxiliary method transformIndexLists(StringList) added
 *      Kay Gürtzig     2023-09-28      Bugfix #1092: Sensible export of alias type definitions enabled
 *      Kay Gürtzig     2023-11-06      Issue #800: First bugfixing after code revision towards TokenList
 *      Kay Gürtzig     2024-03-14      Bugfix #1139: NullPointerException risk in generateCode(Try, String)
 *      Kay Gürtzig     2024-03-19      Issue #1148 Auxiliary methods markElementStart() and markElementEnds()
 *                                      moved up to Generator in order to facilitate IF ELSE IF chains
 *      Kay Gürtzig     2025-02-06      Bugfix #1189: lvalue splitting returned wrong result with Java-style declarations
 *      Kay Gürtzig     2025-02-07      Bugfix #1190: wasDefHandled now fully recursive (not efficient but effective)
<<<<<<< HEAD
 *      Kay Gürtzig     2025-08-15      Issue #800: mapJumps() revised, first steps to replace transform(String)
=======
 *      Kay Gürtzig     2025-08-17      Bugfix #1207: method unifyKeywords extracted from transform(...) to fix the bash bug
>>>>>>> 72c74304
 *
 ******************************************************************************************************
 *
 *      Comment:
 *      2019-03-21 - Issue #707 (elemhsb / Kay Gürtzig)
 *      - It was requested that the proposed export file name should primarily follow the nsd file name if
 *        that has already existed.
 *      - For Python export in particular there shouldn't be hyphens in the file name. So if the user decides
 *        to export a subroutine diagram to some language with file name peculiarities, the inheriting generator
 *        now gets a chance to intervene (i.e. to modify the file name proposal).
 *      2016-12-22 - Enhancement #314: Structorizer file API support.
 *      - This is in the most cases done by copying a set of implementing functions for the target language
 *        into the resulting file. Generator provides two methods insertFileAPI() for this purpose.
 *      - Generator supports this by an extended information scanning to decide whether the file API is used.
 *      2016-10-15 - Enhancement #271: Input instruction with integrated prompt string
 *      - For input instructions with prompt string (enh. #271), different inputReplacer patterns are needed
 *        (they must e.g. derive some input instruction). Therefore an API modification for generators to
 *        plug in became necessary: getInputReplacer() now requires a boolean argument to provide the appropriate
 *        pattern. Method transformInput() must distinguish and handle the input instruction flavours therefore.
 *      	
 *      2016-07-20 - Enhancement #160 - option to include called subroutines
 *      - there is no sufficient way to export a called subroutine when its call is generated, because
 *        duplicate exports must be avoided and usually a topological sorting is necessary.
 *        For a topologically sorted duplication-free export, however, all called subroutines must be known
 *        in advance. Therefore, we must analyse the subroutines as well in advance 
 *      	
 *      2015-11-30 - Decomposition of generateRoot() and diverse pre-processing provided for subclasses
 *      - method mapJumps fills hashTable jumpTable mapping (Jump and Loop elements to connecting codes)
 *      - parameter names and types as well as function name and type are pre-processed
 *      - result mechanisms are also analysed.
 *
 *      2014-11-16 - Enhancement
 *      - method insertComment renamed to insertAsComment (as it inserts the instruction text!)
 *      - overloaded method insertComment added to export the actual element comment
 *      
 ******************************************************************************************************///

import java.awt.Frame;
import java.io.BufferedReader;
import java.io.BufferedWriter;
import java.io.File;
import java.io.FileInputStream;
import java.io.FileNotFoundException;
import java.io.FileOutputStream;
import java.io.IOException;
import java.io.InputStream;
import java.io.InputStreamReader;
import java.io.OutputStreamWriter;
import java.io.UnsupportedEncodingException;
import java.nio.charset.Charset;
import java.nio.file.Path;
import java.util.ArrayList;
import java.util.HashMap;
import java.util.HashSet;
import java.util.Hashtable;
import java.util.Iterator;
import java.util.LinkedList;
import java.util.List;
import java.util.Queue;
import java.util.Set;
import java.util.SortedMap;
import java.util.Stack;
import java.util.TreeMap;
import java.util.Vector;
import java.util.logging.Level;
import java.util.logging.Logger;
import java.util.regex.Matcher;
import java.util.regex.Pattern;

import javax.swing.JFileChooser;
import javax.swing.JOptionPane;

//import com.sun.org.apache.xpath.internal.Expression;

import lu.fisch.structorizer.archivar.ArchivePool;
import lu.fisch.structorizer.archivar.IRoutinePool;
import lu.fisch.structorizer.elements.Alternative;
import lu.fisch.structorizer.elements.Call;
import lu.fisch.structorizer.elements.Case;
import lu.fisch.structorizer.elements.Element;
import lu.fisch.structorizer.elements.For;
import lu.fisch.structorizer.elements.Forever;
import lu.fisch.structorizer.elements.IElementVisitor;
import lu.fisch.structorizer.elements.Loop;
import lu.fisch.structorizer.elements.Instruction;
import lu.fisch.structorizer.elements.Jump;
import lu.fisch.structorizer.elements.Parallel;
import lu.fisch.structorizer.elements.Repeat;
import lu.fisch.structorizer.elements.Root;
import lu.fisch.structorizer.elements.Subqueue;
import lu.fisch.structorizer.elements.Try;
import lu.fisch.structorizer.elements.TypeMapEntry;
import lu.fisch.structorizer.elements.While;
import lu.fisch.structorizer.executor.Control;
import lu.fisch.structorizer.executor.Executor;
import lu.fisch.structorizer.helpers.IPluginClass;
import lu.fisch.structorizer.io.Ini;
import lu.fisch.structorizer.io.LicFilter;
import lu.fisch.structorizer.syntax.Expression;
import lu.fisch.structorizer.syntax.Expression.Operator;
import lu.fisch.structorizer.syntax.Function;
import lu.fisch.structorizer.syntax.Line;
import lu.fisch.structorizer.syntax.Syntax;
import lu.fisch.structorizer.syntax.SyntaxException;
import lu.fisch.structorizer.syntax.TokenList;
import lu.fisch.utils.BString;
import lu.fisch.utils.BTextfile;
import lu.fisch.utils.StringList;


/**
 * Abstract parent class for any code generator in Structorizer.<br/>
 * See the howto.txt file in this source path for a guideline to
 * derive a new Generator subclass to support some additional export language.
 * @author Bob Fisch
 */
public abstract class Generator extends javax.swing.filechooser.FileFilter implements IPluginClass
{
	// START KGU#371 2019-03-07: Enh. #385 - Support for default subroutine arguments
	/**
	 * Classifies a language w.r.t. the capability of overloading subroutine signatures. There are
	 * three levels distinguished here:
	 * <ul>
	 * <li>{@link #OL_NO_OVERLOADING}: No overloading allowed, subroutines may not share the same
	 * name, not even if their argument lists differ in length.</li>
	 * <li>{@link #OL_DELEGATION}: Overloading is legitimate but default arguments can only be
	 * achieved by delegating the call to another subroutine with more arguments.</li>
	 * <li>{@link #OL_DEFAULT_ARGUMENTS}: Overloading and default arguments are available, such
	 * that a single definition may declare several signatures.</li>
	 * </ul>
	 * Note: In programming languages overloading usually also means distinction by argument types.
	 * Since declarations of variables aren't mandatory in Structorizer, type inference is weak and
	 * vague at most. So it isn't actually possible to distinguish parameter lists by argument types
	 * in Structorizer. Hence executable diagrams won't make use of it. So, export should be
	 * relatively safe.
	 * @author Kay Gürtzig
	 */
	public enum OverloadingLevel {OL_NO_OVERLOADING, OL_DELEGATION, OL_DEFAULT_ARGUMENTS};
	// END KGU#371 2019-03-07
	
	// START KGU#686 2019-03-18: Enh. #56
	/**
	 * Type represents possible levels of exception support, i.e. whether or not
	 * and which parts of a try-catch-finally block are supported.(It is assumed
	 * that a {@code throw} mechanism is available if try/catch is supported.)
	 * <ul>
	 * <li>{@link #TC_NO_TRY} means no {@code try/catch/throw} at all;</li>
	 * <li>{@link #TC_TRY_CATCH} means {@code try/catch} and {@code throw} but no {@code finally} clause.</li>
	 * <li>{@link #TC_TRY_CATCH_FINALLY} means full exception support, {@code finally} included.</li>
	 * </ul>
	 * @see #getTryCatchLevel()
	 * @author Kay Gürtzig
	 */
	public enum TryCatchSupportLevel {TC_NO_TRY, TC_TRY_CATCH, TC_TRY_CATCH_FINALLY}
	// END KGU#686 2019-03-18
	// START KGU#815/#824 2020-03-20: Enh. #828, bugfix #836
	/** Full scissor line for batch or group export */
	private static final String SCISSOR_LINE_FULL =   "======= 8< ===========================================================";
	/** Dashed scissor line for batch or group export */
	private static final String SCISSOR_LINE_DASHED = "= = = = 8< = = = = = = = = = = = = = = = = = = = = = = = = = = = = = =";
	/**
	 * Standard comment for multi-module export files with a leading library module
	 */
	private static final StringList LIB_COMMENT = StringList.explode(
			"NOTE:\n"
			+ "This first module of the file is a library module providing common resources\n"
			+ "for the following modules, which are separated by comment lines like\n"
			+ "\"" + SCISSOR_LINE_FULL.substring(0, 2 * SCISSOR_LINE_FULL.indexOf("8<") + 2) + "...\".\n"
			+ "You may have to cut this file apart at these lines in order to get the parts\n"
			+ "running, since the following modules may form sort of mutually independent\n"
			+ "applications or programs the coexistence of which in a single file might not\n"
			+ "be sensible.",
			"\n");
	// END  KGU#815/#824 2020-03-20

	
	/************ Fields ***********************/
	// START KGU#484 2018-03-22: Issue #463
	private Logger logger = null;
	// END KGU#484 2018-03-22
	// START KGU#162 2016-03-31: Enh. #144
	protected boolean suppressTransformation = false;
	// END KGU#162 2016-03-31
	private boolean exportAsComments = false;
	private boolean startBlockNextLine = false;
	// START KGU#113 2021-06-07: Enh. #67 replaced by plugin-specific options
	//private boolean generateLineNumbers = false;
	// END KGU#113 2021-06-07
	private String exportCharset = Charset.defaultCharset().name();
	// START KGU#178 2016-07-19: Enh. #160
	private boolean exportSubroutines = false;
	// END KGU#178 2016-07-19
	// START KGU#351 2017-02-26: Enh. #346 - include / import / uses config
	private String includeFiles = "";
	// END KGU#351 2017-02-26
	// START KGU#363 2017-05-11: Enh. #372 - license and author info ought to be exportable as well
	private boolean exportAuthorLicense = false;
	// END KGU#363 2017-05-11
	// START KGU#816 2020-03-17: Enh. #837 - allow two different strategies to propose the directory
	private boolean proposeDirectoryFromNsd = true;
	// END KGU#816 2020-03-17
	// START KGU#854 2020-04-22: Enh. #855 - defaults for array and string sizes
	private int defaultArraySize = 0;
	private int defaultStringLength = 0;
	// END KGU#854 2020-04-22
	// START KGU#395 2017-05-11: Enh. #357 - generator-specific options
	private final HashMap<String, Object> optionMap = new HashMap<String, Object>();
	// END KGU#395 2017-05-11
	// START KGU#676 2019-03-13: Enh. #696 Explicit routine pool instead of direct Arranger access
	protected IRoutinePool routinePool = null;
	// END KGU#676 2019-03-13

	protected StringList code = new StringList();
	
	// START KGU#194 2016-05-07: Bugfix #185 - subclasses might need filename access
	/** Provides subclasses the access to the file name (without path and type) */
	protected String pureFilename = "";
	// END KGU#194 2016-05-07

	// START KGU#74 2015-11-29: Sound handling of Jumps requires some tracking
	protected boolean returns = false; // Explicit return instructions occurred?
	protected boolean alwaysReturns = false; // Do all paths involve a return instruction?
	protected boolean isResultSet = false; // Assignment to variable named "result"?
	protected boolean isFunctionNameSet = false; // Assignment to variable named like function?
	protected int labelCount = 0; // unique count for generated labels
	protected String labelBaseName = "StructorizerLabel_";
	/**
	 * maps loops and Jump elements to label counts (neg. number means illegal jump target)
	 * such that goto mechanisms might be used to circumvent missing leave instructions in
	 * the target language. Automatically filled before actual code export starts.
	 */
	protected Hashtable<Element, Integer> jumpTable = new Hashtable<Element, Integer>();
	// END KGU#74 2015-11-29
	// START KGU#815 2020-03-16: Enh. #828 Prepare group export
	/** Line number for insertion of routine signatures to the interface section of a unit */
	protected int interfaceInsertionLine = 0;
	/** Line number for insertion of a routine into the implementation section of a unit */
	protected int libraryInsertionLine = 0;
	// END KGU#815 2020-03-16
	// START KGU#178 2016-07-19: Enh. #160 Subroutines for export integration
	/** Recursive usage map of called subroutines */
	// START KGU#754 2019-11-11: Issue #766 - We want a deterministic subroutine order
	//protected Hashtable<Root, SubTopoSortEntry> subroutines = new Hashtable<Root, SubTopoSortEntry>();
	protected TreeMap<Root, SubTopoSortEntry> subroutines = new TreeMap<Root, SubTopoSortEntry>(Root.SIGNATURE_ORDER);
	// END KGU#754 2019-11-11
	/** Line number where to insert subroutine definitions */
	protected int subroutineInsertionLine = 0;
	/** Indentation level (string) for subroutine definitions to be inserted */
	protected String subroutineIndent = "";
	/** Signatures of missing routines (routines called but not found) */
	protected StringList missingSubroutines = new StringList();
	/** Is the currently processed Root the top of the tree (the one the job was started for)? */
	protected boolean topLevel = true;
	// END KGU#178 2016-07-19
	// START KGU#376 2017-09-20: Enh. #389
	/** Recursive usage map of diagram includes */
	// START KGU#754 2019-11-11: Issue #766 - We want a deterministic subroutine order
	//protected Hashtable<Root, SubTopoSortEntry> includeMap = new Hashtable<Root, SubTopoSortEntry>();
	protected TreeMap<Root, SubTopoSortEntry> includeMap = new TreeMap<Root, SubTopoSortEntry>(Root.SIGNATURE_ORDER);
	// END KGU#754 2019-11-11
	/** Topologically sorted Queue of all diagrams recursively included by the Roots to be exported. */
	protected Queue<Root> includedRoots = new LinkedList<Root>();
	// END KGU#376 2017-09-20
	// START KGU#376/KGU#388 2017-09-26: Enh. #389, #423
	protected HashMap<Root, StringList> structuredInitialisations = new HashMap<Root, StringList>();
	/** Maps diagram signatures to the respective lists of names of declared constants, types and variables */
	private HashMap<String, StringList> declaredStuff = new HashMap<String, StringList>(); 
	// END KGU#376/KGU#388 2017-09-26
	// START KGU#705 2019-09-23: Enh. #738
	/** Maps processed elements to the corresponding code line interval and indentation depth */
	protected HashMap<Element, int[]> codeMap = null;
	// END KGU#705 2019-09-23
	
	// START KGU#236 2016-08-10: Issue #227: Find out whether there are I/O operations
	// START KGU#236 2016-12-22: Issue #227: root-specific analysis needed
//	protected boolean hasOutput = false;
//	protected boolean hasInput = false;
//	protected boolean hasEmptyInput = false;
	private boolean hasOutput = false;
	private boolean hasInput = false;
	private boolean hasEmptyInput = false;
	private Set<Root> rootsWithOutput = new HashSet<Root>();
	private Set<Root> rootsWithInput = new HashSet<Root>();
	private Set<Root> rootsWithEmptyInput = new HashSet<Root>();
	// END KGU#236 2016-12-22
	// END KGU#236 2016-08-10
	// START KGU#311 2016-12-22: Enh. #314 - File API support
	/** Flag to indicate whether routines of the Structorizer File API are used */
	protected boolean usesFileAPI = false;
	// END KGU#311 2016-12-22
	// START KGU#348 2017-02-19: Support for translation of Parallel elements
	/** Flag to indicate whether the diagram contains Parallel elements */
	protected boolean hasParallels = false;
	// END KGU#348 2017-02-19
	// START KGU#686 2019-03-21: Enh. #56
	protected boolean hasTryBlocks = false;
	// END KGU#686 2019-03-21
	// START KGU#424 2017-09-25: We introduce a source mapping for declaration comments
	/** Maps declared names (variable, constants, types) per Root to originating Elements */
	protected HashMap<Root, HashMap<String, Instruction>> declarationCommentMap = new HashMap<Root, HashMap<String, Instruction>>();
	/** holds the Instruction the previous declaration comment was taken from */
	protected Instruction lastDeclSource = null;
	// END KGU#424 2017-09-25

	// START KGU#129/KGU#61 2016-03-22: Bugfix #96 / Enh. #84 Now important for most generators
	/**
	 * List of the names of (initialized) variables in the exported diagram
	 * Some generators must prefix variables, for some generators it's important e.g. for FOR-IN loops
	 */
	protected StringList varNames = new StringList();
	// END KGU#129/KGU#61 2015-01-22
	// START KGU#446 2017-10-27: Enh. #441
	/** Flag to remember whether Turtleizer routine calls are in the code (to prepare support if possible) */
	protected boolean usesTurtleizer = false;
	protected int includeInsertionLine = -1;
	// END KGU#446 2017-10-27
	// START KGU#501 2018-02-22: Bugfix #517
	private boolean includeInitialisation;	// status flag for initialization code generation
	/** @return true if the generator is inserting initialization code for Includables */
	protected boolean isInitializingIncludes() {
		return this.includeInitialisation;
	}
	// END KGU#501 2018-02-22
	// START KGU#607 2018-10-30: Enh. 346
	/** A list of generator-induced includes to be intersected or united with the configured user includes */
	protected StringList generatorIncludes = new StringList();
	// END KGU#607 2018-10-30
	// START KGU#815 2020-03-17: Enh. #828 Preparation for group export
	/** List of {@link Root}s to be declared at topLevel in the module interface */
	protected Vector<Root> moduleRoots = null;
	/** Set of possibly required Roots being imported from another module or null */
	protected HashSet<Root> importedLibRoots = null;
	/** Internal Flag for library module creation
	 * @see #isLibraryModule() */
	private boolean isLibModule = false;
	/** Internal flag registering the placement of scissor lines */
	private boolean isFilePartitioned = false;
	/** @return true if the generator is generating a library module, false otherwise */
	protected boolean isLibraryModule() {
		return isLibModule;
	}
	// END KGU#815 2020-03-17
	
	/*=========== Logger initializer ============*/
	
	// START KGU#484 2018-03-22: Issue #463
	/** @return the cached logger for this class (retrieves it if none is cached) */
	protected Logger getLogger()
	{
		if (this.logger == null) {
			this.logger = Logger.getLogger(getClass().getName());
		}
		return this.logger;
	}
	// END KGU#484 2018-03-22

	/*=========== Abstract Methods ============*/
	
	/**
	 * Should provide a string to be used as title for the export FileChooser
	 * dialog, e.g. something like "Export Pascal Code ..."
	 * 
	 * @return Title string for FilChooser dialog
	 * 
	 * @see #getFileDescription()
	 * @see #getFileExtensions()
	 */
	protected abstract String getDialogTitle();
	
	/**
	 * Is to return a short describing text of the source file type (for the
	 * FileChooser).
	 * 
	 * @return Short file type description
	 * 
	 * @see #getDialogTitle()
	 * @see #getFileExtensions()
	 */
	protected abstract String getFileDescription();
	
	/**
	 * Returns an array of fle name extensions typical for source files of the
	 * target language, used for the file filter (FileChooser).
	 * 
	 * @return Array of extensions (without dot!)
	 */
	protected abstract String[] getFileExtensions();

	/**
	 * Returns a string representing one indentation unit for the target code
	 * @return code-style conform indentation string (on level) 
	 */
	protected abstract String getIndent();
		
	// START KGU 2015-10-18: It seemed sensible to store the comment specification permanently
	/**
	 * Left delimiter of a both-end delimited or line comment
	 * 
	 * @return left comment delimiter, e.g. "/*", "//", "(*", or "{"
	 * 
	 * @see #commentSymbolRight()
	 */
	protected abstract String commentSymbolLeft();
	/**
	 * Right delimiter of a both-end delimited comment. In case commentSymbolLeft()
	 * returns a line-comment symbol, then the empty string should be returned
	 * (the default).
	 * 
	 * @return right comment delimiter if required, e.g. "*&frasl;", "}", "*)"
	 * 
	 * @see #commentSymbolLeft()
	 */
	protected String commentSymbolRight() { return ""; }
	// END KGU 2015-10-18
	
	// START KGU#18/KGU#23 2015-11-01 Transformation decomposed
	/**
	 * A pattern how to embed the variable (right-hand side of an input instruction)
	 * into the target code. Depending on the argument value, either a pattern for
	 * prompt output plus variable input or just for the latter is to be returned.<br/>
	 * In case {@code withPrompt} is false, placeholder $1 reserves the position for the
	 * variable name.<br/>
	 * In case {@code withPrompt} is true, placeholder $1 reserves the position for the
	 * prompt string and $2 is the placeholder for the variable name.
	 * 
	 * @param withPrompt - is a prompt string to be considered?
	 * @return a regex replacement pattern, e.g. {@code "$1 = (new Scanner(System.in)).nextLine();"}
	 * 
	 * @see #getOutputReplacer()
	 */
	// START KGU#281 2016-10-15: Enh. #271
	//protected abstract String getInputReplacer();
	protected abstract String getInputReplacer(boolean withPrompt);
	// END KGU#281 2016-10-15

	/**
	 * A pattern how to embed the expression (right-hand side of an output instruction)
	 * into the target code. The placeholder $1 marks the position where to insert the
	 * expression list (assumed to be separated with comma).
	 * 
	 * @return a string similar to a regex replacement pattern (but without duplicated
	 * backslashes!), e.g. {@code "System.out.println($1);"}
	 * 
	 * @see #getInputReplacer(boolean)
	 */
	protected abstract String getOutputReplacer();
	// END KGU#18/KGU#23 2015-11-01
	
	// START KGU#78 2015-12-18: Enh. #23 We must know whether to create labels for simple breaks
	/**
	 * Specifies whether an instruction to leave the innermost enclosing loop (like
	 * "break;" in C) is available in the target language <b>and also breaks CASE
	 * selection</b> (switch constructs).
	 * 
	 * @return true if and only if there is such an instruction
	 */
	protected abstract boolean breakMatchesCase();
	// END KGU#78 2015-12-18
	
	// START KGU#351 2017-02-26: Enh. #346 - include / import / uses config
	/**
	 * Returns the pattern of the target-language specific include/import/uses phrase
	 * for user-specific file includes with a "%" character as placeholder for the
	 * single file name or the substring "%%" if a comma-separated list is allowed.
	 * 
	 * @return String to be inserted in order to load a user-specific include file or null
	 */
	protected abstract String getIncludePattern();
	// END KGU#351 2017-02-26
	
	// START KGU#371 2019-03-07: Enh. #385
	/**
	 * @return The level of subroutine overloading support in the target language
	 */
	protected abstract OverloadingLevel getOverloadingLevel();
	// END KGU#371 2019-03-07
	
	// START KGU#686 2019-03-18: Enh. #56
	/**
	 * Specifies the degree of availability of a try-catch-finally construction
	 * and the corresponding throw mechanism in the target language.
	 * 
	 * @return either {@link TryCatchSupportLevel#TC_NO_TRY}
	 *     or {@link TryCatchSupportLevel#TC_TRY_CATCH},
	 *     or {@link TryCatchSupportLevel#TC_TRY_CATCH_FINALLY}
	 */
	protected abstract TryCatchSupportLevel getTryCatchLevel();
	// END KGU#686 2019-0318

	/*============= Configuration Methods ============*/

	
	// START KGU#815 2020-03-17: Enh. #828
	/**
	 * Overridable configuration method expressing the capability of the generator to
	 * combine a program (i.e. a main method) and several other entry point routines
	 * (static methods) within a class or module, which can make the creation of a
	 * library module superfluous.
	 * 
	 * @return true if a generated class may provide several entry points in addition to a
	 * main method.
	 * 
	 * @see #allowsLibraryInitializer()
	 */
	protected boolean allowsMixedModule()
	{
		// TODO To be overridden by suited subclasses
		return false;
	}
	// EMD KGU#815 2020-03-17
	
	// START KGU#396/KGU#815 2020-04-01: Enh. #440, #828
	/**
	 * @return true if the target language accepts maximum 1 main per module
	 */
	protected boolean max1MainPerModule()
	{
		return true;
	}
	// END KGU#396/KGU#815 2020-04-01
	
	// START KGU#366 2017-03-10: Bugfix #378: Allow annotations of the charset
	/**
	 * Returns the currently configured character set name for the file export
	 * @return name of the character set
	 */
	protected String getExportCharset() {
		return this.exportCharset;
	}
	// END KGU#366 2017-03-10
	
	/************ Code Generation **************/
	
	// START KGU#16 2015-12-18: Enh. #66 - Code style option for opening brace placement
	/**
	 * Returns the negated value of the export option "Put block-opening braces on same
	 * line", which is relevant for all C-like languages.
	 * 
	 * @return true if the left block brace should be placed in the NEXT line. 
	 */
	protected boolean optionBlockBraceNextLine() {
		// START KGU 2016-04-04: Issue #151 - Get rid of the inflationary eod threads
		//return (!eod.bracesCheckBox.isSelected());
		return (this.startBlockNextLine);
		// END KGU 2016-04-04
	}
	// END KGU#16 2015-12-18	
	
	// START KGU#178 2016-07-19: Enh. #160 - recursive implication of subroutines
	/**
	 * Returns the value of the export option to recursively involve all available
	 * subroutines (i.e. other diagrams) called by the diagrams to be exported.
	 * 
	 * @return true if subroutines are to be implicated.
	 */
	protected boolean optionExportSubroutines() {
		return this.exportSubroutines;
	}
	// END KGU#178 2016-07-19	
	
	// START KGU#351 2017-02-26: Enh. #346 - include / import / uses config
	/**
	 * Returns the (usually comma-separated) list of configured header, library,
	 * module, or unit names, for which language-specific include / import / uses
	 * directives are to be inserted into the exported source files. It's up to the
	 * inheriting generator class to provide a sensible include pattern if it is to
	 * make use of the default insertion routine insertUserIncludes(String).
	 * 
	 * @return String with configured include items (empty string if nothing specified)
	 * 
	 * @see #getIncludePattern()
	 * @see #appendUserIncludes(String) 
	 */
	protected String optionIncludeFiles()
	{
		return this.includeFiles;
	}
	// END KGU#351 2017-02-26

	// START KGU#395 2017-05-11: Enh. #357 - source format option for COBOL export
	/**
	 * Returns the value of the export option whether free source file format may
	 * be used (chiefly for COBOL).
	 * 
	 * @return {@code true} if free file format is to be used.
	 */
	protected boolean optionExportLicenseInfo() {
		return this.exportAuthorLicense;
	}
	// END KGU#395 2017-05-11

	// START KGU#854 2020-04-22: Enh. #855 new optional defaults for array/string sizes
	/**
	 * Returns the default for the array size (where 0 means no default,
	 * such that "??" might be placed if syntactically required, otherwise
	 * some workaround might have to be used).
	 * 
	 * @return the default size for arrays of unknown dimensions or 0.
	 */
	protected int optionDefaultArraySize() {
		return this.defaultArraySize;
	}
	/**
	 * Returns the default for the string length (where 0 means no default,
	 * such that "??" might be placed if syntactically required, otherwise
	 * some workaround might have to be used).
	 * 
	 * @return the default length for strings having to be declared or 0.
	 */
	protected int optionDefaultStringLength() {
		return this.defaultStringLength;
	}
	// END KGU#854 2020-04-22
	
	/**
	 * Returns a Generator-specific option value if available (otherwise {@code null})
	 * 
	 * @param _optionName - option key, to be combined with the generator class name
	 * @param _defaultValue - a (situative) default value 
	 * @return an Object (of the type specified in the plugin) or _defaultValue
	 */
	@Override
	public Object getPluginOption(String _optionName, Object _defaultValue) {
		Object optionVal = _defaultValue;
		String fullKey = this.getClass().getSimpleName()+"."+_optionName;
		if (this.optionMap.containsKey(fullKey)) {
			optionVal = this.optionMap.get(fullKey);
		}
		return optionVal;
	}

	/**
	 * Allows to set a plugin-specified option before the code generation starts
	 * 
	 * @param _optionName - a key string
	 * @param _value - an object according to the type specified in the plugin
	 */
	@Override
	public void setPluginOption(String _optionName, Object _value)
	{
		String fullKey = this.getClass().getSimpleName()+"."+_optionName;
		this.optionMap.put(fullKey, _value);
	}
	
	// START KGU#236 2016-12-22: Issue #227: root-specific analysis needed
	/**
	 * Returns true if in the diagram referred by _root there are output instructions
	 * (this is automatically detected before the actual export begins).<br/>
	 * This can e.g. be used to insert special include directives if needed.
	 * 
	 * @param _root - the interesting diagram
	 * @return true iff output instructions are contained
	 * 
	 * @see #hasOutput()
	 * @see #getOutputReplacer()
	 * @see #hasInput(Root)
	 * @see #hasEmptyInput(Root)
	 */
	protected boolean hasOutput(Root _root)
	{
		return rootsWithOutput.contains(_root);
	}
	
	/**
	 * Returns true if in the diagram referred by _root there are input instructions
	 * (this is automatically detected before the actual export begins).<br/>
	 * This can e.g. be used to insert special include directives if needed.
	 * 
	 * @param _root - the interesting diagram
	 * @return true iff input instructions are contained
	 * 
	 * @see #hasInput()
	 * @see #getInputReplacer()
	 * @see #hasEmptyInput(Root)
	 * @see #hasOutput(Root)
	 */	
	protected boolean hasInput(Root _root)
	{
		return rootsWithInput.contains(_root);
	}
	/**
	 * Returns true if in the diagram referenced by {@code _root} there are empty
	 * input instructions, i.e., instructions merely waiting for user acknowledge
	 * (this is automatically detected before the actual export begins).<br/>
	 * This can e.g. be used to insert special include directives if needed.
	 * 
	 * @param _root - the interesting diagram
	 * @return true iff empty input instructions are contained
	 * 
	 * @see #hasEmptyInput()
	 * @see #getInputReplacer()
	 * @see #hasInput(Root)
	 * @see #hasOutput(Root)
	 */	
	protected boolean hasEmptyInput(Root _root)
	{
		return rootsWithEmptyInput.contains(_root);
	}
	/**
	 * Returns true if in any of the diagrams to be exported there are output
	 * instructions (this is automatically detected before the actual export
	 * begins).<br/>
	 * This can e.g. be used to insert special include directives if needed.
	 * 
	 * @return true iff output instructions are contained
	 * 
	 * @see #hasOutput(Root)
	 * @see #getOutputReplacer()
	 * @see #hasInput()
	 * @see #hasEmptyInput()
	 */
	protected boolean hasOutput()
	{
		// START KGU#815/KGU#824 2020-03-18: Enh. #828, bugfix #836
		if (importedLibRoots != null && !importedLibRoots.isEmpty()) {
			for (Root root: rootsWithOutput) {
				if (!importedLibRoots.contains(root)) {
					return true;
				}
			}
			return !rootsWithOutput.isEmpty();
		}
		// END KGU#815/KGU#824 2020-03-18
		return !rootsWithOutput.isEmpty();
	}
	/**
	 * Returns {@code true} if in any of the diagrams to be exported there
	 * are input instructions (this is automatically detected before the
	 * actual export begins).<br/>
	 * This can e.g. be used to insert special include directives if needed.
	 * 
	 * @return true iff input instructions are contained
	 * 
	 * @see #hasInput(Root)
	 * @see #getInputReplacer()
	 * @see #hasEmptyInput()
	 * @see #hasOutput()
	 */
	protected boolean hasInput()
	{
		// START KGU#815/KGU#824 2020-03-18: Enh. #828, bugfix #836
		if (importedLibRoots != null && !importedLibRoots.isEmpty()) {
			for (Root root: rootsWithInput) {
				if (!importedLibRoots.contains(root)) {
					return true;
				}
			}
			return !rootsWithOutput.isEmpty();
		}
		// END KGU#815/KGU#824 2020-03-18
		return !rootsWithInput.isEmpty();
	}
	/**
	 * Returns true if in any of the diagrams to be exported there are empty
	 * instructions, i.e. those without variable, just intended to wait for
	 * the user's attention (this is automatically detected before the actual
	 * export begins).<br/>
	 * This can e.g. be used to insert special include directives if needed.
	 * 
	 * @return true iff input instructions are contained
	 * 
	 * @see #hasEmptyInput(Root)
	 * @see #getInputReplacer()
	 * @see #hasInput()
	 * @see #hasOutput()
	 */
	protected boolean hasEmptyInput()
	{
		return !rootsWithEmptyInput.isEmpty();
	}
	// END KGU#236 2016-12-22

	// START KGU#376 2017-09-26: Enh. #389 - with includable diagrams, there might be several references
	/**
	 * Checks whether the given {@code _id} has already been defined by one
	 * of the diagrams included by {@code _root} or this diagram itself.<br/>
	 * If not and {@code _setDefinedIfNot} is true then registers the {@code _id}
	 * with {@code _root} in {@link #declaredStuff}.
	 * 
	 * @param _root - the currently exported Root
	 * @param _id - the name of a constant, variable, or type (in the latter case prefixed with ':')
	 * @param _setDefinedIfNot - whether the name is to be registered for {@code _root} now if not
	 * @return {@code true} if there had already been a definition before
	 * 
	 * @see #wasDefHandled(Root, String, boolean, boolean)
	 * @see #setDefHandled(String, String)
	 */
	// START KGU#767 2019-11-24: Bugfix #782 for Python - we need to tell included from own declarations
	protected boolean wasDefHandled(Root _root, String _id, boolean _setDefinedIfNot)
	{
		return wasDefHandled(_root, _id, _setDefinedIfNot, true);
	}

	/**
	 * Checks whether the given {@code _id} has already been defined
	 * <ol>
	 * <li>by diagram {@code _root} itself or</li>
	 * <li>by one of the diagrams included by {@code _root} if
	 *     {@code _involveIncludables} is {@code true}.</li>
	 * </ol>
	 * If not and {@code _setDefinedIfNot} is {@code true} then registers
	 * the {@code _id} with {@code _root} in {@link #declaredStuff}.
	 * 
	 * @param _root - the currently exported {@link Root}
	 * @param _id - the name of a constant, variable, or type (in the latter case prefixed with ':')
	 * @param _setDefinedIfNot - whether the name is to be registered for {@code _root} now if not
	 * @param _involveIncludables - whether the included diagrams are also to be consulted
	 * @return true if there had already been a definition before
	 * 
	 * @see #setDefHandled(String, String)
	 */
	protected boolean wasDefHandled(Root _root, String _id, boolean _setDefinedIfNot, boolean _involveIncludables)
	// END KGU#767 2019-11-24
	{
		String signature = _root.getSignatureString(false, false);
		StringList definedIds = this.declaredStuff.get(signature);
		boolean handled = definedIds != null && definedIds.contains(_id);
		if (_involveIncludables && _root.includeList != null) {
			for (int i = 0; !handled && i < _root.includeList.count(); i++) {
				String inclName = _root.includeList.get(i);
				// START KGU#1175 2025-02-07: Bugfix #1190 This must be recursive!
				//if ((definedIds  = this.declaredStuff.get(inclName)) != null) {
				//	handled = definedIds.contains(_id);
				//}
				for (Root incl: this.includedRoots) {
					if (inclName.equals(incl.getMethodName())) {
						handled = wasDefHandled(incl, _id, false, true);
						break;
					}
				}
				// END KGU#1175 2025-02-07
			}
		}
		// The topLevel restriction for includables is here because only definitions of includables
		// introduced at top level may be regarded as overall available. Usually, the declarations
		// of all includables are inserted at top level.
		if (!handled && (topLevel || !_root.isInclude()) && _setDefinedIfNot) {
			setDefHandled(signature, _id);
		}
		return handled;
	}
	// END KGU#376 2017-09-26

	/**
	 * Registers the declaration of entity {@code _id} as handled in the code for
	 * the {@link Root} with signature {@code _signature}.
	 * 
	 * @param _signature - signature of the responsible {@link Root}
	 * @param _id - the identifier (or ':'-prefixed type key) of the declared entity
	 * 
	 * @see #wasDefHandled(Root, String, boolean)
	 * @see #wasDefHandled(Root, String, boolean, boolean)
	 */
	protected void setDefHandled(String _signature, String _id) {
		StringList definedIds;
		if ((definedIds = this.declaredStuff.get(_signature)) != null) {
			definedIds.addIfNew(_id);
		}
		else {
			this.declaredStuff.put(_signature, StringList.getNew(_id));
		}
	}

	// KGU 2014-11-16: Method renamed (formerly: insertComment)
	// KGU 2019-09-24: Renamed to appendAsComment
	// START KGU 2015-11-18: Method parameter list reduced by a comment symbol configuration
	/**
	 * Appends the text of {@code _element} as comments to the code, using delimiters
	 * {@link #commentSymbolLeft()} and {@link #commentSymbolRight()} (if given) to
	 * enclose the comment lines, with indentation {@code _indent}.
	 * 
	 * @param _element current NSD element
	 * @param _indent indentation string
	 * 
	 * @see #appendComment(Element, String)
	 * @see #appendComment(String, String)
	 * @see #appendComment(StringList, String)
	 * @see #appendBlockComment(StringList, String, String, String, String)
	 * @see #addCode(String, String, boolean) 
	 */
	protected boolean appendAsComment(Element _element, String _indent)
	{
		// START KGU#173 2016-04-04: Issue #151 - Get rid of the inflationary ExportOptionDialog threads
		//if(eod.commentsCheckBox.isSelected()) {
		if (this.exportAsComments) {
		// END KGU#173 2016-04-04
			appendComment(_element.getText(), _indent);
			return true;
		}
		return false;
	}

	/**
	 * Appends the comment part of {@code _element} to the code, using delimiters
	 * {@link #commentSymbolLeft()} and {@link #commentSymbolRight()} (if given)
	 * to enclose the comment lines, with indentation {@code _indent}.
	 * 
	 * @param _element - current NSD element
	 * @param _indent - indentation string
	 * 
	 * @see #appendAsComment(Element, String)
	 * @see #appendComment(String, String)
	 * @see #appendComment(StringList, String)
	 * @see #appendBlockComment(StringList, String, String, String, String)
	 * @see #addCode(String, String, boolean) 
	 */
	protected void appendComment(Element _element, String _indent)
	{
		this.appendComment(_element.getComment(), _indent);
	}

	/**
	 * Appends the given String as single comment line to the exported code.
	 * (If the String contains newline characters then several comment lines
	 * will be generated from it.)
	 * 
	 * @param _text - the text to be added as comment
	 * @param _indent - indentation string
	 * 
	 * @see #appendComment(Element, String)
	 * @see #appendAsComment(Element, String)
	 * @see #appendComment(StringList, String)
	 * @see #appendBlockComment(StringList, String, String, String, String)
	 * @see #addCode(String, String, boolean) 
	 */
	protected void appendComment(String _text, String _indent)
	{
		String[] lines = _text.split("\n");
		for (int i = 0; i < lines.length; i++)
		{
			code.add(_indent + commentSymbolLeft() + " " + lines[i] + " " + commentSymbolRight());
		}
	}

	/**
	 * Appends all lines of the given StringList as a series of single comment
	 * lines to the exported code Subclasses might reimplement this using
	 * {@link #appendBlockComment(StringList, String, String, String, String)}.
	 * 
	 * @param _sl - the text to be added as comment
	 * @param _indent - indentation string
	 * 
	 * @see #appendComment(Element, String)
	 * @see #appendAsComment(Element, String)
	 * @see #appendComment(String, String)
	 * @see #appendBlockComment(StringList, String, String, String, String)
	 * @see #addCode(String, String, boolean) 
	 */
	protected void appendComment(StringList _sl, String _indent)
	{
		for (int i = 0; i < _sl.count(); i++)
		{
			// The following splitting is just to avoid empty comment lines and broken
			// comment lines (though the latter shouldn't be possible here)
			String commentLine = _sl.get(i);
			// Skip an initial empty comment line
			if (i > 0 || !commentLine.isEmpty()) {
				appendComment(commentLine, _indent);
			}
		}
	}
	
	/**
	 * Appends a multi-line comment with configurable comment delimiters for the
	 * starting line, the continuation lines, and the trailing line.
	 *  
	 * @param _sl - the StringList to be written as commment. Even if {@code _sl}
	 *     is empty, a comment will be generated if {@code _start} or {@code _stop}
	 *     are not {@code null}!
	 * @param _indent - the basic indentation 
	 * @param _start - comment symbol for the leading comment line (e.g. "/**"; 
	 *     omitted if being {@code null})
	 * @param _cont - comment symbol for the continuation lines (e.g. " *")
	 * @param _end - comment symbol for trailing line (e.g. " *"+"/"; if null then
	 *     no trailing line is generated)
	 * 
	 * @see #appendComment(Element, String)
	 * @see #appendAsComment(Element, String)
	 * @see #appendComment(String, String)
	 * @see #appendComment(StringList, String)
	 * @see #insertBlockComment(StringList, String, String, String, String, int)
	 * @see #addCode(String, String, boolean) 
	 */
	protected void appendBlockComment(StringList _sl, String _indent, String _start, String _cont, String _end)
	{
		// START KGU#199 2016-07-07: Precaution against enh. #188 (multi-line StringList elements)
		_sl = StringList.explode(_sl,  "\n");
		// END KGU#199 2016-07-07
		if (_start != null)
		{
			code.add(_indent + _start);
		}
		for (int i = 0; i < _sl.count(); i++)
		{
			// The following splitting is just to avoid empty comment lines and broken
			// comment lines (though the latter shouldn't be possible here)
			String commentLine = _sl.get(i);
			// Skip an initial empty comment line
			if (i > 0 || !commentLine.isEmpty()) {
				// START KGU 2020-03-26: Precaution against inadvertently broken comment block
				String csr = this.commentSymbolRight();
				if (csr != null && !csr.isEmpty()) {
					commentLine = commentLine.replace(csr, this.commentSymbolLeft() + csr);
				}
				if (_end != null && !_end.equals(csr)) {
					commentLine = commentLine.replace(_end, "!");
				}
				// END KGU 2020-03-26
				code.add(_indent + _cont + commentLine);
			}
		}
		if (_end != null)
		{
			code.add(_indent + _end);
		}
	}
	// END KGU 2015-10-18

	// START KGU#815 2020-03-16: Enh. #828 Needed for group export as code module.
	/**
	 * Inserts the comment part of _element into the code from line {@code _atLine} on, using delimiters
	 * this.commentSymbolLeft and this.commentSymbolRight (if given) to enclose the comment lines, with
	 * indentation {@code _indent}.<br/>
	 * Increments other known cached insertion line numbers greater than or equal to
	 * {@code _atLine} accordingly.
	 * 
	 * @param _element current NSD element
	 * @param _indent indentation string
	 * @param _atLine - line number where to insert
	 * @return the number of inserted lines
	 * 
	 * @see #appendAsComment(Element, String)
	 * @see #appendComment(Element, String)
	 * @see #appendBlockComment(StringList, String, String, String, String)
	 * @see #insertComment(String, String, int)
	 * @see #insertComment(StringList, String, int)
	 * @see #addCode(String, String, boolean) 
	 */
	protected int insertComment(Element _element, String _indent, int _atLine)
	{
		return this.insertComment(_element.getComment(), _indent, _atLine);
	}

	/**
	 * Inserts the given String as single comment line into the exported code
	 * before line {@code _atLine}.<br/>
	 * Increments other known cached insertion line numbers greater than or equal to
	 * {@code _atLine} accordingly.
	 * 
	 * @param _text - the text to be added as comment
	 * @param _indent - indentation string
	 * @param _atLine - line number where to insert
	 * @return the number of inserted lines
	 * 
	 * @see #appendAsComment(Element, String)
	 * @see #appendComment(String, String)
	 * @see #appendBlockComment(StringList, String, String, String, String)
	 * @see #insertComment(Element, String, int)
	 * @see #insertComment(StringList, String, int)
	 * @see #addCode(String, String, boolean) 
	 */
	protected int insertComment(String _text, String _indent, int _atLine)
	{
		if (_atLine > code.count()) {
			_atLine = code.count();
		}
		String[] lines = _text.split("\n");
		int nLines = lines.length;
		updateLineMarkers(_atLine, nLines);
		if (codeMap != null) {
			for (int[] entry: codeMap.values()) {
				if (entry[0] >= _atLine) {
					entry[0] += nLines;
					entry[1] += nLines;
				}
				else if (entry[1] >= _atLine) {
					entry[1] += nLines;
				}
			}
		}
		for (int i = 0; i < nLines; i++)
		{
			code.insert(_indent + commentSymbolLeft() + " " + lines[i] + " " + commentSymbolRight(), _atLine++);
		}
		return nLines;
	}

	/**
	 * Inserts all lines of the given StringList as a series of single comment lines into the
	 * exported code from line {@code _atLine} on.<br/>
	 * Increments other known cached insertion line numbers greater than or equal to
	 * {@code _atLine} accordingly.
	 * 
	 * @param _sl - the text to be added as comment
	 * @param _indent - indentation string
	 * @param _atLine - line number where to insert
	 * @return number of inserted lines
	 * 
	 * @see #appendAsComment(Element, String)
	 * @see #appendComment(StringList, String)
	 * @see #appendBlockComment(StringList, String, String, String, String)
	 * @see #insertComment(Element, String, int)
	 * @see #insertComment(String, String, int)
	 * @see #addCode(String, String, boolean) 
	 */
	protected int insertComment(StringList _sl, String _indent, int _atLine)
	{
		int lineNo = _atLine;	// Line index for insertion
		for (int i = 0; i < _sl.count(); i++)
		{
			// The following splitting is just to avoid empty comment lines and broken
			// comment lines (though the latter shouldn't be possible here)
			String commentLine = _sl.get(i);
			// Skip an initial empty comment line
			if (i > 0 || !commentLine.isEmpty()) {
				lineNo += insertComment(commentLine, _indent, lineNo);
			}
		}
		return lineNo - _atLine;
	}

	/**
	 * Appends a multi-line comment with configurable comment delimiters for the
	 * starting line, the continuation lines, and the trailing line. 
	 * 
	 * @param _sl - the StringList to be written as commment. Even if {@code _sl}
	 *     is empty, a comment will be generated if {@code _start} or {@code _stop}
	 *     are not {@code null}!
	 * @param _indent - the basic indentation 
	 * @param _start - comment symbol for the leading comment line (e.g. "/**";
	 *     omitted if being null)
	 * @param _cont - comment symbol for the continuation lines (e.g. " *")
	 * @param _end - comment symbol for trailing line (e.g. " *"+"/"; if null then
	 *     no trailing line is generated)
	 * @param _atLine - line number where to insert
	 * @return number of inserted lines
	 * 
	 * @see #insertComment(Element, String)
	 * @see #insertComment(String, String)
	 * @see #insertComment(StringList, String)
	 * @see #appendBlockComment(StringList, String, String, String, String)
	 * @see #insertCode(String, String, int)
	 */
	protected int insertBlockComment(StringList _sl, String _indent, String _start, String _cont, String _end, int _atLine)
	{
		int lineNo = _atLine;
		// START KGU#199 2016-07-07: Precaution against enh. #188 (multi-line StringList elements)
		_sl = StringList.explode(_sl,  "\n");
		// END KGU#199 2016-07-07
		if (_start != null)
		{
			this.insertCode(_indent + _start, lineNo++);
		}
		for (int i = 0; i < _sl.count(); i++)
		{
			// The following splitting is just to avoid empty comment lines and broken
			// comment lines (though the latter shouldn't be possible here)
			String commentLine = _sl.get(i);
			// Skip an initial empty comment line
			if (i > 0 || !commentLine.isEmpty()) {
				// START KGU 2020-03-26: Precaution against inadvertently broken comment block
				String csr = this.commentSymbolRight();
				if (csr != null && !csr.isEmpty()) {
					commentLine = commentLine.replace(csr, this.commentSymbolLeft() + csr);
				}
				if (_end != null && !_end.equals(csr)) {
					commentLine = commentLine.replace(_end, "!");
				}
				// END KGU 2020-03-20
				insertCode(_indent + _cont + commentLine, lineNo++);
			}
		}
		if (_end != null)
		{
			insertCode(_indent + _end, lineNo++);
		}
		return lineNo - _atLine;
	}
	//	END KGU#815 2020-03-16
	
	// START KGU#607 2018-10-30: (Issue #346)
	/**
	 * This is a service method inheriting generators may call at the appropriate
	 * position in order to add include (or import or uses etc.) directives
	 * the generator regards as necessary and had enqueued in {@link #generatorIncludes}.<br/>
	 * If user-configured include items have already been added to the code then
	 * argument {@code skipUserIncludes} should be set true in oder to skip them here.
	 * Otherwise the argument should be set false lest items of the intersection of both
	 * sets should be omitted by both this method and {@link #appendUserIncludes(String)}.<br/>
	 * The method calls a subclassable method {@link #prepareUserIncludeItem(String)}
	 * (empty at {@link Generator} level) for every configured item before the
	 * insertion takes place - if some pre-processing of the items is necessary
	 * then the generator subclass ought to override the preparation method.
	 * 
	 * @param _indent - current indentation string
	 * @param skipUserIncludes - if user includes have already been added to the code
	 * and are not to be repeated inadvertently here.
	 * @return number of inserted lines
	 * 
	 * @see #getIncludePattern()
	 * @see #prepareUserIncludeItem(String)
	 * @see #optionIncludeFiles()
	 * @see #insertUserIncludes(String, boolean)
	 * @see #generatorIncludes
	 */
	protected int appendGeneratorIncludes(String _indent, boolean skipUserIncludes)
	{
		int nInserted = 0;
		String pattern = this.getIncludePattern();
		HashSet<String> userIncludes = new HashSet<String>();
		if (skipUserIncludes) {
			for (String item: this.optionIncludeFiles().split(",")) {
				// START KGU#826 2020-03-17: Bugfix #838
				//userIncludes.add(item.trim());
				userIncludes.add(this.prepareUserIncludeItem(item.trim()));
				// END KGU#826 2020-03-17
			}
		}
		// START KGU#826 2020-03-17: Bugfix #838
		//for (int i = 0; i < this.generatorIncludes.count(); i++) {
		//	String incl = this.generatorIncludes.get(i);
		//	if (!userIncludes.contains(incl)) {
		//		code.add(_indent + pattern.replace("%", prepareUserIncludeItem(incl)));
		//		nInserted++;
		//	}
		//}
		StringList genIncludes = new StringList();
		for (int i = 0; i < this.generatorIncludes.count(); i++) {
			String incl = this.generatorIncludes.get(i).trim();
			if (!userIncludes.contains(incl)) {
				if (pattern.contains("%%")) {
					genIncludes.add(incl);
				}
				else {
					code.add(_indent + pattern.replace("%", incl));
					nInserted++;
				}
			}
		}
		if (!genIncludes.isEmpty()) {
			code.add(_indent + pattern.replace("%%", genIncludes.concatenate(",")));
			nInserted++;
		}
		// END KGU#826 2020-03-17
		return nInserted;
	}
	// END KGU#607 2018-10-30
	// START KGU#351 2017-02-26: Enh. #346 - include / import / uses config
	/**
	 * This is a service method inheriting generators may call at the appropriate
	 * position in order to add include (or import or uses etc.) directives
	 * for the include items configured in the export options for the respective
	 * language.<br/>
	 * Include items that have already been enqueued for code insertion by the
	 * generator itself in {@link #generatorIncludes} will be spared here.<br/>
	 * The method calls a subclassable method {@link #prepareUserIncludeItem(String)}
	 * (empty at {@link Generator} level) for every item configured before the
	 * insertion takes place - if some pre-processing of the items is necessary
	 * then the generator subclass may override this method.<br/>
	 * The configured list of include items may also be retrieved directly via
	 * method {@link #optionIncludeFiles()} and then be processed individually.
	 * 
	 * @param _indent - indentation for the directives
	 * @return number of inserted lines
	 * 
	 * @see #getIncludePattern()
	 * @see #prepareUserIncludeItem(String)
	 * @see #optionIncludeFiles()
	 * @see #appendGeneratorIncludes(String, boolean)
	 * @see #generatorIncludes
	 */
	protected int appendUserIncludes(String _indent)
	{
		int nAdded = 0;
		String pattern = this.getIncludePattern();
		String includes = this.optionIncludeFiles().trim();
		if (pattern != null && includes != null && !includes.isEmpty()) {
			// START KGU#607 2018-10-30: Issue #346 - Avoid duplicate includes
			StringList items = new StringList(includes.split(","));
			for (int i = items.count()-1; i >= 0; i--) {
				String item = items.get(i).trim();
				// START KGU#826 2020-03-17: Bugfix #838
				items.set(i, this.prepareUserIncludeItem(item));
				// END KGU#826 2020-03-17
				if (this.generatorIncludes.contains(item)) {
					items.remove(i);
				}
			}
			// END KGU#607 2018-10-30
			// Collective (enumerative) include phrase available?
			if (pattern.contains("%%")) {
				// START KGU#607 2018-10-30: Issue #346
				//code.add(_indent + pattern.replace("%%", includes));
				// START KGU#826 2020-03-17: Bugfix #838 items list may have become empty
				//code.add(_indent + pattern.replace("%%", items.concatenate(",")));
				//nAdded++;
				if (!items.isEmpty()) {
					code.add(_indent + pattern.replace("%%", items.concatenate(",")));
					nAdded++;
				}
				// END KGU#826 2020-03-17
				// END KGU#607 2018-10-30
			}
			// .. otherwise produce a single line for every item
			else if (pattern.contains("%")) {
				for (int i = 0; i < items.count(); i++) {
					String item = items.get(i).trim();
					if (!item.isEmpty()) {
						code.add(_indent + pattern.replace("%", item));
						nAdded++;
					}
				}
			}
		}
		return nAdded;
	}
	/**
	 * Method may pre-process an include file or module name for the import
	 * / use clause. Called by {@link #appendUserIncludes(String)}.<br/>
	 * The base version does nothing but may be overridden by subclasses. 
	 * @see #getIncludePattern()
	 * @see #optionIncludeFiles()
	 * @see #appendUserIncludes(String)
	 * @see #prepareGeneratorIncludeItem(String)
	 * @param _includeFileName a string from the user include configuration
	 * @return the preprocessed string as to be actually inserted
	 */
	protected String prepareUserIncludeItem(String _includeFileName)
	{
		return _includeFileName;
	}
	// END KGU#351 2017-02-26
	// START KGU#815/KGU#826 2020-03-17: Enh. #828, bugfix #836
	/**
	 * Method converts some generic module name into a generator-specific
	 * include file name or module name for the import / use clause.<br/>
	 * To be used before adding a generic name to {@link #generatorIncludes}.
	 * TODO: To be be overridden by subclasses on demand.
	 * 
	 * @param _includeName a generic (language-independent) string for the
	 *     generator include configuration
	 * @return the converted string as to be actually added to 
	 *     {@link #generatorIncludes}
	 * 
	 * @see #getIncludePattern()
	 * @see #appendGeneratorIncludes(String)
	 * @see #prepareUserIncludeItem(String)
	 */
	protected String prepareGeneratorIncludeItem(String _includeName)
	{
		return _includeName;
	}
	// END KGU#815/KGU#826 2020-03-17

	// START KGU#277 2016-10-13: Enh. #270
	/**
	 * Depending on {@code asComment}, adds the given text either as comment or as active
	 * source code to the code lines.<br/>
	 * This is a convenient wrapper for {@code this.code.add(String)}.
	 * 
	 * @param text - the prepared (transformed and composed) line of code
	 * @param _indent - current indentation
	 * @param asComment - whether or not the code is to be commented out.
	 * 
	 * @see #appendComment(Element, String)
	 * @see #appendAsComment(Element, String)
	 * @see #appendComment(String, String)
	 * @see #appendComment(StringList, String)
	 * @see #appendBlockComment(StringList, String, String, String, String)
	 */
	protected void addCode(String text, String _indent, boolean asComment)
	{
		if (asComment)
		{
			// Indentation is intentionally put inside the comment (comment encloses entire line)
			appendComment(_indent + text, "");
		}
		else
		{
			code.add(_indent + text);
		}
	}
	// END KGU#277 2016-10-13
	
	// START KGU#830 2020-03-19 New mechanism to avoid accumulation of empty lines
	/**
	 * Controlled addition of a single empty separator line only in case the previous
	 * line was not also a blank line.
	 * 
	 * @see #addSepaLine(String)
	 */
	protected void addSepaLine()
	{
		if (code.count() > 0 && !code.get(code.count()-1).trim().isEmpty()) {
			addCode("", "", false);
		}
	}
	/**
	 * Controlled addition of a single indented separator line only in case the previous
	 * line was not also a blank line. This version of {@link #addSepaLine()} should be
	 * preferred for languages (like Python) where indentation matters for structure
	 * detection.
	 * 
	 * @param _indent - current indentation string
	 * 
	 * @see #addSepaLine()
	 */
	protected void addSepaLine(String _indent)
	{
		if (code.count() > 0 && !code.get(code.count()-1).trim().isEmpty()) {
			addCode("", _indent, false);
		}
	}
	/**
	 * Controlled insertion of a single indented separator line only in case the previous
	 * line is not also a blank line. The argument {@code _indent} is intended for languages
	 * (like Python) where indentation matters for structure detection.<br/>
	 * Affected line markers will be updated appropriately.
	 * 
	 * @param _indent - current indentation string
	 * @param _atLine - index of the line where to insert the blank line
	 * @return the number of actually inserted lines.
	 * 
	 * @see #addSepaLine(String)
	 */
	protected int insertSepaLine(String _indent, int _atLine)
	{
		int inserted = 0;
		if (_atLine > 0 && !code.get(_atLine - 1).trim().isEmpty()) {
			insertCode(_indent, _atLine);
			inserted++;
		}
		return inserted;
	}
	// END KGU#830 2020-03-19
	
	// START KGU#815/KGU#824 2020-03-20: Enh. #828, bugfix #836
	/**
	 * Appends a full or dashed scissor line (with a preceding and following empty line)
	 * to mark the cut points in batch or group export, where a file name proposal may
	 * be inserted.<br/>
	 * Modifies {@link #isFilePartitioned}!
	 * 
	 * @param full - if true then a solid line will be added otherwise a dashed line
	 * @param fileName - a proposed file name to be inserted into the line or null
	 */
	protected void appendScissorLine(boolean full, String fileName)
	{
		addSepaLine();
		appendComment(prepareScissorLine(full, fileName), "");
		addSepaLine();
		this.isFilePartitioned = true;
	}
	/**
	 * Inserts a full or dashed scissor line at line indes {@code atLine} to mark a
	 * cut point in the file on batch or group export, where a file name proposal may
	 * be inserted.<br/>
	 * Will update all line markers greater than or equal to {@code atLine}<br/>
	 * Modifies {@link #isFilePartitioned}!
	 * 
	 * @param full - if true then a solid line will be added otherwise a dashed line
	 * @param fileName - a proposed file name to be inserted into the line or null
	 * @param atLine - line index of the insertion position
	 * @return number of actually inserted lines.
	 */
	protected int insertScissorLine(boolean full, String fileName, int atLine)
	{
		int nLines = insertSepaLine("", atLine);
		nLines += insertComment(prepareScissorLine(full, fileName), "", atLine + nLines);
		nLines += insertSepaLine("", atLine + nLines);
		this.isFilePartitioned = true;
		return nLines;
	}
	/** 
	 * Method to produce the content of a possibly labelled ASCII scissor line
	 * consisting of '=' characters and a symbol " 8< "
	 * (for e.g. {@link #appendScissorLine(boolean, String)}
	 * and {@link #insertScissorLine(boolean, String, int)}).
	 * 
	 * @param full - if {@code true} then a solid (contiguous) line will be returned,
	 *     otherwise a dashed line.
	 * @param fileName - a label to be inserted, might e.g. be a file name,
	 *     or {@code null}, which means no inserted label.
	 */
	public static String prepareScissorLine(boolean full, String label) {
		String line = full ? SCISSOR_LINE_FULL : SCISSOR_LINE_DASHED;
		if (label != null && !label.isBlank()) {
			int insPos = line.indexOf("8<") + 10;
			int insLen = label.length() + 2;
			int sciLen = line.length();
			line = line.substring(0, insPos) + " " + label + " "
					+ line.substring(Math.min(insPos + insLen, sciLen));
		}
		return line;
	}
	// END KGU#815/KGU#824 2020-03-20
	
	// START KGU#705 2019-09-24: Enh. #738
	/**
	 * Does a {@link #codeMap}-aware insertion of the given {@code text} (which is
	 * supposed to be a single line, otherwise counting trouble is likely to occur)
	 * into the {@link #code} before line number {@code atLine}, i.e., updates all
	 * lines references within {@link #codeMap} if existent.
	 * 
	 * @param text - the line to be inserted at {@code atLine}
	 * @param atLine - the number of the line (code entry) before which {@code text} is to be inserted
	 */
	protected void insertCode(String text, int atLine)
	{
		code.insert(text, atLine);
		// Now update the line number references >= atLine
		// START KGU#815 2020-03-16: Enh. #828
		updateLineMarkers(atLine, 1);
		// END KGU#815 2020-03-16
		if (codeMap != null) {
			for (int[] entry: codeMap.values()) {
				if (entry[0] >= atLine) {
					entry[0]++;
					entry[1]++;
				}
				else if (entry[1] >= atLine) {
					entry[1]++;
				}
			}
		}
	}
	// END KGU#705 2019-09-24
	
	// START KGU#815/KGU#824 2020-03-19: Enh. #828, bugfix #836
	/**
	 * Auxiliary routine for the insertion of subroutines in languages where a
	 * routine prototype (signature) is expected in a specific interface section
	 * apart from the implementation. The insertion takes place at line {@code _atLine}.<br/>
	 * Increments {@link #subroutineInsertionLine}, {@link #interfaceInsertionLine},
	 * and {@link #includeInsertionLine} accordingly if these are greater than or
	 * equal to {@code _atLine}.<br/>
	 * TODO: The basic version does not do anything, subclasses are to override
	 * this if their target language supports interface sections or header files
	 * or the like.
	 * 
	 * @param _root - the diagram the routine prototype for which is to be inserted
	 * @param _indent - the indentation string for the current element level
	 * @param _withComment - whether the routine comment is to be placed before it
	 * @param _atLine - line number for insertion
	 * @return the number of inserted lines.
	 */
	protected int insertPrototype(Root _root, String _indent, boolean _withComment, int _atLine)
	{
		return 0;
	}
	// END KGU#815/KGU#824 2020-03-19

	// START KGU#376/KGU#388 2017-09-25: Enh. #389, #423
	/**
	 * Tries to find the defining instruction for identifier {@code _id} within
	 * the given Root {@code _root} or one of the identified includables and
	 * appends the element comment at the current position in this case.
	 * 
	 * @param _root - the currently generated Root
	 * @param _indent - the current indentation as String
	 * @param _id - the declared identifier (const, var or type)
	 */
	protected void appendDeclComment(Root _root, String _indent, String _id) {
		if (this.declarationCommentMap.containsKey(_root)) {
			Instruction srcElement = this.declarationCommentMap.get(_root).get(_id);
			if (srcElement != null && srcElement != this.lastDeclSource) {
				appendComment(srcElement, _indent);
				// One comment is enough
				this.lastDeclSource = srcElement;
				return;
			}
		}
		for (Root incl: this.includedRoots.toArray(new Root[]{})) {
			if (_root.includeList != null
					&& _root.includeList.contains(incl.getMethodName()) 
					&& this.declarationCommentMap.containsKey(incl)) {
				Instruction srcElement = this.declarationCommentMap.get(incl).get(_id);
				if (srcElement != null && srcElement != this.lastDeclSource) {
					appendComment(srcElement, _indent);
					// One comment is enough
					this.lastDeclSource = srcElement;
					return;
				}
			}
		}
	}
	// END KGU#376/KGU#388 2017-09-25
	
	// START KGU#790 2020-10-31: Issue #800 New approach for exact syntactical processing
	/**
	 * Translates the expressions contained in the given parsed Structorizer line
	 * {@code _line} or (if of type {@code LT_RAW}) the raw line {@code _rawLine}
	 * into a list of strings for the generated output stream.
	 * 
	 * @param _line - a {@link Line} object representing the syntax structure of the
	 *    raw text line {@code _rawLine} if possible.
	 * @param _rawLineTokens - the original text line as TokenList
	 * @return a list of code lines for the translation result
	 */
	protected ArrayList<TokenList> transform(Line _line, TokenList _rawLineTokens)
	{
		// Dummy implementation
		ArrayList<TokenList> result = new ArrayList<TokenList>();
		if (_line.getType() == Line.LineType.LT_RAW) {
			result.add(new TokenList(transform(_rawLineTokens)));
		}
		else {
			for (int i = 0; i < _line.getExprCount(); i++) {
				TokenList exprs = transform(_line.getExpression(i));
				result.add(exprs);
			}
		}
		return result;
	}
	
	/**
	 * Transforms the given expression {@code _expr} into an equivalent expression
	 * TokenList for this language.
	 * 
	 * @param _expr - a syntax tree representing an expression in Structorizer
	 *    syntax
	 * @return the respectively transformed expression represented by a
	 *    {@link TokenList}.
	 */
	protected TokenList transform(Expression _expr)
	{
		return _expr.asTokenList(getOperatorMap());
	}

	/**
	 * Overridable general configuration method for expression translation.
	 * @return the language-specific operator map (providing symbol and precedence
	 * for every Structorizer operator if they differ from {@link Expression#OPERATOR_PRECEDENCE}).
	 */
	protected HashMap<String, Operator> getOperatorMap() {
		// TODO Auto-generated method stub
		return null;
	}
	// END KGU#790 2020-10-31

	/**
	 * Overridable general text transformation routine, performing the following steps:<ol>
	 * <li> Eliminates parser preference keywords listed below and unifies all operators
	 *      (see {@link lu.fisch.Structorizer.elements.Element#unifyOperators(java.lang.String)}).<ul>
	 *      <li>"preAlt", "preCase", "preWhile", "preRepeat",</li>
	 *      <li>"postAlt", "postCase", "postWhile", "postRepeat";</li>
	 *      </ul></li>
	 * <li> Tokenizes the result, processes the tokens by an overridable method
	 *      {@link #transformTokens(TokenList)}, and re-concatenates the result;</li>
	 * <li> Transforms Input and Output lines according to regular replacement
	 *      expressions defined
	 *      by {@link #getInputReplacer(boolean)} and {@link #getOutputReplacer()},
	 *      respectively. This is done by overridable methods {@link #transformInput(String)}
	 *      and {@link #transformOutput(String)}, respectively.
	 *      This is only done if {@code _input} starts with one of the configured Input 
	 *      and Output keywords</li>
	 * </ol>
	 * <b>Note:</b> Of course steps 1 through 3 will only be done if the overriding method
	 * calls this parent method at some suited point.
	 * 
	 * @param _input a line or the concatenated lines of an Element's text
	 * @return the transformed line (target language line)
	 * 
	 * @see #transform(String, boolean)
	 * @see #transformTokens(TokenList)   
	 * @see #transformInput(String)
	 * @see #transformOutput(String)
	 * @see #transformType(String, String)
	 * @see #suppressTransformation
	 */
	protected String transform(String _input)
	{
		return transform(_input, true);
	}

	/**
	 * Overridable general text transformation routine, performing the following steps:
	 * <ol>
	 * <li> Eliminates parser preference keywords listed below and unifies all operators.
	 *      <ul>
	 *      <li>"preAlt", "preCase", "preWhile", "preRepeat",</li>
	 *      <li>"postAlt", "postCase", "postWhile", "postRepeat";</li>
	 *      </ul></li>
	 * <li> Tokenizes the result, processes the tokens by an overridable method
	 *    {@link #transformTokens(TokenList)}, and re-concatenates the result;</li>
	 * <li> Transforms Input and Output lines if {@code _doInputOutput} is {@code true}.
	 *    This is only done if {@code _input} starts with one of the configured Input
	 *    and Output keywords.</i>
	 * </ol>
	 * 
	 * @param _input - a line or the concatenated lines of an Element's text
	 * @param _doInputOutput - whether the third transformations are to be performed
	 * @return the transformed line (target language line)
	 * 
	 * @see #transform(String)
	 * @see #transform(TokenList, boolean)
	 * @see #transformTokens(TokenList)   
	 * @see #transformInput(String)
	 * @see #transformOutput(String)
	 * @see #transformType(String, String)
	 * @see #suppressTransformation
	 * @see lu.fisch.Structorizer.elements.Element#unifyOperators(java.lang.String)
	 * 
	 * @deprecated use/override {@link #transform(TokenList, boolean)} instead
	 */
	@Deprecated
	protected String transform(String _input, boolean _doInputOutput)
	{

		// General operator unification and dummy keyword elimination
		// START KGU#93 2015-12-21: Bugfix #41/#68/#69
//		_input = Element.transformIntermediate(_input);
//
//		// assignment transformation
//		_input = transformAssignment(_input);
		
		// START KGU#162 2016-03-31: Enh. #144
		//StringList tokens = Element.transformIntermediate(_input);
		TokenList tokens = new TokenList(_input);
		// KGU#790 2025-08-16 Issue #800 we delegate to transform(tokens, _doInputOutput) now!
		return this.transform(tokens, _doInputOutput);
//		if (this.suppressTransformation)
//		{
//			// Suppress all syntax changes, just cut out decorators.
//			// START KGU#884 2021-10-25: Issue #800
//			//Element.cutOutRedundantMarkers(tokens);
//			Syntax.removeDecorators(tokens);
//			// END KGU#884 2021-10-25
//		}
//		else
//		{
//			// convert into a common intermediate language
//			tokens = Element.transformIntermediate(tokens);
//		}
//		// END KGU#162 2016-03-31
//		
//// START KGU#1097 2024-01-22: Issue #800 Expect internal keys, nothing to replace
////		// START KGU 2016-03-29: Unify all parser keywords
////		/* This is somewhat redundant because most of the keywords have already been cut out
////		 * but it's still needed for the meaningful ones.
////		 */
////		for (Map.Entry<String, String> keyEntry: Syntax.getPropertyMap(false).entrySet())
////		{
////			String keyword = keyEntry.getValue();
////			String key = keyEntry.getKey();
////			if (keyword.trim().length() > 0)
////			{
////				TokenList keyTokens = Syntax.getSplitKeyword(key);
////				int keySize = keyTokens.size();
////				int posKey = tokens.size() - keySize;
////				while (posKey >= 0 && (posKey = tokens.lastIndexOf(keyTokens, posKey, !Syntax.ignoreCase)) >= 0)
////				{
////					// Replace the first token of the keyword by the entire keyword
////					tokens.set(posKey, keyword);
////					// Remove the remaining tokens of the split keyword
////					tokens.remove(posKey+1, posKey + keySize);
////					posKey -= keySize;
////				}
////			}
////		}
////		// END KGU 2016-03-29
//// END KGU#1097 2024-01-22
//		// START KGU#162 2016-03-31: Enh. #144
//		//String transformed = transformTokens(tokens);
//		String transformed = "";
//		if (this.suppressTransformation) {
//			// Just re-concatenate the tokens if no conversion is wanted
//			transformed = tokens.getString();
//		}
//		else {
//			transformed = transformTokens(tokens);
//		}
//		// END KGU#162 2016-03-31
//		// END KGU#93 2015-12-21
//
//		if (_doInputOutput)
//		{
//			// START KGU 2015-12-22: Avoid unnecessary transformation attempts
//			//// input instruction transformation
//			//transformed = transformInput(transformed);
//			//// output instruction transformation
//			//transformed = transformOutput(transformed);
//			if (transformed.indexOf("§INPUT§") >= 0)
//			{
//				transformed = transformInput(transformed);
//			}
//			else if (transformed.indexOf("§OUTPUT§") >= 0)
//			{
//				transformed = transformOutput(transformed);
//			}
//			// END KGU 2015-12-22
//		}
//
//		return transformed.trim();
	}
	
	// START KGU#790 2024-01-29: Issue #800 Consequent use of TokenLists and Expressions
	/**
	 * Overridable general text transformation routine, performing the following steps:<ol>
	 * <li> Eliminates decorator keywords listed below and unifies all operators
	 *      (see {@link lu.fisch.Structorizer.elements.Element#unifyOperators(java.lang.String)}).<ul>
	 *      <li>"§PREALT§", "§PRECASE§", "§PREWHILE§", "§PREREPEAT§",</li>
	 *      <li>"§POSTALT§", "§POSTCASE§", "§POSTWHILE§", "§POSTREPEAT§";</li>
	 *      </ul></li>
	 * <li> Processes the tokens by an overridable method
	 *      {@link #transformTokens(TokenList)};</li>
	 * <li> Transforms Input and Output lines according to regular replacement
	 *      expressions defined by {@link #getInputReplacer(boolean)} and
	 *      {@link #getOutputReplacer()}, respectively. This is done by overridable
	 *      methods {@link #transformInput(TokenList)} and
	 *      {@link #transformOutput(TokenList)}, respectively.
	 *      This is only done if {@code _tokens} starts with either the "§INPUT§"
	 *      or the "§OUTPUT§" token</li>
	 * </ol>
	 * <b>Note:</b> Of course steps 1 through 3 will only be done if the overriding method
	 * calls this parent method at some suited point.
	 * 
	 * @param _tokens - a line or the concatenated lines of an Element's text
	 *     as {@link TokenList}
	 * @return the transformed line (target language line) as String
	 * 
	 * @see #transform(TokenList, boolean)
	 * @see #transformTokens(TokenList)   
	 * @see #transformInput(TokenList)
	 * @see #transformOutput(TokenList)
	 * @see #transformType(String, String)
	 * @see #suppressTransformation
	 */
	protected String transform(TokenList _tokens)
	{
		return transform(_tokens, true);
	}
	// END KGU#790 2024-01-29
	// START KGU#790 2025-08-15: Issue #800 Is to replace transform(String, boolean)
	/**
	 * Overridable general text transformation routine, performing the following steps:
	 * <ol>
	 * <li> Eliminates decorator keywords listed below and unifies all operators.
	 *      (see {@link lu.fisch.Structorizer.elements.Element#unifyOperators(java.lang.String)}).<ul>
	 *      <li>"§PREALT§", "§PRECASE§", "§PREWHILE§", "§PREREPEAT§",</li>
	 *      <li>"§POSTALT§", "§POSTCASE§", "§POSTWHILE§", "§POSTREPEAT§";</li>
	 *      </ul></li>
	 * <li> tokenizes the result, processes the tokens by an overridable method
	 *    {@link #transformTokens(TokenList)}, and re-concatenates the result;</li>
	 * <li> transforms Input and Output lines if {@code _doInputOutput} is {@code true}.
	 *    This is only done if {@code _tokens} starts with one of the configured Input
	 *    and Output keywords.</i>
	 * </ol>
	 * 
	 * @param _tokens - a tokenized line or the concatenated lines of an Element's
	 *    text - <b>will be modified, i.e., transformed, here!</b>
	 * @param _doInputOutput - whether the third transformations are to be performed
	 * @return the transformed line (target language line) as String
	 * 
	 * @see #transform(String)
	 * @see #transformTokens(TokenList)   
	 * @see #transformInput(TokenList)
	 * @see #transformOutput(TokenList)
	 * @see #transformType(String, String)
	 * @see #suppressTransformation
	 * @see lu.fisch.Structorizer.elements.Element#unifyOperators(java.lang.String)
	 */
	protected String transform(TokenList _tokens, boolean _doInputOutput)
	{
		String transformed = "";
		if (this.suppressTransformation)
		{
			// Suppress all syntax changes, just cut out decorators.
			Syntax.removeDecorators(_tokens);
			transformed = _tokens.getString();
		}
		else
		{
<<<<<<< HEAD
			// convert into a common intermediate language
			_tokens = Element.transformIntermediate(_tokens);
			transformed = transformTokens(_tokens);
=======
			// convert to tokens into a common intermediate language
			tokens = Element.transformIntermediate(_input);
		}
		// END KGU#162 2016-03-31
		
		// START KGU 2016-03-29: Unify all parser keywords
		// This is somewhat redundant because most of the keywords have already been cut out
		// but it's still needed for the meaningful ones.
		unifyKeywords(tokens);
		// END KGU 2016-03-29
		// START KGU#162 2016-03-31: Enh. #144
		//String transformed = transformTokens(tokens);
		String transformed = "";
		if (this.suppressTransformation) {
			// Just re-concatenate the tokens if no conversion is wanted
			transformed = tokens.concatenate();
		}
		else {
			transformed = transformTokens(tokens);
>>>>>>> 72c74304
		}
		if (_doInputOutput)
		{
			if (_tokens.indexOf("§INPUT§") == 0)
			{
				transformed = transformInput(_tokens);
			}
			else if (_tokens.indexOf("§OUTPUT§") == 0)
			{
				transformed = transformOutput(_tokens);
			}
			// END KGU 2015-12-22
		}
		return transformed;
	}
<<<<<<< HEAD
	// END KGU#790 2025-08-15
=======

	// START KGU#1190 2025-08-17: Bugfix #1207 extracted from transform(String, boolean)
	/**
	 * Returns a new {@link StringList} where tokenized keywords found as sublist
	 * of {@code _tokens} are replaced by single tokens exactly equal to the 
	 * corresponding user's preferences. This method is to simplify keyword
	 * detection in the resulting token list
	 * @param _tokens - a lexically tokenized text
	 * @return possibly modified copy of {@code _tokens}
	 */
	protected StringList unifyKeywords(StringList _tokens) {
		StringList tokens = _tokens.copy();
		String[] keywords = CodeParser.getAllProperties();
		for (int kw = 0; kw < keywords.length; kw++)
		{
			if (keywords[kw].trim().length() > 0)
			{
				StringList keyTokens = this.splitKeywords.elementAt(kw);
				int keyLength = keyTokens.count();
				int pos = -1;
				while ((pos = tokens.indexOf(keyTokens, pos + 1, !CodeParser.ignoreCase)) >= 0)
				{
					// Replace the first token of the keyword by the entire keyword
					tokens.set(pos, keywords[kw]);
					// Remove the remaining tokens of the split keyword
					for (int j=1; j < keyLength; j++)
					{
						tokens.delete(pos+1);
					}
				}
			}
		}
		return tokens;
	}
	// END KGU#1190 2025-08-17
>>>>>>> 72c74304
	
	// START KGU#93 2015-12-21: Bugfix #41/#68/#69
	/**
	 * Transforms operators and other tokens from the given intermediate
	 * language into tokens of the target language (modifies {@code tokens})
	 * and also returns the result concatenated to a string.<br/>
	 * <b>OVERRIDE this!</b> (Method just returns the concatenated tokens)
	 * This method is called by {@link #transform(String, boolean)} but may
	 * also be used elsewhere for a specific token list.
	 * 
	 * @param tokens - Sequence of tokens representing the unified line
	 *    (intermediate syntax) - <b>will be modified!</b>
	 * @return transformed tokens concatenated to a string
	 * 
	 * @see #transform(String, boolean)
	 * @see #transformInput(String)
	 * @see #transformOutput(String)
	 * @see #transformType(String, String)
	 * @see #suppressTransformation
	 */
	protected String transformTokens(TokenList tokens)
	{
		return tokens.getString();
	}
	// END KGU#93 2015-12-21
	
	// START KGU#16 2015-11-30
	/**
	 * Transforms type identifier into the target language (as far as possible).
	 * Is to be overridden by the Generator subclasses if typing is an issue.
	 * Method is called e.g. by {@link #getTransformedTypes(TypeMapEntry, boolean)} and
	 * in other contexts.<br/>
	 * <b>Note:</b> This method does not perform a type map retrieval!
	 * 
	 * @param _type - a string potentially meaning a datatype (or null)
	 * @param _default - a default string returned if _type happens to be null
	 * @return a type identifier (or the unchanged _type value if matching failed)
	 * 
	 * @see #getTransformedTypes(TypeMapEntry, boolean)
	 * @see #transform(String, boolean)
	 * @see #transformTokens(TokenList)
	 * @see #transformInput(String)
	 * @see #transformOutput(String)
	 * @see #suppressTransformation
	 */
	protected String transformType(String _type, String _default) {
		if (_type == null)
			_type = _default;
		return _type;
	}
	// END KGU#16 2015-11-30
	
	// START KGU#388 2017-09-26: Enh. #423
	/**
	 * Creates a type description for the target language from the given
	 * TypeMapEntry {@code typeInfo}.<br/>
	 * For the case a special treatment might be necessary within a nested type
	 * definition, the enclosing TypeInfo may be given as {@code definingType}.
	 * 
	 * @param typeInfo - the defining or derived TypeMapInfo of the type 
	 * @param definingType - the enclosing type just being defined or {@code null}
	 * @param preferName - whether the type name is to be preferred over the structure
	 * @return a String suited as type description in declarations etc. of the
	 *      target language 
	 */
	// START KGU#1082 2023-09-28: Bugfix #1092 Sensible handling of alias types
	//protected String transformTypeFromEntry(TypeMapEntry typeInfo, TypeMapEntry definingType) {
	//	// Just a dummy, to be overridden by subclasses
	//	return typeInfo.getCanonicalType(true, true);
	//}
	protected String transformTypeFromEntry(TypeMapEntry typeInfo, TypeMapEntry definingType, boolean preferName) {
		// Just a dummy, to be overridden by subclasses
		return typeInfo.getCanonicalType(true, preferName);
	}
	// END KGU#1082 2023-09-28
	// END KGU#388 2017-09-26
	
	// START KGU#261 2017-01-26: Enh. #259/#335
	protected StringList getTransformedTypes(TypeMapEntry typeEntry, boolean preferName)
	{
		// START KGU#388 2017-09-19: Enh. #423
		//StringList types = typeEntry.getTypes();
		StringList types;
		if (preferName && typeEntry.isNamed()) {
			types = StringList.getNew(typeEntry.typeName);
		}
		else {
			types = typeEntry.getTypes();
		}
		// END KGU#388 2017-09-19
		StringList transTypes = new StringList();
		for (int i = 0; i < types.count(); i++) {
			String type = types.get(i);
			int posLastAt = type.lastIndexOf('@')+1;
			type = type.substring(0, posLastAt) + transformType(type.substring(posLastAt), "???");
			transTypes.addIfNew(type);
		}
		// Get rid of completely undefined types
		transTypes.removeAll("???");
		return transTypes;
	}
	// END KGU#261 2017-01-26
	
	// START KGU#653 2019-02-14: Enh. #680
	/**
	 * Subclassable method possibly to obtain a suited transformed argument
	 * list string for the given series of input items (i.e. expressions
	 * designating an input target variable each) to be inserted in the
	 * input replacer returned by {@link #getInputReplacer(boolean)}, this
	 * allowing to generate a single input instruction only.<br/>
	 * This dummy implementation returns just null, meaning there is no such
	 * conversion in general (such that several input instructions must be
	 * generated).<br/>
	 * Subclasses the target language of which allows multi-variable
	 * input instructions should override this.
	 * 
	 * @param _inputVarItems - {@link StringList} of variable descriptions for input
	 * @return either a syntactically converted combined string with suited
	 *     operator or separator symbols, or {@code null}.
	 */
	
	// START KGU#1061 2022-08-23: Issue #1068
	/**
	 * Recursively transforms index lists in bracket pairs into chains of
	 * index suffixes ({@code [i,j,k]} &rarr; {@code [i][j][k]}.
	 * Actually it is not checked whether e.g. a variable name precedes the
	 * opening bracket. So this method should not be applied to already
	 * transformed code if expressions like {@code [a, b, c]} may occur
	 * there as intended transformation result.
	 * 
	 * @param tokens the split line (will be modified)
	 */
	protected void transformIndexLists(TokenList tokens) {
		TokenList newTokens = new TokenList();
		int posBr = -1;
		while ((posBr = tokens.indexOf("[")) >= 0) {
			newTokens.addAll(tokens.subSequence(0, posBr + 1));
			tokens.remove(0, posBr+1);
			ArrayList<TokenList> exprs = Syntax.splitExpressionList(tokens, ",");
			int nExprs = exprs.size() - 1;
			for (int i = 0; i < nExprs; i++) {
				if (i > 0) {
					newTokens.add("]");
					newTokens.add("[");
				}
				TokenList toks = exprs.get(i);
				// We must apply this recursively
				transformIndexLists(toks);
				newTokens.addAll(toks);
			}
			tokens.clear();
			tokens.addAll(exprs.get(nExprs));
		}
		// We must ensure that the argument variable contains all remaining tokens in the end
		newTokens.addAll(tokens);
		tokens.clear();
		tokens.addAll(newTokens);
		newTokens.clear();	// This is just to facilitate garbage collection
	}
	// END KGU#1061 2022-08-23

	protected String composeInputItems(StringList _inputVarItems)
	{
		return null;
	}
	// END KGU#653 2019-02-14
	
//	/**
//	 * Detects whether the given code line starts with the configured input keystring
//	 * and if so replaces it according to the regex pattern provided by
//	 * {@link #getInputReplacer(boolean)}.
//	 * 
//	 * @param _interm - a code line in intermediate syntax
//	 * @return transformed input instruction or _interm unchanged
//	 * 
//	 * @see #getInputReplacer(boolean)
//	 * @see #transformOutput(String)
//	 * @see #transform(String, boolean)
//	 * 
//	 * @deprecated use {@link #transformInput(TokenList)} instead
//	 */
//	@Deprecated
//	protected String transformInput(String _interm)
//	{
//		// START KGU#281 2016-10-15: for enh. #271 (input with prompt)
//		//String subst = getInputReplacer();
//		// END KGU#281 2016-10-15
//		// Between the input keyword and the variable name there MUST be some blank...
//// START KGU#1097 2024-01-22: Issue #800 now expect internal markers
////		String keyword = Syntax.getKeyword("input").trim();
////		// START KGU#399 2017-05-16: bugfix #403
////		//if (!keyword.isEmpty() && _interm.startsWith(keyword))
////		String gap = (!keyword.isEmpty() && Character.isJavaIdentifierPart(keyword.charAt(keyword.length()-1)) ? "[\\W]" : "");
////		String pattern = "^" + getKeywordPattern(keyword) + "(" + gap + ".*|$)";
////		if (!keyword.isEmpty() && _interm.matches(pattern))
////		// END KGU#399 2017-05-16
//		String pattern = "^§INPUT§(.*|$)";
//// END KGU#1097 2024-01-22
//		{
//			// START KGU#281 2016-10-15: for enh. #271 (input with prompt)
//			String quotes = "";
//			// START KGU#399 2017-05-16: bugfix #403
//			//String tail = _interm.substring(keyword.length()).trim();
//			String tail = _interm.replaceFirst(pattern, "$1").trim();
//			// END KGU#399 2017-05-16
//			if (tail.startsWith("\"")) {
//				quotes = "\"";
//			}
//			else if (tail.startsWith("'")) {
//				quotes = "'";
//			}
//			// END KGU#281 2016-10-15
//			// START KGU#399 2017-05-16: Bugfix #403
//			//String matcher = Matcher.quoteReplacement(keyword);
//			//if (Character.isJavaIdentifierPart(keyword.charAt(keyword.length()-1)))
//			//{
//			//	matcher = matcher + "[ ]";
//			//}
//			//
//			// Start - BFI (#51 - Allow empty input instructions)
//			//if(!_interm.matches("^" + matcher + "(.*)"))
//			//{
//			//	_interm += " ";
//			//}
//			// End - BFI (#51)
//			// END KGU#399 2017-05-16
//			
//			// START KGU#281 2016-10-15: Enh. #271 (input instructions with prompt
//			//_interm = _interm.replaceFirst("^" + matcher + "(.*)", subst);
//			if (quotes.isEmpty()) {
//				String subst = getInputReplacer(false);
//				// START KGU#399 2017-05-16: bugfix #51, #403
//				//_interm = _interm.replaceFirst("^" + matcher + "[ ]*(.*)", subst);
//				// START KGU#653 2019-02-14: Enh. #680
//				//_interm = _interm.replaceFirst(pattern, subst);
//				_interm = subst.replace("$1", tail);
//				// END KGU#653 3019-02-14
//				// END KGU#399 2017-05-16
//			}
//			else {
//				String subst = getInputReplacer(true);
//				// START KGU#399 2017-05-16: bugfix #51, #403				
//				//_interm = _interm.replaceFirst("^" + matcher + "\\h*("+quotes+".*"+quotes+")[, ]*(.*)", subst);
//				// START KGU#653 2019-02-14: Enh. #680
//				//pattern = "^" + getKeywordPattern(keyword) + "\\h*("+quotes+".*"+quotes+")[,]?\\s*(.*)";
//				//_interm = _interm.replaceFirst(pattern, subst);
//				pattern = "^" + "\\h*("+quotes+".*"+quotes+")[,]?\\s*(.*)";
//				_interm = tail.replaceFirst(pattern, subst);
//				// END KGU#653 2019-02-14
//				// END KGU#399 2017-05-16
//			}
//			// END KGU#281 2016-10-15
//		}
//		return _interm;
//	}

	// START KGU#790 2025-08-11: Issue #800
	/**
	 * Derives a language-specific instruction sequence from the
	 * passed-in intermediate token list of an INPUT instruction
	 * (which is supposed to start with the §INPUT§ token) by means
	 * of {@link #getInputReplacer(boolean)}.
	 * 
	 * @param _interm - an input token list in intermediate syntax
	 * @return transformed input instruction as String
	 * 
	 * @see #getInputReplacer(boolean)
	 * @see #transformOutput(TokenList)
	 * @see #transform(String, boolean)
	 */
	protected String transformInput(TokenList _interm)
	{
		String result = "";
		String prompt = null;
		_interm.remove(0);	// Should be the "§INPUT§" token
		if (_interm.size() > 0) {
			String token0 = _interm.get(0);
			if (token0.startsWith("\"") || token0.startsWith("'")) {
				if (_interm.size() > 1 && _interm.get(1).equals(",")) {
					_interm.remove(1);
				}
				prompt = _interm.remove(0);
			}
		}
		_interm.trim();
		// FIXME think of an expression transformation!
		if (prompt == null) {
			String subst = getInputReplacer(false);
			result = subst.replace("$1", _interm.getString());
		}
		else {
			String subst = getInputReplacer(true);
			// First replace the variables lest the prompt should interfere with an included "$2"
			result = subst.replace("$2", _interm.getString()).replace("$1", prompt);
		}
		return result;
	}
	// END KGU#790 2025-08-11

//	/**
//	 * Detects whether the given code line starts with the configured output keystring
//	 * and if so replaces it according to the regex pattern provided by
//	 * {@link #getOutputReplacer()}.
//	 * 
//	 * @param _interm - a code line in intermediate syntax
//	 * @return transformed output instruction, or {@code _interm} unchanged
//	 * 
//	 * @see #getOutputReplacer()
//	 * @see #transformInput(String)
//	 * @see #transform(String, boolean)
//	 * @deprecated use {@link #transformOutput(TokenList)} instead
//	 */
//	@Deprecated
//	protected String transformOutput(String _interm)
//	{
//		String subst = getOutputReplacer();
//// START KGU#1097 2024-01-22: Issue #800 Expect internal keys now
////		String keyword = Syntax.getKeyword("output").trim();
////		// START KGU#399 2017-05-16: bugfix #403
////		//if (!keyword.isEmpty() && _interm.startsWith(keyword))
////		// Between the input keyword and a variable name there must be some blank unless the keyword itself ends
////		// with a blank or some non-identifier character. On the other hand, the expression might start with an
////		// operator symbol or a parenthesis... We try to approach this uncertainty with the gap variable.
////		// As a result, however, a superfluous blank may remain in front of the first expression.
////		String gap = (!keyword.isEmpty() && Character.isJavaIdentifierPart(keyword.charAt(keyword.length()-1)) ? "[\\W]" : "");
////		// START KGU#505 2018-03-13: The substitution mechanism introduced with #403 left a leading blank in the expression
////		//String pattern = "^" + getKeywordPattern(keyword) + "\\s*(" + gap + ".*|$)";
////		//if (!keyword.isEmpty() && _interm.matches(pattern))
////		Matcher matcher = Pattern.compile("^" + getKeywordPattern(keyword) + "\\s*(" + gap + ".*|$)").matcher(_interm);
////		if (!keyword.isEmpty() && matcher.matches())
//		Matcher matcher = Pattern.compile("^§OUTPUT§\\s*(.*|$)").matcher(_interm);
//		if (matcher.matches())
//			// END KGU#1097 2024-01-22
//		// END KGU#505 2018-03-13
//		// END KGU#399 2017-05-16
//		{
//			// START KGU#399 201-05-16: bugfix #51, #403
//			//String matcher = Matcher.quoteReplacement(keyword);
//			//if (Character.isJavaIdentifierPart(keyword.charAt(keyword.length()-1)))
//			//{
//			//	matcher = matcher + "[ ]";
//			//}
//			//
//			// Start - BFI (#51 - Allow empty output instructions)
//			//if(!_interm.matches("^" + matcher + "(.*)"))
//			//{
//			//	_interm += " ";
//			//}
//			// End - BFI (#51)
//			//
//			//_interm = _interm.replaceFirst("^" + matcher + "(.*)", subst);
//			// START KGU#505 2018-03-13: trim the expressions before insertion
//			//_interm = _interm.replaceFirst(pattern, subst);
//			_interm = subst.replace("$1", matcher.group(1).trim());
//			// END KGU#505 2018-03-13
//			// END KGU#399 2017-05-16
//		}
//		return _interm;
//	}
//	// END KGU#18/KGU#23 2015-11-01
	
	// START KGU#790 2025-08-15: Issue #800
	/**
	 * Derives a language-specific instruction sequence from the
	 * passed-in intermediate token list of an OUTPUT instruction
	 * (which is supposed to start with the §OUTPUT§ token) by means
	 * of {@link #getOutputReplacer()}.
	 * 
	 * @param _interm - a tokenized code line in intermediate syntax
	 * @return transformed output instruction as String
	 * 
	 * @see #getOutputReplacer()
	 * @see #transformInput(TokenList)
	 * @see #transform(TokenList, boolean)
	 */
	protected String transformOutput(TokenList _interm)
	{
		String subst = getOutputReplacer();
		_interm.remove(0);	// Should be the "§OUTPUT§" token
		return subst.replace("$1", _interm.getString().trim());
	}
	// END KGU#790 2025-08-11
	
	// START KGU#165 2016-04-03: Support keyword case sensitivity
	/**
	 * Returns an appropriate match string for the given parser preference string
	 * (where {@link CodeParser#ignoreCase} is paid attention to)
	 * 
	 * @param keyword - parser preference string
	 * @return match pattern
	 * 
	 * @see lu.fisch.structorizer.parsers.CodeParser#getKeyword(String)
	 */
	protected static String getKeywordPattern(String keyword)
	{
		String pattern = Matcher.quoteReplacement(keyword);
		if (Syntax.ignoreCase)
		{
			pattern = BString.breakup(pattern, true);
		}
		return pattern;
	}
	// END KGU#165 2016-04-03

	// START KGU#74 2015-11-30
	/**
	 * We do a recursive analysis for loops, returns and jumps of type "leave"
	 * to be able to place equivalent goto instructions and their target labels
	 * on demand.<br/>
	 * Maps Jump instructions and Loops (as potential jump targets) to unique
	 * numbers used for the creation of unambiguous goto or break labels.<br/>
	 * 
	 * The mapping is gathered in {@link #jumpTable}.<br/>
	 * If a return instruction with value is encountered, {@link #returns} will be set true
	 * 
	 * @param _squeue - instruction sequence to be analysed 
	 * @return true iff there is no execution path without a value returned.
	 * 
	 * @see #breakMatchesCase()
	 * @see #generateCode(Jump, String)
	 * @see #generateCode(For, String)
	 * @see #generateCode(While, String)
	 * @see #generateCode(Repeat, String)
	 * @see #generateCode(Forever, String)
	 */
	protected boolean mapJumps(Subqueue _squeue)
	{
		boolean surelyReturns = false;
//		String preLeave  = CodeParser.getKeywordOrDefault("preLeave", "leave");
//		String preReturn = Syntax.getKeywordOrDefault("preReturn", "return");
//		String preExit   = CodeParser.getKeywordOrDefault("preExit", "exit");
//		String patternLeave = getKeywordPattern(preLeave) + "([\\W].*|$)";
//		String patternReturn = getKeywordPattern(preReturn) + "([\\W].*|$)";
//		String patternExit = getKeywordPattern(preExit) + "([\\W].*|$)";
		Iterator<Element> iter = _squeue.getIterator();
		while (iter.hasNext() && !surelyReturns)
		{
			Element elem = iter.next();
			// If we detect a Jump element of type leave then we detect its target
			// and label both
			if (elem instanceof Jump && !elem.isDisabled(false))
			{
				Jump jump = (Jump)elem;
				if (jump.isReturn())
				// END KGU#380 2017-04-14
				{
					// START KGU#790 2025-08-15: Issue #800 no more keywords in the texts
					//boolean hasResult = !jumpText.substring(preReturn.length()).trim().isEmpty();
					TokenList jumpTokens = elem.getUnbrokenTokenText().get(0);
					boolean hasResult = jumpTokens.size() > 1;
					// END KGU#790 2025-8-15
					if (hasResult) this.returns = true;
					// Further investigation would be done in vain - the remaining sequence is redundant
					return hasResult;
				}
				// START KGU#380 2017-04-14: Bugfix #394 - Code revision, simplification
				//else if (jumpText.matches(patternExit))
				else if (jump.isExit())
				// END KGU#380 2017-04-14
				{
					/* Doesn't return a regular result but we won't get to the end,
					 * so a default return is not required, we handle this as if a
					 * result would have been returned.*/
					//surelyReturns = true;
					return true;
				}
// START KGU#380 2017-04-14: Bugfix #394 - Code revision, simplification
//				// Get the number of requested exit levels
//				int levelsUp = 0;
//				if (jumpText.isEmpty())
//				{
//					levelsUp = 1;
//				}
//				else if (jumpText.matches(patternLeave))
//				{
//					levelsUp = 1;
//					if (jumpText.length() > preLeave.length()) {
//						try {
//							levelsUp = Integer.parseInt(jumpText.substring(preLeave.length()).trim());
//						}
//						catch (NumberFormatException ex)
//						{
//							System.out.println("Unsuited leave argument in Element \"" + jumpText + "\"");
//						}
//					}
//				}
//				// Try to find the target loop
//				// START KGU#78 2015-12-18: Enh. #23 specific handling only required if there is a break instruction
//				//boolean simpleBreak = levelsUp == 1;	// For special handling of Case context
//				// Simple break instructions usually require special handling of Case context
//				boolean simpleBreak = levelsUp == 1 && this.breakMatchesCase();
//				// END KGU#78 2015-12-18
//				Element parent = elem.parent;
//				while (parent != null && !(parent instanceof Parallel) && levelsUp > 0)
//				{
//					if (parent instanceof Loop)
//					{
//						if (--levelsUp == 0 && !simpleBreak)	// Target reached?
//						{
//							// Is target loop already associated with a label?
//							Integer label = this.jumpTable.get(parent);
//							if (label == null)
//							{
//								// If not then associate it with a label
//								label = this.labelCount++;
//								this.jumpTable.put(parent, label);
//							}
//							this.jumpTable.put(elem, label);
//						}
//					}
//					else if (parent instanceof Case)
//					{
//						// If we were within a selection (switch) then we must use "goto" to get out
//						simpleBreak = false;
//					}
//					parent = parent.parent;
//				}
//				if (levelsUp > 0)
				else if (jump.isLeave()) {
					Element targetLoop = jump.getLeftLoop(null);
					if (targetLoop != null) {
						List<Element> leftStructures = jump.getLeftStructures(null, this.breakMatchesCase(), false);
						boolean simpleBreak = leftStructures.size() == 1 && this.breakMatchesCase();
						if (!simpleBreak) {
							// Is target loop already associated with a label?
							Integer label = this.jumpTable.get(targetLoop);
							if (label == null)
							{
								// If not then associate it with a label
								label = this.labelCount++;
								this.jumpTable.put(targetLoop, label);
							}
							this.jumpTable.put(elem, label);
						}
					}
					else {
						// Target couldn't be found, so mark the jump with an error marker
						this.jumpTable.put(elem, -1);						
					}
					// After an unconditional leave further instructions at this level are redundant  
					return surelyReturns;
				}
				// START KGU#686 2019-03-18: Enh. #56 support for try / catch /throw
				else if (jump.isThrow() && this.getTryCatchLevel() != TryCatchSupportLevel.TC_NO_TRY) {
					// Doesn't return a regular result but we won't get to the end, so a default return is
					// not required, we handle this as if a result would have been returned.
					return true;
				}
				// END KGU#686 2019-03-18
				else	// No recognized jump type
// END KGU#380 2017-04-14
				{
					// Target couldn't be found, so mark the jump with an error marker
					this.jumpTable.put(elem, -1);
				}
// START KGU#380 2017-04-14: Bugfix #394 - No longer needed
//				else {
//					// After an unconditional jump, the remaining instructions are redundant
//					return surelyReturns;
//				}
// END KGU#380 2017-04-14
			}
			// No jump: then only recursively descend
			else if (elem instanceof Alternative)
			{
				boolean willReturnT = mapJumps(((Alternative)elem).qTrue);
				boolean willReturnF = mapJumps(((Alternative)elem).qFalse);
				surelyReturns = willReturnT && willReturnF;
			}
			else if (elem instanceof Case)
			{
				boolean willReturn = false;
				for (int i = 0; i < ((Case)elem).qs.size(); i++)
				{
					boolean caseReturns = mapJumps(((Case)elem).qs.elementAt(i));
					willReturn = willReturn && caseReturns;
				}
				if (willReturn) surelyReturns = true;
			}
			else if (elem instanceof Loop)	// While, Repeat, For, Forever
			{
				if (mapJumps(((Loop)elem).getBody())) surelyReturns = true;
			}
			else if (elem instanceof Parallel)
			{
				// There is no regular return out of a parallel thread...
				for (int i = 0; i < ((Parallel)elem).qs.size(); i++)
				{
					mapJumps(((Parallel)elem).qs.elementAt(i));
				}
			}
			else if (elem instanceof Instruction)
			{
				// START KGU#413 2017-06-09: Enh. #416
				//StringList text = elem.getText();
				ArrayList<TokenList> tokenLines = elem.getUnbrokenTokenText();
				// END KGU#413 2017-06-09
				for (int i = 0; i < tokenLines.size(); i++)
				{
					TokenList tokens = tokenLines.get(i);
					if (Jump.isReturn(tokens))
					{
						// START KGU#790 2025-08-15: Issue #800
						//boolean hasResult = !line.substring(preReturn.length()).trim().isEmpty();
						boolean hasResult = tokens.size() > 1;
						// END KGU#790 2025-08-15
						if (hasResult)
						{
							this.returns = true;
							// Further investigation would be done in vain - the remaining sequence is redundant
							surelyReturns = true;
						}
					}
				}
				
			}
		}
		return surelyReturns;
	}
	
	
	// START KGU#109/KGU#141 2016-01-16: New for ease of fixing #61 and #112
	/**
	 * Decomposes the left-hand side of an assignment passed in as {@code _lval}
	 * into four strings:<br/>
	 * [0] - type specification (a sequence of tokens, may be empty)<br/>
	 * [1] - variable name (a single token supposed to be the identifier)<br/>
	 * [2] - index expression (if {@code _lval} is an indexed variable, else
	 *    empty)<br/>
	 * [3] - component path (if {@code _lval} is a record component of an
	 *    indexed variable, else empty).
	 * 
	 * @param _lval - a string found on the left-hand side of an assignment operator
	 * @return String array of [0] type, [1] name, [2] index, [3] component path; all but [1] may be empty
	 */
	protected String[] lValueToTypeNameIndexComp(String _lval)
	{
		// Avoid too much nonsense on indexed variables
		// START KGU#334 2017-01-30: Bugfix #337 - lvalue was mutilated with nested index access
		//Regex r = new Regex("(.*?)\\[(.*?)\\](.*?)","$1 $3");
		// END KGU#334 2017-01-30
		return lValueToTypeNameIndexComp(new TokenList(_lval, true));
	}
	/**
	 * Decomposes the left-hand side of an assignment passed in as _lval
	 * into four strings:
	 * <ul>
	 * <li>[0] - type specification (a sequence of tokens, may be empty)</li>
	 * <li>[1] - variable name (a single token supposed to be the identifier)</li>
	 * <li>[2] - index expression (if _lval is an indexed variable, else empty)</li>
	 * <li>[3] - component path (if _lval is a record component of an indexed variable, else empty)</li>
	 * </ul>
	 * @param tokens - a string found on the left-hand side of an assignment operator
	 * @return String array of [0] type, [1] name, [2] index, [3] component path; all but [1] may be empty
	 */
	protected String[] lValueToTypeNameIndexComp(TokenList tokens)
	{
		String type = "";
		// START KGU#1090 2023-10-15: Bugfix #1096
		//String name = null;
		String index = "";
		String comp = "";
		//String before = _lval;
		//String after = "";
		//int posL = _lval.indexOf("[");
		//int posR = _lval.lastIndexOf("]");
		TokenList name = new TokenList();
		TokenList after = new TokenList();
		//tokens.removeAll(" ");
		int posColon = -1;
		if ((tokens.indexOf("var", false) == 0 || tokens.indexOf("dim", false) == 0)
				&& ((posColon = tokens.indexOf(":")) > 0 || (posColon = tokens.indexOf("as", false)) > 0 )) {
			type = tokens.subSequenceToEnd(posColon+1).getString().trim();
			tokens.remove(posColon, tokens.size());
			tokens.remove(0);
			tokens.trim();
		}
		// END KGU#1090 2023-10-15
		int posL = tokens.indexOf("[");
		int posR = tokens.lastIndexOf("]");
		if (posL >= 0 && posR > posL) {
			// START KGU#1090 2023-12-15: Bugfix #1096 Didn't cope with mixed Java/C declarations
			//index = _lval.substring(posL + 1, posR);
			//before = _lval.substring(0, posL);
			//after = _lval.substring(posR + 1);
			tokens = Syntax.coagulateSubexpressions(tokens);
			for (int i = tokens.size()-1; i >= 0; i--) {
				String token = tokens.get(i);
				if (token.startsWith("[") && token.endsWith("]")) {
					if (name.isEmpty()) {
						if (!index.isEmpty()) {
							index = "," + index;
						}
						index = token.substring(1, token.length()-1) + index;
						tokens.remove(i, tokens.size());
					}
					else if (name.get(0).startsWith(".") || name.get(0).startsWith("[")) {
						// It must be a part of the access path
						name.add(0, token);
						break;
					}
					else {
						type += tokens.subSequence(0, i+1).getString();
						tokens.remove(0, i+1);
						break;
					}
				}
				// START KGU#1174 2025-02-06: Bugfix #1189 Didn't cope with Java-style declarations
				else if (Syntax.isIdentifier(token, false, null)
						&& name.isEmpty() && after.isEmpty() && index.isEmpty()
						&& (i == 0 || !".".equals(tokens.get(i-1)))) {
					// This seems to be a C- or Java-style declaration
					name.add(token);
				}
				// END KGU#1174 2025-02-06
				else if (index.isEmpty()) {
					if (name.isEmpty()) {
						after.add(0, token);
					}
					else {
						name.add(0, token);
					}
				}
				else {
					name.add(0, token);
				}
			}
			// END KGU#1090 2023-12-15
		}
		// If after is a component access sequence then it shall be placed in comp
		if (after.indexOf(".") == 0 && Syntax.isIdentifier(after.subSequenceToEnd(1).getString(), false, ".")) {
			comp = after.getString();
			// START KGU#1090 2023-10-15: Bugfix #1096
			//name = before;
			if (name.isEmpty()) {
				name = tokens;
			}
			// END KGU#1090 2023-10-15
		}
		// START KGU#1090 2023-10-15: Bugfix #1096
		//else {
		//	name = (before + " " + after).trim();	// This is somewhat strange in general
		//}
		else if (name.isEmpty() && !after.isEmpty()) {
			name.addAll(after);
			after.clear();
		}
		else if (name.isEmpty()) {
			name = tokens;
		}
		// END KGU#1090 2023-10-15
		// END KGU#388 2017-09-27
		// START KGU#1090 2023-10-15: Bugfix #1096 Now already done at the beginning
		//// Check Pascal and BASIC style of type specifications
		//int subPos = name.indexOf(":");
		//if (subPos > 0)
		//{
		//	type = name.substring(subPos + 1).trim() + " ";
		//	name = name.substring(0, subPos).trim();
		//}
		//else if ((subPos = name.toLowerCase().indexOf(" as ")) > 0)
		//{
		//	type = name.substring(subPos + " as ".length()).trim() + " ";
		//	name = name.substring(0, subPos).trim();
		//}
		// Now split the assumed name to check C-style type specifications
		//StringList nameParts = StringList.explode(name, " ");
		//if (type.isEmpty() || nameParts.count() > 1)
		//{
		//	type = nameParts.concatenate(" ", 0, nameParts.count()-1).trim() + " ";
		//}
		//name = nameParts.get(nameParts.count()-1);" "
		//r = new Regex("(.*?)[\\[](.*?)[\\]](.*?)","$2");
		// START KGU#388 2017-09-27: Enh. #423 Didn't work, since often appended a "tail"
		//String index = "";
		//if ((subPos = _lval.indexOf('[')) >= 0 && _lval.indexOf(']', subPos+1) >= 0)
		//{
		//	// START KGU#189 2016-04-29: Bugfix #337 for multidimensional array expressions
		//	// lvalues like a[i][j] <- ... had been transformed to a[ij] <- ...
		//	// Now index would become "i][j" in such a case which at least preserves syntax
		//	index = _lval.replaceAll("(.*?)[\\[](.*?)[\\]](.*?)","$2").trim();
		//	// END KGU#189 2016-04-29
		//}
		//String[] typeNameIndex = {type, name, index};
		//return typeNameIndex;
		//String[] typeNameIndexPath = {type, name, index, comp};
		// END KGU#1090 2023-101-15
		//StringList nameParts = StringList.explode(name.getString(), " ");
		// START KGU#790 2023-11-06: Don't tear apart a component access path
		//if (type.isEmpty() || name.size() > 1) {
		name.shrink();
		if ((type.isEmpty() || name.size() > 1) && !Syntax.isIdentifier(name.getString(), false, ".")) {
		// END KGU#790 2023-11-06
			type += " " + name.remove(0, name.size()-1).getString().trim() + " ";
			if (type.isBlank()) {
				type = "";
			}
		}
		String[] typeNameIndexPath = {type.trim(), name.getString(), index, comp};
		return typeNameIndexPath;
		// END KGU#388 2017-09-27
	}
	// END KGU#109/KGU#141 2016-01-16
	
//	// START KGU#61 2016-03-23: Enh. #84 (FOR-IN loop infrastructure)
//	/**
//	 * In case of a FOR-IN loop tries to extract the value list items
//	 * if explicitly given in the loop text (literal syntax).<br/>
//	 * If the value list is represented by a variable then null will be
//	 * returned instead.<br/>
//	 * Utility routine that may be used in {@link #generateCode(For, String)}.
//	 * 
//	 * @param _for - the For loop of FOR-IN style to be analysed
//	 * @return a StringList where every element contains one item (as string), or {@code null}
//	 * 
//	 * @deprecated use {@link For#getValueListItems()} instead
//	 */
//	protected StringList extractForInListItems(For _for)
//	{
//		String valueList = _for.getValueList();
//		StringList items = null;
//		boolean isComplexObject = Function.isFunction(valueList, false) || this.varNames.contains(valueList);
//		if (valueList.startsWith("{") && valueList.endsWith("}"))
//		{
//			items = Syntax.splitExpressionList(valueList.substring(1, valueList.length()-1), ",");
//		}
//		else if (valueList.contains(","))
//		{
//			items = Syntax.splitExpressionList(valueList, ",");
//		}
//		else if (!isComplexObject && valueList.contains(" "))
//		{
//			items = Syntax.splitExpressionList(valueList, " ");
//		}
//		// START KGU#790 2023-11-06: After the code revision of the splitting we always get the tail
//		if (items != null) {
//			// Get rid of the line tail
//			items.remove(items.count()-1);
//		}
//		// END KGU#790 2023-11-06
//		return items;
//	}
//	// END KGU#61 2016-03-23
	
	// START KGU#178 2016-07-19: Enh. #160
	/**
	 * Establishes a mapping among the Root referred to be {@code _called} and
	 * the {@code _caller} Root in field {@link #subroutines}.
	 * 
	 * @param _call - a CALL element found in Root {@code _caller}
	 * @param _caller - the Root containing {@code _call}
	 * @return the called Root if being available and not having been mapped before 
	 */
	protected Root registerCalled(Call _call, Root _caller)
	{
		Root newSub = null;
		Function called = _call.getCalledRoutine();
		// START KGU#349 2017-02-20: Bugfix #349 - don't register directly recursive calls
		//if (called != null && Arranger.hasInstance())
		// START KGU#371 2019-03-08: Enh. #385 cope with optional parameters
		//if (called != null && !_caller.getSignatureString(false).equals(called.getSignatureString()) && Arranger.hasInstance())
		// START KGU#676 2019-03-13: Enh. #696 Routine pool may now stem from an archive 
		//if (called != null && !(_caller.getMethodName().equals(called.getName()) && _caller.acceptsArgCount(called.paramCount()) >= 0) && Arranger.hasInstance())
		if (called != null && !(_caller.getMethodName().equals(called.getName()) && _caller.acceptsArgCount(called.paramCount()) >= 0) && routinePool != null)
		// END KGU#676 2019-03-13
		// END KGU#371 2019-03-07
		// END KGU#349 2017-02-20
		{
			// START KGU#676 2019-03-13: Enh. #696 Routine pool may now stem from an archive 
			//Vector<Root> foundRoots = Arranger.getInstance().
			//		findRoutinesBySignature(called.getName(), called.paramCount());
			Vector<Root> foundRoots = routinePool.
					findRoutinesBySignature(called.getName(), called.paramCount(), _caller, false);
			// END KGU#676 2019-03-13
			// FIXME: How to select among Roots with compatible signature?
			if (!foundRoots.isEmpty())
			{
				newSub = putRootsToMap(foundRoots.firstElement(), _caller, subroutines);
			}
			// START KGU#237 2016-08-10: bugfix #228
			else if ((newSub = getAmongSubroutines(called)) != null)
			{
				subroutines.get(newSub).callers.add(_caller);
				// If we got here, then it's probably the top-level routine itself
				// So better be cautious with reference counting here (lest the
				// calling routine would be suppressed on printing)
				newSub = null;	// ...and it's not a new subroutine, of course
			}
			// END KU#237 2016-08-10
			else
			{
				missingSubroutines.addIfNew(_call.getSignatureString());
			}
		}
		return newSub;
	}

	/**
	 * Establishes a mapping between Roots {@code _referred} and {@code _caller} in the given
	 * {@code _referenceMap} for later topological sorting.
	 * 
	 * @param _referred - the Root being referred to by {@code _caller}
	 * @param _caller - the Root referring to {@code _referred}
	 * @param _referenceMap - the map from referred Roots to referring Roots
	 * @return the {@code _referred} Root if it hadn't been in {@code _referenceMap} before 
	 */
	// START KGU#754 2019-11-11: Issue #766 - we want deterministic routine orders
	//private Root putRootsToMap(Root _referred, Root _caller, Hashtable<Root, SubTopoSortEntry> _referenceMap)
	private Root putRootsToMap(Root _referred, Root _caller, SortedMap<Root, SubTopoSortEntry> _referenceMap)
	// END KGU#754 2019-11-11
	{
		// Is there already an entry for this root?
		Root newSub = null;
		SubTopoSortEntry entry = _referenceMap.get(_referred);
		boolean toBeCounted = false;
		if (entry == null)
		{
			// No - create a new entry
			_referenceMap.put(_referred, new SubTopoSortEntry(_caller));
			newSub = _referred;
			toBeCounted = true;
		}
		else
		{
			// Yes: add the calling routine to the set of roots to be informed
			// (if not already registered)
			toBeCounted = entry.callers.add(_caller);
		}
		// Now count the call at the callers entry (if there is one)
		if (toBeCounted && (entry = _referenceMap.get(_caller)) != null)
		{
			entry.nReferingTo++;
		}
		return newSub;
	}

	private void registerCalledSubroutines(Root _root)
	{
		// START KGU#238 2016-08-11: Code revision
		//Vector<Call> calls = new Vector<Call>();
		//collectCalls(_root.children, calls);
		// START KGU#624 2018-12-26: Enh. #655 - method moved to Root
		//Vector<Call> calls = collectCalls(_root);
		Vector<Call> calls = _root.collectCalls();
		// END KGU#624 2018-12-26
		// END KGU#238 2016-08-11
		for (Call call: calls)
		{
			Root registered = null;
			// Identify and register the called routine
			if ((registered = registerCalled(call, _root)) != null)
			{
				// If it hadn't been registered before, analyse it as well
				registerCalledSubroutines(registered);
			}
		}
	}
	
	// START KGU#237 2016-08-10: Bugfix #228
	/**
	 * Tries to find a Root in {@link #subroutines} the signature of which
	 * matches that of the given {@link lu.fisch.structorizer.parser.Function}
	 * {@code fct}.
	 * 
	 * @param fct - object holding a parsed subroutine call
	 * @return a matching {@link Root} object if available, otherwise {@code null}
	 */
	private Root getAmongSubroutines(Function fct)
	{
		for (Root sub: subroutines.keySet())
		{
			if (sub.getMethodName().equals(fct.getName())
					// START KGU#371 2019-03-08: Enh. #385 allow optional parameters
					//&& sub.getParameterNames().count() == fct.paramCount())
					&& sub.acceptsArgCount(fct.paramCount()) >= 0)
					// END KGU#371 2019-03-08
			{
				return sub;
			}
		}
		return null;
	}
	// END KGU#237 2016-08-10
	
	// START KGU#376 2017-09-20: Enh. #389
	// START KGU#754 2019-11-11: Issue #766
	//private void registerIncludedRoots(Root _root, Hashtable<Root, SubTopoSortEntry> _includedRoots)
	private void registerIncludedRoots(Root _root, SortedMap<Root, SubTopoSortEntry> _includedRoots)
	// END KGU#754 2019-11-11
	{
		if (_root.includeList != null && (routinePool != null)) {
			for (int i = 0; i < _root.includeList.count(); i++)
			{
				Root newIncl = null;
				String includeName = _root.includeList.get(i);
				Vector<Root> candidates = routinePool.findIncludesByName(includeName, _root, false);
				if (!candidates.isEmpty()) {
					newIncl = putRootsToMap(candidates.firstElement(), _root, _includedRoots);
				}
				else if ((newIncl = getAmongExportedRoots(includeName, _includedRoots)) != null)
				{
					_includedRoots.get(newIncl).callers.add(_root);
					// If we got here, then it's probably the top-level diagram itself
					// So better be cautious with reference counting here (lest the
					// including diagram would be suppressed on printing)
					newIncl = null;	// ...and it's not a new subroutine, of course
				}
				if (newIncl != null) {
					// Now do the recursion (the Includable itself may include others)
					registerIncludedRoots(newIncl, _includedRoots);
				}
			}
		}
	}

	// START KGU#754 2019-11-11: Issue #766 - aimed at deterministic order
	//private Root getAmongExportedRoots(String includeName, Hashtable<Root, SubTopoSortEntry> _includeMap)
	private Root getAmongExportedRoots(String includeName, SortedMap<Root, SubTopoSortEntry> _includeMap)
	// END KGU#754 2019-11-11
	{
		for (Root included: _includeMap.keySet()) {
			if (includeName.equals(included.getMethodName())) {
				return included;
			}
		}
		for (Root included: subroutines.keySet()) {
			if (included.isInclude() && includeName.equals(included.getMethodName())) {
				return included;
			}
		}
		return null;
	}
	// END KGU#376 2017-09-20

	// START KGU#236/KGU#311 2016-12-22: Issue #227, enh. #314 - we may need this more root-specificly
	/**
	 * Retrieves important structure information for the given {@link Root} {@code _root},
	 * its elements, its called subroutines and its included Includables. Uses methods
	 * {@link #checkElementInformation(Element)} and {@link #registerIncludedRoots(Root, SortedMap)}<br>
	 * Overwrites the following (internal!) fields:
	 * <ul>
	 * <li>{@link #hasEmptyInput}, use {@link #hasEmptyInput(Root)} for test</li>
	 * <li>{@link #hasInput}, use {@link #hasInput(Root)} for test</li>
	 * <li>{@link #hasOutput}, use {@link #hasOutput(Root)} for test</li>
	 * </ul>
	 * Updates at least the following fields:
	 * <ul>
	 * <li>{@link #declarationCommentMap} (may add entries)</li>
	 * <li>{@link #includeMap} (may add entries)</li>
	 * <li>{@link #rootsWithInput} (may add entries)</li>
	 * <li>{@link #rootsWithEmptyInput} (may add entries)</li>
	 * <li>{@link #rootsWithOutput} (may add entries)</li>
	 * <li>{@link #hasParallels} towards {@code true}</li>
	 * <li>{@link #hasTryBlocks} towards {@code true}</li>
	 * <li>{@link #usesFileAPI} towards {@code true}</li>
	 * </ul>
	 * Subclasses might affect further own fields.
	 * @param _root - the diagram to be reported about
	 */
	private final void gatherElementInformationRoot(Root _root)
	{
		hasOutput = hasInput = hasEmptyInput = false;
		// START KGU#424 2017-09-25: Care for correct comment positioning
		this.declarationCommentMap.put(_root, new HashMap<String, Instruction>());
		// END KGU#4242 2017-09-25
		gatherElementInformation(_root);
		if (hasOutput) rootsWithOutput.add(_root);
		if (hasInput) rootsWithInput.add(_root);
		if (hasEmptyInput) rootsWithEmptyInput.add(_root);
		// START KGU#376 2017-09-25: Enh. #389
		this.registerIncludedRoots(_root, includeMap);
		// END KGU#376 2017-09-25
	}
	// END KGU#236/KGU#311 2016-12-22
	// START KGU#236 2016-08-10: Issue #227
	// Recursive scanning routine to gather certain information via
	// subclassable method checkElementInformation();
	private final void gatherElementInformation(Element _ele)
	{
		// START KGU#238 2016-08-11: Code revision
		_ele.traverse(new IElementVisitor() {
			@Override
			public boolean visitPreOrder(Element _ele) {
				return checkElementInformation(_ele);
			}
			@Override
			public boolean visitPostOrder(Element _ele) {
				return true;
			}
			
		});
		// END KGU#238 2016-08-11
	}
	
	/**
	 * Generic and subclassable method to check for certain information
	 * on any kind of element. Is guaranteed to be called on every single
	 * element of the diagram before code export is started.<br/>
	 * <b>Note:</b> Must not be recursive!
	 * 
	 * @param _ele - the currently inspected element
	 * @return whether the traversal is to be continued or not
	 */
	protected boolean checkElementInformation(Element _ele)
	{
		// START KGU#832 2020-03-23: Bugfix #840 We must not analyse disabled elements!
		/*
		 * It is disputable whether or not module import directives for disabled elements
		 * ought to be placed in the code. On the one hand it inflates the code unnecessarily
		 * for disabled code, on the other hand it will facilitate the uncommenting of some
		 * disabled code lines with external references.
		 * So will wait to arm the following three lines prepared until some customer complains. 
		 */
		if (_ele.isDisabled(false)) {
			return true;
		}
		// END KGU#832 2020-03-23
		if (_ele instanceof Instruction)
		{
			Instruction instr = (Instruction)_ele;
			if (instr.isInput()) {
				hasInput = true;
				if (instr.isEmptyInput()) hasEmptyInput = true;
			}
			if (instr.isOutput()) hasOutput = true;	
			// START KGU#424 2017-09-25: We must build a comment map for declarations
			Root owner = Element.getRoot(instr);
			StringList declNames = owner.getVarNames(instr);
			StringList text = instr.getUnbrokenText();
			for (int i = 0; i < text.count(); i++) {
				String line = text.get(i);
				if (line.startsWith("type ") && line.contains("=")) {
					declNames.add(":" + line.substring(4, line.indexOf("=")).trim());
				}
			}
			HashMap<String, Instruction> commentMap = this.declarationCommentMap.get(owner);
			for (int i = 0; i < declNames.count(); i++) {
				commentMap.put(declNames.get(i), instr);
			}
			// END KGU#424 2017-09-25
		}
		// START KGU#348 2017-02-19: Support for translation of Parallel elements
		else if (_ele instanceof Parallel)
		{
			hasParallels = true;
		}
		// END KGU#348 2017-02-19
		// START KGU#686 2019-03-21: Enh. #56 - For Perl, try-catch is an extra module
		else if (_ele instanceof Try) {
			hasTryBlocks = true;
		}
		// END KGU#686 2019-03-21
		// START KGU#311 2016-12-22: Enh. #314 - check for file API support
		if (!usesFileAPI && _ele.getText().getText().contains("file"))
		{
			// Now we check more precisely
			String text = _ele.getText().getText();
			for (int i = 0; !usesFileAPI && i < Executor.fileAPI_names.length; i++) {
				if (text.contains(Executor.fileAPI_names[i]))
					usesFileAPI = true;
			}
		}
		// END KGU#311 2016-12-22
		return true;
	}
	// END KGU#236 2016-08-10

	// START KGU#395 2020-04-19: Enh. #357 Introduced for COBOLGenerator but of more general use
	/**
	 * Checks whether the given tokens represent a variable (i.e. some sort of
	 * "lvalue"). If {@code _mayBeQualified} is {@code true} then a list of all
	 * sorts of access qualifiers to the right are allowed (i.e. index access 
	 * {@code [...]}, component access {@code .<name>}).<br/>
	 * This is a mere syntactic check, i.e. whether the occurring qualifiers meet
	 * the structure of the variable is not verified!
	 * 
	 * @param _tokens - the tokenized expression (without blanks!)
	 * @param _mayBeQualified - whether qualifiers are allowed (see above)
	 * @return {@code true} if the expression is a variable
	 */
	protected boolean isVariable(TokenList _tokens, boolean _mayBeQualified, HashMap<String, TypeMapEntry> _typeMap) {
		boolean isVar = false;
		String token0 = null;
		if (!_tokens.isEmpty() && Syntax.isIdentifier(token0 = _tokens.get(0), false, null)
				&& (varNames.contains(token0) || _typeMap != null && _typeMap.containsKey(token0))) {
			if (_mayBeQualified) {
				isVar = true;
				_tokens = _tokens.subSequenceToEnd(1);
				while (isVar && _tokens.size() > 1 && ".[".contains(token0 = _tokens.get(0))) {
					if (token0.equals(".") && Syntax.isIdentifier(_tokens.get(1), false, null)) {
						// Okay, is a component access qualifier
						_tokens.remove(0, 2);
					}
					else if (token0.equals("[") && _tokens.contains("]")) {
						// Should be an index access
						ArrayList<TokenList> indices = Syntax.splitExpressionList(_tokens.subSequenceToEnd(1), ",");
						TokenList tail = indices.get(indices.size()-1);
						// FIXME do we allow more than one index expression?
						if (!tail.startsWith("]")) {
							isVar = false;
						}
						else {
							_tokens = tail.subSequenceToEnd(1);
						}
					}
					else {
						isVar = false;
					}
				}
				// Okay if completely consumed
				isVar = _tokens.isEmpty();
			}
			else {
				isVar = _tokens.size() == 1;
			}
		}
		return isVar;
	}
	// END KGU#395 2020-04-19
	
	/**
	 * This method is responsible for generating the code of an {@code Instruction} element.<br/>
	 * This dummy version is to be overridden by each inheriting generator class.<br/>
	 * It should make use of available helper methods {@link #transform(String)} etc. and
	 * be aware of the several export options.
	 * 
	 * @param _inst - the {@link Instruction} element to be exported
	 * @param _indent - the indentation string valid for the given element level
	 * 
	 * @see #generateCode(Alternative, String)
	 * @see #generateCode(Case, String)
	 * @see #generateCode(For, String)
	 * @see #generateCode(While, String)
	 * @see #generateCode(Repeat, String)
	 * @see #generateCode(Forever, String)
	 * @see #generateCode(Call, String)
	 * @see #generateCode(Jump, String)
	 * @see #generateCode(Parallel, String)
	 * @see #generateCode(Try, String)
	 * @see #generateCode(Root, String, boolean)
	 * @see #getIndent()
	 * @see #addCode(String, String, boolean)
	 * @see #appendAsComment(Element, String)
	 * @see #optionBlockBraceNextLine()
	 */
	protected void generateCode(Instruction _inst, String _indent)
	{
		//
	}
	
	/**
	 * This method is responsible for generating the code of an {@code Alternative}
	 * element i.e. an IF construction.<br/>
	 * This dummy version is to be overridden by each inheriting generator class
	 * (you may have a look at its code to see how the recursive descending is done).<br/>
	 * It should make use of available helper methods {@link #transform(String)} etc. and
	 * be aware of the several export options.
	 * 
	 * @param _alt - the {@link Alternative} element to be exported
	 * @param _indent - the indentation string valid for the given element level
	 * 
	 * @see #generateCode(Instruction, String)
	 * @see #generateCode(Case, String)
	 * @see #generateCode(For, String)
	 * @see #generateCode(While, String)
	 * @see #generateCode(Repeat, String)
	 * @see #generateCode(Forever, String)
	 * @see #generateCode(Call, String)
	 * @see #generateCode(Jump, String)
	 * @see #generateCode(Parallel, String)
	 * @see #generateCode(Try, String)
	 * @see #generateCode(Root, String, boolean)
	 * @see #getIndent()
	 * @see #optionBlockBraceNextLine()
	 */
	protected void generateCode(Alternative _alt, String _indent)
	{
		// code.add(_indent+"");
		generateCode(_alt.qTrue,_indent+this.getIndent());
		// code.add(_indent+"");
		generateCode(_alt.qFalse,_indent+this.getIndent());
		// code.add(_indent+"");
	}

	/**
	 * This method is responsible for generating the code of a {@code Case}
	 * element i.e. a multiple selection.<br/>
	 * This dummy version is to be overridden by each inheriting generator class
	 * (you may have a look at its code to see how the recursive descending is done).<br/>
	 * It should make use of available helper methods {@link #transform(String)} etc. and
	 * be aware of the several export options.
	 * 
	 * @param _case - the {@link Case} element to be exported
	 * @param _indent - the indentation string valid for the given element level
	 * 
	 * @see #generateCode(Instruction, String)
	 * @see #generateCode(Alternative, String)
	 * @see #generateCode(For, String)
	 * @see #generateCode(While, String)
	 * @see #generateCode(Repeat, String)
	 * @see #generateCode(Forever, String)
	 * @see #generateCode(Call, String)
	 * @see #generateCode(Jump, String)
	 * @see #generateCode(Parallel, String)
	 * @see #generateCode(Try, String)
	 * @see #generateCode(Root, String, boolean)
	 * @see #getIndent()
	 * @see #optionBlockBraceNextLine()
	 */
	protected void generateCode(Case _case, String _indent)
	{
		// code.add(_indent+"");
		for(int i = 0; i < _case.qs.size(); i++)
		{
			// code.add(_indent+"");
			generateCode((Subqueue) _case.qs.get(i), _indent+this.getIndent());
			// code.add(_indent+"");
		}
		// code.add(_indent+"");
	}

	/**
	 * This method is responsible for generating the code of a {@code For} loop
	 * element, either of counting or enumerating style.<br/>
	 * This dummy version is to be overridden by each inheriting generator class
	 * (you may have a look at its code to see how the recursive descending is done).<br/>
	 * It should make use of available helper methods {@link #transform(String)} etc. and
	 * be aware of the several export options.
	 * 
	 * @param _for - the {@link lu.fisch.structorizer.elements.For} element to be exported
	 * @param _indent - the indentation string valid for the given element level
	 * 
	 * @see #generateCode(Instruction, String)
	 * @see #generateCode(Alternative, String)
	 * @see #generateCode(Case, String)
	 * @see #generateCode(While, String)
	 * @see #generateCode(Repeat, String)
	 * @see #generateCode(Forever, String)
	 * @see #generateCode(Call, String)
	 * @see #generateCode(Jump, String)
	 * @see #generateCode(Parallel, String)
	 * @see #generateCode(Try, String)
	 * @see #generateCode(Root, String, boolean)
	 * @see #getIndent()
	 * @see #optionBlockBraceNextLine()
	 */
	protected void generateCode(For _for, String _indent)
	{
		// code.add(_indent+"");
		generateCode(_for.getBody(), _indent + this.getIndent());
		// code.add(_indent+"");
	}

	/**
	 * This method is responsible for generating the code of a {@code While} loop
	 * element.<br/>
	 * This dummy version is to be overridden by each inheriting generator class
	 * (you may have a look at its code to see how the recursive descending is done).<br/>
	 * It should make use of available helper methods {@link #transform(String)} etc. and
	 * be aware of the several export options.
	 * 
	 * @param _while - the {@link lu.fisch.structorizer.elements.While} element to be exported
	 * @param _indent - the indentation string valid for the given element level
	 * 
	 * @see #generateCode(Instruction, String)
	 * @see #generateCode(Alternative, String)
	 * @see #generateCode(Case, String)
	 * @see #generateCode(While, String)
	 * @see #generateCode(Repeat, String)
	 * @see #generateCode(Forever, String)
	 * @see #generateCode(Call, String)
	 * @see #generateCode(Jump, String)
	 * @see #generateCode(Parallel, String)
	 * @see #generateCode(Try, String)
	 * @see #generateCode(Root, String, boolean)
	 * @see #getIndent()
	 * @see #optionBlockBraceNextLine()
	 */
	protected void generateCode(While _while, String _indent)
	{
		// code.add(_indent+"");
		generateCode(_while.getBody(), _indent + this.getIndent());
		// code.add(_indent+"");
	}

	/**
	 * This method is responsible for generating the code of a {@code Repeat} loop
	 * element.<br/>
	 * This dummy version is to be overridden by each inheriting generator class
	 * (you may have a look at its code to see how the recursive descending is done).
	 * It should make use of available helper methods {@link #transform(String)} etc. and
	 * be aware of the several export options.
	 * 
	 * @param _repeat - the {@link Repeat} element to be exported
	 * @param _indent - the indentation string valid for the given element level
	 * 
	 * @see #generateCode(Instruction, String)
	 * @see #generateCode(Alternative, String)
	 * @see #generateCode(Case, String)
	 * @see #generateCode(For, String)
	 * @see #generateCode(While, String)
	 * @see #generateCode(Forever, String)
	 * @see #generateCode(Call, String)
	 * @see #generateCode(Jump, String)
	 * @see #generateCode(Parallel, String)
	 * @see #generateCode(Try, String)
	 * @see #generateCode(Root, String, boolean)
	 * @see #getIndent()
	 * @see #optionBlockBraceNextLine()
	 */
	protected void generateCode(Repeat _repeat, String _indent)
	{
		// code.add(_indent+"");
		generateCode(_repeat.getBody(), _indent + this.getIndent());
		// code.add(_indent+"");
	}

	/**
	 * This method is responsible for generating the code of a {@code Forever} loop
	 * element.<br/>
	 * This dummy version is to be overridden by each inheriting generator class
	 * (you may have a look at its code to see how the recursive descending is done).<br/>
	 * It should make use of available helper methods {@link #transform(String)} etc. and
	 * be aware of the several export options.
	 * 
	 * @param _forever - the {@link Forever} element to be exported
	 * @param _indent - the indentation string valid for the given element level
	 * 
	 * @see #generateCode(Instruction, String)
	 * @see #generateCode(Alternative, String)
	 * @see #generateCode(Case, String)
	 * @see #generateCode(For, String)
	 * @see #generateCode(While, String)
	 * @see #generateCode(Repeat, String)
	 * @see #generateCode(Call, String)
	 * @see #generateCode(Jump, String)
	 * @see #generateCode(Parallel, String)
	 * @see #generateCode(Try, String)
	 * @see #generateCode(Root, String, boolean)
	 * @see #getIndent()
	 * @see #optionBlockBraceNextLine()
	 */
	protected void generateCode(Forever _forever, String _indent)
	{
		// code.add(_indent+"");
		generateCode(_forever.getBody(), _indent + this.getIndent());
		// code.add(_indent+"");
	}
	
	/**
	 * This method is responsible for generating the code of a {@code Call} element.<br/>
	 * This dummy version is to be overridden by each inheriting generator class.<br/>
	 * It should make use of available helper methods {@link #transform(String)} etc. and
	 * be aware of the several export options.
	 * 
	 * @param _call - the {@link Call} element to be exported
	 * @param _indent - the indentation string valid for the given element level
	 * 
	 * @see #generateCode(Instruction, String)
	 * @see #generateCode(Alternative, String)
	 * @see #generateCode(Case, String)
	 * @see #generateCode(For, String)
	 * @see #generateCode(While, String)
	 * @see #generateCode(Repeat, String)
	 * @see #generateCode(Forever, String)
	 * @see #generateCode(Jump, String)
	 * @see #generateCode(Parallel, String)
	 * @see #generateCode(Try, String)
	 * @see #generateCode(Root, String, boolean)
	 * @see #getIndent()
	 */
	protected void generateCode(Call _call, String _indent)
	{
		// code.add(_indent+"");
	}

	/**
	 * This method is responsible for generating the code of an {@code Instruction} element.<br/>
	 * This dummy version is to be overridden by each inheriting generator class.<br/>
	 * It should make use of available helper methods {@link #transform(String)} etc. and
	 * be aware of the several export options.
	 * 
	 * @param _jump - the {@link Jump} element to be exported
	 * @param _indent - the indentation string valid for the given element level
	 * 
	 * @see #generateCode(Instruction, String)
	 * @see #generateCode(Alternative, String)
	 * @see #generateCode(Case, String)
	 * @see #generateCode(For, String)
	 * @see #generateCode(While, String)
	 * @see #generateCode(Repeat, String)
	 * @see #generateCode(Forever, String)
	 * @see #generateCode(Call, String)
	 * @see #generateCode(Parallel, String)
	 * @see #generateCode(Try, String)
	 * @see #generateCode(Root, String, boolean)
	 * @see #getIndent()
	 */
	protected void generateCode(Jump _jump, String _indent)
	{
		// code.add(_indent+"");
	}

	/**
	 * This method is responsible for generating the code of a {@code Parallel} section
	 * element.<br/>
	 * This dummy version just concatenates the threads sequentially and should therefore
	 * be overridden by each inheriting generator class that knows to orchestrate
	 * parallelism
	 * (you may have a look at its code to see how the recursive descending is done).<br/>
	 * It should make use of available helper methods {@link #transform(String)} etc. and
	 * be aware of the several export options.
	 * 
	 * @param _para - the {@link Parallel} element to be exported
	 * @param _indent - the indentation string valid for the given element level
	 * 
	 * @see #generateCode(Instruction, String)
	 * @see #generateCode(Alternative, String)
	 * @see #generateCode(Case, String)
	 * @see #generateCode(For, String)
	 * @see #generateCode(While, String)
	 * @see #generateCode(Repeat, String)
	 * @see #generateCode(Forever, String)
	 * @see #generateCode(Call, String)
	 * @see #generateCode(Jump, String)
	 * @see #generateCode(Try, String)
	 * @see #generateCode(Root, String, boolean)
	 * @see #getIndent()
	 * @see #optionBlockBraceNextLine()
	 */
	protected void generateCode(Parallel _para, String _indent)
	{
		// code.add(_indent+"");
		for(int i = 0; i < _para.qs.size(); i++)
		{
			// code.add(_indent+"");
			generateCode((Subqueue) _para.qs.get(i), _indent+this.getIndent());
			// code.add(_indent+"");
		}
		// code.add(_indent+"");
	}
	
	// START KGU#686 2019-03-17: Enh. #56 try Element introduced
	/**
	 * This method is responsible for generating the code of an {@code Instruction} element.
	 * This dummy version is to be overridden by each inheriting generator class.<br/>
	 * It should make use of available helper methods {@link #transform(String)} etc. and
	 * be aware of the several export options.
	 * 
	 * @param _try - the {@link Try} element to be exported
	 * @param _indent - the indentation string valid for the given element level
	 * 
	 * @see #generateCode(Instruction, String)
	 * @see #generateCode(Alternative, String)
	 * @see #generateCode(Case, String)
	 * @see #generateCode(For, String)
	 * @see #generateCode(While, String)
	 * @see #generateCode(Repeat, String)
	 * @see #generateCode(Forever, String)
	 * @see #generateCode(Call, String)
	 * @see #generateCode(Jump, String)
	 * @see #generateCode(Parallel, String)
	 * @see #generateCode(Root, String, boolean)
	 * @see #getIndent()
	 */
	protected void generateCode(Try _try, String _indent)
	{
		appendComment("try (FIXME!)", _indent);
		generateCode(_try.qTry, _indent + this.getIndent());
		appendComment(("catch " + _try.getExceptionVarName(true)).trim() + " (FIXME!)", _indent);
		generateCode(_try.qCatch, _indent + this.getIndent());
		appendComment("finally (FIXME!)", _indent);
		generateCode(_try.qFinally, _indent + this.getIndent());
		appendComment("end try (FIXME!)", _indent);
	}
	// END KGU#686 2019-03-17

	/**
	 * This method does not generate anything itself, it is just a formal
	 * entry point for the abstract Element base class in order to distribute
	 * the call to the subclass-specific overloaded methods.
	 * It is <b>NOT</b> to be overridden by subclasses!
	 * 
	 * @param _ele - the {@link Element} to be exported
	 * @param _indent - the indentation string valid for the given element level
	 * 
	 * @see #generateCode(Instruction, String)
	 * @see #generateCode(Alternative, String)
	 * @see #generateCode(Case, String)
	 * @see #generateCode(For, String)
	 * @see #generateCode(While, String)
	 * @see #generateCode(Repeat, String)
	 * @see #generateCode(Forever, String)
	 * @see #generateCode(Call, String)
	 * @see #generateCode(Jump, String)
	 * @see #generateCode(Parallel, String)
	 * @see #generateCode(Try, String)
	 * @see #generateCode(Root, String, boolean)
	 * @see #getIndent()
	 * @see #optionBlockBraceNextLine()
	 */
	protected final void generateCode(Element _ele, String _indent)
	{
		// START KGU#705 2019-09-23: Enh. #738
		int line0 = code.count();
		if (codeMap!= null) {
			// register the triple of start line no, end line no, and indentation depth
			// (tab chars count as 1 char for the text positioning!)
			codeMap.put(_ele, new int[]{line0, line0, _indent.length()});
		}
		// END KGU#705 2019-09-23
		if(_ele.getClass().getSimpleName().equals("Instruction"))
		{
			generateCode((Instruction) _ele, _indent);
		}
		else if(_ele.getClass().getSimpleName().equals("Alternative"))
		{
			generateCode((Alternative) _ele,_indent);
		}
		else if(_ele.getClass().getSimpleName().equals("Case"))
		{
			generateCode((Case) _ele,_indent);
		}
		else if(_ele.getClass().getSimpleName().equals("Parallel"))
		{
			generateCode((Parallel) _ele,_indent);
		}
		else if(_ele.getClass().getSimpleName().equals("For"))
		{
			generateCode((For) _ele, _indent);
		}
		else if(_ele.getClass().getSimpleName().equals("While"))
		{
			generateCode((While) _ele,_indent);
		}
		else if(_ele.getClass().getSimpleName().equals("Repeat"))
		{
			generateCode((Repeat) _ele,_indent);
		}
		else if(_ele.getClass().getSimpleName().equals("Forever"))
		{
			generateCode((Forever) _ele,_indent);
		}
		// START KGU#686 2019-03-17: Enh. #56
		else if(_ele.getClass().getSimpleName().equals("Try"))
		{
			generateCode((Try) _ele,_indent);
		}
		// END KGU#686 2019-03-17
		else if(_ele.getClass().getSimpleName().equals("Call"))
		{
			generateCode((Call) _ele,_indent);
		}
		else if(_ele.getClass().getSimpleName().equals("Jump"))
		{
			generateCode((Jump) _ele,_indent);
		}
		// START KGU#705 2019-09-23: Enh. #738
		if (codeMap!= null) {
			// Update the end line no relative to the start line no
			// START KGU#1007 2021-10-31: Bugfix #1012 - something might have been inserted...
			//codeMap.get(_ele)[1] += (code.count() - line0);
			int[] codeMapEntry = codeMap.get(_ele);
			if (codeMapEntry[0] > line0) {
				// The element code was moved due to some insertions, update line0
				line0 = codeMap.get(_ele)[0];
			}
			codeMapEntry[1] += (code.count() - line0);
			// END KGU#1007 2021-10-31
		}
		// END KGU#705 2019-09-23
	}
	
	/**
	 * This method does not generate anything itself, it just delegates
	 * the job to the methods for the contained elements.<br/>
	 * Should <b>NOT</b> be overridden by subclasses except if inevitable. (Then
	 * {@code super} ought to be called before or after the specific enhancements.)
	 * 
	 * @param _subqueue - the {@link Subqueue} holding the elements to be exported
	 * @param _indent - the indentation string valid for the given element level
	 * 
	 * @see #generateCode(Instruction, String)
	 * @see #generateCode(Alternative, String)
	 * @see #generateCode(Case, String)
	 * @see #generateCode(For, String)
	 * @see #generateCode(While, String)
	 * @see #generateCode(Repeat, String)
	 * @see #generateCode(Forever, String)
	 * @see #generateCode(Call, String)
	 * @see #generateCode(Jump, String)
	 * @see #generateCode(Parallel, String)
	 * @see #generateCode(Try, String)
	 * @see #generateCode(Root, String, boolean)
	 */
	// START KGU#383 2017-04-18: Bugfix #386: For an elegant fixing 'final' restriction lifted
	//protected final void generateCode(Subqueue _subqueue, String _indent)
	protected void generateCode(Subqueue _subqueue, String _indent)
	// END KGU#383 2017-04-18
	{
		for(int i=0; i<_subqueue.getSize(); i++)
		{
			generateCode(_subqueue.getElement(i),_indent);
		}
	}

	// START KGU#1135 2024-03-19: Issue #1146 Refactored to regain clarity
	/**
	 * Marks the start of the instruction code for nested alternative {@code _alt}
	 * within the IF ELSIF chain for the code preview.
	 * 
	 * @param _alt - nested alternative in the IF ELSIF sequence
	 * @param _indent - current indentation
	 * @param _processedAlts - stack of the marked nested Alternatives (to be modified)
	 * @param _storedLineNos - stack of the associated start line numbers (to be modified)
	 */
	protected void markElementStart(Alternative _alt, String _indent, Stack<Element> _processedAlts,
			Stack<Integer> _storedLineNos) {
		if (codeMap != null) {
			int line0 = code.count();
			codeMap.put(_alt, new int[]{line0, line0, _indent.length()});
			_processedAlts.push(_alt);
			_storedLineNos.push(line0);
		}
	}
	/**
	 * Marks the common end of the instruction codes of all the alternatives
	 * gathered in stack {@code -processedAlts}, considering the differences
	 * between the start line numbers held in the {@link codeMap} and in the
	 * stack {@code _storedLineNos}.
	 * 
	 * @param _processedAlts - stack of the marked nested Alternatives (to be emptied)
	 * @param _storedLineNos - stack of the associated start line numbers (to be emptied)
	 */
	protected void markElementEnds(Stack<Element> _processedAlts, Stack<Integer> _storedLineNos) {
		Element ele;
		assert _processedAlts.size() == _storedLineNos.size();
		if (codeMap!= null) {
			while (!_processedAlts.isEmpty()) {
				ele = _processedAlts.pop();
				int line0 = _storedLineNos.pop();
				int[] codeMapEntry = codeMap.get(ele);
				if (codeMapEntry[0] > line0) {
					// The element code was moved due to some insertions, update line0
					line0 = codeMap.get(ele)[0];
				}
				codeMapEntry[1] += (code.count() - line0);
			}
		}
	}
	// END KGU#1135 2024-03-18

	/******** Public Methods *************/
	
	/**
	 * This method builds the outer code framework for the algorithm
	 * (i.e. the program, procedure or function definition), usually
	 * consisting of the header, a "preamble" (containing e.g. variable
	 * declarations), the implementation part, the result compilation,
	 * and a footer. See {@link Generator#generateCode(Root, String, boolean)} for the
	 * general template. Now you have two options:
	 * <ol>
	 * <li>	Either you may override {@link #generateCode(Root, String, boolean)} as a
	 * 		whole if the substructure template doesn't suit your
	 * 		target language needs,</li>
	 * <li>	or you may leave the base method as is and override the
	 * 		submethods (see their Java doc and the examples you may
	 * 		find in various Generator subclasses):<ul>
	 * 		<li>{@link #generateHeader(Root, String, String, StringList, StringList, String, boolean)}</li>
	 * 		<li>{@link #generatePreamble(Root, String, StringList)}</li>
	 * 		<li>{@link #generateBody(Root, String)}</li>
	 *		<li>{@link #generateResult(Root, String, boolean, StringList)}</li>
	 *		<li>{@link #generateFooter(Root, String)}.</li></ul>
	 * </ol>
	 *
	 * @param _root - the diagram to be exported
	 * @param _indent - the indentation for this diagram
	 * @param _public - whether diagram {@code _root} is a public API
	 * @return the entire code for this Root as one string (with newlines)
	 * 
	 * @see #generateHeader(Root, String, String, StringList, StringList, String, boolean)
	 * @see #generatePreamble(Root, String, StringList)
	 * @see #generateBody(Root, String)
	 * @see #generateResult(Root, String, boolean, StringList)
	 * @see #generateFooter(Root, String)
	 */
	public String generateCode(Root _root, String _indent, boolean _public)
	{
		// START KGU#74 2015-11-30: General pre-processing phase 1
		// Code analysis and Header analysis
		String procName = _root.getMethodName();
		// START KGU#828 2020-03-18: Bugfix #839: Some fields had been forgotten to reset
		this.returns = false;
		// END KGU#828 2020-03-18
		boolean alwaysReturns = mapJumps(_root.children);
		// START KGU#990 2021-10-03: Bugfix #990 - precaution against fake result type association
		_root.returnsValue = this.returns;
		// END KGU#990 2021-10-03
		StringList paramNames = new StringList();
		StringList paramTypes = new StringList();
		_root.collectParameters(paramNames, paramTypes, null);
		String resultType = _root.getResultTypeDescr();
		// START KGU#61/KGU#129 2016-03-22: Now common field for all generator classes
		//StringList varNames = _root.getVarNames(_root, false, true);	// FOR loop vars are missing
		// START KGU#333 2017-01-20: Bugfix #336 - Correct way to include loop variables and exclude parameters
		//this.varNames = _root.getVarNames(_root, false, true);	// FOR loop vars are missing
		// START KGU#691 2019-03-21: Bugfix - the variable highlighting and detection was inflicted
		//this.varNames = _root.getVarNames();
		this.varNames = new StringList(_root.retrieveVarNames());
		// END KGU#691 2019-03-21
		for (int p = 0; p < paramNames.count(); p++) {
			this.varNames.removeAll(paramNames.get(p));
		}
		// END KGU#333 2017-01-20
		// END KGU#61/KGU#129 2016-03-22
		this.isResultSet = varNames.contains("result", false);
		this.isFunctionNameSet = varNames.contains(procName);
		
		// START KGU#705 2019-09-23: Enh. #738
		int line0 = code.count();
		if (codeMap!= null) {
			// register the triple of start line no, end line no, and indentation depth
			// (tab chars count as 1 char for the text positioning!)
			codeMap.put(_root, new int[]{line0, line0, _indent.length()});
		}
		// END KGU#705 2019-09-23
		String preaIndent = generateHeader(_root, _indent, procName, paramNames, paramTypes, resultType, _public);
		String bodyIndent = generatePreamble(_root, preaIndent, varNames);
		// END KGU#74 2015-11-30
		
		// addSepaLine();
		// START KGU#815/KGU#824 2020-03-18: Enh. #828, bugfix #836
		//generateCode(_root.children, bodyIndent);
		generateBody(_root, bodyIndent);
		// END KGU#815/KGU#824 2020-03-18
		// addSepaLine();
		
		// START KGU#74 2015-11-30: Result preprocessing
		generateResult(_root, preaIndent, alwaysReturns, varNames);
		generateFooter(_root, _indent);
		// END KGU#74 2015-11-30
		// START KGU#705 2019-09-23: Enh. #738
		if (codeMap != null) {
			// Update the end line no relative to the start line no
			codeMap.get(_root)[1] += (code.count() - line0);
		}
		// END KGU#705 2019-09-23

		return code.getText();
	}
	
	// Just dummy implementations to be overridden by subclasses
	/**
	 * Composes the heading for the program or function according to the
	 * syntactic rules of the target language and adds it to this.code.
	 * 
	 * @param _root - The diagram root element
	 * @param _indent - the initial indentation string
	 * @param _procName - the procedure name
	 * @param _paramNames - list of the argument names
	 * @param _paramTypes - list of corresponding type names (possibly null) 
	 * @param _resultType - result type name (possibly null)
	 * @param _public - whether this diagram is to be part of a public interface
	 * @return the default indentation string for the preamble stuff following
	 * 
	 * @see #generateCode(Root, String, boolean)
	 * @see #generatePreamble(Root, String, StringList)
	 * @see #generateBody(Root, String)
	 * @see #generateResult(Root, String, boolean, StringList)
	 * @see #generateFooter(Root, String)
	 */
	protected String generateHeader(Root _root, String _indent, String _procName,
			StringList _paramNames, StringList _paramTypes, String _resultType, boolean _public)
	{
		return _indent + this.getIndent();
	}
	/**
	 * Generates some preamble (i.e. comments, language declaration section etc.)
	 * and adds it to this.code.
	 * 
	 * @param _root - the diagram root element
	 * @param _indent - the current indentation string
	 * @param _varNames - list of variable names introduced inside the body
	 * @return the default indentation string for the main implementation part
	 * 
	 * @see #generateCode(Root, String, boolean)
	 * @see #generateHeader(Root, String, String, StringList, StringList, String, boolean)
	 * @see #generateBody(Root, String)
	 * @see #generateResult(Root, String, boolean, StringList)
	 * @see #generateFooter(Root, String)
	 */
	protected String generatePreamble(Root _root, String _indent, StringList _varNames)
	{
		return _indent;
	}
	// START KGU#815/KGU#824 2020-03-18: Enh. #828, bugfix #826
	/**
	 * Creates the appropriate code for the diagram body but allows subclasses e.g. to suppress
	 * the export of the body depending on some context-sensitive properties of {@code _root}.<br/>
	 * TODO: Base version exports the children as Subqueue in the ordinary way.
	 * 
	 * @param _root - the diagram currently being exported
	 * @param _indent - current indentation level
	 * @return true if something was written to {@link #code}, otherwise false
	 * 
	 * @see #generateCode(Root, String, boolean)
	 * @see #generatePreamble(Root, String, StringList)
	 * @see #generateResult(Root, String, boolean, StringList)
	 */
	protected boolean generateBody(Root _root, String _indent)
	{
		this.generateCode(_root.children, _indent);
		return true;
	}
	// START KGU#815/KGU#824 2020-03-18
	/**
	 * Creates the appropriate code for returning a required result and adds it
	 * (after the algorithm code of the body) to this.code)
	 * 
	 * @param _root - the diagram root element
	 * @param _indent - the current indentation string
	 * @param _alwaysReturns - whether all paths of the body already force a return
	 * @param _varNames - names of all assigned variables
	 * @return the default indentation string for the following footer
	 * 
	 * @see #generateCode(Root, String, boolean)
	 * @see #generateHeader(Root, String, String, StringList, StringList, String, boolean)
	 * @see #generatePreamble(Root, String, StringList)
	 * @see #generateBody(Root, String)
	 * @see #generateFooter(Root, String)
	 */
	protected String generateResult(Root _root, String _indent, boolean _alwaysReturns, StringList _varNames)
	{
		return _indent;
	}
	/**
	 * Method is to finish up after the text insertions of the diagram, i.e. to close an open block. 
	 *
	 * @param _root - the diagram root element 
	 * @param _indent - the current indentation string
	 * 
	 * @see #generateCode(Root, String, boolean)
	 * @see #generateHeader(Root, String, String, StringList, StringList, String, boolean)
	 * @see #generatePreamble(Root, String, StringList)
	 * @see #generateBody(Root, String)
	 * @see #generateResult(Root, String, boolean, StringList)
	 */
	protected void generateFooter(Root _root, String _indent)
	{
		
	}
	// END KGU#74 2015-11-30
	
	// START KGU#376 2017-09-28: Enh. #389 - insert the initialization code of the includables
	/**
	 * Appends the definitions and declarations of all includable diagrams recursively required by
	 * the roots to be exported in topological order
	 * @param _root - the currently exported Root (supposed to be the hierarchy top)
	 * @param _indent - the current indentation
	 * @param _force - Whether the insertion is to be forced no regard of declaration policy
	 */
	protected void appendGlobalDefinitions(Root _root, String _indent, boolean _force) {
		boolean thisDone = false;
		addSepaLine(_indent);
		for (Root incl: this.includedRoots.toArray(new Root[]{})) {
			// START KGU#815/KGU#836 2020-03-18: Enh. #828, bugfix #836
			// Don't add declarations or initialisation code for an imported module
			if (importedLibRoots != null && importedLibRoots.contains(incl)) {
				continue;
			}
			// END KGU#815/KGU#836 2020-03-18
			// START KGU#834 2020-03-26: Give subclasses a chance to initialise a static flag
			String flagDecl = this.makeStaticInitFlagDeclaration(incl, true);
			// We cannot ask wasDefHandled(...) since the flag is not a registered variable
			if (flagDecl != null) {
				code.add(_indent + flagDecl);
				this.setDefHandled(incl.getSignatureString(false, false), this.getInitFlagName(incl));
			}
			// END KGU#834 2020-03-26
			appendDefinitions(incl, _indent, incl.retrieveVarNames(), _force);
			if (incl == _root) {
				thisDone = true;
			}
		}
		if (_root.isInclude() && !thisDone) {
			appendDefinitions(_root, _indent, this.varNames, true);
		}
	}

	/**
	 * Appends constant, type, and variable definitions for the passed-in {@link Root} {@code _root}.
	 * 
	 * @param _root - the diagram the declarations and definitions of which are to be inserted
	 * @param _indent - the proper indentation as String
	 * @param _varNames - optionally the StringList of the variable names to be declared (my be null)
	 * @param _force - true means that the insertion is forced even if some adversary option like e.g.
	 *    {@link CGenerator#isInternalDeclarationAllowed()} is set
	 */
	protected void appendDefinitions(Root _root, String _indent, StringList _varNames, boolean _force) {
		// To be overridden by subclasses
	}

	/**
	 * Generates the (initialization) code of all includable diagrams recursively required by
	 * the roots to be exported in topological order 
	 * @param _root TODO
	 * @param _indent - current indentation string
	 */
	protected void appendGlobalInitialisations(Root _root, String _indent) {
		// START KGU#815 2020-04-09: Enh. #828 group export - in case of initialization flags we may/must do it in all routines
		//if (topLevel) {
		if (!topLevel && _root.includeList == null) {
			return;	// Nothing to do
		}
		// END KGU#815 2020-04-09
		for (Root incl: this.includedRoots.toArray(new Root[]{})) {
			// START KGU#815/KGU#836 2020-03-18: Enh. #828, bugfix #836
			// Don't add initialisation code for an imported module
			if (importedLibRoots != null && importedLibRoots.contains(incl) || incl.children.getSize() == 0) {
				continue;
			}
			// And don't add initialisation code if there is no direct reference being at lower level
			else if (!topLevel && !_root.includeList.contains(incl.getMethodName())) {
				continue;
			}
			// END KGU#815/KGU#836 2020-03-18
			// START KGU#501 2018-02-22: Bugfix #517
			this.includeInitialisation = true;
			try {
			// END KGU#501 2018-02-22
				// START KGU#834 2020-03-26: We must ensure that initialization code is executed at most once
				//appendComment("BEGIN initialization for \"" + incl.getMethodName() + "\"", _indent);
				//generateCode(incl.children, _indent);
				//appendComment("END initialization for \"" + incl.getMethodName() + "\"", _indent);
				if (this.wasDefHandled(incl, this.getInitFlagName(incl), false) && this.optionExportSubroutines()
						// The following is sort of forecast that the initRoutine will be created with internal flag decl.
						|| topLevel && this.makeStaticInitFlagDeclaration(incl, false) != null) {
					// We fake a call here to be language-independent
					Call initCall = new Call(this.getInitRoutineName(incl) + "()");
					initCall.parent = incl;	// It should have been this root but it doesn't matter.
					generateCode(initCall, _indent);
				}
				// START KGU#815 2020-04-09: Enh. #828 group export - in this case it is indeed only to be done at top level
				//else {
				else if (topLevel) {
				// END KGU#815 2020-04-09
					appendComment("BEGIN initialization for \"" + incl.getMethodName() + "\"", _indent);
					generateCode(incl.children, _indent);
					appendComment("END initialization for \"" + incl.getMethodName() + "\"", _indent);
				}
				// END KGU#834 2020-03-26
			// START KGU#501 2018-02-22: Bugfix #517
			}
			finally {
				this.includeInitialisation = false;
			}
			// END KGU#501 2018-02-22
			}
			addSepaLine(_indent);
		// START KGU#815 2020-04-09: Issue #828 see above
		//}
		// END KGU#815 2020-04-09
	}
	// END KGU#376 2017-09-28
	
	// START KGU#834 2020-03-26: Mechanism to ensure one-time initialisation
	/**
	 * Subclasses may return an initialized declaration of a status flag for the
	 * corresponding one-time initialization (for the given Includable {@code inlc}).<br/>
	 * The flag variable name should be obtained from {@link #getInitFlagName(Root)}.
	 * A non-null declaration string should be returned at most for one value of
	 * {@code inGlobalDecl}, not for both. 
	 * @param incl - the includable diagram the initialization code of which is to be
	 * controlled here.
	 * @param inGlobalDecl - true if the method is called within the insertion of global
	 * declarations, false otherwise (within initializer routine definition).
	 * @return a ready-to-insert declaration initialized to false or null<br/>
	 * This base version just returns null.
	 */
	protected String makeStaticInitFlagDeclaration(Root incl, boolean inGlobalDecl) {
		return null;
	}
	// END KGU#834 2020-03-26

	// START KGU#363 2017-05-16: Enh. #372 - more ease for subclasses to place the license information
	/**
	 * Appends the copyright information (author name, license name and text) if the respective option
	 * is enabled. 
	 * @param _root - the Root object holding the relevant attributes
	 * @param _indent - the current indentation string
	 * @param _fullText - whether the full license text is to be inserted, too (may be lengthy!)
	 */
	protected void appendCopyright(Root _root, String _indent, boolean _fullText) {
		if (this.optionExportLicenseInfo()) {
			this.addCode("", _indent, false);
			this.appendComment("Copyright (C) " + _root.getCreatedString() + " " + _root.getAuthor(), _indent);
			// START KGU#763 2019-12-11: Bugfix #794 - for an empty license name, we don't need to check
			//if (_root.licenseName != null) {
			if (_root.licenseName != null && !_root.licenseName.trim().isEmpty()) {
			// END KGU#763 2019-12-11
				this.appendComment("License: " + _root.licenseName, _indent);
				// START KGU#763 2019-11-13: Bugfix #778
				if (_fullText && _root.licenseText == null) {
					String licText = this.loadLicenseText(_root.licenseName);
					if (licText != null) {
						this.appendComment(StringList.explode(licText, "\n"), _indent);
					}
				}
				// END KGU#763 2019-11-13
			}
			if (_fullText && _root.licenseText != null) {
				this.appendComment(StringList.explode(_root.licenseText, "\n"), _indent);
			}
			this.addCode("", _indent, false);
		}
	}
	
	// START KGU#834 2020-03-26: Support for ensuring initializations won't get done twice
	/**
	 * Generates an initialization routine for Includable {@code incl} trying to ensure
	 * its one-time effect. In order to work, there must be a static variable with name
	 * {@link #getInitFlagName(Root)} initialized to {@code false}. In order to be able
	 * to detect its existence here, it must either have been declared via
	 * {@link #wasDefHandled(Root, String, boolean, boolean)} or {@link #setDefHandled(String, String)}
	 * or method {@link #makeStaticInitFlagDeclaration(Root, boolean)} must return a non-null
	 * result for argument {@code inGlobalDecl = false}.
	 * @param incl - the {@link Root} of type Includable (other kinds of {@link Root}
	 * are ignored
	 * @param _indent - relevant indentation
	 * @return true if an initialization routine was generated.
	 */
	protected boolean generateInitRoutine(Root incl, String _indent) {
		boolean done = false;
		String flagDecl = this.makeStaticInitFlagDeclaration(incl, false);
		if (incl.isInclude() && (this.wasDefHandled(incl, this.getInitFlagName(incl), false) || flagDecl != null)) {
			/* Produce a temporary routine object and generate its code. This has to be done
			 * in peaces, however, in order to avoid unwelcome text transformation
			 */
			Root init = new Root();
			String initName = this.getInitRoutineName(incl);
			String flagName = this.getInitFlagName(incl);
			init.setText(initName + "()");
			init.setComment("Automatically created initialization procedure for " + incl.getMethodName());
			init.setProgram(false);
			/* Since this initialisation procedure is not used for a library as a whole,
			 * it is never required to be public - the library initialisation routine
			 * will call the specific initialisation procedures for all involved Includables
			 * internally.
			 */
			String bodyIndent = generateHeader(init, _indent, initName, new StringList(), null, null, false);
			if (flagDecl != null && !wasDefHandled(incl, flagName, true, false)) {
				addCode(flagDecl, bodyIndent, false);
			}
			this.includeInitialisation = true;
			try {
				// In order to be target-language-independent, we fake an Alternative
				Alternative alt = new Alternative("not " + flagName);
				alt.qTrue = (Subqueue)incl.children.copy();
				Instruction instr = new Instruction(flagName + " <- true");
				alt.qTrue.addElement(instr);
				alt.qTrue.parent = alt;
				//alt.parent = incl;
				init.children.addElement(alt);
				StringList doneDecls = this.declaredStuff.get(incl.getSignatureString(false, false));
				if (doneDecls != null) {
					this.declaredStuff.put(init.getSignatureString(false, false), doneDecls);
				}
				this.setDefHandled(init.getSignatureString(false, false), flagName);
				// FIXME: I am afraid, some initialisations are necessary for ensuring re-entrance
				generateCode(alt, bodyIndent);
			}
			finally {
				this.includeInitialisation = false;
			}
			generateFooter(init, _indent);
			done = true;
		}
		return done;
	}
	/** @return name of the flag variable ensuring one-time initialization for Includable {@code incl} */
	protected String getInitFlagName(Root incl) {
		if (incl.isInclude()) {
			return "initDone_" + incl.getMethodName();
		}
		return null;
	}
	/** @return the name of the one-time initialization routine for Includable {@code incl} */
	protected String getInitRoutineName(Root incl) {
		if (incl.isInclude()) {
			return "initialize_" + incl.getMethodName();
		}
		return null;
	}
	// END KGU#834 2020-03-26

	
	/**
	 * Entry point for interactively commanded code export. Retrieves export options,
	 * opens a file selection dialog, and effectuates the actual code export.
	 * @param _root - program or top-level routine diagram (call hierarchy root)
	 * @param _proposedDirectory - last export or current Structorizer directory (as managed by Diagram)
	 * @param _frame - the GUI Frame object responsible for this action
	 * @param _routinePool - {@link Arranger} or some other routine pool if subroutines are to be involved
	 * @return the chosen target directory if the export hadn't been cancelled, otherwise null
	 * @see #exportCode(Vector, String, String, String, boolean, IRoutinePool)
	 * @see #exportCode(Vector, String, File, Frame, IRoutinePool)
	 */
	// START KGU 2017-04-26
	//public void exportCode(Root _root, File _currentDirectory, Frame _frame)
	// START KGU#676 2019-03-13: Enh. #696 Allow to specify the routine pool to be used
	public File exportCode(Root _root, File _proposedDirectory, Frame _frame, IRoutinePool _routinePool)
	// END KGU#676 2019-03-13
	// END KGU 2017-04-26
	{
		//=============== Get export options ======================
		getExportOptions(true);

		//============== Adjust directory =========================
		// START KGU#816 2020-03-17: Enh. #837
		//if (_root.getFile() != null)
		if ((_proposedDirectory == null || this.proposeDirectoryFromNsd) && _root.getFile() != null)
		// END KGU#816 2020-03-17
		{
			_proposedDirectory = _root.getFile();
		}
		// propose name
		// START KGU 2015-10-18: Root has got a mechanism for this!
		//		String nsdName = _root.getText().get(0);
		//		nsdName.replace(':', '_');
		//		if(nsdName.indexOf(" (")>=0) {nsdName=nsdName.substring(0,nsdName.indexOf(" ("));}
		//		if(nsdName.indexOf("(")>=0) {nsdName=nsdName.substring(0,nsdName.indexOf("("));}
		// START KGU#690 2019-03-21: Issue #707 We prefer the base name of the diagram file if already saved
		//String nsdName = _root.proposeFileName();
		String nsdName = _root.getPath();
		if (nsdName.isEmpty()) {
			nsdName = _root.proposeFileName();
		}
		else {
			nsdName = (new File(nsdName)).getName();
			int dotPos = nsdName.lastIndexOf('.');
			if (dotPos > 1) {
				nsdName = nsdName.substring(0, dotPos);
			}
		}
		// Now the subclass gets a chance to modify the proposal if there are some  - according to #707 - hyphens in python file names are nasty
		nsdName = this.ensureFilenameConformity(nsdName);
		// END KGU#690 2019-03-21

		// START KGU#676 2019-03-13: Enh. #696 Allow to specify the routine pool to be used
		routinePool = _routinePool;
		// END KGU#676 2019-03-13
		
// START KGU#815 2020-03-16: Enh. #828 group export
//		//=============== Request output file path (interactively) ======================
//		JFileChooser dlgSave = new JFileChooser();
//		dlgSave.setDialogTitle(getDialogTitle());
//
//		// set directory
//		dlgSave.setCurrentDirectory(_proposedDirectory);
//
//		// END KGU 2015-10-18
//		dlgSave.setSelectedFile(new File(nsdName));
//
//		// START KGU 2016-04-01: Enh. #110 - select the provided filter
//		dlgSave.addChoosableFileFilter((javax.swing.filechooser.FileFilter) this);
//		dlgSave.setFileFilter((javax.swing.filechooser.FileFilter) this);
//		// END KGU 2016-04-01
//		int result = dlgSave.showSaveDialog(_frame);
//
//		/***** file_exists check here!
//		 if(file.exists())
//		 {
//		 JOptionPane.showMessageDialog(null,file);
//		 int response = JOptionPane.showConfirmDialog (null,
//		 "Overwrite existing file?","Confirm Overwrite",
//		 JOptionPane.OK_CANCEL_OPTION,
//		 JOptionPane.QUESTION_MESSAGE);
//		 if (response == JOptionPane.CANCEL_OPTION)
//		 {
//		 return;
//		 }
//		 else
//		 */
//		String filename = new String();
//
//		File file = null;
//
//		if (result == JFileChooser.APPROVE_OPTION) 
//		{
//			filename = dlgSave.getSelectedFile().getAbsoluteFile().toString();
//			if (!isOK(filename))
//			{
//				filename += "."+getFileExtensions()[0];
//			}
//			file = new File(filename);
//		}
//
//		//System.out.println(filename);
//
//		if (file != null && file.exists())
//		{
//			int response = JOptionPane.showConfirmDialog (null,
//					"Overwrite existing file?","Confirm Overwrite",
//					JOptionPane.YES_NO_OPTION,
//					JOptionPane.QUESTION_MESSAGE);
//			if (response == JOptionPane.NO_OPTION)
//			{
//				file = null;	// We might as well return here
//			}
//		}
//			
//		//=============== Actual code generation ======================
//		if (file != null)
//		{
//			// START KGU 2017-04-26
//			exportDir = file.getParentFile();
//			// END KGU 2017-04-26
//			// START KGU#194 2016-05-07: Bugfix #185 - the subclass may need the filename
//			pureFilename = file.getName();
//			int dotPos = pureFilename.indexOf(".");
//			if (dotPos >= 0)
//			{
//				pureFilename = pureFilename.substring(0, dotPos);
//			}
//			// END KGU#194 2016-05-07
//
//			// START KGU 2016-03-29: Pre-processed match patterns for better identification of complicated keywords
			// KGU 2020-08-13: Has never been used, though
//			this.splitKeywords.clear();
//			String[] keywords = CodeParser.getAllProperties();
//			for (int k = 0; k < keywords.length; k++)
//			{
//				this.splitKeywords.add(Element.splitLexically(keywords[k], false));
//			}
//			// END KGU 2016-03-29
//
//			try
//			{
//				// START KGU#178 2016-07-20: Enh. #160 - register all subroutine calls
//				if (this.optionExportSubroutines())
//				{
//					// START KGU#237 2016-08-10: Bugfix #228 - precaution for recursive top-level routine
//					if (!_root.isProgram())
//					{
//						subroutines.put(_root, new SubTopoSortEntry(null));
//					}
//					// END KGU#237 2016-08-10
//					registerCalledSubroutines(_root);
//					// START KGU#237 2016-08-10: Bugfix #228
//					if (!_root.isProgram())
//					{
//						subroutines.remove(_root);
//					}
//					// END KGU#237 2016-08-10
//				}
//				// END KGU#178 2016-07-20
//				
//				// START KGU#236 2016-08-10: Issue #227: General information gathering pass
//				// START KGU#311 2016-12-22: Issue #227, Enh. #314
//				//gatherElementInformation(_root);
//				gatherElementInformationRoot(_root);
//				// END KGU#311 2016-12-22
//				
//				if (this.optionExportSubroutines())
//				{
//					for (Root sub: subroutines.keySet())
//					{
//						// START KGU#311 2016-12-22: Issue #227, Enh. #314
//						//gatherElementInformation(sub);
//						gatherElementInformationRoot(sub);
//						// END KGU#311 2016-12-22
//					}		
//				}
//				// END KGU#236 2016-08-10
//				
//				// START KGU#376 2017-09-25: Enh. #389 Set up the topologically sorted include list
//				includedRoots = sortTopologically(includeMap);
//				// END KGU#376 2017-09-25
//				// START KGU#424 2017-09-25: Care for the mapping of appropriate comments
//				for (Root incl: includedRoots.toArray(new Root[]{})) {
//					gatherElementInformationRoot(incl);
//				}
//				// END KGU#424 2017-09-25
//
//				// START KGU 2015-10-18: This didn't make much sense: Why first insert characters that will be replaced afterwards?
//				// (And with them possibly any such characters that had not been there for indentation!)
//				//    String code = BString.replace(generateCode(_root,"\t"),"\t",getIndent());
//				String code = generateCode(_root, "", false);
//				// END KGU 2015-10-18
//
//				// START KGU#178 2016-07-20: #160 - Sort and export required subroutines
//				if (this.optionExportSubroutines())
//				{
//					code = generateSubroutineCode(_root);
//				}
//				// END KGU#178 2016-07-20
//				
////				for (String charsetName : Charset.availableCharsets().keySet())
////				{
////					System.out.println(charsetName);
////				}
////				System.out.println("Default: " + Charset.defaultCharset().name());
//				
//				BTextfile outp = new BTextfile(filename);
//				// START KGU#168 2016-04-04: Issue #149 - allow to select the charset
//				//outp.rewrite();
//				outp.rewrite(exportCharset);
//				// END KGU#168 2016-04-04
//				outp.write(code);
//				// START KGU#689 2019-03-21: Issue #706 - a non-empty text file should end with a newline
//				if (!code.isEmpty()) {
//					outp.write("\n");
//				}
//				// END KGU#689 2019-03-21
//				outp.close();
//				
//				if (this.usesFileAPI) {
//					copyFileAPIResources(filename);
//				}
//			}
//			catch (Exception e)
//			{
//				String message = e.getMessage();
//				// START KGU#484 2018-04-05: Issue #463
//				//e.printStackTrace();
//				getLogger().log(Level.WARNING, "Error on saving file!", e);
//				// END KGU#484 2018-04-05
//				if (message == null) {
//					message = e.getClass().getSimpleName();
//				}
//				JOptionPane.showMessageDialog(null,
//						"Error while saving the file!\n" + message,
//						"Error", JOptionPane.ERROR_MESSAGE);
//			}
//			// START KGU#178 2016-07-20: Enh. #160
//			if (this.optionExportSubroutines() && missingSubroutines.count() > 0)
//			{
//				JOptionPane.showMessageDialog(null,
//						"Export defective. Some subroutines weren't found:\n\n" + missingSubroutines.getText(),
//						"Warning", JOptionPane.WARNING_MESSAGE);		    		
//			}
//			// END KGU#178 2016-07-20
//		} // if (file != null)
//		// START KGU#654 2019-02-16: Enh. #681 - we want to inform the caller if the export failed
//		else {
//			exportDir = null;
//		}
//		// END KGU#654 2019-02-16
//		// START KGU 2017-04-26
//		return exportDir;
//		// END KGU 2017-04-26
		Vector<Root> oneRoot = new Vector<Root>();
		oneRoot.add(_root);
		return this.exportCode(oneRoot, nsdName, _proposedDirectory, _frame, _routinePool);
// END KGU#815 2020-03-16
	}
	
	// START KGU#705 2019-09-23: Enh. #738
	/**
	 * This is a very reduced version of {@link #exportCode(Root, File, Frame, IRoutinePool)}
	 * for live code preview as there is no file selection etc.<br/>
	 * Plugin-specific options should already have been assigned, general export options
	 * will be fetched from {@link Ini} here.
	 * @param _root - program or top-level routine diagram (call hierarchy root)
	 * @param _frame - the GUI Frame object responsible for this action
	 * @param _routinePool - {@link Arranger} or some other routine pool for subroutine analysis
	 * @param _codeMap TODO
	 * @return the produced code as a (multi-line) string.
	 */
	public String deriveCode(Root _root, Frame _frame, IRoutinePool _routinePool, HashMap<Element, int[]> _codeMap)
	{
		codeMap = _codeMap;
		
		String code = "";
		routinePool = _routinePool;

		//=============== Get export options ======================
		getExportOptions(false);

		//=============== Now do the code generation ======================
		try
		{
			gatherElementInformationRoot(_root);

			includedRoots = sortTopologically(includeMap);
			for (Root incl: includedRoots.toArray(new Root[]{})) {
				gatherElementInformationRoot(incl);
			}

			code = generateCode(_root, "", true);
		}
		catch (Exception e)
		{
			String message = e.getMessage();
			// START KGU#484 2018-04-05: Issue #463
			e.printStackTrace();
			getLogger().log(Level.WARNING, "Error on generating code!", e);
			// END KGU#484 2018-04-05
			if (message == null) {
				message = e.getClass().getSimpleName();
			}
			JOptionPane.showMessageDialog(null,
					"Error while compiling the code preview!\n" + message,
					"Error", JOptionPane.ERROR_MESSAGE);
		}
		return code;
	}
	
	/**
	 * Retrieves all general export preferences from the INI file and caches them in
	 * appropriate fields. 
	 * @param considerSubroutineOption - If false then subroutines won't be exported, otherwise
	 * it depends on the respective export option
	 */
	private void getExportOptions(boolean considerSubroutineOption) {
		try
		{
			Ini ini = Ini.getInstance();
			ini.load();

			exportAsComments = ini.getProperty("genExportComments","false").equals("true");
			startBlockNextLine = !ini.getProperty("genExportBraces", "false").equals("true");
			// START KGU#113 2021-06-07: Enh. #67 Converted to a BASIC-plugin-specific option
			//generateLineNumbers = ini.getProperty("genExportLineNumbers", "false").equals("true");
			// END KGU#113 2021-06-07
			exportCharset = ini.getProperty("genExportCharset", Charset.defaultCharset().name());
			suppressTransformation = ini.getProperty("genExportnoConversion", "false").equals("true");
			exportSubroutines = considerSubroutineOption && ini.getProperty("genExportSubroutines", "false").equals("true");
			includeFiles = ini.getProperty("genExportIncl" + this.getClass().getSimpleName(), "");
			exportAuthorLicense = ini.getProperty("genExportLicenseInfo", "false").equals("true");
			// START KGU#816 2020-03-17: Enh. #837
			proposeDirectoryFromNsd = ini.getProperty("genExportDirFromNsd", "true").equals("true");
			// END KGU#816 2020-03-17
			// START KGU#854 2020-04-22: Enh. #855
			defaultArraySize = Integer.parseUnsignedInt(ini.getProperty("genExportArraySizeDefault", "0"));
			if (ini.getProperty("genExportUseArraySize", "false").equals("false")) {
				defaultArraySize = 0;
			}
			defaultStringLength = Integer.parseUnsignedInt(ini.getProperty("genExportStringLenDefault", "0"));
			if (ini.getProperty("genExportUseStringLen", "false").equals("false")) {
				defaultStringLength = 0;
			}
			// END KGU#854 2020-04-22
		} 
		catch (IOException ex)
		{
			this.getLogger().log(Level.WARNING, "Trouble getting export options.", ex);
		}
	}
	
	/**
	 * @return the mapping of processed elements to corresponding code line number intervals after, may be null
	 */
	public HashMap<Element, int[]> getCodeMap()
	{
		return codeMap;
	}
	// END KGU#705 2019-09-23
	
	// START KGU#690 2019-03-121: Enh. #707
	/**
	 * This method allows the subclass to modify the automatically generated file name proposal
	 * to ensure conformity with file name conventions of the target language.
	 * This should concentrate on the base name rather than the extension (which will typically
	 * not be included in the argument string).<br/>
	 * The base method just passes the argument through.
	 * @param proposedFilename - a base fle name according to the proposal rules for NSD file names.
	 * @return the possibly modified name
	 */
	protected String ensureFilenameConformity(String proposedFilename) {
		return proposedFilename;
	}
	// END KGU#690 2019-03-21
	
	// START KGU#178 2016-07-20: Enh. #160 - Specific code for subroutine export
	/**
	 * Routine is called from {@link #exportCode(Root, File, Frame, IRoutinePool)} after
	 * the top-level diagram code has been created and generates and adds the code
	 * sequences of the called subroutines in topologically sorted order.<br/>
	 * Subroutines contained in {@code _suppressedRoots} are skipped.<br/>
	 * Side effects: {@link #subroutines} will be cleared.
	 * @param _suppressedRoots - Roots not to be generated among the subroutines or null
	 * @param _publicRoots - Roots to be marked as public if possible
	 * @return the entire code for this {@code Root} including the subroutine diagrams
	 * as one string (with newlines)
	 * @see #sortTopologically(Hashtable)
	 */
	protected final String generateSubroutineCode(Set<Root> _suppressedRoots, Vector<Root> _publicRoots)
	{
		StringList outerCodeTail = code.subSequence(this.subroutineInsertionLine, code.count());
		code = code.subSequence(0, this.subroutineInsertionLine);
		boolean oldLevel = topLevel;
		topLevel = false;
		// FIXME: Experimental 
		for (Root incl: includedRoots) {
			if (_suppressedRoots == null || !_suppressedRoots.contains(incl)) {
				this.generateInitRoutine(incl, subroutineIndent);
			}
		}
		// Note: The following routine call will clear this.subroutines
		Vector<Root> roots = new Vector<Root>(sortTopologically(subroutines));
		for (Root sub: roots)
		{
			// START KGU#815/KGU#824 2020-03-17: Enh. #828, bugfix #836
			//generateCode(sub, subroutineIndent, false);	// add its code
			if (_suppressedRoots == null || !_suppressedRoots.contains(sub)) {
				// add its code
				generateCode(sub, subroutineIndent, _publicRoots != null && _publicRoots.contains(sub));
			}
			// END KGU#815/KGU#824 2020-03-17
		}

		code.add(outerCodeTail);
		
		// START KGU#815/KGU#824 2020-03-19: Enh. #828, bugfix #836
		for (Root sub: roots) {
			if ((_suppressedRoots == null || !_suppressedRoots.contains(sub))
					&& _publicRoots != null && _publicRoots.contains(sub)) {
				// insert its interface
				insertPrototype(sub, subroutineIndent, _publicRoots != null && _publicRoots.contains(sub), 
						interfaceInsertionLine);
			}
		}
		// END KGU#815/KGU#824 2020-03-19
		
		topLevel = oldLevel;
		return code.getText();
	}
	/**
	 * Inserts the generated code sequence for subroutine diagram {@code _root} at the appropriate
	 * line in {@link #code}
	 * @param _root - the library routine diagram to be inserted
	 * @param _indent - the indentation string
	 * @param _public - if true then the routine shall be accessible outside the library
	 */
	protected int insertLibraryRoutine(Root _root, String _indent, boolean _public)
	{
		StringList outerCodeTail = code.subSequence(this.libraryInsertionLine, code.count());
		code = code.subSequence(0, this.libraryInsertionLine);
		boolean oldLevel = topLevel;
		topLevel = false;

		addSepaLine();
		generateCode(_root, _indent, _public);
		
		int nLines = code.count() - this.libraryInsertionLine;

		code.add(outerCodeTail);
		
		/* Be aware that generateCode() may have incremented this.libraryInsertionLine
		 * (and larger line markers as well!) as it may (ab)use insertPrototype() to
		 * actually append the function header. So the correct number of added lines
		 * (minus the ones inserted in previous file regions) is obtained by subtracting
		 * the new libraryInsertionLine value from the code size.
		 * it may cause defective line markers if we update them with
		 * this value. Instead we must reduce it by the bias between the current value
		 * of this.libraryInsertionLine and its former value atLine. */
		updateLineMarkers(this.libraryInsertionLine, nLines);

		if (_public) {
			nLines += insertPrototype(_root, _indent, _public, this.interfaceInsertionLine);
		}

		topLevel = oldLevel;
		
		return nLines;
	}

	/**
	 * Increments cached line indices greater than or equal to line index {@code atLine}
	 * by the number {@code nLines} of inserted lines.
	 * @param atLine - line index of the insertion
	 * @param nLines - number of inserted lines
	 */
	protected void updateLineMarkers(int atLine, int nLines) {
		if (this.subroutineInsertionLine >= atLine) {
			this.subroutineInsertionLine += nLines;
		}
		if (this.includeInsertionLine >= atLine) {
			this.includeInsertionLine += nLines;
		}
		if (this.interfaceInsertionLine >= atLine) {
			this.interfaceInsertionLine += nLines;
		}
		if (this.libraryInsertionLine >= atLine) {
			this.libraryInsertionLine += nLines;
		}
	}

	/**
	 * Performs a topological sorting of the Roots in the {@code _dependencyMap}
	 * and returns the result as queue.<br/>
	 * ATTENTION: This routine consumes (i.e. destroys) the passed-in {@code _dependencyMap}!
	 * @param _dependencyMap - the dependency graph of the routines as map - will be emptied!
	 * @return queue of the sorted diagrams (independent first, dependent ones following)
	 */
	// START KGU#754 2019-11-11: Issue #766 - we want to achieve deterministic routine order
	//protected Queue<Root> sortTopologically(Hashtable<Root, SubTopoSortEntry> _dependencyMap)
	protected Queue<Root> sortTopologically(SortedMap<Root, SubTopoSortEntry> _dependencyMap)
	// END KGU#754 2019-11-11
	{
		Queue<Root> sortedRoots = new LinkedList<Root>();
		Queue<Root> roots = new LinkedList<Root>();
		// START KGU#349 2017-02-20: Bugfix #349 - precaution against indirect recursion, we must export all routines
		int minRefCount = 0;
		while (!_dependencyMap.isEmpty()) {
		// END KGU#349 2017-02-20
			// Initial queue filling - this is a classical topological sorting algorithm
			for (Root sub: _dependencyMap.keySet())
			{
				SubTopoSortEntry entry = _dependencyMap.get(sub);
				// If this routine refers to no other one, then enlist it
				// START KGU#936 2021-02-13: Bugfix #937 Could induce an endless loop
				//if (entry.nReferingTo == minRefCount)
				if (entry.nReferingTo <= minRefCount)
				// END KGU#936 2021-02-13
				{
					roots.add(sub);
				}
			}
			// Now we have an initial queue of independent routines,
			// so export them and enlist those dependents
			// the prerequisites of which are thereby fulfilled.
			while (!roots.isEmpty())
			{
				Root sub = roots.remove();	// get the next routine
				sortedRoots.add(sub);	// ... and add it to the result queue

				// look for dependent routines and decrement their dependency counter
				// (the entry for sub isn't needed any longer now)
				for (Root caller: _dependencyMap.remove(sub).callers)
				{
					SubTopoSortEntry entry = _dependencyMap.get(caller);
					// Last dependency? Then enlist the caller (if it's not already listed - in case of indirect recursion)
					if (entry != null && --entry.nReferingTo <= 0 && !roots.contains(caller))
					{
						roots.add(caller);
						// when we could add a due subroutine then there is no need anymore to tolerate routines in need of others
						minRefCount = 0;
					}
				}
			}
			// START KGU#349 2017-02-20: Bugfix #349
			// An indirect recursion might block the queuing of routines, so raise reference toleration level
			minRefCount++;
			// END KGU#349
		}
		return sortedRoots;
	}
	// END KGU#178 2016-07-20
	
	// START KGU#311 2016-12-22: Enh. #314
	/**
	 * Inserts all marked sections of resource file "FileAPI.&lt;_language&gt;.txt"
	 * at line {@link #subroutineInsertionLine} into the resulting code.
	 * Increases {@link #subroutineInsertionLine} by the number of lines copied
	 * such that subroutines (which are inserted later) will be inserted after the
	 * FileAPI stuff, because they might rely on some FileAPI routines.
	 * @see #insertFileAPI(String, int)
	 * @see #insertFileAPI(String, int, String)
	 * @see #insertFileAPI(String, int, String, int)
	 * @param _language - name or file name extension of an export language
	 */
	protected void insertFileAPI(String _language)
	{
		insertFileAPI(_language, 0);	
	}
	
	/**
	 * Inserts marked section {@code _sectionCount} (1, 2, ...) or all sections (_sectionCount = 0) of
	 * resource file "FileAPI.&lt;_language&gt;.txt" at line {@link #subroutineInsertionLine} into
	 * the resulting code.
	 * Increases {@link #subroutineInsertionLine} by the number of lines copied
	 * such that subroutines (which are inserted later) will be inserted after the
	 * FileAPI stuff, because they might rely on some FileAPI routines.
	 * @see #insertFileAPI(String)
	 * @see #insertFileAPI(String, int, String)
	 * @see #insertFileAPI(String, int, String, int)
	 * @param _language - name or file name extension of an export language
	 * @param _sectionCount - number of the marked section to be copied (0 for all)
	 */
	protected void insertFileAPI(String _language, int _sectionCount)
	{
		this.subroutineInsertionLine = insertFileAPI(_language, 
				this.subroutineInsertionLine, this.subroutineIndent, _sectionCount);
	}
	
	/**
	 * Inserts marked section _sectionCount (1, 2, ...) or all sections ({@code _sectionCount = 0}) of
	 * resource file "FileAPI.&lt;_language&gt;.txt" at line {@code _atLine} with given {@_indentation} into
	 * the resulting code 
	 * @see #insertFileAPI(String)
	 * @see #insertFileAPI(String, int)
	 * @see #insertFileAPI(String, int, String)
	 * @param _language - name or file name extension of an export language
	 * @param _atLine - target line where the file section is to be copied to
	 * @param _indentation - indentation string (to precede every line of the copied section) 
	 * @param _sectionCount - number of the marked section to be copied (0 for all)
	 * @return line number at the end of the inserted code lines
	 */
	protected int insertFileAPI(String _language, int _atLine, String _indentation, int _sectionCount)
	{
		boolean isDone = false;
		int sectNo = 0;
		String error = "";
		try {
			java.io.InputStream fis = this.getClass().getResourceAsStream("FileAPI." + _language + ".txt");
			java.io.BufferedReader reader = new java.io.BufferedReader(new java.io.InputStreamReader(fis, "UTF-8"));
			String line = null;
			boolean doInsert = false;
			while ((line = reader.readLine()) != null) {
				if (line.contains("===== STRUCTORIZER FILE API START =====")){
					sectNo++;
					doInsert = _sectionCount == 0 || _sectionCount == sectNo;
					_atLine += insertSepaLine(_indentation, _atLine);
				}
				if (doInsert) {
					// Unify indentation and replace dummy messages by localized ones
					line = line.replace("\t", this.getIndent());
					line = line.replace("§INVALID_HANDLE_READ§", Control.msgInvalidFileNumberRead.getText());
					line = line.replace("§INVALID_HANDLE_WRITE§", Control.msgInvalidFileNumberWrite.getText());
					line = line.replace("§NO_INT_ON_FILE§", Control.msgNoIntLiteralOnFile.getText());
					line = line.replace("§NO_DOUBLE_ON_FILE§", Control.msgNoDoubleLiteralOnFile.getText());
					line = line.replace("§END_OF_FILE§", Control.msgEndOfFile.getText());
					insertCode(_indentation + line, _atLine++);
				}
				if (line.contains("===== STRUCTORIZER FILE API END =====")){
					doInsert = false;
					insertCode(_indentation, _atLine++);
				}
			}
			reader.close();
			isDone = true;
		} catch (IOException e) {
			error = e.getLocalizedMessage();
		}
		if (!isDone) {
			getLogger().log(Level.WARNING, "insertFileAPI({0}, ...): {1}", new Object[]{_language, error});
		}
		return _atLine;
	}
	
	/**
	 * Routine stub that may be overridden by subclasses to command the creation of (modified) copies
	 * of some resource files for the used FileAPI. Typically, this method is called just once after
	 * the (recursive) code export has been mostly done.
	 * @see #copyFileAPIResource(String, String, String)
	 * @see #insertFileAPI(String)
	 * @see #insertFileAPI(String, int)
	 * @see #insertFileAPI(String, int, String)
	 * @see #insertFileAPI(String, int, String, int)
	 * @param _filePath - path of the target directory or of some file within it  
	 * @return flag whether the copy has worked
	 */
	protected boolean copyFileAPIResources(String _filePath)
	{
		return true;
	}
	
	/**
	 * Creates a (modified) copy of resource file "FileAPI.&lt;_language&gt;.txt" in the _targetPath
	 * directory with the given _targetFilename. If _targetFilename is null then the file name will
	 * be "FileAPI"&lt;_language&gt;.
	 * @see #copyFileAPIResources(String)
	 * @see #insertFileAPI(String)
	 * @see #insertFileAPI(String, int)
	 * @see #insertFileAPI(String, int, String)
	 * @see #insertFileAPI(String, int, String, int)
	 * @param _language - a language-specific filename extension
	 * @param _targetFilename - the proposed filename for the copy (should not contain path elements!)
	 * @param _targetPath - path of the target directory or of a file within it 
	 * @return
	 */
	protected boolean copyFileAPIResource(String _language, String _targetFilename, String _targetPath)
	{
		boolean isDone = false;
		String error = "";
		if (_targetFilename == null) {
			_targetFilename = "FileAPI." + _language;
		}
		File target = new File(_targetFilename);
		if (!target.isAbsolute()) {
			java.io.File targetDir = new java.io.File(_targetPath);
			if (!targetDir.isDirectory()) {
				targetDir = targetDir.getParentFile();
			}
			target = new File(targetDir.getAbsolutePath() + File.separator + _targetFilename);
		}
		// Don't overwrite the file if it already exists in the target directory
		if (!target.exists()) {
			InputStream fis = null;
			FileOutputStream fos = null;
			try {
				fis = this.getClass().getResourceAsStream("FileAPI." + _language + ".txt");
				fos = new FileOutputStream(target);
				BufferedReader reader = new BufferedReader(new InputStreamReader(fis, "UTF-8"));
				BufferedWriter writer = new BufferedWriter(new OutputStreamWriter(fos, "UTF-8"));
				String line = null;
				while ((line = reader.readLine()) != null) {
					// Suppress insertion markers and replace dummy messages by localized ones
					if (!line.contains("===== STRUCTORIZER FILE API")){
						line = line.replace("\t", this.getIndent());
						line = line.replace("§INVALID_HANDLE_READ§", Control.msgInvalidFileNumberRead.getText());
						line = line.replace("§INVALID_HANDLE_WRITE§", Control.msgInvalidFileNumberWrite.getText());
						line = line.replace("§NO_INT_ON_FILE§", Control.msgNoIntLiteralOnFile.getText());
						line = line.replace("§NO_DOUBLE_ON_FILE§", Control.msgNoDoubleLiteralOnFile.getText());
						line = line.replace("§END_OF_FILE§", Control.msgEndOfFile.getText());
						// TODO copy the file, replacing the messages
						writer.write(line); writer.newLine();
					}
				}
				writer.close();
				reader.close();
				isDone = true;
			} catch (IOException e) {
				error = e.getLocalizedMessage();
			}
			finally {
				if (fis != null) {
					try { fis.close(); } catch (IOException e) {}
				}
				if (fos != null) {
					try { fos.close(); } catch (IOException e) {}
				}
			}
			if (!isDone) {
				getLogger().log(Level.WARNING, "copyFileAPIResource({0}, {1}, ...): {2}", new Object[]{_language, _targetFilename, error});
			}
		}
		return isDone;
	}
	// END KGU#311 2016-12-22
	
	// START KGU#301 2016-12-01: Bugfix #301
	/**
	 * Helper method to detect exactly whether the given {@code expression} is enclosed in parentheses.
	 * Simply check whether it starts with "(" and ends with ")" is NOT sufficient because the expression
	 * might look like this: {@code (4 + 8) * sqrt(3.5)}, which starts and ends with a parenthesis without
	 * being parenthesized.  
	 * @param expression - the expression to be analysed as string
	 * @return true if the expression is properly parenthesized. (Which is to be ensured e.g for conditions
	 * in C and derived languages.
	 */
	protected static boolean isParenthesized(String expression)
	{
		return Element.isParenthesized(expression);
	}
	// END KGU#301 2017-09-19
	/**
	 * Helper method to detect exactly whether the expression represented by {@code tokens} is enclosed in
	 * parentheses.<br/>
	 * Simply check whether it starts with "(" and ends with ")" is NOT sufficient because the expression
	 * might look like this: {@code (4 + 8) * sqrt(3.5)}, which starts and ends with a parenthesis without
	 * being parenthesized.  
	 * @param tokens - the tokenized expression to be analysed as TokenList
	 * @return true if the expression is properly parenthesized. (Which is to be ensured e.g for conditions
	 * in C and derived languages.
	 */
	protected static boolean isParenthesized(TokenList tokens)
	{
		return Element.isParenthesized(tokens);
	}
	// END KGU#301 2017-09-19

	// START KGU#187 2016-04-28: Enh. 179 batch mode
	/*****************************************
	 * batch and group code export methods
	 *****************************************/

	/**
	 * Exports the diagrams given by {@code _roots} into a text file with path {@code _targetFile}.<br/>
	 * <b>Note:</b> This method is intended for batch export.
	 * 
	 * @param _roots - vector of diagram {@link Root}s to be exported (in this order).
	 * @param _targetFile - path of the target text file for the code export (the method cares itself
	 *     for an appropriate file name extension).
	 * @param _switches - String containing code letters for export options ('b','c','f','l','t','-') 
	 * @param _charSet - name of the character set to be used.
	 * @param _settingsFromFile - whether a (partial) ini file for alternative option retrieval was given
	 * @param _routinePool - the routine pool to be used if referenced subroutines are to be exported
	 *     (may be {@code null} if none is used)
	 *     
	 * @see #exportCode(Root, File, Frame, IRoutinePool)
	 * @see #exportCode(Vector, String, File, Frame, IRoutinePool)
	 */
	// START KGU#676 2019-03-13: Enh. #696 allow explicitly to specify the routine pool to use
	//public void exportCode(Vector<Root> _roots, String _targetFile, String _switches, String _charSet)
	// START KGU#720 2019-08-05: Enh. #737 - allow to load settings from a configuration file
	public void exportCode(Vector<Root> _roots, String _targetFile, String _switches, String _charSet, boolean _settingsFromFile, IRoutinePool _routinePool)
	// END KGU#720 2019-08-05
	// END KGU#676 2019-03-13
	{
		// START KGU#676 2019-03-13: Enh. #696
		routinePool = _routinePool;
		this.pureFilename = "";
		this.hasParallels = false;
		this.usesFileAPI = false;
		this.hasInput = false;
		this.hasEmptyInput = false;
		this.hasOutput = false;
		this.code.clear();
		// END KGU#676 2019-03-13
		// START KGU#446/1040 2022-08-14: Enh. #441, #1047 turtle mode must be reset
		this.usesTurtleizer = false;
		// END KGU#446/1040 2022-08-14
		
		if (Charset.isSupported(_charSet))
		{
			exportCharset = _charSet;
		}
		else
		{
			getLogger().log(Level.WARNING, "*** Charset {0} not available; {1} used.", new Object[]{_charSet, exportCharset});
		}
		
		//=============== Get export options ======================
		// START KGU#720/KGU#722 2019-08-07: Enh. #737, #741 - option to load settings from extra settings file
		if (_settingsFromFile) {
			// START KGU#816 2020-03-17: unified on occasion of enh. #837 
			//try
			//{
			//	Ini ini = Ini.getInstance();
			//	ini.load();
			//	exportAsComments = ini.getProperty("genExportComments","false").equals("true");
			//	startBlockNextLine = !ini.getProperty("genExportBraces", "false").equals("true");
			//	generateLineNumbers = ini.getProperty("genExportLineNumbers", "false").equals("true");
			//	exportCharset = ini.getProperty("genExportCharset", Charset.defaultCharset().name());
			//	suppressTransformation = ini.getProperty("genExportnoConversion", "false").equals("true");
			//	includeFiles = ini.getProperty("genExportIncl" + this.getClass().getSimpleName(), "");
			//	exportAuthorLicense = ini.getProperty("genExportLicenseInfo", "false").equals("true");
			//} 
			//catch (IOException ex)
			//{
			//	this.getLogger().log(Level.WARNING, "Trouble getting export options.", ex);
			//}
			this.getExportOptions(false);
			// END KGU#816 2020-03-17
		}
		// END KGU#720/KGU#722 2019-08-07
		this.exportSubroutines = _routinePool != null;

		boolean overwrite = false;
		// Explicit options override the preferences from the settings file
		if (_switches != null)
		{
			for (int i = 0; i < _switches.length(); i++)
			{
				char ch = _switches.charAt(i);
				switch (ch)
				{
				// START KGU#363 2017-05-11: Enh. #372
				case 'A': // the opposite of 'a'
				case 'a':
					exportAuthorLicense = ch == 'a';
					break;
				// END KGU#363 2017-05-11
				case 'C': // the opposite of 'c'
				case 'c':
					exportAsComments = ch == 'c';
					break;
				case 'B': // the opposite of 'b'
				case 'b':
					startBlockNextLine = ch == 'b';
					break;
				//case 'F':	// There is no opposite of 'f'
				case 'f':
					overwrite = true;
					break;
				case 'L': // The opposite of 'l'
				case 'l':
					// START KGU#113 2021-06-07: Enh. #67 Converted to a plugin-specific option
					//generateLineNumbers = ch == 'l';
					this.setPluginOption("lineNumbering", ch == 'l');	// for BASIC/COBOL
					this.setPluginOption("numberingInterval", ch == 'l' ? 1 : 0);	// for LaTeX
					// END KGU#113 2021-06-07
					break;
				case 'T': // The opposite of 't'
				case 't':
					suppressTransformation = ch == 't';
					break;
				case '-':	// Handled separately
					break;
				default:
					// START KGU#484 2018-03-22: Issue #463
					//System.err.println("*** Unknown generator option -" + ch + " ignored.");
					getLogger().log(Level.WARNING, "Unknown generator option -{0} ignored.", ch);
				}
			}
		}

		if (_targetFile != null)
		{
			_targetFile = deriveCodeFileName(_targetFile, true);

			StringList nameParts = StringList.explode(_targetFile, "[.]");
			//System.out.println("File name raw: " + nameParts);
			if (!overwrite)
			{
				int count = 0;
				do {
					File file = new File(nameParts.concatenate("."));
					if (file.exists())
					{
						if (count == 0) {
							nameParts.insert(Integer.toString(count), nameParts.count()-1);
						}
						else {
							nameParts.set(nameParts.count()-2, Integer.toString(count));
						}
						count++;
					}
					else
					{
						overwrite = true;
					}
				} while (!overwrite);
			}
			_targetFile = nameParts.concatenate(".");
			// START KGU#815/KGU#824 2020-03-21: Enh. #828, bugfx #836
			this.pureFilename = new File(_targetFile).getName();
			int posDot = this.pureFilename.indexOf(".");
			if (posDot >= 0) {
				this.pureFilename = this.pureFilename.substring(0, posDot);
			}
			// END KGU#815/KGU#824 2020-03-21
		}

		Syntax.loadFromINI();

		/* START KGU#676 2019-03-13: Enh. #696 Now that we can export archives
		 * we must consider subroutines and includes here too */
		boolean someRootUsesFileAPI = generatePartitionedCode(_roots, true);
		/* END KGU#676 2019-03-13 */

		// Did the user want the code directed to standard output?
		if (_switches.indexOf('-') >= 0)
		{
			exportToStdOut();
		}
		// Normal file export
		if (_targetFile != null)
		try
		{
			BTextfile outp = new BTextfile(_targetFile);

			outp.rewrite(exportCharset);

			outp.write(code.getText());
			// START KGU#689 2019-03-21: Issue #706 - a non-empty text file should end with a newline
			if (!code.isEmpty()) {
				outp.write("\n");
			}
			// END KGU#689 2019-03-21
			outp.close();
			
			// START KGU#311 2016-12-27: Enh. #314 Allow the subclass to copy necessary resource files
			if (someRootUsesFileAPI) {
				copyFileAPIResources(_targetFile);
			}
			// END KGU#311 2016-12-27
		}
		catch(Exception e)
		{
			getLogger().log(Level.WARNING, "*** Error while saving the file \"{0}\"!\n{1}", new Object[]{_targetFile, e.getMessage()});
		}
	}

	// START KGU#815 2020-03-13: Enh. #828 New entry point
	/**
	 * Entry point for <b>interactively</b> commanded code export from an arrangement group.
	 * Retrieves export options, opens a file selection dialog, and performs the actual
	 * code export.
	 * 
	 * @param _roots - The list of diagrams to be exported together, more diagrams might
	 *     be involved if the respective option is set.
	 * @param _fileName - an proposed export file name (without path)
	 * @param _proposedDirectory - last export or current Structorizer directory (as managed
	 *     by Diagram)
	 * @param _frame - the GUI Frame object responsible for this action
	 * @param _routinePool - {@link Arranger} or some other routine pool if subroutines are
	 *     to be involved
	 * @return the chosen target directory if the export hadn't been cancelled, otherwise
	 *     {@code null}
	 *     
	 * @see #exportCode(Root, File, Frame, IRoutinePool)
	 * @see #exportCode(Vector, String, String, String, String, IRoutinePool)
	 */
	public File exportCode(Vector<Root> _roots, String _fileName, File _proposedDirectory, Frame _frame, IRoutinePool _routinePool)
	{
		File exportDir = _proposedDirectory;
		isFilePartitioned = false;

		routinePool = _routinePool;
		
		//=============== Get export options ======================
		getExportOptions(true);
		
		// Now the subclass gets a chance to modify the proposal if there are some  - according to #707 - hyphens in python file names are nasty
		_fileName = this.ensureFilenameConformity(_fileName);
		
		/* If subroutines are not to be involved but more than one Root is designated
		 * for export then we simply form a temporary routine pool around the specified
		 * diagrams and switch subroutine involvement mode on, such that potential
		 * dependencies among the diagrams can be detected and handled by topological sorting.
		 */
		if (!this.optionExportSubroutines() && _roots.size() > 1) {
			ArchivePool limitedPool = new ArchivePool(_fileName);
			for (Root root: _roots) {
				limitedPool.addDiagram(root);
			}
			routinePool = limitedPool;
			this.exportSubroutines = true;
		}

		//=============== Request output file path (interactively) ======================
		JFileChooser dlgSave = new JFileChooser();
		dlgSave.setDialogTitle(getDialogTitle());

		// set directory
		dlgSave.setCurrentDirectory(_proposedDirectory);

		// set proposed name
		dlgSave.setSelectedFile(new File(_fileName));

		// START KGU 2016-04-01: Enh. #110 - select the provided filter
		dlgSave.addChoosableFileFilter((javax.swing.filechooser.FileFilter) this);
		dlgSave.setFileFilter((javax.swing.filechooser.FileFilter) this);
		// END KGU 2016-04-01
		int result = dlgSave.showSaveDialog(_frame);

		String filename = new String();

		File file = null;

		if (result == JFileChooser.APPROVE_OPTION) 
		{
			filename = dlgSave.getSelectedFile().getAbsoluteFile().toString();
			if (!isOK(filename))
			{
				filename += "."+getFileExtensions()[0];
			}
			file = new File(filename);
		}

		//System.out.println(filename);

		if (file != null && file.exists())
		{
			int response = JOptionPane.showConfirmDialog (_frame,
					"Overwrite existing file?","Confirm Overwrite",
					JOptionPane.YES_NO_OPTION,
					JOptionPane.QUESTION_MESSAGE);
			if (response == JOptionPane.NO_OPTION)
			{
				file = null;	// We might as well return here
			}
		}
			
		//=============== Actual code generation ======================
		if (file != null)
		{
			// START KGU 2017-04-26
			exportDir = file.getParentFile();
			// END KGU 2017-04-26
			// START KGU#194 2016-05-07: Bugfix #185 - the subclass may need the filename
			pureFilename = file.getName();
			int dotPos = pureFilename.indexOf(".");
			if (dotPos >= 0)
			{
				pureFilename = pureFilename.substring(0, dotPos);
			}
			// END KGU#194 2016-05-07

			try
			{
				this.usesFileAPI = this.generatePartitionedCode(_roots, false);
				
				BTextfile outp = new BTextfile(filename);
				// START KGU#168 2016-04-04: Issue #149 - allow to select the charset
				//outp.rewrite();
				outp.rewrite(exportCharset);
				// END KGU#168 2016-04-04
				String codeText = code.getText();
				outp.write(codeText);
				// START KGU#689 2019-03-21: Issue #706 - a non-empty text file should end with a newline
				if (!codeText.isEmpty() && !codeText.endsWith("\n")) {
					outp.write("\n");
				}
				// END KGU#689 2019-03-21
				outp.close();
				
				// This is for generators that cannot (or don't want to) generate inline code for file API
				if (this.usesFileAPI) {
					copyFileAPIResources(filename);
				}
				
				// START KGU#815 2020-04-03: Enh. #828 Want to inform the user that they have to cut the file
				if (isFilePartitioned && _frame != null) {
					JOptionPane.showMessageDialog(_frame,
							"The generated text file consists of several modules.\nIt needs to be cut into separate code files at the lines looking like:\n"
									+ this.commentSymbolLeft() + " " + SCISSOR_LINE_FULL + this.commentSymbolRight(),
							"Export", JOptionPane.INFORMATION_MESSAGE);
				}
			}
			catch (Exception e)
			{
				String message = e.getMessage();
				// START KGU#484 2018-04-05: Issue #463
				//e.printStackTrace();
				getLogger().log(Level.WARNING, "Error on saving file!", e);
				// END KGU#484 2018-04-05
				if (message == null) {
					message = e.getClass().getSimpleName();
				}
				JOptionPane.showMessageDialog(_frame,
						"Error while saving the file!\n" + message,
						"Error", JOptionPane.ERROR_MESSAGE);
			}
			// START KGU#178 2016-07-20: Enh. #160
			if (this.optionExportSubroutines() && missingSubroutines.count() > 0)
			{
				JOptionPane.showMessageDialog(_frame,
						"Export defective. Some subroutines weren't found:\n\n" + missingSubroutines.getText(),
						"Warning", JOptionPane.WARNING_MESSAGE);		    		
			}
			// END KGU#178 2016-07-20
		} // if (file != null)
		// START KGU#654 2019-02-16: Enh. #681 - we want to inform the caller if the export failed
		else {
			exportDir = null;
		}
		// END KGU#654 2019-02-16
		// START KGU 2017-04-26
		return exportDir;
		// END KGU 2017-04-26
	}
	
	/**
	 * Depending on {@link #optionExportSubroutines()} and {@code _batchMode} first analyses
	 * the dependency trees rooted by the given {@code _entryPoints}, splits the set of involved
	 * diagrams into modules if necessary and then exports the found diagrams module by module
	 * in topological order.<br/>
	 * These are the rules:
	 * <ul>
	 * <li>
	 * If {@link #optionExportSubroutines()} is false or {@link #routinePool} is {@code null}
	 * then just the given {@code _entryPoints} will be exported in topological order if they
	 * are depending on one another.
	 * </li>
	 * <li>
	 * Otherwise the complete dependency trees are extracted from {@link #routinePool} and
	 * compared. The union of all pairwise intersection sets will be exported as a library/unit
	 * module named by {@code _libraryName} if given or by the routine pool otherwise.
	 * </li>
	 * <li>
	 * Afterwards, the remaining entry points (not being member of the common library) will be
	 * exported as applications or libraries (according to the root type) named by their root
	 * together with their unshared dependency tree members and a library reference if necessary.
	 * </li>
	 * </ul>
	 * The splitting into several modules may break Jump (EXIT) dependencies, though.
	 * 
	 * @param _entryPoints - The {@link Root}s to be exported in any case
	 * @param _batchMode - {@code true} if this routine is used in batch mode, {@code false}
	 *      otherwise
	 * @return {@code true} if some exported {@link Root}s requires the File API
	 */
	protected boolean generatePartitionedCode(Vector<Root> _entryPoints, boolean _batchMode) {
		// FIXME: Check top-level soundness, particularly for Pascal export
		boolean _someRootUsesFileAPI = false;
		boolean firstExport = true;
		if (this.optionExportSubroutines()) {
			// used e.g. for Pascal/Oberon UNIT/MODULE naming
			if (pureFilename == null || pureFilename.isEmpty()) {
				if (routinePool != null) {
					pureFilename = routinePool.getName();
				}
				if (pureFilename == null || pureFilename.equals("Arranger")) {
					pureFilename = "lib" + Integer.toHexString(this.hashCode());
				}
			}
		}
		// START KGU#824 2020-03-15: Bugfix #836
		//_someRootUsesFileAPI = generateModule(_roots, _batchMode, firstExport);
		// Collect the dependency trees
		// this.subroutines will collect all dependencies, depTrees will collect them separately
		TreeMap<Root, SubTopoSortEntry> generalSubs = this.subroutines;
		Vector<TreeMap<Root, SubTopoSortEntry>> subTrees = new Vector<TreeMap<Root, SubTopoSortEntry>>();
		Vector<TreeMap<Root, SubTopoSortEntry>> inclTrees = new Vector<TreeMap<Root, SubTopoSortEntry>>();
		boolean[] libUserFlags = new boolean[_entryPoints.size()];	// Registers which Roots refer to the library
		HashSet<Root> commonSubs = new HashSet<Root>();
		Vector<Integer> mainIndices = new Vector<Integer>();	// Collect the mains
		int nRedundant = 0;
		for (Root root: _entryPoints)
		{
			if (root.isProgram()) {
				mainIndices.add(subTrees.size());
			}
			// START KGU#824 2020-03-15: Bugfix #836
			/* For the export of archives we must consider subroutines and includes here too.
			 * If subroutines are to be involved, we will first gather all referenced subroutines
			 * and includables before we actually produce code */
			// First add to the general dependency forest
			boolean wasAdded = false;
			if (!root.isProgram() && !subroutines.containsKey(root))
			{
				// Precaution for recursive top-level routine
				subroutines.put(root, new SubTopoSortEntry(null));
				wasAdded = true;
			}
			registerCalledSubroutines(root);
			registerIncludedRoots(root, subroutines);
			if (wasAdded && subroutines.get(root).nReferingTo == 0)
			{
				// Remove it - if the routine is called elsewhere then it will reappear
				subroutines.remove(root);
			}
		}
		// Now do it again separately if the subroutine hadn't already been in the general forest
		for (Root root: _entryPoints) {
			libUserFlags[subTrees.size()] = false;
			TreeMap<Root, SubTopoSortEntry> includes = new TreeMap<Root, SubTopoSortEntry>(Root.SIGNATURE_ORDER);
			// The original subroutines map is cached in generalSubs, so we may reassign it here
			this.subroutines = new TreeMap<Root, SubTopoSortEntry>(Root.SIGNATURE_ORDER);
			boolean wasAdded = false;
			if (root.isSubroutine())
			{
				// Precaution for recursive top-level routine
				subroutines.put(root, new SubTopoSortEntry(null));
				wasAdded = true;
			}
			registerCalledSubroutines(root);
			this.registerIncludedRoots(root, includes);
			if (wasAdded && subroutines.get(root).nReferingTo == 0)
			{
				subroutines.remove(root);
			}
			// Unite the intersections
			for (int j = 0; j < subTrees.size(); j++) {
				if (subTrees.get(j) != null) {
					HashSet<Root> intersection = new HashSet<Root>(subroutines.keySet());
					intersection.retainAll(subTrees.get(j).keySet());
					if (!intersection.isEmpty()) {
						libUserFlags[subTrees.size()] = true;
						libUserFlags[j] = true;
						commonSubs.addAll(intersection);
					}
				}
				HashSet<Root> intersection = new HashSet<Root>(includes.keySet());
				intersection.retainAll(inclTrees.get(j).keySet());
				if (!intersection.isEmpty()) {
					libUserFlags[subTrees.size()] = true;
					libUserFlags[j] = true;
					commonSubs.addAll(intersection);
				}
			}
			// For independent entry points add the dependencies, for dependent (redundant) ones add null
			if (root.isProgram() || !generalSubs.containsKey(root)) {
				subTrees.add(new TreeMap<Root, SubTopoSortEntry>(subroutines));
			}
			else {
				subTrees.add(null);
				commonSubs.add(root);
				nRedundant++;
			}
			inclTrees.add(includes);
			// END KGU#824 2020-03-15
		}
		// Restore the general forest
		this.subroutines = generalSubs;
		// Now we will first export the library if necessary
		boolean allowsMixed = allowsMixedModule();
		boolean mayBeCombined =	!this.max1MainPerModule() && allowsMixed ||
				mainIndices.size() == 1
				&& (
						allowsMixed
						|| _entryPoints.size() == 1
					)
				|| !_batchMode && nRedundant + 1 == _entryPoints.size();
		// In order to build the library or a stand-alone module, there are no external dependencies
		this.importedLibRoots = null;
		if (mayBeCombined) {
			// Now we can put all diagrams together and generate a common module
			if (!_batchMode && mainIndices.size() == 1 && _entryPoints.size() > 1) {
				/* In case of group export (_batchMode = false) the main (if there is one) can
				 * be made the only entry point if all remaining entry points are redundant,
				 * we just have to find it again first
				 */
				for (Root root: _entryPoints) {
					if (root.isProgram()) {
						// START KGU#865 2020-04-28: Bugfix of #828
						//_entryPoints.clear();
						//_entryPoints.add(root);
						_entryPoints.remove(root);
						if (nRedundant == _entryPoints.size()) {
							_entryPoints.clear();
						}
						_entryPoints.insertElementAt(root, 0);
						// END KGU#865 2020-04-08
						break;
					}
				}
			}
			// Specific mechanism for generators accepting more than 1 main per module
			else if (mainIndices.size() > 1 && !this.max1MainPerModule()) {
				// Put the main with the largest subroutine coverage first
				int maxIx = mainIndices.firstElement();
				for (int i = 1; i < mainIndices.size(); i++) {
					int index = mainIndices.get(i);
					if (subTrees.get(index).size() > subTrees.get(maxIx).size()) {
						maxIx = index;
					}
				}
				// Move the main with most requirements to top
				Root main = _entryPoints.remove(maxIx);
				_entryPoints.insertElementAt(main, 0);
				// Now we must make sure that this.subroutines does not contain entry points
				// (or the other way round). Order does not matter much for Generators of this kind
				for (Root root: _entryPoints) {
					this.subroutines.remove(root);
				}
			}
			// START KGU#862 2020-04-25: Bugfix #863
			else {
				/* Now it is likely that there is no main at all.
				 * We must prevent duplicate expression of routines. So find an independent
				 * top level candidate or sort topologically.
				 * What cases may occur (in falling precedence):
				 * 1. There might be an entry point not being member of subroutines -> take it
				 * 2. There will be an entry point with largest subtree, then this will be the one
				 * 3. Hardly possible - would mean that all entry points are in subroutines
				 *    (i.e. called by some other routine though none has a subtree) -> just
				 *    sort them (?) topologically and clear subroutines.
				 */
				Root starter = null;
				int maxDependents = 0;
				for (int i = 0; i < _entryPoints.size(); i++) {
					Root root = _entryPoints.get(i);
					TreeMap<Root, SubTopoSortEntry> subTree = subTrees.get(i);
					if (!this.subroutines.containsKey(root)) {
						starter = root;
						break;
					}
					else if (subTree != null && subTree.size() > maxDependents) {
						maxDependents = subTree.size();
						starter = root;
						// We will continue searching, though
					}
				}
				if (starter == null) {
					_entryPoints.clear();
					// this.subroutines gets cleared here.
					_entryPoints.addAll(this.sortTopologically(this.subroutines));
				}
				else {
					this.subroutines.remove(starter);
					_entryPoints.remove(starter);
					_entryPoints.insertElementAt(starter, 0);
				}
			}
			// END KGU#862 2020-04-25
			// Note: this.subroutines is likely to be consumed by method generateModule()!
			_someRootUsesFileAPI = generateModule(_entryPoints, this.subroutines, _batchMode, null, null);
		}
		else {
			// Create a topologically sorted list of library members
			Vector<Root> sortedLibMembers = new Vector<Root>();
			if (!allowsMixed || mainIndices.isEmpty() && !_batchMode) {
				/* In case the target language may not form a mixed module then we have
				 * two alternatives with respect to subroutines among the entry points:
				 * 1. We may simply put them into the common library (and thus skip them as
				 *    separate entryPoints later on since they will be publicly available
				 *    in the library then; a possible consequence is that no further modules
				 *    may remain),
				 *    or
				 * 2. We just let them be entry points such that they will form further
				 *    libraries or UNITs
				 * The chosen strategy is 1.
				 * What about Includables among the entry points, though, if they are not
				 * required by any other group member? In this case they will be skipped as
				 * irrelevant.
				 */
				for (Root root: _entryPoints) {
					/* Any entry point not having been substructure of other entry points
					 * is made a public library member by putting it to the shared set.
					 * After the loop there won't be any subroutine among the entry points
					 * not also being in this.subroutines. 
					 */
					if (root.isSubroutine() && !subroutines.containsKey(root)) {
						commonSubs.add(root);
						subroutines.put(root, new SubTopoSortEntry(null));
					}
				}
			}
//			for (java.util.Map.Entry<Root,SubTopoSortEntry> entry: this.subroutines.entrySet()) {
//				System.out.println(entry.getKey() + "\t" + entry.getValue().toString());
//			}
			// Now we produce a topologically sorted list of all public library members
			// Since method sortTopologically() clears its argument map, we must work on a copy.
			for (Root root: this.sortTopologically(new TreeMap<Root, SubTopoSortEntry>(this.subroutines))) {
				if (commonSubs.contains(root)) {
					sortedLibMembers.add(root);
					this.subroutines.remove(root);
				}
			}
			if (!commonSubs.isEmpty()) {
				// Now we produce the library module from all shared stuff (if there is any).
				this.isLibModule = true;
				// Note: this.subroutines is likely to be consumed by method generateModule()!
				_someRootUsesFileAPI = generateModule(sortedLibMembers, this.subroutines, _batchMode, null, null);
				firstExport = false;
			}
			// Now export the remaining entryPoints
			this.isLibModule = false;
			String _libraryName = null;
			if (_entryPoints.size() > 1 || !firstExport) {
				// Save and provide the library module name since this.pureFilename will be overwritten now
				_libraryName = this.getModuleName();	// The converted pureFilename
			}
			// For the remaining modules we must provide the knowledge about imported diagrams
			this.importedLibRoots = commonSubs;
			for (int i = 0; i < _entryPoints.size(); i++) {
				Root root = _entryPoints.get(i);
				/* If the subTrees entry is null then the entry point gets exported as local
				 * requirement, so we skip it here
				 */
				if (!commonSubs.contains(root) && subTrees.get(i) != null) {
					if (!firstExport) {
						// Mark a new module section in the file
						// ======= 8< ===========================================================
						// START KGU#1040 2022-08-01: Bugfix #1047 misfit in batch export over nsd files
						//this.appendScissorLine(true, null);
						if (this.routinePool != null) {
							this.appendScissorLine(true, null);
						}
						// END KGU#1040 2022-08-01
						// For the case this module needs a (different) module name
						this.pureFilename = root.getMethodName();
					}
					Vector<Root> oneRoot = new Vector<Root>();
					oneRoot.add(root);
					_someRootUsesFileAPI = generateModule(oneRoot, subTrees.get(i), _batchMode, _entryPoints, _libraryName)
							|| _someRootUsesFileAPI;
					firstExport = false;
				}
			}
		}
		// END KGU#824 2020-03-15
		return _someRootUsesFileAPI;
	}
	
	/**
	 * Generates the code for a module headed by the given {@link Root}s {@code _roots}.
	 * Depending on whether this is for a _batch export or not, certain scissor lines
	 * may be inserted among the produced routines or not.<br/>
	 * The module always provides a common topologically sorted subroutine bundle
	 * (if subroutine involvement is intended).<br/>
	 * Side effects: Fields {@link #includedRoots}, {@link #includeMap}, {@link #rootsWithEmptyInput},
	 * {@link #rootsWithInput}, {@link #rootsWithOutput} will be modified.
	 * 
	 * @param _roots - the top diagrams of the module
	 * @param _dependencyTree - diagrams required by the given entry point(s); <b>NOTE:</b>
	 *     this tree map is likely to be modified (even cleared) by this method!
	 * @param _batchMode - {@code true} if the module export is done in batch mode, {@code false}
	 *     otherwise
	 * @param _entryPoints - list of diagrams meant to be public (exported) or {@code null}
	 *     (if all {@code _roots} be public)
	 * @param _libName - name of the module the {@code _libMembers} are to be found in
	 * @return {@code true} if the module requires the File API
	 */
	protected boolean generateModule(Vector<Root> _roots, TreeMap<Root, SubTopoSortEntry> _dependencyTree, boolean _batchMode, Vector<Root> _entryPoints, String _libName) {
		boolean someRootUsesFileAPI = false;
		boolean someRootHasParallel = false;
		boolean someRootHasTryBlcks = false;
		boolean firstExport = true;
		// These fields must be cleared lest they should contaminate the diagram analysis to be performed here 
		this.includedRoots.clear();
		this.includeMap.clear();
		this.rootsWithEmptyInput.clear();
		this.rootsWithInput.clear();
		this.rootsWithOutput.clear();
		boolean importClause = false;
		
		// First loop - depending on subroutine mode either just gathers common information or generates code
		for (Root root: _roots)
		{
			if (_batchMode) {
				// START KGU#676 2019-03-31: Issue #696
				root.specialRoutinePool = routinePool;
				// END KGU#676 2019-03-31
			}

			// START KGU#348 2017-09-25: Reset the need for thread libraries before each export
			this.hasParallels = false;
			// END KGU#348 2017-09-25
			// START KGU#815 2020-03-30: Reset the need for TRY mechanisms before each export
			this.hasTryBlocks = false;
			// END KGU#815 2020-03-30
			// START KGU#311 2016-12-27: Enh. #314 ensure I/O-specific additions per using root
			this.usesFileAPI = false;
			gatherElementInformationRoot(root);
			// END KGU#311 2016-12-27#
			if (this.usesFileAPI) { someRootUsesFileAPI = true; }
			if (this.hasParallels) { someRootHasParallel = true; }
			if (this.hasTryBlocks) { someRootHasTryBlcks = true; }

			// START KGU#676 2019-03-13: Enh. #696 - Postpone code generation until we have all subroutine information
			//generateCode(root, "");
			if (!this.optionExportSubroutines()) {
				// If subroutines are not be involved then we may generate the code right away
				this.generatorIncludes.clear();
				// START KGU#1040 2022-08-01: Bugfix #1047
				//if (_batchMode && !firstExport) {
				//	this.appendComment(SCISSOR_LINE_FULL, "");
				//}
				if (_batchMode) {
					// ======= 8< ===========================================================
					if (this.routinePool == null && !root.filename.isEmpty()) {
						this.appendScissorLine(true, this.deriveCodeFileName(root.filename, false));
					}
					else if (!firstExport) {
						this.appendComment(SCISSOR_LINE_FULL, "");
					}
				}
				// END KGU#1040 2022-08-01
				generateCode(root, "", true);
				firstExport = false;
			}
			// END KGU#678 2019-03-13
			
		}
		
		// START KGU#676 2019-03-13: Enh. #696 arrangement batch export
		// Now that we can export archives we must consider subroutines and includes here, too
		if (this.optionExportSubroutines()) {
			// In this mode code generation hasn't taken place (was postponed above), so prepare it now
			// First we provide the dependency substructure with element information, too
			for (Root sub: new Vector<Root>(_dependencyTree.keySet())) {
				// Analyse all routines not imported from a separate library module
				if (/*_batchMode ||*/ importedLibRoots == null || !importedLibRoots.contains(sub)) {
					// START KGU#676 2020-03-15: Issue #696
					if (_batchMode) {
						// This is needed for recursive type retrieval etc. in batch mode
						sub.specialRoutinePool = routinePool;
					}
					// END KGU#676 2020-03-15
					else if (!_roots.contains(sub)) {	// Is this check redundant?
						// FIXME to exclude library routines from analysis might break Jump relations
						gatherElementInformationRoot(sub);
					}
				}
				else {
					// The entry point obviously refers to some library subroutine
					importClause = true;
				}
				// Remove possible includables from the dependencyTree now
				if (sub.isInclude()) {
					// ATTENTION: We modify the collection we are iterating along!
					SubTopoSortEntry entry = _dependencyTree.remove(sub);
					// If the Includable is among the entry points then ensure its export in the correct way
					// (According to the strategy in generatePartitionedCode() this should only happen in batch mode)
					if (_roots.contains(sub) && !this.includeMap.containsKey(sub)) {
						this.includeMap.put(sub, entry);
					}
				}
			}
			// Note: the following instruction clears this.includeMap!
			includedRoots = sortTopologically(includeMap);
			for (Root incl: includedRoots.toArray(new Root[]{})) {
				if (/*_batchMode ||*/ importedLibRoots == null || !importedLibRoots.contains(incl)) {
					// START KGU#676 2020-03-15: Issue #696
					if (_batchMode) {
						// This is needed for recursive type retrieval etc. in batch mode
						incl.specialRoutinePool = routinePool;
					}
					// END KGU#676 2020-03-15
					if (!_roots.contains(incl)) {
						// This call might re-add dependencies to includedMap
						gatherElementInformationRoot(incl);
					}
				}
				else {
					// The entry point obviously refers to some library includable
					importClause = true;
				}
				/* As the includable is somehow requested by some entry point, there is
				 * no need to keep it as entry point itself
				 */
				if (_roots.contains(incl) && _roots.size() > 1) {
					_roots.remove(incl);
				}
			}
			//int subroutineLine = code.count();
			firstExport = true;
			
			// In case of a library we fake a "top" includable which includes all real
			// involved includables and ensures the initialisation etc.
			if (this.isLibraryModule() && _roots.size() > 1) {
				Root topRoot = new Root();
				topRoot.setText(this.pureFilename);
				topRoot.setComment(LIB_COMMENT);
				topRoot.setInclude();
				for (Root incl: this.includedRoots) {
					topRoot.addToIncludeList(incl);
				}
				_roots.insertElementAt(topRoot, 0);
			}
			
			this.usesFileAPI = someRootUsesFileAPI;
			
			for (Root root: _roots) {
				/* If importedLibRoots is null then we are creating the library module
				 * such that all given entry points are to be exported as their necessity
				 * has already been identified
				 */
				if (importedLibRoots == null || !_dependencyTree.containsKey(root) && !includedRoots.contains(root)) {
					// Reset generatorIncludes (get filled by generateCode(Root,...)) and ensure the module import
					this.generatorIncludes.clear();
					if (importClause) {
						this.generatorIncludes.add(this.prepareGeneratorIncludeItem(_libName));
					}
					//generateCode(root, "", true);
					if (firstExport) {
						this.hasParallels = someRootHasParallel;
						this.hasTryBlocks = someRootHasTryBlcks;
						generateCode(root, "", _entryPoints == null || _entryPoints.contains(root));
						firstExport = false;
						if (!_batchMode) {
							this.topLevel = false;
						}
					}
					// START KGU#861 2020-04-24: Bugfix #862/2: We must not export both as subroutine and library routine
					//else {
					else if (!_dependencyTree.containsKey(root)) {
					// END KGU#861 2020-04-24
						insertLibraryRoutine(root, this.subroutineIndent, _entryPoints == null || _entryPoints.contains(root));
					}
				}
			}
			// The cached first subroutine insertion line will now be used.
			// FIXME: This dependency on the emptiness of this.subroutines is utterly obscure!
			if (/*subroutines.isEmpty() &&*/ this.importedLibRoots != null) {
				// We need the subroutines map for generateSubroutineCode()
				subroutines = _dependencyTree;
			}
			if (!firstExport && !subroutines.isEmpty() && _batchMode) {
				int subroutineLine = this.subroutineInsertionLine;	// FIXME!
				insertScissorLine(false, null, subroutineLine);
				// insertScissorLine() has incremented the line number, so restore it (routines are to be inserted before)
				this.subroutineInsertionLine = subroutineLine;
			}
//			// FIXME DEBUG
//			Root testSub = new Root();
//			testSub.setText("BIGGEST_NONSENSE_EVER(MUMPITZ)");
//			testSub.setProgram(false);
//			testSub.setComment("!!!!!!!!!!!!!!!!!!!!!!!!!!!!!!!!!!!!!!!!!!!!!!!!!!!!!!!!!!!!!!!!!!!!!!!!!!!!!");
//			this.subroutines.put(testSub, new SubTopoSortEntry(null));
			// Generate the code of all subroutines except the library members
			// (Be aware that method generateSubroutineCode() clears this.subroutines.)
			generateSubroutineCode(importedLibRoots, _entryPoints == null ? _roots : _entryPoints);
		}
		this.topLevel = true;
		return someRootUsesFileAPI;
	} 
	// END KGU#815 2020-03-13
	
	/**
	 * Subroutine for batch mode - writes the generated code to the console
	 * (for redirection purposes)
	 * Expects the target charset in field exportCharset and the code to be
	 * exported in field code.
	 */
	private void exportToStdOut()
	{
		OutputStreamWriter outp = null;
		try {
			outp = new OutputStreamWriter(System.out, exportCharset);
		} catch (UnsupportedEncodingException e) {
			// This should never happen since we have checked the Charset before...
			getLogger().log(Level.WARNING, "*** Unsupported Encoding: {0}", e.getMessage());
			outp = new OutputStreamWriter(System.out, Charset.defaultCharset());
		}
		try {
			BufferedWriter writer = new BufferedWriter(outp);
			writer.write(code.getText());
			// START KGU#1040 2022-08-01: Bugfix #1047: We must never close System.out!
			//writer.close();
			writer.flush();
			// END KGU#1040 2022-08-01
		} catch (IOException e) {
			getLogger().log(Level.WARNING, "*** Error on writing to stdout: {0}", e.getMessage());
		}
	}
	
	// START KGU#763 2019-11-13: Fixes #778 (Missing license text on code export of "fresh" diagrams
	/**
	 * Retrieves the license text associated to license name {@code licName} from
	 * the license pool directory
	 * @param licName - name of the license (file name will be drived from it)
	 * @return the text content of the license file (if existent), may be null
	 */
	protected String loadLicenseText(String licName) {
		String error = null;
		String content = "";
		// START KGU#789 2020-01-20: Bugfix #802: Must use standard ini directory
		//File licDir = Ini.getIniDirectory();
		File licDir = Ini.getIniDirectory(true);
		// END KGU#789 2020-01-20
		String licFileName = LicFilter.getNamePrefix() + licName + "." + LicFilter.acceptedExtension();
		File[] licFiles = licDir.listFiles(new LicFilter());
		File licFile = null; 
		for (int i = 0; licFile == null && i < licFiles.length; i++) {
			if (licFileName.equalsIgnoreCase(licFiles[i].getName())) {
				licFile = licFiles[i];
			}		
		}
		BufferedReader br = null;
		// START KGU#763 2019-12-11: Bugfix #794 part 1
		if (licFile != null) {
		// END KGU#763 2019-12-11
			try {
				InputStreamReader isr = new InputStreamReader(new FileInputStream(licFile), "UTF-8");
				br = new BufferedReader(isr);
				String line = null;
				while ((line = br.readLine()) != null) {
					content += line + '\n';
				};
			} catch (UnsupportedEncodingException e) {
				error = e.getMessage();
			} catch (FileNotFoundException e) {
				error = e.getMessage();
			} catch (IOException e) {
				error = e.getMessage();
			}
		// START KGU#763 2019-12-11: Bugfix #794 part 2
		}
		// END KGU#763 2019-12-11
		if (br != null) {
			try {
				br.close();
			} catch (IOException e) {
				error = e.getMessage();
			}
		}
		if (error != null) {
			getLogger().log(Level.WARNING, "{0}", error);
		}
		if (content.trim().isEmpty()) {
			content = null;
		}
		return content;	
	}
	// END KGU#763 2019-11-13

	/**
	 * Overridable method to derive a module (unit, library) name in subclass-specific syntax
	 * from  the stored {@link #pureFilename}.
	 * @return A suited name for a module (unit, library) related to the file or group name.
	 */
	protected String getModuleName()
	{
		return this.pureFilename;
	}
	
	/******* FileFilter Extension *********/
	protected boolean isOK(String _filename)
	{
		boolean res = false;
		// START KGU 2016-01-16: Didn't work for mixed-case extensions like ".Mod" - and it was inefficient
//		if(getExtension(_filename)!=null)
//		{
//			for(int i =0; i<getFileExtensions().length; i++)
//			{
//				res = res || (getExtension(_filename).equals(getFileExtensions()[i]));
//			}
//		}
		String ext = getExtension(_filename); 
		if (ext != null)
		{
			for (int i =0; i<getFileExtensions().length; i++)
			{
				res = res || (ext.equalsIgnoreCase(getFileExtensions()[i]));
			}
		}
		// END KGU 2016-01-16
		return res;
	}
	
	private static String getExtension(String s) 
	{
		String ext = null;
		int i = s.lastIndexOf('.');
		
		if (i > 0 &&  i < s.length() - 1) 
		{
			ext = s.substring(i+1).toLowerCase();
		}
		return ext;
	}
	
	private static String getExtension(File f) 
	{
		String ext = null;
		String s = f.getName();
		int i = s.lastIndexOf('.');
		
		if (i > 0 &&  i < s.length() - 1) 
		{
			ext = s.substring(i+1).toLowerCase();
		}
		
		return ext;
	}
	
	public String getDescription() 
	{
		return getFileDescription();
	}

	public boolean accept(File f) 
	{
		if (f.isDirectory()) 
		{
			return true;
		}

		String extension = getExtension(f);
		if (extension != null) 
		{
			return isOK(f.getName());
		}

		return false;
	}

	/**
	 * From the given {@code _filePath} derives a file name or path suited for the
	 * produced code file, i.e. adopts basename (and possibly path) and appends the
	 * target file name extension.
	 * 
	 * @param _filePath - the file name or path to start with (e.g. an nsd file name)
	 * @param _keepPath - whether the path (if contained in {@code _filePath}) is to
	 *     be maintained.
	 * @return the adapted file name or path
	 */
	public String deriveCodeFileName(String _filePath, boolean _keepPath) {
		if (!isOK(_filePath))
		{
			File f = new File(_filePath);
			_filePath = f.getName();	// Shorten to the last path element (pure name)
			String path = f.getParent();
			int posDot = _filePath.lastIndexOf(".");
			if (posDot > 0)
			{
				_filePath = _filePath.substring(0, posDot);
			}
			_filePath += "." + this.getFileExtensions()[0];
			if (_keepPath && path != null) {
				_filePath = Path.of(path, _filePath).toString();
			}
		}
		return _filePath;
	}

	/******* Constructor ******************/

	public Generator()
	{
	}

}<|MERGE_RESOLUTION|>--- conflicted
+++ resolved
@@ -131,11 +131,8 @@
  *                                      moved up to Generator in order to facilitate IF ELSE IF chains
  *      Kay Gürtzig     2025-02-06      Bugfix #1189: lvalue splitting returned wrong result with Java-style declarations
  *      Kay Gürtzig     2025-02-07      Bugfix #1190: wasDefHandled now fully recursive (not efficient but effective)
-<<<<<<< HEAD
  *      Kay Gürtzig     2025-08-15      Issue #800: mapJumps() revised, first steps to replace transform(String)
-=======
  *      Kay Gürtzig     2025-08-17      Bugfix #1207: method unifyKeywords extracted from transform(...) to fix the bash bug
->>>>>>> 72c74304
  *
  ******************************************************************************************************
  *
@@ -2009,31 +2006,9 @@
 		}
 		else
 		{
-<<<<<<< HEAD
 			// convert into a common intermediate language
 			_tokens = Element.transformIntermediate(_tokens);
 			transformed = transformTokens(_tokens);
-=======
-			// convert to tokens into a common intermediate language
-			tokens = Element.transformIntermediate(_input);
-		}
-		// END KGU#162 2016-03-31
-		
-		// START KGU 2016-03-29: Unify all parser keywords
-		// This is somewhat redundant because most of the keywords have already been cut out
-		// but it's still needed for the meaningful ones.
-		unifyKeywords(tokens);
-		// END KGU 2016-03-29
-		// START KGU#162 2016-03-31: Enh. #144
-		//String transformed = transformTokens(tokens);
-		String transformed = "";
-		if (this.suppressTransformation) {
-			// Just re-concatenate the tokens if no conversion is wanted
-			transformed = tokens.concatenate();
-		}
-		else {
-			transformed = transformTokens(tokens);
->>>>>>> 72c74304
 		}
 		if (_doInputOutput)
 		{
@@ -2049,45 +2024,7 @@
 		}
 		return transformed;
 	}
-<<<<<<< HEAD
 	// END KGU#790 2025-08-15
-=======
-
-	// START KGU#1190 2025-08-17: Bugfix #1207 extracted from transform(String, boolean)
-	/**
-	 * Returns a new {@link StringList} where tokenized keywords found as sublist
-	 * of {@code _tokens} are replaced by single tokens exactly equal to the 
-	 * corresponding user's preferences. This method is to simplify keyword
-	 * detection in the resulting token list
-	 * @param _tokens - a lexically tokenized text
-	 * @return possibly modified copy of {@code _tokens}
-	 */
-	protected StringList unifyKeywords(StringList _tokens) {
-		StringList tokens = _tokens.copy();
-		String[] keywords = CodeParser.getAllProperties();
-		for (int kw = 0; kw < keywords.length; kw++)
-		{
-			if (keywords[kw].trim().length() > 0)
-			{
-				StringList keyTokens = this.splitKeywords.elementAt(kw);
-				int keyLength = keyTokens.count();
-				int pos = -1;
-				while ((pos = tokens.indexOf(keyTokens, pos + 1, !CodeParser.ignoreCase)) >= 0)
-				{
-					// Replace the first token of the keyword by the entire keyword
-					tokens.set(pos, keywords[kw]);
-					// Remove the remaining tokens of the split keyword
-					for (int j=1; j < keyLength; j++)
-					{
-						tokens.delete(pos+1);
-					}
-				}
-			}
-		}
-		return tokens;
-	}
-	// END KGU#1190 2025-08-17
->>>>>>> 72c74304
 	
 	// START KGU#93 2015-12-21: Bugfix #41/#68/#69
 	/**
