/*
    Structorizer
    A little tool which you can use to create Nassi-Schneiderman Diagrams (NSD)

    Copyright (C) 2009, 2020  Bob Fisch

    This program is free software: you can redistribute it and/or modify
    it under the terms of the GNU General Public License as published by
    the Free Software Foundation, either version 3 of the License, or any
    later version.

    This program is distributed in the hope that it will be useful,
    but WITHOUT ANY WARRANTY; without even the implied warranty of
    MERCHANTABILITY or FITNESS FOR A PARTICULAR PURPOSE.  See the
    GNU General Public License for more details.

    You should have received a copy of the GNU General Public License
    along with this program.  If not, see <http://www.gnu.org/licenses/>.
 */
// VERSION 2.5

package lu.fisch.structorizer.generators;

/******************************************************************************************************
 *
 *      Author:         Alessandro Simonetta et al.
 *
 *      Description:    Generator class for ARM code
 *
 ******************************************************************************************************
 *
 *      Revision List
 *
 *      Author          Date            Description
 *      ------          ----            -----------
 *      See @author     2021-03-25      Provided per Pull request on Enh. #967
 *      A. Simonetta    2021-04-02      Several revisions as requested
 *      Kay Gürtzig     2021-04-09      Syntax correction, some adaptations to fit into Structorizer environment
 *      Kay Gürtzig     2021-04-14      Issue #738: Highlighting map faults mended
 *      Kay Gürtzig     2021-04-15      Gnu mode now obtained from plugin option rather than Element field
 *      A. Simonetta    2021-04-23      Input and output and some parsing flaws fixed
 *      Kay Gürtzig     2021-04-24/26   Some corrections to the fixes of A. Simonetta
 *      Kay Gürtzig     2021-04-30      Problem with too many variables fixed.
 *      Kay Gürtzig     2021-05-02      Mechanisms added to support EXIT instructions, subroutines, CALLs
 *      Kay Gürtzig     2021-05-11      Appended an endless loop to the end of a program
 *      Kay Gürtzig     2021-10-05      Condition handling for Alternative, While, and Repeat unified and delegated
 *      Kay Gürtzig     2021-10-06      Arm Instruction detection revised.
 *      Kay Gürtzig     2021-10-11      Risk of NullPointerException in getVariables() averted, some
 *                                      code revisions in the variable and statement detection.
 *      Kay Gürtzig     2021-10-13      Adapted to the altered class responsibilities of #800
 *      Kay Gürtzig     2021-10-26/29   Bugfix #1003: Undue memory reservation for all variables;
 *                                      bugfix #1004: implicit address assignments for array element access,
 *                                      element type retrieval accomplished, name clashes with v_# variables avoided,
 *                                      new plugin-specific mode adjustArrays;
 *                                      bugfix #1005: Wrong implementation of FOR loops
 *      Kay Gürtzig     2021-10-29/30   Bugfix #1004 update: Defective index register transformation mended;
 *                                      bugfix #1007: methods getVariables and variablesToRegisters rewritten,
 *                                      processing of strings and character assignments revised;
 *                                      bugfix #1008 (array access via explicit address assignment).
 *      Kay Gürtzig     2021-10-31      Constant `difference' renamed to `syntaxDiffs', alignment revised (#1004),
 *                                      bugfix #1010: REPEAT loop was exported as if it were a do while loop
 *                                      bugfix #1011: CASE elements without default branch caused defective code.
 *                                      Pattern redundancy reduced since variablePattern subsumed registerPattern[1]
 *      Kay Gürtzig     2021-11-01/02   Array initialisation syntax modified: Now a bracket pair must follow to
 *                                      the type (on occasion of bugfix #1013);
 *                                      bugfix #1015: NullPointerException on exporting to a file (codeMap reference)
 *      Kay Gürtzig     2021-11-09/10   Bugfix #1017: Several flaws in processing assignments and arithmetic
 *                                      expressions; bugfix #1005: flaws in FOREACH loops and array access mended.
 *      Kay Gürtzig     2021-11-14/15   input instructions now cope with several variables, patterns sharpened
 *      Kay Gürtzig     2021-11-16/17   Bugfix #1019: Pattern for output instructions widened again;
 *                                      address associations more consistently tracked (to avoid unnecessary
 *                                      address assignments), disabled array assignments properly handled
 *
 ******************************************************************************************************
 *
 *      Comment:
 *      TODO: - Register recycling (e.g. via LRU) -> some (non-register) variables may need an address
 *              memory/stack for temporary caching.
 *            - Compilation of more complex expressions
 *            - Is there a better way to return to the OS (i.e. to prevent main from running into the
 *              subroutines) than to place an endless loop at the end? Load PC from stack?
 *
 ******************************************************************************************************///

import lu.fisch.structorizer.elements.*;
import lu.fisch.structorizer.syntax.Function;
import lu.fisch.structorizer.syntax.Syntax;
import lu.fisch.utils.StringList;

import java.util.*;
import java.util.regex.Pattern;

/**
 * Description: Generator class for ARM code.
 * @author Daniele De Menna
 * @author Robert Dorinel Milos
 * @author Alessandro Simonetta,
 * @author Giulio Palumbo
 * @author Maurizio Fiusco
 * @author Kay Gürtzig
 */
public class ArmGenerator extends Generator {

    // Instruction patterns
    // START KGU#968 2021-05-02: More general variable syntax - might this cause trouble?
    //private static final String registerPattern = " ?[Rr]([0-9]|1[0-4]) ?";
    //private static final String variablePattern = "[a-zA-Z]+[0-9]*";
    private static final String registerPattern0 = "[Rr]([0-9]|1[0-4])";
    //private static final String registerPattern1 = "[Rr]([0-9]|1[0-5])";	// Includes PC
    private static final String registerPattern = " ?" + registerPattern0 + " ?";
    // Note that variablePattern subsumes all registerPatterns
    private static final String variablePattern = "[a-zA-Z][a-zA-Z0-9_]*";
    // END KGU#968 2021-05-02
    private static final String numberPattern = "-?[0-9]+";
    // START KGU 2021-10-31: Redundancy / ambiguity removed
    //private static final String hexNumberPattern = "(0|0x|0x([0-9]|[a-fA-F])+)";
    private static final String hexNumberPattern = "(0x[0-9a-fA-F]+)";
    private static final String binNumberPattern = "(0b[01]+)";
    // END KGU 2021-10-31
    private static final String assignmentOperators = "(<-|:=)";
    private static final String relationOperators = "(==|!=|<|>|<=|>=|=)";
    private static final String supportedOperationsPattern = "(-|\\+|\\*|and|or|&|\\||&&|\\|\\|)";
    private static final String registerVariableNumberHex = String.format("(%s|%s|%s)", variablePattern, numberPattern, hexNumberPattern);
    private static final String negativeNumberPattern = "-[0-9]+";
    private static final String escapeCharacterPattern = "\\\\['\"0bfnt\\\\]";
    private static final String characterLiteralPattern = String.format("'([^'\\\\]|%s)'", escapeCharacterPattern);
    private static final String stringLiteral1Pattern = String.format("'([^'\\\\]|%s)+?'", escapeCharacterPattern);
    private static final String stringLiteral2Pattern = String.format("\"([^\"\\\\]|%s)+?\"", escapeCharacterPattern);

    private static final Pattern assignment = Pattern.compile(String.format("%s *%s *%s", variablePattern, assignmentOperators, registerVariableNumberHex));
    private static final Pattern expression = Pattern.compile(String.format("%s *%s *%s *%s *%s", variablePattern, assignmentOperators, registerVariableNumberHex, supportedOperationsPattern, registerVariableNumberHex));
    private static final Pattern memoryAccess = Pattern.compile(String.format("%s *%s *(memoria|memory)\\[ *%s( *\\+ *%s)?\\]", variablePattern, assignmentOperators, variablePattern, registerVariableNumberHex));
    private static final Pattern memoryStore = Pattern.compile(String.format("(memoria|memory)\\[ *(%s|%s)( *\\+ *%s)?\\] *%s *%s", variablePattern, numberPattern, registerVariableNumberHex, assignmentOperators, variablePattern));
    private static final Pattern arrayExpression = Pattern.compile(String.format("%s *%s *%s *\\[ *(%s|%s) *\\]", variablePattern, assignmentOperators, variablePattern, variablePattern, numberPattern));
    private static final Pattern arrayAssignment = Pattern.compile(String.format("%s *\\[ *(%s|%s)( *\\+ *%s)?\\] *%s *%s", variablePattern, variablePattern, numberPattern, registerVariableNumberHex, assignmentOperators, variablePattern));
    // START KGU#968 2021-10-11: Issue #967 it can hardly make sense to have a number on the left-hand side, we also allow word as default
    //private static final Pattern arrayInitialization = Pattern.compile(String.format("(word|hword|byte|octa|quad) *(%s|%s|%s) *%s *\\{(%s|%s)(, *(%s|%s))*\\}", registerPattern, variablePattern, numberPattern, assignmentOperators, numberPattern, hexNumberPattern, numberPattern, hexNumberPattern));
    private static final Pattern arrayInitialization = Pattern.compile(String.format("((word|hword|byte|octa|quad) *\\[\\] +)?%s *%s *\\{ *(%s|%s)( *, *(%s|%s))* *\\}", variablePattern, assignmentOperators, numberPattern, hexNumberPattern, numberPattern, hexNumberPattern));
    // END KGU#968 2021-10-11
    // START KGU#1000 2021-10-27: Bugfix #1004 it does not make sense to allow registers as argument
    //private static final Pattern address = Pattern.compile(String.format("%s *%s *(indirizzo|address)\\((%s|%s)\\)", registerPattern, assignmentOperators, registerPattern, variablePattern));
    private static final Pattern address = Pattern.compile(String.format("%s *%s *(indirizzo|address)\\((%s)\\)", registerPattern, assignmentOperators, variablePattern));
    // END KGU#1000 2021-10-27
    // START KGU#1002 2021-10-30: Issue #1007 We may allow more than just identifier characters
    //private static final Pattern stringInitialization = Pattern.compile(String.format("(%s|%s) *%s *\"[\\w]{2,}\"", registerPattern, variablePattern, assignmentOperators));
    //private static final Pattern charInitialization = Pattern.compile(String.format("(%s|%s) *%s *\"[\\w]\"", registerPattern, variablePattern, assignmentOperators));
    private static final Pattern stringInitialization = Pattern.compile(String.format("%s *%s *%s", variablePattern, assignmentOperators, stringLiteral2Pattern));
    private static final Pattern charInitialization = Pattern.compile(String.format("%s *%s *%s", variablePattern, assignmentOperators, characterLiteralPattern));
    // END KGU#1002 2021-10-30
    // END KGU#968 2021-10-11
    private static final Pattern booleanAssignmentPattern = Pattern.compile(String.format("%s *%s *(true|false)", variablePattern, assignmentOperators));
    // START KGU#968 2021-05-02: More general variable syntax - might this cause trouble?
    //private final Pattern conditionPattern = Pattern.compile("(while)?\\((R([0-9]|1[0-5])|[a-zA-Z]+)(==|!=|<|>|<=|>=|=)(R([0-9]|1[0-5])|[0-9]+|[a-zA-Z]+|0x([0-9]|[a-fA-F])+|'([a-zA-Z]|[0-9])')((and|AND|or|OR|&&|\\|\\|)(R([0-9]|1[0-5])|[a-zA-Z]+)(==|!=|<|>|<=|>=|=)(R([0-9]|1[0-5])|[0-9]+|[a-zA-Z]+|0x([0-9]|[a-fA-F])+|'([a-zA-Z]|[0-9])'))*\\)");
    private static final String comparisonPattern = String.format("%s *%s *(%s|[0-9]+|0x[0-9a-fA-F]+|'[a-zA-Z0-9]')",
            variablePattern,
            relationOperators,
            variablePattern);
    private static final Pattern conditionPattern = Pattern.compile(
            String.format("\\(%s( *(&&|\\|\\|) *%s)*\\)",
                    comparisonPattern, comparisonPattern));
    // END KGU#968 2021-05-02
    // START KGU#968 2021-10-05: Special support for [negated] registers or variables as conditions
    private static final Pattern atomicCondPattern = Pattern.compile(
            String.format("\\( *!? *%s *\\)", variablePattern));
    // END KGU#968 2021-10-05
    // START KGU#968 2021-04-24: Enh. #967 - correct keyword comparison; patterns will be set when code generation is started
    private static Pattern inputPattern = null;
    private static Pattern outputPattern = null;
    // END KGU#968 2021-04-24
    
    // START KGU#1012 2021-11-14: Restrictive mode
    /** May hold a restricting line parser */
    private ArmLineParser checker = null;
    // END KGU#1012 2021-11-14
    
    // START KGU#968 2021-10-06: Revised from a local variable in isArmInstruction()
    private static final String[] ARM_INSTRUCTIONS = {
            "lsl", "lsr", "asr", "ror", "rrx", "adcs", "and", "eor", "sub", "rsb", "add", "adc",
            "sbc", "rsc", "bic", "orr", "mov", "tst", "teq", "cmp", "cmn", "sel", "mul", "mla",
            "smla", "smuadx", "smlsd", "smmla", "smmls", "mrs", "msr", "b", "ldr", "str", "ldm",
            "stm", "cpsie", "cpsid", "srs", "rfe", "setend", "cdp", "ldc", "stc", "mcr", "mrc",
            "mrrc", "swi", "bkpt", "pkhbt", "pkhtb", "sxtb", "sxth", "uxtb", "uxth", "sxtab",
            "sxtah", "uxtab", "uxtah", "ssat", "usat", "rev", "clz", "cpy", "cdc"
    };
    // This set will contain all the strings from ARM_INSTRUCTIONS
    private static final HashSet<String> ARM_INSTR_LOOKUP = new HashSet<String>();
    // END KGU#968 2021-10-06

    /**
     * Enum type for getMode()
     */
    private enum ARM_OPERATIONS {
        ASSIGNMENT,
        EXPRESSION,
        MEMORY,
        ARRAY_EXPRESSION,
        ARRAY_ASSIGNMENT,
        ARRAY_INITIALIZATION,
        ADDRESS,
        BOOLEAN_ASSIGNMENT,
        STRING_INITIALIZATION,
        CHAR_INITIALIZATION,
        INSTRUCTION,
        INPUT,
        OUTPUT,
        NOT_IMPLEMENTED
    }

    // Reserved words that can't be used as variables
    private static final StringList RESERVED_WORDS = StringList.explode(
            "and,or,memoria,memory,indirizzo,address,true,false,word,hword,bytes,quad,octa"/* + ",input,output,INPUT,OUTPUT"*/,
            ",");
    /**
     * HashMap used for available registers and already assigned variables
     * Value {@link #USER_REGISTER_TAG} stands for registers explicitly employed
     * by the user, "" for an unused register, any other string represents a
     * mapped user variable name.
     */
    // FIXME: The way it is used it could as well be an array of Strings
    private static final HashMap<String, String> mVariables = new HashMap<>();
    static {
        mVariables.put("R0", "");
        mVariables.put("R1", "");
        mVariables.put("R2", "");
        mVariables.put("R3", "");
        mVariables.put("R4", "");
        mVariables.put("R5", "");
        mVariables.put("R6", "");
        mVariables.put("R7", "");
        mVariables.put("R8", "");
        mVariables.put("R9", "");
        mVariables.put("R10", "");
        mVariables.put("R11", "");
        mVariables.put("R12", "");
    }

    /** Marker string for directly named registers in {@link #mVariables} */
    private static final String USER_REGISTER_TAG = "ALREADY_USED_BY_THE_USER";
    /** Marker string for temporarily occupied registers in {@link #mVariables} */
    private static final String TEMP_REGISTER_TAG = "TEMPORARILY OCCUPIED!";
    
    /**
     * Flag set for registers R0 ... R12 whether they have already been assigned
     * the address of the associated array variable (unfortunately we may not rely
     * on no instruction having modified it in the mean time...)
     */
    private static final boolean[] addressAssigned = {
            false, false, false, false,
            false, false, false, false,
            false, false, false, false,
            false};
    
    /**
     * Maps the supported element types to the respective KEIL declaration directives<br/>
     * Note that the directive "DCO" for type "octa" is a fake (an invention).
     */
    private static final HashMap<String, String> TYPE2KEIL = new HashMap<String, String>();
    static {
        TYPE2KEIL.put("byte", "DCB");
        TYPE2KEIL.put("hword", "DCW");
        TYPE2KEIL.put("word", "DCD");
        TYPE2KEIL.put("quad", "DCQ");
        TYPE2KEIL.put("octa", "DCO");	// FIXME does not really exist!
    }
    
    /**
     * Lists the supported element types where the index is the ld of their width.
     */
    private static final StringList TYPES = StringList.explode("byte,hword,word,quad,octa", ",");

    public static class Tuple<X, Y> {
        public final X variable;
        public final Y position;

        public Tuple(X x, Y y) {
            this.variable = x;
            this.position = y;
        }

        @Override
        public String toString() {
            return "Tuple{" +
                    "variable=" + variable +
                    ", position=" + position +
                    '}';
        }
    }


    /**
     * If the variable is true then the generator will translate the code for the GNU compiler
     * else the generator will translate the code for the Keil compiler
     */
    // START KGU#968 2021-04-15: Setting now comes from an export options
    //private final boolean gnuEnabled = Element.ARM_GNU;
    private boolean gnuEnabled = false;
    // END KGU#968 2021-04-15
    // START KGU#1000 2021-10-29: Bugfix #1004
    /**
     * Shall we insert appropriate .align directives before any array declaration and the text
     * section in GNU mode (see {@link #gnuEnabled})?
     */
    private boolean alignArrays = true;
    // END KGU#1000 2021-10-29
    // START KGU#1002 2021-10-31 Issue #1007
    /**
     * Shall we append 0 termination after the character code points of string contents on
     * allocating strng literals in memory?
     */
    private boolean terminateStrings = false;
    // END KGU#1002 2021-10-31

    /**
     * Variable used for naming arrays (v_0, v_1...)
     */
    private int arrayCounter = 0;
    /**
     * Variable used for naming the different labels (then, else, default, block, for, while, do)
     */
    private int COUNTER = 0;
    // START KGU#968 2021-05-02: Support for EXIT instructions from loops (refers to jumpTable)
    private String[] breakLabels = null;
    // END KGU#968 2021-05-02
    
    // START KGU#1000 2021-10-27: Issue #1004 Avoid hard-coded line numbers for code mapping
    /** Line number where new data is to be inserted (begin of data section) */
    private int dataInsertionLine = 1;
    // END KGU#1000 2021-10-27

    /**
     * Stores differing directives or syntax between GNU and Keil compilers<br/>
     * First index:<br/>
     * [0] - Gnu phrases<br/>
     * [1] - KEIL phrases<br/>
     * Second index:<br/>
     * [0] - label declaration postfix<br/>
     * [1] - direct operand prefix in MOV instructions<br/>
     * [2] - data area header<br/>
     * [3] - text area header<br/>
     */
    private final String[][] syntaxDiffs = {
            {":", "#", ".data", ".text"},
            {"", "", ";AREA data, DATA, READWRITE", ";AREA text, CODE, READONLY"}
    };

    @Override
    protected String getDialogTitle() {
        return "Export ARM ...";
    }

    @Override
    protected String getFileDescription() {
        return "ARM Assembly code";
    }

    @Override
    protected String getIndent() {
        return "\t\t";
    }

    @Override
    protected String[] getFileExtensions() {
        return new String[]{"txt"};
    }

    @Override
    protected String commentSymbolLeft() {
        return gnuEnabled ? "//" : ";";
    }

    @Override
    protected OverloadingLevel getOverloadingLevel() {
        return OverloadingLevel.OL_NO_OVERLOADING;
    }

    @Override
    protected boolean breakMatchesCase() {
        return false;
    }

    @Override
    protected String getIncludePattern() {
        return "";
    }

    @Override
    protected TryCatchSupportLevel getTryCatchLevel() {
        return TryCatchSupportLevel.TC_TRY_CATCH_FINALLY;
    }

    @Override
    protected String getInputReplacer(boolean withPrompt) {
        return "LDR $1";
    }

    @Override
    protected String getOutputReplacer() {
        return "STR $1";
    }

    @Override
    public String generateCode(Root _root, String _indent, boolean _public) {
        // START KGU#968 2021-04-15: New mechanism to retrieve gnuEnabled option
        Object option = this.getPluginOption("gnuCode", gnuEnabled);
        if (option instanceof Boolean) {
            gnuEnabled = (Boolean) option;
        }
        // END KGU#968 2021-04-15
        // START KGU#1000 2021-10-29: Issues #967, #1004
        if (topLevel) {
            appendComment("Generated with Structorizer " + Element.E_VERSION + " on " + new Date(), "");
            if (gnuEnabled) {
                addCode(".global _start", "", false);
            }
            option = this.getPluginOption("alignArrays", alignArrays);
            if (option instanceof Boolean) {
                alignArrays = (Boolean) option;
            }
            // START KGU#1002 2021-10-31: Issue #1007
            option = this.getPluginOption("terminateStrings", terminateStrings);
            if (option instanceof Boolean) {
                terminateStrings = (Boolean) option;
            }
            // END KGU#1002 2021-10-31
            // START KGU#1012 2021-11-14: Issue #967 restricting syntax policy
            option = this.getPluginOption("restrictedSyntax", terminateStrings);
            if (option instanceof Boolean) {
                if ((Boolean)option) {
                    this.checker = new ArmLineParser();
                }
                else {
                    this.checker = null;
                }
            }
            // END KGU#1012 2021-11-14
        }
        // END KGU#1000 2021-10-29
        // START KGU#968 2021-04-24: Enh. #967 - prepare correct keyword comparison
        String inputKeyword = Syntax.getKeywordOrDefault("input", "input");
        String outputKeyword = Syntax.getKeywordOrDefault("output", "output");
        String procName = _root.getMethodName();
        // START KGU#968 2021-11-14: More precise pattern
        //inputPattern = Pattern.compile(getKeywordPattern(inputKeyword) + "([\\W].*|$)");
        inputPattern = Pattern.compile(getKeywordPattern(inputKeyword)
                + String.format("( *((%s|%s) *,?)? *%s( *, *%s)*|$)",
                        stringLiteral2Pattern, stringLiteral1Pattern, variablePattern, variablePattern));
        // END KGU#968 2021-11-14
        outputPattern = Pattern.compile(getKeywordPattern(outputKeyword) + "([\\W].*|$)");
        alwaysReturns = mapJumps(_root.children);
        this.varNames = _root.retrieveVarNames().copy();
        this.isResultSet = varNames.contains("result", false);
        this.isFunctionNameSet = varNames.contains(procName);
        // END KGU#968 2021-04-24
        // START KGU#705 2021-04-14: Enh. #738 (Direct code changes compromise codeMap)
        //if (topLevel && gnuEnabled) {
        //    code.add(difference[0][2]);
        //    code.add(difference[0][3] + "\n");
        //} else if (topLevel) {
        //    code.add(difference[1][2]);
        //    code.add(difference[1][3] + "\n");
        //}
        int line0 = code.count();
        if (codeMap!= null) {
            // register the triple of start line no, end line no, and indentation depth
            // (tab chars count as 1 char for the text positioning!)
            codeMap.put(_root, new int[]{line0, line0, _indent.length()});
        }
        int variant = gnuEnabled ? 0 : 1;
        if (topLevel) {
            addCode(syntaxDiffs[variant][2], "", false);	// data section header
            // START KGU#1000 2021-10-27: Issue #1004
            this.dataInsertionLine = code.count();
            // END KGU#100 2021-10-27
            addCode(syntaxDiffs[variant][3], "", false);	// text section header
            // START KGU#1000c 2021-10-31: Issue #967
            //addCode("", "", false);	// Just a newline
            if (gnuEnabled && alignArrays) {
                addCode(".align 2", "", false);
            }
            addCode(gnuEnabled ? "_start:" : "", "", false);
            // END KGU#1000c 2021-10-31
        }
        String colon = syntaxDiffs[variant][0];
        // END KGU#705 2021-04-14

        for (Map.Entry<String, String> entry : mVariables.entrySet()) {
            // START KGU#968 2021-10-11 Reserve all register names used as variables
            //mVariables.put(entry.getKey(), "");
            String reg = entry.getKey();
            if (this.varNames.contains(reg, false)) {
                mVariables.put(reg, USER_REGISTER_TAG);
            }
            else {
                mVariables.put(reg, "");
            }
            // END KGU#968 2021-10-11
        }
        // START KGU#999 2021-10-27: Bugfix #1004
        for (int ix = 0; ix < addressAssigned.length; ix++) {
            addressAssigned[ix] = false;
        }
        // END KGU#999 2021-10-27
        // START KGU#968 2021-05-02: EXITs, subroutines
        // Support for loop EXITs - map the ARM loop labels
        this.breakLabels = new String[this.labelCount];
        // START KGU#999 2021-10-26: Bugfix #1003 This was just a draft for an immature idea...
        //for (int i = 0; i < this.varNames.count(); i++) {
        //    String varName = varNames.get(i);
        //    if (topLevel && _root.isProgram()) {
        //        // FIXME reserved size should be type-dependant! Think of arrays in particular!
        //        insertCode(getIndent() + ".space 4", 1);
        //        insertCode(varName + colon, 1);
        //    }
        //    // FIXME - we should reserve space on stack and a register for address operations 
        //    //if (i < 12) {
        //    //    getRegister(this.varNames.get(i));
        //    //}
        //}
        // END KGU#999 2021-10-26
        if (_root.isSubroutine()) {
            addCode(procName + colon, "", false);
            // FIXME: Adhere to the GNU call standard 
            // Push all registers (FIXME: Could we reduce the register set to the actual needs?)
            addCode("STMFD SP!, {R0-R12}", getIndent(), false);
            // Now get the arguments from the stack
            StringList parNames = _root.getParameterNames();
            int nPars = parNames.count();
            for (int i = nPars - 1; i >= 0; i--) {
                String regPara = getRegister(parNames.get(i));
                addCode("LDR " + regPara + ", [SP,#" + (nPars - i + 14) + ",LSL #2]", getIndent(), false);
            }
        }
        // END KGU#968 2021-05-02

        generateBody(_root, _indent);

        // START KGU#968 2021-05-02: EXITs, subroutines
        // Get the last non-empty line
        int i = code.count() - 1;
        while (i >= 0 && code.get(i).trim().isEmpty()) {
            i--;
        }
        // Add a return mechanism if the code does not end with return anyway
        if (_root.isSubroutine() && !this.alwaysReturns && i >= 0
                && !code.get(i).trim().equals("MOVS PC, LR")) {
            // FIXME: Adhere to the GNU call standard 
            // Provide the result value if this is a function
            String regResult = "";
            if (this.isFunctionNameSet) {
                regResult = getRegister(procName);
            }
            else if (this.isResultSet) {
                int ixRes = this.varNames.indexOf("result", false);
                if (ixRes >= 0) {
                    regResult = getRegister(this.varNames.get(ixRes));
                }
            }
            if (!regResult.isEmpty()) {
                addCode(String.format("STR %s, [SP,#13,#2]", regResult), getIndent(), false);
            }
            // Pop all registers (FIXME: might be more restricted to the needs)
            addCode("LDMFD SP!, {R0-R12}", getIndent(), false);
            addCode("MOVS PC, LR", getIndent(), false);
        }
        addSepaLine();
        // END KGU#968 2021-05-02

        // START KGU#968 2021-05-11: Issue #967
        // Somehow we must end the main program, in particular if subroutines will follow
        if (_root.isProgram()) {
            // Add an endless loop to the end of a main program
            appendComment("Endless loop generated at the end of program", getIndent());
            addCode("stop" + procName + colon, "", false);
            addCode("B stop" + procName, getIndent(), false);
        }
        // END KGU#968 2021-05-02
        // START KGU#705 2021-04-14: Enh. #738
        if (codeMap != null) {
            // Update the end line no relative to the start line no
            codeMap.get(_root)[1] += (code.count() - line0);
        }
        // END KGU#705 2021-04-14
        if (topLevel) {
            this.subroutineInsertionLine = code.count();
        }
        return code.getText();
    }

    @Override
    protected void generateCode(Instruction _inst, String _indent) {
        appendComment(_inst, _indent + getIndent());

        boolean isDisabled = _inst.isDisabled(true);

        if (!appendAsComment(_inst, _indent)) {
            StringList lines = _inst.getUnbrokenText();
            for (int i = 0; i < lines.count(); i++) {
                String line = lines.get(i);
                // START KGU#1012 2021-11-14: Syntax restrictions
                if (checker != null && !isDisabled) {
                    String problem = checker.checkSyntax(line, _inst, i);
                    if (problem != null) {
                        appendComment(problem.replace("error.syntax", "Syntax rejected"), getIndent());
                        continue;
                    }
                }
                // END KGU#1012 2021-11-14
                // START KGU#968 2021-10-06: skip type definitions and declarations
                //generateInstructionLine(line, isDisabled);
                if (!Instruction.isMereDeclaration(line)) {
                    generateInstructionLine(line, isDisabled, _inst);
                }
                // END KGU#968 2021-10-06
            }
        }
    }

    @Override
    protected void generateCode(Alternative _alt, String _indent) {
        String colon = syntaxDiffs[gnuEnabled ? 0 : 1][0];
        
        // the local caching of the COUNTER variable is essential
        boolean isDisabled = _alt.isDisabled(true);
        appendComment(_alt, _indent + getIndent());
        // START KGU#1012 2021-11-14: Issue #967 Syntax restrictions
        if (checker != null && !isDisabled) {
            String problem = checker.checkSyntax(_alt.getUnbrokenText().get(0), _alt, 0);
            if (problem != null) {
                appendComment(problem.replace("error.syntax", "Syntax rejected"), getIndent());
                return;
            }
        }
        // END KGU#1012 2021-11-14
        // The local caching of COUNTER is essential here because multiCondition will update it
        int counter = COUNTER;

        String k = "end";

        // Check if the False branch exists (we won't empty code blocks)
        if (_alt.qFalse.getSize() != 0) {
            k = "else";
        } else {
            k = "end";
        }
        String[] keys = {k, "then"};
        // Generate the alternative code with multiCondition
        String c = processCondition(_alt, "if", keys, true);
        if (c == null) {
            return;
        }

        // START KGU#968 2021-04-25: Issue #967 c might contain newlines - which compromises line mapping
        //addCode(c, "", isDisabled);
        String[] cSplit = c.split("\\n");
        for (int i = 0; i < cSplit.length; i++) {
            addCode(cSplit[i], "", isDisabled);
        }
        // END KGU#968 2021-04-25

        if (_alt.qTrue.getSize() != 0) {
            // If "then" block is not empty then we add the label
            addCode("then_" + counter + colon, "", isDisabled);
            // Generate the code in the then block
            generateCode(_alt.qTrue, "");

            if (_alt.qFalse.getSize() != 0) {
                addCode("B end_" + counter, getIndent(), isDisabled);
            }
        }

        // Check the empty blocks for adding the right labels and the branch instructions
        // FIXME The branch statement should better be enclosed in a block.
        // We don't understand
        if (_alt.qFalse.getSize() != 0) {
            addCode("else_" + counter + colon, "", isDisabled);
            generateCode(_alt.qFalse, "");
        }
        // Adding the end labels at the end of the code
        addCode("end_" + counter + colon, "", isDisabled);
        // Remove the empty labels that were added (we could do it better)
        unifyFlow();
    }

	@Override
    protected void generateCode(Case _case, String _indent) {
        appendComment(_case, _indent + getIndent());

        String colon = syntaxDiffs[gnuEnabled ? 0 : 1][0];

        boolean isDisabled = _case.isDisabled(true);

        // Extract the text in the block
        StringList lines = _case.getUnbrokenText();
        // START KGU#1012 2021-11-14: Issue #967 Syntax restrictions
        if (checker != null && !isDisabled) {
            for (int i = 0; i < lines.count()-1; i++) {
                String problem = checker.checkSyntax(_case.getUnbrokenText().get(i), _case, i);
                if (problem != null) {
                    appendComment(problem.replace("error.syntax", "Syntax rejected"), getIndent());
                    return;
                }
            }
        }
        // END KGU#1012 2021-11-14
        int counter = COUNTER;
        COUNTER++;
        String variable = lines.get(0);	// FIXME the discriminator expression might be more complex
        // START KGU#968 2021-04-25: Issue #967 Keep structure preferences in mind
        // FIXME The discriminator expression has to be compiled...
        // We are currently not supporting complex expressions
        //variable = variable.replace(")", "").replace("(", "").replace("!", "").replace(" ", "");
        StringList tokens = Syntax.splitLexically(variable, true);
        // START KGU#884 2021-10-25: Issue #800
        //Element.cutOutRedundantMarkers(tokens);
        Syntax.removeDecorators(tokens);
        // END KGU#884 2021-10-25
        tokens.removeAll("(");
        tokens.removeAll(")");
        //tokens.removeAll("!");	// ???
        variable = tokens.concatenate();
        // The "variable" should be replaced by a register
        variable = variablesToRegisters(variable);
        // END KGU#968 2021-04-25

        String count;

        // For each line we extract it and then translate the code
        for (int i = 0; i < _case.qs.size() - 1; i++) {
            String[] split = lines.get(i + 1).split(",");
            for (String selector : split) {
                count = "" + counter + "_" + i + "";

                String operand = selector;
                if (!operand.startsWith("#") && !operand.startsWith("R"))
                    operand = "#" + operand;

                String cmp = "CMP " + variable + ", " + operand;
                String branch = "BEQ block_" + count;

                // add it
                addCode(cmp, getIndent(), isDisabled);
                addCode(branch, getIndent(), isDisabled);

            }

        }

        // START KGU#1006 2021-10-31: Bugfix #1011 target label may not exist
        //addCode("B default_" + counter, getIndent(), isDisabled);
        if (lines.get(_case.qs.size()).trim().equals("%")) {
            addCode("B end_" + counter, getIndent(), isDisabled);
        }
        else {
            addCode("B default_" + counter, getIndent(), isDisabled);
        }
        // END KGU#1006 2021-10-31

        // Now we need to add the labels for the block
        for (int i = 0; i < _case.qs.size() - 1; i++) {
            count = "" + counter + "_" + i + "";
            // Here we go
            addCode("block_" + count + ":" + getIndent(), "", isDisabled);
            // And then we generate the code in the block
            generateCode(_case.qs.get(i), "");

            addCode("B end_" + counter, getIndent(), isDisabled);

        }

        // Here we generate the default block
        if (!lines.get(_case.qs.size()).trim().equals("%")) {
            addCode("default_" + counter + colon, "", isDisabled);
            generateCode(_case.qs.get(_case.qs.size() - 1), "");
        }

        addCode("end_" + counter + colon, "", isDisabled);
    }

    @Override
    protected void generateCode(For _for, String _indent) {
        appendComment(_for, _indent + getIndent());

        // Check if option gnuEnabled is set on GNU or Keil.
        int variant = gnuEnabled ? 0 : 1;
        String colon = syntaxDiffs[variant][0];

        // START KGU 2021-04-14 Argument was wrong
        //boolean isDisabled = _for.isDisabled(true);
        boolean isDisabled = _for.isDisabled(false);
        // END KGU 2021-04-14

        // START KGU#1012 2021-11-14: Issue #967 Syntax restrictions
        if (checker != null && !isDisabled) {
            String problem = checker.checkSyntax(_for.getUnbrokenText().get(0), _for, 0);
            if (problem != null) {
                appendComment(problem.replace("error.syntax", "Syntax rejected"), getIndent());
                return;
            }
        }
        // END KGU#1012 2021-11-14
        // Extract all the text from the block.
        String counterStr = _for.getCounterVar();
        // START KGU#968 2021-05-02: This had to be replaced by a register
        String counterReg = getAvailableRegister();
        if (counterReg.isEmpty()) {
            // If there is no new register then perhaps a variable with same name already exists?
            counterReg = variablesToRegisters(counterStr);
        }
        else {
            // START KGU#1001 2021-10-28: Bugfix #1005 Register mapping must be available for body
            //mVariables.put(counterReg, USER_REGISTER_TAG);
            mVariables.put(counterReg, counterStr);
            // END KGU#1001 2021-10-28
        }
        if (!counterReg.isEmpty()) {
            counterStr = counterReg;
        }
        // END KGU#968 2021-05-02
        int counter = COUNTER;	// label counter
        COUNTER++;

        String endLabel = "end_" + counter;				// This loop's end label
        Integer labelRef = jumpTable.get(_for);
        if (labelRef != null && labelRef >= 0) {
            this.breakLabels[labelRef] = endLabel;
        }
        // START KGU#1001 2021-10-28: Bugfix #1005: Handling of FOR-IN loop was completely defective
        String access = null;
        String valList = null;
        String startValueStr = "#0";
        String endValueStr = "";
        String stepValueStr = "";
        boolean startValueComplex = false;
        boolean endValueComplex = true;	// We may not know the count
        String op = "ADD";
        String test = "BGT";
        // END KGU#1001 2021-10-28
        if (_for.isForInLoop()) {
            valList = _for.getValueList();
            // START KGU#1001 2021-11-10: Bugfix #1005 Precaution for array reference
            if (valList != null && valList.matches(variablePattern)) {
                String reg = valList;
                if (!reg.matches(registerPattern0)) {
                    reg = this.getRegister(valList);
                }
                int[] dim = this.returnDim(reg);
                if (dim[1] >= 0) {
                    endValueStr = "#" + Integer.toString(dim[1] - 1);
                    endValueComplex = false;
                    valList = reg;
                }
            }
            // END KGU#1001 2021-11-10
            StringList items = this.extractForInListItems(_for);
            if (items != null) {
                // START KGU#1001 2021-10-28: Bugfix #1005
                //c = "[" + transform(items.concatenate(", "), false) + "]";
                valList = getAvailableRegister();
                String init = "word " + valList + " <- {" + transform(items.concatenate(", "), false) + "}";
                this.generateArrayInitialization(init, isDisabled, _for);
                mVariables.put(valList, TEMP_REGISTER_TAG);
                endValueStr = "#" + Integer.toString((items.count()-1));
                endValueComplex = false;
                // END KGU#1001 2021-10-28
            }
            // START KGU#1001 2021-10-28
            //addCode(c, "", isDisabled);
            // We need a new temporary register for counting
            String auxCounter = getAvailableRegister();
            if (!auxCounter.isEmpty()) {
                mVariables.put(auxCounter, TEMP_REGISTER_TAG);
                access = counterStr + " <- " + valList + "[" + auxCounter + "]";
                counterStr = auxCounter;
            }
            else {
                appendComment("No register available for auxiliary loop counter!", getIndent());
            }
            stepValueStr = "#1";	// We assume word as element type...
            // END KGU#1001 2021-10-28
        } else {
            // START KGU#1001 2021-10-28: Bugfix #1005 We don't cope with complex expressions
            //String startValueStr = _for.getStartValue();
            //String endValueStr = _for.getEndValue();
            //String stepValueStr = _for.getStepString();
            startValueStr = _for.getStartValue();
            endValueStr = _for.getEndValue();
            stepValueStr = _for.getStepString();
            startValueComplex = !startValueStr.matches(registerVariableNumberHex);
            endValueComplex = !endValueStr.matches(registerVariableNumberHex);
            // END KGU#1001 2021-10-28

            // Understand if it's negative for or positive for
            if (stepValueStr.startsWith("-")) {
                op = "SUB";
                test = "BLT";
                stepValueStr = stepValueStr.substring(1);
            }

            // Let's add the # if we need it
            // START KGU#1001 2021-10-28: Bugfix #1005 Too vague a test...
            //if (!startValueStr.startsWith("R")) {
            //    startValueStr = "#" + startValueStr;
            //}
            //if (!endValueStr.startsWith("R")) {
            //    endValueStr = "#" + endValueStr;
            //}
            startValueStr = this.variablesToRegisters(startValueStr);
            endValueStr = this.variablesToRegisters(endValueStr);
            try {
                Integer.parseInt(startValueStr);
                startValueStr = "#" + startValueStr;
            }
            catch (NumberFormatException ex) {}
            try {
                Integer.parseInt(endValueStr);
                endValueStr = "#" + endValueStr;
            }
            catch (NumberFormatException ex) {}
            // END KGU#1001 2021-10-28

            stepValueStr = "#" + stepValueStr;

        }
        //Write the code for the For
        // START KGU#1001 2021-10-28: Bugix #1005 We don't cope with complex expressions
        if (startValueComplex) {
            this.appendComment("WARNING: Start value expression too complex", getIndent());
        }
        // END KGU#1001 2021-10-28
        addCode("MOV " + counterStr + ", " + startValueStr, getIndent(), isDisabled);
        addCode("", "for_" + counter + colon, isDisabled);
        // START KGU#1001 2021-10-28: Bugix #1005 We don't cope with complex expressions
        if (endValueComplex) {
            this.appendComment("WARNING: End value expression too complex", getIndent());
        }
        // END KGU#1001 2021-10-28
        addCode("CMP " + counterStr + ", " + endValueStr, getIndent(), isDisabled);
        // START KGU#1001 2021-10-28: Bugfix #1005 Wrong loop test
        //addCode("BGE end_" + counter, getIndent(), isDisabled);
        addCode(test + " end_" + counter, getIndent(), isDisabled);
        
        if (access != null) {
            this.generateArrayExpr(access, isDisabled);
        }
        // END KGU#1001 2021-10-28
        
        // Generate the code into the block
        generateCode(_for.q, "");
        addCode(op + " " + counterStr + ", " + counterStr + ", " + stepValueStr,
                getIndent(), isDisabled);

        // Adding the branch instruction and the label
        // START KGU#968 2021-05-02: Map the jumpTable entry to the end label
        //addCode(getIndent() + "B for_" + counter, "", isDisabled);
        //addCode("end_" + counter + colon, "", isDisabled);
        //int s = counter + 1;
        // This part is something similar to unifyFlow (we can do it better)
        //if (code.indexOf("end_" + counter + colon) == code.indexOf("end_" + s + colon) - 1) {
        //    code.replaceInElements("B end_" + s, "B end_" + counter);
        //    code.replaceInElements("end_" + s + colon, "");
        //    code.replaceInElements("end_" + s, "end_" + counter);
        //}
        addCode("B for_" + counter, getIndent(), isDisabled);
        String endLabelPlus = "end_" + (counter + 1);		// End label of the last nested loop
        int posEnd = code.count();
        // Check whether the end label would coincide with a nested end label
        boolean endClash = posEnd > 0 && !isDisabled && code.get(posEnd-1).equals(endLabelPlus + colon);
        if (endClash) {
            // Overwrite the previous label
            code.set(posEnd-1, endLabel + colon);
            // Adapt all references
            code.replaceInElements(endLabelPlus, endLabel);
            for (int i = 0; i < breakLabels.length; i++) {
                if (breakLabels[i].equals(endLabelPlus)) {
                    breakLabels[i] = endLabel;
                }
            }
        } else {
            addCode(endLabel + colon, "", isDisabled);
        }
        // START KGU#1001 2021-10-28: Bugfix #1005: Wrong handling of loop variable
        //if (!counterReg.isEmpty() && USER_REGISTER_TAG.equals(mVariables.get(counterReg))) {
        if (!counterReg.isEmpty() && mVariables.get(counterReg).equals(_for.getCounterVar())) {
        // END KGU#1001 2021-10-28
            // Release the register
            mVariables.put(counterReg, "");
        }
        // END KGU#968 2021-05-02
        // START KGU#1001 2021-10-28: Bugfix #1005: Wrong handling of FOR IN loops
        if (!counterStr.isEmpty() && TEMP_REGISTER_TAG.equals(mVariables.get(counterStr))) {
            // Release the register
            mVariables.put(counterStr, "");
        }
        // END KGU#1001 2021-10-28
    }

    @Override
    protected void generateCode(While _while, String _indent) {
        String colon = syntaxDiffs[gnuEnabled ? 0 : 1][0];

        boolean isDisabled = _while.isDisabled(true);
        appendComment(_while, _indent + getIndent());
        // START KGU#1012 2021-11-14: Issue #967 Syntax restrictions
        if (checker != null && !isDisabled) {
            String problem = checker.checkSyntax(_while.getUnbrokenText().get(0), _while, 0);
            if (problem != null) {
                appendComment(problem.replace("error.syntax", "Syntax rejected"), getIndent());
                return;
            }
        }
        // END KGU#1012 2021-11-14
        int counter = COUNTER;

        String[] keys = {"end", "code"};

        String c = processCondition(_while, "while", keys, true);
        if (c == null) {
            return;
        }

        // Add the label
        addCode("while_" + counter + colon, "", isDisabled);

        // Add the code
        // START KGU#968 2021-04-25: Issue #967 c might contain newlines - which compromises line mapping
        //addCode(c, "", isDisabled);
        String[] cSplit = c.split("\\n");
        for (int i = 0; i < cSplit.length; i++) {
            addCode(cSplit[i], "", isDisabled);
        }
        // END KGU#968 2021-04-25
        // START KGU#968 2021-05-02: Map the jumpTable entry to the end label
        Integer labelRef = jumpTable.get(_while);
        if (labelRef != null && labelRef >= 0) {
            this.breakLabels[labelRef] = "end_" + counter;
        }
        // END KGU#968 2021-05-02
        // Generate the code into the block
        generateCode(_while.q, _indent);
        // Add the label and the branch instruction
        addCode("B while_" + counter, getIndent(), isDisabled);
        addCode("end_" + counter + colon, "", isDisabled);
    }

    @Override
    protected void generateCode(Repeat _repeat, String _indent) {
        String colon = syntaxDiffs[gnuEnabled ? 0 : 1][0];

        boolean isDisabled = _repeat.isDisabled(true);

        appendComment(_repeat, _indent + getIndent());
        // START KGU#1012 2021-11-14: Issue #967 Syntax restrictions
        if (checker != null && !isDisabled) {
            String problem = checker.checkSyntax(_repeat.getUnbrokenText().get(0), _repeat, 0);
            if (problem != null) {
                appendComment(problem.replace("error.syntax", "Syntax rejected"), getIndent());
                return;
            }
        }
        // END KGU#1012 2021-11-14

        int counter = COUNTER;

        String[] keys = {"do", "continue"};
        // START KGU#968 2021-05-02: Map the jumpTable entry to the end label (and add one for breaks)
        Integer labelRef = jumpTable.get(_repeat);
        if (labelRef != null && labelRef >= 0) {
            addCode("end_" + counter + colon, "", isDisabled);
            this.breakLabels[labelRef] = "end_" + counter;
        }
        // END KGU#968 2021-05-02

        // START KGU#1005 2021-10-31: Bugfix #1010 The condition must be inverted (not "do while" logic!)
        //String c = processCondition(_repeat, "until", keys, false);
        String c = processCondition(_repeat, "until", keys, true);
        // END KGU#1005 2021-10-31
        if (c == null) {
            return;
        }

        addCode("do_" + counter + colon, "", isDisabled);

        generateCode(_repeat.q, "");

        // START KGU#968 2021-04-25: Issue #967 c might contain newlines - which compromises line mapping
        //addCode(c, "", isDisabled);
        String[] cSplit = c.split("\\n");
        for (int i = 0; i < cSplit.length; i++) {
            addCode(cSplit[i], "", isDisabled);
        }
        // END KGU#968 2021-04-25
    }

    @Override
    protected void generateCode(Forever _forever, String _indent) {
        String colon = syntaxDiffs[gnuEnabled? 0 : 1][0];

        boolean isDisabled = _forever.isDisabled(true);
        appendComment(_forever, _indent + getIndent());

        int counter = COUNTER;
        COUNTER++;

        // Create While True Block
        addCode("whileTrue_" + counter + colon, "", isDisabled);
        generateCode(_forever.q, "");

        // Add pointer to While True Block
        addCode("B whileTrue_" + counter + "\n", getIndent(), isDisabled);

        addSepaLine();
        // START KGU#968 2021-05-02: Map the jumpTable entry to the end label (and add one for breaks)
        Integer labelRef = jumpTable.get(_forever);
        if (labelRef != null && labelRef >= 0) {
            addCode("end_" + counter + colon, "", isDisabled);
            this.breakLabels[labelRef] = "end_" + counter;
        }
        // END KGU#968 2021-05-02
    }

    @Override
    protected void generateCode(Call _call, String _indent) {
        if (!appendAsComment(_call, _indent)) {
            boolean isDisabled = _call.isDisabled(true);
            appendComment(_call, _indent + getIndent());
            StringList lines = _call.getUnbrokenText();
            // START KGU#1012 2021-11-14: Issue #967 Syntax restrictions
            if (checker != null && !isDisabled) {
                String problem = checker.checkSyntax(lines.get(0), _call, 0);
                if (problem != null) {
                    appendComment(problem.replace("error.syntax", "Syntax rejected"), getIndent());
                    return;
                }
            }
            // END KGU#1012 2021-11-14

            // START KGU#968 2021-05-02: We must pass the arguments in order of occurrence
            //String line = lines.get(0);
            //StringBuilder registers = new StringBuilder();
            //int i = 0;
            //
            //for (Map.Entry<String, String> entry : mVariables.entrySet()) {
            //    if (!entry.getValue().equals("") && i == 0) {
            //        registers.append(entry.getKey());
            //        i++;
            //    } else if (!entry.getValue().equals("")) {
            //        registers.append(", ").append(entry.getKey());
            //    }
            //}
            //String functionName = getFunction(line);
            //addCode("STMFD SP!, {" + registers + ", LR}", getIndent(), isDisabled);
            //addCode("BL " + functionName, getIndent(), isDisabled);
            //addCode("LDMFD SP!, {" + registers + ", LR}", getIndent(), isDisabled);
            //addCode("MOV PC, LR", getIndent(), isDisabled);	// This was nonsense anyway!
            Function called = _call.getCalledRoutine();
            Root caller = Element.getRoot(_call);

            if (called != null) {
                StringBuilder registers = new StringBuilder();
                Vector<Root> cands;
                if (this.routinePool != null
                        && !(cands = this.routinePool.findRoutinesBySignature(called.getName(),
                                called.paramCount(), caller, true)).isEmpty()) {
                    addCode("STMFD SP!, {LR}", getIndent(), isDisabled);
                    Root routine = cands.firstElement();
                    ArrayList<Param> params = routine.getParams();
                    for (int i = 0; i < called.paramCount(); i++) {
                        // Current argument
                        String arg = called.getParam(i);
                        // FIXME we will have to compile the expression here and may not meddle with the stack!
                        if (arg.matches(variablePattern)) {
                            arg = this.variablesToRegisters(arg);
                        } else {
                            String reg = getAvailableRegister();
                            generateInstructionLine(String.format("%s <- %s", reg, arg), isDisabled, _call);
                            arg = reg;
                            if (!reg.isEmpty()) {
                                // Unregister the temporary register
                                mVariables.put(reg, "");
                            }
                        }
                        addCode("STR " + arg + ", [SP,#-4]!", this.getIndent(), isDisabled);
                    }
                    // Add a cell for the return value (and temporarily for default values)
                    addCode(String.format("STR R0, [SP,#-%d,LSL #2]", params.size() - called.paramCount() + 1),
                        this.getIndent(), isDisabled);
                    for (int i = called.paramCount(); i < params.size(); i++) {
                        String arg = params.get(i).getDefault();
                        this.generateInstructionLine("R0 <- " + arg, isDisabled, _call);
                        addCode("STR R0, [SP,#4]!", this.getIndent(), isDisabled);
                    }
                    addCode("SUB SP, #4", getIndent(), isDisabled);
                    // Place a 0 value in the result field and restore R0
                    addCode("MOV R0, #0", this.getIndent(), isDisabled);
                    addCode("SWP R0, R0, [SP]", this.getIndent(), isDisabled);
                    addCode("BL " + called.getName(), getIndent(), isDisabled);
                    // Is it a function call? Then produce an assignment with variable mapping
                    if (_call.isAssignment()) {
                        // Get the result value
                        StringList tokens = Syntax.splitLexically(lines.get(0), true);
                        tokens.removeAll(" ");
                        String target = Call.getAssignedVarname(tokens, false);
                        target = variablesToRegisters(target);
                        appendComment("Subroutine result:", getIndent());
                        addCode(String.format("LDR %s, [SP]", target), getIndent(), isDisabled);
                    }
                    addCode(String.format("ADD SP, #%d", (params.size()+1) * 4), getIndent(), isDisabled);
                    addCode("LDMFD SP!, {LR}", getIndent(), isDisabled);
                } else {
                    // Dummy code for not retrievable subroutine (taken from the orig. code)
                    // Just stash all registers in use
                    for (Map.Entry<String, String> entry : mVariables.entrySet()) {
                        if (!entry.getValue().equals("")) {
                            registers.append(entry.getKey());
                            registers.append(", ");
                        }
                    }
                    addCode("STMFD SP!, {" + registers + "LR}", getIndent(), isDisabled);
                    addCode("BL " + called.getName(), getIndent(), isDisabled);
                    addCode("LDMFD SP!, {" + registers + "LR}", getIndent(), isDisabled);
                }
            }
            else {
                appendComment("INCORRECT CALL SYNTAX - Call ignored:", getIndent());
                for (int i = 0; i < lines.count(); i++) {
                    appendComment(lines.get(i), getIndent());
                }
            }
            // END KGU#968 2021-05-02
        }
    }

    @Override
    protected void generateCode(Jump _jump, String _indent) {
        // FIXME Implement a subroutine return, a loop exit
        String colon = syntaxDiffs[gnuEnabled? 0 : 1][0];
        if (!appendAsComment(_jump, _indent)) {
            boolean isDisabled = _jump.isDisabled(false);
            appendComment(_jump, _indent);
            boolean isEmpty = true;

            StringList lines = _jump.getUnbrokenText();
            // Has it already been matched with a loop? Then syntax must have been okay...
            Integer ref = this.jumpTable.get(_jump);
            if (ref != null)
            {
                String label = "__ERROR__";
                if (ref.intValue() >= 0) {
                    label = breakLabels[ref];
                } else {
                    appendComment("FIXME: Structorizer detected this illegal jump attempt:", _indent);
                    appendComment(lines.getLongString(), _indent);
                }
                addCode("B " + label + colon, getIndent(), isDisabled);
            }
            else
            {
                Root root = Element.getRoot(_jump);
                String preReturn = Syntax.getKeywordOrDefault("preReturn", "return");
                String preExit   = Syntax.getKeywordOrDefault("preExit", "exit");
                //String preThrow  = CodeParser.getKeywordOrDefault("preThrow", "throw");
                for (int i = 0; isEmpty && i < lines.count(); i++) {
                    String line = transform(lines.get(i)).trim();
                    // START KGU#1012 2021-11-14: Issue #967 Syntax restrictions
                    if (checker != null && !isDisabled) {
                        String problem = checker.checkSyntax(line, _jump, i);
                        if (problem != null) {
                            appendComment(problem.replace("error.syntax", "Syntax rejected"), getIndent());
                            continue;
                        }
                    }
                    // END KGU#1012 2021-11-14
                    if (!line.isEmpty())
                    {
                        isEmpty = false;
                    }
                    if (Jump.isReturn(line))
                    {
                        String argument = line.substring(preReturn.length()).trim();
                        if (!argument.isEmpty())
                        {
                            // FIXME The expression will have to be compiled!
                            if (argument.matches(variablePattern)) {
                                argument = this.variablesToRegisters(argument);
                            }
                            else {
                                String reg = getAvailableRegister();
                                generateInstructionLine(reg + " <- " + argument, isDisabled, _jump);
                                argument = reg;
                            }
                            addCode(String.format("STR %s, [SP,#13,#2]", argument), getIndent(), isDisabled);
                        }
                        addCode("LDMFD SP!, {R0-R12}", getIndent(), isDisabled);
                        addCode("MOVS PC, LR", getIndent(), isDisabled);
                        addCode("", getIndent(), false);
                    }
                    else if (Jump.isExit(line))
                    {
                        String argument = line.substring(preExit.length()).trim();
                        if (topLevel && root.isProgram()) {
                            String arg = "";
                            if (!argument.isEmpty()) {
                                if (argument.matches(variablePattern)) {
                                    arg = (this.variablesToRegisters(argument) + " ").split(" ")[0];
                                }
                                else {
                                    String reg = getAvailableRegister();
                                    generateInstructionLine(reg + " <- " + argument, isDisabled, _jump);
                                    arg = reg;
                                }
                            } else {
                                // Return a 0 value
                                arg = getAvailableRegister();
                                // FIXME registers might be exhausted...
                                addCode(String.format("MOV %s, #0", arg), getIndent(), isDisabled);
                            }
                            // Write the result value to the designated space on stack (+ 12 words)
                            addCode(String.format("STR %s, [SP,#13,#2]", arg), _indent, isDisabled);
                            addCode("LDMFD SP!, {R0-R12}", getIndent(), isDisabled);
                            addCode("MOVS PC, LR", getIndent(), isDisabled);
                            addCode("", getIndent(), false);
                        } else {
                            appendComment("================= NOT SUPPORTED, FIND AN EQUIVALENT =================", "");
                            appendComment(_jump.getUnbrokenText().getText(), _indent);
                        }
                    }
                    else if (Jump.isThrow(line)) {
                        appendComment("================= NOT SUPPORTED, FIND AN EQUIVALENT =================", "");
                        appendComment(_jump.getUnbrokenText().getText(), _indent);
                    }
                    else if (!isEmpty)
                    {
                        appendComment("FIXME: Structorizer detected the following illegal jump attempt:", _indent);
                        appendComment(line, _indent);
                    }
                    // END KGU#74/KGU#78 2015-11-30
                }
                if (isEmpty) {
                    appendComment("FIXME: An empty jump was found here! Cannot be translated to " +
                            this.getFileDescription(), _indent);
                }

            }
        }
    }

    /**
     * Not actually supported
     *
     * @param _para   - the {@link lu.fisch.structorizer.elements.Parallel} element to be exported
     * @param _indent - the indentation string valid for the given Instruction
     */
    @Override
    protected void generateCode(Parallel _para, String _indent) {
        appendComment(_para, _indent);

        appendComment("==========================================================", getIndent());
        appendComment("========= START PARALLEL SECTION (NOT SUPPORTED) =========", getIndent());
        appendComment("==========================================================", getIndent());

        for (int i = 0; i < _para.qs.size(); i++) {
            appendComment("---------------- START THREAD " + i + " -----------------", getIndent());
            generateCode(_para.qs.get(i), getIndent());
            appendComment("----------------- END THREAD " + i + " ------------------", getIndent());
        }

        appendComment("==========================================================", getIndent());
        appendComment("========== END PARALLEL SECTION (NOT SUPPORTED) ==========", getIndent());
        appendComment("==========================================================", getIndent());
    }

    /**
     * @param _try    - the {@link lu.fisch.structorizer.elements.Try}
     * @param _indent - the indentation string valid for the given Instruction
     */
    @Override
    protected void generateCode(Try _try, String _indent) {
        boolean isDisabled = _try.isDisabled(true);
        appendComment(_try, getIndent());
        addCode("LDMFD sp!,{R0-R12,pc}^", getIndent(), isDisabled);
        generateCode(_try.qTry, _indent);
        generateCode(_try.qCatch, _indent);
        generateCode(_try.qFinally, _indent);
    }

    /**
     * Calls {@link #getMode(String)} to get what line is and proceeds to
     * translate it accordingly.
     *
     * @param line       - the string in the block
     * @param isDisabled - whether this element or one of its ancestors is disabled
     * @param elem       - the inducing Instruction
     * @return {@code true} iff valid code was generated without trouble
     */
    private boolean generateInstructionLine(String line, boolean isDisabled, Instruction elem) {
    	boolean done = false;
        String newline;
        ARM_OPERATIONS mode = getMode(line);

        switch (mode) {
        case ASSIGNMENT:
            newline = variablesToRegisters(line);
            done = generateAssignment(newline, isDisabled);
            break;
        case EXPRESSION:
            newline = variablesToRegisters(line);
            done = generateExpr(newline, isDisabled);
            break;
        case MEMORY:
            newline = variablesToRegisters(line);
            done = generateMemoryAssignment(newline, isDisabled);
            break;
        case ARRAY_EXPRESSION:
            newline = variablesToRegisters(line);
            done = generateArrayExpr(newline, isDisabled);
            break;
        case ARRAY_ASSIGNMENT:
            // FIXME: This will also replace the array name by a (possibly uninitialised) register
            newline = variablesToRegisters(line);
            done = generateArrayAssignment(newline, isDisabled);
            break;
        case ARRAY_INITIALIZATION:
            done = generateArrayInitialization(line, isDisabled, elem);
            break;
        case ADDRESS:
            done = generateAddressAssignment(line, isDisabled);
            break;
        case BOOLEAN_ASSIGNMENT:
            newline = variablesToRegisters(line);
            done = generateAssignment(newline.replace("true", "1").replace("false", "0"), isDisabled);
            break;
        case STRING_INITIALIZATION:
            newline = variablesToRegisters(line);
            done = generateString(newline, isDisabled, elem);
            break;
        case CHAR_INITIALIZATION:
            // START KGU#1002 2021-10-30: Issue #1007 Care for special characters
            //newline = variablesToRegisters(line);
            //generateAssignment(newline.replace("\"", "'"), isDisabled);
            {
                StringList tokens = Syntax.splitLexically(line, true);
                tokens.removeAll(" ");
                StringBuilder charRepr = stringContentToList(tokens.get(2));
                newline = variablesToRegisters(tokens.get(0)) + "<-" + charRepr.toString();
                done = generateAssignment(newline, isDisabled);
            }
            // END KGU#1002 2021-10-30
            break;
        case INSTRUCTION:
            newline = variablesToRegisters(line);
            addCode(newline, getIndent(), isDisabled);
            done = !isDisabled;
        case INPUT:
            if (gnuEnabled) {
                // START KGU#968 2021-04-25/2021-11-14: Remove the keyword and a possible prompt string
                //newline = variablesToRegisters(line);
                //String register = newline.split(" ")[1];
                StringList tokens = Syntax.splitLexically(line, true);
                StringList inputTokens = Syntax.splitLexically(Syntax.getKeywordOrDefault("input", "input"), true);
                // Check for a prompt string literal and remove it (plus a possible comma)
                int ix = inputTokens.count();
                tokens.remove(0, ix);
                tokens.removeAll(" ");
                if (!tokens.isEmpty() && (tokens.get(0).startsWith("\"") || tokens.get(0).startsWith("'"))) {
                    tokens.remove(0);
                    appendComment("Prompt string of input instruction ignored", getIndent());
                }
                newline = variablesToRegisters(tokens.concatenate(null));
                tokens = Syntax.splitLexically(newline, true);
                tokens.removeAll(",");
                if (!tokens.isEmpty()) {
                    // Use the last register for the input address as it is overwritten last
                    String addrRegister = tokens.get(tokens.count()-1);
                    addCode(String.format("LDR %s, =0xFF200050", addrRegister), getIndent(), isDisabled);
                    for (int i = 0; i < tokens.count(); i++) {
                        String register = tokens.get(i);
                        // START KGU#968 2021-04-24: We must not add two lines via a single call (for correct line counting)
                        //addCode(String.format("LDR %s, =0xFF200050\n%sLDR %s, [%s]", register, getIndent(), register, register), getIndent(), isDisabled);
                        addCode(String.format("LDR %s, [%s]", register, addrRegister), getIndent(), isDisabled);
                        // END KGU#968 2021-04-24
                    }
                }
                done = true;
                // END KGU#968 2021-04-25/2021-11-14
            } else {
                appendComment("ERROR: INPUT operation only supported with GNU code\n" + line, getIndent());
            }
            break;
        case OUTPUT:
            if (gnuEnabled) {
                // START KGU#968 2021-04-26: Remove the keyword
                //newline = variablesToRegisters(line);
                //String register = newline.split(" ")[1];
                //String addrRegister = getAvailableRegister();
                // We must add two lines via two calls (for correct line counting)
                //addCode(String.format("LDR %s, =0xFF201000", addrRegister), getIndent(), isDisabled);
                //addCode(String.format("STR %s, [%s]", register, addrRegister), getIndent(), isDisabled);
                StringList tokens = Syntax.splitLexically(line, true);
                StringList outputTokens = Syntax.splitLexically(Syntax.getKeywordOrDefault("output", "output"), true);
                tokens.remove(0, outputTokens.count());
                StringList exprs = Element.splitExpressionList(tokens, ",", true);
                if (exprs.count() > 1) {
                    String addrRegister = getAvailableRegister();
                    if (!addrRegister.isEmpty()) {
                        mVariables.put(addrRegister, TEMP_REGISTER_TAG);
                    }
                    addCode(String.format("LDR %s, =0xFF201000", addrRegister), getIndent(), isDisabled);
                    for (int i = 0; i < exprs.count() - 1; i++) {
                        boolean itemDone = false;
                        String expr = exprs.get(i);
                        // START KGU#968 2021-11-15: Issue #967 Don't reserve a register without need
                        //String register = getAvailableRegister();
                        String register = "";
                        // END KGU#968 2021-11-15
                        if (expr.matches(variablePattern)) {
                            register = variablesToRegisters(expr);
                            itemDone = true;
                        }
                        else {
                            // START KGU#968 2021-11-15: Issue #967 Don't reserve a register without need
                            //generateInstructionLine(String.format("%s <- %s", register, expr), isDisabled, elem);
                            register = getAvailableRegister();
                            // END KGU#968 2021-11-15
                            if (!register.isEmpty()) {
                                // START KGU#968 2021-11-15: Issue #967 Don't reserve a register without need
                                String auxLine = String.format("%s <- %s", register, expr);
                                // START KGU#1015 2021-11-17
                                ARM_OPERATIONS auxMode = getMode(auxLine);
                                if (auxMode == ARM_OPERATIONS.ARRAY_INITIALIZATION
                                        || auxMode == ARM_OPERATIONS.STRING_INITIALIZATION) {
                                    // FIXME: We might consider a loop over the elements
                                    appendComment("WARNING: No sensible solution for array output:", getIndent());
                                }
                                // END KGU#1015 2021-11-17
                                itemDone = generateInstructionLine(auxLine, isDisabled, elem);
                                // END KGU#968 2021-11-15
                                mVariables.put(register, "");
                            }
                            else {
                                appendComment("ERROR: No available register for output of " + expr, getIndent());
                            }
                        }
                        addCode(String.format("STR %s, [%s]", register, addrRegister), getIndent(), isDisabled || !itemDone);
                        if (itemDone) {
                            // If at least one of the output items could be solved call it a success
                            done = true;
                        }
                    }
                    if (!addrRegister.isEmpty()) {
                        // Release the register
                        mVariables.put(addrRegister, "");
                    }
                }
                // END KGU#968 2021-04-26
            } else {
                appendComment("ERROR: OUTPUT operation only supported with GNU code\n" + line, getIndent());
            }
            break;
        case NOT_IMPLEMENTED:
            appendComment("ERROR: Not implemented yet\n" + line, getIndent());
            break;
        }
        return done;
    }

    /**
     * This method uses regex tests to verify which ARM instruction is {@code line1}
     *
     * @param line1 - the string that contains the instruction to translate
     * @return string that represents what is the instruction
     */
    private ARM_OPERATIONS getMode(String line1) {
        // START KGU#968 2021-04-24: Enh. #967 - correct keyword comparison
        boolean isInput = inputPattern != null && inputPattern.matcher(line1).matches();
        boolean isOutput = outputPattern != null && outputPattern.matcher(line1).matches();
        // END KGU#968 2021-04-24
        // START KGU#1004 2021-10-31: We must not remove all spaces, the patterns all cope with blanks now
        //String line = line1.replace(" ", "");
        String line = line1.trim();
        // END KGU#1004 2021-10-31
        ARM_OPERATIONS mode = ARM_OPERATIONS.NOT_IMPLEMENTED;

        if (booleanAssignmentPattern.matcher(line).matches()) {
            mode = ARM_OPERATIONS.BOOLEAN_ASSIGNMENT;
        } else if (assignment.matcher(line).matches()) {
            mode = ARM_OPERATIONS.ASSIGNMENT;
        } else if (expression.matcher(line).matches()) {
            mode = ARM_OPERATIONS.EXPRESSION;
        } else if (memoryAccess.matcher(line).matches()) {
            mode = ARM_OPERATIONS.MEMORY;
        } else if (memoryStore.matcher(line).matches()) {
            mode = ARM_OPERATIONS.MEMORY;
        } else if (arrayExpression.matcher(line).matches()) {
            mode = ARM_OPERATIONS.ARRAY_EXPRESSION;
        } else if (arrayAssignment.matcher(line).matches()) {
            mode = ARM_OPERATIONS.ARRAY_ASSIGNMENT;
        } else if (stringInitialization.matcher(line).matches()) {
            mode = ARM_OPERATIONS.STRING_INITIALIZATION;
        } else if (charInitialization.matcher(line).matches()) {
            mode = ARM_OPERATIONS.CHAR_INITIALIZATION;
        } else if (arrayInitialization.matcher(line).matches()) {
            mode = ARM_OPERATIONS.ARRAY_INITIALIZATION;
        } else if (address.matcher(line).matches()) {
            mode = ARM_OPERATIONS.ADDRESS;
        // START KGU#968 2021-04-24: Correct input/output detection
        //} else if (line.toLowerCase().contains("input")) {
        //    mode = ARM_OPERATIONS.INPUT;
        //} else if (line.toLowerCase().contains("output")) {
        //    mode = ARM_OPERATIONS.OUTPUT;
        } else if (isInput) {
            mode = ARM_OPERATIONS.INPUT;
        } else if (isOutput) {
            mode = ARM_OPERATIONS.OUTPUT;
        // END KGU#968 2021-04-24
        // START KGU#968 2021-10-06: line does not contain spaces, so better use line1 here
        //} else if (isArmInstruction(line)) {
        } else if (isArmInstruction(line1)) {
        // END KGU#968 2021-10-16
            mode = ARM_OPERATIONS.INSTRUCTION;
        }

        return mode;
    }

    /**
     * Translates multiple conditions, takes the condition, counter, keywords as inputs<br/>
     * EXAMPLE: condition = "{@code R0 < R1 && R1 > R2}", counter = 1, key[then, else]<br/>
     * <b>NOTE: By now only conditions with one kind of operators (and / or) can be translated!</b><br/>
     * This method increments the {@link #COUNTER} field!
     *
     * @param condition - the string that contains the condition with unified operators
     * @param reverse   - the boolean used for reversing the condition with the {@code not} operator
     * @param key       - the list of the Strings used for the labels
     */
    // FIXME Doesn't splitCondition() already replace/remove the verbose operators?
    // splitCondition doesn't remove brackets
    private String multiCondition(String condition, boolean reverse, String[] key) {
        int counter = COUNTER;
        COUNTER++;
        String c = "";

        // If there are variables we give them a free register
        condition = variablesToRegisters(condition);
        // Replacing all the chars that we don't need
        condition = condition.replace("(", "").replace(")", "").replace(" ", "");
        // Check for boolean char
        if (condition.contains("||") || condition.contains("&&") || condition.contains("and") || condition.contains("or")) {
            // call the method for split the Condition and then replace chars in the string
            c = splitCondition(condition, key);
            c = c.replace("and", "").replace("&", "").replace("or", "").replace("|", "").replace("not", "").replace("!", "");
        } else {
            String[] act = getCondition(condition, reverse);
            String cmp = getIndent() + "CMP " + act[0] + ", " + act[2] + "\n";
            String branch = getIndent() + act[1] + " " + key[0] + "_" + counter;
            c = c + cmp + branch;
        }

        return c;
    }

    /**
     * This method is used for the instruction of operator like (=, >, <, ...)
     *
     * @param condition - the condition expression string
     * @param inverse   - is the condition inverted by a {@code not} operator?
     * @return an array that contains the first operand, arm instruction, and the second operand
     */
    private String[] getCondition(String condition, boolean inverse) {
        // FIXME Is it certain that the expression contains only one relation operator? Otherwise trouble is ahead...
        //  Shouldn't it have been more sensible first to split around the original operators and then to replace them?
        // when this method is called there is just one relation operator in the condition because we split them in multiCondition()
        condition = condition.replace("==", "=");
        String op = "";
        String sep = "";

        // if inverse is false then it returns the ARM operation and the correct separator (sep)
        if (!inverse) {
            if (condition.contains(">=")) {
                op = "BGE";
                sep = ">=";
            } else if (condition.contains("<=")) {
                op = "BLE";
                sep = "<=";
            } else if (condition.contains("<") && !condition.contains("=")) {
                op = "BLT";
                sep = "<";
            } else if (condition.contains(">") && !condition.contains("=")) {
                op = "BGT";
                sep = ">";
            } else if (condition.contains("!=")) {
                op = "BNE";
                sep = "!=";
            } else if (condition.contains("=")) {
                op = "BEQ";
                sep = "=";
            }
        } // else it returns the opposite operation and the correct separator (sep)
        else {
            if (condition.contains(">=")) {
                op = "BLT";
                sep = ">=";
            } else if (condition.contains("<=")) {
                op = "BGT";
                sep = "<=";
            } else if (condition.contains("<") && !condition.contains("=")) {
                op = "BGE";
                sep = "<";
            } else if (condition.contains(">") && !condition.contains("=")) {
                op = "BLE";
                sep = ">";
            } else if (condition.contains("!=")) {
                op = "BEQ";
                sep = "!=";
            } else if (condition.contains("=")) {
                op = "BNE";
                sep = "=";
            }
        }

        condition = condition.replace(sep, "£" + op + "£");
        // We split the string
        String[] variable = condition.split("£");

        // We add the hashtag
        if (!variable[2].startsWith("R")) {
            variable[2] = "#" + variable[2] + "";
        }

        return variable;

    }

    // START KGU#968 2021-10-05
    /**
     * Processes the condition expression of the passed-in Element {@code _ele}
     * (should be an {@link Alternative}, {@link While}, or {@link Repeat} object)
     * and returns either {@code null} (in case the transformation failed) or a
     * multi-line instruction sequence as translation.
     * 
     * @param _ele - The element the code for which is to be generated
     * @param prefix - an element-class-specific prefix for the error message
     * @param keys - a pair of keys for creating the jump labels
     * @param inverse - whether the condition is to be logically inverted
     * @return the ARM instruction sequence or {@code null}
     */
    private String processCondition(Element _ele, String prefix, String[] keys, boolean inverse)
    {
        // Extract the text in the block
        String condition = _ele.getUnbrokenText().getLongString().trim();

        StringList tokens = Syntax.splitLexically(condition, true);
        // START KGU#884 2021-10-25: Issue #800
        //Element.cutOutRedundantMarkers(tokens);
        Syntax.removeDecorators(tokens);
        // END KGU#884 2021-10-25
        tokens.removeAll(" ");
        Syntax.unifyOperators(tokens, false);
        condition = tokens.concatenate(null);
        if (!condition.startsWith("(") || !condition.endsWith(")")) {
            // To help the matching
            condition = "(" + condition + ")";
        }
        condition = prepareAtomicCondition(condition);
        if (!conditionPattern.matcher(condition).matches()) {
            // FIXME - this seems to be an inappropriate reaction!
            appendComment("ERROR: Unsupported condition syntax - " + _ele.getClass().getSimpleName() + " skipped!", getIndent());
            appendComment(prefix + " " + condition, getIndent());
            return null;
        }

        condition = condition.replace("(", "").replace(")", "");

        // Generate the condition code with multiCondition
        return multiCondition(condition, inverse, keys);
    }
    
    /**
     * Converts an atomic condition, i.e., a pure or negated register or variable name
     * enclosed in parentheses into a comparison against 0. Other expressions remain
     * untouched.<br/>
     * Examples:<ul>
     * <li>{@code (R4)} &rarr; {@code (R4!=0)} </li>
     * <li>{@code (!isBool)} &rarr; {@code (isBool==0)} </li>
     * </ul>
     * @param tokens - a condensed condition string <b>with already unified
     *  operators and surrounding parentheses</b>.
     * @return possibly the modified condition or the passed argument itself
     */
    private String prepareAtomicCondition(String condition) {
        if (atomicCondPattern.matcher(condition).matches()) {
            String opr = "!=";
            if (condition.charAt(1) == '!') {
                opr = "==";
                condition = "(" + condition.substring(2);
            }
            condition = condition.substring(0, condition.length()-1) + opr + "0)";
        }
        return condition;
    }
    // END KGU#968 2021-10-05

    /**
     * This method translates array initializations<br/>
     * EXAMPLE: {@code word R1 <- {1, 2, 3}}
     *
     * @param line       - the string that contains the instruction to translate
     * @param isDisabled - whether this element or one of its ancestors is disabled
     * @param elem       - the inducing Element (for code mapping purposes)
     * @return {@code true} iff valid code was generated without trouble
     */
    private boolean generateArrayInitialization(String line, boolean isDisabled, Element elem) {

        // START KGU#1000 2021-10-27: Bugfix #1004 way too simplistic tests
        //String[] tokens = line.split("<-|:=");
        //String varName = tokens[0];
        //String expr = tokens[1];
        //String type = "";
        // FIXME: There could be a nested structure (not according to the pattern, though)!
        //expr = expr.replace("{", "").replace("}", "");

        // If the assignment uses a register as an array
        //if (varName.contains("R")) {
        //    String[] t = varName.split("R");
        //
        //    if (t.length > 1) {
        //        type = t[0];
        //        varName = varName.replace(type, "").replace(" ", "");
        //        type = "." + type;
        //    }
        StringList tokens = Syntax.splitLexically(line, true);
        Syntax.unifyOperators(tokens, true);
        tokens.removeAll(" ");
        int posAsgnOpr = tokens.indexOf("<-");
        StringList lhSide = tokens.subSequence(0, posAsgnOpr);
        StringList rhSide = tokens.subSequence(posAsgnOpr+1, tokens.count());
        String type = "";
        String varName = lhSide.get(lhSide.count()-1);
        if (lhSide.count() > 1) {
            type = lhSide.get(0);
        }
        int sizeLd = TYPES.indexOf(type);
        if (type.isEmpty()) {
            type = "word";
            sizeLd = 2;
        }
        if (!gnuEnabled) {
            type = TYPE2KEIL.get(type);
        }
        // rhSide should start with "{" and end with "}", so remove the braces now
        rhSide.remove(rhSide.count()-1);
        rhSide.remove(0);
        String expr = rhSide.concatenate();
        // START KGU#1010 2021-11-02: Bugix #1015
        //int[] codeMapEntry = this.codeMap.get(elem);
        // END KGU#1010 2021-11-02
        boolean insertAlign = gnuEnabled && alignArrays && sizeLd > 0;
        // END KGU#1000 2021-10-29
        if (varName.matches(registerPattern0)) {
            // END KGU#1000 2021-10-27

            // GNU Compiler
            // START KGU#1000 2021-10-27: a name V_# or v_# might collide with a user-chosen variable name
            while (this.varNames.contains("v_" + arrayCounter, false)) {
                arrayCounter++;
            }
            // END KGU#1000 2021-10-27
            if (gnuEnabled) {
                addToDataSection("v_" + arrayCounter + syntaxDiffs[0][0] + "\t." + type + "\t" + expr, isDisabled);
                addCode("ADR " + varName + ", v_" + arrayCounter, getIndent(), isDisabled);
            } else {
                // START KGU#1000 2021-10-27: Issue #1004 We can do better than to ignore the type
                //addToDataSection("V_" + arrayCounter + "\tDCD " + expr);
                addToDataSection("V_" + arrayCounter + "\t" + type + " " + expr, isDisabled);
                // END KGU#1000 2021-10-27
                addCode("LDR " + varName + ", =V_" + arrayCounter, getIndent(), isDisabled);
            }
            // START KGU#1000 2021-10-29: Bugfix #1004 
            if (insertAlign) {
                addToDataSection(".align " + sizeLd, isDisabled);
            }
            // END KGU#1000 2021-10-29
            // START KGU#1016 2021-11-17: Issue #1019 Keep track of address association
            if (!isDisabled) {
                recordAddressAssignment(varName, true);
            }
            // END KGU#1016 2021-11-17
            
            // Remark: mVariables will already contain a mapping of varName to USER_REGISER_TAG
            arrayCounter++;
        } // If the assignment doesn't use a register but a variable
        else {
            // START KGU#1000 2021-10-27: Bugfix #1004
            //String[] t = varName.split(" ");
            //if (t.length > 1) {
            //    type = t[0];
            //    varName = varName.replace(type, "").replace(" ", "");
            //    type = "." + type;
            //}

            // GNU compiler
            if (gnuEnabled) {
                addToDataSection(varName + syntaxDiffs[0][0] + "\t." + type + "\t" + expr, isDisabled);
            } else {
                // START KGU#1000 2021-10-27: Issue #1004 We can do better than to ignore the type
                //addToDataSection(varName + "\tDCD " + expr);
                addToDataSection(varName + "\t" + type + " " + expr, isDisabled);
                // END KGU#1000 2021-10-27
            }
            if (insertAlign) {
                addToDataSection(".align " + sizeLd, isDisabled);
            }
            // START KGU#1000/KGU#1010 2021-10-27/2021-11-02: Bugfix #1004, #1015 Adjust code mapping
            if (codeMap != null) {
                int[] codeMapEntry = this.codeMap.get(elem);	
                codeMapEntry[0] = this.dataInsertionLine;	// where addToDataSection inserted
                codeMapEntry[1] = this.dataInsertionLine;	// where addToDataSection inserted
                codeMapEntry[2] = 0;	// Indentation
            }
            // END KGU#1000 2021-10-27
        }
        return !isDisabled;
    }

    /**
     * This method translates array element assignments<br/>
     * EXAMPLE: {@code R0[0] <- 1}
     *
     * @param line       - the string that contains the instruction to translate
     * @param isDisabled - whether this element or one of its ancestors is disabled
     * @return {@code true} iff valid code was generated without trouble
     */
    private boolean generateArrayAssignment(String line, boolean isDisabled) {
        boolean done = false;
        String[] tokens = line.split(assignmentOperators); //R0[], R2

        String expr = tokens[1].trim();
        String[] arr = tokens[0].split("\\["); //R0, R1]
        String arName = arr[0].trim(); //R0

        String c = "";	// The code line to be produced
        String opCode = "STR";
        int dim = returnDim(arName)[0];
        if (dim == 0) {
            opCode += "B";
        }
        if (!arr[1].contains("R")) { //R0[1], R2
            int index = Integer.parseInt(arr[1].replace("]", "").replace(" ", ""));
            if (dim >= 0) {
                index = index * (1 << dim);
                c = opCode + " " + expr + ", [" + arName + ", #" + index + "]";
            } else {
                appendComment("The array " + arName + " is not initialized", getIndent());
                appendComment(line, getIndent());
            }

        } else /*if (arr[1].contains("R"))*/ {	// Redundant check
            // START KGU#1000/KGU#1001 2021-10-28: Bugfix #1004, #1005
            //c = opCode + " " + expr + ", [" + arName + ", " + arr[1].trim();
            String index = arr[1].replace("]", "").trim();
            if (dim > 0) {
                // multiply the index (using the barrel shifter)
                index = index += ", LSL #" + dim;
            }
            // END KGU#1000/KGU#1001 2021-10-28
            c = opCode + " " + expr + ", [" + arName + ", " + index + "]";

        } /* else {	// FIXME Dead code
            appendComment("ERROR, no free register or no array type specified", "");
        }*/
        if (!c.isEmpty()) {
            // START KGU#1000 2021-10-27: Bugfix #1004 Ensure the address assignment to the mapped register
            String arNameOrig = mVariables.get(arName.toUpperCase());
            if (arNameOrig != null && !arNameOrig.isEmpty()
                    //&& !arNameOrig.equals(USER_REGISTER_TAG)
                    && !arNameOrig.equals(TEMP_REGISTER_TAG)) {
                int rIndex = Integer.parseInt(arName.substring(1));
<<<<<<< HEAD
                // START KGU#1001 2021-11-10: Bugfix #1005 An access/assignment may have modified it
                //if (!addressAssigned[rIndex]) {
                if (arNameOrig.equals(USER_REGISTER_TAG)) {
                    String decl = findArrayDeclaration(arName);
                    if (decl != null) {
                        StringList declTokens = Syntax.splitLexically(decl, true);
                        // Fetch the label
                        if (declTokens.count() >= 1) {
                            arNameOrig = declTokens.get(0);
=======
                if (!addressAssigned[rIndex]) {
                    // START KGU#1001/KGU#1016 2021-11-10/17: Bugfix #1005,#1019 An access/assignment may have modified it
                    if (arNameOrig.equals(USER_REGISTER_TAG)) {
                        String decl = findArrayDeclaration(arName);
                        if (decl != null) {
                            StringList declTokens = Element.splitLexically(decl, true);
                            // Fetch the label
                            if (declTokens.count() >= 1) {
                                arNameOrig = declTokens.get(0);
                            }
>>>>>>> 144e2269
                        }
                    }
                    // END KGU#1001/KGU#1016 2021-11-10
                    if (gnuEnabled) {
                        addCode("ADR " + arName + ", " + arNameOrig, getIndent(), isDisabled);
                    } else {
                        addCode("LDR " + arName + ", =" + arNameOrig, getIndent(), isDisabled);
                    }
                    addressAssigned[rIndex] = true;
                }
            }
            // END KGU#1000 2021-10-27
            addCode(c, getIndent(), isDisabled);
            done = !isDisabled;
        }
        return done;
    }

    /**
     * This method translates variable or register assignments from an array<br/>
     * EXAMPLE: {@code R0 <- R1[0]}
     *
     * @param line       - the string that contains the instruction to translate
     * @param isDisabled - whether this element or one of its ancestors is disabled
     * @return {@code true} iff valid code was generated without trouble
     */
    private boolean generateArrayExpr(String line, boolean isDisabled) {
        boolean done = false;
        line = line.replace(" ", "");
        String[] tokens = line.split(assignmentOperators);
        String expr = tokens[1];
        String varName = tokens[0];
        // Divide array name from expression
        String arName = expr.split("\\[")[0];
        String index = tokens[1].split("\\[")[1].replace("]", "");
        String c = " " + varName + ", [" + arName + ", ";
        // Array element size (dual exponent)
        int dim = returnDim(arName)[0];
        String opCode = "LDR";
        // if the array is initialized
        if (dim > 0) {
            // If the index is not a register
            if (!index.matches(registerPattern0)) {
                int ind = Integer.parseInt(index);
                ind = ind * (1 << dim);
                c += "#" + ind + "]";
            }
            // We use the register as index
            else {
                // START KGU#1000 2021-10-28: Bugfix #1004
                // multiply the index (using the barrel shifter)
                index += ", LSL #" + dim;
                // END KGU#1000 2021-10-28
                c += index + "]";
            }
        }
        // bytes as elements?
        else if (dim == 0) {
            opCode += "B";	// Make sure only a byte is transferred
            // Add the hashtag if needed
            if (!index.startsWith("R") && !index.startsWith("r")) {
                c += "#";
            }
            c += index + "]";
        }
        // if the array is not initialized
        else {
            appendComment("The array " + arName + " is not initialized", getIndent());
            appendComment(line, getIndent());
            c = "";
        }

        if (!c.isEmpty()) {
            // START KGU#1000 2021-10-27: Bugfix #1004 Ensure the address assignment to the mapped register
            //addCode(c, getIndent(), isDisabled);
            String arNameOrig = mVariables.get(arName.toUpperCase());
            if (arNameOrig != null && !arNameOrig.isEmpty()
                    //&& !arNameOrig.equals(USER_REGISTER_TAG)
                    && !arNameOrig.equals(TEMP_REGISTER_TAG)) {
                int rIndex = Integer.parseInt(arName.substring(1));
<<<<<<< HEAD
                // START KGU#1001 2021-11-10: Bugfix #1005 An access/assignment may have modified it
                //if (!addressAssigned[rIndex]) {
                if (arNameOrig.equals(USER_REGISTER_TAG)) {
                    String decl = findArrayDeclaration(arName);
                    if (decl != null) {
                        StringList declTokens = Syntax.splitLexically(decl, true);
                        // Fetch the label
                        if (declTokens.count() >= 1) {
                            arNameOrig = declTokens.get(0);
=======
                if (!addressAssigned[rIndex]) {
                    // START KGU#1001/KGU#1016 2021-11-10/17: Bugfix #1005, #1019 An access/assignment may have modified it
                    if (arNameOrig.equals(USER_REGISTER_TAG)) {
                        String decl = findArrayDeclaration(arName);
                        if (decl != null) {
                            StringList declTokens = Element.splitLexically(decl, true);
                            // Fetch the label
                            if (declTokens.count() >= 1) {
                                arNameOrig = declTokens.get(0);
                            }
>>>>>>> 144e2269
                        }
                    }
                    // END KGU#1001/KGU#1016 2021-11-10
                    if (gnuEnabled) {
                        addCode("ADR " + arName + ", " + arNameOrig, getIndent(), isDisabled);
                    } else {
                        addCode("LDR " + arName + ", =" + arNameOrig, getIndent(), isDisabled);
                    }
                    addressAssigned[rIndex] = true;
                }
            }
            addCode(opCode + c, getIndent(), isDisabled);
            // END KGU#1000 2021-10-27
            // START KGU#1016 2021-11-17: Issue #1019 Revoke address association
            if (!isDisabled) {
                recordAddressAssignment(varName, false);
                done = true;
            }
            // END KGU#1016 2021-11-17
        }
        return done;
    }

	/**
     * This method translates variable or register assignments<br/>
     * EXAMPLE: {@code R0 <- 1}
     *
     * @param line       - the string that contains the instruction to translate
     * @param isDisabled - whether this element or one of its ancestors is disabled
	 * @return {@code true} iff valid code was generated without trouble
     */
    private boolean generateAssignment(String line, boolean isDisabled) {
        boolean done = false;
        String code;
        line = line.replace(" ", "");
        String[] tokens = line.split(assignmentOperators);

        String hashtag = syntaxDiffs[gnuEnabled ? 0 : 1][1];

        String firstOperand = tokens[0]; // firstOperand must be a register or a variable
        String secondOperand = tokens[1]; // secondOperand can be a register, a variable or a hex number

        // if secondOperand is a negative number then we need to use MVN and convert the number to a hex number
        if (secondOperand.matches(negativeNumberPattern)) {
            int n = Integer.parseInt(secondOperand);
            // START KGU#1014 2021-11-09: Bugfix #1017: We must check eligibility and negate then
            //secondOperand = Integer.toHexString(n);
            //code = "MVN %s, %s0x%s";
            if (mayBeDirectOperand(Integer.toString(-n-1))) {
                code = "MVN %s, %s0x%s";
                secondOperand = Integer.toHexString(-n-1);
            }
            else {
                code = getInstructionConstant(firstOperand, "0x" + Integer.toHexString(n));
            }
            // END KGU#1014 2021-11-09
        }
        // if secondOperand is a register then we don't need to prepend the #
        else if (secondOperand.matches(registerPattern)) {
            hashtag = "";
            code = "MOV %s, %s%s";
        } else {
            code = getInstructionConstant(firstOperand, secondOperand);
        }

        addCode(String.format(code, firstOperand, hashtag, secondOperand), getIndent(), isDisabled);
        // START KGU#1016 2021-11-17: Issue #1019 More precise tracking of address associations
        if (!isDisabled) {
            recordAddressAssignment(firstOperand, false);	// firstOperand no longer represents an address
            done = true;
        }
        return done;
        // END KGU#1016 2021-11-17
    }

    /**
     * This method translates basic operations between variables and/or registers
     * EXAMPLE: {@code R0 <- R1 + 1}
     *
     * @param line - the instruction to translate as string
     * @return {@code true} iff valid code was generated without trouble
     */
    private boolean generateExpr(String line, boolean isDisabled) {
        boolean done = true;
        String code = "%s %s, %s, %s";
        line = line.replace(" ", "");
        String[] tokens = line.split(assignmentOperators);

        String firstOperand = tokens[0]; // target must be a register or a variable
        String secondOperand = tokens[1]; // secondOperand is the simple expression R0 <- 1 + 1 ->> [1, +, 1]
        secondOperand = secondOperand.replace("and", "&").replace("or", "|");

        String operation = ""; // ARM operation

        // Decompose the simple expression into e.g: [R0, +, 1], [x, +, y], [x, and, y]
        String[] expression = parseExpression(secondOperand);

        String thirdOperand; // third value in the arm operation, (ADD R0, R1, #1)

        if ("+".equals(expression[1])) {
            operation = "ADD";
        } else if ("-".equals(expression[1])) {
            operation = "SUB";
        } else if ("*".equals(expression[1])) {
            operation = "MUL";
        } else if ("&".equals(expression[1])) {
            operation = "AND";
        } else if ("|".equals(expression[1])) {
            operation = "ORR";
        }

        // START KGU#1014 2021-11-09: Bugfix #1017 we must handle direct operands more sensibly
        // if expression[0] is a register then we don't need to prepend the #
        //secondOperand = expression[0].matches(registerPattern) ? expression[0] : "#" + expression[0];
        // if expression[2] is a register then we don't need to prepend the #
        //thirdOperand = expression[2].matches(registerPattern) ? expression[2] : "#" + expression[2];
        secondOperand = expression[0];
        thirdOperand = expression[2];
        boolean isDirect2 = !expression[0].matches(registerPattern);
        boolean isDirect3 = !expression[2].matches(registerPattern);
        if (isDirect2 && isDirect3) {
            /*
             * Instead of generating bullshit like "ADD R0, #1, #2" decompose it:
             * MOV R0, #1
             * ADD R0, R0, #2
             */
            done = generateAssignment(String.format("%s <- %s", firstOperand, secondOperand), isDisabled);
            secondOperand = firstOperand;
        }
        else if (isDirect2) {
            // Simply swap operands (thirdOperand must now be a register)
            secondOperand = thirdOperand;
            thirdOperand = expression[0];
            isDirect3 = true;
        }
        if (isDirect3) {
        // END KGU#1014 2021-11-09
        
        // replace MUL with LSL where possible
            if (operation.equals("MUL")) {
                // START KGU#1014 2021-11-09: Bugfix #1017
                //int value = Integer.parseInt(thirdOperand);
                
                int radix = 0;
                if (thirdOperand.matches(numberPattern)) {
                    radix = 10;
                }
                else if (thirdOperand.matches(hexNumberPattern)) {
                    radix = 16;
                }
                else if (thirdOperand.matches(binNumberPattern)) {
                    radix = 2;
                }
                boolean solved = false;
                if (radix > 1) {
                    int value = Integer.parseInt(thirdOperand, radix);
                // END KGU#1014 2021-11-09
                    int shift = 0;

                    // if the value is a power of two
                    if (isPowerOfTwo(value)) {
                        //shift = (int) (Math.log(value) / Math.log(2));
                        while ((value >>= 1) > 0) shift++;
                        operation = "LSL";
                        thirdOperand = "#" + shift;
                        solved = true;
                    }
                    // if the previous value number is a power of two
                    else if (isPowerOfTwo(value - 1)) {
                        //shift = (int) (Math.log(value - 1) / Math.log(2));
                        value --;
                        while ((value >>= 1) > 0) shift++;
                        operation = "ADD";
                        // START KGU#1014 2021-11-09: Bugfix #1017
                        //thirdOperand = String.format("LSL #%s", shift);
                        thirdOperand = String.format("%s, LSL #%s", secondOperand, shift);
                        // END KGU#1014 2021-11-09
                        solved = true;
                    }
                // START KGU#1014 2021-11-09: Bugfix #1017
                }
                if (!solved) {
                    // There is no MUL instruction with direct operand!
                    String tempReg = getAvailableRegister();
                    if (!tempReg.isEmpty()) {
                        // Okay, assign the operand to a register and multiply that
                        done &= generateAssignment(String.format("%s <- %s", tempReg, thirdOperand), isDisabled);
                        thirdOperand = tempReg;
                    }
                    else {
                        appendComment("WARNING: This is illegal but we ran out of registers...", getIndent());
                        done = false;
                    }
                }
                // END KGU#1014 2021-11-09
            }
            // START KGU#1014 2021-11-09: Bugfix #1017 - we may have to go a detour
            else if (!mayBeDirectOperand(thirdOperand)) {
                String tempReg = getAvailableRegister();
                if (!tempReg.isEmpty()) {
                    // Okay, assign the operand to a register and use that in the operation
                    generateAssignment(String.format("%s <- %s", tempReg, thirdOperand), isDisabled);
                    thirdOperand = tempReg;
                }
                else {
                    appendComment("WARNING: This is illegal but we ran out of registers...", getIndent());
                    done = false;
                }
            }
            else {
                thirdOperand = "#" + thirdOperand;
            }
        }
        if (operation.equals("MUL") && firstOperand.equals(secondOperand)) {
            // First and second operand must not be identical!
            if (!secondOperand.equals(thirdOperand)) {
                secondOperand = thirdOperand;
                thirdOperand = firstOperand;
            }
            else {
                // All three registers are identical - so they can't be temporary here
                String tempReg = getAvailableRegister();
                if (!tempReg.isEmpty()) {
                    done &= generateAssignment(String.format("%s <- %s", tempReg, secondOperand), isDisabled);
                    secondOperand = tempReg;
                }
            }
        }
        // END KGU#1014 2021-11-09

        addCode(String.format(code, operation, firstOperand, secondOperand, thirdOperand), getIndent(), isDisabled);
        // START KGU#1016 2021-11-17: #1019 Revoke address association
        if (!isDisabled) {
            recordAddressAssignment(firstOperand, false);
        }
        return done && !isDisabled;
        // END KGU#1016 2021-11-17
    }

    /**
     * This method translates an array's address assignment to a register using
     * indirizzo or address as keywords
     * EXAMPLE: {@code R0 <- address(R1)}
     *
     * @param line       - the instruction to translate as string
     * @param isDisabled - whether this element or one of its ancestors is disabled
     * @return {@code true} iff valid code was generated without trouble
     */
    private boolean generateAddressAssignment(String line, boolean isDisabled) {
        boolean done = true;
        line = line.replace(" ", "");
        String[] tokens = line.split(assignmentOperators);

        // FIXME This condition is redundant as it is part of the checked prerequisite for this method
        if (line.contains("indirizzo") || line.contains("address")) {
            // expr should be the variable name of an array now
            String expr = tokens[1].replace("indirizzo", "").replace("address", "").replace("(", "").replace(")", "").trim();
            // START KGU#1000 2021-10-27: Bugfix #1004 this does not make sense with a register
            //addCode("LDR " + tokens[0] + ", =" + expr, getIndent(), isDisabled);
            if (!expr.matches(registerPattern0)) {
                // START KGU#1016 2021-11-17 Bugfix #1019: We should intervene if we can't find the declaration
                if (!isDisabled) {
                    // Try to find a declared label expr
                    String label = expr + syntaxDiffs[gnuEnabled ? 0 : 1][0] + '\t';
                    boolean declFound = false;
                    for (int i = code.count() - 1; !declFound && i >= 0; i--) {
                        declFound = code.get(i).startsWith(label);
                    }
                    if (!declFound) {
                        appendComment("An array " + expr + " was not initialized", getIndent());
                        isDisabled = true;
                    }
                }
                // END KGU#1016 2021-11-17
                addCode("LDR " + tokens[0] + ", =" + expr, getIndent(), isDisabled);
                // START KGU#1016 2021-11-17: Issue #1019 More precise tracking of address associations
                if (!isDisabled) {
                    recordAddressAssignment(tokens[0].trim(), true);
                }
                // END KGU#1016 2021-11-17
            } else {
                this.appendComment("WARNING: Nonsense - registers haven't got an address!", getIndent());
                this.appendComment(line, getIndent());
                done = false;
            }
            // END KGU#1000 2021-10-27
        }
        return done && !isDisabled;
    }

    /**
     * This method translates an alternative way of using arrays (this time with memory access)
     * using memoria or memory as keywords<br/>
     * EXAMPLES:<br/>
     * {@code R0 <- memory[R1]}<br/>
     * {@code memory[R0] <- R1}
     *
     * @param line       - the instruction to translate as string
     * @param isDisabled - whether this element or one of its ancestors is disabled
     * @return {@code true} iff valid code was generated without trouble
     */
    private boolean generateMemoryAssignment(String line, boolean isDisabled) {
        String codeLine = "%s %s, [%s]";
        line = line.replace(" ", "");
        String[] tokens = line.split(assignmentOperators);
        int posAsgn = tokens[0].length();

        String expressionOperand; // string containing the memory expression
        String registerOperand; // string containing the register
        String operation; // the ARM operation to do (LDR or STR)

        // if the square brackets come before the assignment operator then we're in this case memory[R0] <- R1 so it's a STR operation
        if (line.indexOf("[") < posAsgn) {
            operation = "STR";
            expressionOperand = tokens[0];
            registerOperand = tokens[1];
        }
        // else we're in this case R1 <- memory[R0] so it's a LDR operation
        else {
            operation = "LDR";
            expressionOperand = tokens[1];
            registerOperand = tokens[0];
            // START KGU#1016 2021-11-17: Issue #1019 More precise tracking of address associations
            if (!isDisabled) {
                recordAddressAssignment(registerOperand.trim(), false);
            }
            // END KGU#1016 2021-11-17
        }

        // get everything between the square brackets and parse the expression
        String[] expression = parseExpression(expressionOperand.substring(expressionOperand.indexOf("[") + 1, expressionOperand.indexOf("]")));

        StringBuilder secondOperand = new StringBuilder();

        for (int i = 0; i < expression.length; i++) {
            if (!expression[i].matches(supportedOperationsPattern)) {
                secondOperand.append(expression[i]);

                if (i < expression.length - 1) {
                    secondOperand.append(", ");
                }
            }
        }

        addCode(String.format(codeLine, operation, registerOperand, secondOperand), getIndent(), isDisabled);
        return !isDisabled;
    }

    /**
     * This method translates a string assignment into a char array<br/>
     * EXAMPLE: {@code R0 <- "string"} &rarr; {@code word R0 <-} { {@code 's', 't', 'r', 'i', 'n', 'g'} }
     *
     * @param line       - the string that contains the instruction to translate
     * @param isDisabled - whether this element or one of its ancestors is disabled
     * @param elem       - the inducing Instruction
     * @return {@code true} iff valid code was generated without trouble
     */
    private boolean generateString(String line, boolean isDisabled, Instruction elem) {

        // START KGU#1002 2021-10-30: Issue #1007 We should handle non-ascii characters as well
        //String[] split = line.split("<- ?|:= ?");
        //split[1] = split[1].replace("\"", "");
        // END KGU#1002 2021-10-30
        
        // START KGU#1008 2021-11-01: Issue #1013: New syntax
        //String format = "word %s <- {%s}";
        String format = "word[] %s <- {%s}";
        // END KGU#1008 2021-11-01
        // START KGU#1002 2021-10-30: Issue #1007 We should handle non-ascii characters as well
        //StringBuilder array = new StringBuilder();
        //for (int i = 0; i < split[1].length(); i++) {
        //    array.append("'").append(split[1].charAt(i)).append("'");
        //    if (i != split[1].length() - 1) {
        //        array.append(", ");
        //    }
        //}
        //generateArrayInitialization(String.format(format, split[0], array), isDisabled, elem);
        StringList tokens = Syntax.splitLexically(line, true);
        tokens.removeAll(" ");
        String literal = tokens.get(2);
        StringBuilder array = stringContentToList(literal);
        if (terminateStrings) {
            array.append(",0");
        }
        return generateArrayInitialization(String.format(format, tokens.get(0), array), isDisabled, elem);
        // END KGU#1002 2021-10-30
    }

    /*----START OF UTILITIES----*/

    /**
     * Converts a string or character literal to a comma-separated list of character literals
     * or integer literals, depending on their code point (most Ascii characters are represented
     * as character literal). Escape sequences will be handled appropriately.
     * 
     * @param literal - a string or character literal (with delimiters!)
     * @return a {@link StringBuilder} containing the list representation
     */
    private StringBuilder stringContentToList(String literal) {
        int[] codePoints = literal.substring(1, literal.length()-1).codePoints().toArray();
        StringBuilder array = new StringBuilder();
        boolean esc = false;
        boolean firstChar = true;
        for (int cp: codePoints) {
            if (!firstChar && !esc) {
                array.append(",");
            } else {
                firstChar = false;
            }
            if (esc) {
                esc = false;
                switch (cp) {
                case '"':
                    array.append("0x22");
                    break;
                case '\'':
                    array.append("0x27");
                    break;
                case '\\':
                    array.append("0x5C");
                    break;
                case '0':
                    array.append("0");
                    break;
                case 'b':
                    array.append("0x08");
                    break;
                case 'f':
                    array.append("0x0C");
                    break;
                case 'n':
                    array.append("0x0A");
                    break;
                case 't':
                    array.append("0x09");
                    break;
                }
            }
            else if (cp == '\\') {
                esc = true;
            }
            else if (cp == '\"') {	// Might occur unescaped in a char literal
                array.append("0x22");
            }
            else if (cp == '\'') {	// Might occur unescaped in a string literal
                array.append("0x27");
            }
            else if (cp >= ' ' && cp < 0x7F) {
                array.append("'").append((char)cp).append("'");
            }
            else {
                array.append("0x").append(Integer.toHexString(cp));
            }
        }
        return array;
    }

    /**
     * This method translates and splits and, or conditions
     *
     * @param condition - the condition as string
     * @param keys      - an array of labels to be used ("then", "else", "block", ...)
     * @return string that represents the condition translated
     */
    private String splitCondition(String condition, String[] keys) {
        String next;
        condition = condition.replace("or", "£|").replace("and", "£&").replace("||", "£|").replace("&&", "£&").replace("not", "#!").replace("!", "#!");
        condition = condition.replace(" ", "");
        String[] v = condition.split("£");
        boolean reverse = false;
        StringBuilder c = new StringBuilder();
        int counter = COUNTER - 1;
        int j;

        if (condition.contains("&") && condition.contains("|")) {
            appendComment(getIndent() + "Complex Instruction are not supported", getIndent());
            return "";
        }
        for (int i = 0; i < v.length; i++) {
            j = 0;

            if (i + 1 < v.length) {
                next = v[i + 1];
            } else {
                next = "£";
            }

            if (next.contains("&") || next.contains("£")) {
                reverse = !v[i].startsWith("!");

            } else if (next.startsWith("|")) {
                reverse = false;
                j = 1;
                if (v[i].startsWith("!")) {
                    reverse = true;
                }
            }

            String[] act = getCondition(v[i], reverse);
            String cmp = getIndent() + "CMP " + act[0] + ", " + act[2] + "\n";
            String branch = getIndent() + act[1] + " " + keys[j] + "_" + counter + "\n";
            c.append(cmp).append(branch);
        }

        return c.toString();
    }

    /**
     * Retrieves the declaration line of the array associated to the register with
     * given name<br/>
     * Note: Very time-consuming as it scans the code generated so far backwards
     * and then "disassembles" relevant lines. And this works only in GNU mode!
     *
     * @param register - name of the register representing an array
     * @return declaration line if found, {@code null} otherwise
     */
    private String findArrayDeclaration(String register) {
        // START KGU#1000 2021-10-27: Bugfix #1004 We need more flexibility here
        //String arName = null;
        // START KGU#1003 2021-10-31: Bugix #1008 Lacking retrieval in GNU mode
        //String addrPattern = "\tADR " + register + ",";
        //if (!this.gnuEnabled) {
        //    addrPattern = "\tLDR " + register + ", =";
        //}
        String addrPattern1 = "\tLDR " + register + ", =";
        String addrPattern2 = "\tADR " + register + ",";
        // END KGU#1003 2021-10-31
        String declPattern = null;
        /* Try the quicker way to get the array name, which may be the only one for
         * an array that has not been declared with a register name, as the address
         * assignment to a register is still to be created */
        String arName = mVariables.get(register);
        if (arName != null && !arName.isEmpty()
                && !arName.equals(USER_REGISTER_TAG)
                && !arName.equals(TEMP_REGISTER_TAG)) {
            if (gnuEnabled) {
                declPattern = arName + ":";
            }
            else {
                declPattern = arName + "\t";
            }
        }
        // END KGU#1000 2021-10-27
        for (int i = code.count() - 1; i >= 0; i--) {
            String line = code.get(i);
            // START KGU#1016 2021-11-17: Bugfix #1019 We must ignore comment lines
            if (line.trim().startsWith(this.commentSymbolLeft())) {
                continue;
            }
            // END KGU#1016 2021-11-17
            /* If row i contains register, instruction adr and 'v_'
             * then we found where the array gets assigned to a register.
             */
            // START KGU#1000 2021-10-27: Bugfix #1004 it is not necessarily "v_" we are looking for
            //if (line.contains(register) && line.contains("ADR") && line.contains("v_")) {
            //    String[] tokens = line.split(",");
            //    arName = tokens[tokens.length - 1].replace(" ", "");
            //}
            /* If the row contains arName and ':' then it's the row where we assign
             * the values. This will only be likely in GNU mode
             */
            //if (arName != null && line.contains(arName) && line.contains(":")) {
            //    type = line.split("\\.")[1].split(" ")[0];
            //    return type;
            //}
            // START KGU#1003 2021-10-29: Bugix #1008 Lacking retrieval in GNU mode
            //if (declPattern == null && line.contains(addrPattern)) {
            if (declPattern == null && (line.contains(addrPattern1)
                    || gnuEnabled && line.contains(addrPattern2))) {
            // END KGU#1003 2021-10-29
                StringList tokens = Syntax.splitLexically(line, true);
                tokens.removeAll(" ");
                arName = tokens.get(tokens.count()-1);
                if (gnuEnabled) {
                    declPattern = arName + ":";
                }
                else {
                    declPattern = arName + "\t";
                }
            }
            /* If the row contains the declaration pattern then we found the array declaration
             * and may return it
             */
            if (declPattern != null && line.startsWith(declPattern)) {
                return line;
            }
            // END KGU#1000 2021-10-27
        }
        return null;
    }

    /**
     * Retrieves the element size of the array associated to the
     * register with passed name.<br/>
     * Note: This is time-consuming as it scans the so far generated code
     * 
     * @param register - name of the register that represents the array
     * @return an integer array containing<ul>
     *  <li>[0]: the binary exponent of the array element size (in byte), or -1
     * (if no identifiable type was found, e.g. in Keil mode.)</li>
     *  <li>[1]: the number of elements if identifiable, otherwise -1</li>
     *  </ul>
     */
    // START KGU#1001 2021-11-10: Bugfix #1005 extended signature to obtain element number too
    //private int returnDim(String register) {
    //    // FIXME find a more efficient way of retrieval
    //    String r = findArrayType(register);
    //    return TYPES.indexOf(r);
    //}
    private int[] returnDim(String register) {
        int[] dim = {-1, -1};
        // FIXME find a more efficient way of retrieval
        String decl = findArrayDeclaration(register);
        if (decl != null) {
            String type = "";
            StringList tokens = Syntax.splitLexically(decl.replace("\t", " "), true);
            tokens.removeAll(" ");
            int dotPos = -1;
            if (gnuEnabled && (dotPos = tokens.indexOf(".")) >= 0) {
                type = tokens.get(dotPos + 1);
            } else {
                type = tokens.get(1);
                for (Map.Entry<String, String> entry: TYPE2KEIL.entrySet()) {
                    if (entry.getValue().equals(type)) {
                        type = entry.getKey();
                        break;
                    }
                }
            }
            dim[0] = TYPES.indexOf(type);
            if (dotPos >= 0) {
                // Must have found it with GNU syntax
                dotPos += 2;
            }
            else if (!type.isEmpty()) {
                // Must have found it with KEIL syntax
                dotPos = 2;
            }
            if (dotPos > 0 && tokens.count() > dotPos) {
                tokens.remove(0, dotPos);
                dim[1] = tokens.count(",") + 1;
            }
        }
        return dim;
    }
    // END KGU#1001 2021-11-10
    
    // START KGU#1016 2021-11-17: New for issue #1019
    /**
     * Revokes a possible address association for the given assignment target {@code varName}
     * if it is a register name
     * @param varName - a variable name supposed to be a register name (will be checked)
     * @param valid TODO
     */
    private void recordAddressAssignment(String varName, boolean valid) {
        if (varName.matches(registerPattern0)) {
            int rIndex = Integer.parseInt(varName.substring(1));
            addressAssigned[rIndex] = valid;
        }

    }
    // END KGU#1016 2021-11-17

    /**
     * This method checks if n is a power of two (i.e. contains exactly one set bit).
     *
     * @param n initial value
     * @return boolean whether it's a power of two or not
     */
    private boolean isPowerOfTwo(int n) {
        // START KGU 2021-10-28: Gosh, what a waste!
        //if (n == 0) {
        //    return false;
        //}
        //double v = Math.log(n) / Math.log(2);
        //return (int) (Math.ceil(v)) == (int) (Math.floor(v));
        return n > 0 && (n & (n - 1)) == 0;	// part of Kernighan's algorithm to count bits
        // END KGU 2021-10-28
    }

    /**
     * This method removes redundant multiple labels (and abridges references to them)<br/>
     * EXAMPLES:<br/>
     * {@code end_0:}<br/>
     * {@code end_1:}<br/>
     * or<br/>
     * {@code end_0:}<br/>
     * &nbsp;{@code     B end_1}
     */
    private void unifyFlow() {
        // FIXME Are quoted commas likely to be in the code?? Why should they be equivalent to newline?
        // code contains strings like this "end_0:" so we need to remove the quotation marks
        String[] lines = code.toString().replace("\",\"", "\n").split("\n");

        for (int i = 0; i < lines.length - 1; i++) {
            if (lines[i].startsWith("end_")) {
                if (lines[i + 1].contains("B end_")) {
                    // lines[1] = end_0:
                    // lines[2] =     B end_1:
                    // Removes end_0: (replaces the label by an empty line)
                    //code.replaceInElements(lines[i], "");
                    code.replaceAll(lines[i], "");
                    // Redirects all jumps to the second label
                    code.replaceInElements(lines[i].replace(":", ""), lines[i + 1].replace(getIndent() + "B ", ""));
                }
                if (lines[i + 1].startsWith("end_")) {
                    // lines[1] = end_0:
                    // lines[2] = end_1:
                    /* FIXME Does not seem to make sense since colon or not depends on Gnu or KEIL
                     * both lines together should be: code.replaceAll(lines[i], "");
                     */
                    code.replaceAll(lines[i], lines[i] + ":");	// ???
                    code.replaceInElements(lines[i] + ":", "");	// 
                    /* FIXME There can't be any exact matching line anymore, but e.g. "Bxx end_12"
                     * might get replaced by "Bxx end_22" if lines[i] = "end_1:" and
                     * lines[i+1] = "end_2:", which can't be correct
                     */
                    code.replaceInElements(lines[i].replace(":", ""), lines[i + 1].replace(":", "").replace("\"]", ""));
                    // END KGU#968 2021-05-02
                }
            }
        }
    }

    /**
     * Adds the given line between the data section header and the text
     * section header, more precisely before line {@link #dataInsertionLine}.
     * 
     * @param line - the line to be inserted
     * @param asComment - whether the line is to be inserted as comment
     */
    // START KGU#1016 2021-11-17: Bugfix #1019 Argument 'asComment´ added
    //private void addToDataSection(String line) {
    //    insertCode(line, this.dataInsertionLine);
    //}
    private void addToDataSection(String line, boolean asComment) {
        if (asComment) {
            insertComment(line, "", this.dataInsertionLine);
        }
        else {
            insertCode(line, this.dataInsertionLine);
        }
    }
    // END KGU#1016 2021-11-17
    
//    /**
//     * This method gets function's name
//     *
//     * @param _line string that contains a function
//     * @return string that contains the name
//     */
//    private String getFunction(String _line) {
//        String value;
//
//        if (_line.contains("<-") || _line.contains(":=")) {
//            String[] parts = _line.split("<-|:=");
//            value = parts[1].split("\\(")[0];
//        } else {
//            value = _line.split("\\(")[0];
//        }
//
//        return value;
//    }

    /**
     * This method translates number assignments that are too big for a register
     *
     * @param register - string naming the register
     * @param value - direct value (as string)
     * @return translated assignment as string
     */
    private String getInstructionConstant(String register, String value) {
        // START KGU#1014 2021-11-09: Bugfix #1017 Wrong detection
        //final int UINT12MAX = 4096;
        //String c;
        //try {
        //    if (value.contains("'")) {	// FIXME seems to be a check for char literal
        //        c = "MOV " + register + ", #" + value;
        //    } else if (Integer.parseInt(value) >= UINT12MAX) {	// FIXME what about negative values?
        //        c = "LDR " + register + ", =" + value;
        //    } else {
        //        c = "MOV " + register + ", #" + value;
        //    }
        //} catch (NumberFormatException e) {
        //    //FIXME What if it does not comply with a hex literal, either?
        //    //inside generateAssignment this method should be called only if secondOperand is a number (decimal or hex)
        //    value = value.replace("0x", "");
        //    int hexValue = Integer.parseInt(value, 16);
        //    if (hexValue < UINT12MAX) {
        //        c = "MOV " + register + ", #0x" + value;
        //    } else {
        //        c = "LDR " + register + ", =0x" + value;
        //    }
        //}
        // return c;
        String instr = "MOV";
        char prefix = '#';
        if (!value.trim().startsWith("'") && !mayBeDirectOperand(value)) {
            instr = "LDR";
            prefix = '=';
        }
        // FIXME We might also consider using MVN if -value is eligible as direct operand
        return String.format("%s %s, %c%s", instr, register, prefix, value);
        // END KGU#1014 2021-11-09
    }
    
    // START KGU#1014 2021-11-09: New for bugfix #1017
    /**
     * Checks if the given integer literal is suited to be a direct operand for ARM
     * instructions (i.e. it represents a shiftable 8 bit sequence).
     * @param value - the literal to be checked (might be a decimal or hex literal)
     * @return {@code true} if the operand is eligible as direct operand
     */
    private boolean mayBeDirectOperand(String intLiteral) {
        int base = 10;
        if (intLiteral.startsWith("0x")) {
            base = 16;
        }
        else if (intLiteral.startsWith("0b")) {	// Preparing later enhancement
            base = 2;
        }
        if (base != 10) {
            intLiteral = intLiteral.substring(2);
        }
        try {
            int value = Integer.parseInt(intLiteral, base);
            if (value < 0) {
                return false;
            }	
            for (int i = 0; i < 16; i++) {
                if ((value & 0xffffff00) == 0) {
                    return true;
                }
                int lastBits = value | 0x11;
                value >>= 2;
                value |= lastBits << 30;
            }
        }
        catch (NumberFormatException ex) {}
        return false;
    }
    // END KGU#1014 2021-11-09

    /**
     * This method replaces variables with already associated register names
     *
     * @param line - the string that contains the instruction to translate
     * @return the string with variables replaced with registers
     */
    private String variablesToRegisters(String line) {
        ArrayList<Tuple<String, Integer>> variables = getVariables(line);

        if (variables.size() == 0) {
            return line;
        }

        String register;
        StringBuilder replacedLine = new StringBuilder(line);

        int differenceLength = 0;

        for (Tuple<String, Integer> tuple : variables) {
            register = getRegister(tuple.variable);

            int start = tuple.position + differenceLength;
            int end = start + tuple.variable.length();

            replacedLine.replace(start, end, register);
            differenceLength += register.length() - tuple.variable.length();
        }

        return replacedLine.toString();
    }

    /**
     * This method finds the variables that we need to replace with registers
     *
     * @param line - the string that contains the instruction to translate
     * @return the ArrayList that contains all variables and the respective positions in the string
     */
    private ArrayList<Tuple<String, Integer>> getVariables(String line) {
        // START KGU#1002 2021-10-29: Redesigned on occasion of bugfix #1007
//        // we need the space so if we have an ending variable it gets into the while loop
//        line += " \0";
//        String[] split = line.split("");
//
//        // the tuple arraylist is useful to rebuild the string later
//        ArrayList<Tuple<String, Integer>> stringPositions = new ArrayList<>();
//
//        int i = 1;
//        StringBuilder item = new StringBuilder();
//        item.append(split[0]);
//
//        while (i < split.length) {
//            if (split[i].equals("\"")) {
//                i++;
//                while (!split[i].equals("\"") && i < split.length) {
//                    i++;
//                }
//            }
//
//            if (item.toString().matches(hexNumberPattern)) {
//                item.append(split[i]);
//            }
//            // we check that the item is not a variable
//            else if (!item.toString().matches(variablePattern)) {
//                // as soon as it's not we remove the last non matching character
//                String variable = item.substring(0, item.length() - 1);
//                // if it's a register we add it as not available and, if it's already assigned to a variable, we warn the user
//                if (variable.matches(registerPattern)) {
//                    // START KGU#968 2021-10-11: Bugfix #967 case matters here! (Caused NullPointerExceptions)
//                    variable = variable.toUpperCase();
//                    // END KGU#968 2021-10-11
//                    if ("".equals(mVariables.get(variable))) {
//                        mVariables.put(variable, USER_REGISTER_TAG);
//                    } else if (!mVariables.get(variable).equals(USER_REGISTER_TAG)) {
//                        appendComment(String.format("Register: %s is already assigned to variable: %s. Be careful!\n", variable, mVariables.get(variable)), getIndent());
//                    }
//                }
//
//                // if it's not a register and it's not empty and it's not in the reservedWords list we add it to the arraylist
//                else if (!variable.equals("") && !RESERVED_WORDS.contains(variable) && !variable.matches(hexNumberPattern)) {
//                    stringPositions.add(new Tuple<>(variable, i - 2));
//                }
//                item = new StringBuilder(split[i]);
//            } else {
//                item.append(split[i]);
//            }
//            i++;
//        }

        // the tuple arraylist is useful to rebuild the string later
        ArrayList<Tuple<String, Integer>> stringPositions = new ArrayList<>();
        
        StringList tokens = Syntax.splitLexically(line, true);
        int position = 0;
        for (int i = 0; i < tokens.count(); i++) {
            String token = tokens.get(i);
            if (token.matches(variablePattern)) {
                if (token.matches(registerPattern)) {
                    token = token.toUpperCase();
                    String mapped = mVariables.get(token);
                    if ("".equals(mapped)) {
                        // Unlikely to happen since we reserve all occurring variables at start
                        mVariables.put(token, USER_REGISTER_TAG);
                    } else if (!mapped.equals(USER_REGISTER_TAG) && !mapped.equals(TEMP_REGISTER_TAG)) {
                        // Unlikely to happen as well now
                        appendComment(String.format("Register %s is already assigned to variable %s. Be careful!\n", token, mapped), getIndent());
                    }
                }
                else if (!RESERVED_WORDS.contains(token)) {
                    stringPositions.add(new Tuple<>(token, position));
                }
            }
            position += token.length();
        }
        // END KGU#1002 2021-10-29

        return stringPositions;
    }

    /**
     * Returns a register (name) not associated if there is still a vacant one <br/>
     * NOTE: Does not reserve the returned register in {@link #mVariables}!
     * 
     * @return either a register name or an empty string (if none is free)
     */
    private String getAvailableRegister() {
        String available = "";
        for (Map.Entry<String, String> entry1 : mVariables.entrySet()) {
            // we get the first available register
            if (entry1.getValue().equals("")) {
                available = entry1.getKey();
                break;
            }
        }

        return available;
    }

    /**
     * This method returns the register assigned to the given variable.
     * If there hasn't been an associated register then a new association
     * is attempted.
     *
     * @param variable - the variable name
     * @return name of the register assigned to the variable, or an empty string
     *         if the set of variables is exhausted
     */
    private String getRegister(String variable) {
        String register = "";

        for (Map.Entry<String, String> entry : mVariables.entrySet()) {
            // if we have already a register for the variable we can skip the others
            if (entry.getValue().equals(variable)) {
                register = entry.getKey();
                break;
            }
        }

        // if there aren't any assigned registers to the variable
        if (register.equals("")) {
            register = getAvailableRegister();
            // START KGU#968 2021-04-30 We must not add an entry with empty key
            //mVariables.put(register, variable);
            if (!register.isEmpty()) {
                mVariables.put(register, variable);
            }
//            else {
//                // FIXME We should reuse another, little used register (LRU, Clock)s
//            }
            // END KGU#968 2021-04-30
        }

        return register;
    }

    /**
     * This method checks whether line is an arm instruction or not
     *
     * @param line contains the instruction
     * @return whether line is an arm instruction or not
     */
    private boolean isArmInstruction(String line) {
        // START KGU#968 2021-10-06: This was too vague and inefficient
        //String[] instruction = {
        //        "lsl", "lsr", "asr", "ror", "rrx", "adcs", "and", "eor", "sub", "rsb", "add", "adc",
        //        "sbc", "rsc", "bic", "orr", "mov", "tst", "teq", "cmp", "cmn", "sel", "mul", "mla",
        //        "smla", "smuadx", "smlsd", "smmla", "smmls", "mrs", "msr", "b", "ldr", "str", "ldm",
        //        "stm", "cpsie", "cpsid", "srs", "rfe", "setend", "cdp", "ldc", "stc", "mcr", "mrc",
        //        "mrrc", "swi", "bkpt", "pkhbt", "pkhtb", "sxtb", "sxth", "uxtb", "uxth", "sxtab",
        //        "sxtah", "uxtab", "uxtah", "ssat", "usat", "rev", "clz", "cpy", "cdc"
        //};
        //
        //if (line.contains("<-"))
        //    return false;
        //
        //String checkLine = line.split(" ")[0].toLowerCase();
        //for (String s : instruction) {
        //    if (checkLine.contains(s)) {
        //        return true;
        //    }
        //}
        if (ARM_INSTR_LOOKUP.isEmpty()) {
            // Fill the instruction name set once (lazy initialisation)
            for (String s: ARM_INSTRUCTIONS) {
                ARM_INSTR_LOOKUP.add(s);
            }
        }
        StringList tokens = Syntax.splitLexically(line.toLowerCase(), true);
        tokens.removeAll(" ");
        for (int i = 0; i < tokens.count(); i++) {
            // FIXME: Should we ignore the position? A variable "b" would easily provoke a false positive...
            if (ARM_INSTR_LOOKUP.contains(tokens.get(i))) {
                return true;
            }
        }
        // END KGU#968 2021-10-06
        return false;
    }

    /**
     * This method splits the current expression into a format where the second item of the array
     * contains the operation, the first and third items contain the operands
     *
     * @param expression represents the simple expression
     * @return an array containing the split expression
     */
    private String[] parseExpression(String expression) {
        //String[] expressionSplit = expression.split("");
        StringList tokens = Syntax.splitLexically(expression, true);
        ArrayList<String> result = new ArrayList<>();
        StringBuilder item = new StringBuilder();
        boolean afterOpr = true;

        //int i = 0;
        //while (i < expressionSplit.length) {
        for (int i = 0; i < tokens.count(); i++) {
            // If we find one of the supported operations inside the expression
            //if (expressionSplit[i].matches(supportedOperationsPattern) && !expressionSplit[i + 1].matches(numberPattern)) {
            String token = tokens.get(i);
            if (token.matches(supportedOperationsPattern) && !afterOpr) {
                result.add(item.toString()); // add the register
                //result.add(expressionSplit[i]); // add the operation
                if (token.equals("&&")) {	// add the operator symbol
                    result.add("&");	// FIXME this is an incorrect "approximation"
                }
                else if (token.equals("||")) {
                    result.add("|");	// FIXME this is an incorrect "approximation"
                }
                else {
                    result.add(token);
                }
                afterOpr = true;
                item = new StringBuilder(); // reset
            } else {
                //item.append(expressionSplit[i]);
                item.append(token);
                afterOpr = false;
            }

            //i++;
        }

        result.add(item.toString());

        return result.toArray(new String[result.size()]);
    }
}<|MERGE_RESOLUTION|>--- conflicted
+++ resolved
@@ -1974,28 +1974,16 @@
                     //&& !arNameOrig.equals(USER_REGISTER_TAG)
                     && !arNameOrig.equals(TEMP_REGISTER_TAG)) {
                 int rIndex = Integer.parseInt(arName.substring(1));
-<<<<<<< HEAD
-                // START KGU#1001 2021-11-10: Bugfix #1005 An access/assignment may have modified it
-                //if (!addressAssigned[rIndex]) {
-                if (arNameOrig.equals(USER_REGISTER_TAG)) {
-                    String decl = findArrayDeclaration(arName);
-                    if (decl != null) {
-                        StringList declTokens = Syntax.splitLexically(decl, true);
-                        // Fetch the label
-                        if (declTokens.count() >= 1) {
-                            arNameOrig = declTokens.get(0);
-=======
                 if (!addressAssigned[rIndex]) {
                     // START KGU#1001/KGU#1016 2021-11-10/17: Bugfix #1005,#1019 An access/assignment may have modified it
                     if (arNameOrig.equals(USER_REGISTER_TAG)) {
                         String decl = findArrayDeclaration(arName);
                         if (decl != null) {
-                            StringList declTokens = Element.splitLexically(decl, true);
+                            StringList declTokens = Syntax.splitLexically(decl, true);
                             // Fetch the label
                             if (declTokens.count() >= 1) {
                                 arNameOrig = declTokens.get(0);
                             }
->>>>>>> 144e2269
                         }
                     }
                     // END KGU#1001/KGU#1016 2021-11-10
@@ -2076,28 +2064,16 @@
                     //&& !arNameOrig.equals(USER_REGISTER_TAG)
                     && !arNameOrig.equals(TEMP_REGISTER_TAG)) {
                 int rIndex = Integer.parseInt(arName.substring(1));
-<<<<<<< HEAD
-                // START KGU#1001 2021-11-10: Bugfix #1005 An access/assignment may have modified it
-                //if (!addressAssigned[rIndex]) {
-                if (arNameOrig.equals(USER_REGISTER_TAG)) {
-                    String decl = findArrayDeclaration(arName);
-                    if (decl != null) {
-                        StringList declTokens = Syntax.splitLexically(decl, true);
-                        // Fetch the label
-                        if (declTokens.count() >= 1) {
-                            arNameOrig = declTokens.get(0);
-=======
                 if (!addressAssigned[rIndex]) {
                     // START KGU#1001/KGU#1016 2021-11-10/17: Bugfix #1005, #1019 An access/assignment may have modified it
                     if (arNameOrig.equals(USER_REGISTER_TAG)) {
                         String decl = findArrayDeclaration(arName);
                         if (decl != null) {
-                            StringList declTokens = Element.splitLexically(decl, true);
+                            StringList declTokens = Syntax.splitLexically(decl, true);
                             // Fetch the label
                             if (declTokens.count() >= 1) {
                                 arNameOrig = declTokens.get(0);
                             }
->>>>>>> 144e2269
                         }
                     }
                     // END KGU#1001/KGU#1016 2021-11-10
