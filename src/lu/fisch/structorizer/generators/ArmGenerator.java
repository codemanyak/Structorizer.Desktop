/*
    Structorizer
    A little tool which you can use to create Nassi-Schneiderman Diagrams (NSD)

    Copyright (C) 2009, 2020  Bob Fisch

    This program is free software: you can redistribute it and/or modify
    it under the terms of the GNU General Public License as published by
    the Free Software Foundation, either version 3 of the License, or any
    later version.

    This program is distributed in the hope that it will be useful,
    but WITHOUT ANY WARRANTY; without even the implied warranty of
    MERCHANTABILITY or FITNESS FOR A PARTICULAR PURPOSE.  See the
    GNU General Public License for more details.

    You should have received a copy of the GNU General Public License
    along with this program.  If not, see <http://www.gnu.org/licenses/>.
 */
// VERSION 2.5

package lu.fisch.structorizer.generators;

/******************************************************************************************************
 *
 *      Author:         Alessandro Simonetta et al.
 *
 *      Description:    Generator class for ARM code
 *
 ******************************************************************************************************
 *
 *      Revision List
 *
 *      Author          Date            Description
 *      ------          ----            -----------
 *      See @author     2021-03-25      Provided per Pull request on Enh. #967
 *      A. Simonetta    2021-04-02      Several revisions as requested
 *      Kay Gürtzig     2021-04-09      Syntax correction, some adaptations to fit into Structorizer environment
 *      Kay Gürtzig     2021-04-14      Issue #738: Highlighting map faults mended
 *      Kay Gürtzig     2021-04-15      Gnu mode now obtained from plugin option rather than Element field
 *      A. Simonetta    2021-04-23      Input and output and some parsing flaws fixed
 *      Kay Gürtzig     2021-04-24/26   Some corrections to the fixes of A. Simonetta
 *      Kay Gürtzig     2021-04-30      Problem with too many variables fixed.
 *      Kay Gürtzig     2021-05-02      Mechanisms added to support EXIT instructions, subroutines, CALLs
 *      Kay Gürtzig     2021-05-11      Appended an endless loop to the end of a program
 *      Kay Gürtzig     2021-10-05      Condition handling for Alternative, While, and Repeat unified and delegated
 *      Kay Gürtzig     2021-10-06      Arm Instruction detection revised.
 *      Kay Gürtzig     2021-10-11      Risk of NullPointerException in getVariables() averted, some
 *                                      code revisions in the variable and statement detection.
 *      Kay Gürtzig     2021-10-13      Adapted to the altered class responsibilities of #800
 *      Kay Gürtzig     2021-10-26/29   Bugfix #1003: Undue memory reservation for all variables;
 *                                      bugfix #1004: implicit address assignments for array element access,
 *                                      element type retrieval accomplished, name clashes with v_# variables avoided,
 *                                      new plugin-specific mode adjustArrays;
 *                                      bugfix #1005: Wrong implementation of FOR loops
 *      Kay Gürtzig     2021-10-29/30   Bugfix #1004 update: Defective index register transformation mended;
 *                                      bugfix #1007: methods getVariables and variablesToRegisters rewritten,
 *                                      processing of strings and character assignments revised;
 *                                      bugfix #1008 (array access via explicit address assignment).
 *      Kay Gürtzig     2021-10-31      Constant `difference' renamed to `syntaxDiffs', alignment revised (#1004),
 *                                      bugfix #1010: REPEAT loop was exported as if it were a do while loop
 *                                      bugfix #1011: CASE elements without default branch caused defective code.
 *                                      Pattern redundancy reduced since variablePattern subsumed registerPattern[1]
 *      Kay Gürtzig     2021-11-01/02   Array initialisation syntax modified: Now a bracket pair must follow to
 *                                      the type (on occasion of bugfix #1013);
 *                                      bugfix #1015: NullPointerException on exporting to a file (codeMap reference)
 *      Kay Gürtzig     2021-11-09/10   Bugfix #1017: Several flaws in processing assignments and arithmetic
 *                                      expressions; bugfix #1005: flaws in FOREACH loops and array access mended.
 *      Kay Gürtzig     2021-11-14/15   input instructions now cope with several variables, patterns sharpened
 *      Kay Gürtzig     2021-11-16/17   Bugfix #1019: Pattern for output instructions widened again;
 *                                      address associations more consistently tracked (to avoid unnecessary
 *                                      address assignments), disabled array assignments properly handled;
 *                                      Bugfix #1020: terminal return instructions had not been processed
 *      Kay Gürtzig     2022-09-30      Bugfix #1074: The generator code for (ARM) INSTRUCTION ran into that
 *                                      for INPUT instructions
 *      Kay Gürtzig     2023-02-24      Bugfix #1074: Check for ARM INSTRUCTION syntax refined.
 *      Kay Gürtzig     2025-07-03      Bugfix #1195: All checks for disabled state extended to inherited
<<<<<<< HEAD
 *      Kay Gürtzig     2025-08-15      Issue #800 inputPattern, outputPattern and returnPattern adapted
=======
 *      Kay Gürtzig     2025-09-02/05   Bugfix #1210 (trouble with FOR loops and suppressTransformation),
 *                                      bugfix #1214 (too radical code denial on condition faults),
 *                                      bugfix #1215 (defective FOREVER and REPEAT loop exits)
>>>>>>> 949e63e0
 *
 ******************************************************************************************************
 *
 *      Comment:
 *      TODO: - Register recycling (e.g. via LRU) -> some (non-register) variables may need an address
 *              memory/stack for temporary caching.
 *            - Compilation of more complex expressions
 *            - Is there a better way to return to the OS (i.e. to prevent main from running into the
 *              subroutines) than to place an endless loop at the end? Load PC from stack?
 *
 ******************************************************************************************************///

import lu.fisch.structorizer.elements.*;
import lu.fisch.structorizer.syntax.Function;
import lu.fisch.structorizer.syntax.Syntax;
import lu.fisch.structorizer.syntax.TokenList;
import lu.fisch.utils.StringList;

import java.util.*;
import java.util.regex.Pattern;

/**
 * Description: Generator class for ARM code.
 * @author Daniele De Menna
 * @author Robert Dorinel Milos
 * @author Alessandro Simonetta,
 * @author Giulio Palumbo
 * @author Maurizio Fiusco
 * @author Kay Gürtzig
 */
public class ArmGenerator extends Generator {

    // Instruction patterns
    // START KGU#968 2021-05-02: More general variable syntax - might this cause trouble?
    //private static final String registerPattern = " ?[Rr]([0-9]|1[0-4]) ?";
    //private static final String variablePattern = "[a-zA-Z]+[0-9]*";
    private static final String registerPattern0 = "[Rr]([0-9]|1[0-4])";
    //private static final String registerPattern1 = "[Rr]([0-9]|1[0-5])";	// Includes PC
    private static final String registerPattern = " ?" + registerPattern0 + " ?";
    // Note that variablePattern subsumes all registerPatterns
    private static final String variablePattern = "[a-zA-Z][a-zA-Z0-9_]*";
    // END KGU#968 2021-05-02
    private static final String numberPattern = "-?[0-9]+";
    // START KGU 2021-10-31: Redundancy / ambiguity removed
    //private static final String hexNumberPattern = "(0|0x|0x([0-9]|[a-fA-F])+)";
    private static final String hexNumberPattern = "(0x[0-9a-fA-F]+)";
    private static final String binNumberPattern = "(0b[01]+)";
    // END KGU 2021-10-31
    private static final String assignmentOperators = "(<-|:=)";
    private static final String relationOperators = "(==|!=|<|>|<=|>=|=)";
    private static final String supportedOperationsPattern = "(-|\\+|\\*|and|or|&|\\||&&|\\|\\|)";
    private static final String registerVariableNumberHex = String.format("(%s|%s|%s)", variablePattern, numberPattern, hexNumberPattern);
    private static final String negativeNumberPattern = "-[0-9]+";
    private static final String escapeCharacterPattern = "\\\\['\"0bfnt\\\\]";
    private static final String characterLiteralPattern = String.format("'([^'\\\\]|%s)'", escapeCharacterPattern);
    private static final String stringLiteral1Pattern = String.format("'([^'\\\\]|%s)+?'", escapeCharacterPattern);
    private static final String stringLiteral2Pattern = String.format("\"([^\"\\\\]|%s)+?\"", escapeCharacterPattern);

    private static final Pattern assignment = Pattern.compile(String.format("%s *%s *%s", variablePattern, assignmentOperators, registerVariableNumberHex));
    private static final Pattern expression = Pattern.compile(String.format("%s *%s *%s *%s *%s", variablePattern, assignmentOperators, registerVariableNumberHex, supportedOperationsPattern, registerVariableNumberHex));
    private static final Pattern memoryAccess = Pattern.compile(String.format("%s *%s *(memoria|memory)\\[ *%s( *\\+ *%s)?\\]", variablePattern, assignmentOperators, variablePattern, registerVariableNumberHex));
    private static final Pattern memoryStore = Pattern.compile(String.format("(memoria|memory)\\[ *(%s|%s)( *\\+ *%s)?\\] *%s *%s", variablePattern, numberPattern, registerVariableNumberHex, assignmentOperators, variablePattern));
    private static final Pattern arrayExpression = Pattern.compile(String.format("%s *%s *%s *\\[ *(%s|%s) *\\]", variablePattern, assignmentOperators, variablePattern, variablePattern, numberPattern));
    private static final Pattern arrayAssignment = Pattern.compile(String.format("%s *\\[ *(%s|%s)( *\\+ *%s)?\\] *%s *%s", variablePattern, variablePattern, numberPattern, registerVariableNumberHex, assignmentOperators, variablePattern));
    // START KGU#968 2021-10-11: Issue #967 it can hardly make sense to have a number on the left-hand side, we also allow word as default
    //private static final Pattern arrayInitialization = Pattern.compile(String.format("(word|hword|byte|octa|quad) *(%s|%s|%s) *%s *\\{(%s|%s)(, *(%s|%s))*\\}", registerPattern, variablePattern, numberPattern, assignmentOperators, numberPattern, hexNumberPattern, numberPattern, hexNumberPattern));
    private static final Pattern arrayInitialization = Pattern.compile(String.format("((word|hword|byte|octa|quad) *\\[\\] +)?%s *%s *\\{ *(%s|%s)( *, *(%s|%s))* *\\}", variablePattern, assignmentOperators, numberPattern, hexNumberPattern, numberPattern, hexNumberPattern));
    // END KGU#968 2021-10-11
    // START KGU#1000 2021-10-27: Bugfix #1004 it does not make sense to allow registers as argument
    //private static final Pattern address = Pattern.compile(String.format("%s *%s *(indirizzo|address)\\((%s|%s)\\)", registerPattern, assignmentOperators, registerPattern, variablePattern));
    private static final Pattern address = Pattern.compile(String.format("%s *%s *(indirizzo|address)\\((%s)\\)", registerPattern, assignmentOperators, variablePattern));
    // END KGU#1000 2021-10-27
    // START KGU#1002 2021-10-30: Issue #1007 We may allow more than just identifier characters
    //private static final Pattern stringInitialization = Pattern.compile(String.format("(%s|%s) *%s *\"[\\w]{2,}\"", registerPattern, variablePattern, assignmentOperators));
    //private static final Pattern charInitialization = Pattern.compile(String.format("(%s|%s) *%s *\"[\\w]\"", registerPattern, variablePattern, assignmentOperators));
    private static final Pattern stringInitialization = Pattern.compile(String.format("%s *%s *%s", variablePattern, assignmentOperators, stringLiteral2Pattern));
    private static final Pattern charInitialization = Pattern.compile(String.format("%s *%s *%s", variablePattern, assignmentOperators, characterLiteralPattern));
    // END KGU#1002 2021-10-30
    // END KGU#968 2021-10-11
    private static final Pattern booleanAssignmentPattern = Pattern.compile(String.format("%s *%s *(true|false)", variablePattern, assignmentOperators));
    // START KGU#968 2021-05-02: More general variable syntax - might this cause trouble?
    //private final Pattern conditionPattern = Pattern.compile("(while)?\\((R([0-9]|1[0-5])|[a-zA-Z]+)(==|!=|<|>|<=|>=|=)(R([0-9]|1[0-5])|[0-9]+|[a-zA-Z]+|0x([0-9]|[a-fA-F])+|'([a-zA-Z]|[0-9])')((and|AND|or|OR|&&|\\|\\|)(R([0-9]|1[0-5])|[a-zA-Z]+)(==|!=|<|>|<=|>=|=)(R([0-9]|1[0-5])|[0-9]+|[a-zA-Z]+|0x([0-9]|[a-fA-F])+|'([a-zA-Z]|[0-9])'))*\\)");
    private static final String comparisonPattern = String.format("%s *%s *(%s|[0-9]+|0x[0-9a-fA-F]+|'[a-zA-Z0-9]')",
            variablePattern,
            relationOperators,
            variablePattern);
    private static final Pattern conditionPattern = Pattern.compile(
            String.format("\\(%s( *(&&|\\|\\|) *%s)*\\)",
                    comparisonPattern, comparisonPattern));
    // END KGU#968 2021-05-02
    // START KGU#968 2021-10-05: Special support for [negated] registers or variables as conditions
    private static final Pattern atomicCondPattern = Pattern.compile(
            String.format("\\( *!? *%s *\\)", variablePattern));
    // END KGU#968 2021-10-05
    // START KGU#968 2021-04-24: Enh. #967 - correct keyword comparison; patterns will be set when code generation is started
    private static Pattern inputPattern = null;
    private static Pattern outputPattern = null;
    // END KGU#968 2021-04-24
    
    // START KGU#1012 2021-11-14: Restrictive mode
    /** May hold a restricting line parser */
    private ArmLineParser checker = null;
    // END KGU#1012 2021-11-14
    
    // START KGU#968 2021-10-06: Revised from a local variable in isArmInstruction()
    /**
     * This array contains all ARM assembler instruction mnemonics that do not undermine
     * an NSD instruction element semantics, i.e. which are not genuinely related jumps
     * (conditional or unconditional branch commands). Actually, while there is no specific
     * support in executor, none of these instructions make a lot of sense, not in particular
     * those dedicated to flag setting or exploration (comparison, conditional execution)
     * as far as they aim to conditional execution or branching (e.g. by just setting or
     * examining flags)...<br/>
     * Moreover, it seems to be sensible to classify the instructions according to their
     * "arity", i.e. the number of operands.
     */
    private static final String[] ARM_INSTRUCTIONS = {
            // Shift instructions
            "lsl", "lsr", "asr", "ror", "rrx",
            // Standard data-processing instructions
            "adc", "adcs", "add", "adr", "and", "bic", "cmn", "cmp", "cpy", "eor",
            "mov", "mvn", "orn", "orr", "rsb", "rsc", "sbc", "sub", "teq", "tst",
            // Multiplication instructions
            "mul", "mls", "mla",
            // Signed multiplication instructions
            "smla", "smlsd", "smmla", "smmls", "smuadx", // Why exactly this subset?
            // Saturating instructions
            "ssat", "usat",
            // Packing and unpacking instructions
            "pkhbt", "pkhtb",
            "sxtab", "sxtah", "sxtb", "sxth",
            "uxtab", "uxtah", "uxtb", "uxth",
            // Miscellaneous data-processing instructions
            "clz", "rev", "sel",
            // Status register access instructions
            "mrs", "msr", "cpsie", "cpsid",
            // Load/Store instructions
            "ldm", "stm", 
            "ldr", "str",
            // Coprocessor instructions
            "cdc", "cdp", "ldc", "mcr", "mrc", "mrrc", "stc",
            // Exception-related instructions
            "bkpt", "rfe", "srs", "swi",
            // Further instructions
            "setend"
    };
//    /**
//     * This is intended for a closer look into the operand structure of ARM instructions
//     */
//    private static final StringList ARM_LEVEL_SHIFTS = StringList.explode(
//            "lsl,lsr,asr,ror,rrx", ",");
    // This set will contain all the strings from ARM_INSTRUCTIONS
    private static final HashSet<String> ARM_INSTR_LOOKUP = new HashSet<String>();
    // END KGU#968 2021-10-06

    /**
     * Enum type for getMode()
     */
    private enum ARM_OPERATIONS {
        ASSIGNMENT,
        EXPRESSION,
        MEMORY,
        ARRAY_EXPRESSION,
        ARRAY_ASSIGNMENT,
        ARRAY_INITIALIZATION,
        ADDRESS,
        BOOLEAN_ASSIGNMENT,
        STRING_INITIALIZATION,
        CHAR_INITIALIZATION,
        INSTRUCTION,
        INPUT,
        OUTPUT,
        NOT_IMPLEMENTED
    }

    // Reserved words that can't be used as variables
    private static final StringList RESERVED_WORDS = StringList.explode(
            // START KGU#1066/KGU#1067 2022-09-30: Bugfix #1074 We should reserve div and mod
            "div,mod,"+
            // END KGU#1066/KGU#1067 2022-09-30
            "and,or,memoria,memory,indirizzo,address,true,false,word,hword,bytes,quad,octa"/* + ",input,output,INPUT,OUTPUT"*/,
            ",");
    /**
     * HashMap used for available registers and already assigned variables
     * Value {@link #USER_REGISTER_TAG} stands for registers explicitly employed
     * by the user, "" for an unused register, any other string represents a
     * mapped user variable name.
     */
    // FIXME: The way it is used it could as well be an array of Strings
    private static final HashMap<String, String> mVariables = new HashMap<>();
    static {
        mVariables.put("R0", "");
        mVariables.put("R1", "");
        mVariables.put("R2", "");
        mVariables.put("R3", "");
        mVariables.put("R4", "");
        mVariables.put("R5", "");
        mVariables.put("R6", "");
        mVariables.put("R7", "");
        mVariables.put("R8", "");
        mVariables.put("R9", "");
        mVariables.put("R10", "");
        mVariables.put("R11", "");
        mVariables.put("R12", "");
    }

    /** Marker string for directly named registers in {@link #mVariables} */
    private static final String USER_REGISTER_TAG = "ALREADY_USED_BY_THE_USER";
    /** Marker string for temporarily occupied registers in {@link #mVariables} */
    private static final String TEMP_REGISTER_TAG = "TEMPORARILY OCCUPIED!";
    
    /**
     * Flag set for registers R0 ... R12 whether they have already been assigned
     * the address of the associated array variable (unfortunately we may not rely
     * on no instruction having modified it in the mean time...)
     */
    private static final boolean[] addressAssigned = {
            false, false, false, false,
            false, false, false, false,
            false, false, false, false,
            false};
    
    /**
     * Maps the supported element types to the respective KEIL declaration directives<br/>
     * Note that the directive "DCO" for type "octa" is a fake (an invention).
     */
    private static final HashMap<String, String> TYPE2KEIL = new HashMap<String, String>();
    static {
        TYPE2KEIL.put("byte", "DCB");
        TYPE2KEIL.put("hword", "DCW");
        TYPE2KEIL.put("word", "DCD");
        TYPE2KEIL.put("quad", "DCQ");
        TYPE2KEIL.put("octa", "DCO");	// FIXME does not really exist!
    }
    
    /**
     * Lists the supported element types where the index is the ld of their width.
     */
    private static final StringList TYPES = StringList.explode("byte,hword,word,quad,octa", ",");

    public static class Tuple<X, Y> {
        public final X variable;
        public final Y position;

        public Tuple(X x, Y y) {
            this.variable = x;
            this.position = y;
        }

        @Override
        public String toString() {
            return "Tuple{" +
                    "variable=" + variable +
                    ", position=" + position +
                    '}';
        }
    }


    /**
     * If the variable is true then the generator will translate the code for the GNU compiler
     * else the generator will translate the code for the Keil compiler
     */
    // START KGU#968 2021-04-15: Setting now comes from an export options
    //private final boolean gnuEnabled = Element.ARM_GNU;
    private boolean gnuEnabled = false;
    // END KGU#968 2021-04-15
    // START KGU#1000 2021-10-29: Bugfix #1004
    /**
     * Shall we insert appropriate .align directives before any array declaration and the text
     * section in GNU mode (see {@link #gnuEnabled})?
     */
    private boolean alignArrays = true;
    // END KGU#1000 2021-10-29
    // START KGU#1002 2021-10-31 Issue #1007
    /**
     * Shall we append 0 termination after the character code points of string contents on
     * allocating strng literals in memory?
     */
    private boolean terminateStrings = false;
    // END KGU#1002 2021-10-31

    /**
     * Variable used for naming arrays (v_0, v_1...)
     */
    private int arrayCounter = 0;
    /**
     * Variable used for naming the different labels (then, else, default, block, for, while, do)
     */
    private int COUNTER = 0;
    // START KGU#968 2021-05-02: Support for EXIT instructions from loops (refers to jumpTable)
    private String[] breakLabels = null;
    // END KGU#968 2021-05-02
    
    // START KGU#1000 2021-10-27: Issue #1004 Avoid hard-coded line numbers for code mapping
    /** Line number where new data is to be inserted (begin of data section) */
    private int dataInsertionLine = 1;
    // END KGU#1000 2021-10-27

    /**
     * Stores differing directives or syntax between GNU and Keil compilers<br/>
     * First index:<br/>
     * [0] - Gnu phrases<br/>
     * [1] - KEIL phrases<br/>
     * Second index:<br/>
     * [0] - label declaration postfix<br/>
     * [1] - direct operand prefix in MOV instructions<br/>
     * [2] - data area header<br/>
     * [3] - text area header<br/>
     */
    private final String[][] syntaxDiffs = {
            {":", "#", ".data", ".text"},
            {"", "", ";AREA data, DATA, READWRITE", ";AREA text, CODE, READONLY"}
    };

    @Override
    protected String getDialogTitle() {
        return "Export ARM ...";
    }

    @Override
    protected String getFileDescription() {
        return "ARM Assembly code";
    }

    @Override
    protected String getIndent() {
        return "\t\t";
    }

    @Override
    protected String[] getFileExtensions() {
        return new String[]{"txt"};
    }

    @Override
    protected String commentSymbolLeft() {
        return gnuEnabled ? "//" : ";";
    }

    @Override
    protected OverloadingLevel getOverloadingLevel() {
        return OverloadingLevel.OL_NO_OVERLOADING;
    }

    @Override
    protected boolean breakMatchesCase() {
        return false;
    }

    @Override
    protected String getIncludePattern() {
        return "";
    }

    @Override
    protected TryCatchSupportLevel getTryCatchLevel() {
        return TryCatchSupportLevel.TC_TRY_CATCH_FINALLY;
    }

    @Override
    protected String getInputReplacer(boolean withPrompt) {
        return "LDR $1";
    }

    @Override
    protected String getOutputReplacer() {
        return "STR $1";
    }

    @Override
    public String generateCode(Root _root, String _indent, boolean _public) {
        // START KGU#968 2021-04-15: New mechanism to retrieve gnuEnabled option
        Object option = this.getPluginOption("gnuCode", gnuEnabled);
        if (option instanceof Boolean) {
            gnuEnabled = (Boolean) option;
        }
        // END KGU#968 2021-04-15
        // START KGU#1000 2021-10-29: Issues #967, #1004
        if (topLevel) {
            appendComment("Generated with Structorizer " + Element.E_VERSION + " on " + new Date(), "");
            if (gnuEnabled) {
                addCode(".global _start", "", false);
            }
            option = this.getPluginOption("alignArrays", alignArrays);
            if (option instanceof Boolean) {
                alignArrays = (Boolean) option;
            }
            // START KGU#1002 2021-10-31: Issue #1007
            option = this.getPluginOption("terminateStrings", terminateStrings);
            if (option instanceof Boolean) {
                terminateStrings = (Boolean) option;
            }
            // END KGU#1002 2021-10-31
            // START KGU#1012 2021-11-14: Issue #967 restricting syntax policy
            option = this.getPluginOption("restrictedSyntax", terminateStrings);
            if (option instanceof Boolean) {
                if ((Boolean)option) {
                    this.checker = new ArmLineParser();
                }
                else {
                    this.checker = null;
                }
            }
            // END KGU#1012 2021-11-14
        }
        // END KGU#1000 2021-10-29
        // START KGU#968 2021-04-24: Enh. #967 - prepare correct keyword comparison
        String procName = _root.getMethodName();
        // START KGU#968 2021-11-14: More precise pattern
        //inputPattern = Pattern.compile(getKeywordPattern(inputKeyword) + "([\\W].*|$)");
        inputPattern = Pattern.compile(Syntax.key2token("input")
                + String.format("( *((%s|%s) *,?)? *%s( *, *%s)*|$)",
                        stringLiteral2Pattern, stringLiteral1Pattern, variablePattern, variablePattern));
        // END KGU#968 2021-11-14
        outputPattern = Pattern.compile(Syntax.key2token("output") + "([\\W].*|$)");
        alwaysReturns = mapJumps(_root.children);
        this.varNames = _root.retrieveVarNames().copy();
        this.isResultSet = varNames.contains("result", false);
        this.isFunctionNameSet = varNames.contains(procName);
        // END KGU#968 2021-04-24
        // START KGU#705 2021-04-14: Enh. #738 (Direct code changes compromise codeMap)
        //if (topLevel && gnuEnabled) {
        //    code.add(difference[0][2]);
        //    code.add(difference[0][3] + "\n");
        //} else if (topLevel) {
        //    code.add(difference[1][2]);
        //    code.add(difference[1][3] + "\n");
        //}
        int line0 = code.count();
        if (codeMap!= null) {
            // register the triple of start line no, end line no, and indentation depth
            // (tab chars count as 1 char for the text positioning!)
            codeMap.put(_root, new int[]{line0, line0, _indent.length()});
        }
        int variant = gnuEnabled ? 0 : 1;
        if (topLevel) {
            addCode(syntaxDiffs[variant][2], "", false);	// data section header
            // START KGU#1000 2021-10-27: Issue #1004
            this.dataInsertionLine = code.count();
            // END KGU#100 2021-10-27
            addCode(syntaxDiffs[variant][3], "", false);	// text section header
            // START KGU#1000c 2021-10-31: Issue #967
            //addCode("", "", false);	// Just a newline
            if (gnuEnabled && alignArrays) {
                addCode(".align 2", "", false);
            }
            addCode(gnuEnabled ? "_start:" : "", "", false);
            // END KGU#1000c 2021-10-31
        }
        String colon = syntaxDiffs[variant][0];
        // END KGU#705 2021-04-14

        for (Map.Entry<String, String> entry : mVariables.entrySet()) {
            // START KGU#968 2021-10-11 Reserve all register names used as variables
            //mVariables.put(entry.getKey(), "");
            String reg = entry.getKey();
            if (this.varNames.contains(reg, false)) {
                mVariables.put(reg, USER_REGISTER_TAG);
            }
            else {
                mVariables.put(reg, "");
            }
            // END KGU#968 2021-10-11
        }
        // START KGU#999 2021-10-27: Bugfix #1004
        for (int ix = 0; ix < addressAssigned.length; ix++) {
            addressAssigned[ix] = false;
        }
        // END KGU#999 2021-10-27
        // START KGU#968 2021-05-02: EXITs, subroutines
        // Support for loop EXITs - map the ARM loop labels
        this.breakLabels = new String[this.labelCount];
        // START KGU#999 2021-10-26: Bugfix #1003 This was just a draft for an immature idea...
        //for (int i = 0; i < this.varNames.count(); i++) {
        //    String varName = varNames.get(i);
        //    if (topLevel && _root.isProgram()) {
        //        // FIXME reserved size should be type-dependant! Think of arrays in particular!
        //        insertCode(getIndent() + ".space 4", 1);
        //        insertCode(varName + colon, 1);
        //    }
        //    // FIXME - we should reserve space on stack and a register for address operations 
        //    //if (i < 12) {
        //    //    getRegister(this.varNames.get(i));
        //    //}
        //}
        // END KGU#999 2021-10-26
        if (_root.isSubroutine()) {
            addCode(procName + colon, "", false);
            // FIXME: Adhere to the GNU call standard 
            // Push all registers (FIXME: Could we reduce the register set to the actual needs?)
            addCode("STMFD SP!, {R0-R12}", getIndent(), false);
            // Now get the arguments from the stack
            StringList parNames = _root.getParameterNames();
            int nPars = parNames.count();
            for (int i = nPars - 1; i >= 0; i--) {
                String regPara = getRegister(parNames.get(i));
                addCode("LDR " + regPara + ", [SP,#" + (nPars - i + 14) + ",LSL #2]", getIndent(), false);
            }
        }
        // END KGU#968 2021-05-02

        generateBody(_root, _indent);

        // START KGU#968 2021-05-02: EXITs, subroutines
        // Get the last non-empty line
        int i = code.count() - 1;
        while (i >= 0 && code.get(i).trim().isEmpty()) {
            i--;
        }
        // Add a return mechanism if the code does not end with return anyway
        if (_root.isSubroutine() && !this.alwaysReturns && i >= 0
                && !code.get(i).trim().equals("MOVS PC, LR")) {
            // FIXME: Adhere to the GNU call standard 
            // Provide the result value if this is a function
            String regResult = "";
            if (this.isFunctionNameSet) {
                regResult = getRegister(procName);
            }
            else if (this.isResultSet) {
                int ixRes = this.varNames.indexOf("result", false);
                if (ixRes >= 0) {
                    regResult = getRegister(this.varNames.get(ixRes));
                }
            }
            if (!regResult.isEmpty()) {
                addCode(String.format("STR %s, [SP,#13,#2]", regResult), getIndent(), false);
            }
            // Pop all registers (FIXME: might be more restricted to the needs)
            addCode("LDMFD SP!, {R0-R12}", getIndent(), false);
            addCode("MOVS PC, LR", getIndent(), false);
        }
        addSepaLine();
        // END KGU#968 2021-05-02

        // START KGU#968 2021-05-11: Issue #967
        // Somehow we must end the main program, in particular if subroutines will follow
        if (_root.isProgram()) {
            // Add an endless loop to the end of a main program
            appendComment("Endless loop generated at the end of program", getIndent());
            addCode("stop" + procName + colon, "", false);
            addCode("B stop" + procName, getIndent(), false);
        }
        // END KGU#968 2021-05-02
        // START KGU#705 2021-04-14: Enh. #738
        if (codeMap != null) {
            // Update the end line no relative to the start line no
            codeMap.get(_root)[1] += (code.count() - line0);
        }
        // END KGU#705 2021-04-14
        if (topLevel) {
            this.subroutineInsertionLine = code.count();
        }
        return code.getText();
    }

    @Override
    protected void generateCode(Instruction _inst, String _indent) {
        appendComment(_inst, _indent + getIndent());

        // START KGU#1070 2025-09-05: Issue #1214 Consider temporary disabling
        //boolean isDisabled = _inst.isDisabled(false);
        boolean isDisabled = isDisabled(_inst);
        // END KGU#1070 2025-09-05
        Subqueue sq = (Subqueue)_inst.parent;
        boolean isLastRoutineElement = sq.parent instanceof Root
                && _inst == sq.getElement(sq.getSize() - 1);

        if (!appendAsComment(_inst, _indent)) {
            StringList lines = _inst.getUnbrokenText();
            for (int i = 0; i < lines.count(); i++) {
                String line = lines.get(i);
                // START KGU#1012 2021-11-14: Syntax restrictions
                if (checker != null && !isDisabled) {
                    String problem = checker.checkSyntax(line, _inst, i);
                    if (problem != null) {
                        appendComment(problem.replace("error.syntax", "Syntax rejected")
                                .replace("error.lexical", "Unexpected symbol"), getIndent());
                        continue;
                    }
                }
                // END KGU#1012 2021-11-14
                // START KGU#968 2021-10-06: skip type definitions and declarations
                //generateInstructionLine(line, isDisabled);
                TokenList tokens = new TokenList(line);
                if (!Instruction.isMereDeclaration(tokens)) {
                    // START KGU#1017 2021-11-17: Issue #1020 care for terminal return
                    //generateInstructionLine(line, isDisabled, _inst);
                    if (isLastRoutineElement && i == lines.count()-1
                            && Jump.isReturn(tokens)) {
                        String expr = tokens.subSequenceToEnd(1).getString();
                        generateCodeReturn(_inst, expr.trim());
                    }
                    else {
                        generateInstructionLine(line, isDisabled, _inst);
                    }
                    // END KGU#1017 2021-11-17
                }
                // END KGU#968 2021-10-06
            }
        }
    }

    @Override
    protected void generateCode(Alternative _alt, String _indent) {
        String colon = syntaxDiffs[gnuEnabled ? 0 : 1][0];
        
        // the local caching of the COUNTER variable is essential
        // START KGU#1070 2025-09-05: Bugfix #1214 - Consider temporary disabling
        //boolean isDisabled = _alt.isDisabled(false);
        boolean isDisabled =  isDisabled(_alt);
        // END KGU#1070 2025-09-05
        appendComment(_alt, _indent + getIndent());
        // START KGU#1012 2021-11-14: Issue #967 Syntax restrictions
        if (checker != null && !isDisabled) {
            String problem = checker.checkSyntax(_alt.getUnbrokenText().get(0), _alt, 0);
            if (problem != null) {
                appendComment(problem.replace("error.syntax", "Syntax rejected")
                        .replace("error.lexical", "Unexpected symbol"), getIndent());
                // FIXME: This should be handled similar to issue #1214
                return;
            }
        }
        // END KGU#1012 2021-11-14
        // The local caching of COUNTER is essential here because multiCondition will update it
        int counter = COUNTER;

        String k = "end";

        // Check if the False branch exists (we won't empty code blocks)
        if (_alt.qFalse.getSize() != 0) {
            k = "else";
        } else {
            k = "end";
        }
        String[] keys = {k, "then"};
        // Generate the alternative code with multiCondition
        String c = processCondition(_alt, "if", keys, true);
        if (c == null) {
            // START KGU#1070 2025-09-02: Issue #1214 We should at least generate the substructure (as disabled)
            //return;
            COUNTER++;
            disable(_alt);
            // END KGU#1070 2025-09-02
        }
        // START KGU#1070 2025-09-02: Issue #1214 We should at least generate the substructure (as disabled)
        else {
        // END KGU#1070 2025-09-02
            // START KGU#968 2021-04-25: Issue #967 c might contain newlines - which compromises line mapping
            //addCode(c, "", isDisabled);
            String[] cSplit = c.split("\\n");
            for (int i = 0; i < cSplit.length; i++) {
                addCode(cSplit[i], "", isDisabled);
            }
            // END KGU#968 2021-04-25
        // START KGU#1070 2025-09-02: Issue #1214 (see above)
        }
        try {
        // END KGU#1070 2025-09-02

            if (_alt.qTrue.getSize() != 0) {
                // If "then" block is not empty then we add the label
                addCode("then_" + counter + colon, "", isDisabled);
                // Generate the code in the then block
                generateCode(_alt.qTrue, "");

                if (_alt.qFalse.getSize() != 0) {
                    addCode("B end_" + counter, getIndent(), isDisabled);
                }
            }

            // Check the empty blocks for adding the right labels and the branch instructions
            // FIXME The branch statement should better be enclosed in a block.
            // We don't understand
            if (_alt.qFalse.getSize() != 0) {
                addCode("else_" + counter + colon, "", isDisabled);
                generateCode(_alt.qFalse, "");
            }
            // Adding the end labels at the end of the code
            addCode("end_" + counter + colon, "", isDisabled);
            // Remove the empty labels that were added (we could do it better)
            unifyFlow();
        // START KGU#1070 2025-09-02: Issue #1214 (see above)
        }
        finally {
            // Restore original state
            reenable(_alt);
        }
        // END KGU#1070 2025-09-02
    }

    @Override
    protected void generateCode(Case _case, String _indent) {
        appendComment(_case, _indent + getIndent());

        String colon = syntaxDiffs[gnuEnabled ? 0 : 1][0];

        // START KGU#1070 2025-09-05: Issue #1214 Consider temporary disabling
        //boolean isDisabled = _case.isDisabled(false);
        boolean isDisabled = isDisabled(_case);
        // END KGU#1070 2025-09-05

        // Extract the text in the block
        StringList lines = _case.getUnbrokenText();
        // START KGU#1012 2021-11-14: Issue #967 Syntax restrictions
        if (checker != null && !isDisabled) {
            for (int i = 0; i < lines.count()-1; i++) {
                String problem = checker.checkSyntax(_case.getUnbrokenText().get(i), _case, i);
                if (problem != null) {
                    appendComment(problem.replace("error.syntax", "Syntax rejected")
                            .replace("error.lexical", "Unexpected symbol"), getIndent());
                    // FIXME This should be handled similar to issue #1214
                    return;
                }
            }
        }
        // END KGU#1012 2021-11-14
        int counter = COUNTER;
        COUNTER++;
        String variable = lines.get(0);	// FIXME the discriminator expression might be more complex
        // START KGU#968 2021-04-25: Issue #967 Keep structure preferences in mind
        // FIXME The discriminator expression has to be compiled...
        // We are currently not supporting complex expressions
        //variable = variable.replace(")", "").replace("(", "").replace("!", "").replace(" ", "");
        TokenList tokens = new TokenList(variable);
        // START KGU#884 2021-10-25: Issue #800
        //Element.cutOutRedundantMarkers(tokens);
        Syntax.removeDecorators(tokens);
        // END KGU#884 2021-10-25
        tokens.removeAll("(");
        tokens.removeAll(")");
        //tokens.removeAll("!");	// ???
        variable = tokens.getString();
        // The "variable" should be replaced by a register
        variable = variablesToRegisters(variable);
        // END KGU#968 2021-04-25

        String count;

        // For each line we extract it and then translate the code
        for (int i = 0; i < _case.qs.size() - 1; i++) {
            String[] split = lines.get(i + 1).split(",");
            for (String selector : split) {
                count = "" + counter + "_" + i + "";

                String operand = selector;
                if (!operand.startsWith("#") && !operand.startsWith("R"))
                    operand = "#" + operand;

                String cmp = "CMP " + variable + ", " + operand;
                String branch = "BEQ block_" + count;

                // add it
                addCode(cmp, getIndent(), isDisabled);
                addCode(branch, getIndent(), isDisabled);

            }

        }

        // START KGU#1006 2021-10-31: Bugfix #1011 target label may not exist
        //addCode("B default_" + counter, getIndent(), isDisabled);
        if (lines.get(_case.qs.size()).trim().equals("%")) {
            addCode("B end_" + counter, getIndent(), isDisabled);
        }
        else {
            addCode("B default_" + counter, getIndent(), isDisabled);
        }
        // END KGU#1006 2021-10-31

        // Now we need to add the labels for the block
        for (int i = 0; i < _case.qs.size() - 1; i++) {
            count = "" + counter + "_" + i + "";
            // Here we go
            addCode("block_" + count + colon + getIndent(), "", isDisabled);
            // And then we generate the code in the block
            Subqueue branch = _case.qs.get(i);
            generateCode(branch, "");
            // START KGU#1196 2025-09-02: Issue #1215 On this occasion we avoid unnecessary jumps
            //addCode("B end_" + counter, getIndent(), isDisabled);
            Element lastEl = null;
            for (int j = branch.getSize() - 1; lastEl == null && j >= 0; j--) {
                if ((lastEl = branch.getElement(j)).isDisabled(true)) {
                    lastEl = null;
                }
            }
            // We will not check if in case of a forking last element all branches exit etc.
            Integer label = null;
            if (lastEl == null || !(lastEl instanceof Jump)
                    || (label = this.jumpTable.get(lastEl)) != null && label == -1) {
                addCode("B end_" + counter, getIndent(), isDisabled);
            }
            // END KGU#1196 2025-09-02

        }

        // Here we generate the default block
        if (!lines.get(_case.qs.size()).trim().equals("%")) {
            addCode("default_" + counter + colon, "", isDisabled);
            generateCode(_case.qs.get(_case.qs.size() - 1), "");
        }

        addCode("end_" + counter + colon, "", isDisabled);
    }

    @Override
    protected void generateCode(For _for, String _indent) {
        appendComment(_for, _indent + getIndent());

        // Check if option gnuEnabled is set on GNU or Keil.
        int variant = gnuEnabled ? 0 : 1;
        String colon = syntaxDiffs[variant][0];

        // START KGU 2021-04-14 Argument was wrong
        //boolean isDisabled = _for.isDisabled(true);
        // START KGU#1070 2025-09-05: Issue #1214 Consider temporary disabling
        //boolean isDisabled = _for.isDisabled(false);
        boolean isDisabled = isDisabled(_for);
        // END KGU#1070 2025-09-05
        // END KGU 2021-04-14

        // START KGU#1012 2021-11-14: Issue #967 Syntax restrictions
        if (checker != null && !isDisabled) {
            String problem = checker.checkSyntax(_for.getUnbrokenText().get(0), _for, 0);
            if (problem != null) {
                appendComment(problem.replace("error.syntax", "Syntax rejected")
                        .replace("error.lexical", "Unexpected symbol"), getIndent());
                // FIXME: This should be handled similar to issue #1214
                return;
            }
        }
        // END KGU#1012 2021-11-14
        // Extract all the text from the block.
        String counterStr = _for.getCounterVar();
        // START KGU#968 2021-05-02: This had to be replaced by a register
        String counterReg = getAvailableRegister();
        if (counterReg.isEmpty()) {
            // If there is no new register then perhaps a variable with same name already exists?
            counterReg = variablesToRegisters(counterStr);
        }
        else {
            // START KGU#1001 2021-10-28: Bugfix #1005 Register mapping must be available for body
            //mVariables.put(counterReg, USER_REGISTER_TAG);
            mVariables.put(counterReg, counterStr);
            // END KGU#1001 2021-10-28
        }
        if (!counterReg.isEmpty()) {
            counterStr = counterReg;
        }
        // END KGU#968 2021-05-02
        int counter = COUNTER;	// label counter
        COUNTER++;

        String endLabel = "end_" + counter;		// This loop's end label
        Integer labelRef = jumpTable.get(_for);
        if (labelRef != null && labelRef >= 0) {
            this.breakLabels[labelRef] = endLabel;
        }
        // START KGU#1001 2021-10-28: Bugfix #1005: Handling of FOR-IN loop was completely defective
        String access = null;
        String valList = null;
        String startValueStr = "#0";
        String endValueStr = "";
        String stepValueStr = "";
        boolean startValueComplex = false;
        boolean endValueComplex = true;	// We may not know the count
        String op = "ADD";
        String test = "BGT";
        // END KGU#1001 2021-10-28
        if (_for.isForInLoop()) {
            valList = _for.getValueList();
            // START KGU#1001 2021-11-10: Bugfix #1005 Precaution for array reference
            if (valList != null && valList.matches(variablePattern)) {
                String reg = valList;
                if (!reg.matches(registerPattern0)) {
                    reg = this.getRegister(valList);
                }
                int[] dim = this.returnDim(reg);
                if (dim[1] >= 0) {
                    endValueStr = "#" + Integer.toString(dim[1] - 1);
                    endValueComplex = false;
                    valList = reg;
                }
            }
            // END KGU#1001 2021-11-10
            ArrayList<TokenList> items = _for.getValueListItems();
            if (items != null) {
                // START KGU#1001 2021-10-28: Bugfix #1005
                //c = "[" + transform(items.concatenate(", "), false) + "]";
                valList = getAvailableRegister();
                String init = "word " + valList + " <- {" + transform(TokenList.concatenate(items, ", ").getString(), false) + "}";
                this.generateArrayInitialization(init, isDisabled, _for);
                mVariables.put(valList, TEMP_REGISTER_TAG);
                endValueStr = "#" + Integer.toString((items.size()-1));
                endValueComplex = false;
                // END KGU#1001 2021-10-28
            }
            // START KGU#1001 2021-10-28
            //addCode(c, "", isDisabled);
            // We need a new temporary register for counting
            String auxCounter = getAvailableRegister();
            if (!auxCounter.isEmpty()) {
                mVariables.put(auxCounter, TEMP_REGISTER_TAG);
                access = counterStr + " <- " + valList + "[" + auxCounter + "]";
                counterStr = auxCounter;
            }
            else {
                appendComment("No register available for auxiliary loop counter!", getIndent());
            }
            stepValueStr = "#1";	// We assume word as element type...
            // END KGU#1001 2021-10-28
        }
        // START KGU#1193 2025-09-02: Bugfix #1210: suppressTransformation caused errors here
        //else {
        else if (_for.style == For.ForLoopStyle.COUNTER) {
        // END KGU#1193 2025-09-02
            // START KGU#1001 2021-10-28: Bugfix #1005 We don't cope with complex expressions
            //String startValueStr = _for.getStartValue();
            //String endValueStr = _for.getEndValue();
            //String stepValueStr = _for.getStepString();
            startValueStr = _for.getStartValue();
            endValueStr = _for.getEndValue();
            stepValueStr = _for.getStepString();
            startValueComplex = !startValueStr.matches(registerVariableNumberHex);
            endValueComplex = !endValueStr.matches(registerVariableNumberHex);
            // END KGU#1001 2021-10-28

            // Understand if it's negative for or positive for
            if (stepValueStr.startsWith("-")) {
                op = "SUB";
                test = "BLT";
                stepValueStr = stepValueStr.substring(1);
            }

            // Let's add the # if we need it
            // START KGU#1001 2021-10-28: Bugfix #1005 Too vague a test...
            //if (!startValueStr.startsWith("R")) {
            //    startValueStr = "#" + startValueStr;
            //}
            //if (!endValueStr.startsWith("R")) {
            //    endValueStr = "#" + endValueStr;
            //}
            startValueStr = this.variablesToRegisters(startValueStr);
            endValueStr = this.variablesToRegisters(endValueStr);
            try {
                Integer.parseInt(startValueStr);
                startValueStr = "#" + startValueStr;
            }
            catch (NumberFormatException ex) {}
            try {
                Integer.parseInt(endValueStr);
                endValueStr = "#" + endValueStr;
            }
            catch (NumberFormatException ex) {}
            // END KGU#1001 2021-10-28

            stepValueStr = "#" + stepValueStr;

        }
        // START KGU#1193 2025-09-02: Bugfix #1210: suppressTransformation caused errors
        else {
            appendComment("FIXME: No automatic conversion for loop header available:", getIndent());
            appendComment(_for.getUnbrokenText().getLongString(), getIndent());
        }
        // END KGU#1193 2025-09-02
        //Write the code for the For
        // START KGU#1001 2021-10-28: Bugix #1005 We don't cope with complex expressions
        if (startValueComplex) {
            this.appendComment("WARNING: Start value expression too complex", getIndent());
        }
        // END KGU#1001 2021-10-28
        addCode("MOV " + counterStr + ", " + startValueStr, getIndent(), isDisabled);
        addCode("", "for_" + counter + colon, isDisabled);
        // START KGU#1001 2021-10-28: Bugix #1005 We don't cope with complex expressions
        if (endValueComplex) {
            this.appendComment("WARNING: End value expression too complex", getIndent());
        }
        // END KGU#1001 2021-10-28
        addCode("CMP " + counterStr + ", " + endValueStr, getIndent(), isDisabled);
        // START KGU#1001 2021-10-28: Bugfix #1005 Wrong loop test
        //addCode("BGE end_" + counter, getIndent(), isDisabled);
        addCode(test + " end_" + counter, getIndent(), isDisabled);

        if (access != null) {
            this.generateArrayExpr(access, isDisabled);
        }
        // END KGU#1001 2021-10-28
        // Generate the code into the block
        generateCode(_for.getBody(), "");
        addCode(op + " " + counterStr + ", " + counterStr + ", " + stepValueStr,
                getIndent(), isDisabled);

        // Adding the branch instruction and the label
        // START KGU#968 2021-05-02: Map the jumpTable entry to the end label
        //addCode(getIndent() + "B for_" + counter, "", isDisabled);
        //addCode("end_" + counter + colon, "", isDisabled);
        //int s = counter + 1;
        // This part is something similar to unifyFlow (we can do it better)
        //if (code.indexOf("end_" + counter + colon) == code.indexOf("end_" + s + colon) - 1) {
        //    code.replaceInElements("B end_" + s, "B end_" + counter);
        //    code.replaceInElements("end_" + s + colon, "");
        //    code.replaceInElements("end_" + s, "end_" + counter);
        //}
        addCode("B for_" + counter, getIndent(), isDisabled);
        String endLabelPlus = "end_" + (counter + 1);		// End label of the last nested loop
        int posEnd = code.count();
        // Check whether the end label would coincide with a nested end label
        boolean endClash = posEnd > 0 && !isDisabled && code.get(posEnd-1).equals(endLabelPlus + colon);
        if (endClash) {
            // Overwrite the previous label
            code.set(posEnd-1, endLabel + colon);
            // Adapt all references
            code.replaceInElements(endLabelPlus, endLabel);
            for (int i = 0; i < breakLabels.length; i++) {
                if (breakLabels[i].equals(endLabelPlus)) {
                    breakLabels[i] = endLabel;
                }
            }
        } else {
            addCode(endLabel + colon, "", isDisabled);
        }
        // START KGU#1001 2021-10-28: Bugfix #1005: Wrong handling of loop variable
        //if (!counterReg.isEmpty() && USER_REGISTER_TAG.equals(mVariables.get(counterReg))) {
        if (!counterReg.isEmpty() && mVariables.get(counterReg).equals(_for.getCounterVar())) {
        // END KGU#1001 2021-10-28
            // Release the register
            mVariables.put(counterReg, "");
        }
        // END KGU#968 2021-05-02
        // START KGU#1001 2021-10-28: Bugfix #1005: Wrong handling of FOR IN loops
        if (!counterStr.isEmpty() && TEMP_REGISTER_TAG.equals(mVariables.get(counterStr))) {
            // Release the register
            mVariables.put(counterStr, "");
        }
        // END KGU#1001 2021-10-28
    }

    @Override
    protected void generateCode(While _while, String _indent) {
        String colon = syntaxDiffs[gnuEnabled ? 0 : 1][0];

        // START KGU#1070 2025-09-05: Issue #1214 Consider temporary disabling
        //boolean isDisabled = _while.isDisabled(false);
        boolean isDisabled = isDisabled(_while);
        // END KGU#1070 2025-09-05
        appendComment(_while, _indent + getIndent());
        // START KGU#1012 2021-11-14: Issue #967 Syntax restrictions
        if (checker != null && !isDisabled) {
            String problem = checker.checkSyntax(_while.getUnbrokenText().get(0), _while, 0);
            if (problem != null) {
                appendComment(problem.replace("error.syntax", "Syntax rejected")
                        .replace("error.lexical", "Unexpected symbol"), getIndent());
                // FIXME: This should be handled similar to issue #1214
                return;
            }
        }
        // END KGU#1012 2021-11-14
        int counter = COUNTER;

        String[] keys = {"end", "code"};

        String c = processCondition(_while, "while", keys, true);
        // START KGU#1070 2025-09-02: Issue #1214 Export the substructure in disabled state
        //if (c == null) {
        //    return;
        //}
        // END KGU#1070 2025-0902

        // Add the label
        addCode("while_" + counter + colon, "", isDisabled);

        // Add the code
        // START KGU#968 2021-04-25: Issue #967 c might contain newlines - which compromises line mapping
        //addCode(c, "", isDisabled);
        // START KGU#1070 2025-09-02: Issue #1214 
        if (c == null) {
            // Comment about inappropriate condition was already given
            COUNTER++;
            disable(_while);
        }
        else {
        // END KGU#1070 2025-09-02
            String[] cSplit = c.split("\\n");
            for (int i = 0; i < cSplit.length; i++) {
                addCode(cSplit[i], "", isDisabled);
            }
        // START KGU#1070 2025-09-02: Issue #1214 (see above)
        }
        try {
        // END KGU1070 2025-09-21
        // END KGU#968 2021-04-25
            // START KGU#968 2021-05-02: Map the jumpTable entry to the end label
            Integer labelRef = jumpTable.get(_while);
            if (labelRef != null && labelRef >= 0) {
                this.breakLabels[labelRef] = "end_" + counter;
            }
            // END KGU#968 2021-05-02
            // Generate the code into the block
            generateCode(_while.getBody(), _indent);
            // Add the label and the branch instruction
            // START KGU#1070 2025-09-05: Issue #1214 Disable this if _while is defective
            //addCode("B while_" + counter, getIndent(), isDisabled);
            addCode("B while_" + counter, getIndent(), isDisabled || c == null);
            // END KGU#1070 2025-09-05
            addCode("end_" + counter + colon, "", isDisabled);
        // START KGU#1070 2025-09-02: Issue #1214 (see above)
        }
        finally {
            // Restore original state
            reenable(_while);
        }
        // END KGU1070 2025-09-21
    }

    @Override
    protected void generateCode(Repeat _repeat, String _indent) {
        String colon = syntaxDiffs[gnuEnabled ? 0 : 1][0];

        // START KGU#1070 2025-09-05: Issue #1214 Consider temporary disabling
        //boolean isDisabled = _repeat.isDisabled(false);
        boolean isDisabled = isDisabled(_repeat);
        // END KGU#1070 2025-09-05

        appendComment(_repeat, getIndent());
        // START KGU#1012 2021-11-14: Issue #967 Syntax restrictions
        if (checker != null && !isDisabled) {
            String problem = checker.checkSyntax(_repeat.getUnbrokenText().get(0), _repeat, 0);
            if (problem != null) {
                appendComment(problem.replace("error.syntax", "Syntax rejected")
                        .replace("error.lexical", "Unexpected symbol"), getIndent());
                // FIXME: We ought yet to generate the body as disabled code
                return;
            }
        }
        // END KGU#1012 2021-11-14

        int counter = COUNTER;

        String[] keys = {"do", "continue"};
        // START KGU#968 2021-05-02: Map the jumpTable entry to the end label (and add one for breaks)
        Integer labelRef = jumpTable.get(_repeat);
        String endLabel = null;
        if (labelRef != null && labelRef >= 0) {
            endLabel = "end_" + counter;
            // START KGU#1196 2025-09-02: Bugfix #1215: We must place this label at the end
            //addCode(endLabel + colon, "", isDisabled);
            // END KGU#1196 2025-09-02
            this.breakLabels[labelRef] = endLabel;
        }
        // END KGU#968 2021-05-02

        // START KGU#1005 2021-10-31: Bugfix #1010 The condition must be inverted (not "do while" logic!)
        //String c = processCondition(_repeat, "until", keys, false);
        String c = processCondition(_repeat, "until", keys, true);
        // END KGU#1005 2021-10-31
        if (c == null) {
            // START KGU#1070 2025-09-02: Issue #1214 Export the substructure in disabled state
            //return;
            COUNTER++;
            // Export the substructure in disabled state
            disable(_repeat);
            // END KGU#1070 2025-09-02
        }
        // START KGU#1070 2025-09-02: Issue #1214 (see above)
        try {
        // END KGU1070 2025-09-02

            addCode("do_" + counter + colon, "", isDisabled);

            generateCode(_repeat.getBody(), "");

            // START KGU#968 2021-04-25: Issue #967 c might contain newlines - which compromises line mapping
            //addCode(c, "", isDisabled);
            // START KGU#1070 2025-09-02: Issue #1214 Only a transformed condition can be written
            if (c == null) {
                appendComment("until " + _repeat.getUnbrokenText().getLongString().trim(), getIndent());
            }
            else {
            // END KGU#1070 2025-09-02: Issue #1214 (see above)
                String[] cSplit = c.split("\\n");
                for (int i = 0; i < cSplit.length; i++) {
                    addCode(cSplit[i], "", isDisabled);
                }
            // START KGU#1070 2025-09-02: Issue #1214 Only a transformed condition can be written
            }
            // END KGU#1070 2025-09-02: Issue #1214 (see above)
            // END KGU#968 2021-04-25
            // START KGU#1196 2025-09-02: Bugfix #1215: We must place this label after the end
            if (endLabel != null) {
                addCode(endLabel + colon, "", isDisabled);
            }
            // END KGU#1196 2025-09-02
        // START KGU#1070 2025-09-02: Issue #1214 Only a transformed condition can be written
        }
        finally {
            // Restore original state
            reenable(_repeat);
        }
        // END KGU#1070 2025-09-02
    }

    @Override
    protected void generateCode(Forever _forever, String _indent) {
        String colon = syntaxDiffs[gnuEnabled? 0 : 1][0];

        // START KGU#1070 2025-09-05: Issue #1214 Consider temporary disabling
        //boolean isDisabled = _forever.isDisabled(false);
        boolean isDisabled = isDisabled(_forever);
        // END KGU#1070 2025-09-05
        appendComment(_forever, getIndent());

        int counter = COUNTER;
        COUNTER++;

        // START KGU#968/KGU#1196 2025-09-02: Bugfix #1215 Map the jumpTable entry here
        String endLabel = null;
        Integer labelRef = jumpTable.get(_forever);
        if (labelRef != null && labelRef >= 0) {
            endLabel = "end_" + counter;
            this.breakLabels[labelRef] = endLabel;
        }
        // END KGU#1196 2025-09-02

        // Create While True Block
        addCode("whileTrue_" + counter + colon, "", isDisabled);
        generateCode(_forever.getBody(), "");

        // Add pointer to While True Block
        addCode("B whileTrue_" + counter + "\n", getIndent(), isDisabled);

        addSepaLine();
        // START KGU#968 2021-05-02: Map the jumpTable entry to the end label (and add one for breaks)
        // START KGU#1196 2025-09-02: Bugfix #1215 Part of this has to be done before the body
        //Integer labelRef = jumpTable.get(_forever);
        //if (labelRef != null && labelRef >= 0) {
        //    addCode("end_" + counter + colon, "", isDisabled);
        //    this.breakLabels[labelRef] = "end_" + counter;
        //}
        if (endLabel != null) {
            addCode(endLabel + colon, "", isDisabled);
        }
        // END KGU#1196 2025-09-02
        // END KGU#968 2021-05-02
    }

    @Override
    protected void generateCode(Call _call, String _indent) {
        if (!appendAsComment(_call, _indent)) {
            // START KGU#1070 2025-09-05: Issue #1214 Wrong argument; consider temporary disabling
            //boolean isDisabled = _call.isDisabled(true);
            boolean isDisabled = isDisabled(_call);
            // END KGU#1070 2025-09-05
            appendComment(_call, getIndent());
            StringList lines = _call.getUnbrokenText();
            // START KGU#1012 2021-11-14: Issue #967 Syntax restrictions
            if (checker != null && !isDisabled) {
                String problem = checker.checkSyntax(lines.get(0), _call, 0);
                if (problem != null) {
                    appendComment(problem.replace("error.syntax", "Syntax rejected")
                            .replace("error.lexical", "Unexpected symbol"), getIndent());
                    return;
                }
            }
            // END KGU#1012 2021-11-14

            // START KGU#968 2021-05-02: We must pass the arguments in order of occurrence
            //String line = lines.get(0);
            //StringBuilder registers = new StringBuilder();
            //int i = 0;
            //
            //for (Map.Entry<String, String> entry : mVariables.entrySet()) {
            //    if (!entry.getValue().equals("") && i == 0) {
            //        registers.append(entry.getKey());
            //        i++;
            //    } else if (!entry.getValue().equals("")) {
            //        registers.append(", ").append(entry.getKey());
            //    }
            //}
            //String functionName = getFunction(line);
            //addCode("STMFD SP!, {" + registers + ", LR}", getIndent(), isDisabled);
            //addCode("BL " + functionName, getIndent(), isDisabled);
            //addCode("LDMFD SP!, {" + registers + ", LR}", getIndent(), isDisabled);
            //addCode("MOV PC, LR", getIndent(), isDisabled);	// This was nonsense anyway!
            Function called = _call.getCalledRoutine();
            Root caller = Element.getRoot(_call);

            if (called != null) {
                StringBuilder registers = new StringBuilder();
                Vector<Root> cands;
                if (this.routinePool != null
                        && !(cands = this.routinePool.findRoutinesBySignature(called.getName(),
                                called.paramCount(), caller, true)).isEmpty()) {
                    addCode("STMFD SP!, {LR}", getIndent(), isDisabled);
                    Root routine = cands.firstElement();
                    ArrayList<Param> params = routine.getParams();
                    for (int i = 0; i < called.paramCount(); i++) {
                        // Current argument
                        String arg = called.getParam(i);
                        // FIXME we will have to compile the expression here and may not meddle with the stack!
                        if (arg.matches(variablePattern)) {
                            arg = this.variablesToRegisters(arg);
                        } else {
                            String reg = getAvailableRegister();
                            generateInstructionLine(String.format("%s <- %s", reg, arg), isDisabled, _call);
                            arg = reg;
                            if (!reg.isEmpty()) {
                                // Unregister the temporary register
                                mVariables.put(reg, "");
                            }
                        }
                        addCode("STR " + arg + ", [SP,#-4]!", this.getIndent(), isDisabled);
                    }
                    // Add a cell for the return value (and temporarily for default values)
                    addCode(String.format("STR R0, [SP,#-%d,LSL #2]", params.size() - called.paramCount() + 1),
                        this.getIndent(), isDisabled);
                    for (int i = called.paramCount(); i < params.size(); i++) {
                        String arg = params.get(i).getDefault();
                        this.generateInstructionLine("R0 <- " + arg, isDisabled, _call);
                        addCode("STR R0, [SP,#4]!", this.getIndent(), isDisabled);
                    }
                    addCode("SUB SP, #4", getIndent(), isDisabled);
                    // Place a 0 value in the result field and restore R0
                    addCode("MOV R0, #0", this.getIndent(), isDisabled);
                    addCode("SWP R0, R0, [SP]", this.getIndent(), isDisabled);
                    addCode("BL " + called.getName(), getIndent(), isDisabled);
                    // Is it a function call? Then produce an assignment with variable mapping
                    if (_call.isAssignment()) {
                        // Get the result value
                        TokenList tokens = new TokenList(lines.get(0), true);
                        String target = Call.getAssignedVarname(tokens, false);
                        target = variablesToRegisters(target);
                        appendComment("Subroutine result:", getIndent());
                        addCode(String.format("LDR %s, [SP]", target), getIndent(), isDisabled);
                    }
                    addCode(String.format("ADD SP, #%d", (params.size()+1) * 4), getIndent(), isDisabled);
                    addCode("LDMFD SP!, {LR}", getIndent(), isDisabled);
                } else {
                    // Dummy code for not retrievable subroutine (taken from the orig. code)
                    // Just stash all registers in use
                    for (Map.Entry<String, String> entry : mVariables.entrySet()) {
                        if (!entry.getValue().equals("")) {
                            registers.append(entry.getKey());
                            registers.append(", ");
                        }
                    }
                    addCode("STMFD SP!, {" + registers + "LR}", getIndent(), isDisabled);
                    addCode("BL " + called.getName(), getIndent(), isDisabled);
                    addCode("LDMFD SP!, {" + registers + "LR}", getIndent(), isDisabled);
                }
            }
            else {
                appendComment("INCORRECT CALL SYNTAX - Call ignored:", getIndent());
                for (int i = 0; i < lines.count(); i++) {
                    appendComment(lines.get(i), getIndent());
                }
            }
            // END KGU#968 2021-05-02
        }
    }

    @Override
    protected void generateCode(Jump _jump, String _indent) {
        String colon = syntaxDiffs[gnuEnabled? 0 : 1][0];
        if (!appendAsComment(_jump, _indent)) {
            // START KGU#1070 2025-09-05: Issue #1214 Consider temporary disabling
            //boolean isDisabled = _jump.isDisabled(false);
            boolean isDisabled = isDisabled(_jump);
            // END KGU#1070 2025-09-05
            appendComment(_jump, _indent);
            boolean isEmpty = true;

            StringList lines = _jump.getUnbrokenText();
            // Has it already been matched with a loop? Then syntax must have been okay...
            Integer ref = this.jumpTable.get(_jump);
            if (ref != null)
            {
                String label = "__ERROR__";
                if (ref.intValue() >= 0) {
                    label = breakLabels[ref];
                } else {
                    appendComment("FIXME: Structorizer detected this illegal jump attempt:", getIndent());
                    appendComment(lines.getLongString(), getIndent());
                }
                addCode("B " + label + colon, getIndent(), isDisabled);
            }
            else
            {
                Root root = Element.getRoot(_jump);
                String preReturn = Syntax.key2token("preReturn");
                String preExit   = Syntax.key2token("preExit");
                //String preThrow  = CodeParser.getKeywordOrDefault("preThrow", "throw");
                for (int i = 0; isEmpty && i < lines.count(); i++) {
                    String line = transform(lines.get(i)).trim();
                    // START KGU#1012 2021-11-14: Issue #967 Syntax restrictions
                    if (checker != null && !isDisabled) {
                        String problem = checker.checkSyntax(line, _jump, i);
                        if (problem != null) {
                            appendComment(problem.replace("error.syntax", "Syntax rejected")
                                    .replace("error.lexical", "Unexpected symbol"), getIndent());
                            continue;
                        }
                    }
                    // END KGU#1012 2021-11-14
                    if (!line.isEmpty())
                    {
                        isEmpty = false;
                    }
                    if (Jump.isReturn(line))
                    {
                        String argument = line.substring(preReturn.length()).trim();
                        // START KGU#1017 2021-11-17: Issue #1020 outsourced
                        generateCodeReturn(_jump, argument);
                        // END KGU#1017 2021-11-17
                    }
                    else if (Jump.isExit(line))
                    {
                        String argument = line.substring(preExit.length()).trim();
                        if (topLevel && root.isProgram()) {
                            String arg = "";
                            if (!argument.isEmpty()) {
                                if (argument.matches(variablePattern)) {
                                    arg = (this.variablesToRegisters(argument) + " ").split(" ")[0];
                                }
                                else {
                                    String reg = getAvailableRegister();
                                    generateInstructionLine(reg + " <- " + argument, isDisabled, _jump);
                                    arg = reg;
                                }
                            } else {
                                // Return a 0 value
                                arg = getAvailableRegister();
                                // FIXME registers might be exhausted...
                                addCode(String.format("MOV %s, #0", arg), getIndent(), isDisabled);
                            }
                            // Write the result value to the designated space on stack (+ 12 words)
                            addCode(String.format("STR %s, [SP,#13,#2]", arg), _indent, isDisabled);
                            addCode("LDMFD SP!, {R0-R12}", getIndent(), isDisabled);
                            addCode("MOVS PC, LR", getIndent(), isDisabled);
                            addCode("", getIndent(), false);
                        } else {
                            appendComment("================= NOT SUPPORTED, FIND AN EQUIVALENT =================", "");
                            appendComment(_jump.getUnbrokenText().getText(), _indent);
                        }
                    }
                    else if (Jump.isThrow(line)) {
                        appendComment("================= NOT SUPPORTED, FIND AN EQUIVALENT =================", "");
                        appendComment(_jump.getUnbrokenText().getText(), getIndent());
                    }
                    else if (!isEmpty)
                    {
                        appendComment("FIXME: Structorizer detected the following illegal jump attempt:", getIndent());
                        appendComment(line, getIndent());
                    }
                    // END KGU#74/KGU#78 2015-11-30
                }
                if (isEmpty) {
                    appendComment("FIXME: An empty jump was found here! Cannot be translated to " +
                            this.getFileDescription(), getIndent());
                }

            }
        }
    }

    // START KGU#1017 2021-11-17: Issue #1020 support terminal return instruction
    /**
     * Generates the code for a return instruction with given expression
     * {@code _valueExpr} for the return value
     * 
     * @param _jump - the element containing the return instruction line
     * @param _valueExpr - the expression to compute the return value
     */
    private void generateCodeReturn(Instruction _jump, String _valueExpr) {
        // START KGU#1070 2025-09-05: Issue #1214 Consider temporary disabling
        //boolean isDisabled = _jump.isDisabled(false);
        boolean isDisabled = isDisabled(_jump);
        // END KGU#1070 2025-09-05
        if (!_valueExpr.isEmpty())
        {
            // FIXME The expression will have to be compiled!
            if (_valueExpr.matches(variablePattern)) {
                _valueExpr = this.variablesToRegisters(_valueExpr);
            }
            else {
                String reg = getAvailableRegister();
                isDisabled |= !generateInstructionLine(reg + " <- " + _valueExpr, isDisabled, _jump);
                _valueExpr = reg;
            }
            addCode(String.format("STR %s, [SP,#13,#2]", _valueExpr), getIndent(), isDisabled);
        }
        addCode("LDMFD SP!, {R0-R12}", getIndent(), isDisabled);
        addCode("MOVS PC, LR", getIndent(), isDisabled);
        addCode("", getIndent(), false);
    }
    // END KGU#1017 2021-11-17

    /**
     * Not actually supported
     *
     * @param _para   - the {@link lu.fisch.structorizer.elements.Parallel} element to be exported
     * @param _indent - the indentation string valid for the given Instruction
     */
    @Override
    protected void generateCode(Parallel _para, String _indent) {
        appendComment(_para, _indent);

        appendComment("==========================================================", getIndent());
        appendComment("========= START PARALLEL SECTION (NOT SUPPORTED) =========", getIndent());
        appendComment("==========================================================", getIndent());

        for (int i = 0; i < _para.qs.size(); i++) {
            appendComment("---------------- START THREAD " + i + " -----------------", getIndent());
            generateCode(_para.qs.get(i), getIndent());
            appendComment("----------------- END THREAD " + i + " ------------------", getIndent());
        }

        appendComment("==========================================================", getIndent());
        appendComment("========== END PARALLEL SECTION (NOT SUPPORTED) ==========", getIndent());
        appendComment("==========================================================", getIndent());
    }

    /**
     * @param _try    - the {@link lu.fisch.structorizer.elements.Try}
     * @param _indent - the indentation string valid for the given Instruction
     */
    @Override
    protected void generateCode(Try _try, String _indent) {
        // START KGU#1070 2025-09-05: Issue #1214 Consider temporary disabling
        //boolean isDisabled = _try.isDisabled(false);
        boolean isDisabled = isDisabled(_try);
        // END KGU#1070 2025-09-05
        appendComment(_try, getIndent());
        addCode("LDMFD sp!,{R0-R12,pc}^", getIndent(), isDisabled);
        generateCode(_try.qTry, _indent);
        generateCode(_try.qCatch, _indent);
        generateCode(_try.qFinally, _indent);
    }

    /**
     * Calls {@link #getMode(String)} to get what line is and proceeds to
     * translate it accordingly.
     *
     * @param line       - the string in the block
     * @param isDisabled - whether this element or one of its ancestors is disabled
     * @param elem       - the inducing Instruction
     * @return {@code true} iff valid code was generated without trouble
     */
    private boolean generateInstructionLine(String line, boolean isDisabled, Instruction elem) {
        boolean done = false;
        String newline;
        ARM_OPERATIONS mode = getMode(line);

        switch (mode) {
        case ASSIGNMENT:
            newline = variablesToRegisters(line);
            done = generateAssignment(newline, isDisabled);
            break;
        case EXPRESSION:
            newline = variablesToRegisters(line);
            done = generateExpr(newline, isDisabled);
            break;
        case MEMORY:
            newline = variablesToRegisters(line);
            done = generateMemoryAssignment(newline, isDisabled);
            break;
        case ARRAY_EXPRESSION:
            newline = variablesToRegisters(line);
            done = generateArrayExpr(newline, isDisabled);
            break;
        case ARRAY_ASSIGNMENT:
            // FIXME: This will also replace the array name by a (possibly uninitialised) register
            newline = variablesToRegisters(line);
            done = generateArrayAssignment(newline, isDisabled);
            break;
        case ARRAY_INITIALIZATION:
            done = generateArrayInitialization(line, isDisabled, elem);
            break;
        case ADDRESS:
            done = generateAddressAssignment(line, isDisabled);
            break;
        case BOOLEAN_ASSIGNMENT:
            newline = variablesToRegisters(line);
            done = generateAssignment(newline.replace("true", "1").replace("false", "0"), isDisabled);
            break;
        case STRING_INITIALIZATION:
            newline = variablesToRegisters(line);
            done = generateString(newline, isDisabled, elem);
            break;
        case CHAR_INITIALIZATION:
            // START KGU#1002 2021-10-30: Issue #1007 Care for special characters
            //newline = variablesToRegisters(line);
            //generateAssignment(newline.replace("\"", "'"), isDisabled);
            {
                TokenList tokens = new TokenList(line, true);
                StringBuilder charRepr = stringContentToList(tokens.get(2));
                newline = variablesToRegisters(tokens.get(0)) + "<-" + charRepr.toString();
                done = generateAssignment(newline, isDisabled);
            }
            // END KGU#1002 2021-10-30
            break;
        case INSTRUCTION:
            /*
             * The line starts with an ARM menomic code - we assume that the user knew
             * what they did and only replace variables by register names and put a '#'
             * prefix in front of unprefixed integer literals ...
             */
            // START KGU#1066 2022-09-30: Bugfix #1074
            //newline = variablesToRegisters(line);
            {
                TokenList tokens = new TokenList(line, true);
                for (int i = 1; i < tokens.size(); i++) {
                    try {
                        int val = Integer.parseInt(tokens.get(i));
                        tokens.set(i, "#" + val);
                    }
                    catch (NumberFormatException ex) {}
                }
                newline = tokens.get(0).toUpperCase() + variablesToRegisters(tokens.subSequenceToEnd(1).getString());
            }
            // END KGU#1066 2022-09-30
            addCode(newline, getIndent(), isDisabled);
            done = !isDisabled;
            // START KGU#1066 2022-09-30: Bugfix #1074
            break;
            // END KGU#1066 2022-09-30
        case INPUT:
            if (gnuEnabled) {
                // START KGU#968 2021-04-25/2021-11-14: Remove the keyword and a possible prompt string
                //newline = variablesToRegisters(line);
                //String register = newline.split(" ")[1];
                TokenList tokens = new TokenList(line, true);
                TokenList inputTokens = Syntax.getSplitKeyword("input");
                // Check for a prompt string literal and remove it (plus a possible comma)
                int ix = inputTokens.size();
                tokens.remove(0, ix);
                if (!tokens.isEmpty() && (tokens.get(0).startsWith("\"") || tokens.get(0).startsWith("'"))) {
                    tokens.remove(0);
                    appendComment("Prompt string of input instruction ignored", getIndent());
                }
                newline = variablesToRegisters(tokens.getString());
                tokens = new TokenList(newline, true);
                tokens.removeAll(",");
                if (!tokens.isEmpty()) {
                    // Use the last register for the input address as it is overwritten last
                    String addrRegister = tokens.get(tokens.size()-1);
                    addCode(String.format("LDR %s, =0xFF200050", addrRegister), getIndent(), isDisabled);
                    for (int i = 0; i < tokens.size(); i++) {
                        String register = tokens.get(i);
                        // START KGU#968 2021-04-24: We must not add two lines via a single call (for correct line counting)
                        //addCode(String.format("LDR %s, =0xFF200050\n%sLDR %s, [%s]", register, getIndent(), register, register), getIndent(), isDisabled);
                        addCode(String.format("LDR %s, [%s]", register, addrRegister), getIndent(), isDisabled);
                        // END KGU#968 2021-04-24
                    }
                }
                done = true;
                // END KGU#968 2021-04-25/2021-11-14
            } else {
                appendComment("ERROR: INPUT operation only supported with GNU code\n" + line, getIndent());
            }
            break;
        case OUTPUT:
            if (gnuEnabled) {
                // START KGU#968 2021-04-26: Remove the keyword
                //newline = variablesToRegisters(line);
                //String register = newline.split(" ")[1];
                //String addrRegister = getAvailableRegister();
                // We must add two lines via two calls (for correct line counting)
                //addCode(String.format("LDR %s, =0xFF201000", addrRegister), getIndent(), isDisabled);
                //addCode(String.format("STR %s, [%s]", register, addrRegister), getIndent(), isDisabled);
                TokenList tokens = new TokenList(line, true);
                TokenList outputTokens = Syntax.getSplitKeyword("output");
                tokens.remove(0, outputTokens.size());
                ArrayList<TokenList> exprs = Syntax.splitExpressionList(tokens, ",");
                if (exprs.size() > 1) {
                    String addrRegister = getAvailableRegister();
                    if (!addrRegister.isEmpty()) {
                        mVariables.put(addrRegister, TEMP_REGISTER_TAG);
                    }
                    addCode(String.format("LDR %s, =0xFF201000", addrRegister), getIndent(), isDisabled);
                    for (int i = 0; i < exprs.size() - 1; i++) {
                        boolean itemDone = false;
                        String expr = exprs.get(i).getString();
                        // START KGU#968 2021-11-15: Issue #967 Don't reserve a register without need
                        //String register = getAvailableRegister();
                        String register = "";
                        // END KGU#968 2021-11-15
                        if (expr.matches(variablePattern)) {
                            register = variablesToRegisters(expr);
                            itemDone = true;
                        }
                        else {
                            // START KGU#968 2021-11-15: Issue #967 Don't reserve a register without need
                            //generateInstructionLine(String.format("%s <- %s", register, expr), isDisabled, elem);
                            register = getAvailableRegister();
                            // END KGU#968 2021-11-15
                            if (!register.isEmpty()) {
                                // START KGU#968 2021-11-15: Issue #967 Don't reserve a register without need
                                String auxLine = String.format("%s <- %s", register, expr);
                                // START KGU#1015 2021-11-17
                                ARM_OPERATIONS auxMode = getMode(auxLine);
                                if (auxMode == ARM_OPERATIONS.ARRAY_INITIALIZATION
                                        || auxMode == ARM_OPERATIONS.STRING_INITIALIZATION) {
                                    // FIXME: We might consider a loop over the elements
                                    appendComment("WARNING: No sensible solution for array output:", getIndent());
                                }
                                // END KGU#1015 2021-11-17
                                itemDone = generateInstructionLine(auxLine, isDisabled, elem);
                                // END KGU#968 2021-11-15
                                mVariables.put(register, "");
                            }
                            else {
                                appendComment("ERROR: No available register for output of " + expr, getIndent());
                            }
                        }
                        addCode(String.format("STR %s, [%s]", register, addrRegister), getIndent(), isDisabled || !itemDone);
                        if (itemDone) {
                            // If at least one of the output items could be solved call it a success
                            done = true;
                        }
                    }
                    if (!addrRegister.isEmpty()) {
                        // Release the register
                        mVariables.put(addrRegister, "");
                    }
                }
                // END KGU#968 2021-04-26
            } else {
                appendComment("ERROR: OUTPUT operation only supported with GNU code\n" + line, getIndent());
            }
            break;
        case NOT_IMPLEMENTED:
            appendComment("ERROR: Not implemented yet\n" + line, getIndent());
            break;
        }
        return done;
    }

    /**
     * This method uses regex tests to verify which ARM instruction is {@code line1}
     *
     * @param line1 - the string that contains the instruction to translate
     * @return string that represents what is the instruction
     */
    private ARM_OPERATIONS getMode(String line1) {
        // START KGU#968 2021-04-24: Enh. #967 - correct keyword comparison
        boolean isInput = inputPattern != null && inputPattern.matcher(line1).matches();
        boolean isOutput = outputPattern != null && outputPattern.matcher(line1).matches();
        // END KGU#968 2021-04-24
        // START KGU#1004 2021-10-31: We must not remove all spaces, the patterns all cope with blanks now
        //String line = line1.replace(" ", "");
        String line = line1.trim();
        // END KGU#1004 2021-10-31
        ARM_OPERATIONS mode = ARM_OPERATIONS.NOT_IMPLEMENTED;

        if (booleanAssignmentPattern.matcher(line).matches()) {
            mode = ARM_OPERATIONS.BOOLEAN_ASSIGNMENT;
        } else if (assignment.matcher(line).matches()) {
            mode = ARM_OPERATIONS.ASSIGNMENT;
        } else if (expression.matcher(line).matches()) {
            mode = ARM_OPERATIONS.EXPRESSION;
        } else if (memoryAccess.matcher(line).matches()) {
            mode = ARM_OPERATIONS.MEMORY;
        } else if (memoryStore.matcher(line).matches()) {
            mode = ARM_OPERATIONS.MEMORY;
        } else if (arrayExpression.matcher(line).matches()) {
            mode = ARM_OPERATIONS.ARRAY_EXPRESSION;
        } else if (arrayAssignment.matcher(line).matches()) {
            mode = ARM_OPERATIONS.ARRAY_ASSIGNMENT;
        } else if (stringInitialization.matcher(line).matches()) {
            mode = ARM_OPERATIONS.STRING_INITIALIZATION;
        } else if (charInitialization.matcher(line).matches()) {
            mode = ARM_OPERATIONS.CHAR_INITIALIZATION;
        } else if (arrayInitialization.matcher(line).matches()) {
            mode = ARM_OPERATIONS.ARRAY_INITIALIZATION;
        } else if (address.matcher(line).matches()) {
            mode = ARM_OPERATIONS.ADDRESS;
        // START KGU#968 2021-04-24: Correct input/output detection
        //} else if (line.toLowerCase().contains("input")) {
        //    mode = ARM_OPERATIONS.INPUT;
        //} else if (line.toLowerCase().contains("output")) {
        //    mode = ARM_OPERATIONS.OUTPUT;
        } else if (isInput) {
            mode = ARM_OPERATIONS.INPUT;
        } else if (isOutput) {
            mode = ARM_OPERATIONS.OUTPUT;
        // END KGU#968 2021-04-24
        // START KGU#968 2021-10-06: line does not contain spaces, so better use line1 here
        //} else if (isArmInstruction(line)) {
        } else if (isArmInstruction(line1)) {
        // END KGU#968 2021-10-16
            mode = ARM_OPERATIONS.INSTRUCTION;
        }

        return mode;
    }

    /**
     * Translates multiple conditions, takes the condition, counter, keywords as inputs<br/>
     * EXAMPLE: condition = "{@code R0 < R1 && R1 > R2}", counter = 1, key[then, else]<br/>
     * <b>NOTE: By now only conditions with one kind of operators (and / or) can be translated!</b><br/>
     * This method increments the {@link #COUNTER} field!
     *
     * @param condition - the string that contains the condition with unified operators
     * @param reverse   - the boolean used for reversing the condition with the {@code not} operator
     * @param key       - the list of the Strings used for the labels
     */
    // FIXME Doesn't splitCondition() already replace/remove the verbose operators?
    // splitCondition doesn't remove brackets
    private String multiCondition(String condition, boolean reverse, String[] key) {
        int counter = COUNTER;
        COUNTER++;
        String c = "";

        // If there are variables we give them a free register
        condition = variablesToRegisters(condition);
        // Replacing all the chars that we don't need
        condition = condition.replace("(", "").replace(")", "").replace(" ", "");
        // Check for boolean char
        if (condition.contains("||") || condition.contains("&&") || condition.contains("and") || condition.contains("or")) {
            // call the method for split the Condition and then replace chars in the string
            c = splitCondition(condition, key);
            c = c.replace("and", "").replace("&", "").replace("or", "").replace("|", "").replace("not", "").replace("!", "");
        } else {
            String[] act = getCondition(condition, reverse);
            String cmp = getIndent() + "CMP " + act[0] + ", " + act[2] + "\n";
            String branch = getIndent() + act[1] + " " + key[0] + "_" + counter;
            c = c + cmp + branch;
        }

        return c;
    }

    /**
     * This method is used for the instruction of operator like (=, >, <, ...)
     *
     * @param condition - the condition expression string
     * @param inverse   - is the condition inverted by a {@code not} operator?
     * @return an array that contains the first operand, arm instruction, and the second operand
     */
    private String[] getCondition(String condition, boolean inverse) {
        // FIXME Is it certain that the expression contains only one relation operator? Otherwise trouble is ahead...
        //  Shouldn't it have been more sensible first to split around the original operators and then to replace them?
        // when this method is called there is just one relation operator in the condition because we split them in multiCondition()
        condition = condition.replace("==", "=");
        String op = "";
        String sep = "";

        // if inverse is false then it returns the ARM operation and the correct separator (sep)
        if (!inverse) {
            if (condition.contains(">=")) {
                op = "BGE";
                sep = ">=";
            } else if (condition.contains("<=")) {
                op = "BLE";
                sep = "<=";
            } else if (condition.contains("<") && !condition.contains("=")) {
                op = "BLT";
                sep = "<";
            } else if (condition.contains(">") && !condition.contains("=")) {
                op = "BGT";
                sep = ">";
            } else if (condition.contains("!=")) {
                op = "BNE";
                sep = "!=";
            } else if (condition.contains("=")) {
                op = "BEQ";
                sep = "=";
            }
        } // else it returns the opposite operation and the correct separator (sep)
        else {
            if (condition.contains(">=")) {
                op = "BLT";
                sep = ">=";
            } else if (condition.contains("<=")) {
                op = "BGT";
                sep = "<=";
            } else if (condition.contains("<") && !condition.contains("=")) {
                op = "BGE";
                sep = "<";
            } else if (condition.contains(">") && !condition.contains("=")) {
                op = "BLE";
                sep = ">";
            } else if (condition.contains("!=")) {
                op = "BEQ";
                sep = "!=";
            } else if (condition.contains("=")) {
                op = "BNE";
                sep = "=";
            }
        }

        condition = condition.replace(sep, "£" + op + "£");
        // We split the string
        String[] variable = condition.split("£");

        // We add the hashtag
        if (!variable[2].startsWith("R")) {
            variable[2] = "#" + variable[2] + "";
        }

        return variable;

    }

    // START KGU#968 2021-10-05
    /**
     * Processes the condition expression of the passed-in Element {@code _ele}
     * (should be an {@link Alternative}, {@link While}, or {@link Repeat} object)
     * and returns either {@code null} (in case the transformation failed) or a
     * multi-line instruction sequence as translation.
     * 
     * @param _ele - The element the code for which is to be generated
     * @param prefix - an element-class-specific prefix for the error message
     * @param keys - a pair of keys for creating the jump labels
     * @param inverse - whether the condition is to be logically inverted
     * @return the ARM instruction sequence or {@code null}
     */
    private String processCondition(Element _ele, String prefix, String[] keys, boolean inverse)
    {
        // Extract the text in the block
        TokenList tokens = TokenList.concatenate(_ele.getUnbrokenTokenText(), null);
        // START KGU#884 2021-10-25: Issue #800
        //Element.cutOutRedundantMarkers(tokens);
        Syntax.removeDecorators(tokens);
        // END KGU#884 2021-10-25
        tokens.shrink();
        Syntax.unifyOperators(tokens, false);
        String condition = tokens.getString();
        if (!condition.startsWith("(") || !condition.endsWith(")")) {
            // To help the matching
            condition = "(" + condition + ")";
        }
        condition = prepareAtomicCondition(condition);
        if (!conditionPattern.matcher(condition).matches()) {
            // FIXME - this seems to be an inappropriate reaction!
            appendComment("ERROR: Unsupported condition syntax - " + _ele.getClass().getSimpleName() + " skipped!", getIndent());
            appendComment(prefix + " " + condition, getIndent());
            return null;
        }

        condition = condition.replace("(", "").replace(")", "");

        // Generate the condition code with multiCondition
        return multiCondition(condition, inverse, keys);
    }
    
    /**
     * Converts an atomic condition, i.e., a pure or negated register or variable name
     * enclosed in parentheses into a comparison against 0. Other expressions remain
     * untouched.<br/>
     * Examples:<ul>
     * <li>{@code (R4)} &rarr; {@code (R4!=0)} </li>
     * <li>{@code (!isBool)} &rarr; {@code (isBool==0)} </li>
     * </ul>
     * @param tokens - a condensed condition string <b>with already unified
     *  operators and surrounding parentheses</b>.
     * @return possibly the modified condition or the passed argument itself
     */
    private String prepareAtomicCondition(String condition) {
        if (atomicCondPattern.matcher(condition).matches()) {
            String opr = "!=";
            if (condition.charAt(1) == '!') {
                opr = "==";
                condition = "(" + condition.substring(2);
            }
            condition = condition.substring(0, condition.length()-1) + opr + "0)";
        }
        return condition;
    }
    // END KGU#968 2021-10-05

    /**
     * This method translates array initializations<br/>
     * EXAMPLE: {@code word R1 <- {1, 2, 3}}
     *
     * @param line       - the string that contains the instruction to translate
     * @param isDisabled - whether this element or one of its ancestors is disabled
     * @param elem       - the inducing Element (for code mapping purposes)
     * @return {@code true} iff valid code was generated without trouble
     */
    private boolean generateArrayInitialization(String line, boolean isDisabled, Element elem) {

        // START KGU#1000 2021-10-27: Bugfix #1004 way too simplistic tests
        //String[] tokens = line.split("<-|:=");
        //String varName = tokens[0];
        //String expr = tokens[1];
        //String type = "";
        // FIXME: There could be a nested structure (not according to the pattern, though)!
        //expr = expr.replace("{", "").replace("}", "");

        // If the assignment uses a register as an array
        //if (varName.contains("R")) {
        //    String[] t = varName.split("R");
        //
        //    if (t.length > 1) {
        //        type = t[0];
        //        varName = varName.replace(type, "").replace(" ", "");
        //        type = "." + type;
        //    }
        TokenList tokens = new TokenList(line, true);
        Syntax.unifyOperators(tokens, true);
        int posAsgnOpr = tokens.indexOf("<-");
        TokenList lhSide = tokens.subSequence(0, posAsgnOpr);
        TokenList rhSide = tokens.subSequenceToEnd(posAsgnOpr+1);
        String type = "";
        String varName = lhSide.get(lhSide.size()-1);
        if (lhSide.size() > 1) {
            type = lhSide.get(0);
        }
        int sizeLd = TYPES.indexOf(type);
        if (type.isEmpty()) {
            type = "word";
            sizeLd = 2;
        }
        if (!gnuEnabled) {
            type = TYPE2KEIL.get(type);
        }
        // rhSide should start with "{" and end with "}", so remove the braces now
        rhSide.remove(rhSide.size()-1);
        rhSide.remove(0);
        String expr = rhSide.getString();
        // START KGU#1010 2021-11-02: Bugix #1015
        //int[] codeMapEntry = this.codeMap.get(elem);
        // END KGU#1010 2021-11-02
        boolean insertAlign = gnuEnabled && alignArrays && sizeLd > 0;
        // END KGU#1000 2021-10-29
        if (varName.matches(registerPattern0)) {
            // END KGU#1000 2021-10-27

            // GNU Compiler
            // START KGU#1000 2021-10-27: a name V_# or v_# might collide with a user-chosen variable name
            while (this.varNames.contains("v_" + arrayCounter, false)) {
                arrayCounter++;
            }
            // END KGU#1000 2021-10-27
            if (gnuEnabled) {
                addToDataSection("v_" + arrayCounter + syntaxDiffs[0][0] + "\t." + type + "\t" + expr, isDisabled);
                addCode("ADR " + varName + ", v_" + arrayCounter, getIndent(), isDisabled);
            } else {
                // START KGU#1000 2021-10-27: Issue #1004 We can do better than to ignore the type
                //addToDataSection("V_" + arrayCounter + "\tDCD " + expr);
                addToDataSection("V_" + arrayCounter + "\t" + type + " " + expr, isDisabled);
                // END KGU#1000 2021-10-27
                addCode("LDR " + varName + ", =V_" + arrayCounter, getIndent(), isDisabled);
            }
            // START KGU#1000 2021-10-29: Bugfix #1004 
            if (insertAlign) {
                addToDataSection(".align " + sizeLd, isDisabled);
            }
            // END KGU#1000 2021-10-29
            // START KGU#1016 2021-11-17: Issue #1019 Keep track of address association
            if (!isDisabled) {
                recordAddressAssignment(varName, true);
            }
            // END KGU#1016 2021-11-17
            
            // Remark: mVariables will already contain a mapping of varName to USER_REGISER_TAG
            arrayCounter++;
        } // If the assignment doesn't use a register but a variable
        else {
            // START KGU#1000 2021-10-27: Bugfix #1004
            //String[] t = varName.split(" ");
            //if (t.length > 1) {
            //    type = t[0];
            //    varName = varName.replace(type, "").replace(" ", "");
            //    type = "." + type;
            //}

            // GNU compiler
            if (gnuEnabled) {
                addToDataSection(varName + syntaxDiffs[0][0] + "\t." + type + "\t" + expr, isDisabled);
            } else {
                // START KGU#1000 2021-10-27: Issue #1004 We can do better than to ignore the type
                //addToDataSection(varName + "\tDCD " + expr);
                addToDataSection(varName + "\t" + type + " " + expr, isDisabled);
                // END KGU#1000 2021-10-27
            }
            if (insertAlign) {
                addToDataSection(".align " + sizeLd, isDisabled);
            }
            // START KGU#1000/KGU#1010 2021-10-27/2021-11-02: Bugfix #1004, #1015 Adjust code mapping
            if (codeMap != null) {
                int[] codeMapEntry = this.codeMap.get(elem);	
                codeMapEntry[0] = this.dataInsertionLine;	// where addToDataSection inserted
                codeMapEntry[1] = this.dataInsertionLine;	// where addToDataSection inserted
                codeMapEntry[2] = 0;	// Indentation
            }
            // END KGU#1000 2021-10-27
        }
        return !isDisabled;
    }

    /**
     * This method translates array element assignments<br/>
     * EXAMPLE: {@code R0[0] <- 1}
     *
     * @param line       - the string that contains the instruction to translate
     * @param isDisabled - whether this element or one of its ancestors is disabled
     * @return {@code true} iff valid code was generated without trouble
     */
    private boolean generateArrayAssignment(String line, boolean isDisabled) {
        boolean done = false;
        String[] tokens = line.split(assignmentOperators); //R0[], R2

        String expr = tokens[1].trim();
        String[] arr = tokens[0].split("\\["); //R0, R1]
        String arName = arr[0].trim(); //R0

        String c = "";	// The code line to be produced
        String opCode = "STR";
        int dim = returnDim(arName)[0];
        if (dim == 0) {
            opCode += "B";
        }
        if (!arr[1].contains("R")) { //R0[1], R2
            int index = Integer.parseInt(arr[1].replace("]", "").replace(" ", ""));
            if (dim >= 0) {
                index = index * (1 << dim);
                c = opCode + " " + expr + ", [" + arName + ", #" + index + "]";
            } else {
                appendComment("The array " + arName + " is not initialized", getIndent());
                appendComment(line, getIndent());
            }

        } else /*if (arr[1].contains("R"))*/ {	// Redundant check
            // START KGU#1000/KGU#1001 2021-10-28: Bugfix #1004, #1005
            //c = opCode + " " + expr + ", [" + arName + ", " + arr[1].trim();
            String index = arr[1].replace("]", "").trim();
            if (dim > 0) {
                // multiply the index (using the barrel shifter)
                index = index += ", LSL #" + dim;
            }
            // END KGU#1000/KGU#1001 2021-10-28
            c = opCode + " " + expr + ", [" + arName + ", " + index + "]";

        } /* else {	// FIXME Dead code
            appendComment("ERROR, no free register or no array type specified", "");
        }*/
        if (!c.isEmpty()) {
            // START KGU#1000 2021-10-27: Bugfix #1004 Ensure the address assignment to the mapped register
            String arNameOrig = mVariables.get(arName.toUpperCase());
            if (arNameOrig != null && !arNameOrig.isEmpty()
                    //&& !arNameOrig.equals(USER_REGISTER_TAG)
                    && !arNameOrig.equals(TEMP_REGISTER_TAG)) {
                int rIndex = Integer.parseInt(arName.substring(1));
                if (!addressAssigned[rIndex]) {
                    // START KGU#1001/KGU#1016 2021-11-10/17: Bugfix #1005,#1019 An access/assignment may have modified it
                    if (arNameOrig.equals(USER_REGISTER_TAG)) {
                        String decl = findArrayDeclaration(arName);
                        if (decl != null) {
                            TokenList declTokens = new TokenList(decl, true);
                            // Fetch the label
                            if (declTokens.size() >= 1) {
                                arNameOrig = declTokens.get(0);
                            }
                        }
                    }
                    // END KGU#1001/KGU#1016 2021-11-10
                    if (gnuEnabled) {
                        addCode("ADR " + arName + ", " + arNameOrig, getIndent(), isDisabled);
                    } else {
                        addCode("LDR " + arName + ", =" + arNameOrig, getIndent(), isDisabled);
                    }
                    addressAssigned[rIndex] = true;
                }
            }
            // END KGU#1000 2021-10-27
            addCode(c, getIndent(), isDisabled);
            done = !isDisabled;
        }
        return done;
    }

    /**
     * This method translates variable or register assignments from an array<br/>
     * EXAMPLE: {@code R0 <- R1[0]}
     *
     * @param line       - the string that contains the instruction to translate
     * @param isDisabled - whether this element or one of its ancestors is disabled
     * @return {@code true} iff valid code was generated without trouble
     */
    private boolean generateArrayExpr(String line, boolean isDisabled) {
        boolean done = false;
        line = line.replace(" ", "");
        String[] tokens = line.split(assignmentOperators);
        String expr = tokens[1];
        String varName = tokens[0];
        // Divide array name from expression
        String arName = expr.split("\\[")[0];
        String index = tokens[1].split("\\[")[1].replace("]", "");
        String c = " " + varName + ", [" + arName + ", ";
        // Array element size (dual exponent)
        int dim = returnDim(arName)[0];
        String opCode = "LDR";
        // if the array is initialized
        if (dim > 0) {
            // If the index is not a register
            if (!index.matches(registerPattern0)) {
                int ind = Integer.parseInt(index);
                ind = ind * (1 << dim);
                c += "#" + ind + "]";
            }
            // We use the register as index
            else {
                // START KGU#1000 2021-10-28: Bugfix #1004
                // multiply the index (using the barrel shifter)
                index += ", LSL #" + dim;
                // END KGU#1000 2021-10-28
                c += index + "]";
            }
        }
        // bytes as elements?
        else if (dim == 0) {
            opCode += "B";	// Make sure only a byte is transferred
            // Add the hashtag if needed
            if (!index.startsWith("R") && !index.startsWith("r")) {
                c += "#";
            }
            c += index + "]";
        }
        // if the array is not initialized
        else {
            appendComment("The array " + arName + " is not initialized", getIndent());
            appendComment(line, getIndent());
            c = "";
        }

        if (!c.isEmpty()) {
            // START KGU#1000 2021-10-27: Bugfix #1004 Ensure the address assignment to the mapped register
            //addCode(c, getIndent(), isDisabled);
            String arNameOrig = mVariables.get(arName.toUpperCase());
            if (arNameOrig != null && !arNameOrig.isEmpty()
                    //&& !arNameOrig.equals(USER_REGISTER_TAG)
                    && !arNameOrig.equals(TEMP_REGISTER_TAG)) {
                int rIndex = Integer.parseInt(arName.substring(1));
                if (!addressAssigned[rIndex]) {
                    // START KGU#1001/KGU#1016 2021-11-10/17: Bugfix #1005, #1019 An access/assignment may have modified it
                    if (arNameOrig.equals(USER_REGISTER_TAG)) {
                        String decl = findArrayDeclaration(arName);
                        if (decl != null) {
                            TokenList declTokens = new TokenList(decl, true);
                            // Fetch the label
                            if (declTokens.size() >= 1) {
                                arNameOrig = declTokens.get(0);
                            }
                        }
                    }
                    // END KGU#1001/KGU#1016 2021-11-10
                    if (gnuEnabled) {
                        addCode("ADR " + arName + ", " + arNameOrig, getIndent(), isDisabled);
                    } else {
                        addCode("LDR " + arName + ", =" + arNameOrig, getIndent(), isDisabled);
                    }
                    addressAssigned[rIndex] = true;
                }
            }
            addCode(opCode + c, getIndent(), isDisabled);
            // END KGU#1000 2021-10-27
            // START KGU#1016 2021-11-17: Issue #1019 Revoke address association
            if (!isDisabled) {
                recordAddressAssignment(varName, false);
                done = true;
            }
            // END KGU#1016 2021-11-17
        }
        return done;
    }

    /**
     * This method translates variable or register assignments<br/>
     * EXAMPLE: {@code R0 <- 1}
     *
     * @param line       - the string that contains the instruction to translate
     * @param isDisabled - whether this element or one of its ancestors is disabled
     * @return {@code true} iff valid code was generated without trouble
     */
    private boolean generateAssignment(String line, boolean isDisabled) {
        boolean done = false;
        String code;
        line = line.replace(" ", "");
        String[] tokens = line.split(assignmentOperators);

        String hashtag = syntaxDiffs[gnuEnabled ? 0 : 1][1];

        String firstOperand = tokens[0]; // firstOperand must be a register or a variable
        String secondOperand = tokens[1]; // secondOperand can be a register, a variable or a hex number

        // if secondOperand is a negative number then we need to use MVN and convert the number to a hex number
        if (secondOperand.matches(negativeNumberPattern)) {
            int n = Integer.parseInt(secondOperand);
            // START KGU#1014 2021-11-09: Bugfix #1017: We must check eligibility and negate then
            //secondOperand = Integer.toHexString(n);
            //code = "MVN %s, %s0x%s";
            if (mayBeDirectOperand(Integer.toString(-n-1))) {
                code = "MVN %s, %s0x%s";
                secondOperand = Integer.toHexString(-n-1);
            }
            else {
                code = getInstructionConstant(firstOperand, "0x" + Integer.toHexString(n));
            }
            // END KGU#1014 2021-11-09
        }
        // if secondOperand is a register then we don't need to prepend the #
        else if (secondOperand.matches(registerPattern)) {
            hashtag = "";
            code = "MOV %s, %s%s";
        } else {
            code = getInstructionConstant(firstOperand, secondOperand);
        }

        addCode(String.format(code, firstOperand, hashtag, secondOperand), getIndent(), isDisabled);
        // START KGU#1016 2021-11-17: Issue #1019 More precise tracking of address associations
        if (!isDisabled) {
            recordAddressAssignment(firstOperand, false);	// firstOperand no longer represents an address
            done = true;
        }
        return done;
        // END KGU#1016 2021-11-17
    }

    /**
     * This method translates basic operations between variables and/or registers
     * EXAMPLE: {@code R0 <- R1 + 1}
     *
     * @param line - the instruction to translate as string
     * @return {@code true} iff valid code was generated without trouble
     */
    private boolean generateExpr(String line, boolean isDisabled) {
        boolean done = true;
        String code = "%s %s, %s, %s";
        line = line.replace(" ", "");
        String[] tokens = line.split(assignmentOperators);

        String firstOperand = tokens[0]; // target must be a register or a variable
        String secondOperand = tokens[1]; // secondOperand is the simple expression R0 <- 1 + 1 ->> [1, +, 1]
        secondOperand = secondOperand.replace("and", "&").replace("or", "|");

        String operation = ""; // ARM operation

        // Decompose the simple expression into e.g: [R0, +, 1], [x, +, y], [x, and, y]
        String[] expression = parseExpression(secondOperand);

        String thirdOperand; // third value in the arm operation, (ADD R0, R1, #1)

        if ("+".equals(expression[1])) {
            operation = "ADD";
        } else if ("-".equals(expression[1])) {
            operation = "SUB";
        } else if ("*".equals(expression[1])) {
            operation = "MUL";
        } else if ("&".equals(expression[1])) {
            operation = "AND";
        } else if ("|".equals(expression[1])) {
            operation = "ORR";
        }

        // START KGU#1014 2021-11-09: Bugfix #1017 we must handle direct operands more sensibly
        // if expression[0] is a register then we don't need to prepend the #
        //secondOperand = expression[0].matches(registerPattern) ? expression[0] : "#" + expression[0];
        // if expression[2] is a register then we don't need to prepend the #
        //thirdOperand = expression[2].matches(registerPattern) ? expression[2] : "#" + expression[2];
        secondOperand = expression[0];
        thirdOperand = expression[2];
        boolean isDirect2 = !expression[0].matches(registerPattern);
        boolean isDirect3 = !expression[2].matches(registerPattern);
        if (isDirect2 && isDirect3) {
            /*
             * Instead of generating bullshit like "ADD R0, #1, #2" decompose it:
             * MOV R0, #1
             * ADD R0, R0, #2
             */
            done = generateAssignment(String.format("%s <- %s", firstOperand, secondOperand), isDisabled);
            secondOperand = firstOperand;
        }
        else if (isDirect2) {
            // Simply swap operands (thirdOperand must now be a register)
            secondOperand = thirdOperand;
            thirdOperand = expression[0];
            isDirect3 = true;
        }
        if (isDirect3) {
        // END KGU#1014 2021-11-09
        
        // replace MUL with LSL where possible
            if (operation.equals("MUL")) {
                // START KGU#1014 2021-11-09: Bugfix #1017
                //int value = Integer.parseInt(thirdOperand);
                
                int radix = 0;
                if (thirdOperand.matches(numberPattern)) {
                    radix = 10;
                }
                else if (thirdOperand.matches(hexNumberPattern)) {
                    radix = 16;
                }
                else if (thirdOperand.matches(binNumberPattern)) {
                    radix = 2;
                }
                boolean solved = false;
                if (radix > 1) {
                    int value = Integer.parseInt(thirdOperand, radix);
                // END KGU#1014 2021-11-09
                    int shift = 0;

                    // if the value is a power of two
                    if (isPowerOfTwo(value)) {
                        //shift = (int) (Math.log(value) / Math.log(2));
                        while ((value >>= 1) > 0) shift++;
                        operation = "LSL";
                        thirdOperand = "#" + shift;
                        solved = true;
                    }
                    // if the previous value number is a power of two
                    else if (isPowerOfTwo(value - 1)) {
                        //shift = (int) (Math.log(value - 1) / Math.log(2));
                        value --;
                        while ((value >>= 1) > 0) shift++;
                        operation = "ADD";
                        // START KGU#1014 2021-11-09: Bugfix #1017
                        //thirdOperand = String.format("LSL #%s", shift);
                        thirdOperand = String.format("%s, LSL #%s", secondOperand, shift);
                        // END KGU#1014 2021-11-09
                        solved = true;
                    }
                // START KGU#1014 2021-11-09: Bugfix #1017
                }
                if (!solved) {
                    // There is no MUL instruction with direct operand!
                    String tempReg = getAvailableRegister();
                    if (!tempReg.isEmpty()) {
                        // Okay, assign the operand to a register and multiply that
                        done &= generateAssignment(String.format("%s <- %s", tempReg, thirdOperand), isDisabled);
                        thirdOperand = tempReg;
                    }
                    else {
                        appendComment("WARNING: This is illegal but we ran out of registers...", getIndent());
                        done = false;
                    }
                }
                // END KGU#1014 2021-11-09
            }
            // START KGU#1014 2021-11-09: Bugfix #1017 - we may have to go a detour
            else if (!mayBeDirectOperand(thirdOperand)) {
                String tempReg = getAvailableRegister();
                if (!tempReg.isEmpty()) {
                    // Okay, assign the operand to a register and use that in the operation
                    generateAssignment(String.format("%s <- %s", tempReg, thirdOperand), isDisabled);
                    thirdOperand = tempReg;
                }
                else {
                    appendComment("WARNING: This is illegal but we ran out of registers...", getIndent());
                    done = false;
                }
            }
            else {
                thirdOperand = "#" + thirdOperand;
            }
        }
        if (operation.equals("MUL") && firstOperand.equals(secondOperand)) {
            // First and second operand must not be identical!
            if (!secondOperand.equals(thirdOperand)) {
                secondOperand = thirdOperand;
                thirdOperand = firstOperand;
            }
            else {
                // All three registers are identical - so they can't be temporary here
                String tempReg = getAvailableRegister();
                if (!tempReg.isEmpty()) {
                    done &= generateAssignment(String.format("%s <- %s", tempReg, secondOperand), isDisabled);
                    secondOperand = tempReg;
                }
            }
        }
        // END KGU#1014 2021-11-09

        addCode(String.format(code, operation, firstOperand, secondOperand, thirdOperand), getIndent(), isDisabled);
        // START KGU#1016 2021-11-17: #1019 Revoke address association
        if (!isDisabled) {
            recordAddressAssignment(firstOperand, false);
        }
        return done && !isDisabled;
        // END KGU#1016 2021-11-17
    }

    /**
     * This method translates an array's address assignment to a register using
     * indirizzo or address as keywords
     * EXAMPLE: {@code R0 <- address(R1)}
     *
     * @param line       - the instruction to translate as string
     * @param isDisabled - whether this element or one of its ancestors is disabled
     * @return {@code true} iff valid code was generated without trouble
     */
    private boolean generateAddressAssignment(String line, boolean isDisabled) {
        boolean done = true;
        line = line.replace(" ", "");
        String[] tokens = line.split(assignmentOperators);

        // FIXME This condition is redundant as it is part of the checked prerequisite for this method
        if (line.contains("indirizzo") || line.contains("address")) {
            // expr should be the variable name of an array now
            String expr = tokens[1].replace("indirizzo", "").replace("address", "").replace("(", "").replace(")", "").trim();
            // START KGU#1000 2021-10-27: Bugfix #1004 this does not make sense with a register
            //addCode("LDR " + tokens[0] + ", =" + expr, getIndent(), isDisabled);
            if (!expr.matches(registerPattern0)) {
                // START KGU#1016 2021-11-17 Bugfix #1019: We should intervene if we can't find the declaration
                if (!isDisabled) {
                    // Try to find a declared label expr
                    String label = expr + syntaxDiffs[gnuEnabled ? 0 : 1][0] + '\t';
                    boolean declFound = false;
                    for (int i = code.count() - 1; !declFound && i >= 0; i--) {
                        declFound = code.get(i).startsWith(label);
                    }
                    if (!declFound) {
                        appendComment("An array " + expr + " was not initialized", getIndent());
                        isDisabled = true;
                    }
                }
                // END KGU#1016 2021-11-17
                addCode("LDR " + tokens[0] + ", =" + expr, getIndent(), isDisabled);
                // START KGU#1016 2021-11-17: Issue #1019 More precise tracking of address associations
                if (!isDisabled) {
                    recordAddressAssignment(tokens[0].trim(), true);
                }
                // END KGU#1016 2021-11-17
            } else {
                this.appendComment("WARNING: Nonsense - registers haven't got an address!", getIndent());
                this.appendComment(line, getIndent());
                done = false;
            }
            // END KGU#1000 2021-10-27
        }
        return done && !isDisabled;
    }

    /**
     * This method translates an alternative way of using arrays (this time with memory access)
     * using memoria or memory as keywords<br/>
     * EXAMPLES:<br/>
     * {@code R0 <- memory[R1]}<br/>
     * {@code memory[R0] <- R1}
     *
     * @param line       - the instruction to translate as string
     * @param isDisabled - whether this element or one of its ancestors is disabled
     * @return {@code true} iff valid code was generated without trouble
     */
    private boolean generateMemoryAssignment(String line, boolean isDisabled) {
        String codeLine = "%s %s, [%s]";
        line = line.replace(" ", "");
        String[] tokens = line.split(assignmentOperators);
        int posAsgn = tokens[0].length();

        String expressionOperand; // string containing the memory expression
        String registerOperand; // string containing the register
        String operation; // the ARM operation to do (LDR or STR)

        // if the square brackets come before the assignment operator then we're in this case memory[R0] <- R1 so it's a STR operation
        if (line.indexOf("[") < posAsgn) {
            operation = "STR";
            expressionOperand = tokens[0];
            registerOperand = tokens[1];
        }
        // else we're in this case R1 <- memory[R0] so it's a LDR operation
        else {
            operation = "LDR";
            expressionOperand = tokens[1];
            registerOperand = tokens[0];
            // START KGU#1016 2021-11-17: Issue #1019 More precise tracking of address associations
            if (!isDisabled) {
                recordAddressAssignment(registerOperand.trim(), false);
            }
            // END KGU#1016 2021-11-17
        }

        // get everything between the square brackets and parse the expression
        String[] expression = parseExpression(expressionOperand.substring(expressionOperand.indexOf("[") + 1, expressionOperand.indexOf("]")));

        StringBuilder secondOperand = new StringBuilder();

        for (int i = 0; i < expression.length; i++) {
            if (!expression[i].matches(supportedOperationsPattern)) {
                secondOperand.append(expression[i]);

                if (i < expression.length - 1) {
                    secondOperand.append(", ");
                }
            }
        }

        addCode(String.format(codeLine, operation, registerOperand, secondOperand), getIndent(), isDisabled);
        return !isDisabled;
    }

    /**
     * This method translates a string assignment into a char array<br/>
     * EXAMPLE: {@code R0 <- "string"} &rarr; {@code word R0 <-} { {@code 's', 't', 'r', 'i', 'n', 'g'} }
     *
     * @param line       - the string that contains the instruction to translate
     * @param isDisabled - whether this element or one of its ancestors is disabled
     * @param elem       - the inducing Instruction
     * @return {@code true} iff valid code was generated without trouble
     */
    private boolean generateString(String line, boolean isDisabled, Instruction elem) {

        // START KGU#1002 2021-10-30: Issue #1007 We should handle non-ascii characters as well
        //String[] split = line.split("<- ?|:= ?");
        //split[1] = split[1].replace("\"", "");
        // END KGU#1002 2021-10-30
        
        // START KGU#1008 2021-11-01: Issue #1013: New syntax
        //String format = "word %s <- {%s}";
        String format = "word[] %s <- {%s}";
        // END KGU#1008 2021-11-01
        // START KGU#1002 2021-10-30: Issue #1007 We should handle non-ascii characters as well
        //StringBuilder array = new StringBuilder();
        //for (int i = 0; i < split[1].length(); i++) {
        //    array.append("'").append(split[1].charAt(i)).append("'");
        //    if (i != split[1].length() - 1) {
        //        array.append(", ");
        //    }
        //}
        //generateArrayInitialization(String.format(format, split[0], array), isDisabled, elem);
        TokenList tokens = new TokenList(line, true);
        String literal = tokens.get(2);
        StringBuilder array = stringContentToList(literal);
        if (terminateStrings) {
            array.append(",0");
        }
        return generateArrayInitialization(String.format(format, tokens.get(0), array), isDisabled, elem);
        // END KGU#1002 2021-10-30
    }

    /*----START OF UTILITIES----*/

    /**
     * Converts a string or character literal to a comma-separated list of character literals
     * or integer literals, depending on their code point (most Ascii characters are represented
     * as character literal). Escape sequences will be handled appropriately.
     * 
     * @param literal - a string or character literal (with delimiters!)
     * @return a {@link StringBuilder} containing the list representation
     */
    private StringBuilder stringContentToList(String literal) {
        int[] codePoints = literal.substring(1, literal.length()-1).codePoints().toArray();
        StringBuilder array = new StringBuilder();
        boolean esc = false;
        boolean firstChar = true;
        for (int cp: codePoints) {
            if (!firstChar && !esc) {
                array.append(",");
            } else {
                firstChar = false;
            }
            if (esc) {
                esc = false;
                switch (cp) {
                case '"':
                    array.append("0x22");
                    break;
                case '\'':
                    array.append("0x27");
                    break;
                case '\\':
                    array.append("0x5C");
                    break;
                case '0':
                    array.append("0");
                    break;
                case 'b':
                    array.append("0x08");
                    break;
                case 'f':
                    array.append("0x0C");
                    break;
                case 'n':
                    array.append("0x0A");
                    break;
                case 't':
                    array.append("0x09");
                    break;
                }
            }
            else if (cp == '\\') {
                esc = true;
            }
            else if (cp == '\"') {	// Might occur unescaped in a char literal
                array.append("0x22");
            }
            else if (cp == '\'') {	// Might occur unescaped in a string literal
                array.append("0x27");
            }
            else if (cp >= ' ' && cp < 0x7F) {
                array.append("'").append((char)cp).append("'");
            }
            else {
                array.append("0x").append(Integer.toHexString(cp));
            }
        }
        return array;
    }

    /**
     * This method translates and splits and, or conditions
     *
     * @param condition - the condition as string
     * @param keys      - an array of labels to be used ("then", "else", "block", ...)
     * @return string that represents the condition translated
     */
    private String splitCondition(String condition, String[] keys) {
        String next;
        condition = condition.replace("or", "£|").replace("and", "£&").replace("||", "£|").replace("&&", "£&").replace("not", "#!").replace("!", "#!");
        condition = condition.replace(" ", "");
        String[] v = condition.split("£");
        boolean reverse = false;
        StringBuilder c = new StringBuilder();
        int counter = COUNTER - 1;
        int j;

        if (condition.contains("&") && condition.contains("|")) {
            appendComment(getIndent() + "Complex Instruction are not supported", getIndent());
            return "";
        }
        for (int i = 0; i < v.length; i++) {
            j = 0;

            if (i + 1 < v.length) {
                next = v[i + 1];
            } else {
                next = "£";
            }

            if (next.contains("&") || next.contains("£")) {
                reverse = !v[i].startsWith("!");

            } else if (next.startsWith("|")) {
                reverse = false;
                j = 1;
                if (v[i].startsWith("!")) {
                    reverse = true;
                }
            }

            String[] act = getCondition(v[i], reverse);
            String cmp = getIndent() + "CMP " + act[0] + ", " + act[2] + "\n";
            String branch = getIndent() + act[1] + " " + keys[j] + "_" + counter + "\n";
            c.append(cmp).append(branch);
        }

        return c.toString();
    }

    /**
     * Retrieves the declaration line of the array associated to the register with
     * given name<br/>
     * Note: Very time-consuming as it scans the code generated so far backwards
     * and then "disassembles" relevant lines. And this works only in GNU mode!
     *
     * @param register - name of the register representing an array
     * @return declaration line if found, {@code null} otherwise
     */
    private String findArrayDeclaration(String register) {
        // START KGU#1000 2021-10-27: Bugfix #1004 We need more flexibility here
        //String arName = null;
        // START KGU#1003 2021-10-31: Bugix #1008 Lacking retrieval in GNU mode
        //String addrPattern = "\tADR " + register + ",";
        //if (!this.gnuEnabled) {
        //    addrPattern = "\tLDR " + register + ", =";
        //}
        String addrPattern1 = "\tLDR " + register + ", =";
        String addrPattern2 = "\tADR " + register + ",";
        // END KGU#1003 2021-10-31
        String declPattern = null;
        /* Try the quicker way to get the array name, which may be the only one for
         * an array that has not been declared with a register name, as the address
         * assignment to a register is still to be created */
        String arName = mVariables.get(register);
        if (arName != null && !arName.isEmpty()
                && !arName.equals(USER_REGISTER_TAG)
                && !arName.equals(TEMP_REGISTER_TAG)) {
            if (gnuEnabled) {
                declPattern = arName + ":";
            }
            else {
                declPattern = arName + "\t";
            }
        }
        // END KGU#1000 2021-10-27
        for (int i = code.count() - 1; i >= 0; i--) {
            String line = code.get(i);
            // START KGU#1016 2021-11-17: Bugfix #1019 We must ignore comment lines
            if (line.trim().startsWith(this.commentSymbolLeft())) {
                continue;
            }
            // END KGU#1016 2021-11-17
            /* If row i contains register, instruction adr and 'v_'
             * then we found where the array gets assigned to a register.
             */
            // START KGU#1000 2021-10-27: Bugfix #1004 it is not necessarily "v_" we are looking for
            //if (line.contains(register) && line.contains("ADR") && line.contains("v_")) {
            //    String[] tokens = line.split(",");
            //    arName = tokens[tokens.length - 1].replace(" ", "");
            //}
            /* If the row contains arName and ':' then it's the row where we assign
             * the values. This will only be likely in GNU mode
             */
            //if (arName != null && line.contains(arName) && line.contains(":")) {
            //    type = line.split("\\.")[1].split(" ")[0];
            //    return type;
            //}
            // START KGU#1003 2021-10-29: Bugix #1008 Lacking retrieval in GNU mode
            //if (declPattern == null && line.contains(addrPattern)) {
            if (declPattern == null && (line.contains(addrPattern1)
                    || gnuEnabled && line.contains(addrPattern2))) {
            // END KGU#1003 2021-10-29
                TokenList tokens = new TokenList(line, true);
                arName = tokens.get(tokens.size()-1);
                if (gnuEnabled) {
                    declPattern = arName + ":";
                }
                else {
                    declPattern = arName + "\t";
                }
            }
            /* If the row contains the declaration pattern then we found the array declaration
             * and may return it
             */
            if (declPattern != null && line.startsWith(declPattern)) {
                return line;
            }
            // END KGU#1000 2021-10-27
        }
        return null;
    }

    /**
     * Retrieves the element size of the array associated to the
     * register with passed name.<br/>
     * Note: This is time-consuming as it scans the so far generated code
     * 
     * @param register - name of the register that represents the array
     * @return an integer array containing<ul>
     *  <li>[0]: the binary exponent of the array element size (in byte), or -1
     * (if no identifiable type was found, e.g. in Keil mode.)</li>
     *  <li>[1]: the number of elements if identifiable, otherwise -1</li>
     *  </ul>
     */
    // START KGU#1001 2021-11-10: Bugfix #1005 extended signature to obtain element number too
    //private int returnDim(String register) {
    //    // FIXME find a more efficient way of retrieval
    //    String r = findArrayType(register);
    //    return TYPES.indexOf(r);
    //}
    private int[] returnDim(String register) {
        int[] dim = {-1, -1};
        // FIXME find a more efficient way of retrieval
        String decl = findArrayDeclaration(register);
        if (decl != null) {
            String type = "";
            TokenList tokens = new TokenList(decl.replace("\t", " "), true);
            int dotPos = -1;
            if (gnuEnabled && (dotPos = tokens.indexOf(".")) >= 0) {
                type = tokens.get(dotPos + 1);
            } else {
                type = tokens.get(1);
                for (Map.Entry<String, String> entry: TYPE2KEIL.entrySet()) {
                    if (entry.getValue().equals(type)) {
                        type = entry.getKey();
                        break;
                    }
                }
            }
            dim[0] = TYPES.indexOf(type);
            if (dotPos >= 0) {
                // Must have found it with GNU syntax
                dotPos += 2;
            }
            else if (!type.isEmpty()) {
                // Must have found it with KEIL syntax
                dotPos = 2;
            }
            if (dotPos > 0 && tokens.size() > dotPos) {
                tokens.remove(0, dotPos);
                dim[1] = tokens.count(",") + 1;
            }
        }
        return dim;
    }
    // END KGU#1001 2021-11-10
    
    // START KGU#1016 2021-11-17: New for issue #1019
    /**
     * Revokes a possible address association for the given assignment target {@code varName}
     * if it is a register name
     * @param varName - a variable name supposed to be a register name (will be checked)
     * @param valid TODO
     */
    private void recordAddressAssignment(String varName, boolean valid) {
        if (varName.matches(registerPattern0)) {
            int rIndex = Integer.parseInt(varName.substring(1));
            addressAssigned[rIndex] = valid;
        }

    }
    // END KGU#1016 2021-11-17

    /**
     * This method checks if n is a power of two (i.e. contains exactly one set bit).
     *
     * @param n initial value
     * @return boolean whether it's a power of two or not
     */
    private boolean isPowerOfTwo(int n) {
        // START KGU 2021-10-28: Gosh, what a waste!
        //if (n == 0) {
        //    return false;
        //}
        //double v = Math.log(n) / Math.log(2);
        //return (int) (Math.ceil(v)) == (int) (Math.floor(v));
        return n > 0 && (n & (n - 1)) == 0;	// part of Kernighan's algorithm to count bits
        // END KGU 2021-10-28
    }

    /**
     * This method removes redundant multiple labels (and abridges references to them)<br/>
     * EXAMPLES:<br/>
     * {@code end_0:}<br/>
     * {@code end_1:}<br/>
     * or<br/>
     * {@code end_0:}<br/>
     * &nbsp;{@code     B end_1}
     */
    private void unifyFlow() {
        // FIXME Are quoted commas likely to be in the code?? Why should they be equivalent to newline?
        // code contains strings like this "end_0:" so we need to remove the quotation marks
        String[] lines = code.toString().replace("\",\"", "\n").split("\n");

        for (int i = 0; i < lines.length - 1; i++) {
            if (lines[i].startsWith("end_")) {
                if (lines[i + 1].contains("B end_")) {
                    // lines[1] = end_0:
                    // lines[2] =     B end_1:
                    // Removes end_0: (replaces the label by an empty line)
                    //code.replaceInElements(lines[i], "");
                    code.replaceAll(lines[i], "");
                    // Redirects all jumps to the second label
                    code.replaceInElements(lines[i].replace(":", ""), lines[i + 1].replace(getIndent() + "B ", ""));
                }
                if (lines[i + 1].startsWith("end_")) {
                    // lines[1] = end_0:
                    // lines[2] = end_1:
                    /* FIXME Does not seem to make sense since colon or not depends on Gnu or KEIL
                     * both lines together should be: code.replaceAll(lines[i], "");
                     */
                    code.replaceAll(lines[i], lines[i] + ":");	// ???
                    code.replaceInElements(lines[i] + ":", "");	// 
                    /* FIXME There can't be any exact matching line anymore, but e.g. "Bxx end_12"
                     * might get replaced by "Bxx end_22" if lines[i] = "end_1:" and
                     * lines[i+1] = "end_2:", which can't be correct
                     */
                    code.replaceInElements(lines[i].replace(":", ""), lines[i + 1].replace(":", "").replace("\"]", ""));
                    // END KGU#968 2021-05-02
                }
            }
        }
    }

    /**
     * Adds the given line between the data section header and the text
     * section header, more precisely before line {@link #dataInsertionLine}.
     * 
     * @param line - the line to be inserted
     * @param asComment - whether the line is to be inserted as comment
     */
    // START KGU#1016 2021-11-17: Bugfix #1019 Argument 'asComment´ added
    //private void addToDataSection(String line) {
    //    insertCode(line, this.dataInsertionLine);
    //}
    private void addToDataSection(String line, boolean asComment) {
        if (asComment) {
            insertComment(line, "", this.dataInsertionLine);
        }
        else {
            insertCode(line, this.dataInsertionLine);
        }
    }
    // END KGU#1016 2021-11-17
    
//    /**
//     * This method gets function's name
//     *
//     * @param _line string that contains a function
//     * @return string that contains the name
//     */
//    private String getFunction(String _line) {
//        String value;
//
//        if (_line.contains("<-") || _line.contains(":=")) {
//            String[] parts = _line.split("<-|:=");
//            value = parts[1].split("\\(")[0];
//        } else {
//            value = _line.split("\\(")[0];
//        }
//
//        return value;
//    }

    /**
     * This method translates number assignments that are too big for a register
     *
     * @param register - string naming the register
     * @param value - direct value (as string)
     * @return translated assignment as string
     */
    private String getInstructionConstant(String register, String value) {
        // START KGU#1014 2021-11-09: Bugfix #1017 Wrong detection
        //final int UINT12MAX = 4096;
        //String c;
        //try {
        //    if (value.contains("'")) {	// FIXME seems to be a check for char literal
        //        c = "MOV " + register + ", #" + value;
        //    } else if (Integer.parseInt(value) >= UINT12MAX) {	// FIXME what about negative values?
        //        c = "LDR " + register + ", =" + value;
        //    } else {
        //        c = "MOV " + register + ", #" + value;
        //    }
        //} catch (NumberFormatException e) {
        //    //FIXME What if it does not comply with a hex literal, either?
        //    //inside generateAssignment this method should be called only if secondOperand is a number (decimal or hex)
        //    value = value.replace("0x", "");
        //    int hexValue = Integer.parseInt(value, 16);
        //    if (hexValue < UINT12MAX) {
        //        c = "MOV " + register + ", #0x" + value;
        //    } else {
        //        c = "LDR " + register + ", =0x" + value;
        //    }
        //}
        // return c;
        String instr = "MOV";
        char prefix = '#';
        if (!value.trim().startsWith("'") && !mayBeDirectOperand(value)) {
            instr = "LDR";
            prefix = '=';
        }
        // FIXME We might also consider using MVN if -value is eligible as direct operand
        return String.format("%s %s, %c%s", instr, register, prefix, value);
        // END KGU#1014 2021-11-09
    }
    
    // START KGU#1014 2021-11-09: New for bugfix #1017
    /**
     * Checks if the given integer literal is suited to be a direct operand for ARM
     * instructions (i.e. it represents a shiftable 8 bit sequence).
     * @param value - the literal to be checked (might be a decimal or hex literal)
     * @return {@code true} if the operand is eligible as direct operand
     */
    private boolean mayBeDirectOperand(String intLiteral) {
        int base = 10;
        if (intLiteral.startsWith("0x")) {
            base = 16;
        }
        else if (intLiteral.startsWith("0b")) {	// Preparing later enhancement
            base = 2;
        }
        if (base != 10) {
            intLiteral = intLiteral.substring(2);
        }
        try {
            int value = Integer.parseInt(intLiteral, base);
            if (value < 0) {
                return false;
            }	
            for (int i = 0; i < 16; i++) {
                if ((value & 0xffffff00) == 0) {
                    return true;
                }
                int lastBits = value | 0x11;
                value >>= 2;
                value |= lastBits << 30;
            }
        }
        catch (NumberFormatException ex) {}
        return false;
    }
    // END KGU#1014 2021-11-09

    /**
     * This method replaces variables with already associated register names
     *
     * @param line - the string that contains the instruction to translate
     * @return the string with variables replaced with registers
     */
    private String variablesToRegisters(String line) {
        ArrayList<Tuple<String, Integer>> variables = getVariables(line);

        if (variables.size() == 0) {
            return line;
        }

        String register;
        StringBuilder replacedLine = new StringBuilder(line);

        int differenceLength = 0;

        for (Tuple<String, Integer> tuple : variables) {
            register = getRegister(tuple.variable);

            int start = tuple.position + differenceLength;
            int end = start + tuple.variable.length();

            replacedLine.replace(start, end, register);
            differenceLength += register.length() - tuple.variable.length();
        }

        return replacedLine.toString();
    }

    /**
     * This method finds the variables that we need to replace with registers
     *
     * @param line - the string that contains the instruction to translate
     * @return the ArrayList that contains all variables and the respective positions in the string
     */
    private ArrayList<Tuple<String, Integer>> getVariables(String line) {
        // START KGU#1002 2021-10-29: Redesigned on occasion of bugfix #1007
//        // we need the space so if we have an ending variable it gets into the while loop
//        line += " \0";
//        String[] split = line.split("");
//
//        // the tuple arraylist is useful to rebuild the string later
//        ArrayList<Tuple<String, Integer>> stringPositions = new ArrayList<>();
//
//        int i = 1;
//        StringBuilder item = new StringBuilder();
//        item.append(split[0]);
//
//        while (i < split.length) {
//            if (split[i].equals("\"")) {
//                i++;
//                while (!split[i].equals("\"") && i < split.length) {
//                    i++;
//                }
//            }
//
//            if (item.toString().matches(hexNumberPattern)) {
//                item.append(split[i]);
//            }
//            // we check that the item is not a variable
//            else if (!item.toString().matches(variablePattern)) {
//                // as soon as it's not we remove the last non matching character
//                String variable = item.substring(0, item.length() - 1);
//                // if it's a register we add it as not available and, if it's already assigned to a variable, we warn the user
//                if (variable.matches(registerPattern)) {
//                    // START KGU#968 2021-10-11: Bugfix #967 case matters here! (Caused NullPointerExceptions)
//                    variable = variable.toUpperCase();
//                    // END KGU#968 2021-10-11
//                    if ("".equals(mVariables.get(variable))) {
//                        mVariables.put(variable, USER_REGISTER_TAG);
//                    } else if (!mVariables.get(variable).equals(USER_REGISTER_TAG)) {
//                        appendComment(String.format("Register: %s is already assigned to variable: %s. Be careful!\n", variable, mVariables.get(variable)), getIndent());
//                    }
//                }
//
//                // if it's not a register and it's not empty and it's not in the reservedWords list we add it to the arraylist
//                else if (!variable.equals("") && !RESERVED_WORDS.contains(variable) && !variable.matches(hexNumberPattern)) {
//                    stringPositions.add(new Tuple<>(variable, i - 2));
//                }
//                item = new StringBuilder(split[i]);
//            } else {
//                item.append(split[i]);
//            }
//            i++;
//        }

        // the tuple arraylist is useful to rebuild the string later
        ArrayList<Tuple<String, Integer>> stringPositions = new ArrayList<>();
        
        TokenList tokens = new TokenList(line, true);
        int position = 0;
        for (int i = 0; i < tokens.size(); i++) {
            String token = tokens.get(i);
            if (token.matches(variablePattern)) {
                if (token.matches(registerPattern)) {
                    token = token.toUpperCase();
                    String mapped = mVariables.get(token);
                    if ("".equals(mapped)) {
                        // Unlikely to happen since we reserve all occurring variables at start
                        mVariables.put(token, USER_REGISTER_TAG);
                    } else if (!mapped.equals(USER_REGISTER_TAG) && !mapped.equals(TEMP_REGISTER_TAG)) {
                        // Unlikely to happen as well now
                        appendComment(String.format("Register %s is already assigned to variable %s. Be careful!\n", token, mapped), getIndent());
                    }
                }
                else if (!RESERVED_WORDS.contains(token)) {
                    stringPositions.add(new Tuple<>(token, position));
                }
            }
            position += token.length();
        }
        // END KGU#1002 2021-10-29

        return stringPositions;
    }

    /**
     * Returns a register (name) not associated if there is still a vacant one <br/>
     * NOTE: Does not reserve the returned register in {@link #mVariables}!
     * 
     * @return either a register name or an empty string (if none is free)
     */
    private String getAvailableRegister() {
        String available = "";
        for (Map.Entry<String, String> entry1 : mVariables.entrySet()) {
            // we get the first available register
            if (entry1.getValue().equals("")) {
                available = entry1.getKey();
                break;
            }
        }

        return available;
    }

    /**
     * This method returns the register assigned to the given variable.
     * If there hasn't been an associated register then a new association
     * is attempted.
     *
     * @param variable - the variable name
     * @return name of the register assigned to the variable, or an empty string
     *         if the set of variables is exhausted
     */
    private String getRegister(String variable) {
        String register = "";

        for (Map.Entry<String, String> entry : mVariables.entrySet()) {
            // if we have already a register for the variable we can skip the others
            if (entry.getValue().equals(variable)) {
                register = entry.getKey();
                break;
            }
        }

        // if there aren't any assigned registers to the variable
        if (register.equals("")) {
            register = getAvailableRegister();
            // START KGU#968 2021-04-30 We must not add an entry with empty key
            //mVariables.put(register, variable);
            if (!register.isEmpty()) {
                mVariables.put(register, variable);
            }
//            else {
//                // FIXME We should reuse another, little used register (LRU, Clock)s
//            }
            // END KGU#968 2021-04-30
        }

        return register;
    }

    /**
     * This method checks whether line is an ARM instruction or not
     *
     * @param line - contains the instruction to be checked
     * @return whether line is an ARM instruction or not
     */
    private boolean isArmInstruction(String line) {
        // START KGU#1066 2023-02-24: Bugfix #1074 Exclude assignments and calls
        if (Call.isProcedureCall(line, true) || Instruction.isAssignment(line)) {
            return false;
        }
        // START KGU#968 2021-10-06: This was too vague and inefficient
        //String[] instruction = {
        //        "lsl", "lsr", "asr", "ror", "rrx", "adcs", "and", "eor", "sub", "rsb", "add", "adc",
        //        "sbc", "rsc", "bic", "orr", "mov", "tst", "teq", "cmp", "cmn", "sel", "mul", "mla",
        //        "smla", "smuadx", "smlsd", "smmla", "smmls", "mrs", "msr", "b", "ldr", "str", "ldm",
        //        "stm", "cpsie", "cpsid", "srs", "rfe", "setend", "cdp", "ldc", "stc", "mcr", "mrc",
        //        "mrrc", "swi", "bkpt", "pkhbt", "pkhtb", "sxtb", "sxth", "uxtb", "uxth", "sxtab",
        //        "sxtah", "uxtab", "uxtah", "ssat", "usat", "rev", "clz", "cpy", "cdc"
        //};
        //
        //if (line.contains("<-"))
        //    return false;
        //
        //String checkLine = line.split(" ")[0].toLowerCase();
        //for (String s : instruction) {
        //    if (checkLine.contains(s)) {
        //        return true;
        //    }
        //}
        if (ARM_INSTR_LOOKUP.isEmpty()) {
            // Fill the instruction name set once (lazy initialisation)
            for (String s: ARM_INSTRUCTIONS) {
                ARM_INSTR_LOOKUP.add(s);
            }
        }
        TokenList tokens = new TokenList(line.toLowerCase(), true);
        // START KGU#1066 2022-09-30: Bugfix #1074 ARM instruction code must be at index 0
        //for (int i = 0; i < tokens.count(); i++) {
        //    if (ARM_INSTR_LOOKUP.contains(tokens.get(i))) {
        //        return true;
        //    }
        //}
        String token0;
        return tokens.size() > 0
               && ARM_INSTR_LOOKUP.contains((token0 = tokens.get(0)).toLowerCase())
               && !this.varNames.contains(token0);
        // END KGU#1066 2022-09-30
        // END KGU#968 2021-10-06
        // START KGU#1066 2022-09-30: Bugfix #1074 ARM instruction code must be at index 0
        //return false;
        // END KGU#1066 2022-09-30
    }

    /**
     * This method splits the current expression into a format where the second item of the array
     * contains the operation, the first and third items contain the operands
     *
     * @param expression represents the simple expression
     * @return an array containing the split expression
     */
    private String[] parseExpression(String expression) {
        //String[] expressionSplit = expression.split("");
        TokenList tokens = new TokenList(expression, true);
        ArrayList<String> result = new ArrayList<>();
        StringBuilder item = new StringBuilder();
        boolean afterOpr = true;

        //int i = 0;
        //while (i < expressionSplit.length) {
        for (int i = 0; i < tokens.size(); i++) {
            // If we find one of the supported operations inside the expression
            //if (expressionSplit[i].matches(supportedOperationsPattern) && !expressionSplit[i + 1].matches(numberPattern)) {
            String token = tokens.get(i);
            if (token.matches(supportedOperationsPattern) && !afterOpr) {
                result.add(item.toString()); // add the register
                //result.add(expressionSplit[i]); // add the operation
                if (token.equals("&&")) {	// add the operator symbol
                    result.add("&");	// FIXME this is an incorrect "approximation"
                }
                else if (token.equals("||")) {
                    result.add("|");	// FIXME this is an incorrect "approximation"
                }
                else {
                    result.add(token);
                }
                afterOpr = true;
                item = new StringBuilder(); // reset
            } else {
                //item.append(expressionSplit[i]);
                item.append(token);
                afterOpr = false;
            }

            //i++;
        }

        result.add(item.toString());

        return result.toArray(new String[result.size()]);
    }
}<|MERGE_RESOLUTION|>--- conflicted
+++ resolved
@@ -75,13 +75,10 @@
  *                                      for INPUT instructions
  *      Kay Gürtzig     2023-02-24      Bugfix #1074: Check for ARM INSTRUCTION syntax refined.
  *      Kay Gürtzig     2025-07-03      Bugfix #1195: All checks for disabled state extended to inherited
-<<<<<<< HEAD
  *      Kay Gürtzig     2025-08-15      Issue #800 inputPattern, outputPattern and returnPattern adapted
-=======
  *      Kay Gürtzig     2025-09-02/05   Bugfix #1210 (trouble with FOR loops and suppressTransformation),
  *                                      bugfix #1214 (too radical code denial on condition faults),
  *                                      bugfix #1215 (defective FOREVER and REPEAT loop exits)
->>>>>>> 949e63e0
  *
  ******************************************************************************************************
  *
