--- conflicted
+++ resolved
@@ -47,12 +47,8 @@
 *      Kay Gürtzig     2021-10-06      Arm Instruction detection revised.
 *      Kay Gürtzig     2021-10-11      Risk of NullPointerException in getVariables() averted, some
 *                                      code revisions in the variable and statement detection.
-<<<<<<< HEAD
 *      Kay Gürtzig     2021-10-13      Adapted to the altered class responsibilities of #800
 *      Kay Gürtzig     2021-10-26/27   Bugfix #1003: Undue memory reservation for all variables removed,
-=======
-*      Kay Gürtzig     2021-10-26/29   Bugfix #1003: Undue memory reservation for all variables;
->>>>>>> 7c11f30b
 *                                      bugfix #1004: implicit address assignments for array element access,
 *                                      element type retrieval accomplished, name clashes with v_# variables avoided,
 *                                      new plugin-specific modes adjustArrays, transformIndices;
@@ -2185,13 +2181,8 @@
             //    type = line.split("\\.")[1].split(" ")[0];
             //    return type;
             //}
-<<<<<<< HEAD
-            if (line.contains(addrPattern)) {
+            if (declPattern == null && line.contains(addrPattern)) {
                 StringList tokens = Syntax.splitLexically(line, true);
-=======
-            if (declPattern == null && line.contains(addrPattern)) {
-                StringList tokens = Element.splitLexically(line, true);
->>>>>>> 7c11f30b
                 tokens.removeAll(" ");
                 arName = tokens.get(tokens.count()-1);
                 if (gnuEnabled) {
