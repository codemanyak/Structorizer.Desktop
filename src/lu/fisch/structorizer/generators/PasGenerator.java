/*
    Structorizer
    A little tool which you can use to create Nassi-Schneiderman Diagrams (NSD)

    Copyright (C) 2009  Bob Fisch

    This program is free software: you can redistribute it and/or modify
    it under the terms of the GNU General Public License as published by
    the Free Software Foundation, either version 3 of the License, or any
    later version.

    This program is distributed in the hope that it will be useful,
    but WITHOUT ANY WARRANTY; without even the implied warranty of
    MERCHANTABILITY or FITNESS FOR A PARTICULAR PURPOSE.  See the
    GNU General Public License for more details.

    You should have received a copy of the GNU General Public License
    along with this program.  If not, see <http://www.gnu.org/licenses/>.
*/

package lu.fisch.structorizer.generators;

/******************************************************************************************************
 *
 *      Author:         Bob Fisch
 *
 *      Description:    This class generates Pascal code.
 *
 ******************************************************************************************************
 *
 *      Revision List
 *
 *      Author              Date            Description
 *      ------              ----            -----------
 *      Bob Fisch           2007-12-27      First Issue
 *      Bob Fisch           2008-04-12      Added "Fields" section for generator to be used as plugin
 *      Bob Fisch           2008-11-17      Added Freepascal extensions
 *      Bob Fisch           2009-08-17      Bugfixes (see comment)
 *      Bob Fisch           2011-11-07      Fixed an issue while doing replacements
 *      Dirk Wilhelmi       2012-10-11      Added comments export
 *      Kay Gürtzig         2014-11-10      Conversion of C-like logical operators
 *      Kay Gürtzig         2014-11-16      Conversion of C-like comparison operator, comment export
 *      Kay Gürtzig         2014-12-02      Additional replacement of long assignment operator "<--" by "<-"
 *      Kay Gürtzig         2015-10-18      Comment generation and indentation revised
 *      Kay Gürtzig         2015-11-30      Enh. #23: Jump generation modified, KGU#47: Parallel generation
 *                                          added, Root generation fundamentally redesigned (decomposed)  
 *      Bob Fisch           2015-12-10      Bugfix #50 --> grep & export function parameter types
 *      Kay Gürtzig         2015-12-20      Bugfix #22 (KGU#74): Correct return mechanisms even with
 *                                          return instructions not placed in Jump elements
 *      Kay Gürtzig         2015-12-21      Bugfix #41/#68/#69 (= KG#93)
 *      Kay Gürtzig         2016-01-14      Enh. #84: array initialisation expressions decomposed (= KG#100)
 *      Kay Gürtzig         2016-01-17      Bugfix #61/#112 - handling of type names in assignments (KGU#109/KGU#141)
 *                                          KGU#142: Bugfix for enh. #23 - empty Jumps weren't translated
 *      Kay Gürtzig         2016-03-16      Enh. #84: Minimum support for FOR-IN loops (KGU#61) 
 *      Kay Gürtzig         2016-03-31      Enh. #144 - content conversion may be switched off
 *      Kay Gürtzig         2016-04-30      Bugfix #181 - delimiters of string literals weren't converted (KGU#190)
 *      Kay Gürtzig         2016-05-05      Bugfix #51 - empty writeln instruction must not have parentheses 
 *      Kay Gürtzig         2016-07-20      Enh. #160 - optional export of called subroutines implemented
 *      Kay Gürtzig         2016-08-12      Enh. #231: Additions for Analyser checks 18 and 19 (variable name collisions)
 *      Kay Gürtzig         2016-09-25      Enh. #253: CodeParser.keywordMap refactoring done 
 *      Kay Gürtzig         2016-10-14      Enh. #270: Handling of disabled elements (code.add(...) --> addCode(..))
 *      Kay Gürtzig         2016-10-15      Enh. #271: Support for input instructions with prompt
 *      Kay Gürtzig         2016-10-16      Enh. #274: Colour info for Turtleizer procedures added
 *      Kay Gürtzig         2016-12-26      Enh. #314: Makeshift additions to support the File API
 *      Kay Gürtzig         2017-01-30      Enh. #259/#335: Type retrieval and improved declaration support
 *                                          Bugfix #337: Defective export of 2d assignments like a[i] <- {foo, bar} mended
 *      Kay Gürtzig         2017-01-31      Enh. #113: Array parameter transformation
 *      Kay Gürtzig         2017-02-01      Enh. #84: indexBase constant mechanism for array initializers disabled
 *      Kay Gürtzig         2017-02-27      Enh. #346: Insertion mechanism for user-specific include directives
 *      Kay Gürtzig         2017-03-15      Bugfix #382: FOR-IN loop value list items hadn't been transformed
 *      Kay Gürtzig         2017-04-12      Enh. #388: Support for export of constant definitions added 
 *      Kay Gürtzig         2017-05-16      Enh. #372: Export of copyright information
 *      Kay Gürtzig         2017-09-19      Enh. #423: Export of record types
 *      Kay Gürtzig         2017-09-21      Enh. #388, #389: Export strategy for Includables and structured constants
 *      Kay Gürtzig         2017-09-25      Enh. #388, #423: Positioning of declaration comments revised
 *      Kay Gürtzig         2017-11-02      Issue #447: Line continuation in Case elements supported
 *      Kay Gürtzig         2018-03-13      Bugfix #520,#521: Mode suppressTransform enforced for declarations
 *      Kay Gürtzig         2018-07-20      Enh. #563: support for simplified record initializers
 *      Kay Gürtzig         2018-07-22      Bugfix #564: defects with nested record/array initializers mended
 *      Kay Gürtzig         2018-10-05      Bugfix #619: Undue declaration of function result variable dropped
 *      Kay Gürtzig         2019-03-20      Enh. #56: Export of Try elements and of Jump elements with throw flavour
 *      Kay Gürtzig         2019-03-30      Issue #696: Type retrieval had to consider an alternative pool
 *      Kay Gürtzig         2019-10-01      Issue #754: Instruction with "return" and UNIT name for code preview fixed
 *      Kay Gürtzig         2019-11-08      Bugfix #772: NullPointerExceptions in code preview, due to late typeMap init
 *      Kay Gürtzig         2019-11-11      Bugfix #773: Mere declarations at top level exported, incomplete
 *                                          declarations (defective type) no longer as comment but with FIXME! marker
 *      Kay Gürtzig         2019-11-13      Bugfix #776: Mere global declarations (from includables must not be repeated
 *                                          as local declarations in subroutines where the variables get assigned
 *      Kay Gürtzig         2019-11-21      Enh. #739: enum type inference for FOR-IN loops
 *      Kay Gürtzig         2019-11-29      Bugfix 787: multiple global type definitions (as many times as includables involved)
 *      Kay Gürtzig         2019-02-15      Issue #814: Unidentified parameter type marker changed: {type?} --> ???
 *      Kay Gürtzig         2020-03-17/30   Enh. #828: Modification in generatePreamble(), insertion lines
 *                                          corrected
 *      Kay Gürtzig         2020-04-22      Enh. #855: New configurable default array size considered
 *      Kay Gürtzig         2020-04-24      Issue #861/1: Comment placement now according to the GNU Pascal Coding Standards
 *      Kay Gürtzig         2020-08-12      Enh. #800: Started to redirect syntactic analysis to class Syntax
 *      Kay Gürtzig         2021-09-21      Bugfix #987: Duplicate comments for subroutines, inconsistent multi-line comments
 *      Kay Gürtzig         2021-10-03      Bugfix #990: Made-up result types on exported procedures
 *                                          Bugfix #993: Wrong handling of constant parameters
 *                                          Fix KGU#994: Strange array index ranges like [-1..49] could occur
 *      Kay Gürtzig         2021-12-05      Bugfix #1024: Precautions against defective record initializers
 *      Kay Gürtzig         2023-09-28      Bugfix #1092: Sensible export of alias type definitions enabled
 *      Kay Gürtzig         2023-11-08      Bugfix #1109: generateCode(Jump) revised for throw
 *      Kay Gürtzig         2024-04-02      Bugfix #1155: Risk of stack overflow on type conversion averted
 *      Kay Gürtzig         2024-04-03      Issue #1148: Optimised code generation for "if else if" chains
 *      Kay Gürtzig         2024-12-18      Issue #423: Force pointer symbols in directly recursive record definitions
 *      Kay Gürtzig         2025-02-16      Issue #800 + bugfix #1192: Handling of return statements in Instructions revised
 *      Kay Gürtzig         2025-07-03      Some missing Override annotations added
<<<<<<< HEAD
 *      Kay Gürtzig         2025-08-16      Issue #800 generateCode(Jump, ...) provisionally adapted
=======
 *      Kay Gürtzig         2025-08-30      Bugfix #1210: Free-text FOR loops caused errors in suppressTransition mode,
 *                                          bugfix #1213: Unnecessary parentheses around condition, wrong "until" indentation
>>>>>>> 949e63e0
 *
 ******************************************************************************************************
 *
 *      Comments:
 *      
 *      2021-02-03 - Issue #920 (Kay Gürtzig)
 *      - At least RealPascal and FreePascal should understand Infinity, so we didn't bother to do something
 *        to convert this new literal

 *      2020-03-22 - File API Issues #314 + #828 + #836 (Kay Gürtzig)
 *      - The introduction of arrangement group export with enh. #828 has further complicated the File API
 *        handling (enh. #314), where code preview and batch code export have also to be considered.
 *        Basically there are three different approaches:
 *        1. Program export (single file): type definitions (section 1) and procedure definitions (section 2)
 *        2. Subroutine export (single UNIT): both types and procedures may be copied into the IMPLEMENTATION
 *        3. Library UNIT export: If only library routines need the file API (internally) then approach 2
 *           could be adopted, but if dependent modules require the fileAPI as well then it will be more
 *           sensible to copy the entire fileAPI resource (UNIT) and reference it with a USING clause in the
 *           both the library and the requiring library client modules (won't cause harm to have redundant
 *           USES clauses). We ensure that the File API is copied by providing a conditioned implementation
 *           of copyFileAPIResources
 *      
 *      2015-12-21 - Bugfix #41/#68/#69 (Kay Gürtzig)
 *      - Operator replacement had induced unwanted padding and string literal modifications
 *      - new subclassable method transformTokens() for all token-based replacements 
 *      
 *      2015-11-01 - Code revision / enhancements
 *      - Most of the transform stuff delegated to Element and Generator (KGU#18/KGU23)
 *      - Enhancement #10 (KGU#3): FOR loops now provide more reliable loop parameters detection  
 *
 *      2015-10-18
 *      - Indentation increment with +_indent.substring(0,1) worked only for single-character indentation units
 *      - Interface of comment insertion methods modified
 *
 *      2014-11-16 - Bugfix / Enhancement
 *      - Conversion of C-style unequality operator had to be added
 *      - Comments are now exported, too
 *       
 *      2014-11-10 - Enhancement
 *      - Conversion of C-style logical operators to the Pascal-like ones added
 *      - assignment operator conversion now preserves or ensures surrounding spaces
 *
 *      2009-08-17 - Bugfixes
 *      - added automatic brackets for "while", "switch", "repeat" & "if"
 *
 ******************************************************************************************************///

import lu.fisch.utils.*;
import lu.fisch.structorizer.syntax.Syntax;
import lu.fisch.structorizer.syntax.TokenList;
import lu.fisch.structorizer.syntax.Expression.Operator;

import java.util.ArrayList;
import java.util.HashMap;
import java.util.Map;
import java.util.Stack;
import java.util.Map.Entry;
import java.util.regex.Pattern;

import lu.fisch.structorizer.elements.*;
import lu.fisch.structorizer.generators.Generator.TryCatchSupportLevel;


public class PasGenerator extends Generator 
{
	
	/** The method name of root */
	protected String procName = "";
	
	/************ Fields ***********************/
	@Override
	protected String getDialogTitle()
	{
		return "Export Pascal Code ...";
	}

	@Override
	protected String getFileDescription()
	{
		return "Pascal / Delphi Source Code";
	}

	@Override
	protected String getIndent()
	{
		return "  ";
	}

	@Override
	protected String[] getFileExtensions()
	{
		String[] exts = {"pas", "dpr", "pp", "lpr"};
		return exts;
	}

	// START KGU 2015-10-18: New pseudo field
	@Override
	protected String commentSymbolLeft()
	{
		return "{";
	}

	@Override
	protected String commentSymbolRight()
	{
		return "}";
	}
	// END KGU 2015-10-18

	// START KGU#78 2015-12-18: Enh. #23 We must know whether to create labels for simple breaks
	/* (non-Javadoc)
	 * @see lu.fisch.structorizer.generators.Generator#supportsSimpleBreak()
	 */
	@Override
	protected boolean breakMatchesCase()
	{
		return false;
	}
	// END KGU#78 2015-12-18

	// START KGU#371 2019-03-07: Enh. #385
	/**
	 * @return The level of subroutine overloading support in the target language
	 */
	@Override
	protected OverloadingLevel getOverloadingLevel() {
		// This might be disputable, but Delphi, FreePascal etc. support default arguments
		return OverloadingLevel.OL_DEFAULT_ARGUMENTS;
	}
	// END KGU#371 2019-03-07
	
	// START KGU#686 2019-03-18: Enh. #56
	/**
	 * Subclassable method to specify the degree of availability of a try-catch-finally
	 * construction in the target language.
	 * @return a {@link TryCatchSupportLevel} value
	 */
	@Override
	protected TryCatchSupportLevel getTryCatchLevel()
	{
		return TryCatchSupportLevel.TC_TRY_CATCH_FINALLY;
	}
	// END KGU#686 2019-03-18

//	// START KGU 2016-08-12: Enh. #231 - information for analyser - obsolete since 3.27
//    private static final String[] reservedWords = new String[]{
//		"and", "array", "begin",
//		"case", "const", "div", "do", "downto",
//		"else", "end", "file", "for", "function", "goto",
//		"if", "in", "label", "mod", "nil", "not", "of", "or",
//		"packed", "procedure", "program", "record", "repeat",
//		"set", "shl", "shr", "then", "to", "type",
//		"until", "var", "while", "with"
//		};
//	public String[] getReservedWords()
//	{
//		return reservedWords;
//	}
//	public boolean isCaseSignificant()
//	{
//		return false;
//	}
//	// END KGU 2016-08-12

	// START KGU#351 2017-02-26: Enh. #346 - include / import / uses config
	/* (non-Javadoc)
	 * @see lu.fisch.structorizer.generators.Generator#getIncludePattern()
	 */
	@Override
	protected String getIncludePattern()
	{
		return "uses %%;";
	}
	// END KGU#351 2017-02-26

	// START KGU#311 2016-12-26: Enh.#314 File API support
	/** Names of the three FileAPI functions to open a file for a) reading, b) writing, c) appending */
	private static final String[] openAPINames = {"fileOpen", "fileCreate", "fileAppend"};
	/** Names of the three Pascal procedures to open a file for a) reading, b) writing, c) appending */
	private static final String[] openProcNames = {"open", "rewrite", "append"};
	/** Gathers all file variable names (triggered by the detection of a file open routine call) found in the code */
	private StringList fileVarNames = new StringList();
	// END KGU#311 2016-12-26
	// START KGU#311/KGU#828 2020-03-22: Enh. #314, #828
	private static final String FILE_API_UNIT_NAME = "StructorizerFileAPI";
	// END KGU#311/KGU#828 2020-03-22
	
	/************ Code Generation **************/
	
	// START KGU#790 2020-10-31: Issue #800
	/**
	 * Maps operator symbols from the key set of {@link #OPERATOR_PRECEDENCE} to
	 * pairs of an alternative (more verbose equivalent) symbol and precedence,
	 * e.g. to be used with {@link #transform(Expression)}
	 */
	@SuppressWarnings("serial")
	public static final HashMap<String, Operator> pascalOperators = new HashMap<String, Operator>() {{
		put("<-", new Operator(":=", 0));
		put("or", new Operator("or", 9));
		put("||", new Operator("or", 9));
		put("and", new Operator("and", 10));
		put("&&", new Operator("and", 10));
		put("|", new Operator("|", 9));
		put("^", new Operator("xor", 9));
		put("xor", new Operator("xor", 9));
		put("&", new Operator("&", 10));
		//put("=", new Operator("=", 6));	// Does not change anything
		put("==", new Operator("=", 6));
		//put("<>", new Operator("<>", 6));	// Does not change anything
		put("!=", new Operator("<>", 6));
		put("<", new Operator("<", 6));
		put(">", new Operator(">", 6));
		put("<=", new Operator("<=", 6));
		put(">=", new Operator(">=", 6));
		//put("shl", new Operator("shl", 8));	// redundant
		put("<<", new Operator("shl", 8));
		//put("shr", new Operator("shr", 8));	// redundant
		put(">>", new Operator("shr", 8));
		//put(">>>", new Operator(">>>", 8));	// FIXME
		//put("+", new Operator("+", 9));		// redundant
		//put("-", new Operator("-", 9));		// redundant
		//put("*", new Operator("*", 10));		// redundant
		//put("/", new Operator("/", 10));		// redundant
		//put("div", new Operator("div", 10));	// redundant
		//put("mod", new Operator("mod", 10));	// redundant
		put("%", new Operator("mod", 10));
		//put("not", new Operator("not", 11));	// redundant
		put("!", new Operator("not", 11));
		put("+1", new Operator("+1", 11));	// sign
		put("-1", new Operator("-1", 11));	// sign
		put("*1", new Operator("1^", 11));	// pointer deref (C)
		put("&1", new Operator("@1", 11));	// address (C)
		//put("[]", new Operator("[]", 12));	// redundant
		//put(".", new Operator(".", 12));		// redundant
	}};
	
	@Override
	protected HashMap<String, Operator> getOperatorMap() {
		return pascalOperators;
	}
	// END KGU#790 2020-10-31
	
	// START KGU#559/KGU#560 2018-07-22: Enh. #563, bugfix #564
	private Map<String,TypeMapEntry> typeMap;
	// END KGU#559/KGU#560 2018-07-22

	// START KGU#18/KGU#23 2015-11-01 Transformation decomposed
	/* (non-Javadoc)
	 * @see lu.fisch.structorizer.generators.Generator#getInputReplacer(boolean)
	 */
	@Override
	// START KGU#281 2016-10-15: Enh. #271
	//protected String getInputReplacer()
	//{
	//	return "readln($1)";
	//}
	protected String getInputReplacer(boolean withPrompt)
	{
		if (withPrompt) {
			return "write($1); readln($2)";
		}
		return "readln($1)";
	}
	// END KGU#281 2016-10-15

	/* (non-Javadoc)
	 * @see lu.fisch.structorizer.generators.Generator#getOutputReplacer()
	 */
	@Override
	protected String getOutputReplacer()
	{
		return "writeln($1)";
	}

	// START KGU#815 2020-03-26: Enh. #828
	/* (non-Javadoc)
	 * @see lu.fisch.structorizer.generators.Generator#appendComment(lu.fisch.utils.StringList, java.lang.String)
	 */
	@Override
	protected void appendComment(StringList _sl, String _indent)
	{
		if (!_sl.getLongString().trim().isEmpty()) {
			if (_sl.count() == 1 && !_sl.get(0).contains("\n")) {
				this.appendComment(_sl.get(0), _indent);
			}
			else {
				this.appendBlockComment(_sl, _indent, this.commentSymbolLeft(), "  ", this.commentSymbolRight());
			}
		}
	}
	/* (non-Javadoc)
	 * @see lu.fisch.structorizer.generators.Generator#insertComment(lu.fisch.utils.StringList, java.lang.String, int)
	 */
	@Override
	protected int insertComment(StringList _sl, String _indent, int _atLine)
	{
		if (_sl.getLongString().trim().isEmpty()) {
			return 0;
		}
		else if (_sl.count() == 1 && !_sl.get(0).contains("\n")) {
			return this.insertComment(_sl.get(0), _indent, _atLine);
		}
		// START KGU#983 2021-09-21: Bugfix #987 - this was inconsistent with appendComment()
		//return this.insertBlockComment(_sl, _indent, this.commentSymbolLeft(), "* ", this.commentSymbolRight(), _atLine);
		return this.insertBlockComment(_sl, _indent, this.commentSymbolLeft(), "  ", this.commentSymbolRight(), _atLine);
		// END KGU#983 2021-09-21
	}
	// END KGU#815 2020-03-26

	// START KGU#815/KGU#824 2020-03-19: Enh. #828, bugfix #836
	/* (non-Javadoc)
	 * @see lu.fisch.structorizer.generators.Generator#insertPrototype(lu.fisch.structorizer.elements.Root, java.lang.String, boolean, int)
	 */
	@Override
	protected int insertPrototype(Root _root, String _indent, boolean _withComment, int _atLine)
	{
		final String CONST_PREFIX = "const ";
		// START KGU#990 2021-10-02: Bugfix #990 we need the method name for a comparison
		//String signature = _root.getMethodName();
		String fnName = _root.getMethodName();
		String signature = fnName;
		// END KGU#990 2021-10-02
		StringList paramNames = new StringList();
		StringList paramTypes = new StringList();
		_root.collectParameters(paramNames, paramTypes, null);
		String resultType = _root.getResultTypeDescr();
		String pr = "program";
		if (!_root.isProgram()) {
			pr = "function";
			// Compose the function header
			signature += "(";
			//insertComment("TODO: declare the parameters and specify the result type!", _indent);
			// START KGU#371 2019-03-08: Enh. #385
			int minArgs = _root.getMinParameterCount();
			StringList argDefaults = _root.getParameterDefaults();
			// END KGU#371 2019-03-08
			for (int p = 0; p < paramNames.count(); p++) {
				signature += ((p > 0) ? "; " : "");
				// START KGU#800 2020-02-15: Type name surrogate unified to ???
				//signature += (_paramNames.get(p) + ": " + transformType(_paramTypes.get(p), "{type?}")).trim();
				// START KGU#993 2021-10-03: Bugfix #993 wrong handling of constant parameters
				//signature += (paramNames.get(p) + ": " + transformType(paramTypes.get(p), "???")).trim();
				String pType = paramTypes.get(p);
				if (pType != null && pType.startsWith(CONST_PREFIX)) {
					signature += CONST_PREFIX;
					pType = pType.substring(CONST_PREFIX.length());
				}
				signature += (paramNames.get(p) + ": " + transformType(pType, "???")).trim();
				// END KGU#993 2021-10-03
				// END KGU#800 2020-02-15
				// START KGU#371 2019-03-08: Enh. #385
				if (p >= minArgs) {
					signature += " = " + transform(argDefaults.get(p));
				}
				// END KGU#371 2019-03-08
			}
			signature += ")";
			// START KGU#990 2021-10-02: Bugfix #990 _root is not necessarily the current Root
			StringList vars = _root.getVarNames();
			// END KGU#990 2021-10-02
			// START KGU#990 2021-10-02: Bugfix #990 These values could be from a different root
			//if (resultType != null || this.returns || this.isResultSet || this.isFunctionNameSet)
			if (resultType != null || _root.returnsValue == Boolean.TRUE || vars.contains("result", false) || vars.contains(fnName))
			// END KGU#990 2021-10-02
			{
				resultType = transformType(_root.getResultTypeDescr(), "Integer");
				signature += ": " + resultType;
			}
			else 
			{
				pr = "procedure";
			}
		}
		signature = pr + " " + signature + ";";
		int lines = 0;
		if (_withComment) {
			insertCode("", _atLine);
			lines += 1 + insertComment(_root, _indent, _atLine + 1);
		}
		insertCode(signature, _atLine + lines);
		return lines + 1;
	}
	// END KGU #815/KGU#824 2020-03-19

	// START KGU#16 2015-11-30
	/**
	 * Transforms type identifier into the target language (as far as possible)
	 * @param _type - a string potentially meaning a datatype (or null)
	 * @param _default - a default string returned if _type happens to be null
	 * @return a type identifier (or the unchanged _type value if matching failed)
	 */
	@Override
	protected String transformType(String _type, String _default) {
		if (_type == null)
			_type = _default;
		else {
			_type = _type.trim();
			if (_type.equalsIgnoreCase("long")) _type = "Longint";
			else if (_type.equalsIgnoreCase("int")) _type = "Longint";
			else if (_type.equalsIgnoreCase("integer")) _type = "Longint";
			else if (_type.equalsIgnoreCase("float")) _type = "Single";
			else if (_type.equalsIgnoreCase("real")) _type = "Single";
			else if (_type.equalsIgnoreCase("double")) _type = "Double";
			else if (_type.equalsIgnoreCase("longreal")) _type = "Double";
			else if (_type.equalsIgnoreCase("unsigned short")) _type = "Word";
			else if (_type.equalsIgnoreCase("short")) _type = "Smallint";
			else if (_type.equalsIgnoreCase("shortint")) _type = "Smallint";
			else if (_type.equalsIgnoreCase("unsigned int")) _type = "Cardinal";
			else if (_type.equalsIgnoreCase("unsigned long")) _type = "Cardinal";
			else if (_type.equalsIgnoreCase("bool")) _type = "Boolean";
			// START KGU 2017-04-12: cope with C strings here
			else if (_type.equalsIgnoreCase("char*")) _type = "String";
			else if (_type.equalsIgnoreCase("char *")) _type = "String";
			// END KGU 2017-04-12
			// START KGU#140 2017-01-31: Enh. #113
			//else if (_type.toLowerCase().startsWith("array")) {
			//	String lower = _type.toLowerCase();
			//	String elType = lower.replaceAll("^array.*?of (.*)", "$1");
			//	if (!elType.trim().isEmpty()) {
			//		_type = lower.replaceAll("^(array.*?of ).*", "$1") + transformType(elType, elType);
			//	}
			//}
			else if (!_type.equalsIgnoreCase("array")) {
				// "array" without element type is a pathologic case that might drive us into stack overflow!
				_type = transformArrayDeclaration(_type);
			}
			// END KGU#140 2017-01-31
			// To be continued if required...
		}
		return _type;
	}
	// END KGU#16 2015-11-30	

	// START KGU#140 2017-01-31: Enh. #113: Advanced array transformation
	/**
	 * Helper method for {@link #transformType(String, String)} to achieve a meaningful
	 * type description for Pascal from an apparent array type specification.
	 * 
	 * @param _typeDescr - the type specification from a diagram element
	 * @return ideally a Pascal type specification semantically equivalent to
	 *    {@code _typeDescr}
	 */
	protected String transformArrayDeclaration(String _typeDescr)
	{
		// START KGU#1141 2024-03-29: Bugfix #1155 Risk of endless recursion e.g. with ArrayList<...>
		//if (_typeDescr.toLowerCase().startsWith("array") || _typeDescr.endsWith("]")) {
		if (_typeDescr.toLowerCase().startsWith("array") 
				&& (new TokenList(_typeDescr, true)).get(0).equalsIgnoreCase("array")
				|| _typeDescr.endsWith("]")) {
		// END KGU#1141 2024-03-29
			// TypeMapEntries are really good at analysing array definitions
			TypeMapEntry typeInfo = new TypeMapEntry(_typeDescr, null, null, null, 0, false, true);
			// START KGU#1141 2024-04-02: Bugfix #1155 Avoid endless recursion if no array is detected
			//_typeDescr = transformTypeFromEntry(typeInfo, null, true);
			if (typeInfo != null && typeInfo.isArray()) {
				_typeDescr = transformTypeFromEntry(typeInfo, null, true);
			}
			// END KGU#1141 2024-04-02
		}
		return _typeDescr;
	}

	/**
	 * Creates a type description suited for Pascal code from the given TypeMapEntry {@code typeInfo}
	 * @param typeInfo - the defining or derived TypeMapInfo of the type
	 * @param difiningWithin - a possible outer type context
	 * @param preferName - whether the type name is to be preferred over the structure
	 * @return a String suited as Pascal type description in declarations etc. 
	 */
	@Override
	// START KGU#1082 2023-09-28: Bugfix #1092 Sensible handling of alias types
	//protected String transformTypeFromEntry(TypeMapEntry typeInfo, TypeMapEntry definingWithin) {
	protected String transformTypeFromEntry(TypeMapEntry typeInfo, TypeMapEntry definingWithin, boolean preferName) {
	// END KGU#1082 2023-09-28
		// Record type descriptions won't usually occur here (rather names)
		String _typeDescr;
//		String canonType = typeInfo.getTypes().get(0);
		// START KGU#1082 2023-09-28: Bugfix #1092 Sensible handling of alias types
		//String canonType = typeInfo.getCanonicalType(true, true);
		String canonType = typeInfo.getCanonicalType(true, preferName);
		// END KGU#1082 2023-09-28
		int nLevels = canonType.lastIndexOf('@')+1;
		String elType = (canonType.substring(nLevels)).trim();
		elType = transformType(elType, "(*???*)");
		// START KGU#1025 2024-12-18: Issue #423 Add pointer symbol for recursive records
		if (definingWithin != null && definingWithin.isRecord() &&
				(typeInfo == definingWithin || elType.equals(definingWithin.typeName))) {
			elType = "^" + elType;
		}
		// END KGU#1025 2024-12-18
		_typeDescr = "";
		for (int i = 0; i < nLevels; i++) {
			_typeDescr += "array ";
			int minIndex = typeInfo.getMinIndex(i);
			int maxIndex = typeInfo.getMaxIndex(i);
			// START KGU#854 2020-04-22: Enh. #855
			if (maxIndex < 0) {
				// START KGU#994 2021-10-03: We must not risk a negative start index
				if (minIndex < 0) {
					minIndex = 0;
				}
				// END KGU#994 2021-10-03
				maxIndex = minIndex + this.optionDefaultArraySize() - 1;
			}
			// END KGU#854 2020-04-22
			if (maxIndex >= minIndex) {
				_typeDescr += "[" + minIndex + ".." + maxIndex + "] ";
			}
			_typeDescr += "of ";
		}
		_typeDescr += elType;
		return _typeDescr;
	}
	// END KGU#140 2017-01-31
	
	// START KGU#93 2015-12-21: Bugfix #41/#68/#69
	/* (non-Javadoc)
	 * @see lu.fisch.structorizer.generators.Generator#transformTokens(lu.fisch.utils.StringList)
	 */
	@Override
	protected String transformTokens(TokenList tokens)
	{
		// First get rid of superfluous spaces
		int pos = -1;
		//StringList doubleBlank = StringList.explode(" \n ", "\n");
		//while ((pos = tokens.indexOf(doubleBlank, 0, true)) >= 0)
		//{
		//	tokens.delete(pos);	// Get rid of one of the blanks
		//}
		// On inserting operator keywords we better make sure them being padded
		// (lest neighbouring identifiers be glued to them on concatenating)
		// The correct way would of course be to add blank tokens where needed
		// but this seemed too expensive here.
		tokens.replaceAll("==", "=", true);
		tokens.replaceAll("!=","<>", true);
		tokens.replaceAll("%","mod", true);
		tokens.replaceAll("&&","and", true);
		tokens.replaceAll("||","or", true);
		tokens.replaceAll("!","not", true);
		tokens.replaceAll("&","and", true);
		tokens.replaceAll("|","or", true);
		tokens.replaceAll("~","not", true);
		tokens.replaceAll("<<","shl", true);
		tokens.replaceAll(">>","shr", true);
		tokens.replaceAll("<-", ":=", true);
		// START KGU#311 2016-12-26: Enh. #314 - Support for File API
		//if (this.usesFileAPI) {	// KGU#832 2020-03-23: Bugfix #840 transform even for disabled elements
			tokens.replaceAll("fileWrite", "write", true);
			tokens.replaceAll("fileWriteLine", "writeln", true);
			tokens.replaceAll("fileEOF", "eof", true);
			tokens.replaceAll("fileClose", "closeFile", true);
		//}
		// END KGU#311 2016-12-26
		// START KGU#190 2016-04-30: Bugfix #181 - String delimiters must be converted to '
		for (int i = 0; i < tokens.size(); i++)
		{
			String token = tokens.get(i);
			if (token.length() > 1 && token.startsWith("\"") && token.endsWith("\""))
			{
				// Seems to be a string, hence modify it
				// Replace all internal apostrophes by double apostrophes
				token = token.replace("'", "''");
				// Now replace the outer delimiters
				tokens.set(i, "'" + token.substring(1, token.length()-1) + "'");
			}
		}
		// END KGU#190 2016-04-30
		String result = tokens.getString();
		// We now shrink superfluous padding - this may affect string literals, though!
		//result = result.replace("  ", " ");
		//result = result.replace("  ", " ");	// twice to catch odd-numbered space sequences, too
		return result;
	}
	// END KGU#93 2015-12-21
	// END KGU#18/KGU#23 2015-11-01

	/* (non-Javadoc)
	 * @see lu.fisch.structorizer.generators.Generator#transform(java.lang.String)
	 */
	@Override
	protected String transform(String _input)
	{
		String transline = super.transform(_input);

		// START KGU#109/KGU#141 2016-01-16: Bugfix #61,#112 - suppress type specifications
		// (This must work both in Instruction and Call elements)
		int asgnPos = transline.indexOf(":=");
		if (asgnPos > 0)
		{
			String varName = transline.substring(0, asgnPos).trim();
			String expr = transline.substring(asgnPos + ":=".length()).trim();
			String[] typeNameIndex = this.lValueToTypeNameIndexComp(varName);
			varName = typeNameIndex[1];
			String index = typeNameIndex[2];
			if (!index.isEmpty())
			{
				varName += "["+index+"]";
			}
			// START KGU#388 2017-09-27: Enh. #423
			varName += typeNameIndex[3];
			// END KGU#388 2017-09-27: Enh. #423
			transline = varName + " := " + expr;
		}
		// END KGU#109/KGU#141 2016-01-16
		
		// START KGU#195 2016-05-05: Bugfix #51 (handling of empty output instructions)
		if (transline.startsWith("writeln()"))
		{
			transline = "writeln" + transline.substring("writeln()".length());
		}
		// END KGU#195 2016-05-05
		
		return transline.trim(); 
	}
	
	// START KGU#61 2016-03-23: New for enh. #84 (FOREACH loop support)
	private void insertDeclaration(String _category, String text, int _maxIndent)
	{
		int posDecl = -1;
		String seekIndent = "";
		while (posDecl < 0 && seekIndent.length() < _maxIndent)
		{
			posDecl = code.indexOf(seekIndent + _category);
			seekIndent += this.getIndent();
		}
		// START KGU#332 2017-01-30: Enh. #335 Enables const declarations
		if (posDecl < 0 && _category.equals("const")) {
			seekIndent = "";
			while (posDecl < 0 && seekIndent.length() < _maxIndent)
			{
				posDecl = code.indexOf(seekIndent + "var");
				if (posDecl >= 0) {
					insertCode("", posDecl);
					insertCode(seekIndent + _category, posDecl);
				}
				seekIndent += this.getIndent();
			}
		}
		// END KGU#332 2017-01-30
		insertCode(seekIndent + text, posDecl + 1);
	}
	// END KGU#61 2016-03-23

	@Override
	protected void generateCode(Instruction _inst, String _indent)
	{
		if (!appendAsComment(_inst, _indent)) {
			
			boolean isDisabled = _inst.isDisabled(false);

			// START KGU#424 2017-09-25: Avoid the comment here if the element contains mere declarations
			//insertComment(_inst, _indent);
			boolean commentInserted = false;
			// END KGU#424 2017-09-25

			ArrayList<TokenList> lines = _inst.getUnbrokenTokenText();
			// START KGU#424 2017-09-25: Put the comment if the element doesn't contain anything else
			if (lines.isEmpty() || TokenList.concatenate(lines, null).isBlank()) {
				appendComment(_inst, _indent);
				commentInserted = true;
			}
			// END KGU#424 2017-09-25
			for (int i = 0; i < lines.size(); i++)
			{
				// START KGU#1089 2023-10-17: Issue #980  Ensure line-specific suppression is lifted
				isDisabled = _inst.isDisabled(false);
				// END KGU#1089 2023-10-17
				// START KGU#74 2015-12-20: Bug #22 There might be a return outside of a Jump element, handle it!
				//code.add(_indent+transform(_inst.getText().get(i))+";");
				TokenList tokens = lines.get(i);
				if (Jump.isReturn(tokens))
				{
					String argument = tokens.subSequenceToEnd(1).getString().trim();
					if (!argument.isEmpty())
					{
						// START KGU#424 2017-09-25: Put the comment on substantial content
						if (!commentInserted) {
							appendComment(_inst, _indent);
							commentInserted = true;
						}
						// END KGU#424 2017-09-25
						addCode(this.procName + " := " + transform(argument) + ";",
								_indent, isDisabled); 
					}
					Subqueue sq = (_inst.parent == null) ? null : (Subqueue)_inst.parent;
					if (sq == null || !(sq.parent instanceof Root) || sq.getIndexOf(_inst) != sq.getSize()-1 ||
							i+1 < lines.size())
					{
						// START KGU#424 2017-09-25: Put the comment on substantial content
						if (!commentInserted) {
							appendComment(_inst, _indent);
							commentInserted = true;
						}
						// END KGU#424 2017-09-25
						addCode("exit;", _indent, isDisabled);
					}
					// START KGU#737 2019-10-01: Issue #754
					continue;	// There is nothing more to be done about this line!
					// END KGU#737 2019-10-01
				}
				// START KGU#375 2107-09-21: Enh. #388 constant definitions must not be generated here (preamble stuff)
				//else	// no return
				// START KGU#504 2018-03-13: Bugfix #520, #521 - consider transformation suppression
				//if (!Instruction.isTypeDefinition(line, null) && !line.toLowerCase().startsWith("const "))
				if (this.suppressTransformation
						|| !Instruction.isTypeDefinition(tokens, null) && !tokens.isBlank() && !tokens.get(0).equalsIgnoreCase("const"))
				// END KGU#504 2018-03-13
				// END KGU#375 2017-09-21
				{
					// START KGU#100 2016-01-14: Enh. #84 - resolve array initialisation
					// The crux is: we don't know the index range!
					// So we'll invent an index base variable easy to be modified in code
					//code.add(_indent + transform(line) + ";");
					// FIXME Shouldn't we first do the structural stuff and transform then?
					String transline = transform(tokens.getString());
					TokenList transTokens = new TokenList(transline);
					int asgnPos = transTokens.indexOf(":=");
					// START KGU#1089 2023-10-17: Issue #980 Suppress defective declarations
<<<<<<< HEAD
					//StringList tokens = Syntax.splitLexically(line, true);
					//tokens.removeBlanks();
=======
					StringList tokens = Element.splitLexically(line, true);
					tokens.removeAll(" ");
>>>>>>> 949e63e0
					if (asgnPos > 0 && Instruction.getAssignedVarname(tokens, false) == null) {
						isDisabled = true;
					}
					// END KGU#1089 2023-10-17
					boolean isArrayOrRecordInit = false;
					if (asgnPos > 0 && transline.contains("{") && transline.contains("}"))
					{
						TokenList varName = transTokens.subSequence(0, asgnPos);
						TokenList expr = transTokens.subSequenceToEnd(asgnPos+1);
						int posBrace = expr.indexOf("{");
						// START KGU#424 2017-09-25: Put the comment on substantial content
						if (!commentInserted) {
							appendComment(_inst, _indent);
							commentInserted = true;
						}
						// END KGU#424 2017-09-25
						// START KGU#504 2018-03-13 A: Bugfix #520, #521
						if (!this.suppressTransformation) {
						// END KGU#504 2018-03-13 A
							String potTypeName = expr.subSequence(0, posBrace).getString();
							isArrayOrRecordInit = posBrace == 0 && expr.getLast().equals("}");	// only true at this moment on array init
							if (isArrayOrRecordInit)
							{
								// START KGU#560 2018-07-22: Bugfix #564 - with C-like declarations, the index range must be wiped off
								if (varName.contains("[") && Instruction.isDeclaration(tokens)) {
									varName = varName.subSequence(0, varName.indexOf("["));
								}
								// END KGU#560 2018-07-22
								// START KGU#1098 2023-10-17: Issue #980
								generateArrayInit(varName.getString(), expr, _indent, null, isDisabled);
								// END KGU#1098 2023-10-17
							}
							else if (posBrace > 0 && Syntax.isIdentifier(potTypeName, false, ".") && expr.endsWith("}"))
							{
								// START KGU#559 2018-07-20: Enh. #563 - smarter record initializer interpretation
								//generateRecordInit(varName, expr, _indent, false, isDisabled, null);
								TypeMapEntry recType = typeMap.get(":" + potTypeName);
								generateRecordInit(varName.getString(), expr, _indent, false, isDisabled, recType);
								// END KGU#559 2018-07-20
								isArrayOrRecordInit = true;
							}
						// START KGU#504 2018-03-13 B: Bugfix #520, #521
						}
						// END KGU#504 2018-03-13 B
					}
					if (!isArrayOrRecordInit)
					{
						// START KGU#311 2016-12-26: Enh. #314 - File API support
						// If FileAPI is used then this isn't supposed to be suppressed on export
						// START KGU#832 2020-03-22: Bugfix #840 even on disabled File API elements transform the text
						//if (this.usesFileAPI && asgnPos > 0) {
						if (asgnPos > 0) {
						// END KGU#832 202-03-23
							boolean doneFileAPI = false;
							TokenList expr = transTokens.subSequenceToEnd(asgnPos+1);
							TokenList var = transTokens.subSequence(0, asgnPos);
							int posBracket = var.indexOf("[");
							for (int k = 0; !doneFileAPI && k < openAPINames.length; k++) {
								int posOpen = expr.indexOf(new TokenList(openAPINames[k] + "("), true);
								if (posOpen >= 0) {
									if (posBracket > 0) {	// Should be exactly 1, shouldn't it?
										fileVarNames.addIfNew(var.subSequence(0, posBracket).getString());
									}
									else {
										fileVarNames.addIfNew(var.getString());
									}
									ArrayList<TokenList> args = Syntax.splitExpressionList(expr.subSequenceToEnd(posOpen + 1), ",");
									transline = "assign(" + var + ", " + args.get(0).getString() + "); "
											+ openProcNames[k] + "(" + var.getString() + ")";
									doneFileAPI = true;
								}
							}
						}
						// END KGU#311 2016-12-26
						// START KGU#277/KGU#284 2016-10-13/16: Enh. #270 + Enh. #274
						//code.add(_indent + transline + ";");
<<<<<<< HEAD
						transline += ";";
						if (Instruction.isTurtleizerMove(tokens)) {
=======
						if (!transline.endsWith(";")) {
							transline += ";";
						}
						if (Instruction.isTurtleizerMove(line)) {
>>>>>>> 949e63e0
							transline += " " + this.commentSymbolLeft() + " color = " + _inst.getHexColor() + " " + this.commentSymbolRight();
						}
						// START KGU#261 2017-01-26: Enh. #259/#335
						//addCode(transline, _indent, isDisabled);
						if (!this.suppressTransformation && !transTokens.isBlank()
								&& (transTokens.get(0).equalsIgnoreCase("var") || transTokens.get(0).equalsIgnoreCase("dim"))) {
							if (asgnPos > 0) {
								// First remove the "var" or "dim" key word
								String separator = transTokens.get(0).equalsIgnoreCase("var") ? ":" : " as ";
								int posColon = transTokens.subSequence(1, asgnPos).indexOf(separator, false) + 1;
								if (posColon > 0) {
									transline = transTokens.subSequence(1, posColon).getString()
											+ transTokens.subSequenceToEnd(asgnPos).getString();
								}
							}
							else {
								// No initialization - so ignore it here
								// (the declaration will appear in the var section)
								transline = null;
							}
						}
						if (transline != null) {
							// START KGU#424 2017-09-25: Put the comment on substantial content
							if (!commentInserted) {
								appendComment(_inst, _indent);
								commentInserted = true;
							}
							// END KGU#424 2017-09-25
							addCode(transline, _indent, isDisabled);
						}
						// END KGU#261 2017-01-26
						// END KGU#277/KGU#284 2016-10-13
					}
					// END KGU#100 2016-01-14
				}
				// END KGU#74 2015-12-20
			}

		}
    }

	/**
	 * Appends the code for an array initialisation of variable {@code _varName} from
	 * the pre-transformed expression {@code _expr}.
	 * @param _varName - name of the variable to be initialized
	 * @param _expr - tokenized transformed initializer
	 * @param _indent - current indentation string
	 * @param _constType - in case of a constant the array type description (otherwise null)
	 * @param _isDisabled - whether the source element is disabled (means to comment out the code)
	 */
	private void generateArrayInit(String _varName, TokenList _expr, String _indent, String _constType, boolean _isDisabled) {
		ArrayList<TokenList> elements = Syntax.splitExpressionList(
				_expr.subSequence(1, _expr.size()-1), ",");
		if (_constType != null) {
			addCode(_varName + ": " + _constType +
					" = (" + TokenList.concatenate(elements, ", ").getString() + ");", _indent, _isDisabled);
		}
		else {
			// In order to be consistent with possible index access
			// at other positions in code, we use the standard Java
			// index range here (though in Pascal indexing usually 
			// starts with 1 but may vary widely). We solve the problem
			// by providing a configurable start index constant
			//insertComment("TODO: Check indexBase value (automatically generated)", _indent);
			appendComment("Hint: Automatically decomposed array initialization", _indent);
			// START KGU#332 2017-01-30: We must be better prepared for two-dimensional arrays
			//insertDeclaration("var", "indexBase_" + varName + ": Integer = 0;",
			//		_indent.length());
			//for (int el = 0; el < elements.count(); el++)
			//{
			//	addCode(varName + "[indexBase_" + varName + " + " + el + "] := " + 
			//			elements.get(el) + ";",
			//			_indent, isDisabled);
			//}
			//String baseName = varName;
			if (_varName.matches("\\w+\\[.*\\]")) {
				//baseName = varName.replaceAll("(\\w.*)\\[(.*)\\]", "$1_$2");
				_varName = _varName.replace("]", ", ");
			}
			else {
				_varName = _varName + "[";
			}
			//insertDeclaration("const", "indexBase_" + baseName + " = 0;",
			//		_indent.length());
			for (int ix = 0; ix < elements.size()-1; ix++)
			{
				// START KGU#560 2018-07-22: Bugfix #564 - initializers must be handled recursively!
				//addCode(_varName /*+ "indexBase_" + baseName + " + "*/ + ix + "] := " + 
				//		_elements.get(ix) + ";",
				//		_indent, _isDisabled);
				generateAssignment(_varName + ix + "]", elements.get(ix), _indent, _isDisabled);
			}
			// END KGU#332 2017-01-30
		}
	}
	// START KGU#388 2017-09-20: Enh. #423
	/**
	 * Appends the code for a record initialisation of variable {@code _varName} from
	 * the pre-transformed expression {@code _expr}.
	 * @param _varName - name of the variable to be initialized
	 * @param _exprTokens - tokenized transformed initializer
	 * @param _indent - current indentation string
	 * @param _forConstant - whether this initializer is needed for a constant (a variable otherwise)
	 * @param _isDisabled - whether the source element is disabled (means to comment out the code)
	 * @param _typeEntry - used for component name retrieval if the initializer omits them (may be null)
	 */
	// START KGU#559 2018-07-20: Enh. #563 - loosened record initializer syntax
	//private void generateRecordInit(String _varName, String _expr, String _indent, boolean _forConstant, boolean _isDisabled)
	//{
	//	HashMap<String, String> components = Instruction.splitRecordInitializer(_expr);
	private void generateRecordInit(String _varName, TokenList _exprTokens, String _indent, boolean _forConstant, boolean _isDisabled, TypeMapEntry _typeEntry)
	{
		HashMap<String, String> components = Syntax.splitRecordInitializer(_exprTokens, _typeEntry);
	// END KGU#559 2018-07-20
		// START KGU#1021 2021-12-05: Bugfix #1024 Instruction might be defective
		if (components == null) {
			appendComment("ERROR: defective record initializer for " + _varName + " in diagram:", _indent);
			appendComment(_exprTokens.getString(), _indent);
			return;
		}
		// END KGU#1021 2021-12-05
		if (_forConstant) {
			String typeName = components.get("§TYPENAME§");
			String indentPlus1 = _indent + this.getIndent();
			String indentPlus2 = indentPlus1 + this.getIndent();
			addCode(_varName + ": " + typeName + " = (", _indent, _isDisabled);
			for (Entry<String, String> comp: components.entrySet())
			{
				String compName = comp.getKey();
				if (!compName.startsWith("§")) {
					addCode(comp.getKey() + ":\t" + comp.getValue() + ";",
							indentPlus2, _isDisabled);
				}
			}
			addCode(");", indentPlus1, _isDisabled);
		}
		else {
			for (Entry<String, String> comp: components.entrySet())
			{
				String compName = comp.getKey();
				if (!compName.startsWith("§")) {
					// START KGU#560 2018-07-22: Enh. #564 - on occasion of #563, we fix recursive initializers, too
					//addCode(_varName + "." + compName + " := " + comp.getValue() + ";",
					//		_indent, _isDisabled);
					generateAssignment(_varName + "." + compName, new TokenList(comp.getValue()), _indent, _isDisabled);
					// END KGU#560 2018-07-22
				}
			}
		}
	}
	// END KGU#388 2017-09-20
   
	// START KGU#560 2018-07-22: Bugfix #564 Array initializers have to be decomposed if not occurring in a declaration
	/**
	 * Generates code that decomposes possible initializers into a series of separate assignments if
	 * there is no compact translation, otherwise just adds appropriate transformed code.
	 * @param _target - the left side of the assignment (without modifiers!)
	 * @param _exprTokens - the tokenized expression in partially transformed Structorizer syntax
	 * @param _indent - current indentation level (as String)
	 * @param _isDisabled - indicates whether the code is o be commented out
	 */
	private void generateAssignment(String _target, TokenList _exprTokens, String _indent, boolean _isDisabled) {
		if (_exprTokens.contains("{") && _exprTokens.getLast().equals("}")) {
			int posBrace = _exprTokens.indexOf("{");
			if (_exprTokens.size() >= 3 && posBrace <= 1) {
				if (posBrace == 1 && Syntax.isIdentifier(_exprTokens.get(0), false, null)) {
					// Record initializer
					String typeName = _exprTokens.get(0);
					TypeMapEntry recType = this.typeMap.get(":"+typeName);
					this.generateRecordInit(_target, _exprTokens, _indent, false, _isDisabled, recType);
				}
				else {
					// Array initializer
					this.generateArrayInit(_target, _exprTokens, _indent, null, _isDisabled);
				}
			}
			else {
				addCode(_target + " := " + transform(_exprTokens.getString()) + ";", _indent, _isDisabled);
			}
		}
		else {
			addCode(_target + " := " + transform(_exprTokens.getString()) + ";", _indent, _isDisabled);
		}
	}
	// END KGU#560 2018-07-22

	@Override
	protected void generateCode(Alternative _alt, String _indent)
	{
		boolean isDisabled = _alt.isDisabled(false);

		// START KGU 2014-11-16
		appendComment(_alt, _indent);
		// END KGU 2014-11-16

		//String condition = BString.replace(transform(_alt.getText().getText()),"\n","").trim();
		// START KGU#311/KGU#1137 2024-04-03: Enh. #314, Issue #1148 Unified for FileAPI
		//String condition = transform(_alt.getUnbrokenText().getLongString()).trim();
		String condition = prepareCondition(_alt, _indent);
		// END KGU#311/KGU#1137 2024-04-03
		addCode("if " + condition + " then", _indent, isDisabled);
		addCode("begin", _indent, isDisabled);
		generateCode(_alt.qTrue, _indent+this.getIndent());
		// START KGU#1137 2024-04-03: Issue #1148 We ought to make use of ELSE IF if possible
		Element ele = null;
		// We must cater for the code mapping of the chained sub-alternatives
		Stack<Element> processedAlts = new Stack<Element>();
		Stack<Integer> storedLineNos = new Stack<Integer>();
		while (_alt.qFalse.getSize() == 1 
				&& (ele = _alt.qFalse.getElement(0)) instanceof Alternative) {
			addCode("end;", _indent, isDisabled);
			_alt = (Alternative)ele;
			// We must care for the code mapping explicitly here since we circumvent generateCode()
			markElementStart(_alt, _indent, processedAlts, storedLineNos);
			appendComment(_alt, _indent);
			condition = prepareCondition(_alt, _indent);
			addCode("else if "+ condition + " then",
					_indent, ele.isDisabled(false));
			addCode("begin", _indent, ele.isDisabled(false));
			generateCode(_alt.qTrue, _indent+this.getIndent());
		}
		// END KGU#1137 2024-04-03
		if(_alt.qFalse.getSize()!=0)
		{
			addCode("end", _indent, _alt.isDisabled(false));
			addCode("else", _indent, _alt.isDisabled(false));
			addCode("begin", _indent, _alt.isDisabled(false));
			generateCode(_alt.qFalse, _indent + this.getIndent());
		}
		addCode("end;", _indent, isDisabled);
		// START KGU#1137 2024-04-03: Issue #1148 Accomplish the code map for the processed child alternatives
		markElementEnds(processedAlts, storedLineNos);
		// END KGU#1137 2024-04-03
	}

	// START KGU#1137 2024-04-03: Issue #1148 condition preparation extracted
	/**
	 * Helper method for {@link #generateCode(Alternative, String)}. Transforms
	 * the condition of Alternative {@code _alt} and possibly adds an extra
	 * comment if the condition refers to a file variable.
	 * 
	 * @param _alt - the {@link Alternative} the condition of which is needed
	 * @param _indent - the current indentation (for the comment insertion)
	 * @return the transformed condition expression
	 */
	private String prepareCondition(Alternative _alt, String _indent) {
		String condition = transform(TokenList.concatenate(_alt.getUnbrokenTokenText(), null).getString()).trim();
		// START KGU#311 2016-12-26: Enh. #314 File API support
		if (this.usesFileAPI) {
			TokenList tokens = new TokenList(condition, true);
			for (int i = 0; i < this.fileVarNames.count(); i++) {
				if (tokens.contains(this.fileVarNames.get(i))) {
					this.appendComment("TODO: Consider replacing this file test using IOResult!", _indent);
				}
			}
		}
		// END KGU#311 2016-12-26
		// START KGU#1195 2025-08-30: Bugfix #1213 This was unnecessary
		//if (!condition.startsWith("(") && !condition.endsWith(")")) {
		//	condition = "(" + condition + ")";
		//}
		// END KGU#1195 2025-08-30
		return condition;
	}
	// END KGU#1137 2024-04-03

	@Override
	protected void generateCode(Case _case, String _indent)
	{
		boolean isDisabled = _case.isDisabled(false);

		// START KGU 2014-11-16
		appendComment(_case, _indent);
		// END KGU 2014-11-16

		// START KGU#453 2017-11-02: Issue #447
		//String condition = transform(_case.getText().get(0));
		StringList unbrokenText = _case.getUnbrokenText();
		String discriminator = transform(unbrokenText.get(0));
		// END KGU#453 2017-11-02
		// START KGU#1195 2025-08-30: Bugfix #1213 This was unnecessary
		//if (!discriminator.startsWith("(") && !discriminator.endsWith(")")) {
		//	discriminator = "("+discriminator+")";
		//}
		// END KGU#1195 2025-08-30

		addCode("case "+discriminator+" of", _indent, isDisabled);

		for (int i = 0; i < _case.qs.size()-1; i++)
		{
			// START KGU#453 2017-11-02: Issue #447
			//addCode(_case.getText().get(i+1).trim()+":", _indent+this.getIndent(), isDisabled);
			addCode(unbrokenText.get(i+1).trim()+":", _indent+this.getIndent(), isDisabled);
			// END KGU#453 2017-11-02
			addCode("begin", _indent+this.getIndent()+this.getIndent(), isDisabled);
			generateCode(_case.qs.get(i),_indent+this.getIndent()+this.getIndent()+this.getIndent());
			addCode("end;", _indent+this.getIndent()+this.getIndent(), isDisabled);
		}

		// START KGU#453 2017-11-02: Issue #447
		//if(!_case.getText().get(_case.qs.size()).trim().equals("%"))
		if (!unbrokenText.get(_case.qs.size()).trim().equals("%"))
			// END KGU#453 2017-11-02
		{
			addCode("else", _indent+this.getIndent(), isDisabled);
			generateCode(_case.qs.get(_case.qs.size()-1), _indent+this.getIndent()+this.getIndent());
		}
		addCode("end;", _indent, isDisabled);
	}

	@Override
	protected void generateCode(For _for, String _indent)
	{
		// START KGU 2014-11-16
		appendComment(_for, _indent);
		// END KGU 2014-11-16

		// START KGU#61 2016-03-23: Enh. 84
		if (_for.isForInLoop() && generateForInCode(_for, _indent))
		{
			// All done
			return;
		}
		// END KGU#61 2016-03-23

		boolean isDisabled = _for.isDisabled(false);
		// START KGU#3 2015-11-02: New reliable loop parameter mechanism
		//code.add(_indent+"for "+BString.replace(transform(_for.getText().getText()),"\n","").trim()+" do");
		//code.add(_indent + "begin");
		//generateCode(_for.q, _indent+this.getIndent());
		// START KGU#1193 2025-08-30: Bugfix #1210 With suppressTransformation this may crash
		//int step = _for.getStepConst();
		//String counter = _for.getCounterVar();
		int step = 1;
		String counter = "";
		if (_for.style == For.ForLoopStyle.COUNTER) {
			step = _for.getStepConst();
		// END KGU#1193 2025-08-30
			counter = _for.getCounterVar();
			if (Math.abs(step) == 1)
			{
				// We may employ a For loop
				String incr = (step == 1) ? " to " : " downto ";
				addCode("for " + counter + " := " + transform(_for.getStartValue(), false) +
						incr + transform(_for.getEndValue(), false) + " do",
						_indent, isDisabled);
			}
			else
			{
				// While loop required
				addCode(counter + " := " + transform(_for.getStartValue(), false),
						_indent, isDisabled);
				addCode("while " + counter + ((step > 0) ? " <= " : " >= ") + transform(_for.getEndValue(), false) + " do",
						_indent, isDisabled);
			}
		// START KGU#1193 2025-08-30: Bugfix #1210 see above
		}
		else {
			String text = _for.getUnbrokenText().getLongString();
			this.appendComment("FIXME: Unrecognised loop header - requires manual translation.", _indent);
			if (!suppressTransformation) {
				text = transform(text);
			}
			addCode(text, _indent, isDisabled);
		}
		// END KGU#1193 2025-08-30
		addCode("begin", _indent, isDisabled);
		generateCode(_for.getBody(), _indent+this.getIndent());
		if (Math.abs(step) != 1)
		{
			addCode(counter + " := " + counter + ((step > 0) ? " + " : " ") + step,
					_indent + this.getIndent(), isDisabled); 
		}
		// END KGU#3 2015-11-02
		addCode("end;", _indent, isDisabled);

		// START KGU#74 2015-11-30: The following instruction is goto target
		if (this.jumpTable.containsKey(_for))
		{
			addCode("StructorizerLabel_" + this.jumpTable.get(_for).intValue() + ": ;",
					_indent, isDisabled);
		}
		// END KGU 2015-11-30
	}

	// START KGU#61 2016-03-23: Enh. #84 - Support for FOR-IN loops
	/**
	 * We try our very best to create a working loop from a FOR-IN construct
	 * This will only work, however, if we can get reliable information about
	 * the size of the value list, which won't be the case if we obtain it e.g.
	 * via a variable.
	 * @param _for - the element to be exported
	 * @param _indent - the current indentation level
	 * @return true iff the method created some loop code (sensible or not)
	 */
	protected boolean generateForInCode(For _for, String _indent)
	{
		boolean done = false;
		boolean isDisabled = _for.isDisabled(false);
		String var = _for.getCounterVar();
		//StringList items = this.extractForInListItems(_for);
		ArrayList<TokenList> items = _for.getValueListItems();
		if (items != null)
		{
			// Good question is: how do we guess the element type and what do we
			// do if items are heterogenous? We will just try five types: boolean,
			// common enum type, integer, real and string, where we can only test literals.
			// If none of them match then we add a TODO comment.
			int nItems = items.size();
			// START KGU#542 2019-11-21: Enh. #739
			String allEnum = "";
			// END KGU#542 2019-11-21
			boolean allBoolean = true;
			boolean allInt = true;
			boolean allReal = true;
			boolean allString = true;
			for (int i = 0; i < nItems; i++)
			{
				String item = items.get(i).getString();
				// START KGU#542 2019-11-21: Enh. #739
				TypeMapEntry tme = this.typeMap.get(item);
				// END KGU#542 2019-11-21
				if (allBoolean)
				{
					if (!item.equalsIgnoreCase("true") && !item.equalsIgnoreCase("false"))
					{
						allBoolean = false;
					}
				}
				if (allInt)
				{
					try {
						Integer.parseInt(item);
					}
					catch (NumberFormatException ex)
					{
						// START KGU#542 2019-11-21: Enh. #739 enum type support - it might be an enumerator constant
						//allInt = false;
						allInt = tme !=  null && tme.isEnum();
						// END KGU#542 2019-11-21
					}
				}
				if (allReal)
				{
					try {
						Double.parseDouble(item);
					}
					catch (NumberFormatException ex)
					{
						allReal = false;
					}
				}
				if (allString)
				{
					allString = item.startsWith("\"") && item.endsWith("\"") &&
							!item.substring(1, item.length()-1).contains("\"") ||
							item.startsWith("\'") && item.endsWith("\'") &&
							!item.substring(1, item.length()-1).contains("\'");
				}
				// START KGU#542 2019-11-21: Enh. #739 support for enumerator types
				if (allEnum != null)
				{
					if (tme != null && tme.isEnum()) {
						if (allEnum.isEmpty()) {
							allEnum = tme.typeName;
						}
						else if (!allEnum.equals(tme.typeName)) {
							allEnum = null;	// Game over for enumerator (different enumerators)
						}
					}
					else {
						// Obviously no enumerator constant
						allEnum = null;
					}
				}
				// END KGU#542 2019-11-21
			}
			
			// Create some generic and unique variable names
			String postfix = Integer.toHexString(_for.hashCode());
			String arrayName = "array" + postfix;
			String indexName = "index" + postfix;

			String itemType = "";
			if (allBoolean) itemType = "boolean";
			// START KGU#542 2019-11-21: Enh. #739
			else if (allEnum != null && !allEnum.isEmpty()) itemType = allEnum;
			// END KGU#542 2019-11-21
			else if (allInt) itemType = "integer";
			else if (allReal) itemType = "real";
			else if (allString) itemType = "string";
			else {
				itemType = "FIXME_" + postfix;
				// We do a dummy type definition
				this.appendComment("TODO: Specify an appropriate element type for the array!", _indent);
			}

			// Insert the array and index declarations
			String range = "1.." + items.size();
			insertDeclaration("var", arrayName + ": " + "array [" + 
					range + "] of " + itemType + ";", _indent.length());
			insertDeclaration("var", indexName + ": " + range + ";",
					_indent.length());

			// Now we create code to fill the array with the enumerated values
			for (int i = 0; i < nItems; i++)
			{
				// START KGU#369 2017-03-15: Bugfix #382 item transformation had been missing
				//addCode(arrayName + "[" + (i+1) + "] := " + items.get(i) + ";",
				addCode(arrayName + "[" + (i+1) + "] := " + transform(items.get(i).getString()) + ";",
				// END KGU#369 2017-03-15
						_indent, isDisabled);
			}
			
			// Creation of the loop header
			addCode("for " + indexName + " := 1 to " + nItems + " do",
					_indent, isDisabled);

			// Creation of the loop body
			addCode("begin", _indent, isDisabled);
			addCode(var + " := " + arrayName + "[" + indexName + "];",
					_indent+this.getIndent(), isDisabled);
			generateCode(_for.getBody(), _indent+this.getIndent());
			addCode("end;", _indent, isDisabled);

			done = true;
		}
		else
		{
			String valueList = _for.getValueList();
			// We have no strategy here, no idea how to find out the number and type of elements,
			// no idea how to iterate the members, so we leave it similar to Delphi and just add a TODO comment...
			this.appendComment("TODO: Rewrite this loop (there was no way to convert this automatically)", _indent);

			// Creation of the loop header
			addCode("for " + var + " in " + transform(valueList, false) + " do",
					_indent, isDisabled);
			// Add the loop body as is
			addCode("begin", _indent, isDisabled);
			generateCode(_for.getBody(), _indent + this.getIndent());
			addCode("end;", _indent, isDisabled);
			
			done = true;
		}
		return done;
	}
	// END KGU#61 2016-03-23

	@Override
	protected void generateCode(While _while, String _indent)
	{
		boolean isDisabled = _while.isDisabled(false);
		// START KGU 2014-11-16
		appendComment(_while, _indent);
		// END KGU 2014-11-16

		//String condition = BString.replace(transform(_while.getUnbrokenText().getText()),"\n","").trim();
		String condition = transform(_while.getUnbrokenText().getLongString()).trim();
		// START KGU#1195 2025-08-30: Bugfix #1213 This was unnecessary
		//if (!condition.startsWith("(") && !condition.endsWith(")")) condition = "("+condition+")";
		// END KGU#1195 2025-08-30

		addCode("while " + condition + " do", _indent, isDisabled);
		addCode("begin", _indent, isDisabled);
		generateCode(_while.getBody(),_indent+this.getIndent());
		addCode("end;", _indent, isDisabled);

		// START KGU#74 2015-11-30: The following instruction is goto target
		if (this.jumpTable.containsKey(_while))
		{
			addCode("StructorizerLabel_" + this.jumpTable.get(_while).intValue() + ": ;",
					_indent, isDisabled);
		}
		// END KGU 2015-11-30
	}

	@Override
	protected void generateCode(Repeat _repeat, String _indent)
	{
		boolean isDisabled = _repeat.isDisabled(false);
		// START KGU 2014-11-16
		appendComment(_repeat, _indent);
		// END KGU 2014-11-16

		//String condition = BString.replace(transform(_repeat.getUnbrokenText().getText()),"\n","").trim();
		String condition = transform(_repeat.getUnbrokenText().getLongString()).trim();
		// START KGU#1195 2025-08-30: Bugfix #1213 This was unnecessary
		//if (!condition.startsWith("(") && !condition.endsWith(")")) condition="("+condition+")";
		// END KGU#1195 2025-08-30

		addCode("repeat", _indent, isDisabled);
		generateCode(_repeat.getBody(), _indent+this.getIndent());
		// START KGU#1195 2025-08-30: Bugfix #1213 Wrong indentation
		//addCode(_indent+"until "+condition+";", _indent, isDisabled);
		addCode("until "+condition+";", _indent, isDisabled);
		// END KGU#1195 2025-08-30

		// START KGU#74 2015-11-30: The following instruction is goto target
		if (this.jumpTable.containsKey(_repeat))
		{
			addCode("StructorizerLabel_" + this.jumpTable.get(_repeat).intValue() + ": ;",
					_indent, isDisabled);
		}
		// END KGU 2015-11-30
	}

	@Override
	protected void generateCode(Forever _forever, String _indent)
	{
		boolean isDisabled = _forever.isDisabled(false);
		// START KGU 2014-11-16
		appendComment(_forever, _indent);
		// END KGU 2014-11-16

		addCode("while (true) do", _indent, isDisabled);
		addCode("begin", _indent, isDisabled);
		generateCode(_forever.getBody(),_indent+this.getIndent());
		addCode("end;", _indent, isDisabled);

		// START KGU#74 2015-11-30: The following instruction is goto target
		if (this.jumpTable.containsKey(_forever))
		{
			addCode("StructorizerLabel_" + this.jumpTable.get(_forever).intValue() + ": ;",
					_indent, isDisabled);
		}
		// END KGU 2015-11-30
	}

	@Override
	protected void generateCode(Call _call, String _indent)
	{
		boolean isDisabled = _call.isDisabled(false);
		// START KGU 2014-11-16
		appendComment(_call, _indent);
		// END KGU 2014-11-16

		StringList lines = _call.getUnbrokenText();
		for(int i=0;i<lines.count();i++)
		{
			addCode(transform(lines.get(i))+";", _indent, isDisabled);
		}
	}

	@Override
	protected void generateCode(Jump _jump, String _indent)
	{
		if (!appendAsComment(_jump, _indent)) {
			
			boolean isDisabled = _jump.isDisabled(false);

			appendComment(_jump, _indent);

			// KGU 2015-11-30: In Pascal, there is no break and no goto,
			// so empty Jumps won't be allowed
			// We will just have to translate exit into halt and return into exit
			boolean isEmpty = true;
			
			StringList lines = _jump.getUnbrokenText();
			// START KGU#142 2016-01-17: fixes Enh. #23 The following code had been
			// misplaced inside the text line loop, it belongs to the top (no further
			// analysis required):
			// Has it already been matched with a loop? Then syntax must have been okay...
			if (this.jumpTable.containsKey(_jump))
			{
				Integer ref = this.jumpTable.get(_jump);
				String label = "StructorizerLabel_" + ref;
				if (ref.intValue() < 0)
				{
					appendComment("FIXME: Structorizer detected this illegal jump attempt:", _indent);
					// START KGU#1193 2025-08-30: Issue #1210 Mind suppressTransformation
					if (suppressTransformation && !_jump.isLeave()) {
						addCode(lines.getLongString(), _indent, isDisabled);
						return;
					}
					// END KGU#1193 2025-08-30
					appendComment(lines.getLongString(), _indent);
					label = "__ERROR__";
				}
				else
				{
					appendComment("WARNING: Most Pascal compilers don't support jump instructions!", _indent);					
				}
				addCode("goto" + " " + label + ";", _indent, isDisabled);
			}
			else
			{
			// END KGU#142 2016-01-17
				String preReturn = Syntax.key2token("preReturn");
				String preExit   = Syntax.key2token("preExit");
				String preThrow  = Syntax.key2token("preThrow");
				for (int i = 0; isEmpty && i < lines.count(); i++) {
					String line = transform(lines.get(i)).trim();
					if (!line.isEmpty())
					{
						isEmpty = false;
					}
					// START KGU#74/KGU#78 2015-11-30: More sophisticated jump handling
					//code.add(_indent + line + ";");
					if (Jump.isReturn(line))
					{
						String argument = line.substring(preReturn.length()).trim();
						if (!argument.isEmpty())
						{
							addCode(this.procName + " := " + argument + ";", _indent, isDisabled); 
						}
						// START KGU 2016-01-17: Omit the exit if this is the last instruction of the diagram
						//code.add(_indent + "exit;");
						if (i < lines.count()-1 || !((_jump.parent).parent instanceof Root))
						{
							addCode("exit;", _indent, isDisabled);
						}
						// END KGU 2016-01-17
					}
					else if (Jump.isExit(line))
					{
						String argument = line.substring(preExit.length()).trim();
						if (!argument.isEmpty()) { argument = "(" + argument + ")"; }
						addCode("halt" + argument + ";", _indent, isDisabled);
					}
					// START KGU#686 2019-03-20: Enh. #56
					else if (Jump.isThrow(line)) {
						String what = line.substring(preThrow.length()).trim();
						// START KGU#1102 2023-11-08: Bugfix #1109 Rethrow not correctly handled
						//addCode("raise Exception.Create(" + what + ");", _indent, isDisabled);
						if (what.isEmpty()) {
							// Could be a rethrow - look for a catch context
							if (Try.findEnclosingTry(_jump, true) == null) {
								what = "\"FIXME - missing argument\"";
							}
						}
						else {
							what = "Exception.Create(" + what + ");";
						}
						addCode("raise " + what, _indent, isDisabled);
						// END KGU#1102 2023-11-08
					}
					// END KGU#686 2019-03-20
					else if (!isEmpty)
					{
						// START KGU#1193 2025-08-30: Issue #1210 Minde suppressTransformation
						//appendComment("FIXME: Structorizer detected the following illegal jump attempt:", _indent);
						//appendComment(line, _indent);
						if (suppressTransformation) {
							addCode(line, _indent, isDisabled);
						}
						else {
							appendComment("FIXME: Structorizer detected the following illegal jump attempt:", _indent);
							appendComment(line, _indent);
						}
						// END KGU#1193 2025-08-30
					}
					// END KGU#74/KGU#78 2015-11-30
				}
				if (isEmpty) {
					appendComment("FIXME: An empty jump was found here! Cannot be translated to " +
							this.getFileDescription(), _indent);
				}
			// START KGU#142 2016-01-17: Bugfix for enh. #23 (continued)
			}
			// END KGU#142 2016-01-17
		}
	}

	// START KGU#47 2015-11-30: Offer at least a sequential execution (which is one legal execution order)
	@Override
	protected void generateCode(Parallel _para, String _indent)
	{
		boolean isDisabled = _para.isDisabled(false);
		
		// START KGU 2014-11-16
		appendComment(_para, _indent);
		// END KGU 2014-11-16

		addCode("", "", isDisabled);
		appendComment("==========================================================", _indent);
		appendComment("================= START PARALLEL SECTION =================", _indent);
		appendComment("==========================================================", _indent);
		appendComment("TODO: add the necessary code to run the threads concurrently", _indent);
		addCode("begin", _indent, isDisabled);

		for (int i = 0; i < _para.qs.size(); i++) {
			addCode("", "", isDisabled);
			appendComment("----------------- START THREAD " + i + " -----------------", _indent + this.getIndent());
			addCode("begin", _indent + this.getIndent(), isDisabled);
			generateCode((Subqueue) _para.qs.get(i), _indent + this.getIndent() + this.getIndent());
			addCode("end;", _indent + this.getIndent(), isDisabled);
			appendComment("------------------ END THREAD " + i + " ------------------", _indent + this.getIndent());
			addCode("", "", isDisabled);
		}

		addCode("end;", _indent, isDisabled);
		appendComment("==========================================================", _indent);
		appendComment("================== END PARALLEL SECTION ==================", _indent);
		appendComment("==========================================================", _indent);
		addCode("", "", isDisabled);
	}
	// END KGU#47 2015-11-30

	// START KGU#686 2019-03-20: Enh. #56
	/* (non-Javadoc)
	 * @see lu.fisch.structorizer.generators.Generator#generateCode(lu.fisch.structorizer.elements.Try, java.lang.String)
	 */
	@Override
	protected void generateCode(Try _try, String _indent)
	{
		boolean isDisabled = _try.isDisabled(false);
		
		appendComment(_try, _indent);

		// Both try-except and try-finally blocks exist, but not in combination, so we must nest them if necessary
		String indent0 = _indent;
		
		this.addCode("try", _indent, isDisabled);

		if (_try.qFinally.getSize() > 0) {
			indent0 += this.getIndent();
			// Inner try instruction
			this.addCode("try", indent0, isDisabled);
		}
		String indent1 = indent0 + this.getIndent();
		
		this.generateCode(_try.qTry, indent1);
		
		//indent1 = _indent + this.getIndent();
		this.addCode("except", indent0, isDisabled);
		String exName = _try.getExceptionVarName();
		if (exName != null && !exName.isEmpty()) {
			this.addCode("on Ex : Exception do", indent1, isDisabled);
		}
		else {
			this.addCode("on Exception do", indent1, isDisabled);			
		}
		this.addCode("begin", indent1, isDisabled);
		String indent2 = indent1 + this.getIndent();
		if (exName != null && !exName.isEmpty()) {
			this.appendComment("FIXME: Ensure a declaration for variable " + exName + " (String) in the VAR block!", indent2);
			this.addCode(exName + " := Ex.Message;", indent2, isDisabled);
		}
		generateCode(_try.qCatch, indent2);
		this.addCode("end;", indent1, isDisabled);
		
		if (_try.qFinally.getSize() > 0) {
			this.addCode("end;", indent0, isDisabled);

			this.addCode("finally", _indent, isDisabled);
			
			this.generateCode(_try.qFinally, indent0);
		}

		this.addCode("end;", _indent, isDisabled);	// Close the (outer) try block 
	}
	// END KGU#686 2019-03-20

	// START KGU#74 2015-11-30 
	/* (non-Javadoc)
	 * @see lu.fisch.structorizer.generators.Generator#generateHeader(lu.fisch.structorizer.elements.Root, java.lang.String, java.lang.String, lu.fisch.utils.StringList, lu.fisch.utils.StringList, java.lang.String)
	 */
	@Override
	protected String generateHeader(Root _root, String _indent, String _procName,
			StringList _paramNames, StringList _paramTypes, String _resultType, boolean _public)
	{
		this.procName = _procName;	// Needed for value return mechanisms

		if (topLevel)
		{
			// START KGU#860 2020-04-24: Issue #861/1
			if (!_root.isSubroutine() && !_root.getComment().getLongString().trim().isEmpty()) {
				this.appendComment(_root, _indent);
			}
			// END KGU#860 2020-04-24
			// START KGU#311/KGU#815/KGU#836 2020-03-22: Enh. #314, #828, bugfix #836
			if (this.usesFileAPI && (this.isLibraryModule() || this.importedLibRoots != null)) {
				this.generatorIncludes.addIfNew(FILE_API_UNIT_NAME);
			}
			// END KGU#311/KGU#815/KGU#836 2020-03-22
			if (_root.isProgram()) {
				code.add(_indent + "program " + _procName + ";");				
			}
			else {
				// START KGU#194 2016-07-20: Bugfix #185 - Though the UNIT name is to be the same as the file name
				// (or vice versa),
				// we must not allow non-identifier characters. so convert all characters that are neither letters
				// nor digits into underscores.
				//code.add(_indent + "UNIT " + pureFilename + ";");
				String unitName = this.getModuleName();
				if (unitName.isEmpty()) {
					unitName = _root.proposeFileName().toUpperCase();
					if (unitName.contains("-")) {
						unitName = unitName.substring(0, unitName.indexOf('-'));
					}
				}
				code.add(_indent + "UNIT " + unitName + ";");
				// END KGU#194 2016-07-20
			}
			appendComment("Generated by Structorizer " + Element.E_VERSION, _indent);
			// START KGU#363 2017-05-16: Enh. #372
			appendCopyright(_root, _indent, true);
			// END KGU#363 2017-05-16
			addSepaLine();
			// START KGU#351 2017-02-26: Enh. #346
			if (_root.isProgram()) {
				// For non-programs this is done in another branch
				if (this.appendUserIncludes(_indent) > 0
						|| this.appendGeneratorIncludes(_indent, false) > 0) {
					addSepaLine();
				}
				// FIXME (#389): If Includables are to form separate UNITs then they are to be referenced here, too
			}
			// END KGU#351 2017-02-26
		}

		// START KGU#757 2019-11-08: Bugfix #772 - had been in generatePreamble, which might cause NullPointerExceptions here
		typeMap = _root.getTypeInfo(routinePool);
		// END KGU#757 2019-11-08

		if (!_root.isProgram()) {

			// START KGU#194 2016-05-07: Bugfix #185 - create a unit context
			if (topLevel)
			{
				addSepaLine();
				code.add(_indent + "INTERFACE");
				// START KGU#351 2017-02-26: Enh. #346
				this.appendUserIncludes(_indent);
				// END KGU#351 2017-02-26
				// START KGU#815/KGU#824 2020-03-19: Enh. #828, bugfix #836 had been missing
				this.appendGeneratorIncludes(_indent, false);
				// END KGU#815/KGU#824 2020-03-19
				addSepaLine();
				// START KGU#815/KGU#983 2021-09-21: Bugfix #987 - duplicate comment for subroutines (cf. #828)
				// START KGU#194/KGU#376 2017-09-22: Bugfix #185, Enh. #389 - the function header shall have the comment
				//if (!_root.isInclude() && _public) {
				//	appendComment(_root, _indent);
				//}
				// END KGU#194/KGU#376 2017-09-22
				// END KGU#815/KGU#983 2021-09-21

				// START KGU#815 2020-03-16: Enh. #828
				//code.add(_indent + pr + " " + signature + ";");
				if (_root.isInclude() || this.isLibraryModule()) {
					// We must place all declarations in the interface if we are creating a library
					this.generateDeclarations(_root, _indent, this.varNames);
				}
				
				this.interfaceInsertionLine = code.count();
				if (_public && _root.isSubroutine()) {
					this.insertPrototype(_root, _indent, true, code.count());
				}
				// END KGU#815 2020-03-16
				addSepaLine();
				code.add(_indent + "IMPLEMENTATION");

				// START KGU#388 2017-09-21: Enh. #423
				// START KGU#815 2020-03-16: Enh. #828
				generateDeclarations(_root, _indent, null);
				//if (!_root.isInclude() && !this.isLibraryModule()) {
				//	this.generateDeclarations(_root, _indent, null);
				//}
				// END KGU#388 2017-09-21

				// START KGU#178 2016-07-20: Enh. #160 - insert called subroutines here
				subroutineInsertionLine = code.count();
				subroutineIndent = _indent;
				// END KGU#178 2016-07-20

				// START KGU#311 2016-12-26: Enh. #314
				if (this.usesFileAPI) {
					// START KGU#815/KGU#836 2020-03-22: Enh. #828, bugfix #836 turend out to be too simple
					//this.insertFileAPI("pas");
					//addSepaLine();
					if (!this.generatorIncludes.contains(FILE_API_UNIT_NAME)) {
						// The type definitions will already have been inserted in generateDeclarations()
						this.insertFileAPI("pas", 2);	// The routine implementations
						addSepaLine();
					}
					// END KGU#815/KGU#836 2020-03-22
				}
				// END KGU#311 2016-12-26

				addSepaLine();
			}
			// END KGU#194 2016-05-07
			// START KGU#815 2020-03-16: Enh. #828 group export requires interface with more than one signature
			else if (_public) {
				// FIXME This can't be sensible, not at least at this position!
				//StringList complexConsts = new StringList();
				//int codeEnd = code.count();
				//generateDeclarations(_root, subroutineIndent, null, complexConsts);
				//// Now move the added code to the subroutine insertion line
				//StringList addedCode = code.subSequence(codeEnd, code.count());
				//code.remove(codeEnd, code.count());
				//for (int i = 0; i < addedCode.count(); i++) {
				//	insertCode(addedCode.get(i), this.subroutineInsertionLine);
				//}
			}

			// Now write the routine signature into the IMPLEMENTATION section
			// START KGU#376 2017-09-21: Enh. #389
			//code.add(_indent + pr + " " + signature + ";");
			if (_root.isSubroutine()) {
				// For public routines the comment is already placed in the INTERFACE
				insertPrototype(_root, _indent, !_public, code.count());
			}
			// END KGU#376 2017-09-21
		}

		if (this.labelCount > 0)
		{
			// Declare the used labels
			addSepaLine();
			code.add(_indent + "label");
			for (int lb = 0; lb < this.labelCount; lb++)
			{
				code.add(_indent + this.getIndent() + "StructorizerLabel_" + lb + ";");
			}
		}

		// START KGU#311 2016-12-26: Enh. #314
		// START KGU#815/KGUZ#824 2020-03-22: Enh. #828, bugfix #836 group export may require a separate UNIT
		//if (topLevel && _root.isProgram() && this.usesFileAPI) {
		if (topLevel && _root.isProgram() && this.usesFileAPI && !this.generatorIncludes.contains(FILE_API_UNIT_NAME)) {
		// END KGU#815/KGUZ#824 2020-03-22: Enh. #828, bugfix #836 group export may require a separate UNIT
			this.insertFileAPI("pas", code.count(), _indent, 1);
		}
		// END KGU#311 2016-12-26

		addSepaLine();
		// START KGU#375 2017-04-12: Enh. #388 now passed to generatePreamble
		//code.add(_indent + "var");
		// END KGU#375 2017-04-12

		return _indent;
	}

	/* (non-Javadoc)
	 * @see lu.fisch.structorizer.generators.Generator#generatePreamble(lu.fisch.structorizer.elements.Root, java.lang.String, lu.fisch.utils.StringList)
	 */
	@Override
	protected String generatePreamble(Root _root, String _indent, StringList _varNames)
	{
		// START KGU#261 2017-01-30: Enh. #259: Insert actual declarations if possible
		// START KGU#676 2019-03-30: Enh. #696 special pool in case of batch export
		//typeMap = _root.getTypeInfo();
		//typeMap = _root.getTypeInfo(routinePool); // KGU#757 2019-11-08 Bugfix #772 - moved to generateHeader()
		// END KGU#676 2019-03-30
		// END KGU#261 2017-01-30
		// START KGU#388 2017-09-20: Enh. #423
		//StringList complexConsts = new StringList();	// KGU#815/KGU#824 2020-03-19: No longer needed 
		// END KGU#388 2017-09-20

		// START KGU#376 2017-09-21: Enh. #389 Concentrate all included definitions here
		// START KGU#815/KGU#824 2020-03-19: Enh. #828, bugfix #836
		//Root[] includes = generateDeclarations(_root, _indent, _varNames, complexConsts);
		Root[] includes = new Root[]{};
		if (!(topLevel && (_root.isInclude() || this.isLibraryModule()))) {
			includes = generateDeclarations(_root, _indent, _varNames);
		}
		else if (topLevel) {
			includes = this.includedRoots.toArray(includes);
		}
		// END KGU#815/KGU#824 2020-03-19
		// END KGU#376 2017-09-21
		
		// START KGU#178 2016-07-20: Enh. #160
		// START KGU#376 2017-09-21: Enh. #389: Special care for an Includable at top level
		//if (topLevel && _root.isProgram() && this.optionExportSubroutines())
		// START KGU#815 2020-03-17: Enh. #828 - the mode restriction seemed useless
		//if (topLevel && !_root.isSubroutine() && this.optionExportSubroutines())
		if (topLevel && !_root.isSubroutine())
		// END KGU#815 2020-03-17
		// END KGU#376 2017-09-21
		{
			subroutineInsertionLine = code.count();
			subroutineIndent = _indent;
			// START KGU#311 2016-12-26: Enh. #314
			// START KGU#815/KGU#824 2020-03-22: Enh. #828, bugfix #836
			//if (this.usesFileAPI) {
			if (this.usesFileAPI && !generatorIncludes.contains(FILE_API_UNIT_NAME)) {
			// END KGU#815/KGU#824 2020-03-22
				this.insertFileAPI("pas", 2);
			}
			// END KGU#311 2016-12-26
			addSepaLine();
		}
		// END KGU#178 2016-07-20

		// START KGU#376 2017-09-21: Enh. #389 Includables cannot have an own body
		//code.add(_indent + "begin");
		if (!_root.isInclude()) {
			addSepaLine();
			code.add(_indent + "begin");
			// START KGU#376 2017-09-21: Enh. #389 - code of includes is to be produced here
			if (_root.isProgram()) {
				for (Root incl: includes) {
					generateCode(incl.children, _indent + this.getIndent());
				}
			}
			// END KGU#376 2017-09-21
		}
		else {
			if (code.count() == subroutineInsertionLine) {
				code.add("");	// Make sure the subroutines are inserted before library entry points
			}
			libraryInsertionLine = code.count();
			addSepaLine();
			code.add(_indent + "BEGIN");
		}
		// END KGU#376 2017-09-21

		// START KGU#375 2017-09-20: Enh. #388 Workaround if structured constants aren't allowed
		//for (Root incl: includes) {
		//	if (incl != _root) {
		//		this.insertPostponedInitialisations(incl, _indent + this.getIndent());
		//	}
		//}
		//this.insertPostponedInitialisations(_root, _indent + this.getIndent());
		// END KGU#375 2017-09-20

		// START KGU#376 2017-09-21: Enh. #389 Includables cannot have an own body
		return _indent + this.getIndent();
	}

	/**
	 * Appends the const, type, and var declarations for the referred includable roots
	 * and - possibly - {@code _root} itself to the code, as far as they haven't been
	 * generated already.<br/>
	 * Note:<br/>
	 * The declarations of referred includables are only appended if we are at top level.<br/>
	 * The declarations of {@code _root} itself are suppressed if {@code _varNames} is
	 * null - in this case it is assumed that we are in the IMPLEMENTATION part of a UNIT
	 * outside of any function.
	 * @param _root - the currently processed diagram (usually at top level)
	 * @param _indent - the indentation string of the current nesting level
	 * @param _varNames - list of variable names if this is within preamble, otherwise null
	 * @param _complexConsts - a StringList being filled with the names of those structured
	 * constants that cannot be converted to structured Pascal constants but are to
	 * be deconstructed as mere variables in the body (shouldn't be used anymore).
	 * @return array of the included {@link Root}s
	 */
	// START KGU#815/KGU#824 2020-03-19: Enh. #828, bugfix #836 last argument not needed externally
	//protected Root[] generateDeclarations(Root _root, String _indent, StringList _varNames, StringList complexConsts) {
	protected Root[] generateDeclarations(Root _root, String _indent, StringList _varNames) {
		/* A StringList being filled with the names of those structured
		 * constants that cannot be converted to structured Pascal constants but are to
		 * be deconstructed as mere variables in the body. */
		StringList complexConsts = new StringList();
	// END KGU#815/KGU#824 2020-03-19
		Root[] includes = new Root[]{};
		boolean introPlaced = false;	// Has the CONST keyword already been written?
		if (topLevel) {
			includes = includedRoots.toArray(includes);
			for (Root incl: includes) {
				// START KGU#815/KGU#824 20202-03-18: Enh. #828, bugfix #836
				//if (incl != _root) {
				if (incl != _root && (importedLibRoots == null || !importedLibRoots.contains(incl))) {
				// END KGU#815/KGU#824 2020-03-18
					introPlaced = generateConstDefs(incl, _indent, complexConsts, introPlaced);
				}
			}
		}
		// START KGU#388 2017-09-19: Enh. #423 record type definitions introduced
		// START KGU#375 2017-04-12: Enh. #388 now passed to generatePreamble
		// START KGU#504 2018-03-13: Bugfix #520, #521
		//if (_varNames != null) {
		if (_varNames != null && (!this.suppressTransformation || _root.isInclude())) {
		// END KGU#504 2018-03-13
			generateConstDefs(_root, _indent, complexConsts, introPlaced);
		}
		
		// START KGU#376 2017-09-21: Enh. #389 Concentrate all included definitions here
		introPlaced = false;	// Has the TYPE keyword already been written?
		// START KGU#815/KGU#836 2020-03-22: Enh. #828, bugfix #836
		if (topLevel && this.usesFileAPI && !generatorIncludes.contains(FILE_API_UNIT_NAME) && _varNames == null) {
			this.insertFileAPI("pas", code.count(), _indent, 1);
			introPlaced = true;	// Includes the TYPE keyword
		}
		// END KGU#815/KGU#836 2020-03-22
		for (Root incl: includes) {
			// START KGU#815/KGU#824 20202-03-18: Enh. #828, bugfix #836
			//if (incl != _root) {
			if (incl != _root && (importedLibRoots == null || !importedLibRoots.contains(incl))) {
			// END KGU#815/KGU#824 2020-03-18
				introPlaced = generateTypeDefs(incl, _indent, introPlaced);
			}
		}
		// START KGU#388 2017-09-19: Enh. #423 record type definitions introduced
		// START KGU#504 2018-03-13: Bugfix #520, #521
		//if (_varNames != null) {
		if (_varNames != null && (!this.suppressTransformation || _root.isInclude())) {
		// END KGU#504 2018-03-13
			introPlaced = generateTypeDefs(_root, _indent, introPlaced);
		}
		// END KGU#388 2017-09-19
		
		if (!this.structuredInitialisations.isEmpty()) {
			// Was there a type definition inbetween?
			if (introPlaced) {
				code.add(_indent + "const");
			}
			// START KGU#375 2017-09-20: Enh. #388 initialization of structured constants AFTER type definitions
			// (Only if structured constants are allowed, which is the case in most newer Pascal dialects)
			for (Root incl: includes) {
				// START KGU#815/KGU#824 20202-03-18: Enh. #828, bugfix #836
				//if (incl != _root) {
				if (incl != _root && (importedLibRoots == null || !importedLibRoots.contains(incl))) {
				// END KGU#815/KGU#824 2020-03-18
					this.appendPostponedInitialisations(incl, _indent + this.getIndent());
				}
			}
			// START KGU#504 2018-03-13: Bugfix #520, #521
			//if (_varNames != null) {
			if (_varNames != null && (!this.suppressTransformation || _root.isInclude())) {
			// END KGU#504 2018-03-13
				this.appendPostponedInitialisations(_root, _indent + this.getIndent());
			}
			// END KGU#375 2017-09-20
			addSepaLine();
		}
		
		introPlaced = false;	// Has the VAR keyword already been written?
		for (Root incl: includes) {
			// START KGU#815/KGU#824 20202-03-18: Enh. #828, bugfix #836
			//if (incl != _root) {
			if (incl != _root && (importedLibRoots == null || !importedLibRoots.contains(incl))) {
			// END KGU#815/KGU#824 2020-03-18
				introPlaced = generateVarDecls(incl, _indent, incl.retrieveVarNames(), complexConsts, introPlaced);
			}
		}
		// START KGU#504 2018-03-13: Bugfix #520, #521
		//if (_varNames != null) {
		if (_varNames != null && (!this.suppressTransformation || _root.isInclude())) {
		// END KGU#504 2018-03-13
			// START KGU#762 2019-11-13: Bugfix #776 - we must not repeat mere decalartions from Includables here
			//introPlaced = generateVarDecls(_root, _indent, _varNames, _complexConsts, introPlaced);
			StringList ownVarNames = new StringList(_varNames);
			if (!topLevel && _root.includeList != null) {
				for (Root incl: includedRoots) {
					// Because of recursiveness of declaration retrieval, we may restrict to the
					// directly included diagrams, this reduces the risk of eliminating variable
					// names that are not included but locally defined.
					if (_root.includeList.contains(incl.getMethodName())) {
						StringList declNames = incl.getMereDeclarationNames(true);
						for (int i = 0; i < declNames.count(); i++) {
							ownVarNames.removeAll(declNames.get(i));
						}
					}
				}
			}
			introPlaced = generateVarDecls(_root, _indent, ownVarNames, complexConsts, introPlaced);
			// END KGU#762 2019-11-13
		}
		// END KGU#375 2017-04-12
		// START KGU#759 2019-11-11: Bugfix #773 - Specific care for merely declared (uninitialized) variables
		if (topLevel) {
			generateVarDecls(_root, _indent, _root.getMereDeclarationNames(true), new StringList(), introPlaced);
		}
		// END KGU#759 2019-11-11
		return includes;
	}

	/**
	 * Adds constant definitions for all non-complex constants in {@code _root.constants}.
	 * @param _root - originating Root
	 * @param _indent - current indentation level (as String)
	 * @param _complexConsts - a list of constants of array or record structure to be postponed
	 * @param _sectionBegun - whether the CONST section had already been introduced by keyword CONST
	 * @return true if CONST section has been introduced (no matter whether before or here)
	 */
	protected boolean generateConstDefs(Root _root, String _indent, StringList _complexConsts, boolean _sectionBegun) {
		if (!_root.constants.isEmpty()) {
			String indentPlus1 = _indent + this.getIndent();
			// START KGU#993 2021-10-03: Bugfix #993 - We must not re-define constant parameters!
			StringList params = _root.getParameterNames();
			// END KGU#993 2021-10-03
			// _root.constants is expected to be a LinkedHashMap, such that topological
			// ordering should not be necessary
			for (Entry<String, String> constEntry: _root.constants.entrySet()) {
				String constName = constEntry.getKey();
				// We must make sure that the constant hasn't been included from a diagram
				// already handled at top level.
				// START KGU#993 2021-10-03: Bugfix #993 - skip constant parameters as well
				//if (wasDefHandled(_root, constName, true)) {
				if (params.contains(constName) || wasDefHandled(_root, constName, true)) {
				// END KGU#993 2021-10-03
					continue;
				}
				// START KGU#388 2017-09-19: Enh. #423 Modern Pascal allows structured constants
				//code.add(indentPlus1 + constEntry.getKey() + " = " + transform(constEntry.getValue()) + ";");
				// START KGU#452 2019-11-17: Enh. #739 Skip enumerator values - they are to be handled in a type definition
				//String expr = transform(constEntry.getValue());
				//String expr = transform(constEntry.getValue());
				String expr = constEntry.getValue();
				if (expr != null && expr.startsWith(":")) {
					continue;
				}
				expr = transform(expr);
				// END KGU#452 2019-11-17
				TypeMapEntry constType = typeMap.get(constEntry.getKey());
				// Only simple-type constants may be defined directly in the const section
				if (constType == null || (!constType.isArray() && !constType.isRecord())) {
					if (!_sectionBegun) {
						code.add(_indent + "const");
						//insertComment("TODO: check and accomplish constant definitions", indentPlus1);
						_sectionBegun = true;
					}
					// START KGU#424 2017-09-25
					appendDeclComment(_root, indentPlus1, constName);
					// END KGU#424 2017-09-25
					code.add(indentPlus1 + constEntry.getKey() + " = " + expr + ";");
				}
				// Constants of complex types must be decomposed and thus lose their constancy
				else {
					StringList generatedInit = null;
					int lineNo = code.count();
					if (expr.endsWith("}")) {
						// Seems to be an initializer
						// START KGU#424 2017-09-25
						appendDeclComment(_root, "", constName);
						// END KGU#424 2017-09-25
						if (constType.isArray()) {
							generateArrayInit(constEntry.getKey(), new TokenList(expr), "",
									transformTypeFromEntry(constType, null, true), false);
						}
						else {
							generateRecordInit(constEntry.getKey(), new TokenList(expr), "",
									true, false, constType);
						}
						generatedInit = code.subSequence(lineNo, code.count());
						code.remove(lineNo, code.count());
					}
					else {
						// May be the assignment of e.g. another constant of the same type
						generatedInit = StringList.getNew(constEntry.getKey() + " = " + expr + ";");
					}
					StringList structuredInits = this.structuredInitialisations.get(_root);
					// Note: This effectively modifies an entry of attribute this.structuredInitialisations!
					if (structuredInits != null) {
						structuredInits.add("");
						structuredInits.add(generatedInit);
					}
					else {
						this.structuredInitialisations.put(_root, generatedInit);
					}
					// Only needed if structured constant definitions aren't allowed
					//_complexConsts.add(constEntry.getKey());
				}
				// END KGU#388 2017-09-19
			}
			addSepaLine();
		}
		return _sectionBegun;
	}

	/**
	 * Adds type definitions for all types in {@link #typeMap}.
	 * @param _root - originating {@link Root}
	 * @param _indent - current indentation level (as String)
	 * @param _sectionBegun - whether the TYPE section had already been introduced by keyword CONST
	 * @return true if TYPE section has been introduced (no matter whether before or here)
	 */
	protected boolean generateTypeDefs(Root _root, String _indent, boolean _sectionBegun) {
		// START KGU#774 2019-11-29: Bugfix #787 - On top level, any Includable declared any types known to main
		//for (Entry<String, TypeMapEntry> typeEntry: typeMap.entrySet()) {
		for (Entry<String, TypeMapEntry> typeEntry: _root.getTypeInfo(routinePool).entrySet()) {
		// END KGU#774 2019-11-29
			String key = typeEntry.getKey();
			if (key.startsWith(":") /*&& typeEntry.getValue().isDeclaredWithin(_root)*/) {
				_sectionBegun = generateTypeDef(_root, key.substring(1), typeEntry.getValue(), _indent, _sectionBegun);
			}
		}
		return _sectionBegun;
	}

	/**
	 * Adds the type definition for the given type {@code _typeEntry} to the code
	 * 
	 * @param _root - originating {@link Root}
	 * @param _typeName - name of the type to be defined
	 * @param _type - the {@link TypeMapEntry} for the type to be defined
	 * @param _indent - current indentation level (as String)
	 * @param _sectionBegun - had the keyword TYPE already been inserted?
	 * @return {@code true} iff the keyword TYPE had already been inserted
	 */
	private boolean generateTypeDef(Root _root, String _typeName, TypeMapEntry _type, String _indent, boolean _sectionBegun) {
		String indentPlus1 = _indent + this.getIndent();
		String indentPlus2 = indentPlus1 + this.getIndent();
		String indentPlus3 = indentPlus2 + this.getIndent();
		if (wasDefHandled(_root, ":"+_typeName, true)) {
			return _sectionBegun;
		}
		if (!_sectionBegun) {
			code.add(_indent + "type");
			_sectionBegun = true;
		}
		// START KGU#424 2017-09-25
		appendDeclComment(_root, indentPlus1, ":"+_typeName);
		// END KGU#424 2017-09-25
		// START KGU#1082 2023-09-28: Bugfix #1092 sensible support for alias types
		if (_type.typeName != null && !_typeName.equals(_type.typeName)) {
			// Seems to be an alias - so make sure the referred type is defined
			_sectionBegun = generateTypeDef(_root, _type.typeName, _type, _indent, _sectionBegun);
			code.add(indentPlus1 + _typeName + " = " + _type.typeName);
			return _sectionBegun;
		}
		// END KGU#1082 2023-09-28
		if (_type.isRecord()) {
			code.add(indentPlus1 + _typeName + " = RECORD");
			for (Entry<String, TypeMapEntry> compEntry: _type.getComponentInfo(false).entrySet()) {
				// START KGU#1025 2024-12-18: Issue #423 Special treatment for recursive record defs
				//code.add(indentPlus3 + compEntry.getKey() + ":\t" + transformTypeFromEntry(compEntry.getValue(), null, true) + ";");
				code.add(indentPlus3 + compEntry.getKey() + ":\t" + transformTypeFromEntry(compEntry.getValue(), _type, true) + ";");
				// END#1025 2024-12-18
			}
			code.add(indentPlus2 + "END;");
		}
		// START KGU#542 2019-11-17: Enh. #739
		else if (_type.isEnum()) {
			StringList items = _type.getEnumerationInfo();
			String itemList = items.concatenate(", ");
			if (itemList.length() > 70) {
				code.add(indentPlus1 + _typeName + " = (");
				for (int i = 0; i < items.count(); i++) {
					// FIXME: We might have to transform the value...
					code.add(indentPlus3 + items.get(i) + (i < items.count()-1 ? "," : ""));
				}
				code.add(indentPlus2 + ");");
			}
			else {
				code.add(indentPlus1 + _typeName + " = (" + itemList + ");");
			}
		}
		// END KGU#542 2019-11-17
		else {
			// START KGU#1082 2023-09-28: Bugfix #1092 Sensible handling of alias types
			//code.add(indentPlus1 + _typeName + " = " + this.transformTypeFromEntry(_type, null, true) + ";");					
			code.add(indentPlus1 + _typeName + " = " + this.transformTypeFromEntry(_type, null, !_typeName.equals(_type.typeName)) + ";");					
			// END KGU#1082 2023-09-28
		}
		addSepaLine();
		return _sectionBegun;
	}

	/**
	 * Adds declarations for the variables and complex constants in {@code _varNames} from
	 * the given {@link Root} {@code _root}.  
	 * @param _root - the owning {@link Root}
	 * @param _indent - the current indentation (as string)
	 * @param _varNames - list of occurring variable names
	 * @param _complexConsts - list of constants with non-scalar type
	 * @param _sectionBegun - whether the introducing keyword for this declaration section has already been placed
	 * @return whether the type section has been opened.
	 */
	protected boolean generateVarDecls(Root _root, String _indent, StringList _varNames, StringList _complexConsts, boolean _sectionBegun) {
		String indentPlus1 = _indent + this.getIndent();
		// START KGU#261 2017-01-26: Enh. #259: Insert actual declarations if possible
		//HashMap<String, TypeMapEntry> typeMap = _root.getTypeInfo();	// KGU 2018-07-22: became obsolete by new field typeMap
		// END KGU#261 2017-01-16
		// START KGU#593 2018-10-05: Bugfix #619 - the function result variable must not be declared (again) here!
		// START KGU#990 2021-10-03: Bugfix #990 _root may not be the current root
		//String functionName = null;
		String functionName = _root.getMethodName();
		// END KGU#990 2021-10-03
		// START KGU 2020-03-25: This seemed to be too slacky
		//if (_root.getResultType() != null) {
		// START KGU#990 2021-10-03: Bugfix #990 _root may not be the current root
		//if (_root.getResultType() != null || this.returns || this.isResultSet || this.isFunctionNameSet) {
		if (_root.getResultTypeDescr() == null && _root.returnsValue != Boolean.TRUE && !_varNames.contains("result", false) && !_varNames.contains(functionName)) {
		// END KGU#990 2021-10-03
		// END KGU 2020-03-25
			// START KGU#990 2021-10-03: Bugfix #990 _root may not be the current root
			functionName = null;
			// END KGU#990 2021-10-03
		}
		// END KGU#593 2018-10-05
		for (int v = 0; v < _varNames.count(); v++) {
			// START KGU#261 2017-01-26: Enh. #259: Insert actual declarations if possible
			//insertComment(_varNames.get(v), _indent + this.getIndent());
			String varName = _varNames.get(v);
			// START KGU#593 2018-10-05: Bugfix #619 - the function result variable must not be declared (again) here!
			if (functionName != null && varName.equals(functionName)) {
				continue;
			}
			// END KGU#593 2018-10-05
			// START KGU#375 2017-04-12: Enh. #388 constants have already been defined
			boolean isComplexConst = _complexConsts.contains(varName);
			if (_root.constants.containsKey(varName) && !isComplexConst) {
				continue;
			}
			// END KGU#375 2017-04-12
			if (wasDefHandled(_root, varName, true)) {
				continue;
			}
			if (!_sectionBegun) {
				code.add(_indent + "var");
				//insertComment("TODO: check and accomplish variable declarations", _indent + this.getIndent());
				_sectionBegun = true;
			}
			// START KGU#424 2017-09-25
			appendDeclComment(_root, indentPlus1, varName);
			// END KGU#424 2017-09-25
			TypeMapEntry typeInfo = typeMap.get(varName); 
			StringList types = null;
			if (typeInfo != null) {
				// START KGU#388 2017-09-19: Enh. #423
				//types = getTransformedTypes(typeInfo);
				types = getTransformedTypes(typeInfo, true);
				// END KGU#388 2017-09-19
			}
			if (types != null && types.count() == 1) {
				String type = types.get(0);
				String prefix = "";
				int level = 0;
				while (type.startsWith("@")) {
					// It's an array, so get its index range
					int minIndex = typeInfo.getMinIndex(level);
					int maxIndex = typeInfo.getMaxIndex(level++);
					// START KGU#854 2020-04-22: Enh. #855
					if (maxIndex < 0) {
						// START KGU#994 2021-10-04: We must not risk a negative start index
						//maxIndex = this.optionDefaultArraySize() - 1;
						if (minIndex < 0) {
							minIndex = 0;
						}
						maxIndex = minIndex + this.optionDefaultArraySize() - 1;
						// END KGU#994 2021-10-03
					}
					// END KGU#854 2020-04-22
					String indexRange = "";
					// START KGU#994 2021-10-04: Ignore contradictory values
					//if (maxIndex > 0) {
					if (maxIndex > 0 && maxIndex >= minIndex) {
					// END KGU#994 2021-10-04
						indexRange = "[" + minIndex +
								".." + maxIndex + "] ";
					}
					prefix += "array " + indexRange + "of ";
					type = type.substring(1);
				}
				type = prefix + type;
				String comment = "";
				if (type.contains("???")) {
					// START KGU#759 2019-12-02: Issue #773 - it only irritates the user to outcomment this - the code isn't compilable anyway
					//appendComment(varName + ": " + type + ";", indentPlus1);
					comment = "\t" + this.commentSymbolLeft() + " FIXME! " + this.commentSymbolRight();
					// END KGU#759 2019-12-02
				}
				//else {
				if (isComplexConst) {
					varName = this.commentSymbolLeft() + "const" + this.commentSymbolRight() + " " + varName;
				}
				addCode(varName + ": " + type + ";" + comment, indentPlus1, false);
				//}
			}
			else {
				// START KGU#759 2019-11-11: Issue #773 - it only irritates the user to outcomment this - the code isn't compilable anyway
				//appendComment(varName, indentPlus1);
				addCode(varName + ": ???;\t" + this.commentSymbolLeft() + " FIXME! " + this.commentSymbolRight(), indentPlus1, false);
				// END KGU#759 2019-11-11
			}
			// END KGU#261 2017-01-16
		// START KGU#375 2017-04-12: Enh. #388
		}
		// END KGU#375 2017-04-12
		return _sectionBegun;
	}

	// START KGU#375/KGU#376/KGU#388 2017-09-20: Enh. #388, #389, #423 
	private void appendPostponedInitialisations(Root _root, String _indent) {
		StringList initLines = this.structuredInitialisations.get(_root);
		if (initLines != null) {
			for (int i = 0; i < initLines.count(); i++) {
				code.add(_indent + initLines.get(i));
			}
			// The same initialisations must not be inserted another time somewhere else!
			this.structuredInitialisations.remove(_root);
		}
	}
	// END KGU#375/KGU#376/KGU#388 2017-09-20

	// START KGU#74 2015-12-20: Enh. #22: We must achieve a correct value assignment to the function name
	@Override
	protected String generateResult(Root _root, String _indent, boolean alwaysReturns, StringList varNames)
	{
		if (_root.isSubroutine())
		{
			String varName = "";
			if (isResultSet && !isFunctionNameSet && !alwaysReturns)
			{
				int vx = varNames.indexOf("result", false);
				varName = varNames.get(vx);
				addSepaLine();
				appendComment("Automatically inserted to ensure Pascal value return. May be dropped on Structorizer reimport.", _indent);
				code.add(_indent + this.getIndent() + _root.getMethodName() + " := " + varName + ";");
			}
		}
		return _indent;
	}
	// END KGU#74 2015-12-20

	/* (non-Javadoc)
	 * @see lu.fisch.structorizer.generators.Generator#generateFooter(lu.fisch.structorizer.elements.Root, java.lang.String)
	 */
	@Override
	protected void generateFooter(Root _root, String _indent)
	{
		// START KGU#194 2016-05-07: Bugfix #185 - create a unit context
		if (_root.isSubroutine()) {
			addSepaLine();
			code.add(_indent + "end;");
			if (topLevel)
			{
				addSepaLine();
				libraryInsertionLine = code.count();
				code.add("");	// addSepaLine() wouldn't help here
				code.add(_indent + "BEGIN");
				// START KGU#376 2017-09-21: Enh. #389 - code of includes is to be produced here
				// START KGU#815/KGU#824 2020-03-18: Enh. #828, bugfix #836
				//while (!includedRoots.isEmpty()) {
				//	generateCode(includedRoots.remove().children, _indent + this.getIndent());
				//}
				this.appendGlobalInitialisations(_root, _indent + this.getIndent());
				// END KGU#815/KGU#824 2020-03-18
				// END KGU#376 2017-09-21
				code.add(_indent + "END.");
			}
		}
		// START KGU#376 2017-09-21: Enh. #389
		else if (_root.isInclude()) {
			// START KGU#815 2020-03-30: Enh. #828
			if (topLevel) {
				this.appendGlobalInitialisations(_root, _indent + this.getIndent());
			}
			// END KGU#815 2020-03-30
			code.add(_indent + "END.");
		}
		// END KGU#376 2017-09-12
		else
		// END KGU#194 2016-05-07
		{
			code.add(_indent + "end.");
		}
	}
	// END KGU#74 2015-11-30
	
	/* (non-Javadoc)
	 * @see lu.fisch.structorizer.generators.Generator#getModuleName()
	 */
	@Override
	protected String getModuleName()
	{
		String unitName = "";
		for (int i = 0; i < pureFilename.length(); i++)
		{
			char ch = pureFilename.charAt(i);
			if (!Character.isAlphabetic(ch) && !Character.isDigit(ch))
			{
				ch = '_';
			}
			unitName += ch;
		}
		return unitName;
	}
	
	// START KGU#311/KGU#815 2020-03-22: Enh. #314 + enh. #828
	/* (non-Javadoc)
	 * @see lu.fisch.structorizer.generators.Generator#copyFileAPIResources(java.lang.String)
	 */
	@Override
	protected boolean copyFileAPIResources(String _filePath)
	{
		/* If importedLibRoots is not null then we had a multi-module export,
		 * this function will only be called if at least one of the modules required
		 * the file API, so all requiring modules will have put "StructorizerFileAPI"
		 * to their USES list. Now we have to make sure it gets provided.
		 */
		return this.importedLibRoots == null || copyFileAPIResource("pas", FILE_API_UNIT_NAME+".pas", _filePath);
	}
	// END KGU#311/KGU#815 2020-03-22

}<|MERGE_RESOLUTION|>--- conflicted
+++ resolved
@@ -106,12 +106,9 @@
  *      Kay Gürtzig         2024-12-18      Issue #423: Force pointer symbols in directly recursive record definitions
  *      Kay Gürtzig         2025-02-16      Issue #800 + bugfix #1192: Handling of return statements in Instructions revised
  *      Kay Gürtzig         2025-07-03      Some missing Override annotations added
-<<<<<<< HEAD
  *      Kay Gürtzig         2025-08-16      Issue #800 generateCode(Jump, ...) provisionally adapted
-=======
  *      Kay Gürtzig         2025-08-30      Bugfix #1210: Free-text FOR loops caused errors in suppressTransition mode,
  *                                          bugfix #1213: Unnecessary parentheses around condition, wrong "until" indentation
->>>>>>> 949e63e0
  *
  ******************************************************************************************************
  *
@@ -830,13 +827,8 @@
 					TokenList transTokens = new TokenList(transline);
 					int asgnPos = transTokens.indexOf(":=");
 					// START KGU#1089 2023-10-17: Issue #980 Suppress defective declarations
-<<<<<<< HEAD
 					//StringList tokens = Syntax.splitLexically(line, true);
 					//tokens.removeBlanks();
-=======
-					StringList tokens = Element.splitLexically(line, true);
-					tokens.removeAll(" ");
->>>>>>> 949e63e0
 					if (asgnPos > 0 && Instruction.getAssignedVarname(tokens, false) == null) {
 						isDisabled = true;
 					}
@@ -913,15 +905,10 @@
 						// END KGU#311 2016-12-26
 						// START KGU#277/KGU#284 2016-10-13/16: Enh. #270 + Enh. #274
 						//code.add(_indent + transline + ";");
-<<<<<<< HEAD
-						transline += ";";
-						if (Instruction.isTurtleizerMove(tokens)) {
-=======
 						if (!transline.endsWith(";")) {
 							transline += ";";
 						}
-						if (Instruction.isTurtleizerMove(line)) {
->>>>>>> 949e63e0
+						if (Instruction.isTurtleizerMove(tokens)) {
 							transline += " " + this.commentSymbolLeft() + " color = " + _inst.getHexColor() + " " + this.commentSymbolRight();
 						}
 						// START KGU#261 2017-01-26: Enh. #259/#335
