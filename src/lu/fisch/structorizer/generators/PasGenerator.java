/*
    Structorizer
    A little tool which you can use to create Nassi-Schneiderman Diagrams (NSD)

    Copyright (C) 2009  Bob Fisch

    This program is free software: you can redistribute it and/or modify
    it under the terms of the GNU General Public License as published by
    the Free Software Foundation, either version 3 of the License, or any
    later version.

    This program is distributed in the hope that it will be useful,
    but WITHOUT ANY WARRANTY; without even the implied warranty of
    MERCHANTABILITY or FITNESS FOR A PARTICULAR PURPOSE.  See the
    GNU General Public License for more details.

    You should have received a copy of the GNU General Public License
    along with this program.  If not, see <http://www.gnu.org/licenses/>.
*/

package lu.fisch.structorizer.generators;

/******************************************************************************************************
 *
 *      Author:         Bob Fisch
 *
 *      Description:    This class generates Pascal code.
 *
 ******************************************************************************************************
 *
 *      Revision List
 *
 *      Author              Date            Description
 *      ------              ----            -----------
 *      Bob Fisch           2007-12-27      First Issue
 *      Bob Fisch           2008-04-12      Added "Fields" section for generator to be used as plugin
 *      Bob Fisch           2008-11-17      Added Freepascal extensions
 *      Bob Fisch           2009-08-17      Bugfixes (see comment)
 *      Bob Fisch           2011-11-07      Fixed an issue while doing replacements
 *      Dirk Wilhelmi       2012-10-11      Added comments export
 *      Kay Gürtzig         2014-11-10      Conversion of C-like logical operators
 *      Kay Gürtzig         2014-11-16      Conversion of C-like comparison operator, comment export
 *      Kay Gürtzig         2014-12-02      Additional replacement of long assignment operator "<--" by "<-"
 *      Kay Gürtzig         2015-10-18      Comment generation and indentation revised
 *      Kay Gürtzig         2015-11-30      Enh. #23: Jump generation modified, KGU#47: Parallel generation
 *                                          added, Root generation fundamentally redesigned (decomposed)  
 *      Bob Fisch           2015-12-10      Bugfix #50 --> grep & export function parameter types
 *      Kay Gürtzig         2015-12-20      Bugfix #22 (KGU#74): Correct return mechanisms even with
 *                                          return instructions not placed in Jump elements
 *      Kay Gürtzig         2015-12-21      Bugfix #41/#68/#69 (= KG#93)
 *      Kay Gürtzig         2016-01-14      Enh. #84: array initialisation expressions decomposed (= KG#100)
 *      Kay Gürtzig         2016-01-17      Bugfix #61/#112 - handling of type names in assignments (KGU#109/KGU#141)
 *                                          KGU#142: Bugfix for enh. #23 - empty Jumps weren't translated
 *      Kay Gürtzig         2016-03-16      Enh. #84: Minimum support for FOR-IN loops (KGU#61) 
 *      Kay Gürtzig         2016-03-31      Enh. #144 - content conversion may be switched off
 *      Kay Gürtzig         2016-04-30      Bugfix #181 - delimiters of string literals weren't converted (KGU#190)
 *      Kay Gürtzig         2016-05-05      Bugfix #51 - empty writeln instruction must not have parentheses 
 *      Kay Gürtzig         2016-07-20      Enh. #160 - optional export of called subroutines implemented
 *      Kay Gürtzig         2016-08-12      Enh. #231: Additions for Analyser checks 18 and 19 (variable name collisions)
 *      Kay Gürtzig         2016-09-25      Enh. #253: CodeParser.keywordMap refactoring done 
 *      Kay Gürtzig         2016-10-14      Enh. #270: Handling of disabled elements (code.add(...) --> addCode(..))
 *      Kay Gürtzig         2016-10-15      Enh. #271: Support for input instructions with prompt
 *      Kay Gürtzig         2016-10-16      Enh. #274: Colour info for Turtleizer procedures added
 *      Kay Gürtzig         2016-12-26      Enh. #314: Makeshift additions to support the File API
 *      Kay Gürtzig         2017-01-30      Enh. #259/#335: Type retrieval and improved declaration support
 *                                          Bugfix #337: Defective export of 2d assignments like a[i] <- {foo, bar} mended
 *      Kay Gürtzig         2017-01-31      Enh. #113: Array parameter transformation
 *      Kay Gürtzig         2017-02-01      Enh. #84: indexBase constant mechanism for array initializers disabled
 *      Kay Gürtzig         2017-02-27      Enh. #346: Insertion mechanism for user-specific include directives
 *      Kay Gürtzig         2017-03-15      Bugfix #382: FOR-IN loop value list items hadn't been transformed
 *      Kay Gürtzig         2017-04-12      Enh. #388: Support for export of constant definitions added 
 *      Kay Gürtzig         2017-05-16      Enh. #372: Export of copyright information
 *      Kay Gürtzig         2017-09-19      Enh. #423: Export of record types
 *      Kay Gürtzig         2017-09-21      Enh. #388, #389: Export strategy for Includables and structured constants
 *      Kay Gürtzig         2017-09-25      Enh. #388, #423: Positioning of declaration comments revised
 *      Kay Gürtzig         2017-11-02      Issue #447: Line continuation in Case elements supported
 *      Kay Gürtzig         2018-03-13      Bugfix #520,#521: Mode suppressTransform enforced for declarations
 *      Kay Gürtzig         2018-07-20      Enh. #563: support for simplified record initializers
 *      Kay Gürtzig         2018-07-22      Bugfix #564: defects with nested record/array initializers mended
 *      Kay Gürtzig         2018-10-05      Bugfix #619: Undue declaration of function result variable dropped
 *      Kay Gürtzig         2019-03-20      Enh. #56: Export of Try elements and of Jump elements with throw flavour
 *      Kay Gürtzig         2019-03-30      Issue #696: Type retrieval had to consider an alternative pool
 *      Kay Gürtzig         2019-10-01      Issue #754: Instruction with "return" and UNIT name for code preview fixed
 *      Kay Gürtzig         2019-11-08      Bugfix #772: NullPointerExceptions in code preview, due to late typeMap init
 *      Kay Gürtzig         2019-11-11      Bugfix #773: Mere declarations at top level exported, incomplete
 *                                          declarations (defective type) no longer as comment but with FIXME! marker
 *      Kay Gürtzig         2019-11-13      Bugfix #776: Mere global declarations (from includables must not be repeated
 *                                          as local declarations in subroutines where the variables get assigned
 *      Kay Gürtzig         2019-11-21      Enh. #739: enum type inference for FOR-IN loops
 *      Kay Gürtzig         2019-11-29      Bugfix 787: multiple global type definitions (as many times as includables involved)
 *      Kay Gürtzig         2019-02-15      Issue #814: Unidentified parameter type marker changed: {type?} --> ???
 *      Kay Gürtzig         2020-03-17/30   Enh. #828: Modification in generatePreamble(), insertion lines
 *                                          corrected
 *      Kay Gürtzig         2020-04-22      Enh. #855: New configurable default array size considered
 *      Kay Gürtzig         2020-04-24      Issue #861/1: Comment placement now according to the GNU Pascal Coding Standards
 *      Kay Gürtzig         2020-08-12      Enh. #800: Started to redirect syntactic analysis to class Syntax
 *      Kay Gürtzig         2021-09-21      Bugfix #987: Duplicate comments for subroutines, inconsistent multi-line comments
 *      Kay Gürtzig         2021-10-03      Bugfix #990: Made-up result types on exported procedures
 *                                          Bugfix #993: Wrong handling of constant parameters
 *                                          Fix KGU#994: Strange array index ranges like [-1..49] could occur
 *      Kay Gürtzig         2021-12-05      Bugfix #1024: Precautions against defective record initializers
 *      Kay Gürtzig         2023-09-28      Bugfix #1092: Sensible export of alias type definitions enabled
 *      Kay Gürtzig         2023-11-08      Bugfix #1109: generateCode(Jump) revised for throw
 *      Kay Gürtzig         2024-04-02      Bugfix #1155: Risk of stack overflow on type conversion averted
 *      Kay Gürtzig         2024-04-03      Issue #1148: Optimised code generation for "if else if" chains
 *      Kay Gürtzig         2024-12-18      Issue #423: Force pointer symbols in directly recursive record definitions
<<<<<<< HEAD
 *      Kay Gürtzig         2025-02-16      Issue #800 + bugfix #1192: Handling of return statements in Instructions revised
=======
 *      Kay Gürtzig         2025-07-03      Some missing Override annotations added
>>>>>>> 4679a9d4
 *
 ******************************************************************************************************
 *
 *      Comments:
 *      
 *      2021-02-03 - Issue #920 (Kay Gürtzig)
 *      - At least RealPascal and FreePascal should understand Infinity, so we didn't bother to do something
 *        to convert this new literal

 *      2020-03-22 - File API Issues #314 + #828 + #836 (Kay Gürtzig)
 *      - The introduction of arrangement group export with enh. #828 has further complicated the File API
 *        handling (enh. #314), where code preview and batch code export have also to be considered.
 *        Basically there are three different approaches:
 *        1. Program export (single file): type definitions (section 1) and procedure definitions (section 2)
 *        2. Subroutine export (single UNIT): both types and procedures may be copied into the IMPLEMENTATION
 *        3. Library UNIT export: If only library routines need the file API (internally) then approach 2
 *           could be adopted, but if dependent modules require the fileAPI as well then it will be more
 *           sensible to copy the entire fileAPI resource (UNIT) and reference it with a USING clause in the
 *           both the library and the requiring library client modules (won't cause harm to have redundant
 *           USES clauses). We ensure that the File API is copied by providing a conditioned implementation
 *           of copyFileAPIResources
 *      
 *      2015-12-21 - Bugfix #41/#68/#69 (Kay Gürtzig)
 *      - Operator replacement had induced unwanted padding and string literal modifications
 *      - new subclassable method transformTokens() for all token-based replacements 
 *      
 *      2015-11-01 - Code revision / enhancements
 *      - Most of the transform stuff delegated to Element and Generator (KGU#18/KGU23)
 *      - Enhancement #10 (KGU#3): FOR loops now provide more reliable loop parameters detection  
 *
 *      2015-10-18
 *      - Indentation increment with +_indent.substring(0,1) worked only for single-character indentation units
 *      - Interface of comment insertion methods modified
 *
 *      2014-11-16 - Bugfix / Enhancement
 *      - Conversion of C-style unequality operator had to be added
 *      - Comments are now exported, too
 *       
 *      2014-11-10 - Enhancement
 *      - Conversion of C-style logical operators to the Pascal-like ones added
 *      - assignment operator conversion now preserves or ensures surrounding spaces
 *
 *      2009-08-17 - Bugfixes
 *      - added automatic brackets for "while", "switch", "repeat" & "if"
 *
 ******************************************************************************************************///

import lu.fisch.utils.*;
import lu.fisch.structorizer.syntax.Syntax;
import lu.fisch.structorizer.syntax.TokenList;
import lu.fisch.structorizer.syntax.Expression.Operator;

import java.util.ArrayList;
import java.util.HashMap;
import java.util.Map;
import java.util.Stack;
import java.util.Map.Entry;
import java.util.regex.Pattern;

import lu.fisch.structorizer.elements.*;
import lu.fisch.structorizer.generators.Generator.TryCatchSupportLevel;


public class PasGenerator extends Generator 
{
	
	/** The method name of root */
	protected String procName = "";
	
	/************ Fields ***********************/
	@Override
	protected String getDialogTitle()
	{
		return "Export Pascal Code ...";
	}

	@Override
	protected String getFileDescription()
	{
		return "Pascal / Delphi Source Code";
	}

	@Override
	protected String getIndent()
	{
		return "  ";
	}

	@Override
	protected String[] getFileExtensions()
	{
		String[] exts = {"pas", "dpr", "pp", "lpr"};
		return exts;
	}

	// START KGU 2015-10-18: New pseudo field
	@Override
	protected String commentSymbolLeft()
	{
		return "{";
	}

	@Override
	protected String commentSymbolRight()
	{
		return "}";
	}
	// END KGU 2015-10-18

	// START KGU#78 2015-12-18: Enh. #23 We must know whether to create labels for simple breaks
	/* (non-Javadoc)
	 * @see lu.fisch.structorizer.generators.Generator#supportsSimpleBreak()
	 */
	@Override
	protected boolean breakMatchesCase()
	{
		return false;
	}
	// END KGU#78 2015-12-18

	// START KGU#371 2019-03-07: Enh. #385
	/**
	 * @return The level of subroutine overloading support in the target language
	 */
	@Override
	protected OverloadingLevel getOverloadingLevel() {
		// This might be disputable, but Delphi, FreePascal etc. support default arguments
		return OverloadingLevel.OL_DEFAULT_ARGUMENTS;
	}
	// END KGU#371 2019-03-07
	
	// START KGU#686 2019-03-18: Enh. #56
	/**
	 * Subclassable method to specify the degree of availability of a try-catch-finally
	 * construction in the target language.
	 * @return a {@link TryCatchSupportLevel} value
	 */
	@Override
	protected TryCatchSupportLevel getTryCatchLevel()
	{
		return TryCatchSupportLevel.TC_TRY_CATCH_FINALLY;
	}
	// END KGU#686 2019-03-18

//	// START KGU 2016-08-12: Enh. #231 - information for analyser - obsolete since 3.27
//    private static final String[] reservedWords = new String[]{
//		"and", "array", "begin",
//		"case", "const", "div", "do", "downto",
//		"else", "end", "file", "for", "function", "goto",
//		"if", "in", "label", "mod", "nil", "not", "of", "or",
//		"packed", "procedure", "program", "record", "repeat",
//		"set", "shl", "shr", "then", "to", "type",
//		"until", "var", "while", "with"
//		};
//	public String[] getReservedWords()
//	{
//		return reservedWords;
//	}
//	public boolean isCaseSignificant()
//	{
//		return false;
//	}
//	// END KGU 2016-08-12

	// START KGU#351 2017-02-26: Enh. #346 - include / import / uses config
	/* (non-Javadoc)
	 * @see lu.fisch.structorizer.generators.Generator#getIncludePattern()
	 */
	@Override
	protected String getIncludePattern()
	{
		return "uses %%;";
	}
	// END KGU#351 2017-02-26

	// START KGU#311 2016-12-26: Enh.#314 File API support
	/** Names of the three FileAPI functions to open a file for a) reading, b) writing, c) appending */
	private static final String[] openAPINames = {"fileOpen", "fileCreate", "fileAppend"};
	/** Names of the three Pascal procedures to open a file for a) reading, b) writing, c) appending */
	private static final String[] openProcNames = {"open", "rewrite", "append"};
	/** Gathers all file variable names (triggered by the detection of a file open routine call) found in the code */
	private StringList fileVarNames = new StringList();
	// END KGU#311 2016-12-26
	// START KGU#311/KGU#828 2020-03-22: Enh. #314, #828
	private static final String FILE_API_UNIT_NAME = "StructorizerFileAPI";
	// END KGU#311/KGU#828 2020-03-22
	
	/************ Code Generation **************/
	
	// START KGU#790 2020-10-31: Issue #800
	/**
	 * Maps operator symbols from the key set of {@link #OPERATOR_PRECEDENCE} to
	 * pairs of an alternative (more verbose equivalent) symbol and precedence,
	 * e.g. to be used with {@link #transform(Expression)}
	 */
	@SuppressWarnings("serial")
	public static final HashMap<String, Operator> pascalOperators = new HashMap<String, Operator>() {{
		put("<-", new Operator(":=", 0));
		put("or", new Operator("or", 9));
		put("||", new Operator("or", 9));
		put("and", new Operator("and", 10));
		put("&&", new Operator("and", 10));
		put("|", new Operator("|", 9));
		put("^", new Operator("xor", 9));
		put("xor", new Operator("xor", 9));
		put("&", new Operator("&", 10));
		//put("=", new Operator("=", 6));	// Does not change anything
		put("==", new Operator("=", 6));
		//put("<>", new Operator("<>", 6));	// Does not change anything
		put("!=", new Operator("=", 6));
		put("<", new Operator("<", 6));
		put(">", new Operator(">", 6));
		put("<=", new Operator("<=", 6));
		put(">=", new Operator(">=", 6));
		//put("shl", new Operator("shl", 8));
		//put("<<", new Operator("<<", 8));
		//put("shr", new Operator("shr", 8));
		//put(">>", new Operator(">>", 8));
		//put(">>>", new Operator(">>>", 8));
		//put("+", new Operator("+", 9));
		//put("-", new Operator("-", 9));
		//put("*", new Operator("*", 10));
		//put("/", new Operator("/", 10));
		//put("div", new Operator("div", 10));
		//put("mod", new Operator("mod", 10));
		put("%", new Operator("mod", 10));
		//put("not", new Operator("not", 11));
		put("!", new Operator("not", 11));
		put("+1", new Operator("+1", 11));	// sign
		put("-1", new Operator("-1", 11));	// sign
		put("*1", new Operator("1^", 11));	// pointer deref (C)
		put("&1", new Operator("@1", 11));	// address (C)
		//put("[]", new Operator("[]", 12));
		//put(".", new Operator(".", 12));
	}};
	
	@Override
	protected HashMap<String, Operator> getOperatorMap() {
		return pascalOperators;
	}
		// END KGU#790 2020-10-31
	
	// START KGU#559/KGU#560 2018-07-22: Enh. #563, bugfix #564
	private Map<String,TypeMapEntry> typeMap;
	// END KGU#559/KGU#560 2018-07-22

	// START KGU#18/KGU#23 2015-11-01 Transformation decomposed
	/* (non-Javadoc)
	 * @see lu.fisch.structorizer.generators.Generator#getInputReplacer(boolean)
	 */
	@Override
	// START KGU#281 2016-10-15: Enh. #271
	//protected String getInputReplacer()
	//{
	//	return "readln($1)";
	//}
	protected String getInputReplacer(boolean withPrompt)
	{
		if (withPrompt) {
			return "write($1); readln($2)";
		}
		return "readln($1)";
	}
	// END KGU#281 2016-10-15

	/* (non-Javadoc)
	 * @see lu.fisch.structorizer.generators.Generator#getOutputReplacer()
	 */
	@Override
	protected String getOutputReplacer()
	{
		return "writeln($1)";
	}

	// START KGU#815 2020-03-26: Enh. #828
	/* (non-Javadoc)
	 * @see lu.fisch.structorizer.generators.Generator#appendComment(lu.fisch.utils.StringList, java.lang.String)
	 */
	@Override
	protected void appendComment(StringList _sl, String _indent)
	{
		if (!_sl.getLongString().trim().isEmpty()) {
			if (_sl.count() == 1 && !_sl.get(0).contains("\n")) {
				this.appendComment(_sl.get(0), _indent);
			}
			else {
				this.appendBlockComment(_sl, _indent, this.commentSymbolLeft(), "  ", this.commentSymbolRight());
			}
		}
	}
	/* (non-Javadoc)
	 * @see lu.fisch.structorizer.generators.Generator#insertComment(lu.fisch.utils.StringList, java.lang.String, int)
	 */
	@Override
	protected int insertComment(StringList _sl, String _indent, int _atLine)
	{
		if (_sl.getLongString().trim().isEmpty()) {
			return 0;
		}
		else if (_sl.count() == 1 && !_sl.get(0).contains("\n")) {
			return this.insertComment(_sl.get(0), _indent, _atLine);
		}
		// START KGU#983 2021-09-21: Bugfix #987 - this was inconsistent with appendComment()
		//return this.insertBlockComment(_sl, _indent, this.commentSymbolLeft(), "* ", this.commentSymbolRight(), _atLine);
		return this.insertBlockComment(_sl, _indent, this.commentSymbolLeft(), "  ", this.commentSymbolRight(), _atLine);
		// END KGU#983 2021-09-21
	}
	// END KGU#815 2020-03-26

	// START KGU#815/KGU#824 2020-03-19: Enh. #828, bugfix #836
	/* (non-Javadoc)
	 * @see lu.fisch.structorizer.generators.Generator#insertPrototype(lu.fisch.structorizer.elements.Root, java.lang.String, boolean, int)
	 */
	@Override
	protected int insertPrototype(Root _root, String _indent, boolean _withComment, int _atLine)
	{
		final String CONST_PREFIX = "const ";
		// START KGU#990 2021-10-02: Bugfix #990 we need the method name for a comparison
		//String signature = _root.getMethodName();
		String fnName = _root.getMethodName();
		String signature = fnName;
		// END KGU#990 2021-10-02
		StringList paramNames = new StringList();
		StringList paramTypes = new StringList();
		_root.collectParameters(paramNames, paramTypes, null);
		String resultType = _root.getResultTypeDescr();
		String pr = "program";
		if (!_root.isProgram()) {
			pr = "function";
			// Compose the function header
			signature += "(";
			//insertComment("TODO: declare the parameters and specify the result type!", _indent);
			// START KGU#371 2019-03-08: Enh. #385
			int minArgs = _root.getMinParameterCount();
			StringList argDefaults = _root.getParameterDefaults();
			// END KGU#371 2019-03-08
			for (int p = 0; p < paramNames.count(); p++) {
				signature += ((p > 0) ? "; " : "");
				// START KGU#800 2020-02-15: Type name surrogate unified to ???
				//signature += (_paramNames.get(p) + ": " + transformType(_paramTypes.get(p), "{type?}")).trim();
				// START KGU#993 2021-10-03: Bugfix #993 wrong handling of constant parameters
				//signature += (paramNames.get(p) + ": " + transformType(paramTypes.get(p), "???")).trim();
				String pType = paramTypes.get(p);
				if (pType != null && pType.startsWith(CONST_PREFIX)) {
					signature += CONST_PREFIX;
					pType = pType.substring(CONST_PREFIX.length());
				}
				signature += (paramNames.get(p) + ": " + transformType(pType, "???")).trim();
				// END KGU#993 2021-10-03
				// END KGU#800 2020-02-15
				// START KGU#371 2019-03-08: Enh. #385
				if (p >= minArgs) {
					signature += " = " + transform(argDefaults.get(p));
				}
				// END KGU#371 2019-03-08
			}
			signature += ")";
			// START KGU#990 2021-10-02: Bugfix #990 _root is not necessarily the current Root
			StringList vars = _root.getVarNames();
			// END KGU#990 2021-10-02
			// START KGU#990 2021-10-02: Bugfix #990 These values could be from a different root
			//if (resultType != null || this.returns || this.isResultSet || this.isFunctionNameSet)
			if (resultType != null || _root.returnsValue == Boolean.TRUE || vars.contains("result", false) || vars.contains(fnName))
			// END KGU#990 2021-10-02
			{
				resultType = transformType(_root.getResultTypeDescr(), "Integer");
				signature += ": " + resultType;
			}
			else 
			{
				pr = "procedure";
			}
		}
		signature = pr + " " + signature + ";";
		int lines = 0;
		if (_withComment) {
			insertCode("", _atLine);
			lines += 1 + insertComment(_root, _indent, _atLine + 1);
		}
		insertCode(signature, _atLine + lines);
		return lines + 1;
	}
	// END KGU #815/KGU#824 2020-03-19

	// START KGU#16 2015-11-30
	/**
	 * Transforms type identifier into the target language (as far as possible)
	 * @param _type - a string potentially meaning a datatype (or null)
	 * @param _default - a default string returned if _type happens to be null
	 * @return a type identifier (or the unchanged _type value if matching failed)
	 */
	@Override
	protected String transformType(String _type, String _default) {
		if (_type == null)
			_type = _default;
		else {
			_type = _type.trim();
			if (_type.equalsIgnoreCase("long")) _type = "Longint";
			else if (_type.equalsIgnoreCase("int")) _type = "Longint";
			else if (_type.equalsIgnoreCase("integer")) _type = "Longint";
			else if (_type.equalsIgnoreCase("float")) _type = "Single";
			else if (_type.equalsIgnoreCase("real")) _type = "Single";
			else if (_type.equalsIgnoreCase("double")) _type = "Double";
			else if (_type.equalsIgnoreCase("longreal")) _type = "Double";
			else if (_type.equalsIgnoreCase("unsigned short")) _type = "Word";
			else if (_type.equalsIgnoreCase("short")) _type = "Smallint";
			else if (_type.equalsIgnoreCase("shortint")) _type = "Smallint";
			else if (_type.equalsIgnoreCase("unsigned int")) _type = "Cardinal";
			else if (_type.equalsIgnoreCase("unsigned long")) _type = "Cardinal";
			else if (_type.equalsIgnoreCase("bool")) _type = "Boolean";
			// START KGU 2017-04-12: cope with C strings here
			else if (_type.equalsIgnoreCase("char*")) _type = "String";
			else if (_type.equalsIgnoreCase("char *")) _type = "String";
			// END KGU 2017-04-12
			// START KGU#140 2017-01-31: Enh. #113
			//else if (_type.toLowerCase().startsWith("array")) {
			//	String lower = _type.toLowerCase();
			//	String elType = lower.replaceAll("^array.*?of (.*)", "$1");
			//	if (!elType.trim().isEmpty()) {
			//		_type = lower.replaceAll("^(array.*?of ).*", "$1") + transformType(elType, elType);
			//	}
			//}
			else if (!_type.equalsIgnoreCase("array")) {
				// "array" without element type is a pathologic case that might drive us into stack overflow!
				_type = transformArrayDeclaration(_type);
			}
			// END KGU#140 2017-01-31
			// To be continued if required...
		}
		return _type;
	}
	// END KGU#16 2015-11-30	

	// START KGU#140 2017-01-31: Enh. #113: Advanced array transformation
	/**
	 * Helper method for {@link #transformType(String, String)} to achieve a meaningful
	 * type description for Pascal from an apparent array type specification.
	 * 
	 * @param _typeDescr - the type specification from a diagram element
	 * @return ideally a Pascal type specification semantically equivalent to
	 *    {@code _typeDescr}
	 */
	protected String transformArrayDeclaration(String _typeDescr)
	{
		// START KGU#1141 2024-03-29: Bugfix #1155 Risk of endless recursion e.g. with ArrayList<...>
		//if (_typeDescr.toLowerCase().startsWith("array") || _typeDescr.endsWith("]")) {
		if (_typeDescr.toLowerCase().startsWith("array") 
				&& (new TokenList(_typeDescr, true)).get(0).equalsIgnoreCase("array")
				|| _typeDescr.endsWith("]")) {
		// END KGU#1141 2024-03-29
			// TypeMapEntries are really good at analysing array definitions
			TypeMapEntry typeInfo = new TypeMapEntry(_typeDescr, null, null, null, 0, false, true);
			// START KGU#1141 2024-04-02: Bugfix #1155 Avoid endless recursion if no array is detected
			//_typeDescr = transformTypeFromEntry(typeInfo, null, true);
			if (typeInfo != null && typeInfo.isArray()) {
				_typeDescr = transformTypeFromEntry(typeInfo, null, true);
			}
			// END KGU#1141 2024-04-02
		}
		return _typeDescr;
	}

	/**
	 * Creates a type description suited for Pascal code from the given TypeMapEntry {@code typeInfo}
	 * @param typeInfo - the defining or derived TypeMapInfo of the type
	 * @param difiningWithin - a possible outer type context
	 * @param preferName - whether the type name is to be preferred over the structure
	 * @return a String suited as Pascal type description in declarations etc. 
	 */
	@Override
	// START KGU#1082 2023-09-28: Bugfix #1092 Sensible handling of alias types
	//protected String transformTypeFromEntry(TypeMapEntry typeInfo, TypeMapEntry definingWithin) {
	protected String transformTypeFromEntry(TypeMapEntry typeInfo, TypeMapEntry definingWithin, boolean preferName) {
	// END KGU#1082 2023-09-28
		// Record type descriptions won't usually occur here (rather names)
		String _typeDescr;
//		String canonType = typeInfo.getTypes().get(0);
		// START KGU#1082 2023-09-28: Bugfix #1092 Sensible handling of alias types
		//String canonType = typeInfo.getCanonicalType(true, true);
		String canonType = typeInfo.getCanonicalType(true, preferName);
		// END KGU#1082 2023-09-28
		int nLevels = canonType.lastIndexOf('@')+1;
		String elType = (canonType.substring(nLevels)).trim();
		elType = transformType(elType, "(*???*)");
		// START KGU#1025 2024-12-18: Issue #423 Add pointer symbol for recursive records
		if (definingWithin != null && definingWithin.isRecord() &&
				(typeInfo == definingWithin || elType.equals(definingWithin.typeName))) {
			elType = "^" + elType;
		}
		// END KGU#1025 2024-12-18
		_typeDescr = "";
		for (int i = 0; i < nLevels; i++) {
			_typeDescr += "array ";
			int minIndex = typeInfo.getMinIndex(i);
			int maxIndex = typeInfo.getMaxIndex(i);
			// START KGU#854 2020-04-22: Enh. #855
			if (maxIndex < 0) {
				// START KGU#994 2021-10-03: We must not risk a negative start index
				if (minIndex < 0) {
					minIndex = 0;
				}
				// END KGU#994 2021-10-03
				maxIndex = minIndex + this.optionDefaultArraySize() - 1;
			}
			// END KGU#854 2020-04-22
			if (maxIndex >= minIndex) {
				_typeDescr += "[" + minIndex + ".." + maxIndex + "] ";
			}
			_typeDescr += "of ";
		}
		_typeDescr += elType;
		return _typeDescr;
	}
	// END KGU#140 2017-01-31
	
	// START KGU#93 2015-12-21: Bugfix #41/#68/#69
	/* (non-Javadoc)
	 * @see lu.fisch.structorizer.generators.Generator#transformTokens(lu.fisch.utils.StringList)
	 */
	@Override
	protected String transformTokens(TokenList tokens)
	{
		// First get rid of superfluous spaces
		int pos = -1;
		//StringList doubleBlank = StringList.explode(" \n ", "\n");
		//while ((pos = tokens.indexOf(doubleBlank, 0, true)) >= 0)
		//{
		//	tokens.delete(pos);	// Get rid of one of the blanks
		//}
		// On inserting operator keywords we better make sure them being padded
		// (lest neighbouring identifiers be glued to them on concatenating)
		// The correct way would of course be to add blank tokens where needed
		// but this seemed too expensive here.
		tokens.replaceAll("==", "=", true);
		tokens.replaceAll("!=","<>", true);
		tokens.replaceAll("%","mod", true);
		tokens.replaceAll("&&","and", true);
		tokens.replaceAll("||","or", true);
		tokens.replaceAll("!","not", true);
		tokens.replaceAll("&","and", true);
		tokens.replaceAll("|","or", true);
		tokens.replaceAll("~","not", true);
		tokens.replaceAll("<<","shl", true);
		tokens.replaceAll(">>","shr", true);
		tokens.replaceAll("<-", ":=", true);
		// START KGU#311 2016-12-26: Enh. #314 - Support for File API
		//if (this.usesFileAPI) {	// KGU#832 2020-03-23: Bugfix #840 transform even for disabled elements
			tokens.replaceAll("fileWrite", "write", true);
			tokens.replaceAll("fileWriteLine", "writeln", true);
			tokens.replaceAll("fileEOF", "eof", true);
			tokens.replaceAll("fileClose", "closeFile", true);
		//}
		// END KGU#311 2016-12-26
		// START KGU#190 2016-04-30: Bugfix #181 - String delimiters must be converted to '
		for (int i = 0; i < tokens.size(); i++)
		{
			String token = tokens.get(i);
			if (token.length() > 1 && token.startsWith("\"") && token.endsWith("\""))
			{
				// Seems to be a string, hence modify it
				// Replace all internal apostrophes by double apostrophes
				token = token.replace("'", "''");
				// Now replace the outer delimiters
				tokens.set(i, "'" + token.substring(1, token.length()-1) + "'");
			}
		}
		// END KGU#190 2016-04-30
		String result = tokens.getString();
		// We now shrink superfluous padding - this may affect string literals, though!
		//result = result.replace("  ", " ");
		//result = result.replace("  ", " ");	// twice to catch odd-numbered space sequences, too
		return result;
	}
	// END KGU#93 2015-12-21
	// END KGU#18/KGU#23 2015-11-01

	/* (non-Javadoc)
	 * @see lu.fisch.structorizer.generators.Generator#transform(java.lang.String)
	 */
	@Override
	protected String transform(String _input)
	{
		String transline = super.transform(_input);

		// START KGU#109/KGU#141 2016-01-16: Bugfix #61,#112 - suppress type specifications
		// (This must work both in Instruction and Call elements)
		int asgnPos = transline.indexOf(":=");
		if (asgnPos > 0)
		{
			String varName = transline.substring(0, asgnPos).trim();
			String expr = transline.substring(asgnPos + ":=".length()).trim();
			String[] typeNameIndex = this.lValueToTypeNameIndexComp(varName);
			varName = typeNameIndex[1];
			String index = typeNameIndex[2];
			if (!index.isEmpty())
			{
				varName += "["+index+"]";
			}
			// START KGU#388 2017-09-27: Enh. #423
			varName += typeNameIndex[3];
			// END KGU#388 2017-09-27: Enh. #423
			transline = varName + " := " + expr;
		}
		// END KGU#109/KGU#141 2016-01-16
		
		// START KGU#195 2016-05-05: Bugfix #51 (handling of empty output instructions)
		if (transline.startsWith("writeln()"))
		{
			transline = "writeln" + transline.substring("writeln()".length());
		}
		// END KGU#195 2016-05-05
		
		return transline.trim(); 
	}
	
	// START KGU#61 2016-03-23: New for enh. #84 (FOREACH loop support)
	private void insertDeclaration(String _category, String text, int _maxIndent)
	{
		int posDecl = -1;
		String seekIndent = "";
		while (posDecl < 0 && seekIndent.length() < _maxIndent)
		{
			posDecl = code.indexOf(seekIndent + _category);
			seekIndent += this.getIndent();
		}
		// START KGU#332 2017-01-30: Enh. #335 Enables const declarations
		if (posDecl < 0 && _category.equals("const")) {
			seekIndent = "";
			while (posDecl < 0 && seekIndent.length() < _maxIndent)
			{
				posDecl = code.indexOf(seekIndent + "var");
				if (posDecl >= 0) {
					insertCode("", posDecl);
					insertCode(seekIndent + _category, posDecl);
				}
				seekIndent += this.getIndent();
			}
		}
		// END KGU#332 2017-01-30
		insertCode(seekIndent + text, posDecl + 1);
	}
	// END KGU#61 2016-03-23

	@Override
	protected void generateCode(Instruction _inst, String _indent)
	{
		if (!appendAsComment(_inst, _indent)) {
			
			boolean isDisabled = _inst.isDisabled(false);

			// START KGU#424 2017-09-25: Avoid the comment here if the element contains mere declarations
			//insertComment(_inst, _indent);
			boolean commentInserted = false;
			// END KGU#424 2017-09-25

			ArrayList<TokenList> lines = _inst.getUnbrokenTokenText();
			// START KGU#424 2017-09-25: Put the comment if the element doesn't contain anything else
			if (lines.isEmpty() || TokenList.concatenate(lines, null).isBlank()) {
				appendComment(_inst, _indent);
				commentInserted = true;
			}
			// END KGU#424 2017-09-25
			for (int i = 0; i < lines.size(); i++)
			{
				// START KGU#1089 2023-10-17: Issue #980  Ensure line-specific suppression is lifted
				isDisabled = _inst.isDisabled(false);
				// END KGU#1089 2023-10-17
				// START KGU#74 2015-12-20: Bug #22 There might be a return outside of a Jump element, handle it!
				//code.add(_indent+transform(_inst.getText().get(i))+";");
				TokenList tokens = lines.get(i);
				if (Jump.isReturn(tokens))
				{
					String argument = tokens.subSequenceToEnd(1).getString().trim();
					if (!argument.isEmpty())
					{
						// START KGU#424 2017-09-25: Put the comment on substantial content
						if (!commentInserted) {
							appendComment(_inst, _indent);
							commentInserted = true;
						}
						// END KGU#424 2017-09-25
						addCode(this.procName + " := " + transform(argument) + ";",
								_indent, isDisabled); 
					}
					Subqueue sq = (_inst.parent == null) ? null : (Subqueue)_inst.parent;
					if (sq == null || !(sq.parent instanceof Root) || sq.getIndexOf(_inst) != sq.getSize()-1 ||
							i+1 < lines.size())
					{
						// START KGU#424 2017-09-25: Put the comment on substantial content
						if (!commentInserted) {
							appendComment(_inst, _indent);
							commentInserted = true;
						}
						// END KGU#424 2017-09-25
						addCode("exit;", _indent, isDisabled);
					}
					// START KGU#737 2019-10-01: Issue #754
					continue;	// There is nothing more to be done about this line!
					// END KGU#737 2019-10-01
				}
				// START KGU#375 2107-09-21: Enh. #388 constant definitions must not be generated here (preamble stuff)
				//else	// no return
				// START KGU#504 2018-03-13: Bugfix #520, #521 - consider transformation suppression
				//if (!Instruction.isTypeDefinition(line, null) && !line.toLowerCase().startsWith("const "))
				if (this.suppressTransformation
						|| !Instruction.isTypeDefinition(tokens, null) && !tokens.isBlank() && !tokens.get(0).equalsIgnoreCase("const"))
				// END KGU#504 2018-03-13
				// END KGU#375 2017-09-21
				{
					// START KGU#100 2016-01-14: Enh. #84 - resolve array initialisation
					// The crux is: we don't know the index range!
					// So we'll invent an index base variable easy to be modified in code
					//code.add(_indent + transform(line) + ";");
					// FIXME Shouldn't we first do the structural stuff and transform then?
					String transline = transform(tokens.getString());
					TokenList transTokens = new TokenList(transline);
					int asgnPos = transTokens.indexOf(":=");
					// START KGU#1089 2023-10-17: Issue #980 Suppress defective declarations
					//StringList tokens = Syntax.splitLexically(line, true);
					//tokens.removeBlanks();
					if (asgnPos > 0 && Instruction.getAssignedVarname(tokens, false) == null) {
						isDisabled = true;
					}
					// END KGU#1089 2023-10-17
					boolean isArrayOrRecordInit = false;
					if (asgnPos > 0 && transline.contains("{") && transline.contains("}"))
					{
						TokenList varName = transTokens.subSequence(0, asgnPos);
						TokenList expr = transTokens.subSequenceToEnd(asgnPos+1);
						int posBrace = expr.indexOf("{");
						// START KGU#424 2017-09-25: Put the comment on substantial content
						if (!commentInserted) {
							appendComment(_inst, _indent);
							commentInserted = true;
						}
						// END KGU#424 2017-09-25
						// START KGU#504 2018-03-13 A: Bugfix #520, #521
						if (!this.suppressTransformation) {
						// END KGU#504 2018-03-13 A
							String potTypeName = expr.subSequence(0, posBrace).getString();
							isArrayOrRecordInit = posBrace == 0 && expr.getLast().equals("}");	// only true at this moment on array init
							if (isArrayOrRecordInit)
							{
								// START KGU#560 2018-07-22: Bugfix #564 - with C-like declarations, the index range must be wiped off
								if (varName.contains("[") && Instruction.isDeclaration(tokens)) {
									varName = varName.subSequence(0, varName.indexOf("["));
								}
								// END KGU#560 2018-07-22
								// START KGU#1098 2023-10-17: Issue #980
								generateArrayInit(varName.getString(), expr, _indent, null, isDisabled);
								// END KGU#1098 2023-10-17
							}
							else if (posBrace > 0 && Syntax.isIdentifier(potTypeName, false, ".") && expr.endsWith("}"))
							{
								// START KGU#559 2018-07-20: Enh. #563 - smarter record initializer interpretation
								//generateRecordInit(varName, expr, _indent, false, isDisabled, null);
								TypeMapEntry recType = typeMap.get(":" + potTypeName);
								generateRecordInit(varName.getString(), expr, _indent, false, isDisabled, recType);
								// END KGU#559 2018-07-20
								isArrayOrRecordInit = true;
							}
						// START KGU#504 2018-03-13 B: Bugfix #520, #521
						}
						// END KGU#504 2018-03-13 B
					}
					if (!isArrayOrRecordInit)
					{
						// START KGU#311 2016-12-26: Enh. #314 - File API support
						// If FileAPI is used then this isn't supposed to be suppressed on export
						// START KGU#832 2020-03-22: Bugfix #840 even on disabled File API elements transform the text
						//if (this.usesFileAPI && asgnPos > 0) {
						if (asgnPos > 0) {
						// END KGU#832 202-03-23
							boolean doneFileAPI = false;
							TokenList expr = transTokens.subSequenceToEnd(asgnPos+1);
							TokenList var = transTokens.subSequence(0, asgnPos);
							int posBracket = var.indexOf("[");
							for (int k = 0; !doneFileAPI && k < openAPINames.length; k++) {
								int posOpen = expr.indexOf(new TokenList(openAPINames[k] + "("), true);
								if (posOpen >= 0) {
									if (posBracket > 0) {	// Should be exactly 1, shouldn't it?
										fileVarNames.addIfNew(var.subSequence(0, posBracket).getString());
									}
									else {
										fileVarNames.addIfNew(var.getString());
									}
									ArrayList<TokenList> args = Syntax.splitExpressionList(expr.subSequenceToEnd(posOpen + 1), ",");
									transline = "assign(" + var + ", " + args.get(0).getString() + "); "
											+ openProcNames[k] + "(" + var.getString() + ")";
									doneFileAPI = true;
								}
							}
						}
						// END KGU#311 2016-12-26
						// START KGU#277/KGU#284 2016-10-13/16: Enh. #270 + Enh. #274
						//code.add(_indent + transline + ";");
						transline += ";";
						if (Instruction.isTurtleizerMove(tokens)) {
							transline += " " + this.commentSymbolLeft() + " color = " + _inst.getHexColor() + " " + this.commentSymbolRight();
						}
						// START KGU#261 2017-01-26: Enh. #259/#335
						//addCode(transline, _indent, isDisabled);
						if (!this.suppressTransformation && !transTokens.isBlank()
								&& (transTokens.get(0).equalsIgnoreCase("var") || transTokens.get(0).equalsIgnoreCase("dim"))) {
							if (asgnPos > 0) {
								// First remove the "var" or "dim" key word
								String separator = transTokens.get(0).equalsIgnoreCase("var") ? ":" : " as ";
								int posColon = transTokens.subSequence(1, asgnPos).indexOf(separator, false) + 1;
								if (posColon > 0) {
									transline = transTokens.subSequence(1, posColon).getString()
											+ transTokens.subSequenceToEnd(asgnPos).getString();
								}
							}
							else {
								// No initialization - so ignore it here
								// (the declaration will appear in the var section)
								transline = null;
							}
						}
						if (transline != null) {
							// START KGU#424 2017-09-25: Put the comment on substantial content
							if (!commentInserted) {
								appendComment(_inst, _indent);
								commentInserted = true;
							}
							// END KGU#424 2017-09-25
							addCode(transline, _indent, isDisabled);
						}
						// END KGU#261 2017-01-26
						// END KGU#277/KGU#284 2016-10-13
					}
					// END KGU#100 2016-01-14
				}
				// END KGU#74 2015-12-20
			}

		}
    }

	/**
	 * Appends the code for an array initialisation of variable {@code _varName} from
	 * the pre-transformed expression {@code _expr}.
	 * @param _varName - name of the variable to be initialized
	 * @param _expr - tokenized transformed initializer
	 * @param _indent - current indentation string
	 * @param _constType - in case of a constant the array type description (otherwise null)
	 * @param _isDisabled - whether the source element is disabled (means to comment out the code)
	 */
	private void generateArrayInit(String _varName, TokenList _expr, String _indent, String _constType, boolean _isDisabled) {
		ArrayList<TokenList> elements = Syntax.splitExpressionList(
				_expr.subSequence(1, _expr.size()-1), ",");
		if (_constType != null) {
			addCode(_varName + ": " + _constType +
					" = (" + TokenList.concatenate(elements, ", ").getString() + ");", _indent, _isDisabled);
		}
		else {
			// In order to be consistent with possible index access
			// at other positions in code, we use the standard Java
			// index range here (though in Pascal indexing usually 
			// starts with 1 but may vary widely). We solve the problem
			// by providing a configurable start index constant
			//insertComment("TODO: Check indexBase value (automatically generated)", _indent);
			appendComment("Hint: Automatically decomposed array initialization", _indent);
			// START KGU#332 2017-01-30: We must be better prepared for two-dimensional arrays
			//insertDeclaration("var", "indexBase_" + varName + ": Integer = 0;",
			//		_indent.length());
			//for (int el = 0; el < elements.count(); el++)
			//{
			//	addCode(varName + "[indexBase_" + varName + " + " + el + "] := " + 
			//			elements.get(el) + ";",
			//			_indent, isDisabled);
			//}
			//String baseName = varName;
			if (_varName.matches("\\w+\\[.*\\]")) {
				//baseName = varName.replaceAll("(\\w.*)\\[(.*)\\]", "$1_$2");
				_varName = _varName.replace("]", ", ");
			}
			else {
				_varName = _varName + "[";
			}
			//insertDeclaration("const", "indexBase_" + baseName + " = 0;",
			//		_indent.length());
			for (int ix = 0; ix < elements.size()-1; ix++)
			{
				// START KGU#560 2018-07-22: Bugfix #564 - initializers must be handled recursively!
				//addCode(_varName /*+ "indexBase_" + baseName + " + "*/ + ix + "] := " + 
				//		_elements.get(ix) + ";",
				//		_indent, _isDisabled);
				generateAssignment(_varName + ix + "]", elements.get(ix), _indent, _isDisabled);
			}
			// END KGU#332 2017-01-30
		}
	}
	// START KGU#388 2017-09-20: Enh. #423
	/**
	 * Appends the code for a record initialisation of variable {@code _varName} from
	 * the pre-transformed expression {@code _expr}.
	 * @param _varName - name of the variable to be initialized
	 * @param _exprTokens - tokenized transformed initializer
	 * @param _indent - current indentation string
	 * @param _forConstant - whether this initializer is needed for a constant (a variable otherwise)
	 * @param _isDisabled - whether the source element is disabled (means to comment out the code)
	 * @param _typeEntry - used for component name retrieval if the initializer omits them (may be null)
	 */
	// START KGU#559 2018-07-20: Enh. #563 - loosened record initializer syntax
	//private void generateRecordInit(String _varName, String _expr, String _indent, boolean _forConstant, boolean _isDisabled)
	//{
	//	HashMap<String, String> components = Instruction.splitRecordInitializer(_expr);
	private void generateRecordInit(String _varName, TokenList _exprTokens, String _indent, boolean _forConstant, boolean _isDisabled, TypeMapEntry _typeEntry)
	{
		HashMap<String, String> components = Syntax.splitRecordInitializer(_exprTokens, _typeEntry);
	// END KGU#559 2018-07-20
		// START KGU#1021 2021-12-05: Bugfix #1024 Instruction might be defective
		if (components == null) {
			appendComment("ERROR: defective record initializer for " + _varName + " in diagram:", _indent);
			appendComment(_exprTokens.getString(), _indent);
			return;
		}
		// END KGU#1021 2021-12-05
		if (_forConstant) {
			String typeName = components.get("§TYPENAME§");
			String indentPlus1 = _indent + this.getIndent();
			String indentPlus2 = indentPlus1 + this.getIndent();
			addCode(_varName + ": " + typeName + " = (", _indent, _isDisabled);
			for (Entry<String, String> comp: components.entrySet())
			{
				String compName = comp.getKey();
				if (!compName.startsWith("§")) {
					addCode(comp.getKey() + ":\t" + comp.getValue() + ";",
							indentPlus2, _isDisabled);
				}
			}
			addCode(");", indentPlus1, _isDisabled);
		}
		else {
			for (Entry<String, String> comp: components.entrySet())
			{
				String compName = comp.getKey();
				if (!compName.startsWith("§")) {
					// START KGU#560 2018-07-22: Enh. #564 - on occasion of #563, we fix recursive initializers, too
					//addCode(_varName + "." + compName + " := " + comp.getValue() + ";",
					//		_indent, _isDisabled);
					generateAssignment(_varName + "." + compName, new TokenList(comp.getValue()), _indent, _isDisabled);
					// END KGU#560 2018-07-22
				}
			}
		}
	}
	// END KGU#388 2017-09-20
   
	// START KGU#560 2018-07-22: Bugfix #564 Array initializers have to be decomposed if not occurring in a declaration
	/**
	 * Generates code that decomposes possible initializers into a series of separate assignments if
	 * there is no compact translation, otherwise just adds appropriate transformed code.
	 * @param _target - the left side of the assignment (without modifiers!)
	 * @param _exprTokens - the tokenized expression in partially transformed Structorizer syntax
	 * @param _indent - current indentation level (as String)
	 * @param _isDisabled - indicates whether the code is o be commented out
	 */
	private void generateAssignment(String _target, TokenList _exprTokens, String _indent, boolean _isDisabled) {
		if (_exprTokens.contains("{") && _exprTokens.getLast().equals("}")) {
			int posBrace = _exprTokens.indexOf("{");
			if (_exprTokens.size() >= 3 && posBrace <= 1) {
				if (posBrace == 1 && Syntax.isIdentifier(_exprTokens.get(0), false, null)) {
					// Record initializer
					String typeName = _exprTokens.get(0);
					TypeMapEntry recType = this.typeMap.get(":"+typeName);
					this.generateRecordInit(_target, _exprTokens, _indent, false, _isDisabled, recType);
				}
				else {
					// Array initializer
					this.generateArrayInit(_target, _exprTokens, _indent, null, _isDisabled);
				}
			}
			else {
				addCode(_target + " := " + transform(_exprTokens.getString()) + ";", _indent, _isDisabled);
			}
		}
		else {
			addCode(_target + " := " + transform(_exprTokens.getString()) + ";", _indent, _isDisabled);
		}
	}
	// END KGU#560 2018-07-22

	@Override
	protected void generateCode(Alternative _alt, String _indent)
	{
		boolean isDisabled = _alt.isDisabled(false);

		// START KGU 2014-11-16
		appendComment(_alt, _indent);
		// END KGU 2014-11-16

		//String condition = BString.replace(transform(_alt.getText().getText()),"\n","").trim();
		// START KGU#311/KGU#1137 2024-04-03: Enh. #314, Issue #1148 Unified for FileAPI
		//String condition = transform(_alt.getUnbrokenText().getLongString()).trim();
		String condition = prepareCondition(_alt, _indent);
		// END KGU#311/KGU#1137 2024-04-03
		addCode("if " + condition + " then", _indent, isDisabled);
		addCode("begin", _indent, isDisabled);
		generateCode(_alt.qTrue, _indent+this.getIndent());
		// START KGU#1137 2024-04-03: Issue #1148 We ought to make use of ELSE IF if possible
		Element ele = null;
		// We must cater for the code mapping of the chained sub-alternatives
		Stack<Element> processedAlts = new Stack<Element>();
		Stack<Integer> storedLineNos = new Stack<Integer>();
		while (_alt.qFalse.getSize() == 1 
				&& (ele = _alt.qFalse.getElement(0)) instanceof Alternative) {
			addCode("end;", _indent, isDisabled);
			_alt = (Alternative)ele;
			// We must care for the code mapping explicitly here since we circumvent generateCode()
			markElementStart(_alt, _indent, processedAlts, storedLineNos);
			appendComment(_alt, _indent);
			condition = prepareCondition(_alt, _indent);
			addCode("else if "+ condition + " then",
					_indent, ele.isDisabled(false));
			addCode("begin", _indent, ele.isDisabled(false));
			generateCode(_alt.qTrue, _indent+this.getIndent());
		}
		// END KGU#1137 2024-04-03
		if(_alt.qFalse.getSize()!=0)
		{
			addCode("end", _indent, _alt.isDisabled(false));
			addCode("else", _indent, _alt.isDisabled(false));
			addCode("begin", _indent, _alt.isDisabled(false));
			generateCode(_alt.qFalse, _indent + this.getIndent());
		}
		addCode("end;", _indent, isDisabled);
		// START KGU#1137 2024-04-03: Issue #1148 Accomplish the code map for the processed child alternatives
		markElementEnds(processedAlts, storedLineNos);
		// END KGU#1137 2024-04-03
	}

	// START KGU#1137 2024-04-03: Issue #1148 condition preparation extracted
	/**
	 * Helper method for {@link #generateCode(Alternative, String)}. Transforms
	 * the condition of Alternative {@code _alt} and possibly adds an extra
	 * comment if the condition refers to a file variable.
	 * 
	 * @param _alt - the {@link Alternative} the condition of which is needed
	 * @param _indent - the current indentation (for the comment insertion)
	 * @return the transformed condition expression
	 */
	private String prepareCondition(Alternative _alt, String _indent) {
		String condition = transform(TokenList.concatenate(_alt.getUnbrokenTokenText(), null).getString()).trim();
		// START KGU#311 2016-12-26: Enh. #314 File API support
		if (this.usesFileAPI) {
			TokenList tokens = new TokenList(condition, true);
			for (int i = 0; i < this.fileVarNames.count(); i++) {
				if (tokens.contains(this.fileVarNames.get(i))) {
					this.appendComment("TODO: Consider replacing this file test using IOResult!", _indent);
				}
			}
		}
		// END KGU#311 2016-12-26
		if (!condition.startsWith("(") && !condition.endsWith(")")) {
			condition = "(" + condition + ")";
		}
		return condition;
	}
	// END KGU#1137 2024-04-03

	@Override
	protected void generateCode(Case _case, String _indent)
	{
		boolean isDisabled = _case.isDisabled(false);

		// START KGU 2014-11-16
		appendComment(_case, _indent);
		// END KGU 2014-11-16

		// START KGU#453 2017-11-02: Issue #447
		//String condition = transform(_case.getText().get(0));
		StringList unbrokenText = _case.getUnbrokenText();
		String condition = transform(unbrokenText.get(0));
		// END KGU#453 2017-11-02
		if (!condition.startsWith("(") && !condition.endsWith(")")) {
			condition = "("+condition+")";
		}

		addCode("case "+condition+" of", _indent, isDisabled);

		for (int i = 0; i < _case.qs.size()-1; i++)
		{
			// START KGU#453 2017-11-02: Issue #447
			//addCode(_case.getText().get(i+1).trim()+":", _indent+this.getIndent(), isDisabled);
			addCode(unbrokenText.get(i+1).trim()+":", _indent+this.getIndent(), isDisabled);
			// END KGU#453 2017-11-02
			addCode("begin", _indent+this.getIndent()+this.getIndent(), isDisabled);
			generateCode(_case.qs.get(i),_indent+this.getIndent()+this.getIndent()+this.getIndent());
			addCode("end;", _indent+this.getIndent()+this.getIndent(), isDisabled);
		}

		// START KGU#453 2017-11-02: Issue #447
		//if(!_case.getText().get(_case.qs.size()).trim().equals("%"))
		if (!unbrokenText.get(_case.qs.size()).trim().equals("%"))
			// END KGU#453 2017-11-02
		{
			addCode("else", _indent+this.getIndent(), isDisabled);
			generateCode(_case.qs.get(_case.qs.size()-1), _indent+this.getIndent()+this.getIndent());
		}
		addCode("end;", _indent, isDisabled);
	}

	@Override
	protected void generateCode(For _for, String _indent)
	{
		// START KGU 2014-11-16
		appendComment(_for, _indent);
		// END KGU 2014-11-16

		// START KGU#61 2016-03-23: Enh. 84
		if (_for.isForInLoop() && generateForInCode(_for, _indent))
		{
			// All done
			return;
		}
		// END KGU#61 2016-03-23

		boolean isDisabled = _for.isDisabled(false);
		// START KGU#3 2015-11-02: New reliable loop parameter mechanism
		//code.add(_indent+"for "+BString.replace(transform(_for.getText().getText()),"\n","").trim()+" do");
		//code.add(_indent + "begin");
		//generateCode(_for.q, _indent+this.getIndent());
		String counter = _for.getCounterVar();
		int step = _for.getStepConst();
		if (Math.abs(step) == 1)
		{
			// We may employ a For loop
			String incr = (step == 1) ? " to " : " downto ";
			addCode("for " + counter + " := " + transform(_for.getStartValue(), false) +
					incr + transform(_for.getEndValue(), false) + " do",
					_indent, isDisabled);
		}
		else
		{
			// While loop required
			addCode(counter + " := " + transform(_for.getStartValue(), false),
					_indent, isDisabled);
			addCode("while " + counter + ((step > 0) ? " <= " : " >= ") + transform(_for.getEndValue(), false) + " do",
					_indent, isDisabled);
		}
		addCode("begin", _indent, isDisabled);
		generateCode(_for.getBody(), _indent+this.getIndent());
		if (Math.abs(step) != 1)
		{
			addCode(counter + " := " + counter + ((step > 0) ? " + " : " ") + step,
					_indent + this.getIndent(), isDisabled); 
		}
		// END KGU#3 2015-11-02
		addCode("end;", _indent, isDisabled);

		// START KGU#74 2015-11-30: The following instruction is goto target
		if (this.jumpTable.containsKey(_for))
		{
			addCode("StructorizerLabel_" + this.jumpTable.get(_for).intValue() + ": ;",
					_indent, isDisabled);
		}
		// END KGU 2015-11-30
	}

	// START KGU#61 2016-03-23: Enh. #84 - Support for FOR-IN loops
	/**
	 * We try our very best to create a working loop from a FOR-IN construct
	 * This will only work, however, if we can get reliable information about
	 * the size of the value list, which won't be the case if we obtain it e.g.
	 * via a variable.
	 * @param _for - the element to be exported
	 * @param _indent - the current indentation level
	 * @return true iff the method created some loop code (sensible or not)
	 */
	protected boolean generateForInCode(For _for, String _indent)
	{
		boolean done = false;
		boolean isDisabled = _for.isDisabled(false);
		String var = _for.getCounterVar();
		//StringList items = this.extractForInListItems(_for);
		ArrayList<TokenList> items = _for.getValueListItems();
		if (items != null)
		{
			// Good question is: how do we guess the element type and what do we
			// do if items are heterogenous? We will just try five types: boolean,
			// common enum type, integer, real and string, where we can only test literals.
			// If none of them match then we add a TODO comment.
			int nItems = items.size();
			// START KGU#542 2019-11-21: Enh. #739
			String allEnum = "";
			// END KGU#542 2019-11-21
			boolean allBoolean = true;
			boolean allInt = true;
			boolean allReal = true;
			boolean allString = true;
			for (int i = 0; i < nItems; i++)
			{
				String item = items.get(i).getString();
				// START KGU#542 2019-11-21: Enh. #739
				TypeMapEntry tme = this.typeMap.get(item);
				// END KGU#542 2019-11-21
				if (allBoolean)
				{
					if (!item.equalsIgnoreCase("true") && !item.equalsIgnoreCase("false"))
					{
						allBoolean = false;
					}
				}
				if (allInt)
				{
					try {
						Integer.parseInt(item);
					}
					catch (NumberFormatException ex)
					{
						// START KGU#542 2019-11-21: Enh. #739 enum type support - it might be an enumerator constant
						//allInt = false;
						allInt = tme !=  null && tme.isEnum();
						// END KGU#542 2019-11-21
					}
				}
				if (allReal)
				{
					try {
						Double.parseDouble(item);
					}
					catch (NumberFormatException ex)
					{
						allReal = false;
					}
				}
				if (allString)
				{
					allString = item.startsWith("\"") && item.endsWith("\"") &&
							!item.substring(1, item.length()-1).contains("\"") ||
							item.startsWith("\'") && item.endsWith("\'") &&
							!item.substring(1, item.length()-1).contains("\'");
				}
				// START KGU#542 2019-11-21: Enh. #739 support for enumerator types
				if (allEnum != null)
				{
					if (tme != null && tme.isEnum()) {
						if (allEnum.isEmpty()) {
							allEnum = tme.typeName;
						}
						else if (!allEnum.equals(tme.typeName)) {
							allEnum = null;	// Game over for enumerator (different enumerators)
						}
					}
					else {
						// Obviously no enumerator constant
						allEnum = null;
					}
				}
				// END KGU#542 2019-11-21
			}
			
			// Create some generic and unique variable names
			String postfix = Integer.toHexString(_for.hashCode());
			String arrayName = "array" + postfix;
			String indexName = "index" + postfix;

			String itemType = "";
			if (allBoolean) itemType = "boolean";
			// START KGU#542 2019-11-21: Enh. #739
			else if (allEnum != null && !allEnum.isEmpty()) itemType = allEnum;
			// END KGU#542 2019-11-21
			else if (allInt) itemType = "integer";
			else if (allReal) itemType = "real";
			else if (allString) itemType = "string";
			else {
				itemType = "FIXME_" + postfix;
				// We do a dummy type definition
				this.appendComment("TODO: Specify an appropriate element type for the array!", _indent);
			}

			// Insert the array and index declarations
			String range = "1.." + items.size();
			insertDeclaration("var", arrayName + ": " + "array [" + 
					range + "] of " + itemType + ";", _indent.length());
			insertDeclaration("var", indexName + ": " + range + ";",
					_indent.length());

			// Now we create code to fill the array with the enumerated values
			for (int i = 0; i < nItems; i++)
			{
				// START KGU#369 2017-03-15: Bugfix #382 item transformation had been missing
				//addCode(arrayName + "[" + (i+1) + "] := " + items.get(i) + ";",
				addCode(arrayName + "[" + (i+1) + "] := " + transform(items.get(i).getString()) + ";",
				// END KGU#369 2017-03-15
						_indent, isDisabled);
			}
			
			// Creation of the loop header
			addCode("for " + indexName + " := 1 to " + nItems + " do",
					_indent, isDisabled);

			// Creation of the loop body
			addCode("begin", _indent, isDisabled);
			addCode(var + " := " + arrayName + "[" + indexName + "];",
					_indent+this.getIndent(), isDisabled);
			generateCode(_for.getBody(), _indent+this.getIndent());
			addCode("end;", _indent, isDisabled);

			done = true;
		}
		else
		{
			String valueList = _for.getValueList();
			// We have no strategy here, no idea how to find out the number and type of elements,
			// no idea how to iterate the members, so we leave it similar to Delphi and just add a TODO comment...
			this.appendComment("TODO: Rewrite this loop (there was no way to convert this automatically)", _indent);

			// Creation of the loop header
			addCode("for " + var + " in " + transform(valueList, false) + " do",
					_indent, isDisabled);
			// Add the loop body as is
			addCode("begin", _indent, isDisabled);
			generateCode(_for.getBody(), _indent + this.getIndent());
			addCode("end;", _indent, isDisabled);
			
			done = true;
		}
		return done;
	}
	// END KGU#61 2016-03-23

	@Override
	protected void generateCode(While _while, String _indent)
	{
		boolean isDisabled = _while.isDisabled(false);
		// START KGU 2014-11-16
		appendComment(_while, _indent);
		// END KGU 2014-11-16

		//String condition = BString.replace(transform(_while.getUnbrokenText().getText()),"\n","").trim();
		String condition = transform(_while.getUnbrokenText().getLongString()).trim();
		if (!condition.startsWith("(") && !condition.endsWith(")")) condition = "("+condition+")";

		addCode("while " + condition + " do", _indent, isDisabled);
		addCode("begin", _indent, isDisabled);
		generateCode(_while.getBody(),_indent+this.getIndent());
		addCode("end;", _indent, isDisabled);

		// START KGU#74 2015-11-30: The following instruction is goto target
		if (this.jumpTable.containsKey(_while))
		{
			addCode("StructorizerLabel_" + this.jumpTable.get(_while).intValue() + ": ;",
					_indent, isDisabled);
		}
		// END KGU 2015-11-30
	}

	@Override
	protected void generateCode(Repeat _repeat, String _indent)
	{
		boolean isDisabled = _repeat.isDisabled(false);
		// START KGU 2014-11-16
		appendComment(_repeat, _indent);
		// END KGU 2014-11-16

		//String condition = BString.replace(transform(_repeat.getUnbrokenText().getText()),"\n","").trim();
		String condition = transform(_repeat.getUnbrokenText().getLongString()).trim();
		if(!condition.startsWith("(") && !condition.endsWith(")")) condition="("+condition+")";

		addCode("repeat", _indent, isDisabled);
		generateCode(_repeat.getBody(),_indent+this.getIndent());
		addCode(_indent+"until "+condition+";", _indent, isDisabled);

		// START KGU#74 2015-11-30: The following instruction is goto target
		if (this.jumpTable.containsKey(_repeat))
		{
			addCode("StructorizerLabel_" + this.jumpTable.get(_repeat).intValue() + ": ;",
					_indent, isDisabled);
		}
		// END KGU 2015-11-30
	}

	@Override
	protected void generateCode(Forever _forever, String _indent)
	{
		boolean isDisabled = _forever.isDisabled(false);
		// START KGU 2014-11-16
		appendComment(_forever, _indent);
		// END KGU 2014-11-16

		addCode("while (true) do", _indent, isDisabled);
		addCode("begin", _indent, isDisabled);
		generateCode(_forever.getBody(),_indent+this.getIndent());
		addCode("end;", _indent, isDisabled);

		// START KGU#74 2015-11-30: The following instruction is goto target
		if (this.jumpTable.containsKey(_forever))
		{
			addCode("StructorizerLabel_" + this.jumpTable.get(_forever).intValue() + ": ;",
					_indent, isDisabled);
		}
		// END KGU 2015-11-30
	}

	@Override
	protected void generateCode(Call _call, String _indent)
	{
		boolean isDisabled = _call.isDisabled(false);
		// START KGU 2014-11-16
		appendComment(_call, _indent);
		// END KGU 2014-11-16

		StringList lines = _call.getUnbrokenText();
		for(int i=0;i<lines.count();i++)
		{
			addCode(transform(lines.get(i))+";", _indent, isDisabled);
		}
	}

	@Override
	protected void generateCode(Jump _jump, String _indent)
	{
		if (!appendAsComment(_jump, _indent)) {
			
			boolean isDisabled = _jump.isDisabled(false);

			appendComment(_jump, _indent);

			// KGU 2015-11-30: In Pascal, there is no break and no goto,
			// so empty Jumps won't be allowed
			// We will just have to translate exit into halt and return into exit
			boolean isEmpty = true;
			
			StringList lines = _jump.getUnbrokenText();
			// START KGU#142 2016-01-17: fixes Enh. #23 The following code had been
			// misplaced inside the text line loop, it belongs to the top (no further
			// analysis required):
			// Has it already been matched with a loop? Then syntax must have been okay...
			if (this.jumpTable.containsKey(_jump))
			{
				Integer ref = this.jumpTable.get(_jump);
				String label = "StructorizerLabel_" + ref;
				if (ref.intValue() < 0)
				{
					appendComment("FIXME: Structorizer detected this illegal jump attempt:", _indent);
					appendComment(lines.getLongString(), _indent);
					label = "__ERROR__";
				}
				else
				{
					appendComment("WARNING: Most Pascal compilers don't support jump instructions!", _indent);					
				}
				addCode("goto" + " " + label + ";", _indent, isDisabled);
			}
			else
			{
			// END KGU#142 2016-01-17
				String preReturn = Syntax.getKeywordOrDefault("preReturn", "return");
				String preExit   = Syntax.getKeywordOrDefault("preExit", "exit");
				String preThrow  = Syntax.getKeywordOrDefault("preThrow", "throw");
				for (int i = 0; isEmpty && i < lines.count(); i++) {
					String line = transform(lines.get(i)).trim();
					if (!line.isEmpty())
					{
						isEmpty = false;
					}
					// START KGU#74/KGU#78 2015-11-30: More sophisticated jump handling
					//code.add(_indent + line + ";");
					if (Jump.isReturn(line))
					{
						String argument = line.substring(preReturn.length()).trim();
						if (!argument.isEmpty())
						{
							addCode(this.procName + " := " + argument + ";", _indent, isDisabled); 
						}
						// START KGU 2016-01-17: Omit the exit if this is the last instruction of the diagram
						//code.add(_indent + "exit;");
						if (i < lines.count()-1 || !((_jump.parent).parent instanceof Root))
						{
							addCode("exit;", _indent, isDisabled);
						}
						// END KGU 2016-01-17
					}
					else if (Jump.isExit(line))
					{
						String argument = line.substring(preExit.length()).trim();
						if (!argument.isEmpty()) { argument = "(" + argument + ")"; }
						addCode("halt" + argument + ";", _indent, isDisabled);
					}
					// START KGU#686 2019-03-20: Enh. #56
					else if (Jump.isThrow(line)) {
						String what = line.substring(preThrow.length()).trim();
						// START KGU#1102 2023-11-08: Bugfix #1109 Rethrow not correctly handled
						//addCode("raise Exception.Create(" + what + ");", _indent, isDisabled);
						if (what.isEmpty()) {
							// Could be a rethrow - look for a catch context
							if (Try.findEnclosingTry(_jump, true) == null) {
								what = "\"FIXME - missing argument\"";
							}
						}
						else {
							what = "Exception.Create(" + what + ");";
						}
						addCode("raise " + what, _indent, isDisabled);
						// END KGU#1102 2023-11-08
					}
					// END KGU#686 2019-03-20
					else if (!isEmpty)
					{
						appendComment("FIXME: Structorizer detected the following illegal jump attempt:", _indent);
						appendComment(line, _indent);
					}
					// END KGU#74/KGU#78 2015-11-30
				}
				if (isEmpty) {
					appendComment("FIXME: An empty jump was found here! Cannot be translated to " +
							this.getFileDescription(), _indent);
				}
			// START KGU#142 2016-01-17: Bugfix for enh. #23 (continued)
			}
			// END KGU#142 2016-01-17
		}
    }

	// START KGU#47 2015-11-30: Offer at least a sequential execution (which is one legal execution order)
	@Override
	protected void generateCode(Parallel _para, String _indent)
	{
		boolean isDisabled = _para.isDisabled(false);
		
		// START KGU 2014-11-16
		appendComment(_para, _indent);
		// END KGU 2014-11-16

		addCode("", "", isDisabled);
		appendComment("==========================================================", _indent);
		appendComment("================= START PARALLEL SECTION =================", _indent);
		appendComment("==========================================================", _indent);
		appendComment("TODO: add the necessary code to run the threads concurrently", _indent);
		addCode("begin", _indent, isDisabled);

		for (int i = 0; i < _para.qs.size(); i++) {
			addCode("", "", isDisabled);
			appendComment("----------------- START THREAD " + i + " -----------------", _indent + this.getIndent());
			addCode("begin", _indent + this.getIndent(), isDisabled);
			generateCode((Subqueue) _para.qs.get(i), _indent + this.getIndent() + this.getIndent());
			addCode("end;", _indent + this.getIndent(), isDisabled);
			appendComment("------------------ END THREAD " + i + " ------------------", _indent + this.getIndent());
			addCode("", "", isDisabled);
		}

		addCode("end;", _indent, isDisabled);
		appendComment("==========================================================", _indent);
		appendComment("================== END PARALLEL SECTION ==================", _indent);
		appendComment("==========================================================", _indent);
		addCode("", "", isDisabled);
	}
	// END KGU#47 2015-11-30

	// START KGU#686 2019-03-20: Enh. #56
	/* (non-Javadoc)
	 * @see lu.fisch.structorizer.generators.Generator#generateCode(lu.fisch.structorizer.elements.Try, java.lang.String)
	 */
	@Override
	protected void generateCode(Try _try, String _indent)
	{
		boolean isDisabled = _try.isDisabled(false);
		
		appendComment(_try, _indent);

		// Both try-except and try-finally blocks exist, but not in combination, so we must nest them if necessary
		String indent0 = _indent;
		
		this.addCode("try", _indent, isDisabled);

		if (_try.qFinally.getSize() > 0) {
			indent0 += this.getIndent();
			// Inner try instruction
			this.addCode("try", indent0, isDisabled);
		}
		String indent1 = indent0 + this.getIndent();
		
		this.generateCode(_try.qTry, indent1);
		
		//indent1 = _indent + this.getIndent();
		this.addCode("except", indent0, isDisabled);
		String exName = _try.getExceptionVarName();
		if (exName != null && !exName.isEmpty()) {
			this.addCode("on Ex : Exception do", indent1, isDisabled);
		}
		else {
			this.addCode("on Exception do", indent1, isDisabled);			
		}
		this.addCode("begin", indent1, isDisabled);
		String indent2 = indent1 + this.getIndent();
		if (exName != null && !exName.isEmpty()) {
			this.appendComment("FIXME: Ensure a declaration for variable " + exName + " (String) in the VAR block!", indent2);
			this.addCode(exName + " := Ex.Message;", indent2, isDisabled);
		}
		generateCode(_try.qCatch, indent2);
		this.addCode("end;", indent1, isDisabled);
		
		if (_try.qFinally.getSize() > 0) {
			this.addCode("end;", indent0, isDisabled);

			this.addCode("finally", _indent, isDisabled);
			
			this.generateCode(_try.qFinally, indent0);
		}

		this.addCode("end;", _indent, isDisabled);	// Close the (outer) try block 
	}
	// END KGU#686 2019-03-20

	// START KGU#74 2015-11-30 
	/* (non-Javadoc)
	 * @see lu.fisch.structorizer.generators.Generator#generateHeader(lu.fisch.structorizer.elements.Root, java.lang.String, java.lang.String, lu.fisch.utils.StringList, lu.fisch.utils.StringList, java.lang.String)
	 */
	@Override
	protected String generateHeader(Root _root, String _indent, String _procName,
			StringList _paramNames, StringList _paramTypes, String _resultType, boolean _public)
	{
		this.procName = _procName;	// Needed for value return mechanisms

		if (topLevel)
		{
			// START KGU#860 2020-04-24: Issue #861/1
			if (!_root.isSubroutine() && !_root.getComment().getLongString().trim().isEmpty()) {
				this.appendComment(_root, _indent);
			}
			// END KGU#860 2020-04-24
			// START KGU#311/KGU#815/KGU#836 2020-03-22: Enh. #314, #828, bugfix #836
			if (this.usesFileAPI && (this.isLibraryModule() || this.importedLibRoots != null)) {
				this.generatorIncludes.addIfNew(FILE_API_UNIT_NAME);
			}
			// END KGU#311/KGU#815/KGU#836 2020-03-22
			if (_root.isProgram()) {
				code.add(_indent + "program " + _procName + ";");				
			}
			else {
				// START KGU#194 2016-07-20: Bugfix #185 - Though the UNIT name is to be the same as the file name
				// (or vice versa),
				// we must not allow non-identifier characters. so convert all characters that are neither letters
				// nor digits into underscores.
				//code.add(_indent + "UNIT " + pureFilename + ";");
				String unitName = this.getModuleName();
				if (unitName.isEmpty()) {
					unitName = _root.proposeFileName().toUpperCase();
					if (unitName.contains("-")) {
						unitName = unitName.substring(0, unitName.indexOf('-'));
					}
				}
				code.add(_indent + "UNIT " + unitName + ";");
				// END KGU#194 2016-07-20
			}
			appendComment("Generated by Structorizer " + Element.E_VERSION, _indent);
			// START KGU#363 2017-05-16: Enh. #372
			appendCopyright(_root, _indent, true);
			// END KGU#363 2017-05-16
			addSepaLine();
			// START KGU#351 2017-02-26: Enh. #346
			if (_root.isProgram()) {
				// For non-programs this is done in another branch
				if (this.appendUserIncludes(_indent) > 0
						|| this.appendGeneratorIncludes(_indent, false) > 0) {
					addSepaLine();
				}
				// FIXME (#389): If Includables are to form separate UNITs then they are to be referenced here, too
			}
			// END KGU#351 2017-02-26
		}

		// START KGU#757 2019-11-08: Bugfix #772 - had been in generatePreamble, which might cause NullPointerExceptions here
		typeMap = _root.getTypeInfo(routinePool);
		// END KGU#757 2019-11-08

		if (!_root.isProgram()) {

			// START KGU#194 2016-05-07: Bugfix #185 - create a unit context
			if (topLevel)
			{
				addSepaLine();
				code.add(_indent + "INTERFACE");
				// START KGU#351 2017-02-26: Enh. #346
				this.appendUserIncludes(_indent);
				// END KGU#351 2017-02-26
				// START KGU#815/KGU#824 2020-03-19: Enh. #828, bugfix #836 had been missing
				this.appendGeneratorIncludes(_indent, false);
				// END KGU#815/KGU#824 2020-03-19
				addSepaLine();
				// START KGU#815/KGU#983 2021-09-21: Bugfix #987 - duplicate comment for subroutines (cf. #828)
				// START KGU#194/KGU#376 2017-09-22: Bugfix #185, Enh. #389 - the function header shall have the comment
				//if (!_root.isInclude() && _public) {
				//	appendComment(_root, _indent);
				//}
				// END KGU#194/KGU#376 2017-09-22
				// END KGU#815/KGU#983 2021-09-21

				// START KGU#815 2020-03-16: Enh. #828
				//code.add(_indent + pr + " " + signature + ";");
				if (_root.isInclude() || this.isLibraryModule()) {
					// We must place all declarations in the interface if we are creating a library
					this.generateDeclarations(_root, _indent, this.varNames);
				}
				
				this.interfaceInsertionLine = code.count();
				if (_public && _root.isSubroutine()) {
					this.insertPrototype(_root, _indent, true, code.count());
				}
				// END KGU#815 2020-03-16
				addSepaLine();
				code.add(_indent + "IMPLEMENTATION");

				// START KGU#388 2017-09-21: Enh. #423
				// START KGU#815 2020-03-16: Enh. #828
				generateDeclarations(_root, _indent, null);
				//if (!_root.isInclude() && !this.isLibraryModule()) {
				//	this.generateDeclarations(_root, _indent, null);
				//}
				// END KGU#388 2017-09-21

				// START KGU#178 2016-07-20: Enh. #160 - insert called subroutines here
				subroutineInsertionLine = code.count();
				subroutineIndent = _indent;
				// END KGU#178 2016-07-20

				// START KGU#311 2016-12-26: Enh. #314
				if (this.usesFileAPI) {
					// START KGU#815/KGU#836 2020-03-22: Enh. #828, bugfix #836 turend out to be too simple
					//this.insertFileAPI("pas");
					//addSepaLine();
					if (!this.generatorIncludes.contains(FILE_API_UNIT_NAME)) {
						// The type definitions will already have been inserted in generateDeclarations()
						this.insertFileAPI("pas", 2);	// The routine implementations
						addSepaLine();
					}
					// END KGU#815/KGU#836 2020-03-22
				}
				// END KGU#311 2016-12-26

				addSepaLine();
			}
			// END KGU#194 2016-05-07
			// START KGU#815 2020-03-16: Enh. #828 group export requires interface with more than one signature
			else if (_public) {
				// FIXME This can't be sensible, not at least at this position!
				//StringList complexConsts = new StringList();
				//int codeEnd = code.count();
				//generateDeclarations(_root, subroutineIndent, null, complexConsts);
				//// Now move the added code to the subroutine insertion line
				//StringList addedCode = code.subSequence(codeEnd, code.count());
				//code.remove(codeEnd, code.count());
				//for (int i = 0; i < addedCode.count(); i++) {
				//	insertCode(addedCode.get(i), this.subroutineInsertionLine);
				//}
			}

			// Now write the routine signature into the IMPLEMENTATION section
			// START KGU#376 2017-09-21: Enh. #389
			//code.add(_indent + pr + " " + signature + ";");
			if (_root.isSubroutine()) {
				// For public routines the comment is already placed in the INTERFACE
				insertPrototype(_root, _indent, !_public, code.count());
			}
			// END KGU#376 2017-09-21
		}

		if (this.labelCount > 0)
		{
			// Declare the used labels
			addSepaLine();
			code.add(_indent + "label");
			for (int lb = 0; lb < this.labelCount; lb++)
			{
				code.add(_indent + this.getIndent() + "StructorizerLabel_" + lb + ";");
			}
		}

		// START KGU#311 2016-12-26: Enh. #314
		// START KGU#815/KGUZ#824 2020-03-22: Enh. #828, bugfix #836 group export may require a separate UNIT
		//if (topLevel && _root.isProgram() && this.usesFileAPI) {
		if (topLevel && _root.isProgram() && this.usesFileAPI && !this.generatorIncludes.contains(FILE_API_UNIT_NAME)) {
		// END KGU#815/KGUZ#824 2020-03-22: Enh. #828, bugfix #836 group export may require a separate UNIT
			this.insertFileAPI("pas", code.count(), _indent, 1);
		}
		// END KGU#311 2016-12-26

		addSepaLine();
		// START KGU#375 2017-04-12: Enh. #388 now passed to generatePreamble
		//code.add(_indent + "var");
		// END KGU#375 2017-04-12

		return _indent;
	}

	/* (non-Javadoc)
	 * @see lu.fisch.structorizer.generators.Generator#generatePreamble(lu.fisch.structorizer.elements.Root, java.lang.String, lu.fisch.utils.StringList)
	 */
	@Override
	protected String generatePreamble(Root _root, String _indent, StringList _varNames)
	{
		// START KGU#261 2017-01-30: Enh. #259: Insert actual declarations if possible
		// START KGU#676 2019-03-30: Enh. #696 special pool in case of batch export
		//typeMap = _root.getTypeInfo();
		//typeMap = _root.getTypeInfo(routinePool); // KGU#757 2019-11-08 Bugfix #772 - moved to generateHeader()
		// END KGU#676 2019-03-30
		// END KGU#261 2017-01-30
		// START KGU#388 2017-09-20: Enh. #423
		//StringList complexConsts = new StringList();	// KGU#815/KGU#824 2020-03-19: No longer needed 
		// END KGU#388 2017-09-20

		// START KGU#376 2017-09-21: Enh. #389 Concentrate all included definitions here
		// START KGU#815/KGU#824 2020-03-19: Enh. #828, bugfix #836
		//Root[] includes = generateDeclarations(_root, _indent, _varNames, complexConsts);
		Root[] includes = new Root[]{};
		if (!(topLevel && (_root.isInclude() || this.isLibraryModule()))) {
			includes = generateDeclarations(_root, _indent, _varNames);
		}
		else if (topLevel) {
			includes = this.includedRoots.toArray(includes);
		}
		// END KGU#815/KGU#824 2020-03-19
		// END KGU#376 2017-09-21
		
		// START KGU#178 2016-07-20: Enh. #160
		// START KGU#376 2017-09-21: Enh. #389: Special care for an Includable at top level
		//if (topLevel && _root.isProgram() && this.optionExportSubroutines())
		// START KGU#815 2020-03-17: Enh. #828 - the mode restriction seemed useless
		//if (topLevel && !_root.isSubroutine() && this.optionExportSubroutines())
		if (topLevel && !_root.isSubroutine())
		// END KGU#815 2020-03-17
		// END KGU#376 2017-09-21
		{
			subroutineInsertionLine = code.count();
			subroutineIndent = _indent;
			// START KGU#311 2016-12-26: Enh. #314
			// START KGU#815/KGU#824 2020-03-22: Enh. #828, bugfix #836
			//if (this.usesFileAPI) {
			if (this.usesFileAPI && !generatorIncludes.contains(FILE_API_UNIT_NAME)) {
			// END KGU#815/KGU#824 2020-03-22
				this.insertFileAPI("pas", 2);
			}
			// END KGU#311 2016-12-26
			addSepaLine();
		}
		// END KGU#178 2016-07-20

		// START KGU#376 2017-09-21: Enh. #389 Includables cannot have an own body
		//code.add(_indent + "begin");
		if (!_root.isInclude()) {
			addSepaLine();
			code.add(_indent + "begin");
			// START KGU#376 2017-09-21: Enh. #389 - code of includes is to be produced here
			if (_root.isProgram()) {
				for (Root incl: includes) {
					generateCode(incl.children, _indent + this.getIndent());
				}
			}
			// END KGU#376 2017-09-21
		}
		else {
			if (code.count() == subroutineInsertionLine) {
				code.add("");	// Make sure the subroutines are inserted before library entry points
			}
			libraryInsertionLine = code.count();
			addSepaLine();
			code.add(_indent + "BEGIN");
		}
		// END KGU#376 2017-09-21

		// START KGU#375 2017-09-20: Enh. #388 Workaround if structured constants aren't allowed
		//for (Root incl: includes) {
		//	if (incl != _root) {
		//		this.insertPostponedInitialisations(incl, _indent + this.getIndent());
		//	}
		//}
		//this.insertPostponedInitialisations(_root, _indent + this.getIndent());
		// END KGU#375 2017-09-20

		// START KGU#376 2017-09-21: Enh. #389 Includables cannot have an own body
		return _indent + this.getIndent();
	}

	/**
	 * Appends the const, type, and var declarations for the referred includable roots
	 * and - possibly - {@code _root} itself to the code, as far as they haven't been
	 * generated already.<br/>
	 * Note:<br/>
	 * The declarations of referred includables are only appended if we are at top level.<br/>
	 * The declarations of {@code _root} itself are suppressed if {@code _varNames} is
	 * null - in this case it is assumed that we are in the IMPLEMENTATION part of a UNIT
	 * outside of any function.
	 * @param _root - the currently processed diagram (usually at top level)
	 * @param _indent - the indentation string of the current nesting level
	 * @param _varNames - list of variable names if this is within preamble, otherwise null
	 * @param _complexConsts - a StringList being filled with the names of those structured
	 * constants that cannot be converted to structured Pascal constants but are to
	 * be deconstructed as mere variables in the body (shouldn't be used anymore).
	 * @return array of the included {@link Root}s
	 */
	// START KGU#815/KGU#824 2020-03-19: Enh. #828, bugfix #836 last argument not needed externally
	//protected Root[] generateDeclarations(Root _root, String _indent, StringList _varNames, StringList complexConsts) {
	protected Root[] generateDeclarations(Root _root, String _indent, StringList _varNames) {
		/* A StringList being filled with the names of those structured
		 * constants that cannot be converted to structured Pascal constants but are to
		 * be deconstructed as mere variables in the body. */
		StringList complexConsts = new StringList();
	// END KGU#815/KGU#824 2020-03-19
		Root[] includes = new Root[]{};
		boolean introPlaced = false;	// Has the CONST keyword already been written?
		if (topLevel) {
			includes = includedRoots.toArray(includes);
			for (Root incl: includes) {
				// START KGU#815/KGU#824 20202-03-18: Enh. #828, bugfix #836
				//if (incl != _root) {
				if (incl != _root && (importedLibRoots == null || !importedLibRoots.contains(incl))) {
				// END KGU#815/KGU#824 2020-03-18
					introPlaced = generateConstDefs(incl, _indent, complexConsts, introPlaced);
				}
			}
		}
		// START KGU#388 2017-09-19: Enh. #423 record type definitions introduced
		// START KGU#375 2017-04-12: Enh. #388 now passed to generatePreamble
		// START KGU#504 2018-03-13: Bugfix #520, #521
		//if (_varNames != null) {
		if (_varNames != null && (!this.suppressTransformation || _root.isInclude())) {
		// END KGU#504 2018-03-13
			generateConstDefs(_root, _indent, complexConsts, introPlaced);
		}
		
		// START KGU#376 2017-09-21: Enh. #389 Concentrate all included definitions here
		introPlaced = false;	// Has the TYPE keyword already been written?
		// START KGU#815/KGU#836 2020-03-22: Enh. #828, bugfix #836
		if (topLevel && this.usesFileAPI && !generatorIncludes.contains(FILE_API_UNIT_NAME) && _varNames == null) {
			this.insertFileAPI("pas", code.count(), _indent, 1);
			introPlaced = true;	// Includes the TYPE keyword
		}
		// END KGU#815/KGU#836 2020-03-22
		for (Root incl: includes) {
			// START KGU#815/KGU#824 20202-03-18: Enh. #828, bugfix #836
			//if (incl != _root) {
			if (incl != _root && (importedLibRoots == null || !importedLibRoots.contains(incl))) {
			// END KGU#815/KGU#824 2020-03-18
				introPlaced = generateTypeDefs(incl, _indent, introPlaced);
			}
		}
		// START KGU#388 2017-09-19: Enh. #423 record type definitions introduced
		// START KGU#504 2018-03-13: Bugfix #520, #521
		//if (_varNames != null) {
		if (_varNames != null && (!this.suppressTransformation || _root.isInclude())) {
		// END KGU#504 2018-03-13
			introPlaced = generateTypeDefs(_root, _indent, introPlaced);
		}
		// END KGU#388 2017-09-19
		
		if (!this.structuredInitialisations.isEmpty()) {
			// Was there a type definition inbetween?
			if (introPlaced) {
				code.add(_indent + "const");
			}
			// START KGU#375 2017-09-20: Enh. #388 initialization of structured constants AFTER type definitions
			// (Only if structured constants are allowed, which is the case in most newer Pascal dialects)
			for (Root incl: includes) {
				// START KGU#815/KGU#824 20202-03-18: Enh. #828, bugfix #836
				//if (incl != _root) {
				if (incl != _root && (importedLibRoots == null || !importedLibRoots.contains(incl))) {
				// END KGU#815/KGU#824 2020-03-18
					this.appendPostponedInitialisations(incl, _indent + this.getIndent());
				}
			}
			// START KGU#504 2018-03-13: Bugfix #520, #521
			//if (_varNames != null) {
			if (_varNames != null && (!this.suppressTransformation || _root.isInclude())) {
			// END KGU#504 2018-03-13
				this.appendPostponedInitialisations(_root, _indent + this.getIndent());
			}
			// END KGU#375 2017-09-20
			addSepaLine();
		}
		
		introPlaced = false;	// Has the VAR keyword already been written?
		for (Root incl: includes) {
			// START KGU#815/KGU#824 20202-03-18: Enh. #828, bugfix #836
			//if (incl != _root) {
			if (incl != _root && (importedLibRoots == null || !importedLibRoots.contains(incl))) {
			// END KGU#815/KGU#824 2020-03-18
				introPlaced = generateVarDecls(incl, _indent, incl.retrieveVarNames(), complexConsts, introPlaced);
			}
		}
		// START KGU#504 2018-03-13: Bugfix #520, #521
		//if (_varNames != null) {
		if (_varNames != null && (!this.suppressTransformation || _root.isInclude())) {
		// END KGU#504 2018-03-13
			// START KGU#762 2019-11-13: Bugfix #776 - we must not repeat mere decalartions from Includables here
			//introPlaced = generateVarDecls(_root, _indent, _varNames, _complexConsts, introPlaced);
			StringList ownVarNames = new StringList(_varNames);
			if (!topLevel && _root.includeList != null) {
				for (Root incl: includedRoots) {
					// Because of recursiveness of declaration retrieval, we may restrict to the
					// directly included diagrams, this reduces the risk of eliminating variable
					// names that are not included but locally defined.
					if (_root.includeList.contains(incl.getMethodName())) {
						StringList declNames = incl.getMereDeclarationNames(true);
						for (int i = 0; i < declNames.count(); i++) {
							ownVarNames.removeAll(declNames.get(i));
						}
					}
				}
			}
			introPlaced = generateVarDecls(_root, _indent, ownVarNames, complexConsts, introPlaced);
			// END KGU#762 2019-11-13
		}
		// END KGU#375 2017-04-12
		// START KGU#759 2019-11-11: Bugfix #773 - Specific care for merely declared (uninitialized) variables
		if (topLevel) {
			generateVarDecls(_root, _indent, _root.getMereDeclarationNames(true), new StringList(), introPlaced);
		}
		// END KGU#759 2019-11-11
		return includes;
	}

	/**
	 * Adds constant definitions for all non-complex constants in {@code _root.constants}.
	 * @param _root - originating Root
	 * @param _indent - current indentation level (as String)
	 * @param _complexConsts - a list of constants of array or record structure to be postponed
	 * @param _sectionBegun - whether the CONST section had already been introduced by keyword CONST
	 * @return true if CONST section has been introduced (no matter whether before or here)
	 */
	protected boolean generateConstDefs(Root _root, String _indent, StringList _complexConsts, boolean _sectionBegun) {
		if (!_root.constants.isEmpty()) {
			String indentPlus1 = _indent + this.getIndent();
			// START KGU#993 2021-10-03: Bugfix #993 - We must not re-define constant parameters!
			StringList params = _root.getParameterNames();
			// END KGU#993 2021-10-03
			// _root.constants is expected to be a LinkedHashMap, such that topological
			// ordering should not be necessary
			for (Entry<String, String> constEntry: _root.constants.entrySet()) {
				String constName = constEntry.getKey();
				// We must make sure that the constant hasn't been included from a diagram
				// already handled at top level.
				// START KGU#993 2021-10-03: Bugfix #993 - skip constant parameters as well
				//if (wasDefHandled(_root, constName, true)) {
				if (params.contains(constName) || wasDefHandled(_root, constName, true)) {
				// END KGU#993 2021-10-03
					continue;
				}
				// START KGU#388 2017-09-19: Enh. #423 Modern Pascal allows structured constants
				//code.add(indentPlus1 + constEntry.getKey() + " = " + transform(constEntry.getValue()) + ";");
				// START KGU#452 2019-11-17: Enh. #739 Skip enumerator values - they are to be handled in a type definition
				//String expr = transform(constEntry.getValue());
				//String expr = transform(constEntry.getValue());
				String expr = constEntry.getValue();
				if (expr != null && expr.startsWith(":")) {
					continue;
				}
				expr = transform(expr);
				// END KGU#452 2019-11-17
				TypeMapEntry constType = typeMap.get(constEntry.getKey());
				// Only simple-type constants may be defined directly in the const section
				if (constType == null || (!constType.isArray() && !constType.isRecord())) {
					if (!_sectionBegun) {
						code.add(_indent + "const");
						//insertComment("TODO: check and accomplish constant definitions", indentPlus1);
						_sectionBegun = true;
					}
					// START KGU#424 2017-09-25
					appendDeclComment(_root, indentPlus1, constName);
					// END KGU#424 2017-09-25
					code.add(indentPlus1 + constEntry.getKey() + " = " + expr + ";");
				}
				// Constants of complex types must be decomposed and thus lose their constancy
				else {
					StringList generatedInit = null;
					int lineNo = code.count();
					if (expr.endsWith("}")) {
						// Seems to be an initializer
						// START KGU#424 2017-09-25
						appendDeclComment(_root, "", constName);
						// END KGU#424 2017-09-25
						if (constType.isArray()) {
							generateArrayInit(constEntry.getKey(), new TokenList(expr), "",
									transformTypeFromEntry(constType, null, true), false);
						}
						else {
							generateRecordInit(constEntry.getKey(), new TokenList(expr), "",
									true, false, constType);
						}
						generatedInit = code.subSequence(lineNo, code.count());
						code.remove(lineNo, code.count());
					}
					else {
						// May be the assignment of e.g. another constant of the same type
						generatedInit = StringList.getNew(constEntry.getKey() + " = " + expr + ";");
					}
					StringList structuredInits = this.structuredInitialisations.get(_root);
					// Note: This effectively modifies an entry of attribute this.structuredInitialisations!
					if (structuredInits != null) {
						structuredInits.add("");
						structuredInits.add(generatedInit);
					}
					else {
						this.structuredInitialisations.put(_root, generatedInit);
					}
					// Only needed if structured constant definitions aren't allowed
					//_complexConsts.add(constEntry.getKey());
				}
				// END KGU#388 2017-09-19
			}
			addSepaLine();
		}
		return _sectionBegun;
	}

	/**
	 * Adds type definitions for all types in {@link #typeMap}.
	 * @param _root - originating {@link Root}
	 * @param _indent - current indentation level (as String)
	 * @param _sectionBegun - whether the TYPE section had already been introduced by keyword CONST
	 * @return true if TYPE section has been introduced (no matter whether before or here)
	 */
	protected boolean generateTypeDefs(Root _root, String _indent, boolean _sectionBegun) {
		// START KGU#774 2019-11-29: Bugfix #787 - On top level, any Includable declared any types known to main
		//for (Entry<String, TypeMapEntry> typeEntry: typeMap.entrySet()) {
		for (Entry<String, TypeMapEntry> typeEntry: _root.getTypeInfo(routinePool).entrySet()) {
		// END KGU#774 2019-11-29
			String key = typeEntry.getKey();
			if (key.startsWith(":") /*&& typeEntry.getValue().isDeclaredWithin(_root)*/) {
				_sectionBegun = generateTypeDef(_root, key.substring(1), typeEntry.getValue(), _indent, _sectionBegun);
			}
		}
		return _sectionBegun;
	}

	/**
	 * Adds the type definition for the given type {@code _typeEntry} to the code
	 * 
	 * @param _root - originating {@link Root}
	 * @param _typeName - name of the type to be defined
	 * @param _type - the {@link TypeMapEntry} for the type to be defined
	 * @param _indent - current indentation level (as String)
	 * @param _sectionBegun - had the keyword TYPE already been inserted?
	 * @return {@code true} iff the keyword TYPE had already been inserted
	 */
	private boolean generateTypeDef(Root _root, String _typeName, TypeMapEntry _type, String _indent, boolean _sectionBegun) {
		String indentPlus1 = _indent + this.getIndent();
		String indentPlus2 = indentPlus1 + this.getIndent();
		String indentPlus3 = indentPlus2 + this.getIndent();
		if (wasDefHandled(_root, ":"+_typeName, true)) {
			return _sectionBegun;
		}
		if (!_sectionBegun) {
			code.add(_indent + "type");
			_sectionBegun = true;
		}
		// START KGU#424 2017-09-25
		appendDeclComment(_root, indentPlus1, ":"+_typeName);
		// END KGU#424 2017-09-25
		// START KGU#1082 2023-09-28: Bugfix #1092 sensible support for alias types
		if (_type.typeName != null && !_typeName.equals(_type.typeName)) {
			// Seems to be an alias - so make sure the referred type is defined
			_sectionBegun = generateTypeDef(_root, _type.typeName, _type, _indent, _sectionBegun);
			code.add(indentPlus1 + _typeName + " = " + _type.typeName);
			return _sectionBegun;
		}
		// END KGU#1082 2023-09-28
		if (_type.isRecord()) {
			code.add(indentPlus1 + _typeName + " = RECORD");
			for (Entry<String, TypeMapEntry> compEntry: _type.getComponentInfo(false).entrySet()) {
				// START KGU#1025 2024-12-18: Issue #423 Special treatment for recursive record defs
				//code.add(indentPlus3 + compEntry.getKey() + ":\t" + transformTypeFromEntry(compEntry.getValue(), null, true) + ";");
				code.add(indentPlus3 + compEntry.getKey() + ":\t" + transformTypeFromEntry(compEntry.getValue(), _type, true) + ";");
				// END#1025 2024-12-18
			}
			code.add(indentPlus2 + "END;");
		}
		// START KGU#542 2019-11-17: Enh. #739
		else if (_type.isEnum()) {
			StringList items = _type.getEnumerationInfo();
			String itemList = items.concatenate(", ");
			if (itemList.length() > 70) {
				code.add(indentPlus1 + _typeName + " = (");
				for (int i = 0; i < items.count(); i++) {
					// FIXME: We might have to transform the value...
					code.add(indentPlus3 + items.get(i) + (i < items.count()-1 ? "," : ""));
				}
				code.add(indentPlus2 + ");");
			}
			else {
				code.add(indentPlus1 + _typeName + " = (" + itemList + ");");
			}
		}
		// END KGU#542 2019-11-17
		else {
			// START KGU#1082 2023-09-28: Bugfix #1092 Sensible handling of alias types
			//code.add(indentPlus1 + _typeName + " = " + this.transformTypeFromEntry(_type, null, true) + ";");					
			code.add(indentPlus1 + _typeName + " = " + this.transformTypeFromEntry(_type, null, !_typeName.equals(_type.typeName)) + ";");					
			// END KGU#1082 2023-09-28
		}
		addSepaLine();
		return _sectionBegun;
	}

	/**
	 * Adds declarations for the variables and complex constants in {@code _varNames} from
	 * the given {@link Root} {@code _root}.  
	 * @param _root - the owning {@link Root}
	 * @param _indent - the current indentation (as string)
	 * @param _varNames - list of occurring variable names
	 * @param _complexConsts - list of constants with non-scalar type
	 * @param _sectionBegun - whether the introducing keyword for this declaration section has already been placed
	 * @return whether the type section has been opened.
	 */
	protected boolean generateVarDecls(Root _root, String _indent, StringList _varNames, StringList _complexConsts, boolean _sectionBegun) {
		String indentPlus1 = _indent + this.getIndent();
		// START KGU#261 2017-01-26: Enh. #259: Insert actual declarations if possible
		//HashMap<String, TypeMapEntry> typeMap = _root.getTypeInfo();	// KGU 2018-07-22: became obsolete by new field typeMap
		// END KGU#261 2017-01-16
		// START KGU#593 2018-10-05: Bugfix #619 - the function result variable must not be declared (again) here!
		// START KGU#990 2021-10-03: Bugfix #990 _root may not be the current root
		//String functionName = null;
		String functionName = _root.getMethodName();
		// END KGU#990 2021-10-03
		// START KGU 2020-03-25: This seemed to be too slacky
		//if (_root.getResultType() != null) {
		// START KGU#990 2021-10-03: Bugfix #990 _root may not be the current root
		//if (_root.getResultType() != null || this.returns || this.isResultSet || this.isFunctionNameSet) {
		if (_root.getResultTypeDescr() == null && _root.returnsValue != Boolean.TRUE && !_varNames.contains("result", false) && !_varNames.contains(functionName)) {
		// END KGU#990 2021-10-03
		// END KGU 2020-03-25
			// START KGU#990 2021-10-03: Bugfix #990 _root may not be the current root
			functionName = null;
			// END KGU#990 2021-10-03
		}
		// END KGU#593 2018-10-05
		for (int v = 0; v < _varNames.count(); v++) {
			// START KGU#261 2017-01-26: Enh. #259: Insert actual declarations if possible
			//insertComment(_varNames.get(v), _indent + this.getIndent());
			String varName = _varNames.get(v);
			// START KGU#593 2018-10-05: Bugfix #619 - the function result variable must not be declared (again) here!
			if (functionName != null && varName.equals(functionName)) {
				continue;
			}
			// END KGU#593 2018-10-05
			// START KGU#375 2017-04-12: Enh. #388 constants have already been defined
			boolean isComplexConst = _complexConsts.contains(varName);
			if (_root.constants.containsKey(varName) && !isComplexConst) {
				continue;
			}
			// END KGU#375 2017-04-12
			if (wasDefHandled(_root, varName, true)) {
				continue;
			}
			if (!_sectionBegun) {
				code.add(_indent + "var");
				//insertComment("TODO: check and accomplish variable declarations", _indent + this.getIndent());
				_sectionBegun = true;
			}
			// START KGU#424 2017-09-25
			appendDeclComment(_root, indentPlus1, varName);
			// END KGU#424 2017-09-25
			TypeMapEntry typeInfo = typeMap.get(varName); 
			StringList types = null;
			if (typeInfo != null) {
				// START KGU#388 2017-09-19: Enh. #423
				//types = getTransformedTypes(typeInfo);
				types = getTransformedTypes(typeInfo, true);
				// END KGU#388 2017-09-19
			}
			if (types != null && types.count() == 1) {
				String type = types.get(0);
				String prefix = "";
				int level = 0;
				while (type.startsWith("@")) {
					// It's an array, so get its index range
					int minIndex = typeInfo.getMinIndex(level);
					int maxIndex = typeInfo.getMaxIndex(level++);
					// START KGU#854 2020-04-22: Enh. #855
					if (maxIndex < 0) {
						// START KGU#994 2021-10-04: We must not risk a negative start index
						//maxIndex = this.optionDefaultArraySize() - 1;
						if (minIndex < 0) {
							minIndex = 0;
						}
						maxIndex = minIndex + this.optionDefaultArraySize() - 1;
						// END KGU#994 2021-10-03
					}
					// END KGU#854 2020-04-22
					String indexRange = "";
					// START KGU#994 2021-10-04: Ignore contradictory values
					//if (maxIndex > 0) {
					if (maxIndex > 0 && maxIndex >= minIndex) {
					// END KGU#994 2021-10-04
						indexRange = "[" + minIndex +
								".." + maxIndex + "] ";
					}
					prefix += "array " + indexRange + "of ";
					type = type.substring(1);
				}
				type = prefix + type;
				String comment = "";
				if (type.contains("???")) {
					// START KGU#759 2019-12-02: Issue #773 - it only irritates the user to outcomment this - the code isn't compilable anyway
					//appendComment(varName + ": " + type + ";", indentPlus1);
					comment = "\t" + this.commentSymbolLeft() + " FIXME! " + this.commentSymbolRight();
					// END KGU#759 2019-12-02
				}
				//else {
				if (isComplexConst) {
					varName = this.commentSymbolLeft() + "const" + this.commentSymbolRight() + " " + varName;
				}
				addCode(varName + ": " + type + ";" + comment, indentPlus1, false);
				//}
			}
			else {
				// START KGU#759 2019-11-11: Issue #773 - it only irritates the user to outcomment this - the code isn't compilable anyway
				//appendComment(varName, indentPlus1);
				addCode(varName + ": ???;\t" + this.commentSymbolLeft() + " FIXME! " + this.commentSymbolRight(), indentPlus1, false);
				// END KGU#759 2019-11-11
			}
			// END KGU#261 2017-01-16
		// START KGU#375 2017-04-12: Enh. #388
		}
		// END KGU#375 2017-04-12
		return _sectionBegun;
	}

	// START KGU#375/KGU#376/KGU#388 2017-09-20: Enh. #388, #389, #423 
	private void appendPostponedInitialisations(Root _root, String _indent) {
		StringList initLines = this.structuredInitialisations.get(_root);
		if (initLines != null) {
			for (int i = 0; i < initLines.count(); i++) {
				code.add(_indent + initLines.get(i));
			}
			// The same initialisations must not be inserted another time somewhere else!
			this.structuredInitialisations.remove(_root);
		}
	}
	// END KGU#375/KGU#376/KGU#388 2017-09-20

	// START KGU#74 2015-12-20: Enh. #22: We must achieve a correct value assignment to the function name
	@Override
	protected String generateResult(Root _root, String _indent, boolean alwaysReturns, StringList varNames)
	{
		if (_root.isSubroutine())
		{
			String varName = "";
			if (isResultSet && !isFunctionNameSet && !alwaysReturns)
			{
				int vx = varNames.indexOf("result", false);
				varName = varNames.get(vx);
				addSepaLine();
				appendComment("Automatically inserted to ensure Pascal value return. May be dropped on Structorizer reimport.", _indent);
				code.add(_indent + this.getIndent() + _root.getMethodName() + " := " + varName + ";");
			}
		}
		return _indent;
	}
	// END KGU#74 2015-12-20

	/* (non-Javadoc)
	 * @see lu.fisch.structorizer.generators.Generator#generateFooter(lu.fisch.structorizer.elements.Root, java.lang.String)
	 */
	@Override
	protected void generateFooter(Root _root, String _indent)
	{
		// START KGU#194 2016-05-07: Bugfix #185 - create a unit context
		if (_root.isSubroutine()) {
			addSepaLine();
			code.add(_indent + "end;");
			if (topLevel)
			{
				addSepaLine();
				libraryInsertionLine = code.count();
				code.add("");	// addSepaLine() wouldn't help here
				code.add(_indent + "BEGIN");
				// START KGU#376 2017-09-21: Enh. #389 - code of includes is to be produced here
				// START KGU#815/KGU#824 2020-03-18: Enh. #828, bugfix #836
				//while (!includedRoots.isEmpty()) {
				//	generateCode(includedRoots.remove().children, _indent + this.getIndent());
				//}
				this.appendGlobalInitialisations(_root, _indent + this.getIndent());
				// END KGU#815/KGU#824 2020-03-18
				// END KGU#376 2017-09-21
				code.add(_indent + "END.");
			}
		}
		// START KGU#376 2017-09-21: Enh. #389
		else if (_root.isInclude()) {
			// START KGU#815 2020-03-30: Enh. #828
			if (topLevel) {
				this.appendGlobalInitialisations(_root, _indent + this.getIndent());
			}
			// END KGU#815 2020-03-30
			code.add(_indent + "END.");
		}
		// END KGU#376 2017-09-12
		else
		// END KGU#194 2016-05-07
		{
			code.add(_indent + "end.");
		}
	}
	// END KGU#74 2015-11-30
	
	/* (non-Javadoc)
	 * @see lu.fisch.structorizer.generators.Generator#getModuleName()
	 */
	@Override
	protected String getModuleName()
	{
		String unitName = "";
		for (int i = 0; i < pureFilename.length(); i++)
		{
			char ch = pureFilename.charAt(i);
			if (!Character.isAlphabetic(ch) && !Character.isDigit(ch))
			{
				ch = '_';
			}
			unitName += ch;
		}
		return unitName;
	}
	
	// START KGU#311/KGU#815 2020-03-22: Enh. #314 + enh. #828
	/* (non-Javadoc)
	 * @see lu.fisch.structorizer.generators.Generator#copyFileAPIResources(java.lang.String)
	 */
	@Override
	protected boolean copyFileAPIResources(String _filePath)
	{
		/* If importedLibRoots is not null then we had a multi-module export,
		 * this function will only be called if at least one of the modules required
		 * the file API, so all requiring modules will have put "StructorizerFileAPI"
		 * to their USES list. Now we have to make sure it gets provided.
		 */
		return this.importedLibRoots == null || copyFileAPIResource("pas", FILE_API_UNIT_NAME+".pas", _filePath);
	}
	// END KGU#311/KGU#815 2020-03-22

}<|MERGE_RESOLUTION|>--- conflicted
+++ resolved
@@ -104,11 +104,8 @@
  *      Kay Gürtzig         2024-04-02      Bugfix #1155: Risk of stack overflow on type conversion averted
  *      Kay Gürtzig         2024-04-03      Issue #1148: Optimised code generation for "if else if" chains
  *      Kay Gürtzig         2024-12-18      Issue #423: Force pointer symbols in directly recursive record definitions
-<<<<<<< HEAD
  *      Kay Gürtzig         2025-02-16      Issue #800 + bugfix #1192: Handling of return statements in Instructions revised
-=======
  *      Kay Gürtzig         2025-07-03      Some missing Override annotations added
->>>>>>> 4679a9d4
  *
  ******************************************************************************************************
  *
