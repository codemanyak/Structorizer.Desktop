--- conflicted
+++ resolved
@@ -30,27 +30,16 @@
  *
  *      Revision List
  *
-<<<<<<< HEAD
  *      Author              Date            Description
  *      ------              ----            -----------
- *      Simon Sobisch       2017.04.14      First Issue for #357
+ *      Simon Sobisch       2017-04-14      First Issue for #357
  *      Kay Gürtzig         2019-03-30      Issue #696: Type retrieval had to consider an alternative pool
  *      Kay Gürtzig         2019-10-09      Code for Alternative and Case implemented
  *      Kay Gürtzig         2020-04-16      Issue #739: Enumeration type export prepared
  *      Kay Gürtzig         2020-04-19      Declaration part advanced.
  *      Kay Gürtzig         2020-04-22      Bugfix #854: Deterministic topological order of type definitions ensured
  *      Kay Gürtzig         2020-08-12      Enh. #800: Started to redirect syntactic analysis to class Syntax
-=======
- *      Author                  Date            Description
- *      ------                  ----            -----------
- *      Simon Sobisch           2017.04.14      First Issue for #357
- *      Kay Gürtzig             2019-03-30      Issue #696: Type retrieval had to consider an alternative pool
- *      Kay Gürtzig             2019-10-09      Code for Alternative and Case implemented
- *      Kay Gürtzig             2020-04-16      Issue #739: Enumeration type export prepared
- *      Kay Gürtzig             2020-04-19      Declaration part advanced.
- *      Kay Gürtzig             2020-04-22      Bugfix #854: Deterministic topological order of type definitions ensured
- *      Kay Gürtzig             2021-06-07      Issue #67: lineNumering option made plugin-specific
->>>>>>> 097d8e58
+ *      Kay Gürtzig         2021-06-07      Issue #67: lineNumering option made plugin-specific
  *      
  ******************************************************************************************************
  *
