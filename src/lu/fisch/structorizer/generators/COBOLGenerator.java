--- conflicted
+++ resolved
@@ -34,13 +34,10 @@
  *      ------                  ----            -----------
  *      Simon Sobisch           2017.04.14      First Issue for #357
  *      Kay Gürtzig             2019-03-30      Issue #696: Type retrieval had to consider an alternative pool
-<<<<<<< HEAD
  *      Kay Gürtzig             2019-10-09      Code for Alternative and Case implemented
  *      Kay Gürtzig             2020-04-16      Issue #739: Enumeration type export prepared
  *      Kay Gürtzig             2020-04-19      Declaration part advanced.
-=======
  *      Kay Gürtzig             2020-04-22      Bugfix #854: Deterministic topological order of type definitions ensured
->>>>>>> ff5b9085
  *      
  ******************************************************************************************************
  *
@@ -70,11 +67,8 @@
 
 import java.util.HashMap;
 import java.util.HashSet;
-<<<<<<< HEAD
+import java.util.LinkedHashMap;
 import java.util.Map;
-=======
-import java.util.LinkedHashMap;
->>>>>>> ff5b9085
 import java.util.Map.Entry;
 
 import lu.fisch.structorizer.elements.Alternative;
