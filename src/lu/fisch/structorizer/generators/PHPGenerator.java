--- conflicted
+++ resolved
@@ -365,22 +365,15 @@
 								tokens.add(",");		// ... the argument separator, and ...
 								tokens.add(" ");
 								// ... the argument of random, reduced by 1, ...
-<<<<<<< HEAD
-								tokens.add("(");
-								tokens.addAll(exprs.get(0));
-								tokens.add(") - 1");
+								TokenList expr0Tokens = exprs.get(0);
+								if (expr0Tokens.size() > 1 && !Element.isParenthesized(expr0Tokens)) {
+									tokens.add("(");
+									expr0Tokens.add(")");
+								}
+								tokens.addAll(expr0Tokens);
+								tokens.add(" - 1");
 								// ... and finally the tokenized tail
 								tokens.addAll(exprs.get(1));
-=======
-								String expr0 = exprs.get(0).trim();
-								StringList expr0Tokens = Element.splitLexically(expr0, true);
-								if (expr0Tokens.count() > 1 && !Element.isParenthesized(expr0Tokens)) {
-									expr0 = "(" + expr0 + ")";
-								}
-								tokens.add(Element.splitLexically(expr0 + " - 1", true));
-								// ... and finally the re-tokenized tail
-								tokens.add(Element.splitLexically(exprs.get(1), true));
->>>>>>> 949e63e0
 							}
 						}
 						else if (token.equals("randomize")) {
@@ -619,16 +612,11 @@
 					// END KGU#1177 2025-02-16
 					// START KGU#839 2020-04-06: Bugfix #843 (issues #389, #782)
 					// START KGU#1144 2024-04-02: Bugfix #1156 consider typed constants
-<<<<<<< HEAD
 					//else if (Instruction.isDeclaration(tokens)) {
-					else if (Instruction.isDeclaration(tokens, true)) {
-=======
-					//else if (Instruction.isDeclaration(line)) {
 					// START KGU#1193 2025-09-02: Issue #1210 observe suppressTransformation
-					//else if (Instruction.isDeclaration(line, true)) {
-					else if (Instruction.isDeclaration(line, true) && !suppressTransformation) {
+					//else if (Instruction.isDeclaration(tokens, true)) {
+					else if (Instruction.isDeclaration(tokens, true) && !suppressTransformation) {
 					// END KGU#1193 2025-09-02
->>>>>>> 949e63e0
 					// END KGU#1144 2024-04-02
 						TokenList transTokens = new TokenList(transf, true);
 						// identify declared variable - the token will start with a dollar
