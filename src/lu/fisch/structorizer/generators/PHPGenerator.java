--- conflicted
+++ resolved
@@ -596,16 +596,11 @@
 					}
 					// END KGU#284 2016-10-16
 					// START KGU#839 2020-04-06: Bugfix #843 (issues #389, #782)
-<<<<<<< HEAD
-					else if (Instruction.isDeclaration(tokens)) {
+					// START KGU#1144 2024-04-02: Bugfix #1156 consider typed constants
+					//else if (Instruction.isDeclaration(tokens)) {
+					else if (Instruction.isDeclaration(tokens, true)) {
+					// END KGU#1144 2024-04-02
 						TokenList transTokens = new TokenList(transf, true);
-=======
-					// START KGU#1144 2024-04-02: Bugfix #1156 consider typed constants
-					//else if (Instruction.isDeclaration(line)) {
-					else if (Instruction.isDeclaration(line, true)) {
-					// END KGU#1144 2024-04-02
-						StringList tokens = Element.splitLexically(transf, true);
->>>>>>> 5d009470
 						// identify declared variable - the token will start with a dollar
 						boolean mereDecl = Instruction.isMereDeclaration(tokens);
 						String varName = null;
