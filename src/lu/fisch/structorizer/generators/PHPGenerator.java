/*
    Structorizer
    A little tool which you can use to create Nassi-Schneiderman Diagrams (NSD)

    Copyright (C) 2009  Bob Fisch

    This program is free software: you can redistribute it and/or modify
    it under the terms of the GNU General Public License as published by
    the Free Software Foundation, either version 3 of the License, or any
    later version.

    This program is distributed in the hope that it will be useful,
    but WITHOUT ANY WARRANTY; without even the implied warranty of
    MERCHANTABILITY or FITNESS FOR A PARTICULAR PURPOSE.  See the
    GNU General Public License for more details.

    You should have received a copy of the GNU General Public License
    along with this program.  If not, see <http://www.gnu.org/licenses/>.
*/

package lu.fisch.structorizer.generators;

/******************************************************************************************************
 *
 *      Author:         Bob Fisch
 *
 *      Description:    This class generates PHP code.
 *
 ******************************************************************************************************
 *
 *      Revision List
 *
 *      Author                  Date            Description
 *      ------                  ----            -----------
 *      Bob Fisch               2008-11-17      First Issue
 *      Gunter Schillebeeckx    2009-08-10		Bugfixes (see comment)
 *      Bob Fisch               2009-08-17      Bugfixes (see comment)
 *      Bob Fisch               2010.08-30      Different fixes asked by Kay Gürtzig and Peter Ehrlich
 *      Kay Gürtzig             2010-09-10      Bugfixes and cosmetics (see comment)
 *      Rolf Schmidt            2010-09-15      1. Release of PHPGenerator
 *      Bob Fisch               2011-11-07      Fixed an issue while doing replacements
 *      Kay Gürtzig             2014-11-11      Fixed some replacement flaws (see comment)
 *      Kay Gürtzig             2014-11-16      Comment generation revised (now inherited)
 *      Kay Gürtzig             2014-12-02      Additional replacement of "<--" by "<-"
 *      Kay Gürtzig             2015-10-18      Indentation and comment mechanisms revised, bugfix
 *      Kay Gürtzig             2015-11-02      Variable identification added, Case and
 *                                              For mechanisms improved (KGU#15, KGU#3)
 *      Kay Gürtzig             2015-12-19      Variable prefixing revised (KGU#62) in analogy to PerlGenerator
 *      Kay Gürtzig             2015-12-21      Bugfix #41/#68/#69 (= KGU#93)
 *      Kay Gürtzig             2016-03-22      Enh. #84 (= KGU#61) varNames now inherited, FOR-IN loop support
 *      Kay Gürtzig             2016-03-23      Enh. #84: Support for FOREACH loops (KGU#61)
 *      Kay Gürtzig             2016-04-01      Enh. #144: Care for new option to suppress content conversion
 *      Kay Gürtzig             2016-07-19      Bugfix #191 (= KGU#204): Wrong comparison operator in FOR loops 
 *      Kay Gürtzig             2016-07-20      Enh. #160: Option to involve subroutines implemented (=KGU#178)
 *      Kay Gürtzig             2016-08-12      Enh. #231: Additions for Analyser checks 18 and 19 (variable name collisions)
 *      Kay Gürtzig             2016-09-25      Enh. #253: CodeParser.keywordMap refactoring done. 
 *      Kay Gürtzig             2016-10-14      Enh. #270: Handling of disabled elements (code.add(...) --> addCode(..))
 *      Kay Gürtzig             2016-10-15      Enh. #271: Support for input instructions with prompt
 *      Kay Gürtzig             2016-10-16      Enh. #274: Colour info for Turtleizer procedures added
 *      Kay Gürtzig             2016-12-01      Bugfix #301: More precise check for parenthesis enclosing of log. conditions
 *      Kay Gürtzig             2016-12-30      Issues #22, #23, KGU#62 fixed (see comment)
 *      Kay Gürtzig             2017-01-03      Enh. #314: File API extension, bugfix #320 (CALL elements)
 *      Kay Gürtzig             2017-02-27      Enh. #346: Insertion mechanism for user-specific include directives
 *      Kay Gürtzig             2017-05-16      Enh. #372: Export of copyright information
 *      Kay Gürtzig             2017-11-02      Issue #447: Line continuation in Case elements supported
 *      Kay Gürtzig             2019.02.14      Enh. #680: Support for input instructions with several variables
 *      Kay Gürtzig             2019-03-08      Enh. #385: Support for parameter default values
 *      Kay Gürtzig             2019-03-21      Enh. #56: Export of Try elements and throw-flavour Jumps
 *      Kay Gürtzig             2019-09-27      Enh. #738: Support for code preview map on Root level
 *      Kay Gürtzig             2019-11-08      Bugfix #769: Undercomplex selector list splitting in CASE generation mended
 *      Kay Gürtzig             2020-03-23      Issue #840: Adaptations w.r.t. disabled elements using File API
 *      Kay Gürtzig             2020-04-05      Enh. #828: Preparations for group export (modified include mechanism)
 *      Kay Gürtzig             2020-04-06/07   Bugfixes #843, #844: Global declarations and record/array types
 *      Kay Gürtzig             2020-08-12      Enh. #800: Started to redirect syntactic analysis to class Syntax
 *      Kay Gürtzig             2020-11-08/09   Issue #882: Correct translation of random function calls,
 *                                              also: randomize -> srand, toDegrees -> rad2deg, toRadians -> deg2rad
 *      Kay Gürtzig             2021-02-03      Issue #920: Transformation for "Infinity" literal
 *      Kay Gürtzig             2021-12-05      Bugfix #1024: Precautions against defective record initializers
 *
 ******************************************************************************************************
 *
 *      Comment:
 *      2016.12.30 - Bugfixes #22/#23/KGU#62 (Kay Gürtzig)
 *      - Forgotten result mechanism analysis and conversion introduced (partial decomposition of generateCode(Root))
 *      - Forgotten setting of argument prefixes and revised header transformation 
 *      
 *      2015.12.21 - Bugfix #41/#68/#69 (Kay Gürtzig)
 *      - Operator replacement had induced unwanted padding and string literal modifications
 *      - new subclassable method transformTokens() for all token-based replacements 
 *      
 *      2015.11.02 - Enhancements and code refactoring (Kay Gürtzig)
 *      - Great bunch of transform preprocessing delegated to Generator and Elemnt, respectively
 *      - In order to prefix all variables in the class-specific post-transformation, a variable list
 *        is requested from root. All variable names are then replaced by a $-prefixed name.
 *      - Case generation now copes with multiple constants per branch
 *      - For generation benefits from more sophisticated splitting mechanism on the For class itself 
 *
 *      2015.10.18 - Bugfixes and modifications (Kay Gürtzig)
 *      - Comment method signature simplified
 *      - Bugfix: The export option "export instructions as comments" had been ignored before
 *      - The indentation logic was somehow inconsistent
 *
 *      2014.11.11
 *      - Replacement of rather unlikely comparison operator " >== " mended
 *      - Correction of the output instruction replacement ("echo " instead of "printf(...)")
 *       
 *      2010.09.15 - Version 1.1 of the PHPGenerator, based on the CGenerator of Kay Gürtzig
 *
 *      Comment:
 *      2010.09.10 - Bugfixes (Kay Gürtzig)
 *      - conditions for automatic bracket insertion for "while", "switch", "if" corrected
 *      - case keyword inserted for the branches of "switch"
 *      - function header and return statement for non-program diagram export adjusted
 *      - "cosmetic" changes to the block ends of "switch" and "do while" 
 *
 *      2010.08.30
 *      - replaced standard I/O by the correct versions for C (not Pascal ;-P))
 *      - comments are put into code as well
 *      - code transformations (copied from Java)
 *
 *      2009.08.17 - Bugfixes
 *      - added automatic brackets for "while", "switch" & "if"
 *      - in the "repeat": "not" => "!"
 *      - pascal operator convertion
 *
 *      2009.08.10 - Bugfixes
 *      - Mistyping of the keyword "switch" in CASE statement
 *      - Mistyping of brackets in IF statement
 *      - Implementation of FOR loop
 *      - Indent replaced from 2 spaces to TAB-character (TAB configurable in IDE)
 *
 ******************************************************************************************************///

import lu.fisch.utils.*;
import lu.fisch.structorizer.syntax.Syntax;

import java.util.HashMap;
import java.util.Map.Entry;

import lu.fisch.structorizer.elements.*;
import lu.fisch.structorizer.executor.Executor;
import lu.fisch.structorizer.generators.Generator.TryCatchSupportLevel;

// FIXME (KGU 2014-11-11): Variable names will have to be accomplished by a '$' prefix - this requires
// sound lexic preprocessing (as do a lot more of the rather lavish mechanisms here)

public class PHPGenerator extends Generator 
{
	// START KGU#61 2016-03-22: Enh. #84 - Now inherited
	// (KGU 2015-11-02) We must know all variable names in order to prefix them with '$'.
	//StringList varNames = new StringList();
	// END KGU#61 2016-03-22

    /************ Fields ***********************/
    protected String getDialogTitle()
    {
            return "Export PHP ...";
    }

    protected String getFileDescription()
    {
            return "PHP Source Code";
    }

    protected String getIndent()
    {
            return "\t";
    }

    protected String[] getFileExtensions()
    {
            String[] exts = {"php"};
            return exts;
    }

    // START KGU 2015-10-18: New pseudo field
    @Override
    protected String commentSymbolLeft()
    {
    	return "//";
    }
    // END KGU 2015-10-18
    
	// START KGU#78 2015-12-18: Enh. #23 We must know whether to create labels for simple breaks
	/* (non-Javadoc)
	 * @see lu.fisch.structorizer.generators.Generator#supportsSimpleBreak()
	 */
	@Override
	protected boolean breakMatchesCase()
	{
		return true;
	}
	// END KGU#78 2015-12-18
	
	// START KGU#371 2019-03-07: Enh. #385
	/**
	 * @return The level of subroutine overloading support in the target language
	 */
	@Override
	protected OverloadingLevel getOverloadingLevel() {
		return OverloadingLevel.OL_DEFAULT_ARGUMENTS;
	}
	// END KGU#371 2019-03-07
	
	// START KGU#686 2019-03-18: Enh. #56
	/**
	 * Subclassable method to specify the degree of availability of a try-catch-finally
	 * construction in the target language.
	 * @return a {@link TryCatchSupportLevel} value
	 */
	protected TryCatchSupportLevel getTryCatchLevel()
	{
		return TryCatchSupportLevel.TC_TRY_CATCH_FINALLY;
	}
	// END KGU#686 2019-03-18

//	// START KGU 2016-08-12: Enh. #231 - information for analyser - obsolete since 3.27
//    private static final String[] reservedWords = new String[]{
//		"abstract", "and", "array", "as", "break",
//		"case", "catch", "class", "clone", "const", "continue",
//		"declare", "default", "do",
//		"echo", "else", "elseif", "enddeclare", "endfor", "endforeach",
//		"endif", "endswith", "endwhile", "exit", "extends",
//		"final", "finally", "for", "foreach", "function",
//		"global", "goto",
//		"if", "implements", "include", "instanceof", "insteadof",
//		"interface", "namespace", "new", "or",
//		"print", "private", "protected", "public",
//		"require", "return", "static", "switch", "throw", "trait", "try",
//		"use", "var", "while", "xor", "yield"
//		};
//	public String[] getReservedWords()
//	{
//		return reservedWords;
//	}
//	public boolean isCaseSignificant()
//	{
//		return true;
//	}
//	// END KGU 2016-08-12

	// START KGU#351 2017-02-26: Enh. #346 - include / import / uses config
	/* (non-Javadoc)
	 * @see lu.fisch.structorizer.generators.Generator#getIncludePattern()
	 */
	@Override
	protected String getIncludePattern()
	{
		// START KGU#815 2020-04-05: Enh. #828 It makes more sense to use "require_once", particularly for libraries with initialisation
		//return "include '%';";
		return "require_once '%';";
		// END KGU#815 2020-04-05
	}
	// END KGU#351 2017-02-26

	/************ Code Generation **************/

	// START KGU#839/KGU#840 2020-04-06: Bugfixes #843 (#389, #782), #844 (#423)
	/** Line number for the insertion of 'global' declarations */
	private int declarationInsertionLine = 0;
	/** Gathered type information for the currently exported {@link Root} */
	private HashMap<String, TypeMapEntry> typeMap = null;
	// END KGU#839/KGU#840 2010-04-06
	
	// START KGU#18/KGU#23 2015-11-01 Transformation decomposed
	/* (non-Javadoc)
	 * @see lu.fisch.structorizer.generators.Generator#getInputReplacer(boolean)
	 */
	@Override
	// START KGU#281 2016-10-15: Enh. #271
	//protected String getInputReplacer()
	//{
	//	// This is rather nonsense but ought to help to sort this out somehow
	//	return "$1 = \\$_GET['$1'];	// TODO form a sensible input opportunity";
	//}
	protected String getInputReplacer(boolean withPrompt)
	{
		if (withPrompt) {
			return "$2 = \\$_REQUEST[$1];	// TODO form a sensible input opportunity";
		}
		// This is rather nonsense but ought to help to sort this out somehow
		return "$1 = \\$_REQUEST['$1'];	// TODO form a sensible input opportunity";
	}
	// END KGU#281 2016-10-15

	/* (non-Javadoc)
	 * @see lu.fisch.structorizer.generators.Generator#getOutputReplacer()
	 */
	@Override
	protected String getOutputReplacer()
	{
		return "echo $1";
	}

	// START KGU#93 2015-12-21 Bugfix #41/#68/#69
	/* (non-Javadoc)
	 * @see lu.fisch.structorizer.generators.Generator#transformTokens(lu.fisch.utils.StringList)
	 */
	@Override
	protected String transformTokens(StringList tokens)
	{
		// START KGU#920 2021-02-03: Issue #920 Handle Infinity literal
		tokens.replaceAll("Infinity", "INF");
		// END KGU#920 2021-02-03
		// START KGU#840 2020-04-06: Bugfix #844 array and record initializers had not been transformed at all
		if (tokens.contains("{") && tokens.contains("}")) {
			tokens = transformInitializers(tokens);
		}
		// Now convert all qualified names into array access via string key
		for (int i = 0; i < tokens.count(); i++) {
			String token = tokens.get(i);
			if (Syntax.isIdentifier(token, false, null)) {
				// Check for a preceding dot
				int k = i;
				while (k > 0 && tokens.get(--k).trim().isEmpty());	// Skip all preceding blanks
				boolean isComponent = k >= 0 && tokens.get(k).equals(".");
				if (isComponent) {
					tokens.set(k++, "[");
					tokens.set(i, "]");
					tokens.insert("'" + token + "'", i);
					tokens.remove(k, i);
					i += (k - i) + 1;	// This corrects the current index w.r.t. insertions and deletions 
				}
				// START KGU#885 2020-11-08: Issue #882 - transform the random function
				else {
					// Check whether it looks like a function
					k = i;	// Skip all following blanks
					while (k+1 < tokens.count() && tokens.get(++k).trim().isEmpty());
					if (k < tokens.count() && tokens.get(k).equals("(")) {
						// It is a function or procedure call, k is the "(" index
						if (token.equals("random")) {
							StringList exprs = Element.splitExpressionList(tokens.subSequence(k+1, tokens.count()), ",", true);
							if (exprs.count() == 2 && exprs.get(1).startsWith(")")) {
								// Syntax seems to be okay, so ...
								tokens.set(i, "rand");	// Replace "random" by "rand", ...
								tokens.remove(k+1, tokens.count());	// clear all that follows the "("
								tokens.add("0");		// ... insert a first argument 0,
								tokens.add(",");		// ... the argument separator, and ...
								tokens.add(" ");
								// ... the argument of random, reduced by 1, ...
								tokens.add(Syntax.splitLexically("(" + exprs.get(0) + ") - 1", true));
								// ... and finally the re-tokenized tail
								tokens.add(Syntax.splitLexically(exprs.get(1), true));
							}
						}
						else if (token.equals("randomize")) {
							tokens.set(i, "srand");
						}
						else if (token.equals("toDegrees")) {
							tokens.set(i, "rad2deg");
						}
						else if (token.equals("toRadians")) {
							tokens.set(i, "deg2rad");
						}
					}
				}
				// END KGU#885 2020-11-08
			}
			
		}
		// END KGU#840 2020-04-06
		// START KGU#62 2015-12-19: Bugfix #57 - We must work based on a lexical analysis
		for (int i = 0; i < varNames.count(); i++)
		{
			String varName = varNames.get(i);
			//System.out.println("Looking for " + varName + "...");	// FIXME (KGU): Remove after Test!
			//_input = _input.replaceAll("(.*?[^\\$])" + varName + "([\\W$].*?)", "$1" + "\\$" + varName + "$2");
			tokens.replaceAll(varName, "$"+varName);
		}
		// END KGU#62 2015-12-19
		tokens.replaceAll("div", "/");
		tokens.replaceAll("<-", "=");
		// START KGU#311 2017-01-03: Enh. #314 File API
		//if (this.usesFileAPI) {	// KGU#832 2020-03-23: Issue #840 We should even transform disabled code
		for (int i = 0; i < Executor.fileAPI_names.length; i++) {
			tokens.replaceAll(Executor.fileAPI_names[i], "StructorizerFileAPI::" + Executor.fileAPI_names[i]);
		}
		//}
		// END KGU#311 2017-01-03
		return tokens.concatenate(null);
	}
	// END KGU#93 2015-12-21
	
	// END KGU#18/KGU#23 2015-11-01

	// START KGU#840 2020-04-06: Bugfix #844 (enh. #423) - support for record types and array initializers
	/**
	 * Recursively transforms all record and array initializers within the token sequence
	 * {@code _tokens}
	 * @param tokens - the lexically split instruction line (may be partially transformed)
	 * @return the tokens sequence with transformed initializer expressions
	 */
	private StringList transformInitializers(StringList tokens) {
		StringList newTokens = new StringList();
		int posBraceL = -1;
		while ((posBraceL = tokens.indexOf("{")) >= 0 && tokens.indexOf("}", posBraceL+1) >= 0) {
			int posPrev = posBraceL - 1;
			String prevToken = "";
			// Find the previous non-blank token in order to decide whether it is a record type name
			while (posPrev >= 0 && (prevToken = tokens.get(posPrev--).trim()).isEmpty());
			StringList exprs = Element.splitExpressionList(tokens.subSequence(posBraceL+1, tokens.count()), ",", true);
			String tail = "";
			if (exprs.count() > 0 && (tail = exprs.get(exprs.count()-1).trim()).startsWith("}")) {
				exprs = exprs.subSequence(0, exprs.count()-1);
				// Syntax is principally okay, so decide whether it is a record or array initilaizer
				TypeMapEntry type = this.typeMap.get(":" + prevToken);
				if (!prevToken.isEmpty() && type != null && type.isRecord()) {
					newTokens.add(tokens.subSequence(0, posPrev + 1));
					newTokens.add(this.transformRecordInit(prevToken + "{" + exprs.concatenate(",") + "}", type));
				}
				else {
					newTokens.add(tokens.subSequence(0, posBraceL));
					newTokens.add(this.transformArrayInit(exprs));
				}
				tokens = Syntax.splitLexically(tail.substring(1), true);
			}
			else {
				// Pass all tokens upto and including the found closing brace
				int posBraceR = tokens.indexOf("}", posBraceL+1);
				newTokens.add(tokens.subSequence(0, posBraceR + 1));
				tokens.remove(0, posBraceR + 1);
			}
		}
		// No more braces found, so append the remaining tokens as are
		newTokens.add(tokens);
		return newTokens;
	}

	/**
	 * Transforms the given list of array element expressions {@code exprs} into a
	 * PHP array value, thereby recursively transforming further initializers possibly
	 * contained in the elements of {@code exprs}
	 * @param exprs a {@link StringList} with each element being a (partially transformed)
	 * expression
	 * @return a token sequence representing the equivalent PHP array initializer
	 */
	private StringList transformArrayInit(StringList exprs) {
		StringList result = new StringList();
		result.add("array(");
		for (int i = 0; i < exprs.count(); i++) {
			StringList tokens = Syntax.splitLexically(exprs.get(i), true);
			if (tokens.contains("{")) {
				tokens = this.transformInitializers(tokens);
			}
			if (i > 0) {
				result.add(",");
			}
			result.add(tokens);
		}
		result.add(")");
		return result;
	}

	/**
	 * Transforms the record initializer into an adequate PHP code.
	 * @param _recordValue - the record initializer according to Structorizer syntax
	 * @param _typeEntry - used to interpret a simplified record initializer (may be null)
	 * @return a string representing an adequate Perl code for the initialisation. May contain
	 * indentation and newline characters
	 */
	protected StringList transformRecordInit(String _recordValue, TypeMapEntry _typeEntry)
	{
		StringList result = new StringList();
		result.add("array(");
		HashMap<String, String> comps = Instruction.splitRecordInitializer(_recordValue, _typeEntry, false);
<<<<<<< HEAD
		for (Entry<String, String> comp: comps.entrySet()) {
			String compName = comp.getKey();
			String compVal = comp.getValue();
			if (!compName.startsWith("§") && compVal != null) {
				result.add("\"" + compName + "\"");
				result.add(" "); result.add("=>"); result.add(" ");
				StringList tokens = Syntax.splitLexically(compVal, true);
				if (tokens.contains("{")) {
					tokens = transformInitializers(tokens);
=======
		// START KGU#1021 2021-12-05: Bugfix #1024 Instruction might be defective
		if (comps != null) {
		// END KGU#1021 2021-12-05
			for (Entry<String, String> comp: comps.entrySet()) {
				String compName = comp.getKey();
				String compVal = comp.getValue();
				if (!compName.startsWith("§") && compVal != null) {
					result.add("\"" + compName + "\"");
					result.add(" "); result.add("=>"); result.add(" ");
					StringList tokens = Element.splitLexically(compVal, true);
					if (tokens.contains("{")) {
						tokens = transformInitializers(tokens);
					}
					result.add(tokens);
					result.add(",");
>>>>>>> 93c8f21e
				}
			}
			if (!result.isEmpty() && result.get(result.count()-1).equals(",")) {
				result.remove(result.count()-1);
			}
		// START KGU#1021 2021-12-05: Bugfix #1024
		}
		// END KGU#1021 2021-12-05
		result.add(")");
		return result;
	}
	// END KGU#840 2020-04-06
	
	// START KGU#815/#839 2020-04-07: Enh. #828, bugfix #843 group export / global declarations
	/* (non-Javadoc)
	 * @see lu.fisch.structorizer.generators.Generator#updateLineMarkers(int, int)
	 */
	@Override
	protected void updateLineMarkers(int atLine, int nLines) {
		super.updateLineMarkers(atLine, nLines);
		if (this.declarationInsertionLine >= atLine) {
			this.declarationInsertionLine += nLines;
		}
	}
	
	// END KGU#815/KGU#839 2020-04-07
	
	@Override
	protected void generateCode(Instruction _inst, String _indent)
	{
		// START KGU 2015-10-18: The "export instructions as comments" configuration had been ignored here
		if (!appendAsComment(_inst, _indent)) {
			
			boolean isDisabled = _inst.isDisabled(false);
			Root root = Element.getRoot(_inst);
			StringList declVars = root.getMereDeclarationNames(false);
			
			appendComment(_inst, _indent);

			StringList lines = _inst.getUnbrokenText();
			for (int i=0; i<lines.count(); i++)
			{
				// START KGU#281 2016-10-16: Enh. #271
				//addCode(transform(_inst.getText().get(i))+";",
				//		_indent, isDisabled);
				// START KGU#653 2019-02-14: Enh. #680 - support for multi-var input
				String line = lines.get(i);
				StringList inputItems = Instruction.getInputItems(line);
				if (inputItems != null && inputItems.count() > 1) {
					String prompt = inputItems.get(0);;
					// It doesn't make sense to specify the same key for all variables with same prompt
					if (inputItems.count() > 2 || prompt.isEmpty()) {
						prompt = null;
					}
					for (int j = 1; j < inputItems.count(); j++) {
						// Let the variable name be used as default key for the retrieval
						String key = prompt == null ? "'" + inputItems.get(j) + "'" : prompt;
						String subLine = Syntax.getKeyword("input") + " " + key + " " + inputItems.get(j);
						addCode(transform(subLine) + ";", _indent, isDisabled);
					}
				}
				// START KGU#840 2020-04-06: Bugfix #844 type definitions had just slipped through
				else if (Instruction.isTypeDefinition(line)) {
					this.appendComment(line, _indent);
				}
				// END KGU#840 2020-04-06
				else {
				// END KGU#653 2019-02-14
					String transf = transform(line) + ";";
					if (transf.startsWith("= $_REQUEST[")) {
						transf = "dummyInputVar " + transf;
					}
					// START KGU#284 2016-10-16: Enh. #274
					else if (Instruction.isTurtleizerMove(line)) {
						transf += " " + this.commentSymbolLeft() + " color = " + _inst.getHexColor();
					}
					// END KGU#284 2016-10-16
					// START KGU#839 2020-04-06: Bugfix #843 (issues #389, #782)
					else if (Instruction.isDeclaration(line)) {
						StringList tokens = Syntax.splitLexically(transf, true);
						// identify declared variable - the token will start with a dollar
						int posVar = 0;
						boolean mereDecl = Instruction.isMereDeclaration(line);
						while (posVar < tokens.count() && !tokens.get(posVar).startsWith("$")) {
							posVar++;
						}
						if (posVar >= tokens.count() && mereDecl) {
							posVar = 0;
							while (posVar < tokens.count() && !varNames.contains(tokens.get(posVar)) && !declVars.contains(tokens.get(posVar))) {
								posVar++;
							}
						}
						int posEqu = tokens.indexOf("=");
						String varName = null;
						if (posVar < tokens.count() && (posEqu < 0 || posEqu > posVar)) {
							varName = tokens.get(posVar);
							if (varName.startsWith("$")) { varName = varName.substring(1); }
							wasDefHandled(Element.getRoot(_inst), varName, true, false);
						}
						if (mereDecl) {
							TypeMapEntry type = null;
							if (varName != null) {
								type = this.typeMap.get(varName);
							}
							if (type != null) {
								if ((type.isRecord() || type.isArray())) {
									transf = "$" + varName + " = array();";
								}
								else {
									String typeSpec = type.getCanonicalType(true, false);
									if (typeSpec.equalsIgnoreCase("string")) {
										transf = "$" + varName + " = \"\";";
									}
									else if (typeSpec.equals("int") || typeSpec.equals("long")) {
										transf = "$" + varName + " = 0;";
									}
									else if (typeSpec.equals("double") || typeSpec.equals("float")) {
										transf = "$" + varName + " = 0.0;";
									}
									else if (typeSpec.equals("boolean")) {
										transf = "$" + varName + " = False;";
									}
									else {
										// We can't do so much more.
										type = null;
									}
								}
							}
							if (type == null) {
								appendComment(line, _indent);
							}
							else {
								addCode(transf, _indent, isDisabled);
							}
							continue;	// No further action here
						}
						// Now we cut off all remnants of the declaration.
						posEqu -= (posVar);	// Should still be >= 0 as there must be an assignment
						tokens.remove(0, posVar);	// This way we should get rid of "var" or "dim"
						int posColon = tokens.indexOf(":");
						if (posColon < 0 || posColon > posEqu) {
							posColon = tokens.indexOf("as", false);
						}
						if (posColon > 0 && posColon < posEqu) {
							tokens.remove(posColon, posEqu);
							tokens.insert(" ", posColon);
						}
						transf = tokens.concatenate(null);
					}
					// END KGU#839 2020-04-06
					addCode(transf,	_indent, isDisabled);
					// END KGU#281 2016-10-16
				// START KGU#653 2019-02-14: Enh. #680 (part 2)
				}
				// END KGU#653 2019-02-14
			}

		}
		// END KGU 2015-10-18
	}

	@Override
	protected void generateCode(Alternative _alt, String _indent)
	{
		boolean isDisabled = _alt.isDisabled(false);

		// START KGU 2014-11-16
		appendComment(_alt, _indent);
		// END KGU 2014-11-16

		String condition = transform(_alt.getUnbrokenText().getLongString()).trim();
		// START KGU#301 2016-12-01: Bugfix #301
		//if (!condition.startsWith("(") || !condition.endsWith(")")) condition="("+condition+")";
		if (!isParenthesized(condition)) condition = "(" + condition + ")";
		// END KGU#301 2016-12-01

		addCode("if "+condition+"", _indent, isDisabled);
		addCode("{", _indent, isDisabled);
		generateCode(_alt.qTrue,_indent+this.getIndent());
		if(_alt.qFalse.getSize()!=0)
		{
			addCode("}", _indent, isDisabled);
			addCode("else", _indent, isDisabled);
			addCode("{", _indent, isDisabled);
			generateCode(_alt.qFalse,_indent+this.getIndent());
		}
		addCode("}", _indent, isDisabled);
	}

	@Override
	protected void generateCode(Case _case, String _indent)
	{
		boolean isDisabled = _case.isDisabled(false);

		// START KGU 2014-11-16
		appendComment(_case, _indent);
		// END KGU 2014-11-16

		// START KGU#453 2017-11-02: Issue #447
		//StringList lines = _case.getText();
		StringList lines = _case.getUnbrokenText();
		// END KGU#453 2017-11-02
		String condition = transform(_case.getText().get(0));
		// START KGU#301 2016-12-01: Bugfix #301
		//if (!condition.startsWith("(") || !condition.endsWith(")")) condition="("+condition+")";
		if (!isParenthesized(condition)) condition = "(" + condition + ")";
		// END KGU#301 2016-12-01

		addCode("switch "+condition+" ", _indent, isDisabled);
		addCode("{", _indent, isDisabled);

		for (int i=0; i<_case.qs.size()-1; i++)
		{
			// START KGU#15 2015-11-02: Support for multiple constants per branch
			//code.add(_indent+this.getIndent()+"case "+_case.getText().get(i+1).trim()+":");
			// START KGU#755 2019-11-08: Bugfix #769 - more precise splitting necessary
			//StringList constants = StringList.explode(lines.get(i+1), ",");
			StringList constants = Element.splitExpressionList(lines.get(i + 1), ",");
			// END KGU#755 2019-11-08
			for (int j = 0; j < constants.count(); j++)
			{
				addCode("case " + constants.get(j).trim() + ":", _indent + this.getIndent(), isDisabled);
			}
			// END KGU#15 2015-11-02
			generateCode((Subqueue) _case.qs.get(i),_indent+this.getIndent()+this.getIndent());
			addCode("break;", _indent+this.getIndent()+this.getIndent(), isDisabled);
		}

		// START KGU#453 2017-11-02: Issue #447
		//if(!_case.getText().get(_case.qs.size()).trim().equals("%"))
		if(!lines.get(_case.qs.size()).trim().equals("%"))
		// END KGU#453 2017-11-02
		{
			addCode("default:", _indent+this.getIndent(), isDisabled);
			generateCode((Subqueue) _case.qs.get(_case.qs.size()-1),_indent+this.getIndent()+this.getIndent());
		}
		addCode("}", _indent, isDisabled);
	}

	@Override
	protected void generateCode(For _for, String _indent)
	{
		boolean isDisabled = _for.isDisabled(false);

		// START KGU 2014-11-16
		appendComment(_for, _indent);
		// END KGU 2014-11-16

		// START KGU#3 2015-11-02: Now we have a more reliable mechanism
		String var = _for.getCounterVar();
		// START KGU#162 2016-04-01: Enh. #144 more tentative mode of operation
		if (!var.startsWith("$"))
		{
			var = "$" + var;
		}
		// END KGU#162 2016-04-01
		// START KGU#61 2016-03-23: Enh. #84 - support for FOREACH loop
		if (_for.isForInLoop())
		{
			String valueList = _for.getValueList();
			StringList items = this.extractForInListItems(_for);
			if (items != null)
			{
				valueList = "array(" + transform(items.concatenate(", "), false) + ")";
			}
			else
			{
				valueList = transform(valueList, false);
			}
			// START KGU#162 2016-04-01: Enh. #144 - var syntax already handled
			//code.add(_indent + "foreach (" + valueList + " as $" + var + ")");
			addCode("foreach (" + valueList + " as " + var + ")", _indent, isDisabled);
			// END KGU#162 2016-04-01

		}
		else
		{
			int step = _for.getStepConst();
			// START KGU#204 2016-07-19: Bugfix #191 - operators confused
			//String compOp = (step > 0) ? " >= " : " <= ";
			String compOp = (step > 0) ? " <= " : " >= ";
			// END KGU#204 2016-07-19
			// START KGU#162 2016-04-01: Enh. #144 - var syntax already handled
//			String increment = "$" + var + " += (" + step + ")";
//			code.add(_indent + "for ($" +
//					var + " = " + transform(_for.getStartValue(), false) + "; $" +
//					var + compOp + transform(_for.getEndValue(), false) + "; " +
//					increment +
//					")");
			String increment = var + " += (" + step + ")";
			addCode("for (" +
					var + " = " + transform(_for.getStartValue(), false) + "; " +
					var + compOp + transform(_for.getEndValue(), false) + "; " +
					increment +
					")", _indent, isDisabled);
			// END KGU#162 2016-04-01
		}
		// END KGU#61 2016-03-23
		// END KGU#3 2015-11-02
		addCode("{", _indent, isDisabled);
		generateCode(_for.q,_indent+this.getIndent());
		addCode("}", _indent, isDisabled);
	}

	@Override
	protected void generateCode(While _while, String _indent)
	{
		boolean isDisabled = _while.isDisabled(false);

		// START KGU 2014-11-16
		appendComment(_while, _indent);
		// END KGU 2014-11-16

		String condition = transform(_while.getUnbrokenText().getLongString()).trim();
		// START KGU#301 2016-12-01: Bugfix #301
		//if (!condition.startsWith("(") || !condition.endsWith(")")) condition="("+condition+")";
		if (!isParenthesized(condition)) condition = "(" + condition + ")";
		// END KGU#301 2016-12-01

		addCode("while "+condition+" ", _indent, isDisabled);
		addCode("{", _indent, isDisabled);
		generateCode(_while.q,_indent+this.getIndent());
		addCode("}", _indent, isDisabled);
	}

	@Override
	protected void generateCode(Repeat _repeat, String _indent)
	{
		boolean isDisabled = _repeat.isDisabled(false);

		// START KGU 2014-11-16
		appendComment(_repeat, _indent);
		// END KGU 2014-11-16

		addCode("do", _indent, isDisabled);
		addCode("{", _indent, isDisabled);
		generateCode(_repeat.q,_indent+this.getIndent());
		// START KGU#162 2016-04-01: Enh. #144 - more tentative approach
		//code.add(_indent+"} while (!("+BString.replace(transform(_repeat.getText().getText()),"\n","").trim()+"));");
		String condition = transform(_repeat.getUnbrokenText().getLongString()).trim();
		// START KGU#301 2016-12-01: Bugfix #301
		//if (!this.suppressTransformation || !(condition.startsWith("(") && !condition.endsWith(")")))
		if (!this.suppressTransformation || !isParenthesized(condition))
		// END KGU#301 2016-12-01
		{
			condition = "( " + condition + " )";
		}
		addCode("} while (!" + condition + ");", _indent, isDisabled);
		// END KGU#162 2016-04-01
	}

    @Override
    protected void generateCode(Forever _forever, String _indent)
    {
        boolean isDisabled = _forever.isDisabled(false);
        
        // START KGU 2014-11-16
        appendComment(_forever, _indent);
        // END KGU 2014-11-16

        addCode("while (true)", _indent, isDisabled);
        addCode("{", _indent, isDisabled);
        generateCode(_forever.q,_indent+this.getIndent());
        addCode("}", _indent, isDisabled);
    }

	@Override
	protected void generateCode(Call _call, String _indent)
	{
		boolean isDisabled = _call.isDisabled(false);

		// START KGU 2014-11-16
		appendComment(_call, _indent);
		// END KGU 2014-11-16

		StringList lines = _call.getUnbrokenText();
		for(int i=0;i<lines.count();i++)
		{
			// START KGU#319 2017-01-03: Bugfix #320 - Obsolete postfixing removed
			//addCode(transform(_call.getText().get(i))+"();", _indent, isDisabled);
			addCode(transform(lines.get(i))+";", _indent, isDisabled);
			// END KGU#319 2017-01-03
		}
	}

	@Override
	protected void generateCode(Jump _jump, String _indent)
	{
		boolean isDisabled = _jump.isDisabled(false);
		
		// START KGU 2014-11-16
		appendComment(_jump, _indent);
		// END KGU 2014-11-16

		// START KGU#78 2015-12-18: Enh. #23 - sensible exit strategy
		//for(int i=0;i<_jump.getText().count();i++)
		//{
		//        code.add(_indent+transform(_jump.getText().get(i))+";");
		//}
		// In case of an empty text generate a continue instruction by default.
		boolean isEmpty = true;
		
		StringList lines = _jump.getUnbrokenText();
		String preReturn = Syntax.getKeywordOrDefault("preReturn", "return");
		String preExit   = Syntax.getKeywordOrDefault("preExit", "exit");
		//String preLeave  = CodeParser.getKeywordOrDefault("preLeave", "leave");
		String preThrow  = Syntax.getKeywordOrDefault("preThrow", "throw");
		for (int i = 0; isEmpty && i < lines.count(); i++) {
			// FIXME: That the line is transformed prior to the detection is a potential risk
			String line = transform(lines.get(i)).trim();
			if (!line.isEmpty())
			{
				isEmpty = false;
			}
			if (Jump.isReturn(line))
			{
				addCode("return " + line.substring(preReturn.length()).trim() + ";", _indent, isDisabled);
			}
			else if (Jump.isExit(line))
			{
				addCode("exit(" + line.substring(preExit.length()).trim() + ");", _indent, isDisabled);
			}
			// Has it already been matched with a loop? Then syntax must have been okay...
			else if (this.jumpTable.containsKey(_jump))
			{
				// FIXME (KGU 2017-01-02: PHP allows break n - but switch constructs add to the level) 
				Integer ref = this.jumpTable.get(_jump);
				String label = this.labelBaseName + ref;
				if (ref.intValue() < 0)
				{
					appendComment("FIXME: Structorizer detected this illegal jump attempt:", _indent);
					appendComment(line, _indent);
					label = "__ERROR__";
				}
				addCode("goto " + label + ";", _indent, isDisabled);
			}
			// START KGU#686 2019-03-21: Enh. #56
			else if (Jump.isThrow(line)) {
				addCode("throw new Exception(" + line.substring(preThrow.length()).trim() + ");", _indent, isDisabled);
			}
			// END KGU#686 2019-03-21
			else if (Jump.isLeave(line))
			{
				// Strange case: neither matched nor rejected - how can this happen?
				// Try with an ordinary break instruction and a funny comment
				addCode("last;\t" + this.commentSymbolLeft() + " FIXME: Dubious occurrence of 'last' instruction!",
						_indent, isDisabled);
			}
			else if (!isEmpty)
			{
				appendComment("FIXME: jump/exit instruction of unrecognised kind!", _indent);
				appendComment(line, _indent);
			}
			// END KGU#74/KGU#78 2015-11-30
		}
		if (isEmpty) {
			addCode("last;", _indent, isDisabled);
		}
		// END KGU#78 2015-12-18
	}
	
	// START KGU#686 2019-03-21: Enh. #56
	protected void generateCode(Try _try, String _indent)
	{
		boolean isDisabled = _try.isDisabled(false);
		String indentPlus1 = _indent + this.getIndent();
		String varName = _try.getExceptionVarName();
		String exName = "ex" + Integer.toHexString(_try.hashCode());
		
		this.appendComment(_try, _indent);
		
		this.addCode("try {", _indent, isDisabled);
		this.generateCode(_try.qTry, indentPlus1);
		this.addCode("} catch (Exception $e" + exName + ") {", _indent, isDisabled);
		if (varName != null && !varName.isEmpty()) {
			this.addCode("$" + varName + " = $" + exName + "->getMessage();", indentPlus1, isDisabled);
		}
		this.generateCode(_try.qCatch, indentPlus1);
		if (_try.qFinally.getSize() > 0) {
			this.addCode("} finally {", _indent, isDisabled);
			this.generateCode(_try.qFinally, indentPlus1);
		}
		this.addCode("}", _indent, isDisabled);
	}
	// END KGU#686 2019-03-21

    @Override
    public String generateCode(Root _root, String _indent, boolean _public)
    {
        // START KGU 2015-11-02: First of all, fetch all variable names from the entire diagram
        varNames = _root.retrieveVarNames();
        // END KGU 2015-11-02
        String procName = _root.getMethodName();
        // START KGU#74/KGU#78 2016-12-30: Issues #22/#23: Return mechanisms hadn't been fixed here until now
        boolean alwaysReturns = mapJumps(_root.children);
        this.isResultSet = varNames.contains("result", false);
        this.isFunctionNameSet = varNames.contains(procName);
        // END KGU#74/KGU#78 2016-12-30
        // START KGU#676/KGU#840 2020-04-06: Bugfix #844 (enh. #696) type information, from special pool in case of batch export
        this.typeMap = _root.getTypeInfo(routinePool);
        // END KGU#676/KGU#840 2020-04-06
        
        String pr = "program";
        if (_root.isSubroutine()) {
            pr = "function";
        } else if (_root.isInclude()) {
            pr = "includable";
        }

        // START KGU#705 2019-09-23: Enh. #738
        int line0 = code.count();
        if (codeMap!= null) {
            // register the triple of start line no, end line no, and indentation depth
            // (tab chars count as 1 char for the text positioning!)
            codeMap.put(_root, new int[]{line0, line0, _indent.length()});
        }
        // END KGU#705 2019-09-23

        // START KGU#178 2016-07-20: Enh. #160
        //code.add("<?php");
        //insertComment(pr+" "+_root.getMethodName() + " (generated by Structorizer)", _indent);
        if (topLevel)
        {
            code.add("<?php");
            appendComment(pr+" "+ procName + " (generated by Structorizer " + Element.E_VERSION + ")", _indent);
            // START KGU#363 2017-05-16: Enh. #372
            appendCopyright(_root, _indent, true);
            // END KGU#363 2017-05-16
            // START KGU#815 2020-04-08: Enh. #828 group export may require to share the entire module - so better copy the file
            //if (this.usesFileAPI) {
            if (this.usesFileAPI && (this.isLibraryModule() || this.importedLibRoots != null)) {
                generatorIncludes.add("StructorizerFileAPI");
            }
            // END KGU#815 2020-04-08
            // START KGU#815 2020-04-05: Enh. #828: For group export generatoir includes are essential
            this.appendGeneratorIncludes("", false);
            // END KGU#815 2020-04-05: 
            // START KGU#351 2017-02-26: Enh. #346
            this.appendUserIncludes("");
            // END KGU#351 2017-02-26
            addSepaLine();
            // START KGU#767 2020-04-05: Issue #782
            this.appendGlobalDefinitions(_root, _indent, false);
            if (_root.isProgram() || this.isLibraryModule()) {
                this.appendGlobalInitialisations(_root, _indent);
            }
            // END KGU#767 2020-04-05
            subroutineInsertionLine = code.count();
            // START KGU#311 2017-01-03: Enh. #314 File API support
            // START KGU#815 2020-04-08: Enh. #828 group export may require to share the entire module - so better copy the file
            //if (this.usesFileAPI) {
            if (this.usesFileAPI && !(this.isLibraryModule() || this.importedLibRoots != null)) {
            // END KGU#815 2020-04-08
                this.insertFileAPI("php");
            }
            // END KGU#311 2017-01-03
        }
        addSepaLine();
        if (!topLevel || !subroutines.isEmpty())
        {
            appendComment(pr + " " + procName, _indent);
        }
        // END KGU#178 2016-07-20
        // START KGU 2014-11-16
        appendComment(_root, "");
        // END KGU 2014-11-16
        // START KGU#815 2020-04-06: Enh. #828 group export
        //if (_root.isProgram() == true)
        if (_root.isProgram() || topLevel && _root.isInclude())
        // END KGU#815 2020-04-06
        {
            //addSepaLine();
            //appendComment("TODO declare your variables here if necessary", _indent);
            addSepaLine();
            if (this.hasInput(_root)) {
                appendComment("TODO Establish sensible web formulars to get the $_GET input working.", _indent);
                addSepaLine();
            }
            generateCode(_root.children, _indent);
        }
        else
        {
            String fnHeader = _root.getText().get(0).trim();
            // START #62 2016-12-30: Function header revision had been forgotten completely
            //if (fnHeader.indexOf('(')==-1 || !fnHeader.endsWith(")")) fnHeader=fnHeader+"()";
            if (this.suppressTransformation) {
                if (fnHeader.indexOf('(')==-1 || !fnHeader.endsWith(")")) fnHeader=fnHeader+"()";
            }
            else {
                fnHeader = procName + "(";
                StringList argNames = _root.getParameterNames();
                // START KGU#371 2019-3-08: Enh. #385 support for optional arguments
                int minArgs = _root.getMinParameterCount();
                StringList argDefaults = _root.getParameterDefaults();
                // END KGU#371 2019-03-08
                for (int i = 0; i < argNames.count(); i++) {
                	String argName = argNames.get(i);
                	if (!argName.startsWith("$")) {
                		argName = "$" + argName;
                	}
                	if (i > 0) {
                		fnHeader += ", " + argName;
                	}
                	else {
                		fnHeader += argName;
                	}
                	// START KGU#371 2019-3-08: Enh. #385 support for optional arguments
                	if (i >= minArgs) {
                		fnHeader += " = " + transform(argDefaults.get(i));
                	}
                	// END KGU#371 2019-03-08
                }
                fnHeader += ")";
            }
            // END KGU#62 2016-12-30
            code.add("function " + fnHeader);
            code.add("{");
            //appendComment("TODO declare your variables here if necessary", _indent + this.getIndent());
            // START KGU#839 2020-04-06: Bugfix #843 (#389, #782)
            this.declarationInsertionLine = code.count();
            // END KGU#839 2020-04-06
            addSepaLine();
            appendComment("TODO Establish sensible web formulars to get the $_GET input working.", _indent + this.getIndent());
            addSepaLine();
            generateCode(_root.children, _indent + this.getIndent());
            // START KGU#74/KGU#78 2016-12-30: Issues #22/#23: Return mechanisms hadn't been fixed here until now
            if (!this.suppressTransformation) {
            	this.generateResult(_root, _indent + this.getIndent(), alwaysReturns, varNames);
            }
            // END KGU#74/KGU#78 2016-12-30
            code.add("}");
            // START KGU#839 2020-04-06: Bugfix #843 (#389, #782)
            this.insertGlobalClause(_root, _indent + this.getIndent());
            // END KGU#839 2020-04-06

        }

        // START KGU#178 2016-07-20: Enh. #160
        //code.add("?>");
        if (topLevel)
        {
            // START KGU#815 2020-04-05: Enh. #828: Group export
            this.libraryInsertionLine = code.count();
            addSepaLine();
            // END KGU#815 2020-04-05
            code.add("?>");
        }
        // END KGU#178 2016-07-20

        // START KGU#705 2019-09-23: Enh. #738
        if (codeMap != null) {
            // Update the end line no relative to the start line no
            codeMap.get(_root)[1] += (code.count() - line0);
        }
        // END KGU#705 2019-09-23

        return code.getText();
    }

	private void insertGlobalClause(Root _root, String _indent) {
		if (_root.includeList != null) {
			int nVarsPerLine = 5;
			// Gather global variables
			StringList globVars = new StringList();
			for (Root incl: this.includedRoots) {
				if (_root.includeList.contains(incl.getMethodName())) {
					globVars.addIfNew(incl.getVarNames());
					globVars.addIfNew(incl.getMereDeclarationNames(false));
				}
			}
			for (int i = globVars.count() - 1; i >= 0; i--) {
				if (wasDefHandled(_root, globVars.get(i), false, false)) {
					// Variable was locally overridden, it seems, so drop it
					globVars.remove(i);
				}
			}
			// Now we insert global declarations 5 by 5
			int start = 0;
			while (start+1 < globVars.count()) {
				insertCode(_indent + "global $"
						+ globVars.concatenate(", $", start, Math.min(start+nVarsPerLine, globVars.count())) + ";",
						declarationInsertionLine);
				start += nVarsPerLine;
			}
		}
	}

	// START KGU#839 2020-04-06: Enh. #389 + issue #782
	protected void appendDefinitions(Root _root, String _indent, StringList _varNames, boolean _force) {
		if (topLevel) {
			for (int i = 0; i < _varNames.count(); i++) {
				String varName = _varNames.get(i);
				if (_root.constants.containsKey(varName)) {
					// This should also solve the enumerator type problem - does it?
					code.add(_indent + "define('" + varName + "', " + this.transform(_root.getConstValueString(varName))+ ")");
				}
				// Simply declare it formally
				this.wasDefHandled(_root, varName, true);
			}
		}
	}
	// END KGU#483 2018-01-02

	// START KGU#74/KGU#78 2016-12-30: Issues #22/#23 hadn't been solved for PHP...
	/**
	 * Creates the appropriate code for returning a required result and adds it
	 * (after the algorithm code of the body) to this.code)
	 * @param _root - the diagram root element
	 * @param _indent - the current indentation string
	 * @param alwaysReturns - whether all paths of the body already force a return
	 * @param varNames - names of all assigned variables
	 */
	@Override
	protected String generateResult(Root _root, String _indent, boolean alwaysReturns, StringList varNames)
	{
		if (_root.isSubroutine() && (returns || _root.getResultType() != null || isFunctionNameSet || isResultSet) && !alwaysReturns)
		{
			String result = "0";
			if (isFunctionNameSet)
			{
				result = "$" + _root.getMethodName();
			}
			else if (isResultSet)
			{
				int vx = varNames.indexOf("result", false);
				result = varNames.get(vx);
				if (!result.startsWith("$")) {
					result = "$" + result;
				}
			}
			addSepaLine();
			code.add(_indent + "return " + result + ";");
		}
		return _indent;
	}
	// END KGU#74/KGU#78 2016-12-30

	// START KGU#815 2020-03-26: Enh. #828 - group export, for libraries better copy the FileAPI file than the content
	/* (non-Javadoc)
	 * @see lu.fisch.structorizer.generators.CGenerator#copyFileAPIResources(java.lang.String)
	 */
	@Override
	protected boolean copyFileAPIResources(String _filePath)
	{
		/* If importedLibRoots is not null then we had a multi-module export,
		 * this function will only be called if at least one of the modules required
		 * the file API, so all requiring modules will be using "FileAPI.CS".
		 * Now we simply have to make sure it gets provided.
		 */
		if (this.importedLibRoots != null) {
			return copyFileAPIResource("php",  "StructorizerFileAPI.php", _filePath);
		}
		return true;	// By default, nothing is to be done and that is okay
	}
	// END KGU#815 2020-03-26
}<|MERGE_RESOLUTION|>--- conflicted
+++ resolved
@@ -463,17 +463,6 @@
 		StringList result = new StringList();
 		result.add("array(");
 		HashMap<String, String> comps = Instruction.splitRecordInitializer(_recordValue, _typeEntry, false);
-<<<<<<< HEAD
-		for (Entry<String, String> comp: comps.entrySet()) {
-			String compName = comp.getKey();
-			String compVal = comp.getValue();
-			if (!compName.startsWith("§") && compVal != null) {
-				result.add("\"" + compName + "\"");
-				result.add(" "); result.add("=>"); result.add(" ");
-				StringList tokens = Syntax.splitLexically(compVal, true);
-				if (tokens.contains("{")) {
-					tokens = transformInitializers(tokens);
-=======
 		// START KGU#1021 2021-12-05: Bugfix #1024 Instruction might be defective
 		if (comps != null) {
 		// END KGU#1021 2021-12-05
@@ -483,13 +472,12 @@
 				if (!compName.startsWith("§") && compVal != null) {
 					result.add("\"" + compName + "\"");
 					result.add(" "); result.add("=>"); result.add(" ");
-					StringList tokens = Element.splitLexically(compVal, true);
+					StringList tokens = Syntax.splitLexically(compVal, true);
 					if (tokens.contains("{")) {
 						tokens = transformInitializers(tokens);
 					}
 					result.add(tokens);
 					result.add(",");
->>>>>>> 93c8f21e
 				}
 			}
 			if (!result.isEmpty() && result.get(result.count()-1).equals(",")) {
