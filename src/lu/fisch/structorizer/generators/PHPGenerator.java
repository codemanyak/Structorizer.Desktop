--- conflicted
+++ resolved
@@ -71,12 +71,9 @@
  *      Kay Gürtzig             2020-03-23      Issue #840: Adaptations w.r.t. disabled elements using File API
  *      Kay Gürtzig             2020-04-05      Enh. #828: Preparations for group export (modified include mechanism)
  *      Kay Gürtzig             2020-04-06/07   Bugfixes #843, #844: Global declarations and record/array types
-<<<<<<< HEAD
  *      Kay Gürtzig             2020-08-12      Enh. #800: Started to redirect syntactic analysis to class Syntax
-=======
  *      Kay Gürtzig             2020-11-08/09   Issue #882: Correct translation of random function calls,
  *                                              also: randomize -> srand, toDegrees -> rad2deg, toRadians -> deg2rad
->>>>>>> cb94f8bc
  *
  ******************************************************************************************************
  *
@@ -336,9 +333,9 @@
 								tokens.add(",");		// ... the argument separator, and ...
 								tokens.add(" ");
 								// ... the argument of random, reduced by 1, ...
-								tokens.add(Element.splitLexically("(" + exprs.get(0) + ") - 1", true));
+								tokens.add(Syntax.splitLexically("(" + exprs.get(0) + ") - 1", true));
 								// ... and finally the re-tokenized tail
-								tokens.add(Element.splitLexically(exprs.get(1), true));
+								tokens.add(Syntax.splitLexically(exprs.get(1), true));
 							}
 						}
 						else if (token.equals("randomize")) {
