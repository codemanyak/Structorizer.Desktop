/*
    Structorizer
    A little tool which you can use to create Nassi-Schneiderman Diagrams (NSD)

    Copyright (C) 2009  Bob Fisch

    This program is free software: you can redistribute it and/or modify
    it under the terms of the GNU General Public License as published by
    the Free Software Foundation, either version 3 of the License, or any
    later version.

    This program is distributed in the hope that it will be useful,
    but WITHOUT ANY WARRANTY; without even the implied warranty of
    MERCHANTABILITY or FITNESS FOR A PARTICULAR PURPOSE.  See the
    GNU General Public License for more details.

    You should have received a copy of the GNU General Public License
    along with this program.  If not, see <http://www.gnu.org/licenses/>.
*/

package lu.fisch.structorizer.generators;

/******************************************************************************************************
 *
 *      Author:         Daniel Spittank
 *
 *      Description:    This class generates Java code.
 *
 ******************************************************************************************************
 *
 *      Revision List
 *
 *      Author              Date            Description
 *      ------              ----            -----------
 *      Daniel Spittank     2014-02-01      Starting from Java Generator
 *      Kay Gürtzig         2014-11-16      Conversion of C-like logical operators and arcus functions (see comment)
 *      Kay Gürtzig         2014-12-02      Additional replacement of long assignment operator "<--" by "<-"
 *      Kay Gürtzig         2015-10-18      Indentation and comment mechanisms revised, bugfix
 *      Kay Gürtzig         2015-12-12      bugfix #59 (KGU#104) with respect to ER #10
 *      Kay Gürtzig         2015-12-17      Enh. #23 (KGU#78) jump generation revised; Root generation
 *                                          decomposed according to Generator.generateCode(Root, String);
 *                                          Enh. KGU#47: Dummy implementation for Parallel element
 *      Kay Gürtzig         2015-12-21      Bugfix #41/#68/#69 (= KGU#93)
 *      Kay Gürtzig         2015-12-22      Bugfix #51/#54 (= KGU#108) empty input and output expression lists
 *      Kay Gürtzig         2016-01-14      Enh. #84 (= KGU#100) Array init. expr. support
 *      Kay Gürtzig         2016-01-17      Bugfix #61 (= KGU#109) Type names removed from assignments
 *      Kay Gürtzig         2016-03-16      Enh. #84: Support for FOREACH loops (KGU#61) 
 *      Kay Gürtzig         2016-04-01      Enh. #144: Care for new option to suppress content conversion 
 *      Kay Gürtzig         2016-07-20      Enh. #160: Option to involve subroutines implemented (=KGU#178),
 *                                          bugfix for routine calls (superfluous parentheses dropped)
 *      Kay Gürtzig         2016-09-25      Enh. #253: CodeParser.keywordMap refactoring done
 *      Kay Gürtzig         2016-10-14      Enh. #270: Handling of disabled elements (code.add(...) --> addCode(..))
 *      Kay Gürtzig         2016-10-15      Enh. #271: Support for input instructions with prompt
 *      Kay Gürtzig         2016-10-16      Enh. #274: Colour info for Turtleizer procedures added
 *      Kay Gürtzig         2016-12-01      Bugfix #301: More precise check for parenthesis enclosing of log. conditions
 *      Kay Gürtzig         2016-12-27      Enh. #314: Support for Structorizer File API
 *      Kay Gürtzig         2017-02-19      Enh. #348: Parallel sections translated with threading module
 *      Kay Gürtzig         2017-02-23      Issue #350: getOutputReplacer() and Parallel export revised again
 *      Kay Gürtzig         2017-02-27      Enh. #346: Insertion mechanism for user-specific include directives
 *      Kay Gürtzig         2017-03-10      Bugfix #378, #379: charset annotation / wrong inequality operator
 *      Kay Gürtzig         2017-05-16      Bugfix #51: an empty output instruction produced "print(, sep='')"
 *      Kay Gürtzig         2017-05-16      Enh. #372: Export of copyright information
 *      Kay Gürtzig         2017-05-24      Bugfix #412: hash codes may be negative, therefore used in hexadecimal form now
 *      Kay Gürtzig         2017-10-02/03   Enh. #389, #423: Export of globals and mutable record types implemented
 *      Kay Gürtzig         2017-11-02      Issue #447: Line continuation and Case elements supported
 *      Kay Gürtzig         2018-07-20      Enh. #563 - support for simplified record initializers
 *      Kay Gürtzig         2018-10-17      Issue #623: Turtleizer support was defective (moves, color, new routines),
 *                                          bugfix #624 - FOR loop translation into range() fixed
 *      Kay Gürtzig         2019-02-14      Enh. #680: Support for input instructions with several variables
 *      Kay Gürtzig         2019-03-08      Enh. #385: Support for parameter default values
 *      Kay Gürtzig         2019-03-21      Issue #706: Export of Calls with explicit argument assignments enabled
 *      Kay Gürtzig         2019-03-21      Issue #707: Mechanism to adjust the file name proposal
 *      Kay Gürtzig         2019-03-26      Bugfix #716: Assignments were transformed defectively
 *      Kay Gürtzig         2019-03-30      Issue #696: Type retrieval had to consider an alternative pool
 *      Kay Gürtzig         2019-05-28      Issue #725: Smarter export of division operator
 *      Kay Gürtzig         2019-11-08      Bugfix #769: Undercomplex selector list splitting in CASE generation mended
 *      Kay Gürtzig         2019-11-24      Bugfix #782: Declaration of global variables corrected
 *      Kay Gürtzig         2019-12-01      Enh. #739: Support for enumerator types
 *      Kay Gürtzig         2020-02-12      Issue #807: records no longer modeled via `recordtype' but as dictionaries
 *      Kay Gürtzig         2020-02-13      Bugfix #812: Defective solution for #782 (global references) mended
 *      Kay Gürtzig         2020-03-08      Bugfix #831: Obsolete shebang and defective export of CALLs as parallel branch
 *      Kay Gürtzig         2020-04-22      Ensured that appendGlobalInitializations() does not eventually overwrite typeMap
 *      Kay Gürtzig         2020-08-12      Enh. #800: Started to redirect syntactic analysis to class Syntax
 *      Kay Gürtzig         2021-02-03      Issue #920: Transformation for "Infinity" literal
 *      Kay Gürtzig         2021-02-13      Bugfix #935: NullPointerException in generateCode(For...)
 *      Kay Gürtzig         2021-12-05      Bugfix #1024: Precautions against defective record initializers
 *      Kay Gürtzig	        2022-07-04      Issue #1041: Unnecessary nesting of try blocks with finally clause
 *                                          Bugfix #1042: Wrong syntax for catch clauses with variable
 *      Kay Gürtzig             2022-08-14      Bugfix #1061: Suppression of content conversions #423, #623, #680, #782, #812
 *      Kay Gürtzig             2022-08-23      Issue #1068: transformIndexLists() inserted in transformTokens()
 *      Kay Gürtzig             2023-09-29      Issues #1091, #1092: Alias and array type defs now simply suppressed
 *      Kay Gürtzig             2023-10-04      Bugfix #1093 Undue final return 0 on function diagrams eliminated
 *      Kay Gürtzig             2023-10-12/18   Issue #980 Code generation for multi-variable and array declarations revised
 *
 ******************************************************************************************************
 *
 *      Comments:
 *
 *      2015.12.21 - Bugfix #41/#68/#69 (Kay Gürtzig)
 *      - Operator replacement had induced unwanted padding and string literal modifications
 *      - new subclassable method transformTokens() for all token-based replacements 
 *      
 *      2015.10.18 - Bugfixes and modifications (Kay Gürtzig)
 *      - Comment method signature simplified
 *      - Bugfix: The export option "export instructions as comments" had been ignored before
 *      - Bugfix KGU#54: generateCode(Repeat,String) ate the last two lines of the loop body!
 *      - The indentation logic was somehow inconsistent
 *
 *      2014.11.16 - Bugfixes / Enhancement
 *      - Conversion of C-style logical operators to the Python-conform ones added
 *      - assignment operator conversion now preserves or ensures surrounding spaces
 *      - workaround for reverse trigonometric functions added
 *      - Operator != had been converted to !==
 *      - comment export introduced
 *
 *      2014.02.01 - First Version of Python Generator
 *      
 *      2010.09.10 - Bugfixes
 *      - condition for automatic bracket addition around condition expressions corrected
 *      - "cosmetic" changes to the block ends of "switch" and "do while" 
 *
 *      2009.08.17 - Bugfixes
 *      - added automatic brackets for "while", "switch" & "if"
 *      - in the "repeat": "not" => "!"
 *      - pascal operator conversion
 *      - pascal function conversion
 *
 *      2009.08.10
 *        - writeln() => System.out.println()
 * 
 ******************************************************************************************************///

import java.util.HashMap;
import java.util.LinkedHashMap;
import java.util.LinkedList;
import java.util.Map.Entry;
import java.util.regex.Matcher;
import java.util.regex.Pattern;

import lu.fisch.utils.*;
import lu.fisch.structorizer.syntax.Syntax;
import lu.fisch.turtle.TurtleBox;
import lu.fisch.diagrcontrol.DiagramController;
import lu.fisch.structorizer.elements.*;
import lu.fisch.structorizer.generators.Generator.TryCatchSupportLevel;


public class PythonGenerator extends Generator 
{
		
	/************ Fields ***********************/
	protected String getDialogTitle()
	{
		return "Export Python ...";
	}

	protected String getFileDescription()
	{
		return "Python Source Code";
	}

	protected String getIndent()
	{
		return "    ";
	}

	protected String[] getFileExtensions()
	{
		String[] exts = {"py"};
		return exts;
	}

	// START KGU#690 2019-03-21: Enh. #707 
	/* (non-Javadoc)
	 * @see lu.fisch.structorizer.generators.Generator#ensureFilenameConformity(java.lang.String)
	 */
	@Override
	protected String ensureFilenameConformity(String proposedFilename) {
		// Python file names must not contain hyphens, since the file name is the module name
		return proposedFilename.replace('-', '_');
	}
	// END KGU#690 2019-03-21

	// START KGU 2015-10-18: New pseudo field
	@Override
	protected String commentSymbolLeft()
	{
		return "#";
	}
	// END KGU 2015-10-18

	// START KGU#78 2015-12-18: Enh. #23 We must know whether to create labels for simple breaks
	/* (non-Javadoc)
	 * @see lu.fisch.structorizer.generators.Generator#supportsSimpleBreak()
	 */
	@Override
	protected boolean breakMatchesCase()
	{
		return true;
	}
	// END KGU#78 2015-12-18

	// START KGU#371 2019-03-07: Enh. #385
	/**
	 * @return The level of subroutine overloading support in the target language
	 */
	@Override
	protected OverloadingLevel getOverloadingLevel() {
		return OverloadingLevel.OL_DEFAULT_ARGUMENTS;
	}
	// END KGU#371 2019-03-07

	// START KGU#686 2019-03-18: Enh. #56
	/**
	 * Subclassable method to specify the degree of availability of a try-catch-finally
	 * construction in the target language.
	 * @return a {@link TryCatchSupportLevel} value
	 */
	protected TryCatchSupportLevel getTryCatchLevel()
	{
		return TryCatchSupportLevel.TC_TRY_CATCH_FINALLY;
	}
	// END KGU#686 2019-03-18

//	// START KGU 2016-08-12: Enh. #231 - information for analyser - obsolete since 3.27
//    private static final String[] reservedWords = new String[]{
//		"and", "assert", "break", "class", "continue",
//		"def", "del",
//		"else", "elif", "except", "exec",
//		"finally", "for", "from", "global",
//		"if", "import", "in", "is", "lambda", "not", "or",
//		"pass", "print", "raise", "return", 
//		"try", "while",
//		"Data", "Float", "Int", "Numeric", "Oxphys",
//		"array", "close", "float", "int", "input",
//		"open", "range", "type", "write", "zeros"
//		};
//	public String[] getReservedWords()
//	{
//		return reservedWords;
//	}
//	public boolean isCaseSignificant()
//	{
//		return false;
//	}
//	// END KGU 2016-08-12
	// START KGU#351 2017-02-26: Enh. #346 - include / import / uses config
	/* (non-Javadoc)
	 * @see lu.fisch.structorizer.generators.Generator#getIncludePattern()
	 */
	@Override
	protected String getIncludePattern()
	{
		return "import %";
	}
	// END KGU#351 2017-02-26

	/************ Code Generation **************/

	// START KGU#542 2019-12-01: Enh. #739 - support for enumerator types
	/** The currently exported {@link Root} */
	private Root root = null;
	// END KGU#542 2019-12-01
	// START KGU#388 2017-10-02: Enh. #423 - Support for recordtypes
	/** cache for the type map of the current Root */
	private HashMap<String, TypeMapEntry> typeMap = null;
	/** Pattern for type name extraction from a type definition */
	private static final Pattern PTRN_TYPENAME = Pattern.compile("type (\\w+)\\s*=.*");
	private static Matcher mtchTypename = PTRN_TYPENAME.matcher("");
	// END KGU#388 2017-10-02
	// START KGU#799 2020-02-13: Bugfix #812
	private static final Matcher MTCH_IDENTIFIER = Pattern.compile("([A-Za-z_]\\w*).*").matcher("");
	// END KGU#799 2020-02-13

	// START KGU#598 2018-10-17: Enh. #490 Improved support for Turtleizer export
	/**
	 * Maps light-weight instances of DiagramControllers for API retrieval
	 * to their respective adapter class names
	 */
	protected static HashMap<DiagramController, String> controllerMap = new HashMap<DiagramController, String>();
	static {
		// FIXME: The controllers should be retrieved from controllers.xml
		// FIXME: For a more generic approach, the adapter class names should be fully qualified
		controllerMap.put(new TurtleBox(), "Turtleizer");
	}
	
	/**
	 * Defines the translations of Turtleizer subroutine names to the turtle module equivalents 
	 */
	private static HashMap<String, String> turtleMap = new HashMap<String, String>();
	static {
		turtleMap.put("gotoXY", "goto");
		turtleMap.put("getX", "xcor");
		turtleMap.put("getY", "ycor");
		turtleMap.put("getOrientation", "heading");
		turtleMap.put("setPenColor", "pencolor");
		turtleMap.put("setBackgroundColor", "bgcolor");
	}
	// END KGU#598 2018-10-17

	// START KGU#18/KGU#23 2015-11-01 Transformation decomposed
	/* (non-Javadoc)
	 * @see lu.fisch.structorizer.generators.Generator#getInputReplacer(boolean)
	 */
	@Override
	// START KGU#281 2016-10-15: Enh. #281
	//protected String getInputReplacer()
	//{
	//	return "$1 = input(\"$1\")";
	//}
	protected String getInputReplacer(boolean withPrompt)
	{
		if (withPrompt) {
			return "$2 = input($1)";				
		}
		return "$1 = input(\"$1\")";
	}
	// END KGU#281 2016-10-15

	/* (non-Javadoc)
	 * @see lu.fisch.structorizer.generators.Generator#getOutputReplacer()
	 */
	@Override
	protected String getOutputReplacer()
	{
		// START KGU#108 2015-12-22: Bugfix #51, #54: Parenthesis was rather wrong (produced lists)
		//return "print($1)";
		// START KGU 2017-02-23: for Python 3.5, parentheses ARE necessary, separator is to be suppressed
		//return "print $1";
		return "print($1, sep='')";
		// END KGU 2017-02-23
		// END KGU#108 2015-12-22
	}

	// START KGU#93 2015-12-21: Bugfix #41/#68/#69
	/* (non-Javadoc)
	 * @see lu.fisch.structorizer.generators.Generator#transformTokens(lu.fisch.utils.StringList)
	 */
	@Override
	protected String transformTokens(StringList tokens)
	{
		// START KGU#1061 2022-08-23: Issue #1068
		transformIndexLists(tokens);
		// END KGU#1061 2022-08-23
		// START KGU#920 2021-02-03: Issue #920 Handle Infinity literal
		tokens.replaceAll("Infinity", "float(\"inf\")");
		// END KGU#920 2021-02-03
		for (int i = 0; i < tokens.count(); i++) {
			String token = tokens.get(i);
			if (Syntax.isIdentifier(token, false, null)) {
				// START KGU#795 2020-02-12: Issue #807 - we now use directories instead of recordtype lib
				// Check for a preceding dot
				int k = i;
				while (k > 0 && tokens.get(--k).trim().isEmpty());
				boolean isComponent = k >= 0 && tokens.get(k).equals(".");
				// END KGU#795 2020-02-12
				int j = i;
				// Skip all whitespace
				while (j+2 < tokens.count() && tokens.get(++j).trim().isEmpty());
				// Handle DiagramController (more specifically: Turtleizer) routine calls
				// START KGU#480 2018-01-21: Enh. 490 - more precise detection
				//String turtleMethod = null;
				//if (j+1 < tokens.count() && tokens.get(j).equals("(") && (turtleMethod = Turtleizer.checkRoutine(token)) != null) {
				//	tokens.set(i, turtleMethod);
				//	this.usesTurtleizer = true;
				//}
				if (j+1 < tokens.count() && tokens.get(j).equals("(")) {
					int nArgs = Element.splitExpressionList(tokens.subSequence(j+1, tokens.count()), ",", false).count();
					for (Entry<DiagramController, String> entry: controllerMap.entrySet()) {
						String name = entry.getKey().providedRoutine(token, nArgs);
						if (name != null) {
							if (entry.getKey() instanceof TurtleBox) {
								this.usesTurtleizer = true;
								if (turtleMap.containsKey(name)) {
									name = turtleMap.get(name);
								}
								tokens.set(i, "turtle." + name.toLowerCase());
							}
							else {
								tokens.set(i, entry.getValue() + "." +name);
							}
						}
					}
				}
				// END KGU#480 2018-01-21
				// START KGU#795 2020-02-12: Issue #807 - we now use directories instead of recordtype lib
				else if (isComponent) {
					tokens.set(k++, "[");
					tokens.set(i, "]");
					tokens.insert("'" + token + "'", i);
					tokens.remove(k, i);
					i += (k - i) + 1;	// This corrects the current index w.r.t. insertions and deletions 
				}
				// END KGU#795 2020-02-12
				// START KGU#542 2019-12-01: Enh. #739 support for enumerators
				else if (this.varNames.contains(token) && this.root != null && this.root.constants.get(token) != null) {
					String constVal = this.root.constants.get(token);
					if (constVal.startsWith(":") && constVal.contains("€")) {
						// Enumerator entry
						tokens.set(i, constVal.substring(1, constVal.indexOf("€"))+ "." + token);
					}
				}
				// END KGU#542 2019-12-01
			}
		}
		// START KGU 2014-11-16: C comparison operator required conversion before logical ones
		// START KGU#367 2017-03-10: Bugfix #379 - this conversion was wrong
		//tokens.replaceAll("!="," <> ");
		// END KGU#368 2017-03-10
		// convert C logical operators
		tokens.replaceAll("&&"," and ");
		tokens.replaceAll("||"," or ");
		tokens.replaceAll("!"," not ");
		tokens.replaceAll("xor","^");            
		// END KGU 2014-11-16
		// START KGU#708 2019-05-28: Issue #725 - special operator symbol for int division
		tokens.replaceAll("div", "//");
		// END KGU#708 2019-05-28
		tokens.replaceAll("<-", "=");
		// START KGU#388 2017-10-02: Enh. #423 - convert Structorizer record initializers to Python
		transformRecordInitializers(tokens);
		// END KGU#388 2017-10-02
		// START KGU#100 2016-01-14: Enh. #84 - convert C/Java initialisers to lists
		tokens.replaceAll("{", "[");
		tokens.replaceAll("}", "]");
		// END KGU#100 2016-01-14
		return tokens.concatenate();
	}
	// END KGU#93 2015-12-21

	// START KGU#388 2017-10-02: Enh. #423 Record support
	/**
	 * Recursively looks for record initializers in the tokens and, if there are some, replaces
	 * the respective type name token by the entire transformed record initializer as single
	 * string element (which is hence immune against further token manipulations).<br/>
	 * @param tokens - the token list of the split line, will be modified.
	 */
	private void transformRecordInitializers(StringList tokens) {
		int posLBrace = -1;
		while ((posLBrace = tokens.indexOf("{", posLBrace+1)) > 0) {
			String prevToken = "";
			TypeMapEntry typeEntry = null;
			// Go back to the last non-empty token
			int pos = posLBrace - 1;
			while (pos >= 0 && (prevToken = tokens.get(pos).trim()).isEmpty()) pos--;
			if (pos >= 0 && Syntax.isIdentifier(prevToken, false, null)
					&& (typeEntry = this.typeMap.get(":" + prevToken)) != null
					// Should be a record type but we better make sure.
					&& typeEntry.isRecord()) {
				// We will now reorder the elements and drop the names
				// START KGU#559 2018-07-20: Enh. #563 - smarter record initialization
				//HashMap<String, String> comps = Instruction.splitRecordInitializer(tokens.concatenate("", posLBrace));
				// START KGU#1021 2021-12-05: Bugfix #1024 Instruction might be defective
				//HashMap<String, String> comps = Instruction.splitRecordInitializer(tokens.concatenate("", posLBrace), typeEntry, false);
				String tail = tokens.concatenate("", posLBrace);
				HashMap<String, String> comps = Instruction.splitRecordInitializer(tail, typeEntry, false);
				// END KGU#1021 2021-12-05
				// END KGU#559 2018-07-20
				LinkedHashMap<String, TypeMapEntry> compDefs = typeEntry.getComponentInfo(true);
				// START KGU#1021 2021-12-05: Bugfix #1024 Instruction might be defective
				//String tail = comps.get("§TAIL§");	// String part beyond the initializer
				if (comps != null) {
					tail = comps.get("§TAIL§");	// String part beyond the initializer
				}
				// END KGU#1021 2021-12-05
				// START KGU#795 2020-02-12: Issue #807 - we now use directories instead of recordtype lib
				//String sepa = "(";	// initial "separator" is the opening parenthesis, then it will be comma
				String sepa = "{";	// initial "separator" is the opening brace, then it will be comma
				prevToken = "";
				// END KGU#795 2020-02-12
				for (String compName: compDefs.keySet()) {
					// START KGU#1021 2021-12-05: Bugfix #1024 Instruction might be defective
					//if (comps.containsKey(compName)) {
					if (comps != null && comps.containsKey(compName)) {
					// END KGU#1021 2021-12-05
						// START KGU#795 2020-02-12: Issue #807 - we now use directories instead of recordtype lib
						//prevToken += sepa + transformTokens(Element.splitLexically(comps.get(compName), true));
						prevToken += sepa + "'" + compName + "': " + transformTokens(Syntax.splitLexically(comps.get(compName), true));
						// END KGU#795 2020-02-12
					}
					// START KGU#795 2020-02-12: Issue #807 - we now use directories instead of recordtype lib
					//else {
					//	prevToken += sepa + "None";
					//}
					// END KGU#795 2020-02-12
					sepa = ", ";
				}
				// START KGU#795 2020-02-12: Issue #807 - we now use directories instead of recordtype lib
				//prevToken += ")";
				prevToken += "}";
				// END KGU#795 2020-02-12
				tokens.set(pos, prevToken);
				tokens.remove(pos+1, tokens.count());
				if (tail != null) {
					// restore the tokens of the remaining text.
					tokens.add(Syntax.splitLexically(tail, true));
				}
				posLBrace = pos;
			}
		}
	}
	// END KGU#388 2017-10-02

	// END KGU#18/KGU#23 2015-11-01

	// START KGU#108 2015-12-22: Bugfix #51
	/* (non-Javadoc)
	 * @see lu.fisch.structorizer.generators.Generator#transformInput(java.lang.String)
	 */
	@Override
	protected String transformInput(String _interm)
	{
		String transformed = super.transformInput(_interm);
		if (transformed.startsWith(" = input("))
		{
			transformed = "generatedDummy" + transformed;
		}
		return transformed;
	}
	// END KGU#108 2015-12-22

	// START KGU#399 2017-05-16: Bugfix #51
	/* (non-Javadoc)
	 * @see lu.fisch.structorizer.generators.Generator#transformOutput(java.lang.String)
	 */
	protected String transformOutput(String _interm)
	{
		String transf = super.transformOutput(_interm);
		if (this.getOutputReplacer().replace("$1", "").equals(transf)) {
			transf = "print(\"\")";
		}
		return transf;
	}
	// END KGU#399 2017-05-16		

	// START KGU#18/KGU#23 2015-11-01: Obsolete    
//	private String transform(String _input)
	/* (non-Javadoc)
	 * @see lu.fisch.structorizer.generators.Generator#transform(java.lang.String)
	 */
	@Override
	protected String transform(String _input)
	{
		// START KGU#162 2016-04-01: Enh. #144 - hands off in "no conversion" mode!
		if (!this.suppressTransformation)
		{
			// END KGU#162 2016-04-01
			// START KGU#109 2016-01-17: Bugfix #61 - Remove type specifiers
			// Could we also do it by replacing all inventable type names by empty strings
			// in transformType()? Rather not.
			// START KGU#689 2019-03-21: Bugfix #706
			//_input = Element.unifyOperators(_input);
			//int asgnPos = _input.indexOf("<-");	// This might mutilate string literals!
			//if (asgnPos > 0)
			//{
			//	String lval = _input.substring(0, asgnPos).trim();
			//	String expr = _input.substring(asgnPos + "<-".length()).trim();
			if (Instruction.isAssignment(_input))
			{
				StringList tokens = Syntax.splitLexically(_input, true);
				// START KGU#698 2019-03-26: Bugfix #716
				Syntax.unifyOperators(tokens, false);
				// END KGU#698 2019-03-26
				tokens = Element.coagulateSubexpressions(tokens);
				int asgnPos = tokens.indexOf("<-");
				String lval = tokens.concatenate("", 0, asgnPos).trim();
				String expr = tokens.concatenate("", asgnPos + 1).trim();
			// END KGU#689 2019-03-21
				String[] typeNameIndex = this.lValueToTypeNameIndexComp(lval);
				String index = typeNameIndex[2];
				if (!index.isEmpty()) index = "[" + index + "]";
				// START KGU#388 2017-09-27: Enh. #423
				//_input = typeNameIndex[1] + index + " <- " + expr;
				_input = typeNameIndex[1] + index + typeNameIndex[3] + " <- " + expr;
				// END KGU#388 2017-09-27: Enh. #423
			}
			// END KGU#109 2016-01-17
			// START KGU#162 2016-04-01: Enh. #144 - hands off in "no conversion" mode!
		}
		// END KGU#162 2016-04-01

		String s = super.transform(_input);

//		// START KGU 2014-11-16: C comparison operator required conversion before logical ones
//		_input=BString.replace(_input,"!="," <> ");
//		// convert C logical operators
//		_input=BString.replace(_input," && "," and ");
//		_input=BString.replace(_input," || "," or ");
//		_input=BString.replace(_input," ! "," not ");
//		_input=BString.replace(_input,"&&"," and ");
//		_input=BString.replace(_input,"||"," or ");
//		_input=BString.replace(_input,"!"," not ");
//		_input=BString.replace(_input," xor "," ^ ");            
//		// END KGU 2014-11-16
//
//		// convert Pascal operators
//		_input=BString.replace(_input," div "," / ");
//
//		s = _input;
		// Math function
		s = s.replace("cos(", "math.cos(");
		s = s.replace("sin(", "math.sin(");
		s = s.replace("tan(", "math.tan(");
		// START KGU 2014-11-16: After the previous replacements the following 3 strings would never be found!
		//s=s.replace("acos(", "math.acos(");
		//s=s.replace("asin(", "math.asin(");
		//s=s.replace("atan(", "math.atan(");
		// This is just a workaround; A clean approach would require a genuine lexical scanning in advance
		s = s.replace("amath.cos(", "math.acos(");
		s = s.replace("amath.sin(", "math.asin(");
		s = s.replace("amath.tan(", "math.atan(");
		// END KGU 2014-11-16
		//s=s.replace("abs(", "abs(");
		//s=s.replace("round(", "round(");
		//s=s.replace("min(", "min(");
		//s=s.replace("max(", "max(");
		s = s.replace("ceil(", "math.ceil(");
		s = s.replace("floor(", "math.floor(");
		s = s.replace("exp(", "math.exp(");
		s = s.replace("log(", "math.log(");
		s = s.replace("sqrt(", "math.sqrt(");
		s = s.replace("pow(", "math.pow(");
		s = s.replace("toRadians(", "math.radians(");
		s = s.replace("toDegrees(", "math.degrees(");
		// clean up ... if needed
		//s=s.replace("Math.Math.", "math.");

		return s.trim();
	}

	protected void generateCode(Instruction _inst, String _indent)
	{
		if(!appendAsComment(_inst, _indent)) {
			boolean isDisabled = _inst.isDisabled(false);
			// START KGU 2014-11-16
			appendComment(_inst, _indent);
			// END KGU 2014-11-16
			StringList lines = _inst.getUnbrokenText();
			String tmpCol = null;
			Root root = Element.getRoot(_inst);
			for(int i = 0; i < lines.count(); i++)
			{
				// START KGU#277/KGU#284 2016-10-13/16: Enh. #270 + Enh. #274
				//code.add(_indent + transform(_inst.getText().get(i)));
				String line = lines.get(i);
				String codeLine = transform(line);
				boolean done = false;

				// START KGU#1053 2022-08-14: Bugfix #1061 - hands off in "no conversion" mode!
				if (!this.suppressTransformation)
				{
				// END KGU#1053 2022-08-14
					// START KGU#653 2019-02-14: Enh. #680 - face input instructions with multiple variables
					StringList inputItems = Instruction.getInputItems(line);
					// START KGU#799 2020-02-13: Bugfix #812
					if (inputItems != null && root.isInclude()) {
						for (int j = 1; j < inputItems.count(); j++) {
							String var = inputItems.get(j);
							if (!Syntax.isIdentifier(var, false, null) && MTCH_IDENTIFIER.reset(var).matches()) {
								var = MTCH_IDENTIFIER.group(1);
							}
							if (var != null) {
								this.wasDefHandled(root, var, true, true);	// mark var as defined if it isn't
							}
						}
					}
					// END KGU#799 2020-02-13
					if (inputItems != null && inputItems.count() > 2) {
						String inputKey = Syntax.getKeyword("input") + " ";
						String prompt = inputItems.get(0);
						if (!prompt.isEmpty()) {
							addCode(transform(Syntax.getKeyword("output") + " " + prompt), _indent, isDisabled);
						}
						for (int j = 1; j < inputItems.count(); j++) {
							String item = inputItems.get(j);
							addCode(transform(inputKey + "\"" + item + "\" " + item), _indent, isDisabled);
						}
						done = true;
					}
					// END KGU#653 2019-02-14
					else if (Instruction.isTurtleizerMove(line)) {
						// START KGU#599 2018-10-17: Bugfix #623 (turtle moves hadn't been exported)
						//codeLine += " " + this.commentSymbolLeft() + " color = " + _inst.getHexColor();
						//done = true;
						if (tmpCol == null) {
							tmpCol = "col" + Integer.toHexString(_inst.hashCode());
							String hexCol = _inst.getHexColor();
							// White elements induce black pen colour
							if (hexCol.equals("ffffff")) hexCol = "000000";
							addCode(tmpCol + " = turtle.pencolor(); turtle.pencolor(\"#" + hexCol + "\")", _indent, isDisabled);
						}
						// END KGU#599 2018-10-17
					}
					// START KGU#388 2017-10-02: Enh. #423 translate record types into mutable recordtype
					else if (Instruction.isTypeDefinition(line)) {
						mtchTypename.reset(line).matches();
						String typeName = mtchTypename.group(1);
						done = this.generateTypeDef(root, typeName, null, _indent, isDisabled);
					}
					// END KGU#388 2017-10-02
					// START KGU#767 2019-11-24: Bugfix #782 We must handle variable declarations as unspecified initialisations
					else if (Instruction.isMereDeclaration(line)) {
						done = generateDeclaration(line, root, _indent, isDisabled);
					}
					// END KGU#767 2019-11-24
					// START KGU#799 2020-02-13: Bugfix #812
					else if (Instruction.isAssignment(line) && root.isInclude()) {
						String var = this.getAssignedVarname(line, true);
						if (var != null) {
							this.wasDefHandled(root, var, true, true);	// mark var as defined if it isn't
						}
					}
					// END KGUU#799 2020-02-13
				// START KGU#1053 2022-08-14: Bugfix #1061 - hands off in "no conversion" mode!
				}
				// END KGU#1053 2022-08-14
				// START KGU#1089 2023-10-18: Issue #980 Reject a multi-var declaration
				if (!done && (Instruction.isAssignment(line))
						&& this.getAssignedVarname(line, false) == null) {
					this.appendComment("*** ILLEGAL LINE SKIPPED: " + line, _indent);
					done = true;
				}
				// END KGU#1089 2023-10-18
				if (!done) {
					addCode(codeLine, _indent, isDisabled);
				}
				// END KGU#277/KGU#284 2016-10-13/16
			}
			// START KGU#599 2018-10-17: Bugfix #623 make color effective
			if (tmpCol != null) {
				addCode("turtle.pencolor(" + tmpCol + ")", _indent, isDisabled);
			}
			// END KGU#599 2018-10-17
		}
	}

	protected void generateCode(Alternative _alt, String _indent)
	{
		boolean isDisabled = _alt.isDisabled(false);

		// START KGU 2014-11-16
		appendComment(_alt, _indent);
		// END KGU 2014-11-16

		String condition = transform(_alt.getUnbrokenText().getLongString()).trim();
		// START KGU#301 2016-12-01: Bugfix #301
		//if (!condition.startsWith("(") || !condition.endsWith(")")) condition="("+condition+")";
		if (!isParenthesized(condition)) condition = "(" + condition + ")";
		// END KGU#301 2016-12-01

		addCode("if "+condition+":", _indent, isDisabled);
		generateCode((Subqueue) _alt.qTrue,_indent + this.getIndent());
		if(_alt.qFalse.getSize()!=0)
		{
			addCode("else:", _indent, isDisabled);
			generateCode((Subqueue) _alt.qFalse, _indent + this.getIndent());
		}
		// START KGU#54 2015-10-19: Avoid accumulation of empty lines!
		//code.add("");
		if (code.count() > 0 && !code.get(code.count()-1).isEmpty())
		{
			addCode("", "", isDisabled);
		}
		// END KGU#54 2015-10-19
	}

	protected void generateCode(Case _case, String _indent)
	{
		boolean isDisabled = _case.isDisabled(false);

		// START KGU 2014-11-16
		appendComment(_case, _indent);
		// END KGU 2014-11-16

		// START KGU#453 2017-11-02: Issue #447
		//StringList lines = _case.getText();
		StringList lines = _case.getUnbrokenText();
		// END KGU#453 2017-11-02
		String condition = transform(lines.get(0));

		for(int i=0; i<_case.qs.size()-1; i++)
		{
			String caseline = _indent + ((i == 0) ? "if" : "elif") + " (";
			// START KGU#15 2015-10-21: Support for multiple constants per branch
			// START KGU#755 2019-11-08: Bugfix #769 - more precise splitting necessary
			//StringList constants = StringList.explode(lines.get(i+1), ",");
			StringList constants = Element.splitExpressionList(lines.get(i + 1), ",");
			// END KGU#755 2019-11-08
			for (int j = 0; j < constants.count(); j++)
			{
				if (j > 0) caseline = caseline + " or ";
				caseline = caseline + "(" + condition + ") == " + constants.get(j).trim();
			}
			// END KGU#15 2015-10-21
			addCode(caseline + ") :", "", isDisabled);
			generateCode((Subqueue) _case.qs.get(i), _indent + this.getIndent());
		}

		// START KGU#453 2017-11-02: Issue #447
		//if(!_case.getText().get(_case.qs.size()).trim().equals("%"))
		if (!lines.get(_case.qs.size()).trim().equals("%"))
			// END KGU#453 2017-11-02
		{
			addCode("else:", _indent, isDisabled);
			generateCode((Subqueue) _case.qs.get(_case.qs.size()-1),_indent + this.getIndent());
		}
		// START KGU#54 2015-10-19: Avoid accumulation of empty lines!
		//code.add("");
		if (code.count() > 0 && !code.get(code.count()-1).isEmpty())
		{
			addCode("", "", isDisabled);
		}
		// END KGU#54 2015-10-19
	}

	protected void generateCode(For _for, String _indent)
	{
		boolean isDisabled = _for .isDisabled(false);

		// START KGU 2014-11-16
		appendComment(_for, _indent);
		// END KGU 2014-11-16

		String counterStr = _for.getCounterVar();
		String valueList = "";
		if (_for.isForInLoop())
		{
			valueList = _for.getValueList();
			StringList items = this.extractForInListItems(_for);
			if (items != null)
			{
				valueList = "[" + transform(items.concatenate(", "), false) + "]";
			}
		}
		// START KGU#934 2021-02-13: Bugfix #935 NullPointerException...
		//else
		else if (_for.style == For.ForLoopStyle.COUNTER)
		// END KGU#934 2021-02-13
		{
			String startValueStr = this.transform(_for.getStartValue());
			String endValueStr = this.transform(_for.getEndValue());
			String stepValueStr = _for.getStepString();
			// START KGU#600 2018-10-17: Bugfix #624 - range implements a half-open interval ...
			if (stepValueStr.startsWith("-")) {
				endValueStr += "-1";
			}
			else {
				endValueStr += "+1";
			}
			// END KGU#600 2018-10-17
			valueList = "range("+startValueStr+", "+endValueStr+", "+stepValueStr+")";
		}
		// START KGU#934 2021-02-13: Bugfix #935 NullPointerException...
		//addCode("for "+counterStr+" in " + valueList + ":", _indent, isDisabled);
		if (_for.style == For.ForLoopStyle.FREETEXT) {
			this.appendComment("TODO: No automatic loop translation found!", _indent);
			addCode(_for.getUnbrokenText().getLongString(), _indent, isDisabled);
		}
		else {
			addCode("for "+counterStr+" in " + valueList + ":", _indent, isDisabled);
		}
		// END KGU#934 2021-02-13
		generateCode((Subqueue) _for.q,_indent + this.getIndent());
		// START KGU#54 2015-10-19: Avoid accumulation of empty lines!
		//code.add("");
		if (code.count() > 0 && !code.get(code.count()-1).isEmpty())
		{
			addCode("", "", isDisabled);
		}
		// END KGU#54 2015-10-19
	}

	protected void generateCode(While _while, String _indent)
	{
		boolean isDisabled = _while.isDisabled(false);

		// START KGU 2014-11-16
		appendComment(_while, _indent);
		// END KGU 2014-11-16

		String condition = transform(_while.getUnbrokenText().getLongString()).trim();
		// START KGU#301 2016-12-01: Bugfix #301
		//if (!condition.startsWith("(") || !condition.endsWith(")")) condition="("+condition+")";
		if (!isParenthesized(condition)) condition = "(" + condition + ")";
		// END KGU#301 2016-12-01

		addCode("while "+condition+":", _indent, isDisabled);
		generateCode((Subqueue) _while.q, _indent + this.getIndent());
		// START KGU#54 2015-10-19: Avoid accumulation of empty lines!
		//code.add("");
		if (code.count() > 0 && !code.get(code.count()-1).isEmpty())
		{
			addCode("", "", isDisabled);
		}
		// END KGU#54 2015-10-19
	}

	protected void generateCode(Repeat _repeat, String _indent)
	{
		boolean isDisabled = _repeat.isDisabled(false);

		// START KGU 2014-11-16
		appendComment(_repeat, _indent);
		// END KGU 2014-11-16
		addCode("while True:", _indent, isDisabled);
		generateCode((Subqueue) _repeat. q,_indent + this.getIndent());
		// START KGU#54 2015-10-19: Why should the last two rows be empty? They aren't! This strange behaviour ate code lines! 
		//code.delete(code.count()-1); // delete empty row
		//code.delete(code.count()-1); // delete empty row
		// END KGU#54 2015-10-19
		addCode("if " + transform(_repeat.getUnbrokenText().getLongString()).trim()+":",
				_indent + this.getIndent(), isDisabled);
		addCode("break", _indent+this.getIndent()+this.getIndent(), isDisabled);
		// START KGU#54 2015-10-19: Add an empty line, but avoid accumulation of empty lines!
		if (code.count() > 0 && !code.get(code.count()-1).isEmpty())
		{
			addCode("", "", isDisabled);
		}
		// END KGU#54 2015-10-19
	}

	protected void generateCode(Forever _forever, String _indent)
	{
		boolean isDisabled = _forever.isDisabled(false);

		// START KGU 2014-11-16
		appendComment(_forever, _indent);
		// END KGU 2014-11-16
		addCode("while True:", _indent, isDisabled);
		generateCode((Subqueue) _forever.q, _indent + this.getIndent());
		// START KGU#54 2015-10-19: Avoid accumulation of empty lines!
		//code.add("");
		if (code.count() > 0 && !code.get(code.count()-1).isEmpty())
		{
			addCode("", "", isDisabled);
		}
		// END KGU#54 2015-10-19
	}

	protected void generateCode(Call _call, String _indent)
	{
		if(!appendAsComment(_call, _indent))
		{
			boolean isDisabled = _call.isDisabled(false);
			// START KGU 2014-11-16
			appendComment(_call, _indent);
			// END KGU 2014-11-16
			StringList lines = _call.getText();
			for(int i=0; i<lines.count(); i++)
			{
				// START KGU 2016-07-20: Bugfix the extra parentheses were nonsense
				//code.add(_indent+transform(_call.getText().get(i))+"()");
				addCode(transform(lines.get(i)), _indent, isDisabled);
				// END KGU 2016-07-20
			}
		}
	}

	protected void generateCode(Jump _jump, String _indent)
	{
		if(!appendAsComment(_jump, _indent))
		{
			boolean isDisabled = _jump.isDisabled(false);
			// START KGU 2014-11-16
			appendComment(_jump, _indent);
			// END KGU 2014-11-16
			// START KGU#78 2015-12-17: Enh. 38 - translate acceptable Jumps to break instructions
			//for(int i=0;i<_jump.getText().count();i++)
			//{
			//	insertComment(transform(_jump.getText().get(i))+" # FIXME goto instructions not allowed in Python", _indent);
			//}
			// In case of an empty text generate a break instruction by default.
			boolean isEmpty = true;

			StringList lines = _jump.getUnbrokenText();
			String preReturn = Syntax.getKeywordOrDefault("preReturn", "return");
			String preLeave  = Syntax.getKeywordOrDefault("preLeave", "leave");
			String preThrow  = Syntax.getKeywordOrDefault("preThrow", "throw");
			for (int i = 0; isEmpty && i < lines.count(); i++) {
				String line = transform(lines.get(i)).trim();
				if (!line.isEmpty())
				{
					isEmpty = false;
				}
				if (Jump.isReturn(line))
				{
					addCode("return " + line.substring(preReturn.length()).trim(),
							_indent, isDisabled);
				}
				else if (Jump.isLeave(line))
				{
					// We may only allow one-level breaks, i. e. there must not be an argument
					// or the argument must be 1 and a legal label must be associated.
					String arg = line.substring(preLeave.length()).trim();
					Integer label = this.jumpTable.get(_jump);
					if (label != null && label.intValue() >= 0 &&
							(arg.isEmpty() || Integer.parseInt(arg) == 1))
					{
						addCode("break", _indent, isDisabled);		
					}
					else
					{
						addCode("break # FIXME: Illegal multi-level break attempted!",
								_indent, isDisabled);
					}
				}
				// START KGU#686 2019-03-21: Enh. #56
				else if (Jump.isThrow(line)) {
					this.addCode("raise Exception(" + line.substring(preThrow.length()) + ")", _indent, isDisabled);
				}
				// END KGU#686 2019-03-21
				else if (!isEmpty)
				{
					appendComment("FIXME: unsupported jump/exit instruction!", _indent);
					appendComment(line, _indent);
				}
			}
			if (isEmpty) {
				addCode("break", _indent, isDisabled);
			}
			// END KGU#78 2015-12-17
		}
	}

	// START KGU#47 2015-12-17: Offer at least a sequential execution (which is one legal execution order)
	protected void generateCode(Parallel _para, String _indent)
	{
		boolean isDisabled = _para.isDisabled(false);
		Root root = Element.getRoot(_para);
		String suffix = Integer.toHexString(_para.hashCode());

		//String indentPlusOne = _indent + this.getIndent();
		//String indentPlusTwo = indentPlusOne + this.getIndent();
		appendComment(_para, _indent);

		addCode("", _indent, isDisabled);
		appendComment("==========================================================", _indent);
		appendComment("================= START PARALLEL SECTION =================", _indent);
		appendComment("==========================================================", _indent);
		//insertComment("TODO: add the necessary code to run the threads concurrently", _indent);
		//addCode("", indentPlusOne, isDisabled);

		for (int i = 0; i < _para.qs.size(); i++) {
			//insertComment("----------------- START THREAD " + i + " -----------------", indentPlusOne);
			// START KGU#348 2017-02-19: Enh. #348 Actual translation
			//generateCode((Subqueue) _para.qs.get(i), indentPlusTwo);
			Subqueue sq = _para.qs.get(i);
			String threadVar = "thr" + suffix + "_" + i;
			String threadFunc = "thread" + suffix + "_" + i;
			StringList used = root.getUsedVarNames(sq, false, false);
			StringList asgnd = root.getVarNames(sq, false);
			for (int v = 0; v < asgnd.count(); v++) {
				used.removeAll(asgnd.get(v));
			}
			if (sq.getSize() == 1) {
				Element el = sq.getElement(0);
				if (el instanceof Call && ((Call)el).isProcedureCall(false)) {
					threadFunc = ((Call)el).getCalledRoutine().getName();
					// START KGU#819 2020-03-08: Bugfix #831 - In case of a call we can (and must) simply copy the arg list.
					String line = ((Call)el).getUnbrokenText().get(0);
					used = Element.splitExpressionList(line.substring(line.indexOf("(")+1), ",");
					for (int j = 0; j < used.count(); j++) {
						used.set(j, transform(used.get(j)));
					}
					// END KGU#819 2020-03-08
				}
			}
			String args = used.concatenate(",");
			if (used.count() == 1) {
				args += ",";
			}
			addCode(threadVar + " = Thread(target=" + threadFunc + ", args=(" + args + "))", _indent, isDisabled);
			addCode(threadVar + ".start()", _indent, isDisabled);
			addCode("", _indent, isDisabled);
			// END KGU#348 2017-02-19
			//insertComment("------------------ END THREAD " + i + " ------------------", _indent + this.getIndent());
			//addCode("", indentPlusOne, isDisabled);
		}

		for (int i = 0; i < _para.qs.size(); i++) {
			String threadVar = "thr" + suffix + "_" + i;
			addCode(threadVar + ".join()", _indent, isDisabled);
		}
		appendComment("==========================================================", _indent);
		appendComment("================== END PARALLEL SECTION ==================", _indent);
		appendComment("==========================================================", _indent);
		addCode("", _indent, isDisabled);
	}
	// END KGU#47 2015-12-17

	// START KGU#47/KGU#348 2017-02-19: Enh. #348
	private void generateParallelThreadFunctions(Root _root, String _indent)
	{
		String indentPlusOne = _indent + this.getIndent();
		int lineBefore = code.count();
		StringList globals = new StringList();
		final LinkedList<Parallel> containedParallels = new LinkedList<Parallel>();
		_root.traverse(new IElementVisitor() {
			@Override
			public boolean visitPreOrder(Element _ele) {
				return true;
			}
			@Override
			public boolean visitPostOrder(Element _ele) {
				if (_ele instanceof Parallel) {
					containedParallels.addLast((Parallel)_ele);
				}
				return true;
			}
		});
		for (Parallel par: containedParallels) {
			boolean isDisabled = par.isDisabled(false);
			String functNameBase = "thread" + Integer.toHexString(par.hashCode()) + "_";
			int i = 0;
			// We still don't care for synchronisation, mutual exclusion etc.
			for (Subqueue sq: par.qs) {
				Element el = null;
				if (sq.getSize() == 1 && (el = sq.getElement(0)) instanceof Call && ((Call)el).isProcedureCall(false)) {
					// Don't generate a thread function for single procedure calls
					continue;
				}
				// Variables assigned here will be made global
				StringList setVars = new StringList(_root.getVarNames(sq, false));
				// Variables used here without being assigned will be made arguments
				StringList usedVars = _root.getUsedVarNames(sq, false, false);
				for (int v = 0; v < setVars.count(); v++) {
					usedVars.removeAll(setVars.get(v));
				}
				addCode("def " + functNameBase + i + "(" + usedVars.concatenate(", ") + "):", _indent, isDisabled);
				for (int v = 0; v < setVars.count(); v++) {
					String varName = setVars.get(v);
					globals.addIfNew((isDisabled ? this.commentSymbolLeft() : "") + varName);
					addCode("global " + varName, indentPlusOne, isDisabled);
				}
				generateCode(sq, indentPlusOne);
				addSepaLine(_indent);
				i++;
			}
		}
		if (globals.count() > 0) {
			insertCode(_indent + "", lineBefore);
			for (int v = 0; v < globals.count(); v++) {
				String varName = globals.get(v);
				String end = varName.startsWith(this.commentSymbolLeft()) ? this.commentSymbolRight() : "";
				insertCode(_indent + varName + " = 0" + end, lineBefore);
			}
			insertCode(_indent + this.commentSymbolLeft() + " TODO: Initialize these variables globally referred to by prallel threads in a sensible way!", lineBefore);
		}
	}
	// END KGU#47/KGU#348 2017-02-19
	
	// START KGU#686 2019-03-21: Enh. #56
	protected void generateCode(Try _try, String _indent)
	{
		boolean isDisabled = _try.isDisabled(false);
		this.appendComment(_try, _indent);

		// START KGU#1034 2022-07-04: Issue #1041 superfluous nesting
		//// Both try-except and try-finally blocks exist, but not in combination... (was wrong!)
		//String indent0 = _indent;
		String indent1 = _indent + this.getIndent();
		// END KGU#1034 2022-07-04
		
		this.addCode("try:", _indent, isDisabled);

		// START KGU#1034 2022-07-04: Issue #1041 superfluous nesting
		//if (_try.qFinally.getSize() > 0) {
		//	indent0 += this.getIndent();
		//	// Inner try instruction
		//	this.addCode("try:", indent0, isDisabled);
		//}
		//String indent1 = indent0 + this.getIndent();
		// END KGU#1034 2022-07-04
		
		this.generateCode(_try.qTry, indent1);

		// START KGU#1034 2022-07-04: Issue #1041 superfluous nesting
		//if (_try.qFinally.getSize() > 0) {
		//	this.addCode("finally:", indent0, isDisabled);
		//	this.generateCode(_try.qFinally, indent1);
		//}
		//indent1 = _indent + this.getIndent();
		// END KGU#1034 2022-07-04

		String exName = _try.getExceptionVarName();
		if (exName != null && !exName.isEmpty()) {
			// START KGU#1034 2022-07-04: Bugfix #1042 wrong syntax
			//this.addCode("except Exception, " + exName + ":", _indent, isDisabled);
			this.addCode("except Exception as " + exName + ":", _indent, isDisabled);
			// END KGU#1034 2022-07-04
		}
		else {
			this.addCode("except Exception:", _indent, isDisabled);
		}
		generateCode(_try.qCatch, indent1);
		// START KGU#1034 2022-07-04: Issue #1041 finally can simply be appeded here
		if (_try.qFinally.getSize() > 0) {
			this.addCode("finally:", _indent, isDisabled);
			this.generateCode(_try.qFinally, indent1);
		}
		// END KGU#1034 2022-07-04
		addCode("", _indent, false);
	}
	// END KGU#686 2019-03-21

	// START KGU#388 2017-10-02: Enh. #423 Translate record types to mutable recordtypes
	/**
	 * Adds a typedef, struct, or enum definition for the type passed in by {@code _typeEnry}
	 * if it hadn't been defined globally or in the preamble before.
	 * @param _root - the originating Root
	 * @param _type - the type map entry the definition for which is requested here
	 * @param _indent - the current indentation
	 * @param _asComment - if the type deinition is only to be added as comment (disabled)
	 */
	protected boolean generateTypeDef(Root _root, String _typeName, TypeMapEntry _type, String _indent, boolean _asComment) {
		boolean done = false;
		String typeKey = ":" + _typeName;
		if (_type == null) {
			_type = this.typeMap.get(typeKey);
		}
		if (this.wasDefHandled(_root, typeKey, false)
				|| _type != null && _type.isNamed() && this.wasDefHandled(_root, ":" + _type.typeName, false)) {
			// It was not done now and here again but there's nothing more to do, so it's "done"
			return true;
		}
		else if (_type == null) {
			// We leave it to the caller what to do
			return false;
		}
		setDefHandled(_root.getSignatureString(false, false), typeKey);
		if (_type.isRecord()) {
			// START KGU#795 2020-02-12: Issue #807 Use dictionaries instead of external library recordtype
			//String typeDef = _type.typeName + " = recordtype(\"" + _type.typeName + "\" \"";
			//for (String compName: _type.getComponentInfo(false).keySet()) {
			//	typeDef += compName + " ";
			//}
			//typeDef = typeDef.trim() + "\")";
			//addCode(typeDef, _indent, _asComment);
			// END KGU#795 2020-02-12
			done = true;
		}
		// START KGU#542 2019-12-01: Enh. #739 - Support for enumeration types (since Python 3.4)
		else if (_type.isEnum()) {
			String indentPlus1 = _indent + this.getIndent();
			StringList enumItems = _type.getEnumerationInfo();
			addCode("class " + _typeName + "(Enum):", _indent, _asComment);
			int offset = 0;
			String lastVal = "";
			for (int i = 0; i < enumItems.count(); i++) {
				String[] itemSpec = enumItems.get(i).split("=", 2);
				if (itemSpec.length > 1) {
					lastVal = itemSpec[1].trim();
					offset = 0;
					try {
						int code = Integer.parseUnsignedInt(lastVal);
						lastVal = "";
						offset = code;
					}
					catch (NumberFormatException ex) {}
				}
				addCode(itemSpec[0] + " = " + transform(lastVal) + (lastVal.isEmpty() ? "" : "+") + offset, indentPlus1, _asComment);
				offset++;
			}
			addCode("", _indent, _asComment);
			done = true;
		}
		// END KGU#542 2019-12-01
		// START KGU#1081/KGU#1082 2023-09-29: Issue #1091, #1092 handle remaining cases
		else {
			// Just ignore type definition
			done = true;
		}
		// END KGU#1081/KGU#1082 2023-09-29
		return done;
	}

	/* (non-Javadoc)
	 * @see lu.fisch.structorizer.generators.Generator#appendGlobalInitialisations(java.lang.String)
	 */
	protected void appendGlobalInitialisations(Root _root, String _indent) {
		if (topLevel) {
			// START KGU#852 2020-04-22: Don't leave a foreign typeMap here
			HashMap<String, TypeMapEntry> oldTypeMap = typeMap;
			// END KGU#852 2020-04-22
			for (Root incl: this.includedRoots.toArray(new Root[]{})) {
				// START KGU#815/KGU#824 2020-03-18: Enh. #828, bugfix #836
				// Don't add initialisation code for an imported module
				if (importedLibRoots != null && importedLibRoots.contains(incl)) {
					continue;
				}
				// END KGU#815/KGU#824 2020-03-18
				appendComment("BEGIN (global) code from included diagram \"" + incl.getMethodName() + "\"", _indent);
				// START KGU#676 2019-03-30: Enh. #696 special pool in case of batch export
				//typeMap = incl.getTypeInfo();
				typeMap = incl.getTypeInfo(routinePool);	// This line is the difference to Generator!
				// END KGU#676 2019-03-30
				generateCode(incl.children, _indent);
				appendComment("END (global) code from included diagram \"" + incl.getMethodName() + "\"", _indent);
			}
			addSepaLine(_indent);
			// START KGU#852 2020-04-22: Don't leave a foreign typeMap here
			if (oldTypeMap != null) {
				typeMap = oldTypeMap;
			}
			// END KGU#852 2020-04-22
		}
	}

	/**
	 * Declares imported names as global
	 * @param _root - the Root being exported
	 * @param _indent - the current indentation level
	 * @see #appendGlobalInitialisations(Root, String)
	 * @see #generateDeclaration(String, Root, String, boolean)
	 */
	private void appendGlobalDeclarations(Root _root, String _indent) {
		// START KGU#767 2019-11-24: Bugfix #782 Fundamentally revised
//		if (_root.includeList != null) {
//			HashSet<String> declared = new HashSet<String>();
//			for (Root incl: this.includedRoots) {
//				if (_root.includeList.contains(incl.getMethodName())) {
//					// Start with the types
//					// START KGU#676 2019-03-30: Enh. #696 special pool in case of batch export
//					//for (String name: incl.getTypeInfo().keySet()) {
//					for (String name: incl.getTypeInfo(routinePool).keySet()) {
//					// END KGU#676 2019-03-30
//						if (name.startsWith(":") && !declared.contains((name = name.substring(1)))) {
//							addCode("global " + name, _indent, false);
//							declared.add(name);								
//						}
//					}
//					// Now add the variables (including constants)
//					StringList names = incl.retrieveVarNames();
//					for (int i = 0; i < names.count(); i++)
//					{
//						String name = names.get(i);
//						if (!declared.contains(name)) {
//							addCode("global " + name, _indent, false);
//							declared.add(name);
//						}
//					}
//				}
//			}
//			if (!declared.isEmpty()) {
//				addCode("", _indent, false);
//			}
//		}
		// START KGU#799 2020-02-12: Bugfix #812 A main program does not need to use global declarations
		if (_root.isProgram()) {
			return;
		}
		// END KGU#799 2020-02-12
		for (String name: this.typeMap.keySet()) {
			if (this.wasDefHandled(_root, name, false, true) && !this.wasDefHandled(_root, name, true, false)) {
				if (name.startsWith(":")) {
					// START KGU#795 2020-02-12: Issue #807: There are no named record types anymore on export
					if (this.typeMap.get(name).isRecord()) {
						continue;
					}
					// END KGU#795 2020-02-12
					name = name.substring(1);
				}
				addCode("global " + name, _indent, false);
			}
		}
		// END KGU#767 2019-11-24
	}
	// END KGU#388 2017-10-02

	// START KGU#767 2019-11-24: Bugfix #782 - wrong handling of global / local declarations
	/**
	 * Generates a declaration from the given line and registers it with the given root.
	 * 
	 * @param _line - the original line of the declaration (should start with "var" or "dim")
	 * @param _root - the owning {@link Root} object
	 * @param _indent - current indentation level
	 * @param _isDisabled - whether this element is disabled (i.e. all content is going to
	 *     be a comment)
	 * @return true iff all code generation for the instruction line is done
	 */
	private boolean generateDeclaration(String _line, Root _root, String _indent, boolean _isDisabled) {
<<<<<<< HEAD
		StringList tokens = Syntax.splitLexically(_line + " <- 0", true, true);
		String varName = Instruction.getAssignedVarname(tokens, false);
		if (this.wasDefHandled(_root, varName, false)) {
=======
		// START KGU#1089 2023-10-12: Issu #980
		//StringList tokens = Element.splitLexically(_line + " <- 0", true);
		//tokens.removeAll(" ");
		//String varName = Instruction.getAssignedVarname(tokens, false);
		//return generateDeclaration(_root, varName, _indent, _isDisabled);
		StringList tokens = Element.splitLexically(_line, true);
		tokens.removeAll(" ");
		if (!tokens.isEmpty()) {
			// First tokens should be "var" or "dim" now.
			tokens.remove(0);
		}
		int posColon = tokens.indexOf(":");
		if (posColon < 0) {
			posColon = tokens.indexOf("as", false);
		}
		if (posColon < 0) {
			// Something's wrong here!
			posColon = tokens.count();
		}
		boolean done = true;
		StringList declItems = Element.splitExpressionList(tokens.subSequence(0, posColon), ",", false);
		for (int i = 0; i < declItems.count(); i++) {
			String declItem = declItems.get(i);
			int posBrack = declItem.indexOf("[");
			if (posBrack >= 0) {
				declItem = declItem.substring(0, posBrack);
			}
			if (Function.testIdentifier(declItem, false, null)) {
				done = generateDeclaration(_root, declItem, _indent, _isDisabled) && done;
			}
			else {
				// FIXME This may cause more trouble then to return always true
				done = false;
			}
		}
		return done;
		// END KGU#1089 2023-10-12
	}
	// END KGU#767 2019-11-24

	// START KGU#1098 2023-10-12: Issue #980 extracted from generateDeclaration(String, Root, String, boolean)
	/**
	 * Generates a declaration for the given variable and registers it with the given root
	 * if is hadn't already been declared.
	 * @param _root - the owning {@link Root} object
	 * @param _varName - the variable for which the declaration is to be generated (from
	 *     {@code root}'s type map)
	 * @param _indent - current indentation level
	 * @param _isDisabled - whether this element is disabled (i.e. all content is going to be a comment)
	 * @return true iff declaration for the given variable was or had been generated
	 */
	private boolean generateDeclaration(Root _root, String _varName, String _indent, boolean _isDisabled) {
		if (this.wasDefHandled(_root, _varName, false)) {
>>>>>>> c9691ccb
			return true;
		}
		String typeComment = "";
		TypeMapEntry type = this.typeMap.get(_varName);
		// START KGU#1089 2023-10-12: Issue #980 More intelligent declaration for fixed-size arrays
		StringList initializer = new StringList();
		int depth = 0;
		boolean toFill = true;
		// END KGU#1089 2023-10-12
		if (type != null) {
			StringList typeNames = this.getTransformedTypes(type, true);
			if (typeNames != null && !typeNames.isEmpty()) {
				typeComment = "\t" + this.commentSymbolLeft() +
						" meant to be of type " + typeNames.concatenate(" or ") + " " +
						this.commentSymbolRight();
			}
			// START KGU#1089 2023-10-12: Issue #980 More intelligent declaration for fixed-size arrays
			String canonStr = type.getCanonicalType(true, false);
			while (canonStr.substring(depth).startsWith("@")) {
				initializer.insert("]", depth);
				int maxIndex = type.getMaxIndex(depth);
				toFill = false;
				if (maxIndex >= 0) {
					initializer.insert(" for i" + depth + " in range(" + (maxIndex+1) +")", depth);
					toFill = true;
				}
				initializer.insert("[", 0);
				depth++;
			}
			// END KGU#1089 2023-10-12
		}
		// START KGU#1089 2023-10-12: Issue #980 More intelligent declaration for fixed-size arrays
		//addCode(_varName + " = None" + typeComment, _indent, _isDisabled);
		if (toFill) {
			initializer.insert("None", depth);
		}
		addCode(_varName + " = " + initializer.concatenate(null) + typeComment, _indent, _isDisabled);
		// END KGU#1089 2023-10-12
		this.setDefHandled(_root.getSignatureString(false, false), _varName);
		return true;
	}
	// END KGU#1098 2023-10-12

	/* (non-Javadoc)
	 * @see lu.fisch.structorizer.generators.Generator#generateHeader(lu.fisch.structorizer.elements.Root, java.lang.String, java.lang.String, lu.fisch.utils.StringList, lu.fisch.utils.StringList, java.lang.String)
	 */
	@Override
	protected String generateHeader(Root _root, String _indent, String _procName,
			StringList _paramNames, StringList _paramTypes, String _resultType, boolean _public)
	{
		String indent = "";
		if (topLevel)
		{
			// START KGU#815 2020-04-07: Enh. #828 group export
			// START KGU#1040 2022-08-01: Bugfix #1047 was ugly in batch export to console
			//if (this.isLibraryModule()) {
			if (this.isLibraryModule() && !this.pureFilename.isEmpty()) {
			// END KGU#1040 2022-08-01
				this.appendScissorLine(true, this.pureFilename + "." + this.getFileExtensions()[0]);
			}
			// END KGU#815 2020-04-07
			// START KGU#819 2020-03-08: Bugfix #831
			//code.add(_indent + "#!/usr/bin/env python");
			code.add(_indent + "#!/usr/bin/python3");
			// END KGU#819 2020-03-08
			// START KGU#366 2017-03-10: Issue #378 the used character set is to be named 
			code.add(_indent + "# -*- coding: " + this.getExportCharset().toLowerCase() + " -*-");
			// END KGU#366 2017-03-10
			appendComment(_root.getText().get(0), _indent);
			appendComment("generated by Structorizer " + Element.E_VERSION, _indent);
			// START KGU#363 2017-05-16: Enh. #372
			appendCopyright(_root, _indent, true);
			// END KGU#363 2017-05-16
			// START KGU#795 2020-02-12: Issue #807 - no longer needed, now dictionaries are used instead
			//appendComment("You should have installed module recordtype: pip install recordtype", _indent);
			//appendComment(this.getIndent() + "See https://pypi.org/project/recordtype", _indent);
			//code.add(_indent + "from recordtype import recordtype");
			// END KGU#795 2020-02-12
			// START KGU#542 2019-12-01: Enh. #739
			code.add(_indent + "from enum import Enum");
			//this.generatorIncludes.add("enum");
			// END KGU#542 2019-12-01
			// START KGU#348 2017-02-19: Enh. #348 - Translation of parallel sections
			if (this.hasParallels) {
				addSepaLine(_indent);
				code.add(_indent + "from threading import Thread");
			}
			// END KGU#348 2017-02-19
			// START KGU#607 2018-10-30: Issue #346
			this.generatorIncludes.add("math");		// Will be inserted later
			// END KGU#607 2018-10-30
			// START KGU#351 2017-02-26: Enh. #346
			this.appendUserIncludes(indent);
			// END KGU#351 2017-02-26
			// START KGU#600 2018-10-17: It is too cumbersome to check if math is actually needed
			this.appendGeneratorIncludes(_indent, true);
			// END KGU#600 2018-10-17
			// START KGU#598 2018-10-17: Enh. #623
			this.includeInsertionLine = code.count();
			// END KGU#598 2018-10-17
			// START KGU#376 2017-10-02: Enh. #389 - insert the code of the includables first
			this.appendGlobalInitialisations(_root, _indent);
			// END KGU#376 2017-10-02
//			if (code.count() == this.includeInsertionLine) {
//				addSepaLine();
//			}
			subroutineInsertionLine = code.count();
			// START KGU#311 2016-12-27: Enh. #314: File API support
			if (this.usesFileAPI) {
				this.insertFileAPI("py");
			}
			// END KGU#311 2016-12-27
		}
		addSepaLine(_indent);;
		// FIXME: How to handle includables here?
		if (!_root.isSubroutine()) {
			appendComment(_root, _indent);
		}
		else {
			indent = _indent + this.getIndent();
			appendComment(_root, _indent);
			// START KGU#371 2019-03-08: Enh. #385 deal with optional parameters
			//code.add(_indent + "def " + _procName +"(" + _paramNames.getText().replace("\n", ", ") +") :");
			String header = _indent + "def " + _procName + "(";
			int minArgs = _root.getMinParameterCount();
			header += _paramNames.concatenate(", ", 0, minArgs);
			if (minArgs < _paramNames.count()) {
				StringList argDefaults = _root.getParameterDefaults();
				for (int p = minArgs; p < _paramNames.count(); p++) {
					header += (p > 0 ? ", " : "") + _paramNames.get(p) + " = " + transform(argDefaults.get(p));
				}
			}
			code.add(header += ") :");
			// END KGU#371 2019-03-08
		}
		// START KGU#388 2017-10-02: Enh. #423 type info will now be needed in deep contexts
		// START KGU#676 2019-03-30: Enh. #696 special pool in case of batch export
		//this.typeMap = _root.getTypeInfo();
		this.typeMap = _root.getTypeInfo(routinePool);
		// END KGU#676 2019-03-30
		// END KGU#388 2017-10-02
		// START KGU#542 2019-12-01: Enh. #739 - For enumerator transformation, we will also need _root in in deeper contexts
		this.root = _root;
		// END KGU#542 2019-12-01
		return indent;
	}

	/* (non-Javadoc)
	 * @see lu.fisch.structorizer.generators.Generator#generatePreamble(lu.fisch.structorizer.elements.Root, java.lang.String, lu.fisch.utils.StringList)
	 */
	@Override
	protected String generatePreamble(Root _root, String _indent, StringList _varNames)
	{
		// START KGU#376 2017-10-03: Enh. #389 - Variables and types of the included diagrams must be marked as global here
		// START KGU#767 2019-11-24: Bugfix #782: Disabled, will now be done via generateDeclaration() from generateCode(Instruction...)
		appendGlobalDeclarations(_root, _indent);
		// END KGU#767 2019-11-24
		// END KGU#376 2017-10-03
		// START KGU#348 2017-02-19: Enh. #348 - Translation of parallel sections
		generateParallelThreadFunctions(_root, _indent);
		// END KGU#348 2017-02-19
		return _indent;
	}

	/* (non-Javadoc)
	 * @see lu.fisch.structorizer.generators.Generator#generateResult(lu.fisch.structorizer.elements.Root, java.lang.String, boolean, lu.fisch.utils.StringList)
	 */
	@Override
	protected String generateResult(Root _root, String _indent, boolean alwaysReturns, StringList varNames)
	{
		if (_root.isSubroutine() && (returns || _root.getResultTypeDescr() != null || isFunctionNameSet || isResultSet) && !alwaysReturns)
		{
			String result = "0";
			if (isFunctionNameSet)
			{
				result = _root.getMethodName();
			}
			else if (isResultSet)
			{
				int vx = varNames.indexOf("result", false);
				result = varNames.get(vx);
			}
			// START KGU#1084 2023-10-04: Bugfix #1093 Don't invent an undue return statement here
			else {
				return _indent;
			}
			// END KGU#1084 2023-10-24
			addSepaLine(_indent);;
			code.add(_indent + "return " + result);
		}
		return _indent;
	}
	// END KGU#78 2015-12-17

	// START KGU#598 2018-10-17: Enh. #  turtle import may have to be inserted
	/**
	 * Method is to finish up after the text insertions of the diagram, i.e. to close open blocks etc. 
	 * @param _root 
	 * @param _indent
	 */
	@Override
	protected void generateFooter(Root _root, String _indent)
	{
		// Just pro forma
		super.generateFooter(_root, _indent + this.getIndent());
		
		// START KGU#815 2020-04-07: Enh. #828 - group export
		addSepaLine();
		this.libraryInsertionLine = code.count();
		// END KGU#815 2020-04-07

		// START KGU#598 2018-10-17: Enh. #623
		if (topLevel && this.usesTurtleizer) {
			insertCode("import turtle", this.includeInsertionLine);
			insertCode("turtle.colormode(255)", this.includeInsertionLine);
			insertCode("turtle.mode(\"logo\")", this.includeInsertionLine);
			addCode("turtle.bye()\t" + this.commentSymbolLeft() + " TODO: re-enable this if you want to close the turtle window.", _indent, true);
		}
		// END KGU#598 2018-10-17
	}
	// END KGU 2015-12-15
	
	// START KGU#799 2020-02-13: Auxiliary for bugfix #812
	private String getAssignedVarname(String line, boolean pureBasename)
	{
		StringList tokens = Syntax.splitLexically(line, true, true);
		Syntax.unifyOperators(tokens, true);
		String var = Instruction.getAssignedVarname(tokens, false);
		if (var != null && !Syntax.isIdentifier(var, false, "")) {
			if (MTCH_IDENTIFIER.reset(var).matches()) {
				var = MTCH_IDENTIFIER.group(0);
			}
			else {
				var = null;
			}
		}
		return var;
	}
	// END KGU#799 2020-02-13

}<|MERGE_RESOLUTION|>--- conflicted
+++ resolved
@@ -1379,18 +1379,13 @@
 	 * @return true iff all code generation for the instruction line is done
 	 */
 	private boolean generateDeclaration(String _line, Root _root, String _indent, boolean _isDisabled) {
-<<<<<<< HEAD
-		StringList tokens = Syntax.splitLexically(_line + " <- 0", true, true);
-		String varName = Instruction.getAssignedVarname(tokens, false);
-		if (this.wasDefHandled(_root, varName, false)) {
-=======
-		// START KGU#1089 2023-10-12: Issu #980
+		// START KGU#1089 2023-10-12: Issue #980
 		//StringList tokens = Element.splitLexically(_line + " <- 0", true);
 		//tokens.removeAll(" ");
 		//String varName = Instruction.getAssignedVarname(tokens, false);
 		//return generateDeclaration(_root, varName, _indent, _isDisabled);
-		StringList tokens = Element.splitLexically(_line, true);
-		tokens.removeAll(" ");
+		StringList tokens = Syntax.splitLexically(_line, true);
+		tokens.removeBlanks();
 		if (!tokens.isEmpty()) {
 			// First tokens should be "var" or "dim" now.
 			tokens.remove(0);
@@ -1411,7 +1406,7 @@
 			if (posBrack >= 0) {
 				declItem = declItem.substring(0, posBrack);
 			}
-			if (Function.testIdentifier(declItem, false, null)) {
+			if (Syntax.isIdentifier(declItem, false, null)) {
 				done = generateDeclaration(_root, declItem, _indent, _isDisabled) && done;
 			}
 			else {
@@ -1437,7 +1432,6 @@
 	 */
 	private boolean generateDeclaration(Root _root, String _varName, String _indent, boolean _isDisabled) {
 		if (this.wasDefHandled(_root, _varName, false)) {
->>>>>>> c9691ccb
 			return true;
 		}
 		String typeComment = "";
