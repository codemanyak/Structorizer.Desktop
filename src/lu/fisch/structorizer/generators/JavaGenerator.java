--- conflicted
+++ resolved
@@ -470,26 +470,17 @@
 		int pos = -1;
 		while ((pos = tokens.indexOf("random", pos+1)) >= 0 && pos+2 < tokens.size() && tokens.get(pos+1).equals("("))
 		{
-<<<<<<< HEAD
 			ArrayList<TokenList> exprs = Syntax.splitExpressionList(tokens.subSequence(pos+2, tokens.size()), ",");
 			if (exprs.size() == 2 && !exprs.get(1).isBlank() && exprs.get(1).get(0).equals(")")) {
 				tokens.remove(pos, tokens.size());
-				tokens.addAll(new TokenList("(randGen.nextInt() % ("));
-				tokens.addAll(exprs.get(0));
-				tokens.add(")");
+				tokens.addAll(new TokenList("(randGen.nextInt() % "));
+				TokenList expr0Tokens = exprs.get(0);
+				if (expr0Tokens.size() > 1 && !Element.isParenthesized(expr0Tokens)) {
+					tokens.add("(");
+					expr0Tokens.add(")");
+				}
+				tokens.addAll(expr0Tokens);
 				tokens.addAll(exprs.get(1));
-=======
-			StringList exprs = Element.splitExpressionList(tokens.subSequence(pos+2, tokens.count()),
-					",", true);
-			if (exprs.count() == 2 && exprs.get(1).startsWith(")")) {
-				tokens.remove(pos, tokens.count());
-				String expr0 = exprs.get(0).trim();
-				StringList expr0Tokens = Element.splitLexically(expr0, true);
-				if (expr0Tokens.count() > 1 && !Element.isParenthesized(expr0Tokens)) {
-					expr0 = "(" + expr0 + ")";
-				}
-				tokens.add(Element.splitLexically("(randGen.nextInt() % " + expr0 + exprs.get(1), true));
->>>>>>> 949e63e0
 				pos += 7;
 			}
 		}
