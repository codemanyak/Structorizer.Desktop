/*
    Structorizer
    A little tool which you can use to create Nassi-Schneiderman Diagrams (NSD)

    Copyright (C) 2009  Bob Fisch

    This program is free software: you can redistribute it and/or modify
    it under the terms of the GNU General Public License as published by
    the Free Software Foundation, either version 3 of the License, or any
    later version.

    This program is distributed in the hope that it will be useful,
    but WITHOUT ANY WARRANTY; without even the implied warranty of
    MERCHANTABILITY or FITNESS FOR A PARTICULAR PURPOSE.  See the
    GNU General Public License for more details.

    You should have received a copy of the GNU General Public License
    along with this program.  If not, see <http://www.gnu.org/licenses/>.
*/

package lu.fisch.structorizer.generators;

/******************************************************************************************************
 *
 *      Author:         Bob Fisch
 *
 *      Description:    This class generates Java code.
 *
 ******************************************************************************************************
 *
 *      Revision List
 *
 *      Author                  Date            Description
 *      ------                  ----            -----------
 *      Bob Fisch               2008-11-17      First Issue
 *      Gunter Schillebeeckx    2009-08-10      Java Generator starting from C Generator
 *      Bob Fisch               2009-08-10      Update I/O
 *      Bob Fisch               2009-08-17      Bugfixes (see comment)
 *      Kay Gürtzig             2010-09-10      Bugfixes and cosmetics (see comment)
 *      Bob Fisch               2011-11-07      Fixed an issue while doing replacements
 *      Kay Gürtzig             2014-10-22      Workarounds and Enhancements (see comment)
 *      Kay Gürtzig             2014-11-16      Several fixes and enhancements (see comment)
 *      Kay Gürtzig             2015-10-18      Comment generation and indentation revised
 *      Kay Gürtzig             2015-11-01      Preprocessing reorganised, FOR loop and CASE enhancements
 *      Kay Gürtzig             2015-11-30      Inheritance changed to CGenerator (KGU#16), specific
 *                                              jump and return handling added (issue #22 = KGU#74)
 *      Kay Gürtzig             2015-12-12      Enh. #54 (KGU#101): Support for output expression lists
 *      Kay Gürtzig             2015-12-15      Bugfix #51 (=KGU#108): Cope with empty input and output
 *      Kay Gürtzig             2015-12-21      Bugfix #41/#68/#69 (= KG#93)
 *      Kay Gürtzig             2016-03-23      Enh. #84: Support for FOR-IN loops (KGU#61) 
 *      Kay Gürtzig             2016-04-04      transforTokens() disabled due to missing difference to super 
 *      Kay Gürtzig             2016-07-20      Enh. #160: Option to involve subroutines implemented (=KGU#178) 
 *      Kay Gürtzig             2016-08-12      Enh. #231: Additions for Analyser checks 18 and 19 (variable name collisions)
 *      Kay Gürtzig             2016-09-25      Enh. #253: CodeParser.keywordMap refactoring done 
 *      Kay Gürtzig             2016-10-14      Enh. #270: Handling of disabled elements (code.add(...) --> addCode(..))
 *      Kay Gürtzig             2016-10-15      Enh. #271: Support for input instructions with prompt
 *      Kay Gürtzig             2016-12-22      Enh. #314: Support for Structorizer File API
 *      Kay Gürtzig             2017-01-30      Enh. #259/#335: Type retrieval and improved declaration support 
 *      Kay Gürtzig             2017-02-01      Enh. #113: Array parameter transformation
 *      Kay Gürtzig             2017-02-24      Enh. #348: Parallel sections translated with java.utils.concurrent.Callable
 *      Kay Gürtzig             2017-02-27      Enh. #346: Insertion mechanism for user-specific include directives
 *      Kay Gürtzig             2017-04-12      Issue #335: transformType() revised and isInternalDeclarationAllowed() corrected
 *      Kay Gürtzig             2017-05-16      Enh. #372: Export of copyright information
 *      Kay Gürtzig             2017-05-24      Bugfix: name suffix for Parallel elements now hexadecimal (could otherwise be negative)
 *      Kay Gürtzig             2017-09-22      Bugfix #428 Defective replacement pattern for "short" in transformType(String)
 *      Kay Gürtzig             2017-09-28      Enh. #389, #423: Update for record types and includable diagrams
 *      Kay Gürtzig             2017-10-27      Enh. #441: Direct support for now extractable Turtleizer package
 *      Kay Gürtzig             2018-01-21      Enh. #441/#490: Improved support for TurtleBox routine export. 
 *      Kay Gürtzig             2018-02-22      Bugfix #517: Declarations/initializations from includables weren't handled correctly 
 *      Kay Gürtzig             2018-07-20      Enh. #563: support for simplified record initializers
 *      Kay Gürtzig             2018-07-21/22   Bugfix #564: array initializer trouble mended
 *      Kay Gürtzig             2019-01-22      Bugfix #669: FOR-In loop was incorrect for traversing strings 
 *      Kay Gürtzig             2019-02-14      Enh. #680: Support for input instructions with several variables
 *      Kay Gürtzig             2019-03-20      Enh. #56: Export of Try elements and Jump element of throw flavour
 *      Kay Gürtzig             2019-03-30      Issue #696: Type retrieval had to consider an alternative pool
 *      Kay Gürtzig             2019-10-02      Bugfix #755: Defective conversion of For-In loops with explicit array initializer
 *      Kay Gürtzig             2019-10-03      Bugfix #755: Further provisional fixes for nested Array initializers
 *      Kay Gürtzig             2019-10-18      Enh. #739: Support for enum types (debugged on 2019-11-30)
 *      Kay Gürtzig             2020-03-17      Enh. #828: New configuration method prepareGeneratorIncludeItem()
 *      Kay Gürtzig             2020-04-01      Enh. #348: Parallel code generation refined (result mechanism)
 *      Kay Gürtzig             2021-02-03      Issue #920: Transformation for "Infinity" literal
 *      Kay Gürtzig             2021-10-03      Bugfix #993: Wrong handling of constant parameters
 *      Kay Gürtzig             2021-12-05      Bugfix #1024: Precautions against defective record initializers
 *      Kay Gürtzig             2023-09-28      Bugfix #1092: Type alias export flaws mended, at least as comment
 *      Kay Gürtzig             2023-10-04      Bugfix #1093: Undue final return 0 on function diagrams
 *      Kay Gürtzig             2023-10-15      Bugfix #1096: Initialisation for multidimensional arrays fixed
 *      Kay Gürtzig             2023-12-25      Issue #1121: Scanner method should be type-specific where possible
 *      Kay Gürtzig             2023-12-27      Issue #1123: Translation of built-in function random() added.
 *      Kay Gürtzig             2025-07-03      Missing Override annotations added
 *
 ******************************************************************************************************
 *
 *      Comments:
 *      
 *      2015.12.21 - Bugfix #41/#68/#69 (Kay Gürtzig)
 *      - Operator replacement had induced unwanted padding and string literal modifications
 *      - new subclassable method transformTokens() for all token-based replacements 
 *      
 *      2015-11-01 - Code revision / enhancements
 *      - Most of the transform stuff delegated to Element and Generator (KGU#18/KGU#23)
 *      - Enhancement #10 (KGU#3): FOR loops now provide more reliable loop parameters 
 *      - Enhancement KGU#15: Support for the gathering of several case values in CASE instructions
 *      
 *      2015-10-18 - Bugfix / Code revision
 *      - Indentation increment with +_indent.substring(0,1) worked only for single-character indentation units
 *      - Interface of comment insertion methods modified
 *      
 *      2014.11.16 - Bugfixes
 *      - conversion of comparison and logical operators had still been flawed
 *      - comment generation unified by new inherited generic method insertComment 
 *      
 *      2014.10.22 - Bugfixes / Enhancement
 *      - Replacement for asin(), acos(), atan() hadn't worked.
 *      - Support for logical operators "and", "or", and "not"
 *      
 *      2010.09.10 - Bugfixes
 *      - condition for automatic bracket addition around condition expressions corrected
 *      - "cosmetic" changes to the block ends of "switch" and "do while" 
 *
 *      2009.08.17 - Bugfixes
 *      - added automatic brackets for "while", "switch" & "if"
 *      - in the "repeat": "not" => "!"
 *      - pascal operator convertion
 *      - pascal function convertion
 *
 *      2009.08.10
 *        - writeln() => System.out.println()
 * 
 ******************************************************************************************************///

import lu.fisch.utils.*;
import lu.fisch.structorizer.syntax.Syntax;
import lu.fisch.structorizer.syntax.TokenList;
import lu.fisch.turtle.TurtleBox;

import java.util.ArrayList;
import java.util.HashMap;
import java.util.LinkedHashMap;
import java.util.LinkedList;
import java.util.Map.Entry;
import java.util.Scanner;

import lu.fisch.diagrcontrol.DiagramController;
import lu.fisch.structorizer.elements.*;
import lu.fisch.structorizer.executor.Executor;
import lu.fisch.structorizer.generators.Generator.TryCatchSupportLevel;


// START KGU#16 2015-11-30: Strong similarities made it sensible to reduce this class to the differences
//public class JavaGenerator extends Generator
public class JavaGenerator extends CGenerator
// END KGU#16 2015-11-30
{

	/************ Fields ***********************/
	@Override
	protected String getDialogTitle()
	{
		return "Export Java ...";
	}

	@Override
	protected String getFileDescription()
	{
		return "Java Source Code";
	}

	@Override
	protected String getIndent()
	{
		return "\t";
	}

	@Override
	protected String[] getFileExtensions()
	{
		String[] exts = {"java"};
		return exts;
	}

	// START KGU 2015-10-18: New pseudo field
	@Override
	protected String commentSymbolLeft()
	{
		return "//";
	}
	// END KGU 2015-10-18

	// START KGU#371 2019-03-07: Enh. #385
	/**
	 * @return The level of subroutine overloading support in the target language
	 */
	@Override
	protected OverloadingLevel getOverloadingLevel() {
		return OverloadingLevel.OL_DELEGATION;
	}
	// END KGU#371 2019-03-07

	// START KGU#686 2019-03-18: Enh. #56
	/**
	 * Subclassable method to specify the degree of availability of a try-catch-finally
	 * construction in the target language.
	 * @return a {@link TryCatchSupportLevel} value
	 * @see #appendCatchHeading(Try, String)
	 */
	@Override
	protected TryCatchSupportLevel getTryCatchLevel()
	{
		return TryCatchSupportLevel.TC_TRY_CATCH_FINALLY;
	}
	// END KGU#686 2019-03-18

// START KGU#16 2015-12-18: Now inherited and depending on export option	
//	// START KGU#16 2015-11-29: Code style option for opening brace placement
//	protected boolean optionBlockBraceNextLine() {
//		return false;
//	}
//	// END KGU#16 2015-11-29
// END KGU#16 2015-12-18

	// START KGU#16/KGU#47 2015-11-30: Unification of block generation (configurable)
	/**
	 * This subclassable method is used for insertBlockHeading()
	 * @return Indicates where labels for multi-level loop exit jumps are to be placed
	 * (in C, C++, C# after the loop, in Java at the beginning of the loop). 
	 */
	@Override
	protected boolean isLabelAtLoopStart()
	{
		return true;
	}

	/**
	 * Instruction to be used to leave an outer loop (subclassable)
	 * A label string is supposed to be appended without parentheses.
	 * @return a string containing the respective reserved word
	 */
	@Override
	protected String getMultiLevelLeaveInstr()
	{
		return "break";
	}
	// END KGU#16/#47 2015-11-30

//	// START KGU 2016-08-12: Enh. #231 - information for analyser - obsolete since 3.27
//    private static final String[] reservedWords = new String[]{
//		"abstract", "assert", "boolean", "break", "byte",
//		"case", "catch", "char", "class", "const", "continue",
//		"default", "do", "double",
//		"else", "enum", "extends",
//		"false", "final", "finally", "float", "for", "goto",
//		"if", "implements", "import", "instanceof", "int", "interface",
//		"long", "native", "new", "null",
//		"package", "private", "protected", "public",
//		"return", "short", "static", "super", "switch", "synchronised",
//		"this", "throw", "throws", "transient", "true", "try",
//		"void", "volatile", "while"};
//	public String[] getReservedWords()
//	{
//		return reservedWords;
//	}
//	// END KGU 2016-08-12

	// START KGU#351 2017-02-26: Enh. #346 - include / import / uses config
	/* (non-Javadoc)
	 * @see lu.fisch.structorizer.generators.Generator#getIncludePattern()
	 */
	@Override
	protected String getIncludePattern()
	{
		return "import %;";
	}
	// END KGU#351 2017-02-26

	/************ Code Generation **************/
	
	// START KGU#1109 2023-12-25: Issue #1121 Better type-specific input support
	/** List of Java types with specific {@code next...()} method on class {@link Scanner}. */
	static private final StringList SCANNER_TYPES = StringList.explode("double,float,long,int,short,boolean,byte", ",");
	// END KGU#1109 2023-12-23
	
	// START KGU#542 2019-11-18: Enh. #739 - we need the current root for token transformation
	/** Currently exported {@link Root} object */
	protected Root root = null;
	// END KGU#542 2019-11-18
	
	// START KGU#815/KGU#824 2020-03-19: Enh. #828, bugfix #836
	/* (non-Javadoc)
	 * @see lu.fisch.structorizer.generators.Generator#generatesClass()
	 */
	@Override
	protected boolean allowsMixedModule()
	{
		return true;
	}
 
	/* (non-Javadoc)
	 * @see lu.fisch.structorizer.generators.CGenerator#insertPrototype(lu.fisch.structorizer.elements.Root, java.lang.String, boolean, int)
	 */
	@Override
	protected int insertPrototype(Root _root, String _indent, boolean _withComment, int _atLine)
	{
		// We don't need prototypes
		return 0;
	}
	// END KGU#815/KGU#824 2020-03-19
	

	// START KGU#560 2018-07-22 Bugfix #564
	@Override
	protected boolean wantsSizeInArrayType()
	{
		return false;
	}
	// END KGU#560 2018-07-22

	@Override
	protected boolean arrayBracketsAtTypeName()
	{
		return true;
	}

	// START KGU#1112 2023-12-27: Issue #1123: Care for random translation
	@Override
	protected boolean needsRandomClassInstance()
	{
		return true;
	}
	// END KGU#1112 2023-12-27
	
	// START KGU#480 2018-01-21: Enh. #490 Improved support for Turtleizer export
	/**
	 * Maps light-weight instances of DiagramControllers for API retrieval
	 * to their respective adapter class names
	 */
	protected static HashMap<DiagramController, String> controllerMap = new HashMap<DiagramController, String>();
	static {
		// FIXME: The controllers should be retrieved from controllers.xml
		// FIXME: For a more generic approach, the adapter class names should be fully qualified
		controllerMap.put(new TurtleBox(), "Turtleizer");
	}
	// END KGU#480 2018-01-21

	// START KGU#18/KGU#23 2015-11-01 Transformation decomposed
	/* (non-Javadoc)
	 * @see lu.fisch.structorizer.generators.CGenerator#getInputReplacer(boolean)
	 */
	@Override
	// START KGU#281 2016-10-15: Enh. #271
	//protected String getInputReplacer()
	//{
	//	return "$1 = (new Scanner(System.in)).nextLine()";
	//}
	protected String getInputReplacer(boolean withPrompt)
	{
		// NOTE: If you modify these patterns then you must adapt transform() too!
		if (withPrompt) {
			return "System.out.print($1); $2 = (new Scanner(System.in)).nextLine()";
		}
		return "$1 = (new Scanner(System.in)).nextLine()";
	}
	// END KGU#281 2016-10-15

	/* (non-Javadoc)
	 * @see lu.fisch.structorizer.generators.CGenerator#getOutputReplacer()
	 */
	@Override
	protected String getOutputReplacer()
	{
		return "System.out.println($1)";
	}

	// START KGU#351 2017-02-26: Enh. #346 - include / import / uses config
	/**
	 * Method pre-processes an include file name for the #include
	 * clause. This version does nothing (just passes the argument through).
	 * @param _includeFileName a string from the user include configuration
	 * @return the pre-processed string as to be actually inserted
	 */
	@Override
	protected String prepareUserIncludeItem(String _includeFileName)
	{
		return _includeFileName;
	}
	// END KGU#351 2017-02-26
	// START KGU#815/KGU#826 2020-03-17: Enh. #828, bugfix #836
	/**
	 * Method converts some generic module name into a generator-specific include file name or
	 * module name for the import / use clause.<br/>
	 * To be used before adding a generic name to {@link #generatorIncludes}.
	 * This version does not do anything. 
	 * @see #getIncludePattern()
	 * @see #appendGeneratorIncludes(String)
	 * @see #prepareUserIncludeItem(String)
	 * @param _includeName a generic (language-independent) string for the generator include configuration
	 * @return the converted string as to be actually added to {@link #generatorIncludes}
	 */
	@Override
	protected String prepareGeneratorIncludeItem(String _includeName)
	{
		return _includeName;
	}
	// END KGU#815/KGU#826 2020-03-17

	// START KGU#16/#47 2015-11-30
	/**
	 * Instruction to create a language-specific exit instruction (subclassable)
	 * The exit code will be passed to the generated code.
	 */
	@Override
	protected void appendExitInstr(String _exitCode, String _indent, boolean isDisabled)
	{
		addCode("System.exit(" + _exitCode + ")", _indent, isDisabled);
	}
	// END KGU#16/#47 2015-11-30

	// START KGU#93 2015-12-21: Bugfix #41/#68/#69
	// START KGU#446 2017-10-27: Enh. #441 special support for Turtleizer
	/* (non-Javadoc)
	 * @see lu.fisch.structorizer.generators.Generator#transformTokens(lu.fisch.utils.StringList)
	 */
	@Override
	protected String transformTokens(TokenList tokens)
	{
		// START KGU#920 2021-02-03: Issue #920 Handle Infinity literal
		tokens.replaceAll("Infinity", "Double.POSITIVE_INFINITY", true);
		// END KGU#920 2021-02-03
		for (int i = 0; i < tokens.size(); i++) {
			String token = tokens.get(i);
			if (Syntax.isIdentifier(token, false, null)) {
				// START KGU#542 2019-11-30: Enh. #739 - support for enum types
				String constVal = null;	// Will be needed on enum test
				// END KGU#542 2019-11-30
				int j = i;
				// Skip all whitespace
				while (j+2 < tokens.size() && tokens.get(++j).trim().isEmpty());
				// START KGU#480 2018-01-21: Enh. 490 - more precise detection
				//String turtleMethod = null;
				//if (j+1 < tokens.count() && tokens.get(j).equals("(") && (turtleMethod = Turtleizer.checkRoutine(token)) != null) {
				//	tokens.set(i, turtleMethod);
				//	this.usesTurtleizer = true;
				//}
				if (j+1 < tokens.size() && tokens.get(j).equals("(")) {
					int nArgs = Syntax.splitExpressionList(tokens.subSequenceToEnd(j+1), ",").size() - 1;
					for (Entry<DiagramController, String> entry: controllerMap.entrySet()) {
						String name = entry.getKey().providedRoutine(token, nArgs);
						if (name != null) {
							tokens.set(i, entry.getValue() + "." +name);
							if (entry.getKey() instanceof TurtleBox) {
								this.usesTurtleizer = true;
							}
						}
					}
				}
				// END KGU#480 2018-01-21
				// START KGU#542 2019-11-18: Enh. #739 - support for enum types
				else if (this.root != null && (constVal = this.root.constants.get(token)) != null) {
					int posEu = constVal.indexOf('€');
					if (constVal.startsWith(":") && posEu > 1) {
						// In general, the enum constant names are to be qualified
						// (This is not true in case clause of switch instructions, however...
						tokens.set(i, constVal.substring(1, posEu) + "." + token);
					}
				}
				// END KGU#542 2019-11-18
			}
		}
		// START KGU#1112 2023-12-17: Issue #1123: Convert random(expr) calls
		int pos = -1;
		while ((pos = tokens.indexOf("random", pos+1)) >= 0 && pos+2 < tokens.size() && tokens.get(pos+1).equals("("))
		{
			ArrayList<TokenList> exprs = Syntax.splitExpressionList(tokens.subSequence(pos+2, tokens.size()), ",");
			if (exprs.size() == 2 && !exprs.get(1).isBlank() && exprs.get(1).get(0).equals(")")) {
				tokens.remove(pos, tokens.size());
				tokens.addAll(new TokenList("(randGen.nextInt() % ("));
				tokens.addAll(exprs.get(0));
				tokens.add(")");
				tokens.addAll(exprs.get(1));
				pos += 7;
			}
		}
		// END KGU#1112 2023-12-17
		return super.transformTokens(tokens);
	}
	// END KGU#446 2017-10-27
	// END KGU#93 2015-12-21

	// END KGU#18/KGU#23 2015-11-01
	
	// START KGU#311 2017-01-05: Enh. #314 Don't do what the parent does.
	/* (non-Javadoc)
	 * Does nothing here.
	 * @see lu.fisch.structorizer.generators.CGenerator#transformFileAPITokens(lu.fisch.utils.StringList)
	 */
	@Override
	protected void transformFileAPITokens(TokenList tokens)
	{
		// START KGU#815 2020-04-03: Enh. #828 group export
		if (generatorIncludes.contains("lu.fisch.structorizer.generators." + FILE_API_CLASS_NAME)) {
			for (int i = 0; i < Executor.fileAPI_names.length; i++) {
				tokens.replaceAll(Executor.fileAPI_names[i],
						FILE_API_CLASS_NAME + "." + Executor.fileAPI_names[i], true);
			}
		}
		// END KGU#815 2020-04-03
	}
	// END KGU#311 2017-01-05

	@Override
	protected String transform(String _input, boolean _doInputOutput)
	{
		// START KGU#101 2015-12-12: Enh. #54 - support lists of expressions
		if (_doInputOutput) {
			String outputToken = Syntax.key2token("output");
			TokenList tokens = new TokenList(_input);
			if (!tokens.isBlank() && tokens.getFirst().equals(outputToken))
			{
				ArrayList<TokenList> expressions = 
						Syntax.splitExpressionList(tokens.subSequenceToEnd(1), ",", true);
				String tail = expressions.remove(expressions.size()-1).getString();	// Get rid of the tail
				// Some of the expressions might be sums, so better put parentheses around them
				if (expressions.size() > 1) {
					_input = outputToken + " (" + TokenList.concatenate(expressions, ") + (").getString() + ")" + tail;
				}
			}
		}
		// END KGU#101 2015-12-12

		// START KGU#18/KGU#23 2015-11-01: This can now be inherited
		String s = super.transform(_input, _doInputOutput) /*.replace(" div "," / ")*/;
		// END KGU#18/KGU#23 2015-11-01

		if (_doInputOutput) {
			// START KGU#108 2015-12-15: Bugfix #51: Cope with empty input and output
			String inpRepl = getInputReplacer(false).replace("$1", "").trim();
			if (s.startsWith(inpRepl)) {
				s = s.substring(2);
			}
			// END KGU#108 2015-12-15
			// START KGU#281 2016-10-15: Enh. #271 cope with an empty input with prompt
			else if (s.endsWith(";  " + inpRepl)) {
				s = s.substring(0, s.length() - inpRepl.length()-1) + s.substring(s.length() - inpRepl.length()+2);
			}
			//END KGU#281
			// START KGU#1109 2023-12-25: Issue #1121 Try a more type-specific input
			else {
				int posRepl = s.indexOf(inpRepl);
				if (posRepl > 0) {
					int posSemi = s.lastIndexOf(";", posRepl);
					String target = s.substring(posSemi + 1, posRepl).trim();
					if (this.varNames.contains(target) && this.typeMap.containsKey(target)) {
						String typename = this.transformType(typeMap.get(target).getCanonicalType(true, true), "???");
						if (SCANNER_TYPES.contains(typename)) {
							s = s.replace("nextLine()", 
									"next" + Character.toUpperCase(typename.charAt(0)) + typename.substring(1) + "()");
						}
					}
				}
			}
			// END KGU#1109 2023-12-25
		}

		// Math function
		s=s.replace("cos(", "Math.cos(");
		s=s.replace("sin(", "Math.sin(");
		s=s.replace("tan(", "Math.tan(");
		// START KGU#17 2014-10-22: After the previous replacements the following 3 strings would never be found!
		//s=s.replace("acos(", "Math.acos(");
		//s=s.replace("asin(", "Math.asin(");
		//s=s.replace("atan(", "Math.atan(");
		// This is just a workaround; A clean approach would require a genuine lexical scanning in advance
		s=s.replace("aMath.cos(", "Math.acos(");
		s=s.replace("aMath.sin(", "Math.asin(");
		s=s.replace("aMath.tan(", "Math.atan(");
		// END KGU#17 2014-10-22
		s=s.replace("abs(", "Math.abs(");
		s=s.replace("round(", "Math.round(");
		s=s.replace("min(", "Math.min(");
		s=s.replace("max(", "Math.max(");
		s=s.replace("ceil(", "Math.ceil(");
		s=s.replace("floor(", "Math.floor(");
		s=s.replace("exp(", "Math.exp(");
		s=s.replace("log(", "Math.log(");
		s=s.replace("sqrt(", "Math.sqrt(");
		s=s.replace("pow(", "Math.pow(");
		s=s.replace("toRadians(", "Math.toRadians(");
		s=s.replace("toDegrees(", "Math.toDegrees(");
		// clean up ... if needed
		s=s.replace("Math.Math.", "Math.");

		return s.trim();
	}

	// START KGU#16 2015-11-29
	/* (non-Javadoc)
	 * @see lu.fisch.structorizer.generators.CGenerator#transformType(java.lang.String, java.lang.String)
	 */
	@Override
	protected String transformType(String _type, String _default) {
		if (_type == null)
			_type = _default;
		// START KGU 2017-04-12: We must not generally flatten the case (consider user types!)
//		_type = _type.toLowerCase();
//		_type = _type.replace("short int", "int");
//		_type = _type.replace("short", "int");
//		_type = _type.replace("unsigned int", "int");
//		_type = _type.replace("unsigned long", "long");
//		_type = _type.replace("unsigned char", "char");
//		_type = _type.replace("unsigned", "int");
//		_type = _type.replace("longreal", "double");
//		_type = _type.replace("real", "double");
//		//_type = _type.replace("boole", "boolean");
//		//_type = _type.replace("bool", "boolean");
//		if (_type.matches("(^|.*\\W)bool(\\W.*|$)")) {
//			_type = _type.replaceAll("(^|.*\\W)bool(\\W.*|$)", "$1boolean$2");
//		}
//		_type = _type.replace("character", "Character");
//		_type = _type.replace("integer", "Integer");
//		_type = _type.replace("string", "String");
//		_type = _type.replace("array[ ]?([0-9]*)[ ]of char", "String");	// FIXME (KGU 2016-01-14) doesn't make much sense
		_type = _type.replaceAll("(^|.*\\W)(" + BString.breakup("short int", true) + ")($|\\W.*)", "$1short$3");
		_type = _type.replaceAll("(^|.*\\W)(" + BString.breakup("long int", true) + ")($|\\W.*)", "$1long$3");
		_type = _type.replaceAll("(^|.*\\W)(" + BString.breakup("long long", true) + ")($|\\W.*)", "$1long$3");
		_type = _type.replaceAll("(^|.*\\W)(S" + BString.breakup("hort", true) + ")($|\\W.*)", "$1short$3");
		_type = _type.replaceAll("(^|.*\\W)(" + BString.breakup("unsigned int", true) + ")($|\\W.*)", "$1int$3");
		_type = _type.replaceAll("(^|.*\\W)(" + BString.breakup("unsigned long", true) + ")($|\\W.*)", "$1long$3");
		_type = _type.replaceAll("(^|.*\\W)(" + BString.breakup("unsigned char", true) + ")($|\\W.*)", "$1byte$3");
		_type = _type.replaceAll("(^|.*\\W)(" + BString.breakup("signed char", true) + ")($|\\W.*)", "$1byte$3");
		_type = _type.replaceAll("(^|.*\\W)(" + BString.breakup("unsigned", true) + ")($|\\W.*)", "$1int$3");
		_type = _type.replaceAll("(^|.*\\W)(I" + BString.breakup("nt", true) + ")($|\\W.*)", "$1int$3");
		_type = _type.replaceAll("(^|.*\\W)(" + BString.breakup("integer", true) + ")($|\\W.*)", "$1int$3");
		_type = _type.replaceAll("(^|.*\\W)(L" + BString.breakup("ong", true) + ")($|\\W.*)", "$1long$3");
		_type = _type.replaceAll("(^|.*\\W)(" + BString.breakup("longint", true) + ")($|\\W.*)", "$1long$3");
		_type = _type.replaceAll("(^|.*\\W)(D" + BString.breakup("ouble", true) + ")($|\\W.*)", "$1double$3");
		_type = _type.replaceAll("(^|.*\\W)(" + BString.breakup("longreal", true) + ")($|\\W.*)", "$1double$3");
		_type = _type.replaceAll("(^|.*\\W)(" + BString.breakup("real", true) + ")($|\\W.*)", "$1double$3");
		_type = _type.replaceAll("(^|.*\\W)(F" + BString.breakup("loat", true) + ")($|\\W.*)", "$1float$3");
		_type = _type.replaceAll("(^|.*\\W)(C" + BString.breakup("har", true) + ")($|\\W.*)", "$1char$3");
		_type = _type.replaceAll("(^|.*\\W)(" + BString.breakup("character", true) + ")($|\\W.*)", "$1Character$3");
		_type = _type.replaceAll("(^|.*\\W)(B" + BString.breakup("oolean", true) + ")($|\\W.*)", "$1boolean$3");
		if (_type.matches("(^|.*\\W)(" + BString.breakup("bool", true) + "[eE]?)(\\W.*|$)")) {
			_type = _type.replaceAll("(^|.*\\W)(" + BString.breakup("bool", true) + "[eE]?)(\\W.*|$)", "$1boolean$3");
		}
		_type = _type.replaceAll("(^|.*\\W)(" + BString.breakup("string", true) + ")($|\\W.*)", "$1String$3");
		_type = _type.replaceAll("(^|.*\\W)(" + BString.breakup("array", true) + "\\s*?\\[[0-9]*\\]\\s*?" + BString.breakup("of", true) + "\\s+char)(\\W.*)", "$1String$3");
		_type = _type.replaceAll("(^|.*\\W)(" + BString.breakup("const", true) + ")($|\\W.*)", "$1final$3");
		// END KGU 2017-04-12
		return _type;
	}
	// END KGU#16 2015-11-29

	// START KGU#388 2017-09-28: Enh. #423 struct type support
	/* (non-Javadoc)
	 * @see lu.fisch.structorizer.generators.CGenerator#transformRecordInit(java.lang.String, lu.fisch.structorizer.elements.TypeMapEntry)
	 */
	@Override
	protected String transformRecordInit(TokenList constValue, TypeMapEntry typeInfo) {
		// This is practically identical to C#
		// START KGU#559 2018-07-20: Enh. #563 - smarter record initialization
		//HashMap<String, String> comps = Instruction.splitRecordInitializer(constValue);
		HashMap<String, String> comps = Syntax.splitRecordInitializer(constValue, typeInfo);
		// END KGU#559 2018-07-20
		LinkedHashMap<String, TypeMapEntry> compInfo = typeInfo.getComponentInfo(true);
		String recordInit = "new " + typeInfo.typeName + "(";
		boolean isFirst = true;
		for (Entry<String, TypeMapEntry> compEntry: compInfo.entrySet()) {
			String compName = compEntry.getKey();
			TypeMapEntry compType = compEntry.getValue();
			// START KGU#1021 2021-12-05: Bugfix #1024 Instruction might be defective
			//String compVal = comps.get(compName);
			String compVal = null;
			if (comps != null) {
				compVal = comps.get(compName);
			}
			// END KGU#1021 2021-12-05
			if (isFirst) {
				isFirst = false;
			}
			else {
				recordInit += ", ";
			}
			if (!compName.startsWith("§")) {
				if (compVal == null) {
					recordInit += "null";
				}
				else if (compType != null && compType.isRecord()) {
					recordInit += transformRecordInit(new TokenList(compVal), compType);
				}
				// START KGU#561 2018-07-21: Bugfix #564
				else if (compType != null && compType.isArray() && compVal.startsWith("{") && compVal.endsWith("}")) {
					String elemType = compType.getCanonicalType(true, false).substring(1);
					recordInit += "new " + this.transformType(elemType, "object") + "[]" + compVal;
				}
				// END KGU#561 2018-07-21
				else {
					recordInit += transform(compVal);
				}
			}
		}
		recordInit += ")";
		return recordInit;
	}

	/**
	 * Generates code that either allows direct assignment or decomposes the record
	 * initializer into separate component assignments
	 * 
	 * @param _lValue - the left side of the assignment (without modifiers!)
	 * @param _recordValue - the tokenized record initializer according to Structorizer syntax
	 * @param _indent - current indentation level (as String)
	 * @param _isDisabled - indicates whether the code is to be commented out
	 * @param _typeEntry - an existing {@link TyeMapEntry} for the assumed record type (or null)
	 */
	@Override
<<<<<<< HEAD
	protected void generateRecordInit(String _lValue, TokenList _recordValue, String _indent,
			boolean _isDisabled, TypeMapEntry _typeEntry)
=======
	protected void generateRecordInit(String _lValue, String _recordValue, String _indent, boolean _isDisabled, TypeMapEntry _typeEntry)
>>>>>>> 4679a9d4
	{
		// START KGU#559/KGU#560 2018-07-21: Enh. #563, bugfix #564 - radically revised
		// This is practically identical to C#
		if (_typeEntry == null || !_typeEntry.isRecord()) {
			// Just decompose it (requires that the target variable has been initialized before).
			super.generateRecordInit(_lValue, _recordValue, _indent, _isDisabled, _typeEntry);
		}
		else {
			// This way has the particular advantage not to fail with an uninitialized variable (important for Java!). 
			addCode(_lValue + " = " + this.transformRecordInit(_recordValue, _typeEntry) + ";", _indent, _isDisabled);
		}
		// END KGU#559/KGU#560 2018-07-21
	}
	// END KGU#388 2017-09-28

	// START KGU#560 2018-07-21: Bugfux #564 Array initializers have to be decomposed if not occurring in a declaration
	/**
	 * Generates code that decomposes an array initializer into a series of element assignments if there
	 * is no compact translation.
	 * @param _lValue - the left side of the assignment (without modifiers!), i.e. the array name
	 * @param _arrayItems - the {@link StringList} of element expressions to be assigned (in index order)
	 * @param _indent - the current indentation level
	 * @param _isDisabled - whether the code is commented out
	 * @param _elemType - the {@link TypeMapEntry} of the element type if available (null otherwise)
	 * @param _isDecl - if this is part of a declaration (i.e. a true initialization)
	 */
	@Override
<<<<<<< HEAD
	protected String transformOrGenerateArrayInit(String _lValue, ArrayList<TokenList> _arrayItems, String _indent, boolean _isDisabled, String _elemType, boolean _isDecl)
=======
	protected String transformOrGenerateArrayInit(String _lValue, StringList _arrayItems, String _indent, boolean _isDisabled, String _elemType, boolean _isDecl)
>>>>>>> 4679a9d4
	{
		// START KGU#732 2019-10-03: Bugfix #755 - The new operator is always to be used.
		//if (_isDecl) {
		//	return this.transform("{" + _arrayItems.concatenate(", ") + "}");
		//}
		//else if (_elemType != null) {
		//	return "new " + this.transformType(_elemType, "Object") + "[]{" + _arrayItems.concatenate(", ") + "}";
		//}
		//else {
		//	super.generateArrayInit(_lValue, _arrayItems, _indent, _isDisabled, null, false);
		//}
		//return null;
		String initializerC = super.transformOrGenerateArrayInit(_lValue, _arrayItems, _indent, _isDisabled, _elemType, true);
		if (initializerC == null) {
			if (_lValue != null) return _lValue;	// Assignment sequence already generated (???)
		}
		// START KGU#1090 2023-10-15: Bugfix #1096
		int endAt = _elemType.lastIndexOf('@');
		if (endAt >= 0) {
			_elemType = _elemType.substring(endAt+1) + "[]".repeat(endAt+1);
		}
		// END KGU#1090 2023-10-15
		return "new " + this.transformType(_elemType, "Object") + "[]" + initializerC;
		// END KGU#732 2019-10-03
	}
	// END KGU#560 2018-07-21

	// START KGU#332 2017-04-13: Enh. #335
	/* (non-Javadoc)
	 * @see lu.fisch.structorizer.generators.CGenerator#isInternalDeclarationAllowed()
	 */
	@Override
	protected boolean isInternalDeclarationAllowed()
	{
		// START KGU#501 2018-02-22: Bugfix #517
		//return true;
		return !isInitializingIncludes();
		// END KGU#501 2018-02-22
	}
	// END KGU#332 2017-04-13

	// START KGU#388 2017-09-28: Enh. #423
	/* (non-Javadoc)
	 * @see lu.fisch.structorizer.generators.CGenerator#generateTypeDef(lu.fisch.structorizer.elements.Root, java.lang.String, lu.fisch.structorizer.elements.TypeMapEntry, java.lang.String, boolean)
	 */
	@Override
	protected void generateTypeDef(Root _root, String _typeName, TypeMapEntry _type, String _indent, boolean _asComment) {
		String typeKey = ":" + _typeName;
		if (this.wasDefHandled(_root, typeKey, true)) {
			return;
		}
		appendDeclComment(_root, _indent, typeKey);
		if (_type.isRecord()) {
			String indentPlus1 = _indent + this.getIndent();
			String indentPlus2 = indentPlus1 + this.getIndent();
			addCode((_root.isInclude() ? "private " : "") + "class " + _typeName + "{", _indent, _asComment);
			boolean isFirst = true;
			StringBuffer constructor = new StringBuffer();
			StringList constrBody = new StringList();
			constructor.append("public " + _typeName + "(");
			for (Entry<String, TypeMapEntry> compEntry: _type.getComponentInfo(false).entrySet()) {
				String compName = compEntry.getKey();
				String typeStr = transformTypeFromEntry(compEntry.getValue(), null, true);
				addCode("public " + typeStr + "\t" + compName + ";",
						indentPlus1, _asComment);
				if (!isFirst) constructor.append(", ");
				constructor.append(typeStr + " p_" + compName);
				constrBody.add(compName + " = p_" + compName + ";");
				isFirst = false;
			}
			constructor.append(")");
			addCode(constructor.toString(), indentPlus1, _asComment);
			addCode("{", indentPlus1, _asComment);
			for (int i = 0; i < constrBody.count(); i++) {
				addCode(constrBody.get(i), indentPlus2, _asComment);
			}
			addCode("}", indentPlus1, _asComment);
			addCode("};", _indent, _asComment);
		}
		// START KGU#542 2019-11-17: Enh. #739
		else if (_type.isEnum()) {
			String indentPlus1 = subroutineIndent;
			String indentPlus2 = indentPlus1 + this.getIndent();
			StringList items = _type.getEnumerationInfo();
			String itemList = items.concatenate(", ");
			if (itemList.length() > 70) {
				this.insertCode(indentPlus1 + "private enum " + _type.typeName + " {", subroutineInsertionLine);
				for (int i = 0; i < items.count(); i++) {
					// FIXME: We might have to transform the value...
					insertCode(indentPlus2 + items.get(i) + (i < items.count() -1 ? "," : ""), subroutineInsertionLine);
				}
				insertCode(indentPlus1 + "};", subroutineInsertionLine);
			}
			else {
				insertCode(indentPlus1 + "private enum " + _type.typeName + "{" + itemList + "};", subroutineInsertionLine);
			}
			insertSepaLine("", subroutineInsertionLine);
		}
		// END KGU#542 2019-11-17
		else {
			// FIXME: What do we here in Java? Replace this type name all over the code?
			// START KGU#1082 2023-09-28: Bugfix #1092 Sensible handling of alias types
			//addCode("typedef " + this.transformTypeFromEntry(_type, null) + " " + _typeName + ";",
			addCode("typedef " + this.transformTypeFromEntry(_type, null, !_typeName.equals(_type.typeName)) + " " + _typeName + ";",
			// END KGU#1082 2023-09-28
					_indent, true);
		}
	}
	// END KGU#388 2017-09-28

	/* (non-Javadoc)
	 * @see lu.fisch.structorizer.generators.CGenerator#enhanceWithColor(java.lang.String, lu.fisch.structorizer.elements.Instruction)
	 */
	@Override
	protected String enhanceWithColor(String _codeLine, Instruction _inst) {
		int posParen2 = _codeLine.lastIndexOf(")");
		if (posParen2 > 0) {
			_codeLine = _codeLine.substring(0, posParen2) + 
					", java.awt.Color.decode(\"0x" + _inst.getHexColor() + "\")" + _codeLine.substring(posParen2) + ";";
		}
		return _codeLine;
	}

	// START KGU#653 2019-02-14: Enh. #680
	/**
	 * Subclassable method possibly to obtain a suited transformed argument list string for the given series of
	 * input items (i.e. expressions designating an input target variable each) to be inserted in the input replacer
	 * returned by {@link #getInputReplacer(boolean)}, this allowing to generate a single input instruction only.<br/>
	 * This instance just returns null (forcing the generate method to produce consecutive lines).
	 * @param _inputVarItems - {@link StringList} of variable descriptions for input
	 * @return either a syntactically converted combined string with suited operator or separator symbols, or null.
	 */
	@Override
	protected String composeInputItems(StringList _inputVarItems)
	{
		return null;
	}
	// END KGU#653 2019-02-14

	// START KGU#815 2020-03-26: Enh. #828 support for library references
	/* (non-Javadoc)
	 * @see lu.fisch.structorizer.generators.CGenerator#makeLibCallName(java.lang.String)
	 */
	@Override
	protected String makeLibCallName(String name) {
		return this.libModuleName + "." + name;
	}
	// END KGU#815 2020-03-26

	// START KGU#61 2016-03-22: Enh. #84 - Support for FOR-IN loops
	/**
	 * We try our very best to create a working loop from a FOR-IN construct.
	 * @param _for - the element to be exported
	 * @param _indent - the current indentation level
	 * @return true iff the method created some loop code (sensible or not)
	 */
	@Override
	protected boolean generateForInCode(For _for, String _indent)
	{
		// We simply use the range-based loop of Java (as far as possible)
		String var = _for.getCounterVar();
		String valueList = _for.getValueList();
		//StringList items = this.extractForInListItems(_for);
		ArrayList<TokenList> items = _for.getValueListItems();
		String indent = _indent;
		String itemType = null;
		if (items != null)
		{
			// Good question is: how do we guess the element type and what do we
			// do if items are heterogeneous? We will just try four ways: int,
			// double, String, and derived type name. If none of them match we use
			// Object and add a TODO comment.
			int nItems = items.size();
			boolean allInt = true;
			boolean allDouble = true;
			boolean allString = true;
			// START KGU#388 2017-09-28: Enh. #423
			boolean allCommon = true;
			String commonType = null;
			// END KGU#388 2017-09-28
			for (int i = 0; i < nItems; i++)
			{
				TokenList item = items.get(i);
				String itemStr = item.getString();
				if (allInt)
				{
					try {
						Integer.parseInt(itemStr);
					}
					catch (NumberFormatException ex)
					{
						allInt = false;
					}
				}
				if (allDouble)
				{
					try {
						Double.parseDouble(itemStr);
					}
					catch (NumberFormatException ex)
					{
						allDouble = false;
					}
				}
				if (allString)
				{
					allString = item.size() == 1
							&& (itemStr.startsWith("\"") && itemStr.endsWith("\"")
									|| itemStr.startsWith("'") && itemStr.endsWith("'") && itemStr.length() > 3);
				}
				// START KGU#388 2017-09-28: Enh. #423
				if (allCommon)
				{
					String itType = Syntax.identifyExprType(this.typeMap, item, true);
					if (i == 0) {
						commonType = itType;
					}
					if (!commonType.equals(itType)) {
						allCommon = false;
					}
				}
				// END KGU#388 2017-09-28
				// START KGU#732 2019-10-02: Bugfix #755 - transformation of the items is necessary
				// FIXME Don't descend to strng level
				items.set(i, new TokenList(transform(itemStr)));
				// END KGU#732 2019-10-02
			}
			valueList = "{" + TokenList.concatenate(items, ", ").getString() + "}";
			// START KGU#388 2017-09-28: Enh. #423
			//if (allInt) itemType = "int";
			if (allCommon) itemType = commonType;
			else if (allInt) itemType = "int";
			// END KGU#388 2017-09-28
			else if (allDouble) itemType = "double";
			else if (allString) itemType = "char*";
			// START KGU#732 2019-10-02: Bugfix #755 part 1 - there is no need to define a variable
			//String arrayName = "array20160322";
			//
			//addCode("{", _indent, isDisabled);
			//indent += this.getIndent();
			// END KGU#732 2019-10-02
			
			if (itemType == null)
			{
				itemType = "Object";
				this.appendComment("TODO: Select a more sensible item type than Object", indent);
				this.appendComment("      and/or prepare the elements of the array.", indent);
			}
			// START KGU#732 2019-10-02: Bugfix #755 part 2
			//addCode(itemType + "[] " + arrayName + " = new " + itemType + "[]" + transform(valueList, false) + ";",
			//		indent, isDisabled);
			//
			//valueList = arrayName;
			valueList = "new " + itemType + "[]" + valueList;
			// END KGU#732 2019-10-02
		}
		else
		{
			// START KGU#388 2017-09-28 #423
			//itemType = "Object";
			//this.insertComment("TODO: Select a more sensible item type than Object and/or prepare the elements of the array", indent);
			TypeMapEntry listType = this.typeMap.get(valueList);
			if (listType != null && listType.isArray() && (itemType = listType.getCanonicalType(true, false)) != null
					&& itemType.startsWith("@"))
			{
				itemType = this.transformType(itemType.substring(1), "Object");	
			}
			// START KGU#640 2019-01-22: Bugfix #669 - we need more specific handling of strings as value list
			else if (listType != null && listType.getCanonicalType(true, true).equalsIgnoreCase("String")) {
				itemType = "char";
				valueList += ".toCharArray()";
			}
			// END KGU#640 2019-01-22
			else {
				itemType = "Object";
				this.appendComment("TODO: Select a more sensible item type than Object and/or prepare the elements of the array", indent);
			}
			// END KGU#388 2017-09-28
			valueList = transform(valueList, false);
		}

		// Creation of the loop header
		appendBlockHeading(_for, "for (" + itemType + " " + var + " : " +	valueList + ")", indent);

		// Add the loop body as is
		generateCode(_for.getBody(), indent + this.getIndent());

		// Accomplish the loop
		appendBlockTail(_for, null, indent);

		// START KGU#732 2019-10-02: Bugfix #755 part 3 - obsolete code disabled
		//if (items != null)
		//{
		//	addCode("}", _indent, isDisabled);
		//}
		// END KGU#732 2019-10-02
		
		return true;
	}
	// END KGU#61 2016-03-22
	
	// START KGU#348 2017-02-25: Enh. #348 - Offer a C++11 solution with class std::thread
	@Override
	protected void generateCode(Parallel _para, String _indent)
	{

		boolean isDisabled = _para.isDisabled(false);
		Root root = Element.getRoot(_para);
		String indentPlusOne = _indent + this.getIndent();
		int nThreads = _para.qs.size();
		StringList[] asgnd = new StringList[nThreads];	// assigned variables per thread
		String suffix = Integer.toHexString(_para.hashCode());

		appendComment(_para, _indent);

		addCode("", "", isDisabled);
		appendComment("==========================================================", _indent);
		appendComment("================= START PARALLEL SECTION =================", _indent);
		appendComment("==========================================================", _indent);
		addCode("try {", _indent, isDisabled);
		addCode("ExecutorService pool = Executors.newFixedThreadPool(" + nThreads + ");", indentPlusOne, isDisabled);

		boolean expectResults = false;
		for (int i = 0; i < nThreads; i++) {
			addCode("", _indent, isDisabled);
			appendComment("----------------- START THREAD " + i + " -----------------", indentPlusOne);
			Subqueue sq = _para.qs.get(i);
			String future = "future" + suffix + "_" + i;
			String worker = "Worker" + suffix + "_" + i;
			StringList used = root.getUsedVarNames(sq, false, false).reverse();
			asgnd[i] = root.getVarNames(sq, false, false).reverse();
			if (!asgnd[i].isEmpty()) {expectResults = true;}
			for (int v = 0; v < asgnd[i].count(); v++) {
				used.removeAll(asgnd[i].get(v));
			}
			String args = "(" + used.concatenate(", ").trim() + ")";
			addCode("Future<Object[]> " + future + " = pool.submit( new " + worker + args + " );", indentPlusOne, isDisabled);
		}

		addCode("", _indent, isDisabled);
		String results = "results" + suffix;	// Name of the temporary results array
		if (expectResults) {
			addCode("Object[] " + results +";", indentPlusOne, isDisabled);
		}
		// START KGU#676 2019-03-30: Enh. #696 special pool in case of batch export
		//HashMap<String, TypeMapEntry> typeMap = root.getTypeInfo();
		HashMap<String, TypeMapEntry> typeMap = root.getTypeInfo(routinePool);
		// END KGU#676 2019-03-30
		for (int i = 0; i < nThreads; i++) {
			appendComment("----------------- AWAIT THREAD " + i + " -----------------", indentPlusOne);
			String future = "future" + suffix + "_" + i;
			addCode((asgnd[i].isEmpty() ? "" : results + " = ") + future + ".get();", indentPlusOne, isDisabled);
			for (int v = 0; v < asgnd[i].count(); v++) {
				String varName = asgnd[i].get(v);
				TypeMapEntry typeEntry = typeMap.get(varName);
				String typeSpec = "/*type?*/";
				if (typeEntry != null) {
					StringList typeSpecs = this.getTransformedTypes(typeEntry, false);
					if (typeSpecs.count() == 1) {
						typeSpec = typeSpecs.get(0);
					}
				}
				addCode(varName + " = (" + typeSpec + ")(" + results + "[" + v + "]);", indentPlusOne, isDisabled);
			}
		}

		// The shutdown call should be redundant here, but you never know...
		addCode("pool.shutdown();", indentPlusOne, isDisabled);
		addCode("}", _indent, isDisabled);
		addCode("catch (Exception ex) { System.err.println(ex.getMessage()); ex.printStackTrace(); }", _indent, isDisabled);
		appendComment("==========================================================", _indent);
		appendComment("================== END PARALLEL SECTION ==================", _indent);
		appendComment("==========================================================", _indent);
		addCode("", "", isDisabled);
	}

	// Adds class definitions for worker objects to be used by the threads
	private void generateParallelThreadWorkers(Root _root, String _indent)
	{
		String indentPlusOne = _indent + this.getIndent();
		String indentPlusTwo = indentPlusOne + this.getIndent();
		final LinkedList<Parallel> containedParallels = new LinkedList<Parallel>();
		_root.traverse(new IElementVisitor() {
			@Override
			public boolean visitPreOrder(Element _ele) {
				return true;
			}
			@Override
			public boolean visitPostOrder(Element _ele) {
				if (_ele instanceof Parallel) {
					containedParallels.addLast((Parallel)_ele);
				}
				return true;
			}
		});
		if (!containedParallels.isEmpty()) {
			appendComment("=========== START PARALLEL WORKER DEFINITIONS ============", _indent);
		}
		for (Parallel par: containedParallels) {
			boolean isDisabled = par.isDisabled(false);
			String workerNameBase = "Worker" + Integer.toHexString(par.hashCode()) + "_";
			Root root = Element.getRoot(par);
			// START KGU#676 2019-03-30: Enh. #696 special pool in case of batch export
			//HashMap<String, TypeMapEntry> typeMap = root.getTypeInfo();
			HashMap<String, TypeMapEntry> typeMap = root.getTypeInfo(routinePool);
			// END KGU#676 2019-03-30
			int i = 0;
			// We still don't care for synchronisation, mutual exclusion etc.
			for (Subqueue sq: par.qs) {
				// Variables assigned and used here will be made members
				StringList setVars = root.getVarNames(sq, false).reverse();
				// Variables used here (without being assigned) will be made reference arguments
				StringList usedVars = root.getUsedVarNames(sq, false, false).reverse();
				for (int v = 0; v < setVars.count(); v++) {
					String varName = setVars.get(v);
					usedVars.removeAll(varName);
				}
				if (i > 0) {
					addSepaLine();
				}
				addCode("class " + workerNameBase + i + " implements Callable<Object[]> {", _indent, isDisabled);
				// Member variables (all references!)
				StringList argList = this.makeArgList(setVars, typeMap);
				for (int v = 0; v < argList.count(); v++) {
					addCode("private " + argList.get(v) + ";", indentPlusOne, isDisabled);
				}
				argList = this.makeArgList(usedVars, typeMap);
				for (int v = 0; v < argList.count(); v++) {
					addCode("private " + argList.get(v) + ";", indentPlusOne, isDisabled);
				}
				// Constructor
				addCode("public " + workerNameBase + i + "(" + argList.concatenate(", ") + ") {", indentPlusOne, isDisabled);
				for (int v = 0; v < usedVars.count(); v++) {
					String memberName = usedVars.get(v);
					addCode("this." + memberName + " = " + memberName + ";", indentPlusTwo, isDisabled);
				}
				addCode ("}", indentPlusOne, isDisabled);
				// Call method
				addCode("public Object[] call() throws Exception {", indentPlusOne, isDisabled);
				generateCode(sq, indentPlusTwo);
				addCode ("return new Object[]{" + setVars.concatenate(",") + "};", indentPlusTwo, isDisabled);
				addCode("}", indentPlusOne, isDisabled);
				addCode("};", _indent, isDisabled);
				i++;
			}
		}
		if (!containedParallels.isEmpty()) {
			appendComment("============ END PARALLEL WORKER DEFINITIONS =============", _indent);
			addSepaLine();
		}
	}
	
	/**
	 * Generates an argument list for a worker thread routine as branch of a parallel section.
	 * Types for the variable names in {@code varNames} are retrieved from {@code typeMap}. If
	 * no associated type can be identified then a comment {@code "type?"} will be inserted.
	 * @param varNames - list of variable names to be passed in
	 * @param typeMap - maps variable names and type names to type specifications
	 * @return a list of argument declarations
	 */
	private StringList makeArgList(StringList varNames, HashMap<String, TypeMapEntry> typeMap)
	{
		StringList argList = new StringList();
		for (int v = 0; v < varNames.count(); v++) {
			String varName = varNames.get(v);
			TypeMapEntry typeEntry = typeMap.get(varName);
			String typeSpec = "???";
			if (typeEntry != null) {
				StringList typeSpecs = this.getTransformedTypes(typeEntry, false);
				if (typeSpecs.count() == 1) {
					// START KGU#784 2019-12-02
					//typeSpec = typeSpecs.get(0);
					typeSpec = this.transformTypeFromEntry(typeEntry, null, true);
					// END KGU#784 2019-12-02
				}
			}
			argList.add(typeSpec + " " + varName);
		}
		return argList;
	}
	// END KGU#348 2017-02-25

	// START KGU#686 2019-03-18: Enh. #56
	/* (non-Javadoc)
	 * @see lu.fisch.structorizer.generators.CGenerator#makeExceptionFrom(java.lang.String)
	 */
	@Override
	protected void generateThrowWith(String _thrown, String _indent, boolean _asComment) {
		// If it isn't a rethrow then fake some text
		if (_thrown.isEmpty()) {
			if (this.caughtException == null) {
				_thrown = "new Exception(\"unspecified error\")";
			}
			else {
				_thrown = this.caughtException;
			}
		}
		addCode (("throw " + _thrown).trim() + ";", _indent, _asComment);
	}

	// END KGU#686 2019-03-18
	// START KGU#686 2019-03-2: Enh. #56
	/* (non-Javadoc)
	 * @see lu.fisch.structorizer.generators.CGenerator#appendCatchHeading(lu.fisch.structorizer.elements.Try, java.lang.String)
	 */
	@Override
	protected void appendCatchHeading(Try _try, String _indent) {
		
		boolean isDisabled = _try.isDisabled(false);
		String varName = _try.getExceptionVarName();
		String exName = "ex" + Integer.toHexString(_try.hashCode());;
		String head = "catch (Exception " + exName + ")";
		this.appendBlockHeading(_try, head, _indent);
		if (varName != null && !varName.isEmpty()) {
			this.addCode("String " + varName + " = " + exName + ".getMessage()", _indent + this.getIndent(), isDisabled);
		}
		this.caughtException = exName;
	}
	// END KGU#686 2019-03-20

	/**
	 * Composes the heading for the program or function according to the
	 * C language specification.
	 * @param _root - The diagram root
	 * @param _indent - the initial indentation string
	 * @param _procName - the procedure name
	 * @param _paramNames - list of the argument names
	 * @param _paramTypes - list of corresponding type names (possibly null) 
	 * @param _resultType - result type name (possibly null)
	 * @param _public - whether the resulting method is to be public
	 * @return the default indentation string for the subsequent stuff
	 */
	@Override
	protected String generateHeader(Root _root, String _indent, String _procName,
			StringList _paramNames, StringList _paramTypes, String _resultType, boolean _public)
	{
		// START KGU#542 2019-11-18: Enh. #739
		this.root = _root;
		// END KGU#542 2019-11-18
		String indentPlus1 = _indent + this.getIndent();
		String indentPlus2 = indentPlus1 + this.getIndent();
		// START KGU#178 2016-07-20: Enh. #160
		if (topLevel)
		{
			// START KGU#815/KGU#824 2020-03-25: Enh. #828, bugfix #836
			if (this.usesFileAPI && (this.isLibraryModule() || this.importedLibRoots != null)) {
				/* In case of a library we will rather work with a copied FileAPI file than
				 * with copied code, so ensure the using clause for the namespace
				 */
				generatorIncludes.addIfNew("lu.fisch.structorizer.generators." + FILE_API_CLASS_NAME);
			}
			// END KGU#815/KGU#824 2020-03-25
			appendComment("Generated by Structorizer " + Element.E_VERSION, _indent);
			// START KGU#363 2017-05-16: Enh. #372
			appendCopyright(_root, _indent, true);
			// END KGU#363 2017-05-16
			// START KGU#376 2017-09-28: Enh. #389 - definitions from all included diagrams will follow
			if (!_root.isProgram()) {
				appendGlobalDefinitions(_root, indentPlus1, true);
			}
			// END KGU#376 2017-09-28
			addSepaLine();
			// This is just pro forma, may be overwritten in generateFooter().
			subroutineInsertionLine = code.count();	// default position for subroutines
			subroutineIndent = _indent;
		}
		else
		{
			addSepaLine();
		}
		// END KGU#178 2016-07-20
		// START KGU#852 2020-04-22: Since method appendDeclarations() does not overwrite typeMap anymore, we must set it
		this.typeMap = new LinkedHashMap<String, TypeMapEntry>(_root.getTypeInfo(routinePool));
		// END KGU#852 2020-04-22
		// START KGU#815 2020-04-01: Enh. #828
		//if (_root.isProgram()) {
		if (topLevel && (_root.isProgram() || this.isLibraryModule())) {
		// END KGU#815 2020-04-01
			//if (topLevel) {
				if (this.hasInput()) {
					this.generatorIncludes.add("java.util.Scanner");
				}
				// START KGU#348 2017-02-24: Enh. #348 - support translation of Parallel elements
				if (this.hasParallels) {
					this.generatorIncludes.add("java.util.concurrent.Callable");
					this.generatorIncludes.add("java.util.concurrent.ExecutorService");
					this.generatorIncludes.add("java.util.concurrent.Executors");
					this.generatorIncludes.add("java.util.concurrent.Future");
				}
				if (this.appendGeneratorIncludes(_indent, false) > 0) {
					addSepaLine();
				}
				// END KGU#348 2017-02-24#
				// STARTB KGU#351 2017-02-26: Enh. #346
				this.appendUserIncludes(_indent);
				// END KGU#351 2017-02-26
				// START KGU#446 2017-10-27: Enh. #441
				this.includeInsertionLine = code.count();
				// END KGU#446 2017-10-27
			//}
			appendBlockComment(_root.getComment(), _indent, "/**", " * ", " */");
			appendBlockHeading(_root, "public class " + _procName, _indent);

			addSepaLine();
			// START KGU#815 2020-04-02: Enh. #828
			if (topLevel && this.isLibraryModule() && _root.isInclude()) {
				appendBlockComment(StringList.explode("Flag ensures that initialisation method {@link #" + this.getInitRoutineName(_root) +"()}\n runs just one time.", "\n"),
						indentPlus1, "/**", " * ", " */");
				addCode(this.makeStaticInitFlagDeclaration(_root, true), indentPlus1, false);
				addSepaLine();
			}
			// END KGU#815 2020-04-02: Enh. #828
			// START KGU#376 2017-09-28: Enh. #389 - definitions from all included diagrams will follow
			//insertComment("TODO Declare and initialise class variables here", this.getIndent());
			appendGlobalDefinitions(_root, indentPlus1, true);
			// END KGU#376 2017-09-28
			addSepaLine();
			// START KGU#542 2019-11-17: Enh. #739 - Temporarily we mark this position for enum type insertion
			subroutineInsertionLine = code.count();
			subroutineIndent = indentPlus1;
			// END KGU#542 2019-11-17
			// START KGU#815 2020-04-01: Enh. #828 Group export - the following is only for programs
		}
		if (_root.isProgram()) {
			// END KGU#815 2020-04-01
			code.add(indentPlus1 + "/**");
			code.add(indentPlus1 + " * @param args");
			code.add(indentPlus1 + " */");

			appendBlockHeading(_root, "public static void main(String[] args)", indentPlus1);
		}
		// START KGU#815 2020-04-02: Enh. #828
		else if (topLevel && this.isLibraryModule() && _root.isInclude()) {
			this.includeInsertionLine = code.count();
			appendBlockComment(StringList.explode("Initialisation method for this library class", "\n"), indentPlus1, "/**", " * ", " */");
			appendBlockHeading(_root, "public static void " + this.getInitRoutineName(_root) + "()",  indentPlus1);
		}
		// END KGU#815 2020-04-02
		else {
			// START KGU#446 2018-01-21: Enh. #441
			this.includeInsertionLine = code.count();
			// END KGU#446 2018-01-21
			// START KGU#371 2019-03-07: Enh. #385 - we have to multiply the declaration in case of default values
			int minArgs = _root.getMinParameterCount();
			StringList argDefaults = _root.getParameterDefaults();
			boolean docResult = false;
			if (_resultType != null || this.returns || this.isFunctionNameSet || this.isResultSet)
			{
				docResult = true;
				_resultType = transformType(_resultType, "int");
				// START KGU#140 2017-02-01: Enh. #113: Proper conversion of array types
				_resultType = this.transformArrayDeclaration(_resultType, "");
				// END KGU#140 2017-02-01
			}
			else {
				_resultType = "void";
			}
			// Now we must generate as many delegation methods as there are optional arguments
			while (minArgs <= _paramNames.count()) {
			// END KGU#371 2019-03-07
				appendBlockComment(_root.getComment(), indentPlus1, "/**", " * ", null);
				// START KGU#371 2019-03-07: Enh. #385 - we have to multiply the declaration in case of default values
				//appendBlockComment(_paramNames, indentPlus1, null, " * @param ", null);
				appendBlockComment(_paramNames.subSequence(0, minArgs), indentPlus1, null, " * @param ", null);
				// END KGU#371 2019-03-07
				if (docResult) {
					code.add(indentPlus1 + " * @return ");
				}
				code.add(indentPlus1 + " */");
				// START KGU#178 2016-07-20: Enh. #160 - insert called subroutines as private
				//String fnHeader = "public static " + _resultType + " " + _procName + "(";
				String fnHeader = ((topLevel || _public) ? "public" : "private") + " static "
						+ _resultType + " " + _procName + "(";
				// END KGU#178 2016-07-20
				// START KGU#371 2019-03-08: Enh. #385 - create the next delegate
				//for (int p = 0; p < _paramNames.count(); p++) {
				for (int p = 0; p < minArgs; p++) {
					// END KGU#371 2019-03-08
					if (p > 0) { fnHeader += ", "; }
					// START KGU#140 2017-02-01: Enh. #113: Proper conversion of array types
					//fnHeader += (transformType(_paramTypes.get(p), "/*type?*/") + " " + 
					//		_paramNames.get(p)).trim();
					// START KGU#993 2021-10-03: Bugfix #993 wrong handling of constant parameters
					//fnHeader += transformArrayDeclaration(transformType(_paramTypes.get(p), "???").trim(), _paramNames.get(p));
					String pType = _paramTypes.get(p);
					if (pType != null && pType.startsWith("const ")) {
						fnHeader += "final ";
						pType = pType.substring("const ".length());
					}
					fnHeader += transformArrayDeclaration(transformType(pType, "???").trim(), _paramNames.get(p));
					// END KGU#993 2021-10-03
					// END KGU#140 2017-02-01
				}
				fnHeader += ")";
				appendBlockHeading(_root, fnHeader,  indentPlus1);
			// START KGU#371 2019-03-07: Enh. #385 - we have to multiply the declaration in case of default values
				if (minArgs < _paramNames.count()) {
						addCode("return " + _procName + "(" + _paramNames.concatenate(", ", 0, minArgs) +
								(minArgs > 0 ? ", " : "") + transform(argDefaults.get(minArgs)) + ");", indentPlus2, false);
					code.add(indentPlus1 + "}");
					code.add(indentPlus1);
				}
				minArgs++;
			}
			// END KGU#371 2019-03-97
		}

		// START KGU#376 2017-09-26: Enh. #389 - add the initialization code of the includables
		// START KGU#815 2020-03-27: Enh. #828 for library top level now done in generateBody()
		//appendGlobalInitialisations(indentPlus2);
		if (!(topLevel && this.isLibraryModule() && _root.isInclude())) {
			appendGlobalInitialisations(_root, indentPlus2);
		}
		// END KGU#815 2020-03-27
		// END KGU#376 2017-09-26

		return indentPlus2;
	}

	// START KGU#332 2017-01-30: Method decomposed - no need to override it anymore
//	/**
//	 * Generates some preamble (i.e. comments, language declaration section etc.)
//	 * and adds it to this.code.
//	 * @param _root - the diagram root element
//	 * @param _indent - the current indentation string
//	 * @param varNames - list of variable names introduced inside the body
//	 */
	@Override
	protected String generatePreamble(Root _root, String _indent, StringList varNames)
	{
		// START KGU#348 2017-02-24: Enh. #348
		this.generateParallelThreadWorkers(_root, _indent);
		// END KGU#348 2017-02-24
		return super.generatePreamble(_root, _indent, varNames);
	}
	
	// START KGU#501 2018-02-22: Bugfix #517
	/* (non-Javadoc)
	 * @see lu.fisch.structorizer.generators.CGenerator#getModifiers(lu.fisch.structorizer.elements.Root, java.lang.String)
	 */
	@Override
	protected String getModifiers(Root _root, String _name) {
		if (_root.isInclude()) {
			// FIXME In case of a library there might be external references (how can we know for sure?)
			return (this.isLibraryModule() ? "public" : "private") + " static ";
		}
		return "";
	}
	// END KGU#501 2018-02-22

	/* (non-Javadoc)
	 * @see lu.fisch.structorizer.generators.CGenerator#transformRecordTypeRef(java.lang.String, boolean)
	 */
	@Override
	protected String transformRecordTypeRef(String structName, boolean isRecursive) {
		return structName;
	}

	// START KGU#542 2019-11-17: Enh. #739
	/* (non-Javadoc)
	 * @see lu.fisch.structorizer.generators.CGenerator#transformEnumTypeRef(java.lang.String)
	 */
	@Override
	protected String transformEnumTypeRef(String enumName) {
		return enumName;
	}
	// END KGU#542 2019-11-17

	@Override
	protected String makeArrayDeclaration(String _canonType, String _varName, TypeMapEntry _typeInfo)
	{
		while (_canonType.startsWith("@")) {
			_canonType = _canonType.substring(1) + "[]";
		}
		return (_canonType + " " + _varName).trim(); 
	}
	@Override
	protected void generateIOComment(Root _root, String _indent)
	{
		// START KGU#236 2016-12-22: Issue #227
		if (this.hasInput(_root)) {
			addSepaLine();
			appendComment("TODO: You may have to modify input instructions,", _indent);			
			appendComment("      e.g. by replacing nextLine() with a more suitable call", _indent);
			appendComment("      according to the variable type, say nextInt().", _indent);			
		}
		// END KGU#236 2016-12-22
	}
// END KGU#332 2017-01-30

	// START KGU#834 2020-03-26: Mechanism to ensure one-time initialisation
	/* (non-Javadoc)
	 * @see lu.fisch.structorizer.generators.Generator#makeStaticInitFlagDeclaration(lu.fisch.structorizer.elements.Root)
	 */
	@Override
	protected String makeStaticInitFlagDeclaration(Root incl, boolean inGlobalDecl) {
		if (inGlobalDecl) {
			return "private static boolean " + this.getInitFlagName(incl) + " = false;";
		}
		return null;
	}
	// END KGU#834 2020-03-26

	/**
	 * Creates the appropriate code for returning a required result and adds it
	 * (after the algorithm code of the body) to this.code)
	 * @param _root - the diagram root element
	 * @param _indent - the current indentation string
	 * @param alwaysReturns - whether all paths of the body already force a return
	 * @param varNames - names of all assigned variables
	 */
	@Override
	protected String generateResult(Root _root, String _indent, boolean alwaysReturns, StringList varNames)
	{
		if ((this.returns || _root.getResultTypeDescr() != null || isFunctionNameSet || isResultSet) && !alwaysReturns) {
			String result = "0";
			if (isFunctionNameSet) {
				result = _root.getMethodName();
			} else if (isResultSet) {
				int vx = varNames.indexOf("result", false);
				result = varNames.get(vx);
			}
			// START KGU#1084 2023-10-04: Bugfix #1093 Don't invent an undue return statement here
			else {
				return _indent;
			}
			// END KGU#1084 2023-10-24
			addSepaLine();
			code.add(_indent + "return " + result + ";");
		}
		return _indent;
	}

	// START KGU 2015-12-15: Method block must be closed as well
	/**
	 * Method is to finish up after the text insertions of the diagram, i.e. to close open blocks etc. 
	 * @param _root 
	 * @param _indent
	 */
	@Override
	protected void generateFooter(Root _root, String _indent)
	{
		// Method block close
		super.generateFooter(_root, _indent + this.getIndent());

		// START KGU#815/KGU#824 2020-03-19: Enh. #828, bugfix #836
		if (topLevel) {
			libraryInsertionLine = code.count();
		}
		// END KGU#815/KGU#824 2020-03-19
		
		// Don't close class block if we haven't opened any
		// START KGU#815 2020-04-01: Enh. #828 Group export
		//if (_root.isProgram())	// Should automatically be topLevel too
		if (topLevel &&  (_root.isProgram() || this.isLibraryModule()))
		// END KGU#815 2020-04-01
		{
			// START KGU#178 2016-07-20: Enh. #160
			// Modify the subroutine insertion position
			subroutineInsertionLine = code.count();
			subroutineIndent = _indent;
			// END KGU#178 2016-07-20
			
			// Close class block
			addSepaLine();
			code.add(_indent + "}");
		}
		
		// START KGU#311 2016-12-22: Enh. #314 - insert File API here if necessary
		// START KGU#815 2020-03-29: Enh. #828 - in case of an involved library we will share the copied file instead
		//if (topLevel && this.usesFileAPI) {
		if (topLevel && this.usesFileAPI && !this.isLibraryModule() && this.importedLibRoots == null) {
		// END KGU#815 2020-03-29
			this.insertFileAPI("java");
		}
		// END KGU#311 2016-12-22
		// START KGU#446 2017-10-27: Enh. #441
		if (topLevel && this.usesTurtleizer) {
			// START KGU#563 2018-07-26: Issue #566
			//code.insert(this.commentSymbolLeft() + " TODO: Download the turtle package from http://structorizer.fisch.lu and put it into this project", this.includeInsertionLine++);
			insertCode(this.commentSymbolLeft() + " TODO: Download the turtle package from " + Element.E_HOME_PAGE + " and put it into this project", this.includeInsertionLine);
			// END KGU#563 2018-07-26
			insertCode((_root.isSubroutine() ? this.commentSymbolLeft() : "") + "import lu.fisch.turtle.adapters.Turtleizer;", this.includeInsertionLine);
		}
		// END KGU#446 2017-10-27
	}
	// END KGU 2015-12-15

	// START KGU#815 2020-03-29: Enh. #828 - group export, for libraries better copy the file than the content
	/**
	 * Special handling for the global initializations in case these were outsourced to
	 * an external library {@link #libModuleName}. (The inherited method would suggest a
	 * constructor call but then we would have to care for an instantiation, certainly as
	 * singleton, rather than relying on static methods.
	 * @param _indent - current indentation
	 * @see #appendGlobalInitialisations(Root, String)
	 */
	@Override
	protected void appendGlobalInitialisationsLib(String _indent) {
		// We simply call the global initialisation function of the library
		addCode(this.libModuleName + ".initialize" + this.libModuleName + "();", _indent, false);
	}

	// START KGU#815/KGU#824/KGU#834 2020-03-26: Enh. #828, bugfix #826
	/* (non-Javadoc)
	 * @see lu.fisch.structorizer.generators.Generator#generateBody(lu.fisch.structorizer.elements.Root, java.lang.String)
	 */
	@Override
	protected boolean generateBody(Root _root, String _indent)
	{
		String indentBody = _indent;
		if (topLevel && this.isLibraryModule() && _root.isInclude()) {
			// This is the initialization code for the library
			String cond = "if (!initDone_"  + this.pureFilename + ")";
			if (!this.optionBlockBraceNextLine()) {
				addCode(cond + " {", _indent, false);
			}
			else {
				addCode(cond, _indent, false);
				addCode("{", _indent, false);
			}
			indentBody += this.getIndent();			
			// START KGU#376 2017-09-26: Enh. #389 - add the initialization code of the includables
			appendGlobalInitialisations(_root, indentBody);
			// END KGU#376 2017-09-26
		}
		// END KGU#815/KGU#824 2020-03-20
				
		this.generateCode(_root.children, indentBody);
		boolean done = true;
		
		if (!indentBody.equals(_indent)) {
			addCode("initDone_" + this.pureFilename + " = true;", indentBody, false);
			addCode("}", _indent, false);
		}
		return done;
	}
	// END KGU#815/KGU#824/KGU#834 2020-03-26
	
	// 
	/* (non-Javadoc)
	 * @see lu.fisch.structorizer.generators.CGenerator#copyFileAPIResources(java.lang.String)
	 */
	@Override
	protected boolean copyFileAPIResources(String _filePath)
	{
		/* If importedLibRoots is not null then we had a multi-module export,
		 * this function will only be called if at least one of the modules required
		 * the file API, so all requiring modules will be using "FileAPI.CS".
		 * Now we simply have to make sure it gets provided.
		 */
		if (this.importedLibRoots != null) {
			return copyFileAPIResource("java", FILE_API_CLASS_NAME + ".java", _filePath);
		}
		return true;	// By default, nothing is to be done and that is okay
	}
	// END KGU#815 2020-03-29
}<|MERGE_RESOLUTION|>--- conflicted
+++ resolved
@@ -712,12 +712,8 @@
 	 * @param _typeEntry - an existing {@link TyeMapEntry} for the assumed record type (or null)
 	 */
 	@Override
-<<<<<<< HEAD
 	protected void generateRecordInit(String _lValue, TokenList _recordValue, String _indent,
 			boolean _isDisabled, TypeMapEntry _typeEntry)
-=======
-	protected void generateRecordInit(String _lValue, String _recordValue, String _indent, boolean _isDisabled, TypeMapEntry _typeEntry)
->>>>>>> 4679a9d4
 	{
 		// START KGU#559/KGU#560 2018-07-21: Enh. #563, bugfix #564 - radically revised
 		// This is practically identical to C#
@@ -745,11 +741,7 @@
 	 * @param _isDecl - if this is part of a declaration (i.e. a true initialization)
 	 */
 	@Override
-<<<<<<< HEAD
 	protected String transformOrGenerateArrayInit(String _lValue, ArrayList<TokenList> _arrayItems, String _indent, boolean _isDisabled, String _elemType, boolean _isDecl)
-=======
-	protected String transformOrGenerateArrayInit(String _lValue, StringList _arrayItems, String _indent, boolean _isDisabled, String _elemType, boolean _isDecl)
->>>>>>> 4679a9d4
 	{
 		// START KGU#732 2019-10-03: Bugfix #755 - The new operator is always to be used.
 		//if (_isDecl) {
