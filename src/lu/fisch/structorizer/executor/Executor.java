--- conflicted
+++ resolved
@@ -195,11 +195,8 @@
  *      Kay Gürtzig     2020-04-13      Bugfix #848: On updating the context of includables mere declarations had been forgotten
  *      Kay Gürtzig     2020-04-23      Bugfix #858: split function in FOR-IN loop was not correctly handled
  *      Kay Gürtzig     2020-04-28      Issue #822: Empty CALL lines should cause more sensible error messages
-<<<<<<< HEAD
  *      Kay Gürtzig     2020-08-12      Enh. #800: Started to redirect syntactic analysis to class Syntax
-=======
  *      Kay Gürtzig     2020-10-19      Issue #879: Inappropriate handling of input looking like initializers
->>>>>>> b00b0fc6
  *
  ******************************************************************************************************
  *
