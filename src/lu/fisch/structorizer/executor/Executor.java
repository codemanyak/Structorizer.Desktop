/*
    Structorizer
    A little tool which you can use to create Nassi-Schneiderman Diagrams (NSD)

    Copyright (C) 2009  Bob Fisch

    This program is free software: you can redistribute it and/or modify
    it under the terms of the GNU General Public License as published by
    the Free Software Foundation, either version 3 of the License, or any
    later version.

    This program is distributed in the hope that it will be useful,
    but WITHOUT ANY WARRANTY; without even the implied warranty of
    MERCHANTABILITY or FITNESS FOR A PARTICULAR PURPOSE.  See the
    GNU General Public License for more details.

    You should have received a copy of the GNU General Public License
    along with this program.  If not, see <http://www.gnu.org/licenses/>.
 */

package lu.fisch.structorizer.executor;

/******************************************************************************************************
*
*      Author:         Bob Fisch
*
*      Description:    This class controls the execution of a diagram.
*
******************************************************************************************************
*
*      Revision List
*
*      Author          Date			Description
*      ------			----			-----------
*      Bob Fisch                       First Issue
*      Kay Gürtzig     2015.10.11      Method execute() now ensures that all elements get unselected
*      Kay Gürtzig     2015.10.13      Method step decomposed into separate subroutines, missing
*                                      support for Forever loops and Parallel sections added;
*                                      delay mechanism reorganised in order to integrate breakpoint
*                                      handling in a sound way
*      Kay Gürtzig     2015.10.15      stepParallel() revised (see comment)
*      Kay Gürtzig     2015.10.17/18   First preparations for a subroutine retrieval via Arranger
*      Kay Gürtzig     2015.10.21      Support for multiple constants per CASE branch added
*      Kay Gürtzig     2015.10.26/27   Language conversion and FOR loop parameter analysis delegated to the elements
*      Kay Gürtzig     2015.11.04      Bugfix in stepInstruction() w.r.t. input/output (KGU#65)
*      Kay Gürtzig     2015.11.05      Enhancement allowing to adopt edited values from Control (KGU#68)
*      Kay Gürtzig     2015.11.08      Array assignments and variable setting deeply revised (KGU#69)
*      Kay Gürtzig     2015.11.09      Bugfix: div operator had gone, wrong exit condition in stepRepeat (KGU#70),
*                                      wrong equality operator in stepCase().
*      Kay Gürtzig     2015.11.11      Issue #21 KGU#77 fixed: return instructions didn't terminate the execution.
*      Kay Gürtzig     2015.11.12      Bugfix KGU#79: WHILE condition wasn't effectively converted.
<<<<<<< HEAD
*      Kay Gürtzig     2015.11.13/14   Enhancement #9 (KGU#2) to allow the execution of subroutine calls
*      Kay Gürtzig     2015.11.20      Bugfix KGU#86: Interpreter was improperly set up for functions sqr, sqrt;
*                                      Message types for output and return value information corrected
*      Kay Gürtzig     2015.11.23      Enhancement #36 (KGU#84) allowing to pause from input and output dialogs.
*      Kay Gürtzig     2015.11.24/25   Enhancement #9 (KGU#2) enabling the execution of calls accomplished.
*      Kay Gürtzig     2015.11.25/27   Enhancement #23 (KGU#78) to handle Jump elements properly.
=======
*      Kay Gürtzig     2015.12.10      Bugfix #49 (KGU#99): wrapper objects in variables obstructed comparison,
*                                      ER #48 (KGU#97) w.r.t. delay control of diagramControllers
>>>>>>> 537ca772
*
******************************************************************************************************
*
*      Comment:
<<<<<<< HEAD
*      2015.11.23 (KGU#84) Pausing from input and output dialogs enabled (Enhancement issue #36)
*          On cancelling input now first a warning box opens and after having quit the execution is in pause
*          mode such that the user may edit values, abort or continue in either run oder step mode.
*          Output and result message dialogs now provide a Pause button to allow to pause mode (see above).
*      2015.11.13 (KGU#2) Subroutine call mechanisms introduced
*          Recursively callable submethod of execute(Root) added plus new call-handling method executeCall()
*          Error handling in some subroutine level still neither prepared nor tested
=======
*      2015.12.10 (KGU#97, KGU#99)
*          Bug/ER #48: An attached diagramController (usually the TurtleBox) had not immediately been
*            informed about a delay change, such that e.g. the Turtleizer still crept in slow motion
*            while the Executor had no delay anymore. Now a suitable diagramController will be informed.
*          Bug 49: Equality test had failed between variables, particularly between array elements,
*            because they presented Wrapper objects (e. g. Intege) rather than primitive values. 
*            For scalar variables, values are now assigned as primitive type if possible (via
*            interpreter.eval()). For array elements, in contrast, the comparison expression  will be
*            converted, such that == and != will be replaced by .equals() calls.
>>>>>>> 537ca772
*      2015.11.04 (KGU#65) Input/output execution mended
*          The configured input / output parser settings triggered input or output action also if found
*          deep in a line, even within a string literal. This was mended.
*      2015.10.26/27 (KGU#3) Language conversion (in method convert) partially delegated to Element
*          The aim was to share this functionality with generators
*          Analysis of FOR loop parameters also delegated to the For class instance.
*      2015.10.21 (KGU#15) Common branch for multiple constants in Case structure enabled
*          A modification in stepCase() now allows to test against a comma-separated list of case constants
*          (though it would fail with complex expressions, accidently containing commas but this would anyway
*          produce nonsense on code export)
*      2015.10.17/18 (KGU#2) Two successful (though somewhat makeshift) subroutine retrieval attempts
*          in stepInstruction() via Arranger and by means of Bob's Function class.
*          We can be glad that Executor is already a Singleton - on the one hand...
*          Towards an actually working approach several challenges must therefore be addressed:
*          1. a Stack with tuples of root, variable values, return value, and the like.
*          2. Reentrance of the Elements or replication of entire Element hierarchies.
*          3. Recursion on the user algorithm level (see above) - if deep copies of the diagrams are
*             temporarily created and pushed into the Arranger then either an additional "busy" flag
*             will be necessary on Root or a second, volatile diagram vector (not be searched!) on
*             Surface. By design, volatile subroutine copies should never be associated with a Mainform,
*             not even on double-clicking! By design, they should partially overlap on the Surface
*             (in the stack order i.e. top on top).
*          4. The trouble is going to get really nasty with Parallel elements involved, particularly if
*             their threads use identical subroutines.   
*      2015.10.15 (KGU#47) Improved simulation of Parallel execution
*          Instead of running entire "threads" of the parallel section in just random order, the "threads"
*          will now only progress by one instruction when randomly chosen, so they alternate in an
*          unpredictable way)
*         
******************************************************************************************************///

import java.awt.BorderLayout;
import java.awt.Color;
import java.awt.Dialog.ModalityType;
import java.awt.List;
import java.awt.event.WindowEvent;
import java.awt.event.WindowListener;
import java.util.Iterator;
import java.util.Random;
import java.util.Stack;
import java.util.Vector;
import java.util.logging.Level;
import java.util.logging.Logger;
import java.util.regex.Matcher;
import java.util.regex.PatternSyntaxException;

import javax.swing.JDialog;
import javax.swing.JFrame;
import javax.swing.JLabel;
import javax.swing.JOptionPane;
import javax.swing.JScrollPane;

import lu.fisch.structorizer.arranger.Arranger;
import lu.fisch.structorizer.elements.Alternative;
import lu.fisch.structorizer.elements.Call;
import lu.fisch.structorizer.elements.Case;
import lu.fisch.structorizer.elements.Element;
import lu.fisch.structorizer.elements.For;
import lu.fisch.structorizer.elements.Instruction;
import lu.fisch.structorizer.elements.Jump;
import lu.fisch.structorizer.elements.Parallel;
import lu.fisch.structorizer.elements.Repeat;
import lu.fisch.structorizer.elements.Root;
import lu.fisch.structorizer.elements.Subqueue;
import lu.fisch.structorizer.elements.Updater;
import lu.fisch.structorizer.elements.While;
import lu.fisch.structorizer.elements.Forever;
import lu.fisch.structorizer.generators.CGenerator;
import lu.fisch.structorizer.gui.Diagram;
import lu.fisch.structorizer.gui.IconLoader;
import lu.fisch.structorizer.gui.LangDialog;
import lu.fisch.structorizer.parsers.D7Parser;
import lu.fisch.utils.BString;
import lu.fisch.utils.StringList;
import bsh.EvalError;
import bsh.Interpreter;

import com.stevesoft.pat.Regex;

/**
 * 
 * @author robertfisch
 */
public class Executor implements Runnable
{

	private static Executor mySelf = null;

	public static Executor getInstance()
	{
		return mySelf;
	}

	public static Executor getInstance(Diagram diagram,
			DiagramController diagramController)
	{
		if (mySelf == null)
		{
			mySelf = new Executor(diagram, diagramController);
		}
		if (diagramController != null)
		{
			mySelf.diagramController = diagramController;
		}
		if (diagram != null)
		{
			mySelf.diagram = diagram;
		}
		mySelf.control.init();
		mySelf.control.setLocationRelativeTo(diagram);
		mySelf.control.validate();
		// START KGU#89 2015-11-25: Language support (we don't force the existence of all languages)
		try {
		LangDialog.setLang(mySelf.control, mySelf.diagram.getLang());
		}
		catch (Exception ex)
		{
			System.err.println(ex.getMessage());
		}
		// END KGU#89 2015-11-25
		mySelf.control.setVisible(true);
		mySelf.control.repaint();

		return mySelf;
	}

	private Control control = new Control();

	private int delay = 50;

	private Diagram diagram = null;
	
	// START KGU#2 (#9) 2015-11-13: We need a stack of calling parents
	private Stack<ExecutionStackEntry> callers = new Stack<ExecutionStackEntry>();
	private Object returnedValue = null;
	private Vector<IRoutinePool> routinePools = new Vector<IRoutinePool>();
	// END KGU#2 (#9) 2015-11-13

	private DiagramController diagramController = null;
	private Interpreter interpreter;

	private boolean paus = false;
	private boolean returned = false;
	private boolean running = false;
	private boolean step = false;
	private boolean stop = false;
	// START KGU#78 2015-11-25: JUMP enhancement (#35)
	private int loopDepth = 0;	// Level of nested loops
	private int leave = 0;		// Number of loop levels to unwind
	// END KGU#78 2015-11-25
	private StringList variables = new StringList();
	// START KGU#2 2015-11-24: It is crucial to know whether an error had been reported on a lower level
	private boolean isErrorReported = false;
	private StringList stackTrace = new StringList();
	// END KGU#2 2015-11-22

	private Executor(Diagram diagram, DiagramController diagramController)
	{
		this.diagram = diagram;
		this.diagramController = diagramController;
	}

	// METHOD MODIFIED BY GENNARO DONNARUMMA

	private String convert(String s)
	{
		return convert(s, true);
	}
	
	private String convert(String s, boolean convertComparisons)
	{
		Regex r;

		s = Element.unifyOperators(s);
		s = s.replace(" div ", " / ");		// FIXME: Operands should be coerced to integer...
		// END KGU#18/KGU#23 2015-10-26

		// Convert built-in mathematical functions
		s = s.replace("cos(", "Math.cos(");
		s = s.replace("sin(", "Math.sin(");
		s = s.replace("tan(", "Math.tan(");
        // START KGU 2014-10-22: After the previous replacements the following 3 strings would never be found!
        //s=s.replace("acos(", "Math.acos(");
        //s=s.replace("asin(", "Math.asin(");
        //s=s.replace("atan(", "Math.atan(");
        // This is just a workaround; A clean approach would require a genuine lexical scanning in advance
        s=s.replace("aMath.cos(", "Math.acos(");
        s=s.replace("aMath.sin(", "Math.asin(");
        s=s.replace("aMath.tan(", "Math.atan(");
        // END KGU 2014-10-22:
		s = s.replace("abs(", "Math.abs(");
		s = s.replace("round(", "Math.round(");
		s = s.replace("min(", "Math.min(");
		s = s.replace("max(", "Math.max(");
		s = s.replace("ceil(", "Math.ceil(");
		s = s.replace("floor(", "Math.floor(");
		s = s.replace("exp(", "Math.exp(");
		s = s.replace("log(", "Math.log(");
		s = s.replace("sqrt(", "Math.sqrt(");
		s = s.replace("pow(", "Math.pow(");
		s = s.replace("toRadians(", "Math.toRadians(");
		s = s.replace("toDegrees(", "Math.toDegrees(");
		// s=s.replace("random(", "Math.random(");

		// pascal notation to access a character inside a string
		//r = new Regex("(.*)\\[(.*)\\](.*)", "$1.charAt($2-1)$3");
		//r = new Regex("(.*)\\[(.*)\\](.*)", "$1.substring($2-1,$2)$3");
		// MODIFIED BY GENNARO DONNARUMMA, NEXT LINE COMMENTED -->
		// NO REPLACE ANY MORE! CHARAT AND SUBSTRING MUST BE CALLED MANUALLY
		// s = r.replaceAll(s);
		// pascal: delete
		r = new Regex("delete\\((.*),(.*),(.*)\\)", "$1=delete($1,$2,$3)");
		s = r.replaceAll(s);
		// pascal: insert
		r = new Regex("insert\\((.*),(.*),(.*)\\)", "$2=insert($1,$2,$3)");
		s = r.replaceAll(s);
		// pascal: quotes
		r = new Regex("([^']*?)'(([^']|'')*)'", "$1\"$2\"");
		//r = new Regex("([^']*?)'(([^']|''){2,})'", "$1\"$2\"");
		s = r.replaceAll(s);
		// START KGU 2015-11-29: Adopted from Root.getVarNames() - can hardly be done in initialiseInterpreter() 
        // pascal: convert "inc" and "dec" procedures
        r = new Regex(BString.breakup("inc")+"[(](.*?)[,](.*?)[)](.*?)","$1 <- $1 + $2"); s = r.replaceAll(s);
        r = new Regex(BString.breakup("inc")+"[(](.*?)[)](.*?)","$1 <- $1 + 1"); s = r.replaceAll(s);
        r = new Regex(BString.breakup("dec")+"[(](.*?)[,](.*?)[)](.*?)","$1 <- $1 - $2"); s = r.replaceAll(s);
        r = new Regex(BString.breakup("dec")+"[(](.*?)[)](.*?)","$1 <- $1 - 1"); s = r.replaceAll(s);
        // END KGU 2015-11-29
		
		s = s.replace("''", "'");	// FIXME (KGU 2015-11-29): Looks like an unwanted relic!
		// pascal: randomize
		s = s.replace("randomize()", "randomize");
		s = s.replace("randomize", "randomize()");

		// clean up ... if needed
		s = s.replace("Math.Math.", "Math.");

		if (convertComparisons)
		{
			s = convertStringComparison(s);
		}

		// System.out.println(s);
		return s;
	}
	
	// START KGU#57 2015-11-07
	private String convertStringComparison(String str)
	{
//		Character chA = 'a';
//		Character chB = 'a';
//		System.out.println("Zeichen sind " + ((chA == chB) ? "" : "NICHT ") + "identisch!");
//		System.out.println("Zeichen sind " + ((chA.equals(chB)) ? "" : "NICHT ") + "gleich!");
		// Is there any equality test at all?
		if (str.indexOf(" == ") >= 0 || str.indexOf(" != ") >= 0)
		{
			// We are looking for || operators and split the expression by them (if present) 
			StringList exprs = StringList.explodeWithDelimiter(str, " \\|\\| ");	// '|' is a regex metasymbol!
			// Now we do the same with && operators
			exprs = StringList.explodeWithDelimiter(exprs, " && ");
			// Now we should have some atomic assertions, among them comparisons
			boolean replaced = false;
			for (int i = 0; i < exprs.count(); i++)
			{
				String s = exprs.get(i);
				String[] eqOps = {"==", "!="};
				for (int op = 0; op < eqOps.length; op++)
				{
					Regex r = null;
					// The comparison operators should have been padded within the string by former conversion steps
					if (!s.equals(" " + eqOps[op] + " ") && s.indexOf(eqOps[op]) >= 0)
					{
						String leftParenth = "";
						String rightParenth = "";
						// Get the left operand expression
						r = new Regex("(.*)"+eqOps[op]+"(.*)", "$1");
						String left = r.replaceAll(s).trim();	// All? Really? And what is the result supposed to be then?
						// Re-balance parentheses
						while (Function.countChar(left, '(') > Function.countChar(left, ')') &&
								left.startsWith("("))
						{
							leftParenth = leftParenth + "(";
							left = left.substring(1).trim();
						}
						// Get the right operand expression
						r = new Regex("(.*)"+eqOps[op]+"(.*)", "$2");
						String right = r.replaceAll(s).trim();
						// Re-balance parentheses
						while (Function.countChar(right, ')') > Function.countChar(right, '(') &&
								right.endsWith(")"))
						{
							rightParenth = rightParenth + ")";
							right = right.substring(0, right.length()-1).trim();
						}
						// ---- thanks to autoboxing, we can always use the "equals" method
						// ---- to compare things ...
						// addendum: sorry, doesn't always work.
						try
						{
							int pos = -1;	// some character position
							Object leftO = interpreter.eval(left);
							Object rightO = interpreter.eval(right);
							String neg = (op > 0) ? "!" : "";
							// First the obvious case: two String expressions
							if ((leftO instanceof String) && (rightO instanceof String))
							{
								exprs.set(i, leftParenth + neg + left + ".equals(" + right + ")" + rightParenth);
								replaced = true;
							}
							// We must make single-char strings comparable with characters, since it
							// doesn't work automatically and several conversions have been performed 
							else if ((leftO instanceof String) && (rightO instanceof Character))
							{
								exprs.set(i, leftParenth + neg + left + ".equals(\"" + (Character)rightO + "\")" + rightParenth);
								replaced = true;								
							}
							else if ((leftO instanceof Character) && (rightO instanceof String))
							{
								exprs.set(i, leftParenth + neg + right + ".equals(\"" + (Character)leftO + "\")" + rightParenth);
								replaced = true;								
							}
							// START KGU#99 2015-12-10: Bugfix #49 (also replace if both operands are array elements (objects!)
							else if ((pos = left.indexOf('[')) > -1 && left.indexOf(']', pos) > -1 && 
									(pos = right.indexOf('[')) > -1 && right.indexOf(']', pos) > -1)
							{
								exprs.set(i, leftParenth + neg + left + ".equals(" + right + ")" + rightParenth);
								replaced = true;								
							}
							// END KGU#99 2015-12-10
						} catch (EvalError ex)
						{
							System.err.println(ex.getMessage());
						}
					} // if (!s.equals(" " + eqOps[op] + " ") && (s.indexOf(eqOps[op]) >= 0))
				} // for (int op = 0; op < eqOps.length; op++)
				if (replaced)
				{
					// Compose the partial expressions and undo the regex escaping for the initial split
					str = BString.replace(exprs.getLongString(), " \\|\\| ", " || ");
					str.replace("  ", " ");	// Get rid of multiple spaces
				}
			}
		}
		return str;
	}
	// END KGU#57 2015-11-07

	private void delay()
	{
		if (delay != 0)
		{
			diagram.redraw();
			try
			{
				Thread.sleep(delay);
			} catch (InterruptedException e)
			{
				System.out.println(e.getMessage());
			}
		}
		waitForNext();
	}

	/**
	 * @param aStep
	 *            the step to set
	 */
	public void doStep()
	{
		synchronized (this)
		{
			paus = false;
			step = true;
			this.notify();
		}
	}

	// METHOD MODIFIED BY GENNARO DONNARUMMA

	public void execute()
	// START KGU#2 (#9) 2015-11-13: We need a recursively applicable version
	{
		this.callers.clear();
		this.stackTrace.clear();
		this.routinePools.clear();
		if (diagram.isArrangerOpen)
		{
			this.routinePools.addElement(Arranger.getInstance());
		}
		this.isErrorReported = false;
		this.diagram.getRoot().isCalling = false;
		/////////////////////////////////////////////////////////
		this.execute(null);	// The actual top-level execution
		/////////////////////////////////////////////////////////
		this.callers.clear();
		this.stackTrace.clear();
		//System.out.println("stackTrace size: " + stackTrace.count());
	}
	
	/**
	 * Executes the current diagram held by this.diagram, applicable for main or sub routines 
	 * @param arguments - list of interpreted argument values or null (if main program)
	 * @return the result value of the algorithm (if not being a program)
	 */
	private boolean execute(Object[] arguments)
	{
		boolean successful = true;
	// END KGU#2 (#9) 2015-11-13
		
		Root root = diagram.getRoot();
		// START KGU#2 (#9) 2015-11-14
		Iterator<Updater> iter = root.getUpdateIterator();
		while (iter.hasNext())
		{
			Updater pool = iter.next();
			if (pool instanceof IRoutinePool && !this.routinePools.contains(pool))
			{
				this.routinePools.addElement((IRoutinePool)pool);
			}
		}
		// END KGU#2 (#9) 2015-11-14

		boolean analyserState = diagram.getAnalyser();
		diagram.setAnalyser(false);
		// START KGU 2015-10-11/13:
		// Unselect all elements before start!
		diagram.unselectAll();	// Is this still needed?
		// ...and reset all execution state remnants (just for sure)
		diagram.clearExecutionStatus();
		// END KGU 2015-10-11/13
		initInterpreter();
		String result = "";
		returned = false;
		// START KGU#78 2015-11-25
		loopDepth = 0;
		leave = 0;
		// END KGU#78 2015-11-25

		// START KGU#39 2015-10-16 (1/2): It made absolutely no sense to look for parameters if root is a program
		if (!root.isProgram)
		{
		// END KGU#39 2015-10-16 (1/2)
			StringList params = root.getParameterNames();
			//System.out.println("Having: "+params.getCommaText());
			// START KGU#2 2015-12-05: New mechanism of getParameterNames() made reverting wrong
			//params=params.reverse();
			// END KGU#2 2015-12-05
			//System.out.println("Having: "+params.getCommaText());
			// START KGU#2 2015-11-24
			boolean noArguments = arguments == null;
			if (noArguments) arguments = new Object[params.count()];
			// END KGU#2 2015-11-24
			for (int i = 0; i < params.count(); i++)
			{
				String in = params.get(i);
				
				// START KGU#2 (#9) 2015-11-13: If root was not called then ask the user for values
				if (noArguments)
				{
				// END KGU#2 (#9) 2015-11-13
					String str = JOptionPane.showInputDialog(null,
							"Please enter a value for <" + in + ">", null);
					if (str == null)
					{
						//i = params.count();	// leave the loop
						result = "Manual break!";
						break;
					}
					try
					{
						// START KGU#69 2015-11-08 What we got here is to be regarded as raw input
						setVarRaw(in, str);
						// END KGU#69 2015-11-08
						// START KGU#2 2015-11-24: We might need the values for a stacktrace
						arguments[i] = interpreter.get(in);
						// END KGU#2 2015-11-24
					} catch (EvalError ex)
					{
						result = ex.getMessage();
						break;
					}
				// START KGU#2 (#9) 2015-11-13: If root was called then just assign the arguments
				}
				else
				{
					try
					{
						setVar(in, arguments[i]);
					}
					catch (EvalError ex)
					{
						result = ex.getMessage();
						break;
					}
				}
				// END KGU#2 (#9) 2015-11-13
			}
		// START KGU#39 2015-10-16
		}
		// END KGU#39 2015-10-16

		if (result.equals(""))
		{
			/////////////////////////////////////////////////////
			// Actual start of execution 
			/////////////////////////////////////////////////////
			result = step(root);
			
			if (result.equals("") && (stop == true))
			{
				result = "Manual break!";
			}
		}

		diagram.redraw();
		if (!result.equals(""))
		{
			// START KGU#2 (#9) 2015-11-13
			successful = false;
			// END KGU#2 (#9) 2015-11-13
			
			// MODIFIED BY GENNARO DONNARUMMA, ADDED ARRAY ERROR MSG
			
			String modifiedResult = result;
			if (result.contains("Not an array"))
			{
				modifiedResult = modifiedResult.concat(" or the index "
						+ modifiedResult.substring(
								modifiedResult.indexOf("[") + 1,
								modifiedResult.indexOf("]"))
						+ " is out of bounds (invalid index)");
				result = modifiedResult;
			}

			// START KGU#2 2015-11-22: If we are on a subroutine level, then we must stop the show
			//JOptionPane.showMessageDialog(diagram, result, "Error",
			//		JOptionPane.ERROR_MESSAGE);
			if (!isErrorReported)
			{
				JOptionPane.showMessageDialog(diagram, result, "Error",
						JOptionPane.ERROR_MESSAGE);
				isErrorReported = true;
			}
			if (!this.callers.isEmpty())
			{
				stop = true;
				paus = false;
				step = false;
			}
			else if (isErrorReported && stackTrace.count() > 0)
			{
				addToStackTrace(root, arguments);
				showStackTrace();
			}
			// END KGU#2 2015-11-24	
		} else
		{
			if ((root.isProgram == false) && (returned == false))
			{
				StringList posres = new StringList();
				posres.add(root.getMethodName());
				posres.add("result");
				posres.add("RESULT");
				posres.add("Result");

				try
				{
					int i = 0;
					while ((i < posres.count()) && (!returned))
					{
						Object n = interpreter.get(posres.get(i));
						if (n != null)
						{
							// START KGU#2 (#9) 2015-11-13: Only tell the user if this wasn't called
							//JOptionPane.showMessageDialog(diagram, n,
							//		"Returned result", 0);
							this.returnedValue = n;
							if (this.callers.isEmpty())
							{
								JOptionPane.showMessageDialog(diagram, n,
										"Returned result", JOptionPane.INFORMATION_MESSAGE);
							}
							// END KGU#2 (#9) 2015-11-13
							returned = true;
						}
						i++;
					}
				} catch (EvalError ex)
				{
					Logger.getLogger(Executor.class.getName()).log(
							Level.SEVERE, null, ex);
				}

			}

		}
		// START KGU 2015-10-13: Unsets all execution flags in the diagram
		diagram.clearExecutionStatus();
		// END KGU 2015-10-13
		diagram.setAnalyser(analyserState);

		// START KGU#2 (#9) 2015-11-13: Need the status
		return successful;
		// END KGU# (#9) 2015-11-13
	}
	
	// START KGU#2 (#9) 2015-11-13: New method to execute a called subroutine
	private Object executeCall(Root root, Object[] arguments)
	{
		Object resultObject = null;
		Root oldRoot = this.diagram.getRoot();
		ExecutionStackEntry entry = new ExecutionStackEntry(
				oldRoot,
				this.variables, 
				this.interpreter,
				// START KGU#78 2015-11-25
				this.loopDepth
				// END KGU#78 2015-11-25
				);
		this.callers.push(entry);
		this.interpreter = new Interpreter();
		this.initInterpreter();
		this.variables = new StringList();
		
		// If the found subroutine is already an active caller, then we need a new instance of it
		if (root.isCalling)
		{
			root = (Root)root.copy();
			root.isCalling = false;
			// Remaining initialisations will be done by this.execute(...).
		}
		
		this.diagram.setRoot(root);
		
		boolean done = this.execute(arguments);

		// START KGU#2 2015-11-24
		if (!done || stop)
		{
			addToStackTrace(root, arguments);
		}
		// END KGU#2 2015-11-24
		
		this.callers.pop();	// Should be the entry still held by variable entry
					
		this.variables = entry.variables;
		this.interpreter = entry.interpreter;
		// START KGU#78 2015-11-25
		this.loopDepth = entry.loopDepth;
		// END KGU#78 2015-11-25
		this.diagram.setRoot(entry.root);
		entry.root.isCalling = false;

		// The called subroutine will certainly have returned a value...
		resultObject = this.returnedValue;
		// ... but definitively not THIS calling routine!
		this.returned = false;
		this.returnedValue = null;
		
		try 
		{
			updateVariableDisplay();
		}
		catch (EvalError ex) {}
		
		return resultObject;
	}
	
	// START KGU#2 2015-11-24: Stack trace support for execution errors
	private void addToStackTrace(Root _root, Object[] _arguments)
	{
		String argumentString = "";
		if (_arguments != null)
		{
			for (int i = 0; i < _arguments.length; i++)
			{
				argumentString = argumentString + (i>0 ? ", " : "") + prepareValueForDisplay(_arguments[i]);					
			}
			argumentString = "(" + argumentString + ")";
		}
		this.stackTrace.add(_root.getMethodName() + argumentString);
	}

	/**
	 * Pops up a dialog displaying the call trace with argument values
	 */
	private void showStackTrace()
	{
		if (stackTrace.count() <= 20)
		{
			// Okay, keep it simple
			JOptionPane.showMessageDialog(diagram, this.stackTrace.getText(), "Stack trace",
					JOptionPane.INFORMATION_MESSAGE);
		}
		else
		{
			JDialog stackView = new JDialog();
			stackView.setTitle("Stack trace");
			stackView.setIconImage(IconLoader.ico004.getImage());
			List stackContent = new List(10);
			for (int i = 0; i < stackTrace.count(); i++)
			{
				stackContent.add(stackTrace.get(i));
			}
			stackView.setDefaultCloseOperation(JFrame.DISPOSE_ON_CLOSE);
		    stackView.getContentPane().add(stackContent, BorderLayout.CENTER);
		    stackView.setSize(300, 300);
		    stackView.setLocationRelativeTo(control);
		    stackView.setModalityType(ModalityType.APPLICATION_MODAL);
		    stackView.setVisible(true);
		}		
	}
	// END KGU#2 2015-11-24

    /**
     * Searches all known pools for subroutines with a signature compatible to name(arg1, arg2, ..., arg_nArgs) 
     * @param name - function name
     * @param nArgs - number of parameters of the requested function
     * @return a Root that matches the specification if uniquely found, null otherwise
     */
    public Root findSubroutineWithSignature(String name, int nArgs)
    {
    	Root subroutine = null;
    	// First test whether the current root calls itself recursively
    	Root root = diagram.getRoot();
    	if (name.equals(root.getMethodName()) && nArgs == root.getParameterNames().count())
    	{
    		subroutine = root;
    	}
    	Iterator<IRoutinePool> iter = this.routinePools.iterator();
    	while (subroutine == null && iter.hasNext())
    	{
    		Vector<Root> candidates = iter.next().findRoutinesBySignature(name, nArgs);
    		for (int c = 0; subroutine == null && c < candidates.size(); c++)
    		{
    	    	// TODO Check for ambiguity (multiple matches) and raise e.g. an exception in that case
    			subroutine = candidates.get(c);
    		}
    	}
    	return subroutine;
    }
	// END KGU#2 (#9) 2015-11-13

	public String getExec(String cmd)
	{
		String result = "";
		if (diagramController != null)
		{
			result = diagramController.execute(cmd);
		} else
		{
			delay();
		}
		if (delay != 0)
		{
			diagram.redraw();
			try
			{
				Thread.sleep(delay);
			} catch (InterruptedException e)
			{
				System.out.println(e.getMessage());
			}
		}
		return result;
	}

	public String getExec(String cmd, Color color)
	{
		String result = "";
		if (diagramController != null)
		{
			result = diagramController.execute(cmd, color);
		} else
		{
			delay();
		}
		if (delay != 0)
		{
			diagram.redraw();
			try
			{
				Thread.sleep(delay);
			} catch (InterruptedException e)
			{
				System.out.println(e.getMessage());
			}
		}
		return result;
	}

	public boolean getPaus()
	{
		synchronized (this)
		{
			return paus;
		}
	}

	private void initInterpreter()
	{
		try
		{
			interpreter = new Interpreter();
			String pascalFunction;
			// random
			pascalFunction = "public int random(int max) { return (int) (Math.random()*max); }";
			interpreter.eval(pascalFunction);
			pascalFunction = "public void randomize() {  }";
			interpreter.eval(pascalFunction);
			// square
			pascalFunction = "public double sqr(double d) { return (d) * (d); }";
			interpreter.eval(pascalFunction);
			// square root
			pascalFunction = "public double sqrt(double d) { return Math.sqrt(d); }";
			interpreter.eval(pascalFunction);
			// length of a string
			pascalFunction = "public int length(String s) { return s.length(); }";
			interpreter.eval(pascalFunction);
			// position of a substring inside another string
			pascalFunction = "public int pos(String subs, String s) { return s.indexOf(subs)+1; }";
			interpreter.eval(pascalFunction);
			pascalFunction = "public int pos(Character subs, String s) { return s.indexOf(subs)+1; }";
			interpreter.eval(pascalFunction);
			// return a substring of a string
			pascalFunction = "public String copy(String s, int start, int count) { return s.substring(start-1,start-1+count); }";
			interpreter.eval(pascalFunction);
			// delete a part of a string
			pascalFunction = "public String delete(String s, int start, int count) { return s.substring(0,start-1)+s.substring(start+count-1,s.length()); }";
			interpreter.eval(pascalFunction);
			// insert a string into anoter one
			pascalFunction = "public String insert(String what, String s, int start) { return s.substring(0,start-1)+what+s.substring(start-1,s.length()); }";
			interpreter.eval(pascalFunction);
			// string transformation
			pascalFunction = "public String lowercase(String s) { return s.toLowerCase(); }";
			interpreter.eval(pascalFunction);
			pascalFunction = "public String uppercase(String s) { return s.toUpperCase(); }";
			interpreter.eval(pascalFunction);
			pascalFunction = "public String trim(String s) { return s.trim(); }";
			interpreter.eval(pascalFunction);
			// START KGU#57 2015-11-07: More interoperability for characters and Strings
			pascalFunction = "public Character lowercase(Character ch) { return (Character)Character.toLowerCase(ch); }";
			interpreter.eval(pascalFunction);
			pascalFunction = "public Character uppercase(Character ch) { return (Character)Character.toUpperCase(ch); }";
			interpreter.eval(pascalFunction);
			// char transformation
			
			// END KGU#57 2015-11-07
		} catch (EvalError ex)
		{
			System.out.println(ex.getMessage());
		}
	}

	public boolean isNumeric(String input)
	{
		try
		{
			Double.parseDouble(input);
			return true;
		} catch (Exception e)
		{
			return false;
		}
	}

	public boolean isRunning()
	{
		return running;
	}

	public void run()
	{
		execute();
		running = false;
		control.setVisible(false);
	}

	/**
	 * @param delay
	 *            the delay to set
	 */
	public void setDelay(int aDelay)
	{
		// START KGU#97 2015-12-20: Enh.Req. #48: Only inform if it's worth
		boolean delayChanged = aDelay != delay;
		// END KGU#97 2015-12-10
		delay = aDelay;
		// START KGU#97 2015-12-10: Enh.Req. #48: Inform a delay-aware DiaramController A.S.A.P.
		if (delayChanged && 
				diagramController != null &&
				diagramController instanceof DelayableDiagramController)
		{
			((DelayableDiagramController) diagramController).setAnimationDelay(aDelay);
		}
		// END KGU#97 2015-12-20
	}

	/*
	 * ORIGINAL VERSION, NOT MODIFIED BY gdonnarumma
	 */

	/*
	 * private void setVar(String name, Object content) throws EvalError {
	 * //interpreter.set(name,content);
	 * 
	 * if(content instanceof String) { if(!isNumeric((String) content)) {
	 * content = "\""+ ((String) content) + "\""; } }
	 * 
	 * interpreter.set(name,content); interpreter.eval(name+" = "+content);
	 * variables.addIfNew(name);
	 * 
	 * if(delay!=0) { Vector<Vector> vars = new Vector<Vector>(); for(int
	 * i=0;i<variables.count();i++) { Vector myVar = new Vector();
	 * myVar.add(variables.get(i));
	 * myVar.add(interpreter.get(variables.get(i))); vars.add(myVar); }
	 * control.updateVars(vars); }
	 * 
	 * }
	 */

	/**
	 * @param aPaus
	 *            the step to set
	 */
	public void setPaus(boolean aPaus)
	{
		// START KGU 2015-10-13: In "turbo" mode, too, we want to see were the algorithm is hovering.
		if (delay == 0)
		{
			diagram.redraw();
			try {
				updateVariableDisplay();
			}
			catch (EvalError e)
			{
			}
		}
		// END KGU 2015-10-13
		synchronized (this)
		{
			paus = aPaus;
			if (paus == false)
			{
				step = false;
			}
			this.notify();
		}
	}

	/**
	 * @param aStop
	 *            the stop to set
	 */
	public void setStop(boolean aStop)
	{
		diagram.clearExecutionStatus();
		synchronized (this)
		{
			stop = aStop;
			paus = false;
			step = false;
			this.notify();
		}
	}

	
	// START KGU#67/KGU#68/KGU#69 2015-11-08: We must distinguish between raw input and evaluated objects
	private void setVarRaw(String name, String rawInput) throws EvalError
	{
		// first add as string (lest we should end with nothing at all...)
		setVar(name, rawInput);
		// Try some refinement if possible
		if (rawInput instanceof String && !isNumeric(rawInput) )
		{
			try
			{
				String strInput = rawInput.trim();
				// Maybe the string or character is already quoted, then get the content
				if (strInput.startsWith("\"") && strInput.endsWith("\"") ||
						strInput.startsWith("'") && strInput.endsWith("'"))
				{
					this.interpreter.eval(name + " = " + rawInput);
				}
				// try adding as char (only if it's not a digit)
				else if (rawInput.length() == 1)
				{
					Character charInput = rawInput.charAt(0);
					setVar(name, charInput);
				}
			}
			catch (Exception ex)
			{
				System.out.println(rawInput + " as string/char: " + ex.getMessage());
			}
		}
		// try adding as double
		try
		{
			double dblInput = Double.parseDouble(rawInput);
			setVar(name, dblInput);
		} catch (Exception ex)
		{
			System.out.println(rawInput + " as double: " + ex.getMessage());
		}
		// finally try adding as integer
		try
		{
			int intInput = Integer.parseInt(rawInput);
			setVar(name, intInput);
		} catch (Exception ex)
		{
			System.out.println(rawInput + " as int: " + ex.getMessage());
		}
	}
	
	// METHOD MODIFIED BY GENNARO DONNARUMMA and revised by Kay Gürtzig
	private void setVar(String name, Object content) throws EvalError

	{
		// START KGU#69 2015-11-09: This is only a god idea in case of raw input
		//if (content instanceof String)
		//{
		//	if (!isNumeric((String) content))
		//	{
		//		content = "\"" + (String) content + "\"";
		//	}
		//}
		// END KGU#69 2015-11-08

		// MODIFIED BY GENNARO DONNARUMMA

		if ((name != null) && (name.contains("(")))
		{
			name = name.replace("(", "");
		}
		if ((name != null) && (name.contains(")")))
		{
			name = name.replace(")", "");
		}

		// MODIFIED BY GENNARO DONNARUMMA, ARRAY SUPPORT ADDED
		// Fundamentally revised by Kay Gürtzig 2015-11-08

		String arrayname = null;
		if ((name.contains("[")) && (name.contains("]")))
		{
			arrayname = name.substring(0, name.indexOf("["));
			boolean arrayFound = this.variables.contains(arrayname);
			int index = this.getIndexValue(name);
			Object[] objectArray = null;
			int oldSize = 0;
			if (arrayFound)
			{
				try {
					// If it hasn't been an array then we'll get an error here
					objectArray = (Object[]) this.interpreter.get(arrayname);
					oldSize = objectArray.length;
				}
				catch (Exception ex)
				{
					// Produce a meaningful EvalError instead
					this.interpreter.eval(arrayname + "[" + index + "] = " + prepareValueForDisplay(content));
				}
			}
			if (index > oldSize - 1) // This includes the case of oldSize = 0
			{
				Object[] oldObjectArray = objectArray;
				objectArray = new Object[index + 1];
				for (int i = 0; i < oldSize; i++)
				{
					objectArray[i] = oldObjectArray[i];
				}
				for (int i = oldSize; i < index; i++)
				{
					objectArray[i] = new Integer(0);
				}
			}
			objectArray[index] = content;
			this.interpreter.set(arrayname, objectArray);
			this.variables.addIfNew(arrayname);
		} else // if ((name.contains("[")) && (name.contains("]")))
		{
			this.interpreter.set(name, content);

			// MODIFIED BY GENNARO DONNARUMMA
			// PREVENTING DAMAGED STRING AND CHARS
			// FIXME (KGU): Seems superfluous or even dangerous (Addendum 2015-12-10: Now the aim became clear by issue #49)
//			if (content != null)
//			{
//				if (content instanceof String)
//				{
//					content = ((String) content).replaceAll("\"\"", "\"");
//				}
//				else if (content instanceof Character)
//				{
//					content = new String("'" + content + "'");
//				}
//			}
//			this.interpreter.eval(name + " = " + content);	// What the heck is this good for, now?
			// START KGU#99 2015-12-10: Bugfix #49 - for later comparison etc. we try to replace wrapper objects by simple values
			if (! (content instanceof String || content instanceof Character || content instanceof Object[]))
			{
				try {
					this.interpreter.eval(name + " = " + content);	// Avoid the variable content to be an object
				}
				catch (EvalError ex)	// Just ignore an error (if we may rely on the previously set content to survive)
				{}
			}
			// END KGU#99 2015-12-10
			this.variables.addIfNew(name);
		}
		
		// START KGU#20 2015-10-13: In step mode, variable display should be updated even if delay is set to 0
//		if (this.delay != 0)
//		{
//			Vector<Vector> vars = new Vector();
//			for (int i = 0; i < this.variables.count(); i++)
//
//			{
//				Vector myVar = new Vector();
//				myVar.add(this.variables.get(i));
//				myVar.add(this.interpreter.get(this.variables.get(i)));
//				vars.add(myVar);
//			}
//			this.control.updateVars(vars);
//		}
		
		if (this.delay != 0 || step)
		{
			updateVariableDisplay();
		}
		// END KGU#20 2015-10-13
	}

	// START KGU#20 2015-10-13: Code from above moved hitherto and formed to a method
	/**
	 * Prepares an editable variable table and has the Control update the display
	 * of variables with it
	 */
	private void updateVariableDisplay() throws EvalError
	{
		Vector<Vector> vars = new Vector();
		for (int i = 0; i < this.variables.count(); i++)
		{
			Vector myVar = new Vector();
			myVar.add(this.variables.get(i));	// Variable name
			// START KGU#67 2015-11-08: We had to find a solution for displaying arrays in a sensible way
			//myVar.add(this.interpreter.get(this.variables.get(i)));
			Object val = this.interpreter.get(this.variables.get(i));
			String valStr = prepareValueForDisplay(val);
			myVar.add(valStr);					// Variable value as string
			// END KGU#67 2015-11-08
			vars.add(myVar);
		}
		this.control.updateVars(vars);
		// START KGU#2 (#9) 2015-11-14
		this.control.updateCallLevel(this.callers.size());
		// END#2 (#9) KGU 2015-11-14
	}
	// END KGU#20 2015-10-13
	
	// START KGU#67/KGU#68 2015-11-08: We have to present values in an editable way (recursively!)
	private String prepareValueForDisplay(Object val)
	{
		String valStr = "";
		if (val != null)
		{
			valStr = val.toString();
			if (val.getClass().getSimpleName().equals("Object[]"))
			{
				valStr = "{";
				Object[] valArray = (Object[]) val;
				for (int j = 0; j < valArray.length; j++)
				{
					String elementStr = prepareValueForDisplay(valArray[j]);
					valStr = valStr + ((j > 0) ? ", " : "") + elementStr;
				}
				valStr = valStr + "}";
			}
			else if (val instanceof String)
			{
				valStr = "\"" + valStr + "\"";
			}
			else if (val instanceof Character)
			{
				valStr = "'" + valStr + "'";
			}
		}
		return valStr;
	}
	// END KGU#67/KGU#68 2015-11-08
	
	// START KGU#68 2015-11-06
	public void adoptVarChanges(Object[] newValues)
	{
		for (int i = 0; i < newValues.length; i++)
		{
			if (newValues[i] != null)
			{
				try {
					String varName = this.variables.get(i);
					Object oldValue = interpreter.get(varName);
					if (oldValue != null && oldValue.getClass().getSimpleName().equals("Object[]"))
					{
						// In this case an initialisation expression ("{ ..., ..., ...}") is expected
						String asgnmt = "Object[] " + varName + " = " + newValues[i];
						//System.out.println(asgnmt);	// FIXME (KGU) Remove this debug info after test
						// FIXME: Nested initializers (as produced for nested arrays before) won't work here!
						interpreter.eval(asgnmt);
//						// Okay, but now we have to sort out some un-boxed strings
//						Object[] objectArray = (Object[]) interpreter.get(varName);
//						for (int j = 0; j < objectArray.length; j++)
//						{
//							Object content = objectArray[j];
//							if (content != null)
//							{
//								System.out.println("Updating " + varName + "[" + j + "] = " + content.toString());
//								this.interpreter.set("structorizer_temp", content);
//								this.interpreter.eval(varName + "[" + j + "] = structorizer_temp");
//							}
//						}
						
					}
					else
					{
						//System.out.println(varName + " = " + (String)newValues[i]);	// FIXME(KGU) Remove this debug info after test
						setVarRaw(varName, (String)newValues[i]);
					}
				}
				catch (EvalError err) {
					System.err.println(err.getMessage());
				}
			}
		}
	}
	// END KGU#68 2015-11-06

	public void start(boolean useSteps)
	{
		running = true;
		paus = useSteps;
		step = useSteps;
		stop = false;
		variables = new StringList();
		control.updateVars(new Vector<Vector>());
		
		// FIXME (KGU 2015-11-07) Should we replace the interpreter in order to avoid the frequently
		// observed "freezing" after some severe syntax errors in a previous run attempt?

		Thread runner = new Thread(this, "Player");
		runner.start();
	}
	
	// START KGU#43 2015-10-12 New method for breakpoint support
	private boolean checkBreakpoint(Element element)
	{
		boolean atBreakpoint = element.isBreakpoint(); 
		if (atBreakpoint) {
			control.setButtonsForPause();
			this.setPaus(true);
		}
		return atBreakpoint;
	}
	// END KGU#43 2015-10-12

	// START KGU 2015-10-13: Decomposed this "monster" method into Element-type-specific subroutines
	private String step(Element element)
	{
		String result = new String();
		element.executed = true;
		if (delay != 0 || step)
		{
			diagram.redraw();
		}
		// START KGU#43 2015-10-12: If there is a breakpoint switch to step mode before delay
		checkBreakpoint(element);
		// END KGU#43 2015-10-12
		
		// The Root element and the REPEAT loop won't be delayed or halted in the beginning except by their members
		if (element instanceof Root)
		{
			result = stepRoot((Root)element);
		} else if (element instanceof Repeat)
		{
			result = stepRepeat((Repeat)element);
		}
		else 
		{
			// Delay or wait (in case of step mode or breakpoint) before
			delay();	// does the delaying or waits in case of step mode or breakpoint
			
			// START KGU#2 2015-11-14: Separate execution for CALL elements to keep things clearer
			//if (element instanceof Instruction)
			if (element instanceof Call)
			{
				result = stepCall((Call)element);
			}
			// START KGU#78 2015-11-25: Separate handling of JUMP instructions
			else if (element instanceof Jump)
			{
				result = stepJump((Jump)element);
			}
			// END KGU#78 2015-11-25
			else if (element instanceof Instruction)
			// END KGU#2 2015-11-14
			{
				result = stepInstruction((Instruction)element);
			} else if (element instanceof Case)
			{
				result = stepCase((Case)element);
			} else if (element instanceof Alternative)
			{
				result = stepAlternative((Alternative)element);
			} else if (element instanceof While)
			{
				result = stepWhile(element, false);
			} else if (element instanceof For)
			{
				result = stepFor((For)element);
			}
			// START KGU#44/KGU#47 2015-10-13: Obviously, Forever loops and Parallel sections had been forgotten
			else if (element instanceof Forever)
			{
				result = stepWhile(element, true);
			}
			else if (element instanceof Parallel)
			{
				result = stepParallel((Parallel)element);
			}
			// END KGU#44/KGU#47 2015-10-13
		}
		if (result.equals("")) {
			element.executed = false;
		}
		return result;
	}

	private String stepRoot(Root element)
	{
		String result = new String();

		int i = 0;
		// KGU 2015-11-25: Was very annoying to wait here in step mode
		// and we MUST NOT re-initialise the Turtleizer on a subroutine!
		if ((diagramController != null || !step) && callers.isEmpty())
		{
			getExec("init(" + delay + ")");
		}

		element.waited = true;

		// START KGU#77 2015-11-11: Leave if a return statement has been executed
		//while ((i < element.children.children.size())
		//		&& result.equals("") && (stop == false))
		while ((i < element.children.getSize())
				&& result.equals("") && (stop == false) && !returned)
		// END KGU#77 2015-11-11
		{
			result = step(element.children.getElement(i));
			i++;
		}

		delay(); // FIXME Specific pause for root after the last instruction of the program/function
		if (result.equals(""))
		{
			element.clearExecutionStatus();
		}
		return result;
	}

	private String stepInstruction(Instruction element)
	{
		String result = new String();

		StringList sl = element.getText();
		int i = 0;

		// START KGU#77/KGU#78 2015-11-25: Leave if some kind of leave statement has been executed
		//while ((i < sl.count()) && result.equals("") && (stop == false))
		while ((i < sl.count()) && result.equals("") && (stop == false) &&
				!returned && leave == 0)
		// END KGU#77/KGU#78 2015-11-25
		{
			String cmd = sl.get(i);
			// cmd=cmd.replace(":=", "<-");
			cmd = convert(cmd).trim();
			try
			{
				// START KGU 2015-10-12: Allow to step within an instruction block (but no breakpoint here!) 
				if (i > 0)
				{
					delay();
				}
				// END KGU 2015-10-12
				
				// assignment
				if (cmd.indexOf("<-") >= 0)
				{
					result = tryAssignment(cmd, false);
				}
				// input
				// START KGU#65 2015-11-04: Input keyword should only trigger this if positioned at line start
				//else if (cmd.indexOf(D7Parser.input) >= 0)
				else if (cmd.matches(
						Matcher.quoteReplacement(D7Parser.input.trim()) + "([\\W].*|$)"))
				// END KGU#65 2015-11-04
				{
					result = tryInput(cmd);
				}
				// output
				// START KGU#65 2015-11-04: Output keyword should only trigger this if positioned at line start
				//else if (cmd.indexOf(D7Parser.output) >= 0)
				else if (cmd.matches(
						Matcher.quoteReplacement(D7Parser.output.trim()) + "([\\W].*|$)"))
				// END KGU#65 2015-11-04
				{
					result = tryOutput(cmd);
				}
				// return statement
				// START KGU 2015-11-28: The "return" keyword ought to be the first word of the instruction,
				// comparison should not be case-sensitive while D7Parser.preReturn isn't fully configurable,
				// but a separator would be fine...
				//else if (cmd.indexOf("return") >= 0)
				else if (cmd.toLowerCase().matches(
						Matcher.quoteReplacement(
								D7Parser.preReturn.toLowerCase()) + "([\\W].*|$)"))
				// END KGU 2015-11-11
				{		 
					result = tryReturn(cmd.trim());
				}
				else
				{
					result = trySubroutine(cmd, element);
				}
			} catch (EvalError ex)
			{
				result = ex.getMessage();
			}
			i++;
			// Among the lines of a single instruction element there is no further breakpoint check!
		}
		if (result.equals(""))
		{
			element.executed = false;
		}
		return result;
	}
	
	// START KGU#2 2015-11-14: Separate dedicated implementation for "foreign calls"
	private String stepCall(Call element)
	{
		String result = new String();

		StringList sl = element.getText();
		int i = 0;

		// START KGU#77 2015-11-11: Leave if a return statement has been executed
		//while ((i < sl.count()) && result.equals("") && (stop == false))
		while ((i < sl.count()) && result.equals("") && (stop == false) && !returned)
		// END KGU#77 2015-11-11
		{
			String cmd = sl.get(i);
			// cmd=cmd.replace(":=", "<-");
			cmd = convert(cmd);
			try
			{
				// START KGU 2015-10-12: Allow to step within an instruction block (but no breakpoint here!) 
				if (i > 0)
				{
					delay();
				}
				// END KGU 2015-10-12
				
				// assignment
				if (cmd.indexOf("<-") >= 0)
				{
					result = tryAssignment(cmd, true);
				}
				else
				{
					result = trySubroutine(cmd, element);
				}
			} catch (EvalError ex)
			{
				result = ex.getMessage();
			}
			i++;
			// Among the lines of a single instruction element there is no further breakpoint check!
		}
		if (result.equals(""))
		{
			element.executed = false;
		}
		return result;
	}
	// END KGU#2 2015-11-14

	// START KGU#78 2015-11-25: Separate dedicated implementation for JUMPS
	private String stepJump(Jump element)
	{
		String result = new String();

		StringList sl = element.getText();
		int i = 0;
		boolean done = false;

		while ((i < sl.count()) && !done && result.equals("") && (stop == false) && !returned)
		{
			String cmd = sl.get(i).trim();
			StringList tokens = Element.splitLexically(cmd.toLowerCase(), true);
			tokens.removeAll(" ");
			try
			{
				// Single-level break? (An empty Jump is also a break!)
				if (tokens.indexOf(D7Parser.preLeave) == 0 && tokens.count() == 1 ||
						cmd.isEmpty() && i == sl.count() - 1)
				{
					this.leave++;
					done = true;
				}
				// Multi-level leave?
				else if (tokens.indexOf(D7Parser.preLeave) == 0)
				{
					int nLevels = 1;
					if (tokens.count() > 1)
					{
						try {
							nLevels = Integer.parseUnsignedInt(tokens.get(1));
						}
						catch (NumberFormatException ex)
						{
							result = "Illegal leave argument: " + ex.getMessage();
						}
					}
					this.leave += nLevels;
					done = true;
				}
				// Unstructured return from the routine?
				else if (tokens.indexOf(D7Parser.preReturn) == 0)
				{
					result = tryReturn(convert(sl.get(i)));
					done = true;
				}
				// Exit from the entire program - simply handled like an error here.
				else if (tokens.indexOf(D7Parser.preExit) == 0)
				{
					int exitValue = 0;
					try {
						
						Object n = interpreter.eval(tokens.get(1));
						if (n instanceof Integer)
						{
							exitValue = ((Integer) n).intValue();
						}
						else
						{
							result = "Inappropriate exit value: <" + (n == null ? tokens.get(1) : n.toString()) + ">";
						}
					}
					catch (EvalError ex)
					{
						result = "Wrong exit value: " + ex.getMessage();
					}
					if (result.isEmpty())
					{
						result = "Program exited with code " + exitValue + "!";
					}
					done = true;
				}
				// Anything else is an error
				else if (!cmd.isEmpty())
				{
					result = "Illegal content of a Jump (i.e. exit) instruction: <" + cmd + ">!";
				}
			} catch (Exception ex)
			{
				result = ex.getMessage();
			}
			i++;
		}
		if (done && leave > loopDepth)
		{
			result = "Too many levels to leave (actual depth: " + loopDepth + " / specified: " + leave + ")!";
		}			
		if (result.equals(""))
		{
			element.executed = false;
		}
		return result;
	}
	// END KGU#78 2015-11-25
	
	// START KGU 2015-11-11: Equivalent decomposition of method stepInstruction
	// Submethod of stepInstruction(Instruction element), handling an assignment
	private String tryAssignment(String cmd, boolean isCall) throws EvalError
	{
		String result = "";
		Object value = null;
		// KGU#2: In case of a Call element, we allow an assignment with just the subroutine call on the
		// right-hand side. This makes it relatively easy to detect and prepare the very subroutine call,
		// in contrast to possible occurrences of such foreign function calls at arbitrary expression depths,
		// combined, nested etc.
		String varName = cmd.substring(0, cmd.indexOf("<-")).trim();
		String expression = cmd.substring(
				cmd.indexOf("<-") + 2, cmd.length()).trim();
		// START KGU#2 2015-10-18: Just a preliminary check for the applicability of a cross-NSD subroutine execution!
		if (isCall)
		{
			Function f = new Function(expression);
			if (f.isFunction())
			{
				System.out.println("Looking for SUBROUTINE NSD:");
				System.out.println("--> " + f.getName() + " (" + f.paramCount() + " parameters)");
				Root sub = this.findSubroutineWithSignature(f.getName(), f.paramCount());
				if (sub != null)
				{
					System.out.println("Matching sub-NSD found for SUBROUTINE CALL!");
					System.out.println("--> " + varName + " <- " + sub.getMethodName() + "(" + sub.getParameterNames().getCommaText() + ")");
					Object[] args = new Object[f.paramCount()];
					for (int p = 0; p < f.paramCount(); p++)
					{
						args[p] = interpreter.eval(f.getParam(p));
					}
					value = executeCall(sub, args);
				}
				else
				{
					result = "A function diagram " + f.getName() + " (" + f.paramCount() + 
							" parameters) could not be found!\nConsider starting the Arranger and place needed subroutine diagrams there first."; 
				}
			}
			else
			{
				result = "<" + expression + "> is not a correct function!";
			}
		}
		// END KGU#2 2015-10-17
		else		
		{
			cmd = cmd.replace("<-", "=");
			// evaluate the expression
			value = interpreter.eval(expression);
		}
		
		if (value != null)
		{
			setVar(varName, value);
		}
		// START KGU#2 2015-11-24: In case of an already detected problem don't fill the result
		//else if (result.isEmpty())
		else if (result.isEmpty() && !stop)
		// END KGU#2 2015-11-24
		{
			result = "<"
					+ expression
					+ "> is not a correct or existing expression.";
		}

		return result;
		
	}
	
	// Submethod of stepInstruction(Instruction element), handling an input instruction
	private String tryInput(String cmd) throws EvalError
	{
		String result = "";
		String in = cmd.substring(D7Parser.input.trim().length()).trim();
		// START KGU#33 2014-12-05: We ought to show the index value
		// if the variable is indeed an array element
		if (in.contains("[") && in.contains("]")) {
			try {
				// Try to replace the index expression by its current value
				int index = getIndexValue(in);
				in = in.substring(0, in.indexOf('[')+1) + index
						+ in.substring(in.indexOf(']'));
			}
			catch (Exception e)
			{
				// Is bound to fail anyway!
			}
		}
		// END KGU33 2014-12-05
		String str = JOptionPane.showInputDialog(null,
				"Please enter a value for <" + in + ">", null);
		// START KGU#84 2015-11-23: Allow a controlled continuation on cancelled input
		//setVarRaw(in, str);
		if (str == null)
		{
			// Switch to step mode such that the user may enter the variable in the display and go on
			JOptionPane.showMessageDialog(diagram, "Execution paused - you may enter the value in the variable display.",
					"Input cancelled", JOptionPane.WARNING_MESSAGE);
			paus = true;
			step = true;
			this.control.setButtonsForPause();
			if (!variables.contains(in))
			{
				// If the variable hasn't been used before, we must create it now
				setVar(in, null);
			}
		}
		else
		{
			// START KGU#69 2015-11-08: Use specific method for raw input
			setVarRaw(in, str);
			// END KGU#69 2015-11-08
		}
		// END KGU#84 2015-11-23
		
		return result;
	}

	// Submethod of stepInstruction(Instruction element), handling an output instruction
	private String tryOutput(String cmd) throws EvalError
	{
		String result = "";
		String out = cmd.substring(D7Parser.output.trim().length()).trim();
		Object n = interpreter.eval(out);
		if (n == null)
		{
			result = "<"
					+ out
					+ "> is not a correct or existing expression.";
		} else
		{
			String s = unconvert(n.toString());
			// START KGU#84 2015-11-23: Enhancement to give a chance to pause
			//JOptionPane.showMessageDialog(diagram, s, "Output",
			//		JOptionPane.INFORMATION_MESSAGE);
			//System.out.println("running/step/paus/stop: " +
			//		running + " / " + step + " / " + paus + " / " + " / " + stop);
			if (step)
			{
				// In step mode, there is no use to offer pausing
				JOptionPane.showMessageDialog(diagram, s, "Output",
						JOptionPane.INFORMATION_MESSAGE);
			}
			else
			{
				// In run mode, give the user a chance to intervene
				Object[] options = {"OK", "Pause"};	// FIXME: Provide a translation
				int pressed = JOptionPane.showOptionDialog(diagram, s, "Output",
						JOptionPane.OK_CANCEL_OPTION, JOptionPane.INFORMATION_MESSAGE, null, options, null);
				if (pressed == 1)
				{
					paus = true;
					step = true;
					control.setButtonsForPause();
				}
			}
			// END KGU#84 2015-11-23
		}
		return result;
	}

	// Submethod of stepInstruction(Instruction element), handling a return instruction
	private String tryReturn(String cmd) throws EvalError
	{
		String result = "";
		String out = cmd.substring(D7Parser.preReturn.length()).trim();
		// START KGU#77 (#21) 2015-11-13: We out to allow an empty return
		//Object n = interpreter.eval(out);
		//if (n == null)
		//{
		//	result = "<"
		//			+ out
		//			+ "> is not a correct or existing expression.";
		//} else
		//{
		//	String s = unconvert(n.toString());
		//	JOptionPane.showMessageDialog(diagram, s,
		//			"Returned result", 0);
		//}
		Object n = null;
		if (!out.isEmpty())
		{
			n = interpreter.eval(out);
			// If this diagram is executed at top level then show the return value
			if (this.callers.empty())
			{
				if (n == null)
				{
					result = "<"
							+ out
							+ "> is not a correct or existing expression.";
				} else
				{
					String s = unconvert(n.toString());
					// START KGU#84 2015-11-23: Enhancement to give a chance to pause
					//JOptionPane.showMessageDialog(diagram, s,
					//		"Returned result", JOptionPane.INFORMATION_MESSAGE);
					Object[] options = {"OK", "Pause"};		// FIXME: Provide a translation
					int pressed = JOptionPane.showOptionDialog(diagram, s, "Returned result",
							JOptionPane.OK_CANCEL_OPTION, JOptionPane.INFORMATION_MESSAGE, null, options, null);
					if (pressed == 1)
					{
						step = true;
						control.setButtonsForPause();
					}
					// END KGU#84 2015-11-23
				}
			}
		}
		this.returnedValue = n;
		// END KGU#77 (#21) 2015-11-13
		returned = true;
		return result;
	}

	// Submethod of stepInstruction(Instruction element), handling an output instruction
	private String trySubroutine(String cmd, Instruction element) throws EvalError
	{
		String result = "";
		Function f = new Function(cmd);
		boolean done = false;
		if (f.isFunction())
		{
			String params = new String();
			Object[] args = new Object[f.paramCount()];
			for (int p = 0; p < f.paramCount(); p++)
			{
				try
				{
					args[p] = interpreter.eval(f.getParam(p));
					if (args[p] == null)
					{
						if (!result.isEmpty())
						{
							result = result + "\n";
						}
						result = result + "PARAM " + p + ": <"
								+ f.getParam(p)
								+ "> is not a correct or existing expression.";
					} else
					{
						params += "," + args[p].toString();
					}
				} catch (EvalError ex)
				{
					result = result + (!result.isEmpty() ? "\n" : "") +
							"PARAM " + p + ": " + ex.getMessage();
				}
			}
			// If this element is of class Call and the extracted function name
			// corresponds to one of the NSD diagrams currently opened then try
			// a sub-execution of that diagram.
			// START KGU#2 2015-10-17: Check foreign call
			if (result.isEmpty() && element instanceof Call)
			{
				// FIXME: Disable the output instructions for the release version
				System.out.println("Looking for SUBROUTINE NSD:");
				System.out.println("--> " + f.getName() + " (" + f.paramCount() + " parameters)");
				Root sub = this.findSubroutineWithSignature(f.getName(), f.paramCount());
				if (sub != null)
				{
					// FIXME: Disable the output instructions for the release version
					System.out.println("Matching sub-NSD found for SUBROUTINE CALL!");
					System.out.println("--> " + sub.getMethodName() + "(" + sub.getParameterNames().getCommaText() + ")");
					executeCall(sub, args);
				}
				else
				{
					result = "A subroutine diagram " + f.getName() + " (" + f.paramCount() + 
							" parameters) could not be found!\nConsider starting the Arranger and place needed subroutine diagrams there first.";					
				}
			}
			// END KGU#2 2015-10-17
			else if (result.isEmpty())
			{
				if (diagramController != null)
				{
					if (f.paramCount() > 0)
					{
						params = params.substring(1);
					}
					cmd = f.getName().toLowerCase() + "(" + params + ")";
					result = getExec(cmd, element.getColor());
				} else
				{
					interpreter.eval(cmd);
				}
			}
		} else
		{
			result = "<" + cmd + "> is not a correct function!";
		}
		return result;
	}
	// END KGU 2015-11-11

	private String stepCase(Case element)
	{
		String result = new String();
		try
		{
			StringList text = element.getText();
			// START KGU 2015-11-09 New unified conversion strategy ahead, so use Structorizer syntax
			//String expression = text.get(0) + "==";
			String expression = text.get(0) + " = ";
			// END KGU 2015-11-09
			boolean done = false;
			int last = text.count() - 1;
			if (text.get(last).trim().equals("%"))
			{
				last--;
			}
			for (int q = 1; (q <= last) && (done == false); q++)
			{
				// START KGU#15 2015-10-21: Support for multiple constants per branch
				//String test = convert(expression + text.get(q));
				String[] constants = text.get(q).split(",");
				// END KGU#15 2015-10-21
				boolean go = false;
				if ((q == last)
						&& !text.get(text.count() - 1).trim().equals("%"))
				{
					go = true;
				}
				if (go == false)
				{
					// START KGU#15 2015-10-21: Test against a list of constants now
					//Object n = interpreter.eval(test);
					//go = n.toString().equals("true");
					for (int c = 0; !go && c < constants.length; c++)
					{
						String test = convert(expression + constants[c]);
						Object n = interpreter.eval(test);
						go = n.toString().equals("true");
					}
					// END KGU#15 2015-10-21
				}
				if (go)
				{
					done = true;
					element.waited = true;
					int i = 0;
					// START KGU#78 2015-11-25: Leave if a loop exit is open
					// START KGU#77 2015-11-11: Leave if a return statement has been executed
					//while ((i < element.qs.get(q - 1).children.size())
					//		&& result.equals("") && (stop == false))
					while ((i < element.qs.get(q - 1).getSize())
							&& result.equals("") && (stop == false) && !returned)
					// END KGU#77 2015-11-11
					{
						result = step(element.qs.get(q - 1).getElement(i));
						i++;
					}
					if (result.equals(""))
					{
						element.waited = false;
					}
				}

			}
			if (result.equals(""))
			{
				element.executed = false;
				element.waited = false;
			}
		} catch (EvalError ex)
		{
			result = ex.getMessage();
		}
		
		return result;
	}
	
	private String stepAlternative(Alternative element)
	{
		String result = new String();
		try
		{
			String s = element.getText().getText();
			if (!D7Parser.preAlt.equals(""))
			{
				// FIXME: might damage variable names
				s = BString.replace(s, D7Parser.preAlt, "");
			}
			if (!D7Parser.postAlt.equals(""))
			{
				// FIXME: might damage variable names
				s = BString.replace(s, D7Parser.postAlt, "");
			}

			s = convert(s);

			//System.out.println("C=  " + interpreter.get("C"));
			//System.out.println("IF: " + s);
			Object n = interpreter.eval(s);
			//System.out.println("Res= " + n);
			if (n == null)
			{
				result = "<" + s
						+ "> is not a correct or existing expression.";
			}
			// if(getExec(s).equals("OK"))
			else 
			{
				Subqueue branch;
				if (n.toString().equals("true"))
				{
					branch = element.qTrue;
				}
				else
				{
					branch = element.qFalse;
				}
				element.executed = false;
				element.waited = true;
				int i = 0;
				// START KGU#78 2015-11-25: Leave if some kind of Jump statement has been executed
				//while ((i < branch.children.size())
				//		&& result.equals("") && (stop == false))
				while ((i < branch.getSize())
						&& result.equals("") && (stop == false) && !returned && leave == 0)
				// END KGU#78 2015-11-25
				{
					result = step(branch.getElement(i));
					i++;
				}
				if (result.equals(""))
				{
					element.waited = false;
				}
			}
			if (result.equals(""))
			{
				element.executed = false;
				element.waited = false;
			}
		} catch (EvalError ex)
		{
			result = ex.getMessage();
		}
		return result;
	}
	
	// This executes While and Forever loops
	private String stepWhile(Element element, boolean eternal)
	{
		String result = new String();
		try
		{
			String condStr = "true";	// Condition expression
			if (!eternal) {
				condStr = ((While) element).getText().getText();
				if (!D7Parser.preWhile.equals(""))
				{
					// FIXME: might damage variable names
					condStr = BString.replace(condStr, D7Parser.preWhile, "");
				}
				if (!D7Parser.postWhile.equals(""))
				{
					// FIXME: might damage variable names
					condStr = BString.replace(condStr, D7Parser.postWhile, "");
				}
				// START KGU#79 2015-11-12: Forgotten zu write back the result!
				//convert(condStr, false);
				condStr = convert(condStr, false);
				// END KGU#79 2015-11-12
				// System.out.println("WHILE: "+condStr);
			}

			int cw = 0;
			Object cond = interpreter.eval(convertStringComparison(condStr));

			if (cond == null)
			{
				result = "<" + condStr
						+ "> is not a correct or existing expression.";
			} else
			{
				// START KGU#77/KGU#78 2015-11-25: Leave if any kind of Jump statement has been executed
				//while (cond.toString().equals("true") && result.equals("")
				//		&& (stop == false))
				loopDepth++;
				while (cond.toString().equals("true") && result.equals("")
						&& (stop == false) && !returned && leave == 0)
				// END KGU#77/KGU#78 2015-11-25
				{

					element.executed = false;
					element.waited = true;

					int i = 0;
					Subqueue body;
					if (eternal)
					{
						body = ((Forever)element).q;
					}
					else
					{
						body = ((While) element).q;
					}
					// START KGU#77/KGU#78 2015-11-25: Leave if some kind of Jump statement has been executed
					//while ((i < body.children.size())
					//		&& result.equals("") && (stop == false))
					while ((i < body.getSize())
							&& result.equals("") && (stop == false) && !returned && leave == 0)
					// END KGU#77/KGU#78 2015-11-25
					{
						result = step(body.getElement(i));
						i++;
					}

					element.executed = true;
					element.waited = false;
					if (result.equals(""))
					{
						cw++;
						// START KGU 2015-10-13: Symbolizes the loop condition check 
						checkBreakpoint(element);
						delay();
						// END KGU 2015-10-13
					}
					cond = interpreter.eval(convertStringComparison(condStr));
					if (cond == null)
					{
						result = "<"
								+ condStr
								+ "> is not a correct or existing expression.";
					}
				}
				// START KGU#78 2015-11-25: If there are open leave requests then nibble one off
				if (leave > 0)
				{
					leave--;
				}
				loopDepth--;
				// END KGU#78 2015-11-25
			}
			if (result.equals(""))
			{
				element.executed = false;
				element.waited = false;
			}
			/*
			 * if (cw > 1000000) { element.selected = true; result =
			 * "Your loop ran a million times. I think there is a problem!";
			 * }
			 */
		} catch (EvalError ex)
		{
			result = ex.getMessage();
		}
		return result;
	}
	
	private String stepRepeat(Repeat element)
	{
		String result = new String();
		try
		{
			element.waited = true;
			if (delay != 0 || step)
			{
				diagram.redraw();
			}

			// The exit condition is converted and parsed once in advance!
			// Hence, syntactic errors will be reported before the loop has been started at all.
			// And, of course, variables only introduced within the loop won't be recognised--
			// which is sound with scope rules in C or Java.
			String condStr = element.getText().getText();
			if (!D7Parser.preRepeat.equals(""))
			{
				// FIXME: might damage variable names
				condStr = BString.replace(condStr, D7Parser.preRepeat, "");
			}
			if (!D7Parser.postRepeat.equals(""))
			{
				// FIXME: might damage variable names
				condStr = BString.replace(condStr, D7Parser.postRepeat, "");
			}
			// s=s.replace("==", "=");
			// s=s.replace("=", "==");
			// s=s.replace("<==", "<=");
			// s=s.replace(">==", ">=");
			condStr = convert(condStr, false);
			// System.out.println("REPEAT: "+s

			int cw = 0;
			Object n = interpreter.eval(condStr);
			if (n == null)
			{
				result = "<" + condStr
						+ "> is not a correct or existing expression.";
			} else
			{
				// START KGU#78 2015-11-25: In order to handle exits we must know the nesting depth
				loopDepth++;
				// END KGU#78
				do
				{
					int i = 0;
					// START KGU#77/KGU#78 2015-11-25: Leave if some Jump statement has been executed
					//while ((i < element.q.children.size())
					//		&& result.equals("") && (stop == false))
					while ((i < element.q.getSize())
							&& result.equals("") && (stop == false) && !returned && leave == 0)
					// END KGU#77/KGU#78 2015-11-25
					{
						result = step(element.q.getElement(i));
						i++;
					}

					if (result.equals(""))
					{
						cw++;
						element.executed = true;
					}
					n = interpreter.eval(convertStringComparison(condStr));
					if (n == null)
					{
						result = "<"
								+ condStr
								+ "> is not a correct or existing expression.";
					}

					// delay this element
					// START KGU 2015-10-12: This remains an important breakpoint position
					checkBreakpoint(element);
					// END KGU 2015-10-12
					element.waited = false;
					delay();	// Symbolizes the loop condition check time
					element.waited = true;

				// START KGU#70 2015-11-09: Condition logically incorrect - execution often got stuck here 
				//} while (!(n.toString().equals("true") && result.equals("") && (stop == false)));
				// START KGU#77/KGU#78 2015-11-25: Leave if some kind of Jump statement has been executed
				//} while (!(n.toString().equals("true")) && result.equals("") && (stop == false))
				} while (!(n.toString().equals("true")) && result.equals("") && (stop == false) &&
						!returned && leave == 0);
				// END KGU#77/KGU#78 2015-11-25
				// END KGU#70 2015-11-09
				// START KGU#78 2015-11-25: If there are open leave requests then nibble one off
				if (leave > 0)
				{
					leave--;
				}
				loopDepth--;
				// END KGU#78 2015-11-25
			}

			if (result.equals(""))
			{
				element.executed = false;
				element.waited = false;
			}
			/*
			 * if (cw > 100) { element.selected = true; result = "Problem!";
			 * }
			 */
		} catch (EvalError ex)
		{
			result = ex.getMessage();
		}
		return result;
	}
	
	private String stepFor(For element)
	{
		String result = new String();
		try
		{
			// START KGU#3 2015-10-31: Now it's time for the new intrinsic mechanism
//			String str = element.getText().getText();
//            
//			String pas = "1";
//			if(str.contains(", pas ="))	// FIXME: Ought to be replaced by a properly configurable string
//			{
//				String[] pieces = str.split(", pas =");
//				str=pieces[0];
//				pas = pieces[1].trim();
//			}
//			// START KGU 2015-10-13: The above mechanism has/had several flaws:
//			// 1. The parsing works only for the hard-coded french keyword (ought to be a preference).
//			// 2. the while condition didn't work for negative pas values.
//			// 3. the pas value was parsed again and again in every loop.
//			// 4. It's certainly not consistent with code export
//			// To solve 2 and 3 we provide the Integer conversion once in advance
			int sval = element.getStepConst();
			// END KGU#3 2015-10-31
                            
			// START KGU#3 2015-10-27: Now replaced by For-intrinsic mechanisms
//			// cut off the start of the expression
//			if (!D7Parser.preFor.equals(""))
//			{
//				str = BString.replace(str, D7Parser.preFor, "");
//			}
//			// trim blanks
//			str = str.trim();
//			// modify the later word
//			if (!D7Parser.postFor.equals(""))
//			{
//				str = BString.replace(str, D7Parser.postFor, "<=");
//			}
//			// do other transformations
//			str = CGenerator.transform(str);
//			String counter = str.substring(0, str.indexOf("="));
			String counter = element.getCounterVar();
			// END KGU#3 2015-10-27
			// complete

			// START KGU#3 2015-10-27: Now replaced by For-intrinsic mechanisms
//			String s = str.substring(str.indexOf("=") + 1,
//					str.indexOf("<=")).trim();
			String s = element.getStartValue(); 
			// END KGU#3 2015-10-27
			s = convert(s);
			Object n = interpreter.eval(s);
			if (n == null)
			{
				result = "<"+s+"> is not a correct or existing expression.";
			}
			int ival = 0;
			if (n instanceof Integer)
			{
				ival = (Integer) n;
			}
			else if (n instanceof Long)
			{
				ival = ((Long) n).intValue();
			}
			else if (n instanceof Float)
			{
				ival = ((Float) n).intValue();
			}
			else if (n instanceof Double)
			{
				ival = ((Double) n).intValue();
			}

			// START KGU#3 2015-10-27: Now replaced by For-intrinsic mechanisms
//			s = str.substring(str.indexOf("<=") + 2, str.length()).trim();
			s = element.getEndValue();
			// END KGU#3 2015-10-27
			s = convert(s);
			
			n = interpreter.eval(s);
			if (n == null)
			{
				result = "<"+s+ "> is not a correct or existing expression.";
			}
			int fval = 0;
			if (n instanceof Integer)
			{
				fval = (Integer) n;
			}
			else if (n instanceof Long)
			{
				fval = ((Long) n).intValue();
			}
			else if (n instanceof Float)
			{
				fval = ((Float) n).intValue();
			}
			else if (n instanceof Double)
			{
				fval = ((Double) n).intValue();
			}

			int cw = ival;
			// START KGU#77/KGU#78 2015-11-25: Leave if some kind of Jump statement has been executed
			//while (((sval >= 0) ? (cw <= fval) : (cw >= fval)) && result.equals("") && (stop == false))
			loopDepth++;
			while (((sval >= 0) ? (cw <= fval) : (cw >= fval)) && result.equals("") &&
					(stop == false) && !returned && leave == 0)
			// END KGU#77/KGU#78 2015-11-25
			{
				setVar(counter, cw);
				element.waited = true;

				int i = 0;
				// START KGU#77/KGU#78 2015-11-25: Leave if a return statement has been executed
				//while ((i < element.q.children.size())
				//		&& result.equals("") && (stop == false))
				while ((i < element.q.getSize())
						&& result.equals("") && (stop == false) && !returned && leave == 0)
				// END KGU#77/KGU#78 2015-11-25
				{
					result = step(element.q.getElement(i));
					i++;
				}
                
				// At this point, we symbolize the time for the incrementing and condition checking
				element.waited = false;
				element.executed = true;
				if (delay != 0 || step)
				{
					diagram.redraw();
				}
				checkBreakpoint(element);
				delay();
				element.executed = false;
				element.waited = true;
				
				// START KGU 2015-10-13: The step value is now calculated in advance
//				try
//				{
//					cw+=Integer.valueOf(pas);
//				}
//				catch(Exception e)
//				{
//					cw++;
//				}
				cw += sval;
				// END KGU 2015-10-13
			}
			// START KGU#78 2015-11-25
			if (leave > 0)
			{
				leave--;
			}
			loopDepth--;
			// END KGU#78 2015-11-25
			if (result.equals(""))
			{
				element.executed = false;
				element.waited = false;
			}
		} catch (EvalError ex)
		{
			result = ex.getMessage();
		}
		return result;
	}
	
	private String stepParallel(Parallel element)
	{
		String result = new String();
		try
		{
			int outerLoopDepth = this.loopDepth;
			int nThreads = element.qs.size();
			// For each of the parallel "threads" fetch a subqueue's Element iterator...
			Vector<Iterator<Element> > undoneThreads = new Vector<Iterator<Element>>();
			for (int thr = 0; thr < nThreads; thr++)
			{
				undoneThreads.add(element.qs.get(thr).getIterator());
			}

			element.waited = true;
			// Since we can hardly really execute this in parallel here,
			// the workaround is to run all the "threads" in a randomly chosen order...
			Random rdmGenerator = new Random(System.currentTimeMillis());

			// The first condition holds if there is at least one unexhausted "thread"
			// START KGU#77/KGU#78 2015-11-25: Leave if some kind of Jump statement has been executed
			//while (!undoneThreads.isEmpty() && result.equals("") && (stop == false))
			loopDepth = 0;	// Loop exits may not penetrate the Parallel section
			while (!undoneThreads.isEmpty() && result.equals("") && (stop == false) &&
					!returned && leave == 0)
			// END KGU#77/KGU#78 2015-11-25
			{
				// Pick one of the "threads" by chance
				int threadNr = rdmGenerator.nextInt(undoneThreads.size());
				Iterator<Element> iter = undoneThreads.get(threadNr);
				if (!iter.hasNext())
				{
					// Thread is exhausted - drop it
					undoneThreads.remove(threadNr);
				}
				else 
				{
					// Run the next instruction of the chosen thread
					Element instr = iter.next();
					result = step(instr);
					// In order to allow better tracking we put the executed instructions into `waited´ state...
					instr.waited = true;
					// START KGU#78 2015-11-25: Parallel sections are impermeable for leave requests!
					if (result == "" && leave > 0)
					{
						// This should never happen (the leave instruction should have failed already)
						// At least we will kill the causing thread...
						undoneThreads.remove(threadNr);
						// ...and then of course wipe the remaining requested levels
						leave = 0;
						// As it is not only a user syntax error but also a flaw in the Structorizer mechanisms we better report it
						JOptionPane.showMessageDialog(diagram, "Uncaught attempt to jump out of a parallel thread:\n\n" + 
								instr.getText().getText().replace("\n",  "\n\t") + "\n\nThread killed!",
								"Parallel Execution Problem", JOptionPane.WARNING_MESSAGE);
					}
					// END KGU#78 2015-11-25
				}                
			}
			this.loopDepth = outerLoopDepth;	// Restore the original context
			if (result.equals(""))
			{
				// Recursively reset all `waited´ flags of the subqueues now finished
				element.clearExecutionStatus();
			}
		} catch (Error ex)
		{
			result = ex.getMessage();
		}
		return result;
	}



	private String unconvert(String s)
	{
		s = s.replace("==", "=");
		return s;
	}

	private void waitForNext()
	{
		synchronized (this)
		{
			while (paus == true)
			{
				try
				{
					wait();
				} catch (Exception e)
				{
					System.out.println(e.getMessage());
				}
			}
		}
		/*
		 * int i = 0; while(paus==true) { System.out.println(i);
		 * 
		 * try { Thread.sleep(100); } catch (InterruptedException e) {
		 * System.out.println(e.getMessage());} i++; }
		 */

		if (step == true)
		{
			paus = true;
		}
	}
	
	// START KGU#33/KGU#34 2014-12-05
	// Method tries to extract the index value from an expression formed like
	// a array element access, i.e. "<arrayname>[<expression>]"
	private int getIndexValue(String varname) throws EvalError
	{
		String ind = varname.substring(varname.indexOf("[") + 1,
				varname.indexOf("]"));

		int index = -1;

		try
		{
			//index = Integer.parseInt(ind);		// KGU: This was nonsense - usually no literal here
			index = (Integer) this.interpreter.eval(ind);
		}
		catch (Exception e)
		{
			//index = (Integer) this.interpreter.get(ind);	// KGU: This didn't work for expressions
			System.out.println(e.getMessage() + " on " + varname + " in Executor.getIndexValue()");
		}
		return index;
	}
	// END KGU#33/KGU#34 2014-12-05
	
}<|MERGE_RESOLUTION|>--- conflicted
+++ resolved
@@ -49,30 +49,18 @@
 *                                      wrong equality operator in stepCase().
 *      Kay Gürtzig     2015.11.11      Issue #21 KGU#77 fixed: return instructions didn't terminate the execution.
 *      Kay Gürtzig     2015.11.12      Bugfix KGU#79: WHILE condition wasn't effectively converted.
-<<<<<<< HEAD
 *      Kay Gürtzig     2015.11.13/14   Enhancement #9 (KGU#2) to allow the execution of subroutine calls
 *      Kay Gürtzig     2015.11.20      Bugfix KGU#86: Interpreter was improperly set up for functions sqr, sqrt;
 *                                      Message types for output and return value information corrected
 *      Kay Gürtzig     2015.11.23      Enhancement #36 (KGU#84) allowing to pause from input and output dialogs.
 *      Kay Gürtzig     2015.11.24/25   Enhancement #9 (KGU#2) enabling the execution of calls accomplished.
 *      Kay Gürtzig     2015.11.25/27   Enhancement #23 (KGU#78) to handle Jump elements properly.
-=======
 *      Kay Gürtzig     2015.12.10      Bugfix #49 (KGU#99): wrapper objects in variables obstructed comparison,
 *                                      ER #48 (KGU#97) w.r.t. delay control of diagramControllers
->>>>>>> 537ca772
 *
 ******************************************************************************************************
 *
 *      Comment:
-<<<<<<< HEAD
-*      2015.11.23 (KGU#84) Pausing from input and output dialogs enabled (Enhancement issue #36)
-*          On cancelling input now first a warning box opens and after having quit the execution is in pause
-*          mode such that the user may edit values, abort or continue in either run oder step mode.
-*          Output and result message dialogs now provide a Pause button to allow to pause mode (see above).
-*      2015.11.13 (KGU#2) Subroutine call mechanisms introduced
-*          Recursively callable submethod of execute(Root) added plus new call-handling method executeCall()
-*          Error handling in some subroutine level still neither prepared nor tested
-=======
 *      2015.12.10 (KGU#97, KGU#99)
 *          Bug/ER #48: An attached diagramController (usually the TurtleBox) had not immediately been
 *            informed about a delay change, such that e.g. the Turtleizer still crept in slow motion
@@ -82,7 +70,13 @@
 *            For scalar variables, values are now assigned as primitive type if possible (via
 *            interpreter.eval()). For array elements, in contrast, the comparison expression  will be
 *            converted, such that == and != will be replaced by .equals() calls.
->>>>>>> 537ca772
+*      2015.11.23 (KGU#84) Pausing from input and output dialogs enabled (Enhancement issue #36)
+*          On cancelling input now first a warning box opens and after having quit the execution is in pause
+*          mode such that the user may edit values, abort or continue in either run oder step mode.
+*          Output and result message dialogs now provide a Pause button to allow to pause mode (see above).
+*      2015.11.13 (KGU#2) Subroutine call mechanisms introduced
+*          Recursively callable submethod of execute(Root) added plus new call-handling method executeCall()
+*          Error handling in some subroutine level still neither prepared nor tested
 *      2015.11.04 (KGU#65) Input/output execution mended
 *          The configured input / output parser settings triggered input or output action also if found
 *          deep in a line, even within a string literal. This was mended.
